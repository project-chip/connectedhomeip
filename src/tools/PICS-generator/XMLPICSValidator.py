#
#    Copyright (c) 2024 Project CHIP Authors
#    All rights reserved.
#
#    Licensed under the Apache License, Version 2.0 (the "License");
#    you may not use this file except in compliance with the License.
#    You may obtain a copy of the License at
#
#        http://www.apache.org/licenses/LICENSE-2.0
#
#    Unless required by applicable law or agreed to in writing, software
#    distributed under the License is distributed on an "AS IS" BASIS,
#    WITHOUT WARRANTIES OR CONDITIONS OF ANY KIND, either express or implied.
#    See the License for the specific language governing permissions and
#    limitations under the License.
#

import argparse
import os
import sys
import xml.etree.ElementTree as ET
from pathlib import Path

from chip.testing.pics import (accepted_cmd_pics_str, attribute_pics_str, client_pics_str, event_pics_str, feature_pics_str,
                               generated_cmd_pics_str, server_pics_str)
from pics_generator_support import map_cluster_name_to_pics_xml, pics_xml_file_list_loader

# Add the path to python_testing folder, in order to be able to import from matter_testing_support
sys.path.append(os.path.abspath(sys.path[0] + "/../../python_testing"))
from chip.testing.spec_parsing import build_xml_clusters  # noqa: E402
<<<<<<< HEAD


def pics_validation(dm_pics, xml_pics):
    """
    Validate the PICS codes from DM and XML.
    """
    matched_pics_code = list(set(dm_pics) & set(xml_pics))
    pics_xml_only_pics_code = list(set(xml_pics) - set(dm_pics))
    dm_scrape_only_pics_code = list(set(dm_pics) - set(xml_pics))

    if args.verbose and matched_pics_code:
        print(f"Matched PICS: {matched_pics_code} ✅")
    if pics_xml_only_pics_code:
        print(f"PICS XML Only PICS: {pics_xml_only_pics_code} ❌")
    if dm_scrape_only_pics_code:
        print(f"DM Scrape Only PICS: {dm_scrape_only_pics_code} ❌")

=======
>>>>>>> 0db703a5

parser = argparse.ArgumentParser()
parser.add_argument('--pics-template', required=True)
parser.add_argument('--dm-xml', required=True)
<<<<<<< HEAD
parser.add_argument('--verbose', action="store_true")
=======
>>>>>>> 0db703a5
args, unknown = parser.parse_known_args()

xml_template_path_str = args.pics_template
if not xml_template_path_str.endswith('/'):
    xml_template_path_str += '/'

print("Build list of PICS XML")
pics_xml_file_list = pics_xml_file_list_loader(xml_template_path_str, True)

print("Build list of spec XML")
xml_clusters, problems = build_xml_clusters(Path(f"{args.dm_xml}/clusters"))
<<<<<<< HEAD
=======

>>>>>>> 0db703a5

for cluster in xml_clusters:
    pics_xml_file_name = map_cluster_name_to_pics_xml(xml_clusters[cluster].name, pics_xml_file_list)

    if pics_xml_file_name:
        if args.verbose:
            print(
                f"Found PICS XML file for {xml_clusters[cluster].name} - {pics_xml_file_name} (Provisional: {xml_clusters[cluster].is_provisional}) ✅")

        try:
            # Open the XML PICS template file
            print(f"Open \"{xml_template_path_str}{pics_xml_file_name}\"")
            parser = ET.XMLParser(target=ET.TreeBuilder(insert_comments=True))
            tree = ET.parse(f"{xml_template_path_str}{pics_xml_file_name}", parser)
            root = tree.getroot()
        except ET.ParseError:
            print(f"Could not parse \"{pics_xml_file_name}\" ❌")
            continue

        print(f"PICS Code: {xml_clusters[cluster].pics}")
        pics_code = xml_clusters[cluster].pics
        if not pics_code:
            print(f"No PICS code found for {xml_clusters[cluster].name} ❌")
            continue

        pics_code_dm_list = [server_pics_str(pics_code), client_pics_str(pics_code)]

        pics_code_xml_list = []
        usage_node = root.find('usage')
        for pics_item in usage_node:
            item_number_element = pics_item.find('itemNumber')
            # print(f"PICS XML - {item_number_element.text}")

            # Media PICS contains multiple PICS codes so only append if the PICS code is the selected one.
            if "media" in pics_xml_file_name.lower() or "group communication" in pics_xml_file_name.lower() or "ota software update" in pics_xml_file_name.lower():
                if pics_code in item_number_element.text:
                    pics_code_xml_list.append(item_number_element.text)
            else:
                pics_code_xml_list.append(item_number_element.text)

        pics_validation(pics_code_dm_list, pics_code_xml_list)

        # print(f"FeatureMap: {xml_clusters[cluster].feature_map}")
        if xml_clusters[cluster].feature_map:

            picsXmlFeatureList = []
            featureNode = root.find("./clusterSide[@type='Server']/features")
            for pics_item in featureNode:
                item_number_element = pics_item.find('itemNumber')
                # print(f"PICS XML - {item_number_element.text}")
                if "media" in pics_xml_file_name.lower() or "group communication" in pics_xml_file_name.lower() or "ota software update" in pics_xml_file_name.lower():
                    if pics_code in item_number_element.text:
                        picsXmlFeatureList.append(item_number_element.text)
                else:
                    picsXmlFeatureList.append(item_number_element.text)

            dmScrapeFeatureList = []
            for feature in xml_clusters[cluster].feature_map:
                # print(f"Feature: {xml_clusters[cluster].feature_map[feature]} - {feature}")
                for bit_index in range(0, 32):
                    if xml_clusters[cluster].feature_map[feature] >> bit_index == 1:
                        # print(f"DM Scrape - {feature_pics_str(pics_code, bit_index)}")
                        dmScrapeFeatureList.append(feature_pics_str(pics_code, bit_index))

            pics_validation(dmScrapeFeatureList, picsXmlFeatureList)

        # print(f"Attributes: {xml_clusters[cluster].attribute_map}")
        if xml_clusters[cluster].attribute_map:
            picsXmlAttributeList = []
            serverAttributesNode = root.find("./clusterSide[@type='Server']/attributes")
            for pics_item in serverAttributesNode:
                item_number_element = pics_item.find('itemNumber')
                # print(f"PICS XML - {item_number_element.text}")
                if "media" in pics_xml_file_name.lower() or "group communication" in pics_xml_file_name.lower() or "ota software update" in pics_xml_file_name.lower():
                    if pics_code in item_number_element.text:
                        picsXmlAttributeList.append(item_number_element.text)
                else:
                    picsXmlAttributeList.append(item_number_element.text)

            dmScrapeAttributeList = []
            for attribute in xml_clusters[cluster].attribute_map:
                # print(f"DM Scrape - {attribute_pics_str(pics_code, xml_clusters[cluster].attribute_map[attribute])}")
                dmScrapeAttributeList.append(attribute_pics_str(pics_code, xml_clusters[cluster].attribute_map[attribute]))

            pics_validation(dmScrapeAttributeList, picsXmlAttributeList)

        # print(f"Accepted Commands: {xml_clusters[cluster].accepted_commands}")
        if xml_clusters[cluster].accepted_commands:
            picsXmlCommandReceivedList = []
            serverCommandsNode = root.find("./clusterSide[@type='Server']/commandsReceived")
            for pics_item in serverCommandsNode:
                item_number_element = pics_item.find('itemNumber')
                # print(f"PICS XML - {item_number_element.text}")
                if "media" in pics_xml_file_name.lower() or "group communication" in pics_xml_file_name.lower() or "ota software update" in pics_xml_file_name.lower():
                    if pics_code in item_number_element.text:
                        picsXmlCommandReceivedList.append(item_number_element.text)
                else:
                    picsXmlCommandReceivedList.append(item_number_element.text)

            dmScrapeCommandReceivedList = []
            for command in xml_clusters[cluster].accepted_commands:
                # print(f"DM Scrape - {accepted_cmd_pics_str(pics_code, command)}")
                dmScrapeCommandReceivedList.append(accepted_cmd_pics_str(pics_code, command))

            pics_validation(dmScrapeCommandReceivedList, picsXmlCommandReceivedList)

        if xml_clusters[cluster].generated_commands:
            picsXmlCommandGeneratedList = []
            serverCommandsNode = root.find("./clusterSide[@type='Server']/commandsGenerated")
            for pics_item in serverCommandsNode:
                item_number_element = pics_item.find('itemNumber')
                # print(f"PICS XML - {item_number_element.text}")
                if "media" in pics_xml_file_name.lower() or "group communication" in pics_xml_file_name.lower() or "ota software update" in pics_xml_file_name.lower():
                    if pics_code in item_number_element.text:
                        picsXmlCommandGeneratedList.append(item_number_element.text)
                else:
                    picsXmlCommandGeneratedList.append(item_number_element.text)

            dmScrapeCommandGeneratedList = []
            for command in xml_clusters[cluster].generated_commands:
                # print(f"DM Scrape - {generated_cmd_pics_str(pics_code, command)}")
                dmScrapeCommandGeneratedList.append(generated_cmd_pics_str(pics_code, command))

            pics_validation(dmScrapeCommandGeneratedList, picsXmlCommandGeneratedList)

        if xml_clusters[cluster].events:
            picsXmlEventList = []
            serverEventsNode = root.find("./clusterSide[@type='Server']/events")
            for pics_item in serverEventsNode:
                item_number_element = pics_item.find('itemNumber')
                # print(f"PICS XML - {item_number_element.text}")
                if "media" in pics_xml_file_name.lower() or "group communication" in pics_xml_file_name.lower() or "ota software update" in pics_xml_file_name.lower():
                    if pics_code in item_number_element.text:
                        picsXmlEventList.append(item_number_element.text)
                else:
                    picsXmlEventList.append(item_number_element.text)

            dmScrapeEventList = []
            for event in xml_clusters[cluster].events:
                # print(f"DM Scrape - {event_pics_str(pics_code, event)}")
                dmScrapeEventList.append(event_pics_str(pics_code, event))

            pics_validation(dmScrapeEventList, picsXmlEventList)

    else:
        print(
            f"Could not find matching PICS XML file for {xml_clusters[cluster].name} - {xml_clusters[cluster].pics} (Provisional: {xml_clusters[cluster].is_provisional}) ❌")<|MERGE_RESOLUTION|>--- conflicted
+++ resolved
@@ -28,7 +28,6 @@
 # Add the path to python_testing folder, in order to be able to import from matter_testing_support
 sys.path.append(os.path.abspath(sys.path[0] + "/../../python_testing"))
 from chip.testing.spec_parsing import build_xml_clusters  # noqa: E402
-<<<<<<< HEAD
 
 
 def pics_validation(dm_pics, xml_pics):
@@ -46,16 +45,11 @@
     if dm_scrape_only_pics_code:
         print(f"DM Scrape Only PICS: {dm_scrape_only_pics_code} ❌")
 
-=======
->>>>>>> 0db703a5
 
 parser = argparse.ArgumentParser()
 parser.add_argument('--pics-template', required=True)
 parser.add_argument('--dm-xml', required=True)
-<<<<<<< HEAD
 parser.add_argument('--verbose', action="store_true")
-=======
->>>>>>> 0db703a5
 args, unknown = parser.parse_known_args()
 
 xml_template_path_str = args.pics_template
@@ -67,10 +61,7 @@
 
 print("Build list of spec XML")
 xml_clusters, problems = build_xml_clusters(Path(f"{args.dm_xml}/clusters"))
-<<<<<<< HEAD
-=======
-
->>>>>>> 0db703a5
+
 
 for cluster in xml_clusters:
     pics_xml_file_name = map_cluster_name_to_pics_xml(xml_clusters[cluster].name, pics_xml_file_list)
