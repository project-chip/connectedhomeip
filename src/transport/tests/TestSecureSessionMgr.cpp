--- conflicted
+++ resolved
@@ -66,13 +66,8 @@
 class TestSessMgrCallback : public SecureSessionMgrCallback
 {
 public:
-<<<<<<< HEAD
-    virtual void OnMessageReceived(const PacketHeader & header, PeerConnectionState * state, System::PacketBuffer * msgBuf,
-                                   SecureSessionMgrBase * mgr)
-=======
-    void OnMessageReceived(const MessageHeader & header, PeerConnectionState * state, System::PacketBuffer * msgBuf,
+    void OnMessageReceived(const PacketHeader & header, PeerConnectionState * state, System::PacketBuffer * msgBuf,
                            SecureSessionMgrBase * mgr) override
->>>>>>> 7c693c70
     {
         NL_TEST_ASSERT(mSuite, header.GetSourceNodeId() == Optional<NodeId>::Value(kSourceNodeId));
         NL_TEST_ASSERT(mSuite, header.GetDestinationNodeId() == Optional<NodeId>::Value(kDestinationNodeId));
