--- conflicted
+++ resolved
@@ -68,13 +68,8 @@
 class TestSessMgrCallback : public SecureSessionMgrDelegate
 {
 public:
-<<<<<<< HEAD
-    void OnMessageReceived(const PacketHeader & header, const PayloadHeader & payloadHeader, PeerConnectionState * state,
+    void OnMessageReceived(const PacketHeader & header, const PayloadHeader & payloadHeader, const PeerConnectionState * state,
                            System::PacketBufferHandle msgBuf, SecureSessionMgrBase * mgr) override
-=======
-    void OnMessageReceived(const PacketHeader & header, const PayloadHeader & payloadHeader, const PeerConnectionState * state,
-                           System::PacketBuffer * msgBuf, SecureSessionMgrBase * mgr) override
->>>>>>> c1df1bca
     {
         NL_TEST_ASSERT(mSuite, header.GetSourceNodeId() == Optional<NodeId>::Value(kSourceNodeId));
         NL_TEST_ASSERT(mSuite, header.GetDestinationNodeId() == Optional<NodeId>::Value(kDestinationNodeId));
