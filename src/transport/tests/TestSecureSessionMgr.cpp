--- conflicted
+++ resolved
@@ -140,19 +140,11 @@
     SecurePairingUsingTestSecret pairing1(Optional<NodeId>::Value(kSourceNodeId), 1, 2);
     Optional<Transport::PeerAddress> peer(Transport::PeerAddress::UDP(addr, CHIP_PORT));
 
-<<<<<<< HEAD
-    err = secureSessionMgr.NewPairing(peer, &pairing1);
+    err = secureSessionMgr.NewPairing(peer, kDestinationNodeId, &pairing1);
     NL_TEST_ASSERT(inSuite, err == CHIP_NO_ERROR);
 
     SecurePairingUsingTestSecret pairing2(Optional<NodeId>::Value(kDestinationNodeId), 2, 1);
-    err = secureSessionMgr.NewPairing(peer, &pairing2);
-=======
-    err = conn.NewPairing(peer, kDestinationNodeId, &pairing1);
-    NL_TEST_ASSERT(inSuite, err == CHIP_NO_ERROR);
-
-    SecurePairingUsingTestSecret pairing2(Optional<NodeId>::Value(kDestinationNodeId), 2, 1);
-    err = conn.NewPairing(peer, kSourceNodeId, &pairing2);
->>>>>>> 46236032
+    err = secureSessionMgr.NewPairing(peer, kSourceNodeId, &pairing2);
     NL_TEST_ASSERT(inSuite, err == CHIP_NO_ERROR);
 
     // Should be able to send a message to itself by just calling send.
