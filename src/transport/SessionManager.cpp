/*
 *
 *    Copyright (c) 2020-2021 Project CHIP Authors
 *    Copyright (c) 2013-2017 Nest Labs, Inc.
 *    All rights reserved.
 *
 *    Licensed under the Apache License, Version 2.0 (the "License");
 *    you may not use this file except in compliance with the License.
 *    You may obtain a copy of the License at
 *
 *        http://www.apache.org/licenses/LICENSE-2.0
 *
 *    Unless required by applicable law or agreed to in writing, software
 *    distributed under the License is distributed on an "AS IS" BASIS,
 *    WITHOUT WARRANTIES OR CONDITIONS OF ANY KIND, either express or implied.
 *    See the License for the specific language governing permissions and
 *    limitations under the License.
 */

/**
 *    @file
 *      This file implements the CHIP Connection object that maintains a UDP connection.
 *      TODO This class should be extended to support TCP as well...
 *
 */

#include "SessionManager.h"

#include <inttypes.h>
#include <string.h>

#include "transport/TraceMessage.h"
#include <app/util/basic-types.h>
#include <credentials/GroupDataProvider.h>
#include <lib/core/CHIPKeyIds.h>
#include <lib/support/CodeUtils.h>
#include <lib/support/SafeInt.h>
#include <lib/support/logging/CHIPLogging.h>
#include <platform/CHIPDeviceLayer.h>
#include <protocols/secure_channel/Constants.h>
#include <transport/GroupPeerMessageCounter.h>
#include <transport/GroupSession.h>
#include <transport/PairingSession.h>
#include <transport/SecureMessageCodec.h>
#include <transport/TransportMgr.h>

#include <inttypes.h>

// Global object
chip::Transport::GroupPeerTable mGroupPeerMsgCounter;

namespace chip {

using System::PacketBufferHandle;
using Transport::PeerAddress;
using Transport::SecureSession;

uint32_t EncryptedPacketBufferHandle::GetMessageCounter() const
{
    PacketHeader header;
    uint16_t headerSize = 0;
    CHIP_ERROR err      = header.Decode((*this)->Start(), (*this)->DataLength(), &headerSize);

    if (err == CHIP_NO_ERROR)
    {
        return header.GetMessageCounter();
    }

    ChipLogError(Inet, "Failed to decode EncryptedPacketBufferHandle header with error: %s", ErrorStr(err));

    return 0;
}

SessionManager::SessionManager() : mState(State::kNotReady) {}

SessionManager::~SessionManager() {}

CHIP_ERROR SessionManager::Init(System::Layer * systemLayer, TransportMgrBase * transportMgr,
                                Transport::MessageCounterManagerInterface * messageCounterManager,
                                chip::PersistentStorageDelegate * storageDelegate, FabricTable * fabricTable)
{
    VerifyOrReturnError(mState == State::kNotReady, CHIP_ERROR_INCORRECT_STATE);
    VerifyOrReturnError(transportMgr != nullptr, CHIP_ERROR_INVALID_ARGUMENT);
    VerifyOrReturnError(storageDelegate != nullptr, CHIP_ERROR_INVALID_ARGUMENT);
    VerifyOrReturnError(fabricTable != nullptr, CHIP_ERROR_INVALID_ARGUMENT);

    mState                 = State::kInitialized;
    mSystemLayer           = systemLayer;
    mTransportMgr          = transportMgr;
    mMessageCounterManager = messageCounterManager;
    mFabricTable           = fabricTable;

    mSecureSessions.Init();

    // TODO: Handle error from mGlobalEncryptedMessageCounter! Unit tests currently crash if you do!
    (void) mGlobalEncryptedMessageCounter.Init();
    mGlobalUnencryptedMessageCounter.Init();

    ReturnErrorOnFailure(mGroupClientCounter.Init(storageDelegate));

    ScheduleExpiryTimer();

    mTransportMgr->SetSessionManager(this);

    return CHIP_NO_ERROR;
}

void SessionManager::Shutdown()
{
    CancelExpiryTimer();

    mSessionRecoveryDelegates.ReleaseAll();

    mMessageCounterManager = nullptr;

    mState        = State::kNotReady;
    mSystemLayer  = nullptr;
    mTransportMgr = nullptr;
    mCB           = nullptr;
}

/**
 * @brief Notification that a fabric was removed.
 *        This function doesn't call ExpireAllPairingsForFabric
 *        since the CASE session might still be open to send a response
 *        on the removed fabric.
 */
void SessionManager::FabricRemoved(FabricIndex fabricIndex)
{
    mGroupPeerMsgCounter.FabricRemoved(fabricIndex);
}

CHIP_ERROR SessionManager::PrepareMessage(const SessionHandle & sessionHandle, PayloadHeader & payloadHeader,
                                          System::PacketBufferHandle && message, EncryptedPacketBufferHandle & preparedMessage)
{
    PacketHeader packetHeader;
    bool isControlMsg = IsControlMessage(payloadHeader);
    if (isControlMsg)
    {
        packetHeader.SetSecureSessionControlMsg(true);
    }

#if CHIP_PROGRESS_LOGGING
    NodeId destination;
    FabricIndex fabricIndex;
#endif // CHIP_PROGRESS_LOGGING

    switch (sessionHandle->GetSessionType())
    {
    case Transport::Session::SessionType::kGroupOutgoing: {
        auto groupSession = sessionHandle->AsOutgoingGroupSession();
        auto * groups     = Credentials::GetGroupDataProvider();
        VerifyOrReturnError(nullptr != groups, CHIP_ERROR_INTERNAL);

        FabricInfo * fabric = mFabricTable->FindFabricWithIndex(groupSession->GetFabricIndex());
        VerifyOrReturnError(fabric != nullptr, CHIP_ERROR_INVALID_ARGUMENT);

        packetHeader.SetDestinationGroupId(groupSession->GetGroupId());
        packetHeader.SetMessageCounter(mGroupClientCounter.GetCounter(isControlMsg));
        mGroupClientCounter.IncrementCounter(isControlMsg);
        packetHeader.SetFlags(Header::SecFlagValues::kPrivacyFlag);
        packetHeader.SetSessionType(Header::SessionType::kGroupSession);
        packetHeader.SetSourceNodeId(fabric->GetNodeId());

        if (!packetHeader.IsValidGroupMsg())
        {
            return CHIP_ERROR_INTERNAL;
        }

        // Trace before any encryption
        CHIP_TRACE_MESSAGE_SENT(payloadHeader, packetHeader, message->Start(), message->TotalLength());

        Crypto::SymmetricKeyContext * keyContext =
            groups->GetKeyContext(groupSession->GetFabricIndex(), groupSession->GetGroupId());
        VerifyOrReturnError(nullptr != keyContext, CHIP_ERROR_INTERNAL);

        packetHeader.SetSessionId(keyContext->GetKeyHash());
        CryptoContext::NonceStorage nonce;
        CryptoContext::BuildNonce(nonce, packetHeader.GetSecurityFlags(), packetHeader.GetMessageCounter(), fabric->GetNodeId());
        CHIP_ERROR err = SecureMessageCodec::Encrypt(CryptoContext(keyContext), nonce, payloadHeader, packetHeader, message);
        keyContext->Release();
        ReturnErrorOnFailure(err);

#if CHIP_PROGRESS_LOGGING
        destination = kUndefinedNodeId;
        fabricIndex = groupSession->GetFabricIndex();
#endif // CHIP_PROGRESS_LOGGING
    }
    break;
    case Transport::Session::SessionType::kSecure: {
        SecureSession * session = sessionHandle->AsSecureSession();
        if (session == nullptr)
        {
            return CHIP_ERROR_NOT_CONNECTED;
        }

        MessageCounter & counter = GetSendCounterForPacket(payloadHeader, *session);
        uint32_t messageCounter  = counter.Value();
        packetHeader
            .SetMessageCounter(messageCounter)         //
            .SetSessionId(session->GetPeerSessionId()) //
            .SetSessionType(Header::SessionType::kUnicastSession);

        // Trace before any encryption
        CHIP_TRACE_MESSAGE_SENT(payloadHeader, packetHeader, message->Start(), message->TotalLength());

        CryptoContext::NonceStorage nonce;
        if (session->GetSecureSessionType() == SecureSession::Type::kCASE)
        {
            FabricInfo * fabric = mFabricTable->FindFabricWithIndex(session->GetFabricIndex());
            VerifyOrDie(fabric != nullptr);
            CryptoContext::BuildNonce(nonce, packetHeader.GetSecurityFlags(), messageCounter, fabric->GetNodeId());
        }
        else
        {
            // PASE Sessions use the undefined node ID of all zeroes, since there is no node ID to use
            // and the key is short-lived and always different for each PASE session.
            CryptoContext::BuildNonce(nonce, packetHeader.GetSecurityFlags(), messageCounter, kUndefinedNodeId);
        }
        ReturnErrorOnFailure(SecureMessageCodec::Encrypt(session->GetCryptoContext(), nonce, payloadHeader, packetHeader, message));
        ReturnErrorOnFailure(counter.Advance());

#if CHIP_PROGRESS_LOGGING
        destination = session->GetPeerNodeId();
        fabricIndex = session->GetFabricIndex();
#endif // CHIP_PROGRESS_LOGGING
    }
    break;
    case Transport::Session::SessionType::kUnauthenticated: {
        MessageCounter & counter = mGlobalUnencryptedMessageCounter;
        uint32_t messageCounter  = counter.Value();
        ReturnErrorOnFailure(counter.Advance());
        packetHeader.SetMessageCounter(messageCounter);
        Transport::UnauthenticatedSession * session = sessionHandle->AsUnauthenticatedSession();
        switch (session->GetSessionRole())
        {
        case Transport::UnauthenticatedSession::SessionRole::kInitiator:
            packetHeader.SetSourceNodeId(session->GetEphemeralInitiatorNodeID());
            break;
        case Transport::UnauthenticatedSession::SessionRole::kResponder:
            packetHeader.SetDestinationNodeId(session->GetEphemeralInitiatorNodeID());
            break;
        }

        // Trace after all headers are settled.
        CHIP_TRACE_MESSAGE_SENT(payloadHeader, packetHeader, message->Start(), message->TotalLength());

        ReturnErrorOnFailure(payloadHeader.EncodeBeforeData(message));

#if CHIP_PROGRESS_LOGGING
        destination = kUndefinedNodeId;
        fabricIndex = kUndefinedFabricIndex;
#endif // CHIP_PROGRESS_LOGGING
    }
    break;
    default:
        return CHIP_ERROR_INTERNAL;
    }

    ChipLogProgress(Inet,
                    "Prepared %s message %p to 0x" ChipLogFormatX64 " (%u)  of type " ChipLogFormatMessageType
                    " and protocolId " ChipLogFormatProtocolId " on exchange " ChipLogFormatExchangeId
                    " with MessageCounter:" ChipLogFormatMessageCounter ".",
                    sessionHandle->GetSessionTypeString(), &preparedMessage, ChipLogValueX64(destination), fabricIndex,
                    payloadHeader.GetMessageType(), ChipLogValueProtocolId(payloadHeader.GetProtocolID()),
                    ChipLogValueExchangeIdFromSentHeader(payloadHeader), packetHeader.GetMessageCounter());

    ReturnErrorOnFailure(packetHeader.EncodeBeforeData(message));
    preparedMessage = EncryptedPacketBufferHandle::MarkEncrypted(std::move(message));

    return CHIP_NO_ERROR;
}

CHIP_ERROR SessionManager::SendPreparedMessage(const SessionHandle & sessionHandle,
                                               const EncryptedPacketBufferHandle & preparedMessage)
{
    VerifyOrReturnError(mState == State::kInitialized, CHIP_ERROR_INCORRECT_STATE);
    VerifyOrReturnError(!preparedMessage.IsNull(), CHIP_ERROR_INVALID_ARGUMENT);

    Transport::PeerAddress multicastAddress; // Only used for the group case
    const Transport::PeerAddress * destination;

    switch (sessionHandle->GetSessionType())
    {
    case Transport::Session::SessionType::kGroupOutgoing: {
        auto groupSession = sessionHandle->AsOutgoingGroupSession();
        multicastAddress  = Transport::PeerAddress::Multicast(groupSession->GetFabricIndex(), groupSession->GetGroupId());
        destination       = &multicastAddress;
        char addressStr[Transport::PeerAddress::kMaxToStringSize];
        multicastAddress.ToString(addressStr, Transport::PeerAddress::kMaxToStringSize);

        ChipLogProgress(Inet,
                        "Sending %s msg %p with MessageCounter:" ChipLogFormatMessageCounter " to %d"
                        " at monotonic time: " ChipLogFormatX64
                        " msec to Multicast IPV6 address : %s with GroupID of %d and fabric Id of %d",
                        "encrypted group", &preparedMessage, preparedMessage.GetMessageCounter(), groupSession->GetGroupId(),
                        ChipLogValueX64(System::SystemClock().GetMonotonicMilliseconds64().count()), addressStr,
                        groupSession->GetGroupId(), groupSession->GetFabricIndex());
    }
    break;
    case Transport::Session::SessionType::kSecure: {
        // Find an active connection to the specified peer node
        SecureSession * secure = sessionHandle->AsSecureSession();

        // This marks any connection where we send data to as 'active'
        secure->MarkActive();

        destination = &secure->GetPeerAddress();

        ChipLogProgress(Inet,
                        "Sending %s msg %p with MessageCounter:" ChipLogFormatMessageCounter " to 0x" ChipLogFormatX64
                        " (%u) at monotonic time: " ChipLogFormatX64 " msec",
                        "encrypted", &preparedMessage, preparedMessage.GetMessageCounter(),
                        ChipLogValueX64(secure->GetPeerNodeId()), secure->GetFabricIndex(),
                        ChipLogValueX64(System::SystemClock().GetMonotonicMilliseconds64().count()));
    }
    break;
    case Transport::Session::SessionType::kUnauthenticated: {
        auto unauthenticated = sessionHandle->AsUnauthenticatedSession();
        unauthenticated->MarkActive();
        destination = &unauthenticated->GetPeerAddress();

        ChipLogProgress(Inet,
                        "Sending %s msg %p with MessageCounter:" ChipLogFormatMessageCounter " to 0x" ChipLogFormatX64
                        " at monotonic time: " ChipLogFormatX64 " msec",
                        sessionHandle->GetSessionTypeString(), &preparedMessage, preparedMessage.GetMessageCounter(),
                        ChipLogValueX64(kUndefinedNodeId),
                        ChipLogValueX64(System::SystemClock().GetMonotonicMilliseconds64().count()));
    }
    break;
    default:
        return CHIP_ERROR_INTERNAL;
    }

    PacketBufferHandle msgBuf = preparedMessage.CastToWritable();
    VerifyOrReturnError(!msgBuf.IsNull(), CHIP_ERROR_INVALID_ARGUMENT);
    VerifyOrReturnError(!msgBuf->HasChainedBuffer(), CHIP_ERROR_INVALID_MESSAGE_LENGTH);

    if (mTransportMgr != nullptr)
    {
        CHIP_TRACE_PREPARED_MESSAGE_SENT(destination, &msgBuf);
        return mTransportMgr->SendMessage(*destination, std::move(msgBuf));
    }

    ChipLogError(Inet, "The transport manager is not initialized. Unable to send the message");
    return CHIP_ERROR_INCORRECT_STATE;
}

void SessionManager::ExpirePairing(const SessionHandle & sessionHandle)
{
    mSecureSessions.ReleaseSession(sessionHandle->AsSecureSession());
}

void SessionManager::ExpireAllPairings(NodeId peerNodeId, FabricIndex fabric)
{
    mSecureSessions.ForEachSession([&](auto session) {
        if (session->GetPeerNodeId() == peerNodeId && session->GetFabricIndex() == fabric)
        {
            mSecureSessions.ReleaseSession(session);
        }
        return Loop::Continue;
    });
}

void SessionManager::ExpireAllPairingsForFabric(FabricIndex fabric)
{
    ChipLogDetail(Inet, "Expiring all connections for fabric %d!!", fabric);
    mSecureSessions.ForEachSession([&](auto session) {
        if (session->GetFabricIndex() == fabric)
        {
            mSecureSessions.ReleaseSession(session);
        }
        return Loop::Continue;
    });
}

<<<<<<< HEAD
void SessionManager::ExpireAllPASEPairings()
{
    ChipLogDetail(Inet, "Expiring all PASE pairings");
    mSecureSessions.ForEachSession([&](auto session) {
        if (session->GetSecureSessionType() == Transport::SecureSession::Type::kPASE)
        {
            mSecureSessions.ReleaseSession(session);
        }
        return Loop::Continue;
    });
}

CHIP_ERROR SessionManager::NewPairing(SessionHolder & sessionHolder, const Optional<Transport::PeerAddress> & peerAddr,
                                      NodeId peerNodeId, PairingSession * pairing, CryptoContext::SessionRole direction,
                                      FabricIndex fabric)
=======
Optional<SessionHandle> SessionManager::AllocateSession()
>>>>>>> a208c3d3
{
    return mSecureSessions.CreateNewSecureSession();
}

Optional<SessionHandle> SessionManager::AllocateSession(uint16_t sessionId)
{
    // If we forego SessionManager session ID allocation, we can have a
    // collission.  In case of such a collission, we must evict first.
    Optional<SessionHandle> oldSession = mSecureSessions.FindSecureSessionByLocalKey(sessionId);
    if (oldSession.HasValue())
    {
        mSecureSessions.ReleaseSession(oldSession.Value()->AsSecureSession());
    }
    return mSecureSessions.CreateNewSecureSession(sessionId);
}

CHIP_ERROR SessionManager::NewPairing(SessionHolder & sessionHolder, const Optional<Transport::PeerAddress> & peerAddr,
                                      NodeId peerNodeId, PairingSession * pairing, CryptoContext::SessionRole direction,
                                      FabricIndex fabric)
{
    uint16_t peerSessionId = pairing->GetPeerSessionId();
    SecureSession * secureSession;
    auto handle = pairing->GetSecureSessionHandle();
    VerifyOrReturnError(handle.HasValue(), CHIP_ERROR_INCORRECT_STATE);
    VerifyOrReturnError(handle.Value()->IsSecureSession(), CHIP_ERROR_INCORRECT_STATE);
    secureSession = handle.Value()->AsSecureSession();

    ChipLogDetail(Inet, "New secure session created for device 0x" ChipLogFormatX64 ", LSID:%d PSID:%d!",
                  ChipLogValueX64(peerNodeId), secureSession->GetLocalSessionId(), peerSessionId);
    secureSession->Activate(pairing->GetSecureSessionType(), peerNodeId, pairing->GetPeerCATs(), peerSessionId, fabric,
                            pairing->GetMRPConfig());

    if (peerAddr.HasValue() && peerAddr.Value().GetIPAddress() != Inet::IPAddress::Any)
    {
        secureSession->SetPeerAddress(peerAddr.Value());
    }
    else if (peerAddr.HasValue() && peerAddr.Value().GetTransportType() == Transport::Type::kBle)
    {
        secureSession->SetPeerAddress(peerAddr.Value());
    }
    else if (peerAddr.HasValue() &&
             (peerAddr.Value().GetTransportType() == Transport::Type::kTcp ||
              peerAddr.Value().GetTransportType() == Transport::Type::kUdp))
    {
        return CHIP_ERROR_INVALID_ARGUMENT;
    }

    ReturnErrorOnFailure(pairing->DeriveSecureSession(secureSession->GetCryptoContext(), direction));

    secureSession->GetSessionMessageCounter().GetPeerMessageCounter().SetCounter(LocalSessionMessageCounter::kInitialSyncValue);

    sessionHolder.Grab(handle.Value());

    return CHIP_NO_ERROR;
}

void SessionManager::ScheduleExpiryTimer()
{
    CHIP_ERROR err = mSystemLayer->StartTimer(System::Clock::Milliseconds32(CHIP_PEER_CONNECTION_TIMEOUT_CHECK_FREQUENCY_MS),
                                              SessionManager::ExpiryTimerCallback, this);

    VerifyOrDie(err == CHIP_NO_ERROR);
}

void SessionManager::CancelExpiryTimer()
{
    if (mSystemLayer != nullptr)
    {
        mSystemLayer->CancelTimer(SessionManager::ExpiryTimerCallback, this);
    }
}

void SessionManager::OnMessageReceived(const PeerAddress & peerAddress, System::PacketBufferHandle && msg)
{
    CHIP_TRACE_PREPARED_MESSAGE_RECEIVED(&peerAddress, &msg);
    PacketHeader packetHeader;

    ReturnOnFailure(packetHeader.DecodeAndConsume(msg));

    if (packetHeader.IsEncrypted())
    {
        if (packetHeader.IsGroupSession())
        {
            SecureGroupMessageDispatch(packetHeader, peerAddress, std::move(msg));
        }
        else
        {
            SecureUnicastMessageDispatch(packetHeader, peerAddress, std::move(msg));
        }
    }
    else
    {
        UnauthenticatedMessageDispatch(packetHeader, peerAddress, std::move(msg));
    }
}

void SessionManager::RegisterRecoveryDelegate(SessionRecoveryDelegate & cb)
{
#ifndef NDEBUG
    mSessionRecoveryDelegates.ForEachActiveObject([&](std::reference_wrapper<SessionRecoveryDelegate> * i) {
        VerifyOrDie(std::addressof(cb) != std::addressof(i->get()));
        return Loop::Continue;
    });
#endif
    std::reference_wrapper<SessionRecoveryDelegate> * slot = mSessionRecoveryDelegates.CreateObject(cb);
    VerifyOrDie(slot != nullptr);
}

void SessionManager::UnregisterRecoveryDelegate(SessionRecoveryDelegate & cb)
{
    mSessionRecoveryDelegates.ForEachActiveObject([&](std::reference_wrapper<SessionRecoveryDelegate> * i) {
        if (std::addressof(cb) == std::addressof(i->get()))
        {
            mSessionRecoveryDelegates.ReleaseObject(i);
            return Loop::Break;
        }
        return Loop::Continue;
    });
}

void SessionManager::RefreshSessionOperationalData(const SessionHandle & sessionHandle)
{
    mSessionRecoveryDelegates.ForEachActiveObject([&](std::reference_wrapper<SessionRecoveryDelegate> * cb) {
        cb->get().OnFirstMessageDeliveryFailed(sessionHandle);
        return Loop::Continue;
    });
}

void SessionManager::UnauthenticatedMessageDispatch(const PacketHeader & packetHeader, const Transport::PeerAddress & peerAddress,
                                                    System::PacketBufferHandle && msg)
{
    Optional<NodeId> source      = packetHeader.GetSourceNodeId();
    Optional<NodeId> destination = packetHeader.GetDestinationNodeId();
    if ((source.HasValue() && destination.HasValue()) || (!source.HasValue() && !destination.HasValue()))
    {
        ChipLogProgress(Inet,
                        "Received malformed unsecure packet with source 0x" ChipLogFormatX64 " destination 0x" ChipLogFormatX64,
                        ChipLogValueX64(source.ValueOr(kUndefinedNodeId)), ChipLogValueX64(destination.ValueOr(kUndefinedNodeId)));
        return; // ephemeral node id is only assigned to the initiator, there should be one and only one node id exists.
    }

    Optional<SessionHandle> optionalSession;
    if (source.HasValue())
    {
        // Assume peer is the initiator, we are the responder.
        optionalSession = mUnauthenticatedSessions.FindOrAllocateResponder(source.Value(), GetLocalMRPConfig());
        if (!optionalSession.HasValue())
        {
            ChipLogError(Inet, "UnauthenticatedSession exhausted");
            return;
        }
    }
    else
    {
        // Assume peer is the responder, we are the initiator.
        optionalSession = mUnauthenticatedSessions.FindInitiator(destination.Value());
        if (!optionalSession.HasValue())
        {
            ChipLogProgress(Inet, "Received unknown unsecure packet for initiator 0x" ChipLogFormatX64,
                            ChipLogValueX64(destination.Value()));
            return;
        }
    }

    const SessionHandle & session                        = optionalSession.Value();
    Transport::UnauthenticatedSession * unsecuredSession = session->AsUnauthenticatedSession();
    unsecuredSession->SetPeerAddress(peerAddress);
    SessionMessageDelegate::DuplicateMessage isDuplicate = SessionMessageDelegate::DuplicateMessage::No;

    unsecuredSession->MarkActive();

    PayloadHeader payloadHeader;
    ReturnOnFailure(payloadHeader.DecodeAndConsume(msg));

    // Verify message counter
    CHIP_ERROR err = unsecuredSession->GetPeerMessageCounter().VerifyUnencrypted(packetHeader.GetMessageCounter());
    if (err == CHIP_ERROR_DUPLICATE_MESSAGE_RECEIVED)
    {
        ChipLogDetail(Inet,
                      "Received a duplicate message with MessageCounter:" ChipLogFormatMessageCounter
                      " on exchange " ChipLogFormatExchangeId,
                      packetHeader.GetMessageCounter(), ChipLogValueExchangeIdFromReceivedHeader(payloadHeader));
        isDuplicate = SessionMessageDelegate::DuplicateMessage::Yes;
        err         = CHIP_NO_ERROR;
    }
    else
    {
        // VerifyUnencrypted always returns one of CHIP_NO_ERROR or
        // CHIP_ERROR_DUPLICATE_MESSAGE_RECEIVED.
        unsecuredSession->GetPeerMessageCounter().CommitUnencrypted(packetHeader.GetMessageCounter());
    }

    if (mCB != nullptr)
    {
        CHIP_TRACE_MESSAGE_RECEIVED(payloadHeader, packetHeader, unsecuredSession, peerAddress, msg->Start(), msg->TotalLength());
        mCB->OnMessageReceived(packetHeader, payloadHeader, session, peerAddress, isDuplicate, std::move(msg));
    }
}

void SessionManager::SecureUnicastMessageDispatch(const PacketHeader & packetHeader, const Transport::PeerAddress & peerAddress,
                                                  System::PacketBufferHandle && msg)
{
    CHIP_ERROR err = CHIP_NO_ERROR;

    Optional<SessionHandle> session = mSecureSessions.FindSecureSessionByLocalKey(packetHeader.GetSessionId());

    PayloadHeader payloadHeader;

    SessionMessageDelegate::DuplicateMessage isDuplicate = SessionMessageDelegate::DuplicateMessage::No;

    if (msg.IsNull())
    {
        ChipLogError(Inet, "Secure transport received Unicast NULL packet, discarding");
        return;
    }

    if (!session.HasValue())
    {
        ChipLogError(Inet, "Data received on an unknown session (LSID=%d). Dropping it!", packetHeader.GetSessionId());
        return;
    }

    Transport::SecureSession * secureSession = session.Value()->AsSecureSession();
    // Decrypt and verify the message before message counter verification or any further processing.
    CryptoContext::NonceStorage nonce;
    // PASE Sessions use the undefined node ID of all zeroes, since there is no node ID to use
    // and the key is short-lived and always different for each PASE session.
    CryptoContext::BuildNonce(nonce, packetHeader.GetSecurityFlags(), packetHeader.GetMessageCounter(),
                              secureSession->GetSecureSessionType() == SecureSession::Type::kCASE ? secureSession->GetPeerNodeId()
                                                                                                  : kUndefinedNodeId);
    if (SecureMessageCodec::Decrypt(secureSession->GetCryptoContext(), nonce, payloadHeader, packetHeader, msg) != CHIP_NO_ERROR)
    {
        ChipLogError(Inet, "Secure transport received message, but failed to decode/authenticate it, discarding");
        return;
    }

    err =
        secureSession->GetSessionMessageCounter().GetPeerMessageCounter().VerifyEncryptedUnicast(packetHeader.GetMessageCounter());
    if (err == CHIP_ERROR_DUPLICATE_MESSAGE_RECEIVED)
    {
        ChipLogDetail(Inet,
                      "Received a duplicate message with MessageCounter:" ChipLogFormatMessageCounter
                      " on exchange " ChipLogFormatExchangeId,
                      packetHeader.GetMessageCounter(), ChipLogValueExchangeIdFromReceivedHeader(payloadHeader));
        isDuplicate = SessionMessageDelegate::DuplicateMessage::Yes;
        err         = CHIP_NO_ERROR;
    }
    if (err != CHIP_NO_ERROR)
    {
        ChipLogError(Inet, "Message counter verify failed, err = %" CHIP_ERROR_FORMAT, err.Format());
        return;
    }

    secureSession->MarkActive();

    if (isDuplicate == SessionMessageDelegate::DuplicateMessage::Yes && !payloadHeader.NeedsAck())
    {
        // If it's a duplicate message, but doesn't require an ack, let's drop it right here to save CPU
        // cycles on further message processing.
        return;
    }

    if (isDuplicate == SessionMessageDelegate::DuplicateMessage::No)
    {
        secureSession->GetSessionMessageCounter().GetPeerMessageCounter().CommitEncryptedUnicast(packetHeader.GetMessageCounter());
    }

    // TODO: once mDNS address resolution is available reconsider if this is required
    // This updates the peer address once a packet is received from a new address
    // and serves as a way to auto-detect peer changing IPs.
    if (secureSession->GetPeerAddress() != peerAddress)
    {
        secureSession->SetPeerAddress(peerAddress);
    }

    if (mCB != nullptr)
    {
        CHIP_TRACE_MESSAGE_RECEIVED(payloadHeader, packetHeader, secureSession, peerAddress, msg->Start(), msg->TotalLength());
        mCB->OnMessageReceived(packetHeader, payloadHeader, session.Value(), peerAddress, isDuplicate, std::move(msg));
    }
}

void SessionManager::SecureGroupMessageDispatch(const PacketHeader & packetHeader, const Transport::PeerAddress & peerAddress,
                                                System::PacketBufferHandle && msg)
{
    PayloadHeader payloadHeader;
    Credentials::GroupDataProvider * groups = Credentials::GetGroupDataProvider();
    VerifyOrReturn(nullptr != groups);
    CHIP_ERROR err = CHIP_NO_ERROR;

    if (!packetHeader.GetDestinationGroupId().HasValue())
    {
        return; // malformed packet
    }

    GroupId groupId = packetHeader.GetDestinationGroupId().Value();

    if (msg.IsNull())
    {
        ChipLogError(Inet, "Secure transport received Groupcast NULL packet, discarding");
        return;
    }

    // Check if Message Header is valid first
    if (!(packetHeader.IsValidMCSPMsg() || packetHeader.IsValidGroupMsg()))
    {
        ChipLogError(Inet, "Invalid condition found in packet header");
        return;
    }

    // Trial decryption with GroupDataProvider
    Credentials::GroupDataProvider::GroupSession groupContext;
    auto iter = groups->IterateGroupSessions(packetHeader.GetSessionId());
    if (iter == nullptr)
    {
        ChipLogError(Inet, "Failed to retrieve Groups iterator. Discarding everything");
        return;
    }

    System::PacketBufferHandle msgCopy;
    bool decrypted = false;
    while (!decrypted && iter->Next(groupContext))
    {
        // Optimization to reduce number of decryption attempts
        if (groupId != groupContext.group_id)
        {
            continue;
        }
        msgCopy = msg.CloneData();
        CryptoContext::NonceStorage nonce;
        CryptoContext::BuildNonce(nonce, packetHeader.GetSecurityFlags(), packetHeader.GetMessageCounter(),
                                  packetHeader.GetSourceNodeId().Value());
        decrypted = (CHIP_NO_ERROR ==
                     SecureMessageCodec::Decrypt(CryptoContext(groupContext.key), nonce, payloadHeader, packetHeader, msgCopy));
    }
    iter->Release();
    if (!decrypted)
    {
        ChipLogError(Inet, "Failed to retrieve Key. Discarding everything");
        return;
    }
    msg = std::move(msgCopy);

    // MCSP check
    if (packetHeader.IsValidMCSPMsg())
    {
        // TODO: When MCSP Msg, create Secure Session instead of a Group session

        // TODO
        // if (packetHeader.GetDestinationNodeId().Value() == ThisDeviceNodeID)
        // {
        //     MCSP processing..
        // }

        return;
    }

    // Group Messages should never send an Ack
    if (payloadHeader.NeedsAck())
    {
        ChipLogError(Inet, "Unexpected ACK requested for group message");
        return;
    }

    // Handle Group message counter here spec 4.7.3
    // spec 4.5.1.2 for msg counter
    chip::Transport::PeerMessageCounter * counter = nullptr;

    if (CHIP_NO_ERROR ==
        mGroupPeerMsgCounter.FindOrAddPeer(groupContext.fabric_index, packetHeader.GetSourceNodeId().Value(),
                                           packetHeader.IsSecureSessionControlMsg(), counter))
    {

        if (Credentials::GroupDataProvider::SecurityPolicy::kTrustFirst == groupContext.security_policy)
        {
            err = counter->VerifyOrTrustFirstGroup(packetHeader.GetMessageCounter());
        }
        else
        {

            // TODO support cache and sync with MCSP. Issue  #11689
            ChipLogError(Inet, "Received Group Msg with key policy Cache and Sync, but MCSP is not implemented");
            return;

            // cache and sync
            // err = counter->VerifyGroup(packetHeader.GetMessageCounter());
        }

        if (err != CHIP_NO_ERROR)
        {
            // Exit now, since Group Messages don't have acks or responses of any kind.
            ChipLogError(Inet, "Message counter verify failed, err = %" CHIP_ERROR_FORMAT, err.Format());
            return;
        }
    }
    else
    {
        ChipLogError(Inet,
                     "Group Counter Tables full or invalid NodeId/FabricIndex after decryption of message, dropping everything");
        return;
    }

    counter->CommitGroup(packetHeader.GetMessageCounter());

    if (mCB != nullptr)
    {
        // TODO : When MCSP is done, clean up session creation logic
        Transport::IncomingGroupSession groupSession(groupContext.group_id, groupContext.fabric_index,
                                                     packetHeader.GetSourceNodeId().Value());
        CHIP_TRACE_MESSAGE_RECEIVED(payloadHeader, packetHeader, &groupSession, peerAddress, msg->Start(), msg->TotalLength());
        mCB->OnMessageReceived(packetHeader, payloadHeader, SessionHandle(groupSession), peerAddress,
                               SessionMessageDelegate::DuplicateMessage::No, std::move(msg));
    }
}

void SessionManager::ExpiryTimerCallback(System::Layer * layer, void * param)
{
    SessionManager * mgr = reinterpret_cast<SessionManager *>(param);
#if CHIP_CONFIG_SESSION_REKEYING
    // TODO(#14217): session expiration is currently disabled until rekeying is supported
    // the #ifdef should be removed after that.
    mgr->mSecureSessions.ExpireInactiveSessions(System::SystemClock().GetMonotonicTimestamp(),
                                                System::Clock::Milliseconds32(CHIP_PEER_CONNECTION_TIMEOUT_MS));
#endif
    mgr->ScheduleExpiryTimer(); // re-schedule the oneshot timer
}

SessionHandle SessionManager::FindSecureSessionForNode(NodeId peerNodeId)
{
    SecureSession * found = nullptr;
    mSecureSessions.ForEachSession([&](auto session) {
        if (session->GetPeerNodeId() == peerNodeId)
        {
            found = session;
            return Loop::Break;
        }
        return Loop::Continue;
    });

    VerifyOrDie(found != nullptr);
    return SessionHandle(*found);
}

/**
 * Provides a means to get diagnostic information such as number of sessions.
 */
[[maybe_unused]] CHIP_ERROR SessionManager::ForEachSessionHandle(void * context, SessionHandleCallback lambda)
{
    mSecureSessions.ForEachSession([&](auto session) {
        SessionHandle handle(*session);
        lambda(context, handle);
        return Loop::Continue;
    });
    return CHIP_NO_ERROR;
}

} // namespace chip<|MERGE_RESOLUTION|>--- conflicted
+++ resolved
@@ -374,7 +374,6 @@
     });
 }
 
-<<<<<<< HEAD
 void SessionManager::ExpireAllPASEPairings()
 {
     ChipLogDetail(Inet, "Expiring all PASE pairings");
@@ -387,12 +386,7 @@
     });
 }
 
-CHIP_ERROR SessionManager::NewPairing(SessionHolder & sessionHolder, const Optional<Transport::PeerAddress> & peerAddr,
-                                      NodeId peerNodeId, PairingSession * pairing, CryptoContext::SessionRole direction,
-                                      FabricIndex fabric)
-=======
 Optional<SessionHandle> SessionManager::AllocateSession()
->>>>>>> a208c3d3
 {
     return mSecureSessions.CreateNewSecureSession();
 }
