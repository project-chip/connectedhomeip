--- conflicted
+++ resolved
@@ -501,12 +501,9 @@
     ReturnErrorOnFailure(mSpake2p.BeginProver(reinterpret_cast<const uint8_t *>(""), 0, reinterpret_cast<const uint8_t *>(""), 0,
                                               &mPASEVerifier[0][0], kSpake2p_WS_Length, &mPASEVerifier[1][0], kSpake2p_WS_Length));
 
-<<<<<<< HEAD
-    err = mSpake2p.ComputeRoundOne(NULL, 0, X, &X_len);
-    SuccessOrExit(err);
-=======
-    ReturnErrorOnFailure(mSpake2p.ComputeRoundOne(X, &X_len));
->>>>>>> bc3d6bf5
+
+    ReturnErrorOnFailure(mSpake2p.ComputeRoundOne(NULL, 0, X, &X_len));
+
 
     System::PacketBufferHandle msg_pA = System::PacketBufferHandle::NewWithData(&X[0], X_len);
     VerifyOrReturnError(!msg_pA.IsNull(), CHIP_SYSTEM_ERROR_NO_MEMORY);
