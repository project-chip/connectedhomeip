--- conflicted
+++ resolved
@@ -69,27 +69,19 @@
     return CHIP_NO_ERROR;
 }
 
-<<<<<<< HEAD
-CHIP_ERROR AdminPairingInfo::DeleteFromKVS(PersistentStorageDelegate & storageDelegate, AdminId id)
-=======
 CHIP_ERROR AdminPairingInfo::DeleteFromKVS(PersistentStorageDelegate * kvs, AdminId id)
->>>>>>> a8226ab3
 {
     CHIP_ERROR err = CHIP_NO_ERROR;
 
     char key[KeySize()];
     ReturnErrorOnFailure(GenerateKey(id, key, sizeof(key)));
 
-<<<<<<< HEAD
-    return storageDelegate.SyncDeleteKeyValue(key);
-=======
     err = kvs->SyncDeleteKeyValue(key);
     if (err != CHIP_NO_ERROR)
     {
         ChipLogError(Discovery, "Error occurred calling SyncDeleteKeyValue");
     }
     return err;
->>>>>>> a8226ab3
 }
 
 constexpr size_t AdminPairingInfo::KeySize()
