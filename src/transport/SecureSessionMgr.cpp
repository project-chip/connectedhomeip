/*
 *
 *    Copyright (c) 2020 Project CHIP Authors
 *    Copyright (c) 2013-2017 Nest Labs, Inc.
 *    All rights reserved.
 *
 *    Licensed under the Apache License, Version 2.0 (the "License");
 *    you may not use this file except in compliance with the License.
 *    You may obtain a copy of the License at
 *
 *        http://www.apache.org/licenses/LICENSE-2.0
 *
 *    Unless required by applicable law or agreed to in writing, software
 *    distributed under the License is distributed on an "AS IS" BASIS,
 *    WITHOUT WARRANTIES OR CONDITIONS OF ANY KIND, either express or implied.
 *    See the License for the specific language governing permissions and
 *    limitations under the License.
 */

/**
 *    @file
 *      This file implements the CHIP Connection object that maintains a UDP connection.
 *      TODO This class should be extended to support TCP as well...
 *
 */

#include "SecureSessionMgr.h"

#include <inttypes.h>
#include <string.h>

#include <platform/CHIPDeviceLayer.h>
#include <support/CodeUtils.h>
#include <support/SafeInt.h>
#include <support/logging/CHIPLogging.h>
<<<<<<< HEAD
#include <transport/RendezvousSession.h>
=======
#include <system/AutoFreePacketBuffer.h>
>>>>>>> 46236032
#include <transport/SecurePairingSession.h>
#include <transport/SecureSessionMgr.h>
#include <transport/TransportMgr.h>

#include <inttypes.h>

namespace chip {

using System::AutoFreePacketBuffer;
using System::PacketBuffer;
using Transport::PeerAddress;
using Transport::PeerConnectionState;

// Maximum length of application data that can be encrypted as one block.
// The limit is derived from IPv6 MTU (1280 bytes) - expected header overheads.
// This limit would need additional reviews once we have formalized Secure Transport header.
//
// TODO: this should be checked within the transport message sending instead of the session management layer.
static const size_t kMax_SecureSDU_Length = 1024;

SecureSessionMgr::SecureSessionMgr() : mState(State::kNotReady) {}

SecureSessionMgr::~SecureSessionMgr()
{
    CancelExpiryTimer();
}

CHIP_ERROR SecureSessionMgr::Init(NodeId localNodeId, System::Layer * systemLayer)
{
    CHIP_ERROR err = CHIP_NO_ERROR;
    VerifyOrExit(mState == State::kNotReady, err = CHIP_ERROR_INCORRECT_STATE);

    mState       = State::kInitialized;
    mLocalNodeId = localNodeId;
    mSystemLayer = systemLayer;

    ChipLogProgress(Inet, "local node id is %llu\n", mLocalNodeId);

    mPeerConnections.SetConnectionExpiredHandler(HandleConnectionExpired, this);

    Mdns::DiscoveryManager::GetInstance().Init();
    Mdns::DiscoveryManager::GetInstance().RegisterResolveDelegate(this);

    ScheduleExpiryTimer();

exit:
    return err;
}

CHIP_ERROR SecureSessionMgr::SendMessage(NodeId peerNodeId, System::PacketBuffer * msgBuf)
{
    PayloadHeader payloadHeader;

    return SendMessage(payloadHeader, peerNodeId, msgBuf);
}

<<<<<<< HEAD
CHIP_ERROR SecureSessionMgr::SendMessage(PayloadHeader & payloadHeader, NodeId peerNodeId, System::PacketBuffer * msgBuf)
=======
CHIP_ERROR SecureSessionMgrBase::SendMessage(PayloadHeader & payloadHeader, NodeId peerNodeId, System::PacketBuffer * msgIn)
>>>>>>> 46236032
{
    System::AutoFreePacketBuffer msgBuf(msgIn);
    CHIP_ERROR err              = CHIP_NO_ERROR;
    PeerConnectionState * state = mPeerConnections.FindPeerConnectionState(peerNodeId, nullptr);

    VerifyOrExit(mState == State::kInitialized, err = CHIP_ERROR_INCORRECT_STATE);

    VerifyOrExit(!msgBuf.IsNull(), err = CHIP_ERROR_INVALID_ARGUMENT);
    VerifyOrExit(msgBuf->Next() == nullptr, err = CHIP_ERROR_INVALID_MESSAGE_LENGTH);
    VerifyOrExit(msgBuf->TotalLength() < kMax_SecureSDU_Length, err = CHIP_ERROR_INVALID_MESSAGE_LENGTH);

    // Find an active connection to the specified peer node
    VerifyOrExit(state != nullptr, err = CHIP_ERROR_INVALID_DESTINATION_NODE_ID);

    // This marks any connection where we send data to as 'active'
    mPeerConnections.MarkConnectionActive(state);

    {
        uint8_t * data = nullptr;
        PacketHeader packetHeader;
        MessageAuthenticationCode mac;

        const uint16_t headerSize = payloadHeader.EncodeSizeBytes();
        uint16_t actualEncodedHeaderSize;
        uint16_t totalLen = 0;
        uint16_t taglen   = 0;
        uint32_t payloadLength; // Make sure it's big enough to add two 16-bit
                                // ints without overflowing.
        static_assert(std::is_same<decltype(msgBuf->TotalLength()), uint16_t>::value,
                      "Addition to generate payloadLength might overflow");
        payloadLength = static_cast<uint32_t>(headerSize + msgBuf->TotalLength());
        VerifyOrExit(CanCastTo<uint16_t>(payloadLength), err = CHIP_ERROR_NO_MEMORY);

        packetHeader
            .SetSourceNodeId(mLocalNodeId)              //
            .SetDestinationNodeId(peerNodeId)           //
            .SetMessageId(state->GetSendMessageIndex()) //
            .SetEncryptionKeyID(state->GetLocalKeyID()) //
            .SetPayloadLength(static_cast<uint16_t>(payloadLength));
        packetHeader.GetFlags().Set(Header::FlagValues::kSecure);

        ChipLogProgress(Inet, "Sending msg from %llu to %llu\n", mLocalNodeId, peerNodeId);

        VerifyOrExit(msgBuf->EnsureReservedSize(headerSize), err = CHIP_ERROR_NO_MEMORY);

        msgBuf->SetStart(msgBuf->Start() - headerSize);
        data     = msgBuf->Start();
        totalLen = msgBuf->TotalLength();

        err = payloadHeader.Encode(data, totalLen, &actualEncodedHeaderSize);
        SuccessOrExit(err);

        err = state->GetSecureSession().Encrypt(data, totalLen, data, packetHeader, payloadHeader.GetEncodePacketFlags(), mac);
        SuccessOrExit(err);

        err = mac.Encode(packetHeader, &data[totalLen], kMaxTagLen, &taglen);
        SuccessOrExit(err);

        VerifyOrExit(CanCastTo<uint16_t>(totalLen + taglen), err = CHIP_ERROR_INTERNAL);
        msgBuf->SetDataLength(static_cast<uint16_t>(totalLen + taglen), nullptr);

        ChipLogDetail(Inet, "Secure transport transmitting msg %u after encryption", state->GetSendMessageIndex());

<<<<<<< HEAD
        err    = mTransportMgr->SendMessage(packetHeader, payloadHeader.GetEncodePacketFlags(), state->GetPeerAddress(), msgBuf);
        msgBuf = nullptr;
=======
        err =
            mTransport->SendMessage(packetHeader, payloadHeader.GetEncodePacketFlags(), state->GetPeerAddress(), msgBuf.Release());
>>>>>>> 46236032
    }
    SuccessOrExit(err);
    state->IncrementSendMessageIndex();

exit:
    if (!msgBuf.IsNull())
    {
        const char * errStr = ErrorStr(err);
        if (state == nullptr)
        {
            ChipLogError(Inet, "Secure transport could not find a valid PeerConnection: %s", errStr);
        }
        else
        {
            ChipLogError(Inet, "Secure transport failed to encrypt msg %u: %s", state->GetSendMessageIndex(), errStr);
        }
    }

    return err;
}

<<<<<<< HEAD
CHIP_ERROR SecureSessionMgr::NewPairing(const Optional<Transport::PeerAddress> & peerAddr, SecurePairingSession * pairing)
=======
CHIP_ERROR SecureSessionMgrBase::NewPairing(const Optional<Transport::PeerAddress> & peerAddr, NodeId peerNodeId,
                                            SecurePairingSession * pairing)
>>>>>>> 46236032
{
    CHIP_ERROR err = CHIP_NO_ERROR;

    uint16_t peerKeyId          = pairing->GetPeerKeyId();
    uint16_t localKeyId         = pairing->GetLocalKeyId();
    PeerConnectionState * state = mPeerConnections.FindPeerConnectionState(Optional<NodeId>::Value(peerNodeId), peerKeyId, nullptr);

    // Find any existing connection with the same node and key ID
    if (state)
    {
        mPeerConnections.MarkConnectionExpired(state);
    }

    ChipLogDetail(Inet, "New pairing for device %llu, key %d!!", peerNodeId, peerKeyId);

    state = nullptr;
    err   = mPeerConnections.CreateNewPeerConnectionState(Optional<NodeId>::Value(peerNodeId), peerKeyId, localKeyId, &state);
    SuccessOrExit(err);

    if (peerAddr.HasValue() && peerAddr.Value().GetIPAddress() != Inet::IPAddress::Any)
    {
        state->SetPeerAddress(peerAddr.Value());
    }
    else if (peerAddr.HasValue() &&
             (peerAddr.Value().GetTransportType() == Transport::Type::kTcp ||
              peerAddr.Value().GetTransportType() == Transport::Type::kUdp))
    {
        uint64_t fabricId = 0;

#if !CHIP_DEVICE_LAYER_NONE
        SuccessOrExit(err = chip::DeviceLayer::ConfigurationMgr().GetFabricId(fabricId));
#endif
        SuccessOrExit(err = Mdns::DiscoveryManager::GetInstance().ResolveNodeId(peerNodeId, fabricId));
    }

    if (state != nullptr)
    {
        err = pairing->DeriveSecureSession(reinterpret_cast<const uint8_t *>(kSpake2pI2RSessionInfo),
                                           strlen(kSpake2pI2RSessionInfo), state->GetSecureSession());
    }

exit:
    return err;
}

void SecureSessionMgr::HandleNodeIdResolve(CHIP_ERROR error, NodeId nodeId, const Mdns::MdnsService & service)
{
    if (error != CHIP_NO_ERROR && mCB != nullptr)
    {
        mCB->OnAddressResolved(error, kUndefinedNodeId, this);
    }
    else if (nodeId == kUndefinedNodeId && mCB != nullptr)
    {
        mCB->OnAddressResolved(CHIP_ERROR_UNKNOWN_RESOURCE_ID, kUndefinedNodeId, this);
    }
    else if (error == CHIP_NO_ERROR && nodeId != kUndefinedNodeId)
    {
        PeerConnectionState * state = nullptr;
        PeerAddress addr;
        bool hasAddressUpdate = false;

        // Though the spec says the service name is _chip._tcp, we are not supporting tcp for now.
        addr.SetTransportType(Transport::Type::kUdp).SetIPAddress(service.mAddress.Value()).SetPort(service.mPort);

        while ((state = mPeerConnections.FindPeerConnectionState(nodeId, state)) != nullptr)
        {
            if (state->GetPeerAddress().GetIPAddress() == Inet::IPAddress::Any)
            {
                hasAddressUpdate = true;
                state->SetPeerAddress(addr);
            }
        }
        if (hasAddressUpdate)
        {
            mCB->OnAddressResolved(CHIP_NO_ERROR, nodeId, this);
        }
    }
}

void SecureSessionMgr::ScheduleExpiryTimer()
{
    CHIP_ERROR err =
        mSystemLayer->StartTimer(CHIP_PEER_CONNECTION_TIMEOUT_CHECK_FREQUENCY_MS, SecureSessionMgr::ExpiryTimerCallback, this);

    VerifyOrDie(err == CHIP_NO_ERROR);
}

void SecureSessionMgr::CancelExpiryTimer()
{
    if (mSystemLayer != nullptr)
    {
        mSystemLayer->CancelTimer(SecureSessionMgr::ExpiryTimerCallback, this);
    }
}

<<<<<<< HEAD
void SecureSessionMgr::OnMessageReceived(const PacketHeader & packetHeader, const PeerAddress & peerAddress,
                                         System::PacketBuffer * msg)

{
    CHIP_ERROR err                 = CHIP_NO_ERROR;
    System::PacketBuffer * origMsg = nullptr;
    PeerConnectionState * state =
        mPeerConnections.FindPeerConnectionState(packetHeader.GetSourceNodeId(), packetHeader.GetEncryptionKeyID(), nullptr);
=======
void SecureSessionMgrBase::HandleDataReceived(const PacketHeader & packetHeader, const PeerAddress & peerAddress,
                                              System::PacketBuffer * msgIn, SecureSessionMgrBase * connection)

{
    CHIP_ERROR err              = CHIP_NO_ERROR;
    PeerConnectionState * state = connection->mPeerConnections.FindPeerConnectionState(packetHeader.GetSourceNodeId(),
                                                                                       packetHeader.GetEncryptionKeyID(), nullptr);
    AutoFreePacketBuffer msg(msgIn);
    AutoFreePacketBuffer origMsg;
>>>>>>> 46236032

    VerifyOrExit(!msg.IsNull(), ChipLogError(Inet, "Secure transport received NULL packet, discarding"));

    if (state == nullptr)
    {
        ChipLogError(Inet, "Data received on an unknown connection (%d). Dropping it!!", packetHeader.GetEncryptionKeyID());
        ExitNow(err = CHIP_ERROR_KEY_NOT_FOUND_FROM_PEER);
    }

    if (!state->GetPeerAddress().IsInitialized())
    {
        state->SetPeerAddress(peerAddress);
    }

    mPeerConnections.MarkConnectionActive(state);

    // TODO this is where messages should be decoded
    {
        PayloadHeader payloadHeader;
        MessageAuthenticationCode mac;

        uint8_t * data            = msg->Start();
        uint8_t * plainText       = nullptr;
        uint16_t len              = msg->TotalLength();
        const uint16_t headerSize = payloadHeader.EncodeSizeBytes();
        uint16_t decodedSize      = 0;
        uint16_t taglen           = 0;
        uint16_t payloadlen       = 0;

#if CHIP_SYSTEM_CONFIG_USE_LWIP
        /* This is a workaround for the case where PacketBuffer payload is not
           allocated as an inline buffer to PacketBuffer structure */
        origMsg.Adopt(msg.Release());
        msg.Adopt(PacketBuffer::NewWithAvailableSize(len));
        VerifyOrExit(!msg.IsNull(), ChipLogError(Inet, "Insufficient memory for packet buffer."));
        msg->SetDataLength(len);
#endif
        plainText = msg->Start();

        payloadlen = packetHeader.GetPayloadLength();
        VerifyOrExit(
            payloadlen <= len,
            (ChipLogError(Inet, "Secure transport can't find MAC Tag; buffer too short"), err = CHIP_ERROR_INVALID_MESSAGE_LENGTH));
        err = mac.Decode(packetHeader, &data[payloadlen], static_cast<uint16_t>(len - payloadlen), &taglen);
        VerifyOrExit(err == CHIP_NO_ERROR, ChipLogError(Inet, "Secure transport failed to decode MAC Tag: err %d", err));
        len = static_cast<uint16_t>(len - taglen);
        msg->SetDataLength(len, nullptr);

        err = state->GetSecureSession().Decrypt(data, len, plainText, packetHeader, payloadHeader.GetEncodePacketFlags(), mac);
        VerifyOrExit(err == CHIP_NO_ERROR, ChipLogError(Inet, "Secure transport failed to decrypt msg: err %d", err));

        err = payloadHeader.Decode(packetHeader.GetFlags(), plainText, len, &decodedSize);
        VerifyOrExit(err == CHIP_NO_ERROR, ChipLogError(Inet, "Secure transport failed to decode encrypted header: err %d", err));
        VerifyOrExit(headerSize == decodedSize, ChipLogError(Inet, "Secure transport decode encrypted header length mismatched"));

        msg->ConsumeHead(headerSize);

        if (state->GetPeerNodeId() == kUndefinedNodeId && packetHeader.GetSourceNodeId().HasValue())
        {
            state->SetPeerNodeId(packetHeader.GetSourceNodeId().Value());
        }

        if (mCB != nullptr)
        {
<<<<<<< HEAD
            mCB->OnMessageReceived(packetHeader, payloadHeader, state, msg, this);
            msg = nullptr;
=======
            connection->mCB->OnMessageReceived(packetHeader, payloadHeader, state, msg.Release(), connection);
>>>>>>> 46236032
        }
    }

exit:
<<<<<<< HEAD
    if (origMsg != nullptr)
    {
        PacketBuffer::Free(origMsg);
    }

    if (msg != nullptr)
    {
        PacketBuffer::Free(msg);
    }

    if (err != CHIP_NO_ERROR && mCB != nullptr)
=======
    if (err != CHIP_NO_ERROR && connection->mCB != nullptr)
>>>>>>> 46236032
    {
        mCB->OnReceiveError(err, peerAddress, this);
    }
}

void SecureSessionMgr::HandleConnectionExpired(const Transport::PeerConnectionState & state, SecureSessionMgr * mgr)
{
    char addr[Transport::PeerAddress::kMaxToStringSize];
    state.GetPeerAddress().ToString(addr, sizeof(addr));

    ChipLogDetail(Inet, "Connection from '%s' expired", addr);

    mgr->mTransportMgr->Disconnect(state.GetPeerAddress());
}

void SecureSessionMgr::ExpiryTimerCallback(System::Layer * layer, void * param, System::Error error)
{
    SecureSessionMgr * mgr = reinterpret_cast<SecureSessionMgr *>(param);
#if CHIP_CONFIG_SESSION_REKEYING
    // TODO(#2279): session expiration is currently disabled until rekeying is supported
    // the #ifdef should be removed after that.
    mgr->mPeerConnections.ExpireInactiveConnections(CHIP_PEER_CONNECTION_TIMEOUT_MS);
#endif
    mgr->ScheduleExpiryTimer(); // re-schedule the oneshot timer
}

} // namespace chip<|MERGE_RESOLUTION|>--- conflicted
+++ resolved
@@ -33,11 +33,8 @@
 #include <support/CodeUtils.h>
 #include <support/SafeInt.h>
 #include <support/logging/CHIPLogging.h>
-<<<<<<< HEAD
+#include <system/AutoFreePacketBuffer.h>
 #include <transport/RendezvousSession.h>
-=======
-#include <system/AutoFreePacketBuffer.h>
->>>>>>> 46236032
 #include <transport/SecurePairingSession.h>
 #include <transport/SecureSessionMgr.h>
 #include <transport/TransportMgr.h>
@@ -94,11 +91,7 @@
     return SendMessage(payloadHeader, peerNodeId, msgBuf);
 }
 
-<<<<<<< HEAD
-CHIP_ERROR SecureSessionMgr::SendMessage(PayloadHeader & payloadHeader, NodeId peerNodeId, System::PacketBuffer * msgBuf)
-=======
-CHIP_ERROR SecureSessionMgrBase::SendMessage(PayloadHeader & payloadHeader, NodeId peerNodeId, System::PacketBuffer * msgIn)
->>>>>>> 46236032
+CHIP_ERROR SecureSessionMgr::SendMessage(PayloadHeader & payloadHeader, NodeId peerNodeId, System::PacketBuffer * msgIn)
 {
     System::AutoFreePacketBuffer msgBuf(msgIn);
     CHIP_ERROR err              = CHIP_NO_ERROR;
@@ -162,13 +155,8 @@
 
         ChipLogDetail(Inet, "Secure transport transmitting msg %u after encryption", state->GetSendMessageIndex());
 
-<<<<<<< HEAD
-        err    = mTransportMgr->SendMessage(packetHeader, payloadHeader.GetEncodePacketFlags(), state->GetPeerAddress(), msgBuf);
-        msgBuf = nullptr;
-=======
-        err =
-            mTransport->SendMessage(packetHeader, payloadHeader.GetEncodePacketFlags(), state->GetPeerAddress(), msgBuf.Release());
->>>>>>> 46236032
+        err = mTransportMgr->SendMessage(packetHeader, payloadHeader.GetEncodePacketFlags(), state->GetPeerAddress(),
+                                         msgBuf.Release());
     }
     SuccessOrExit(err);
     state->IncrementSendMessageIndex();
@@ -190,12 +178,8 @@
     return err;
 }
 
-<<<<<<< HEAD
-CHIP_ERROR SecureSessionMgr::NewPairing(const Optional<Transport::PeerAddress> & peerAddr, SecurePairingSession * pairing)
-=======
-CHIP_ERROR SecureSessionMgrBase::NewPairing(const Optional<Transport::PeerAddress> & peerAddr, NodeId peerNodeId,
-                                            SecurePairingSession * pairing)
->>>>>>> 46236032
+CHIP_ERROR SecureSessionMgr::NewPairing(const Optional<Transport::PeerAddress> & peerAddr, NodeId peerNodeId,
+                                        SecurePairingSession * pairing)
 {
     CHIP_ERROR err = CHIP_NO_ERROR;
 
@@ -291,26 +275,15 @@
     }
 }
 
-<<<<<<< HEAD
 void SecureSessionMgr::OnMessageReceived(const PacketHeader & packetHeader, const PeerAddress & peerAddress,
-                                         System::PacketBuffer * msg)
-
-{
-    CHIP_ERROR err                 = CHIP_NO_ERROR;
-    System::PacketBuffer * origMsg = nullptr;
+                                         System::PacketBuffer * msgIn)
+
+{
+    CHIP_ERROR err = CHIP_NO_ERROR;
     PeerConnectionState * state =
         mPeerConnections.FindPeerConnectionState(packetHeader.GetSourceNodeId(), packetHeader.GetEncryptionKeyID(), nullptr);
-=======
-void SecureSessionMgrBase::HandleDataReceived(const PacketHeader & packetHeader, const PeerAddress & peerAddress,
-                                              System::PacketBuffer * msgIn, SecureSessionMgrBase * connection)
-
-{
-    CHIP_ERROR err              = CHIP_NO_ERROR;
-    PeerConnectionState * state = connection->mPeerConnections.FindPeerConnectionState(packetHeader.GetSourceNodeId(),
-                                                                                       packetHeader.GetEncryptionKeyID(), nullptr);
     AutoFreePacketBuffer msg(msgIn);
     AutoFreePacketBuffer origMsg;
->>>>>>> 46236032
 
     VerifyOrExit(!msg.IsNull(), ChipLogError(Inet, "Secure transport received NULL packet, discarding"));
 
@@ -375,31 +348,12 @@
 
         if (mCB != nullptr)
         {
-<<<<<<< HEAD
-            mCB->OnMessageReceived(packetHeader, payloadHeader, state, msg, this);
-            msg = nullptr;
-=======
-            connection->mCB->OnMessageReceived(packetHeader, payloadHeader, state, msg.Release(), connection);
->>>>>>> 46236032
+            mCB->OnMessageReceived(packetHeader, payloadHeader, state, msg.Release(), this);
         }
     }
 
 exit:
-<<<<<<< HEAD
-    if (origMsg != nullptr)
-    {
-        PacketBuffer::Free(origMsg);
-    }
-
-    if (msg != nullptr)
-    {
-        PacketBuffer::Free(msg);
-    }
-
     if (err != CHIP_NO_ERROR && mCB != nullptr)
-=======
-    if (err != CHIP_NO_ERROR && connection->mCB != nullptr)
->>>>>>> 46236032
     {
         mCB->OnReceiveError(err, peerAddress, this);
     }
