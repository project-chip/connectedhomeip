--- conflicted
+++ resolved
@@ -278,24 +278,12 @@
     }
 }
 
-<<<<<<< HEAD
-void SecureSessionMgrBase::HandleDataReceived(const PacketHeader & packetHeader, const PeerAddress & peerAddress,
-                                              System::PacketBufferHandle msg, SecureSessionMgrBase * connection)
-
-{
-    CHIP_ERROR err              = CHIP_NO_ERROR;
-    PeerConnectionState * state = connection->mPeerConnections.FindPeerConnectionState(packetHeader.GetSourceNodeId(),
-                                                                                       packetHeader.GetEncryptionKeyID(), nullptr);
-=======
 void SecureSessionMgr::OnMessageReceived(const PacketHeader & packetHeader, const PeerAddress & peerAddress,
-                                         System::PacketBuffer * msgIn)
-
+                                         System::PacketBufferHandle msg)
 {
     CHIP_ERROR err = CHIP_NO_ERROR;
     PeerConnectionState * state =
         mPeerConnections.FindPeerConnectionState(packetHeader.GetSourceNodeId(), packetHeader.GetEncryptionKeyID(), nullptr);
-    PacketBufferHandle msg;
->>>>>>> 0f45b74d
     PacketBufferHandle origMsg;
 
     VerifyOrExit(!msg.IsNull(), ChipLogError(Inet, "Secure transport received NULL packet, discarding"));
@@ -361,11 +349,7 @@
 
         if (mCB != nullptr)
         {
-<<<<<<< HEAD
-            connection->mCB->OnMessageReceived(packetHeader, payloadHeader, state, std::move(msg), connection);
-=======
-            mCB->OnMessageReceived(packetHeader, payloadHeader, state, msg.Release_ForNow(), this);
->>>>>>> 0f45b74d
+            mCB->OnMessageReceived(packetHeader, payloadHeader, state, std::move(msg), this);
         }
     }
 
