--- conflicted
+++ resolved
@@ -73,12 +73,6 @@
     mTransportMgr = transportMgr;
 
     ChipLogProgress(Inet, "local node id is %llu\n", mLocalNodeId);
-
-<<<<<<< HEAD
-    mPeerConnections.SetConnectionExpiredHandler(HandleConnectionExpired, this);
-=======
-    mTransport->SetMessageReceiveHandler(HandleDataReceived, this);
->>>>>>> aa2967a6
 
     Mdns::DiscoveryManager::GetInstance().Init();
     Mdns::DiscoveryManager::GetInstance().RegisterResolveDelegate(this);
@@ -369,11 +363,7 @@
     }
 }
 
-<<<<<<< HEAD
-void SecureSessionMgr::HandleConnectionExpired(const Transport::PeerConnectionState & state, SecureSessionMgr * mgr)
-=======
-void SecureSessionMgrBase::HandleConnectionExpired(const Transport::PeerConnectionState & state)
->>>>>>> aa2967a6
+void SecureSessionMgr::HandleConnectionExpired(const Transport::PeerConnectionState & state)
 {
     char addr[Transport::PeerAddress::kMaxToStringSize];
     state.GetPeerAddress().ToString(addr, sizeof(addr));
@@ -385,11 +375,7 @@
         mCB->OnConnectionExpired(&state, this);
     }
 
-<<<<<<< HEAD
-    mgr->mTransportMgr->Disconnect(state.GetPeerAddress());
-=======
-    mTransport->Disconnect(state.GetPeerAddress());
->>>>>>> aa2967a6
+    mTransportMgr->Disconnect(state.GetPeerAddress());
 }
 
 void SecureSessionMgr::ExpiryTimerCallback(System::Layer * layer, void * param, System::Error error)
