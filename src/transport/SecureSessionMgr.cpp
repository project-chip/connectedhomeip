/*
 *
 *    Copyright (c) 2020 Project CHIP Authors
 *    Copyright (c) 2013-2017 Nest Labs, Inc.
 *    All rights reserved.
 *
 *    Licensed under the Apache License, Version 2.0 (the "License");
 *    you may not use this file except in compliance with the License.
 *    You may obtain a copy of the License at
 *
 *        http://www.apache.org/licenses/LICENSE-2.0
 *
 *    Unless required by applicable law or agreed to in writing, software
 *    distributed under the License is distributed on an "AS IS" BASIS,
 *    WITHOUT WARRANTIES OR CONDITIONS OF ANY KIND, either express or implied.
 *    See the License for the specific language governing permissions and
 *    limitations under the License.
 */

/**
 *    @file
 *      This file implements the CHIP Connection object that maintains a UDP connection.
 *      TODO This class should be extended to support TCP as well...
 *
 */

#include "SecureSessionMgr.h"

#include <inttypes.h>
#include <string.h>

#include <platform/CHIPDeviceLayer.h>
#include <support/CodeUtils.h>
#include <support/ReturnMacros.h>
#include <support/SafeInt.h>
#include <support/logging/CHIPLogging.h>
#include <transport/RendezvousSession.h>
#include <transport/SecureMessageCodec.h>
#include <transport/SecurePairingSession.h>
#include <transport/SecureSessionMgr.h>
#include <transport/TransportMgr.h>

#include <inttypes.h>

namespace chip {

using System::PacketBufferHandle;
using Transport::PeerAddress;
using Transport::PeerConnectionState;

// Maximum length of application data that can be encrypted as one block.
// The limit is derived from IPv6 MTU (1280 bytes) - expected header overheads.
// This limit would need additional reviews once we have formalized Secure Transport header.
//
// TODO: this should be checked within the transport message sending instead of the session management layer.
static const size_t kMax_SecureSDU_Length = 1024;

SecureSessionMgr::SecureSessionMgr() : mState(State::kNotReady) {}

SecureSessionMgr::~SecureSessionMgr()
{
    CancelExpiryTimer();
}

CHIP_ERROR SecureSessionMgr::Init(NodeId localNodeId, System::Layer * systemLayer, TransportMgrBase * transportMgr)
{
    VerifyOrReturnError(mState == State::kNotReady, CHIP_ERROR_INCORRECT_STATE);
    VerifyOrReturnError(transportMgr != nullptr, CHIP_ERROR_INVALID_ARGUMENT);

    mState        = State::kInitialized;
    mLocalNodeId  = localNodeId;
    mSystemLayer  = systemLayer;
    mTransportMgr = transportMgr;

    ChipLogProgress(Inet, "local node id is %llu\n", mLocalNodeId);

    ScheduleExpiryTimer();

    mTransportMgr->SetSecureSessionMgr(this);

    return CHIP_NO_ERROR;
}

Transport::Type SecureSessionMgr::GetTransportType(NodeId peerNodeId)
{
    PeerConnectionState * state = mPeerConnections.FindPeerConnectionState(peerNodeId, nullptr);

    if (state)
    {
        return state->GetPeerAddress().GetTransportType();
    }

    return Transport::Type::kUndefined;
}

CHIP_ERROR SecureSessionMgr::SendMessage(SecureSessionHandle session, System::PacketBufferHandle && msgBuf)
{
    PayloadHeader unusedPayloadHeader;
    return SendMessage(session, unusedPayloadHeader, std::move(msgBuf));
}

CHIP_ERROR SecureSessionMgr::SendMessage(SecureSessionHandle session, PayloadHeader & payloadHeader,
                                         System::PacketBufferHandle && msgBuf, EncryptedPacketBufferHandle * bufferRetainSlot)
{
    PacketHeader ununsedPacketHeader;
    return SendMessage(session, payloadHeader, ununsedPacketHeader, std::move(msgBuf), bufferRetainSlot,
                       EncryptionState::kPayloadIsUnencrypted);
}

CHIP_ERROR SecureSessionMgr::SendEncryptedMessage(SecureSessionHandle session, EncryptedPacketBufferHandle msgBuf,
                                                  EncryptedPacketBufferHandle * bufferRetainSlot)
{
    VerifyOrReturnError(!msgBuf.IsNull(), CHIP_ERROR_INVALID_ARGUMENT);
    VerifyOrReturnError(!msgBuf->HasChainedBuffer(), CHIP_ERROR_INVALID_MESSAGE_LENGTH);
    VerifyOrReturnError(msgBuf->TotalLength() < kMax_SecureSDU_Length, CHIP_ERROR_INVALID_MESSAGE_LENGTH);

    uint16_t headerSize = 0;
    PacketHeader packetHeader;
    ReturnErrorOnFailure(packetHeader.Decode(msgBuf->Start(), msgBuf->DataLength(), &headerSize));

    // Advancing the start to encrypted header, since the transport will attach the packet header on top of it
    msgBuf->SetStart(msgBuf->Start() + headerSize);

    PayloadHeader payloadHeader;
    return SendMessage(session, payloadHeader, packetHeader, std::move(msgBuf), bufferRetainSlot,
                       EncryptionState::kPayloadIsEncrypted);
}

CHIP_ERROR SecureSessionMgr::SendMessage(SecureSessionHandle session, PayloadHeader & payloadHeader, PacketHeader & packetHeader,
                                         System::PacketBufferHandle msgBuf, EncryptedPacketBufferHandle * bufferRetainSlot,
                                         EncryptionState encryptionState)
{
    CHIP_ERROR err              = CHIP_NO_ERROR;
    PeerConnectionState * state = nullptr;
    uint8_t * msgStart          = nullptr;
    uint16_t msgLen             = 0;
    uint16_t headerSize         = 0;

    // Hold the reference to encrypted message in stack variable.
    // In case of any failures, the reference is not returned, and this stack variable
    // will automatically free the reference on returning from the function.
    EncryptedPacketBufferHandle encryptedMsg;

    VerifyOrExit(mState == State::kInitialized, err = CHIP_ERROR_INCORRECT_STATE);

    VerifyOrExit(!msgBuf.IsNull(), err = CHIP_ERROR_INVALID_ARGUMENT);
    VerifyOrExit(!msgBuf->HasChainedBuffer(), err = CHIP_ERROR_INVALID_MESSAGE_LENGTH);
    VerifyOrExit(msgBuf->TotalLength() < kMax_SecureSDU_Length, err = CHIP_ERROR_INVALID_MESSAGE_LENGTH);

    // Find an active connection to the specified peer node
    state = GetPeerConnectionState(session);
    VerifyOrExit(state != nullptr, err = CHIP_ERROR_NOT_CONNECTED);

    // This marks any connection where we send data to as 'active'
    mPeerConnections.MarkConnectionActive(state);

    if (encryptionState == EncryptionState::kPayloadIsUnencrypted)
    {
        err = SecureMessageCodec::Encode(mLocalNodeId, state, payloadHeader, packetHeader, msgBuf);
        SuccessOrExit(err);
    }

    // The start of buffer points to the beginning of the encrypted header, and the length of buffer
    // contains both the encrypted header and encrypted data.
    // Locally store the start and length of the retained buffer after accounting for the size of packet header.
    headerSize = packetHeader.EncodeSizeBytes();

    msgStart = static_cast<uint8_t *>(msgBuf->Start() - headerSize);
    msgLen   = static_cast<uint16_t>(msgBuf->DataLength() + headerSize);

    // Retain the packet buffer in case it's needed for retransmissions.
    if (bufferRetainSlot != nullptr)
    {
        encryptedMsg        = msgBuf.Retain();
        encryptedMsg.mMsgId = packetHeader.GetMessageId();
    }

    ChipLogProgress(Inet, "Sending msg from %llu to %llu", mLocalNodeId, state->GetPeerNodeId());

    if (state->GetTransport() != nullptr)
    {
        ChipLogProgress(Inet, "Sending secure msg on connection specific transport");
        err = state->GetTransport()->SendMessage(packetHeader, state->GetPeerAddress(), std::move(msgBuf));
    }
    else
    {
        ChipLogProgress(Inet, "Sending secure msg on generic transport");
        err = mTransportMgr->SendMessage(packetHeader, state->GetPeerAddress(), std::move(msgBuf));
    }
    ChipLogProgress(Inet, "Secure msg send status %d", err);
    SuccessOrExit(err);

    if (bufferRetainSlot != nullptr)
    {
        // Rewind the start and len of the buffer back to pre-send state for following possible retransmition.
        encryptedMsg->SetStart(msgStart);
        encryptedMsg->SetDataLength(msgLen);

        (*bufferRetainSlot) = std::move(encryptedMsg);
    }

exit:
    if (!msgBuf.IsNull())
    {
        const char * errStr = ErrorStr(err);
        if (state == nullptr)
        {
            ChipLogError(Inet, "Secure transport could not find a valid PeerConnection: %s", errStr);
        }
    }

    return err;
}

CHIP_ERROR SecureSessionMgr::NewPairing(const Optional<Transport::PeerAddress> & peerAddr, NodeId peerNodeId,
                                        SecurePairingSession * pairing, Transport::Base * transport)
{
    CHIP_ERROR err = CHIP_NO_ERROR;

    uint16_t peerKeyId          = pairing->GetPeerKeyId();
    uint16_t localKeyId         = pairing->GetLocalKeyId();
    PeerConnectionState * state = mPeerConnections.FindPeerConnectionState(Optional<NodeId>::Value(peerNodeId), peerKeyId, nullptr);

    // Find any existing connection with the same node and key ID
    if (state)
    {
        mPeerConnections.MarkConnectionExpired(
            state, [this](const Transport::PeerConnectionState & state1) { HandleConnectionExpired(state1); });
    }

    ChipLogDetail(Inet, "New pairing for device %llu, key %d!!", peerNodeId, peerKeyId);

    state = nullptr;
    ReturnErrorOnFailure(
        mPeerConnections.CreateNewPeerConnectionState(Optional<NodeId>::Value(peerNodeId), peerKeyId, localKeyId, &state));

    state->SetTransport(transport);

    if (peerAddr.HasValue() && peerAddr.Value().GetIPAddress() != Inet::IPAddress::Any)
    {
        state->SetPeerAddress(peerAddr.Value());
    }
    else if (peerAddr.HasValue() &&
             (peerAddr.Value().GetTransportType() == Transport::Type::kTcp ||
              peerAddr.Value().GetTransportType() == Transport::Type::kUdp))
    {
        return CHIP_ERROR_INVALID_ARGUMENT;
    }

    if (state != nullptr)
    {
        err = pairing->DeriveSecureSession(reinterpret_cast<const uint8_t *>(kSpake2pI2RSessionInfo),
                                           strlen(kSpake2pI2RSessionInfo), state->GetSecureSession());
        if (mCB != nullptr)
        {
            mCB->OnNewConnection({ state->GetPeerNodeId(), state->GetPeerKeyID() }, this);
        }
    }

    return err;
}

void SecureSessionMgr::ScheduleExpiryTimer()
{
    CHIP_ERROR err =
        mSystemLayer->StartTimer(CHIP_PEER_CONNECTION_TIMEOUT_CHECK_FREQUENCY_MS, SecureSessionMgr::ExpiryTimerCallback, this);

    VerifyOrDie(err == CHIP_NO_ERROR);
}

void SecureSessionMgr::CancelExpiryTimer()
{
    if (mSystemLayer != nullptr)
    {
        mSystemLayer->CancelTimer(SecureSessionMgr::ExpiryTimerCallback, this);
    }
}

void SecureSessionMgr::OnMessageReceived(const PacketHeader & packetHeader, const PeerAddress & peerAddress,
                                         System::PacketBufferHandle msg)
{
    CHIP_ERROR err = CHIP_NO_ERROR;
    PeerConnectionState * state =
        mPeerConnections.FindPeerConnectionState(packetHeader.GetSourceNodeId(), packetHeader.GetEncryptionKeyID(), nullptr);
    PacketBufferHandle origMsg;
    PayloadHeader payloadHeader;

    VerifyOrExit(!msg.IsNull(), ChipLogError(Inet, "Secure transport received NULL packet, discarding"));

    if (state == nullptr)
    {
        ChipLogError(Inet, "Data received on an unknown connection (%d). Dropping it!!", packetHeader.GetEncryptionKeyID());
        ExitNow(err = CHIP_ERROR_KEY_NOT_FOUND_FROM_PEER);
    }

    if (!state->GetPeerAddress().IsInitialized())
    {
        state->SetPeerAddress(peerAddress);
    }

    mPeerConnections.MarkConnectionActive(state);

<<<<<<< HEAD
    // TODO this is where messages should be decoded
    {
        PayloadHeader payloadHeader;
        MessageAuthenticationCode mac;

        uint8_t * data       = msg->Start();
        uint8_t * plainText  = nullptr;
        uint16_t len         = msg->TotalLength();
        uint16_t headerSize  = 0;
        uint16_t decodedSize = 0;
        uint16_t taglen      = 0;
        uint16_t payloadlen  = 0;

#if CHIP_SYSTEM_CONFIG_USE_LWIP
        /* This is a workaround for the case where PacketBuffer payload is not
           allocated as an inline buffer to PacketBuffer structure */
        origMsg = std::move(msg);
        msg     = System::PacketBuffer::NewWithAvailableSize(len);
        VerifyOrExit(!msg.IsNull(), ChipLogError(Inet, "Insufficient memory for packet buffer."));
        msg->SetDataLength(len);
#endif
        plainText = msg->Start();

        payloadlen = packetHeader.GetPayloadLength();
        VerifyOrExit(
            payloadlen <= len,
            (ChipLogError(Inet, "Secure transport can't find MAC Tag; buffer too short"), err = CHIP_ERROR_INVALID_MESSAGE_LENGTH));
        err = mac.Decode(packetHeader, &data[payloadlen], static_cast<uint16_t>(len - payloadlen), &taglen);
        VerifyOrExit(err == CHIP_NO_ERROR, ChipLogError(Inet, "Secure transport failed to decode MAC Tag: err %d", err));
        len = static_cast<uint16_t>(len - taglen);
        msg->SetDataLength(len);

        err = state->GetSecureSession().Decrypt(data, len, plainText, packetHeader, mac);
        VerifyOrExit(err == CHIP_NO_ERROR, ChipLogError(Inet, "Secure transport failed to decrypt msg: err %d", err));

        err        = payloadHeader.Decode(plainText, len, &decodedSize);
        headerSize = payloadHeader.EncodeSizeBytes();
        VerifyOrExit(err == CHIP_NO_ERROR, ChipLogError(Inet, "Secure transport failed to decode encrypted header: err %d", err));
        VerifyOrExit(headerSize == decodedSize, ChipLogError(Inet, "Secure transport decode encrypted header length mismatched"));
=======
    // Decode the message
    VerifyOrReturn(CHIP_NO_ERROR == SecureMessageCodec::Decode(state, payloadHeader, packetHeader, msg));
>>>>>>> fad6d053

    if (state->GetPeerNodeId() == kUndefinedNodeId && packetHeader.GetSourceNodeId().HasValue())
    {
        state->SetPeerNodeId(packetHeader.GetSourceNodeId().Value());
    }

    if (mCB != nullptr)
    {
        mCB->OnMessageReceived(packetHeader, payloadHeader, { state->GetPeerNodeId(), state->GetPeerKeyID() }, std::move(msg),
                               this);
    }

exit:
    if (err != CHIP_NO_ERROR && mCB != nullptr)
    {
        mCB->OnReceiveError(err, peerAddress, this);
    }
}

void SecureSessionMgr::HandleConnectionExpired(const Transport::PeerConnectionState & state)
{
    char addr[Transport::PeerAddress::kMaxToStringSize];
    state.GetPeerAddress().ToString(addr, sizeof(addr));

    ChipLogDetail(Inet, "Connection from '%s' expired", addr);

    if (mCB != nullptr)
    {
        mCB->OnConnectionExpired({ state.GetPeerNodeId(), state.GetPeerKeyID() }, this);
    }

    mTransportMgr->Disconnect(state.GetPeerAddress());
}

void SecureSessionMgr::ExpiryTimerCallback(System::Layer * layer, void * param, System::Error error)
{
    SecureSessionMgr * mgr = reinterpret_cast<SecureSessionMgr *>(param);
#if CHIP_CONFIG_SESSION_REKEYING
    // TODO(#2279): session expiration is currently disabled until rekeying is supported
    // the #ifdef should be removed after that.
    mgr->mPeerConnections.ExpireInactiveConnections(
        CHIP_PEER_CONNECTION_TIMEOUT_MS,
        [this](const Transport::PeerConnectionState & state1) { HandleConnectionExpired(state1); });
#endif
    mgr->ScheduleExpiryTimer(); // re-schedule the oneshot timer
}

PeerConnectionState * SecureSessionMgr::GetPeerConnectionState(SecureSessionHandle session)
{
    return mPeerConnections.FindPeerConnectionState(Optional<NodeId>::Value(session.mPeerNodeId), session.mPeerKeyId, nullptr);
}

} // namespace chip<|MERGE_RESOLUTION|>--- conflicted
+++ resolved
@@ -300,50 +300,8 @@
 
     mPeerConnections.MarkConnectionActive(state);
 
-<<<<<<< HEAD
-    // TODO this is where messages should be decoded
-    {
-        PayloadHeader payloadHeader;
-        MessageAuthenticationCode mac;
-
-        uint8_t * data       = msg->Start();
-        uint8_t * plainText  = nullptr;
-        uint16_t len         = msg->TotalLength();
-        uint16_t headerSize  = 0;
-        uint16_t decodedSize = 0;
-        uint16_t taglen      = 0;
-        uint16_t payloadlen  = 0;
-
-#if CHIP_SYSTEM_CONFIG_USE_LWIP
-        /* This is a workaround for the case where PacketBuffer payload is not
-           allocated as an inline buffer to PacketBuffer structure */
-        origMsg = std::move(msg);
-        msg     = System::PacketBuffer::NewWithAvailableSize(len);
-        VerifyOrExit(!msg.IsNull(), ChipLogError(Inet, "Insufficient memory for packet buffer."));
-        msg->SetDataLength(len);
-#endif
-        plainText = msg->Start();
-
-        payloadlen = packetHeader.GetPayloadLength();
-        VerifyOrExit(
-            payloadlen <= len,
-            (ChipLogError(Inet, "Secure transport can't find MAC Tag; buffer too short"), err = CHIP_ERROR_INVALID_MESSAGE_LENGTH));
-        err = mac.Decode(packetHeader, &data[payloadlen], static_cast<uint16_t>(len - payloadlen), &taglen);
-        VerifyOrExit(err == CHIP_NO_ERROR, ChipLogError(Inet, "Secure transport failed to decode MAC Tag: err %d", err));
-        len = static_cast<uint16_t>(len - taglen);
-        msg->SetDataLength(len);
-
-        err = state->GetSecureSession().Decrypt(data, len, plainText, packetHeader, mac);
-        VerifyOrExit(err == CHIP_NO_ERROR, ChipLogError(Inet, "Secure transport failed to decrypt msg: err %d", err));
-
-        err        = payloadHeader.Decode(plainText, len, &decodedSize);
-        headerSize = payloadHeader.EncodeSizeBytes();
-        VerifyOrExit(err == CHIP_NO_ERROR, ChipLogError(Inet, "Secure transport failed to decode encrypted header: err %d", err));
-        VerifyOrExit(headerSize == decodedSize, ChipLogError(Inet, "Secure transport decode encrypted header length mismatched"));
-=======
     // Decode the message
     VerifyOrReturn(CHIP_NO_ERROR == SecureMessageCodec::Decode(state, payloadHeader, packetHeader, msg));
->>>>>>> fad6d053
 
     if (state->GetPeerNodeId() == kUndefinedNodeId && packetHeader.GetSourceNodeId().HasValue())
     {
