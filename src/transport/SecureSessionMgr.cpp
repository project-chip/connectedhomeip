/*
 *
 *    Copyright (c) 2020 Project CHIP Authors
 *    Copyright (c) 2013-2017 Nest Labs, Inc.
 *    All rights reserved.
 *
 *    Licensed under the Apache License, Version 2.0 (the "License");
 *    you may not use this file except in compliance with the License.
 *    You may obtain a copy of the License at
 *
 *        http://www.apache.org/licenses/LICENSE-2.0
 *
 *    Unless required by applicable law or agreed to in writing, software
 *    distributed under the License is distributed on an "AS IS" BASIS,
 *    WITHOUT WARRANTIES OR CONDITIONS OF ANY KIND, either express or implied.
 *    See the License for the specific language governing permissions and
 *    limitations under the License.
 */

/**
 *    @file
 *      This file implements the CHIP Connection object that maintains a UDP connection.
 *      TODO This class should be extended to support TCP as well...
 *
 */

#include <string.h>
#include <support/CodeUtils.h>
#include <support/logging/CHIPLogging.h>
#include <transport/SecurePairingSession.h>
#include <transport/SecureSessionMgr.h>

#include <inttypes.h>

namespace chip {

using Transport::PeerAddress;
using Transport::PeerConnectionState;

// Maximum length of application data that can be encrypted as one block.
// The limit is derived from IPv6 MTU (1280 bytes) - expected header overheads.
// This limit would need additional reviews once we have formalized Secure Transport header.
//
// TODO: this should be checked within the transport message sending instead of the session management layer.
static const size_t kMax_SecureSDU_Length = 1024;

SecureSessionMgrBase::SecureSessionMgrBase() : mState(State::kNotReady) {}

SecureSessionMgrBase::~SecureSessionMgrBase()
{
    CancelExpiryTimer();

    if (mCB != nullptr)
    {
        mCB->Release();
    }

    if (mTransport)
    {
        mTransport->Release();
    }
}

CHIP_ERROR SecureSessionMgrBase::InitInternal(NodeId localNodeId, System::Layer * systemLayer, Transport::Base * transport)
{
    if (mTransport)
    {
        mTransport->Release();
        mTransport = nullptr;
    }

    CHIP_ERROR err = CHIP_NO_ERROR;
    VerifyOrExit(mState == State::kNotReady, err = CHIP_ERROR_INCORRECT_STATE);

    mState       = State::kInitialized;
    mLocalNodeId = localNodeId;
    mSystemLayer = systemLayer;
    mTransport   = transport->Retain();

    mTransport->SetMessageReceiveHandler(HandleDataReceived, this);
    mPeerConnections.SetConnectionExpiredHandler(HandleConnectionExpired, this);

    ScheduleExpiryTimer();

exit:
    return err;
}

CHIP_ERROR SecureSessionMgrBase::SendMessage(NodeId peerNodeId, System::PacketBuffer * msgBuf)
{
    CHIP_ERROR err              = CHIP_NO_ERROR;
    PeerConnectionState * state = nullptr;

    VerifyOrExit(mState == State::kInitialized, err = CHIP_ERROR_INCORRECT_STATE);

    VerifyOrExit(msgBuf != nullptr, err = CHIP_ERROR_INVALID_ARGUMENT);
    VerifyOrExit(msgBuf->Next() == nullptr, err = CHIP_ERROR_INVALID_MESSAGE_LENGTH);
    VerifyOrExit(msgBuf->TotalLength() < kMax_SecureSDU_Length, err = CHIP_ERROR_INVALID_MESSAGE_LENGTH);

    // Find an active connection to the specified peer node
    VerifyOrExit(mPeerConnections.FindPeerConnectionState(peerNodeId, &state), err = CHIP_ERROR_INVALID_DESTINATION_NODE_ID);

    // This marks any connection where we send data to as 'active'
    mPeerConnections.MarkConnectionActive(state);

    {
        uint8_t * data = nullptr;
        MessageHeader header;
        const size_t headerSize = header.payloadHeader.EncodeSizeBytes();
        size_t actualEncodedHeaderSize;
        size_t totalLen = 0;
        size_t taglen   = 0;

        header.packetHeader
            .SetSourceNodeId(mLocalNodeId)              //
            .SetDestinationNodeId(peerNodeId)           //
            .SetMessageId(state->GetSendMessageIndex()) //
            .SetEncryptionKeyID(state->GetLocalKeyID()) //
            .SetPayloadLength(headerSize + msgBuf->TotalLength());

        VerifyOrExit(msgBuf->EnsureReservedSize(headerSize), err = CHIP_ERROR_NO_MEMORY);

        msgBuf->SetStart(msgBuf->Start() - headerSize);
        data     = msgBuf->Start();
        totalLen = msgBuf->TotalLength();

        err = header.payloadHeader.Encode(data, totalLen, &actualEncodedHeaderSize);
        SuccessOrExit(err);

        err = state->GetSecureSession().Encrypt(data, totalLen, data, header);
        SuccessOrExit(err);

        err = header.mac.Encode(header.packetHeader, &data[totalLen], kMaxTagLen, &taglen);
        SuccessOrExit(err);

        msgBuf->SetDataLength(totalLen + taglen, nullptr);

        ChipLogProgress(Inet, "Secure transport transmitting msg %u after encryption", state->GetSendMessageIndex());

<<<<<<< HEAD
        err    = mTransport->SendMessage(header.packetHeader, header.payloadHeader.GetEncodePacketFlags(), state->GetPeerAddress(),
                                      msgBuf);
        msgBuf = NULL;
=======
        err    = mTransport->SendMessage(header, state->GetPeerAddress(), msgBuf);
        msgBuf = nullptr;
>>>>>>> 7c693c70
    }
    SuccessOrExit(err);
    state->IncrementSendMessageIndex();

exit:
    if (msgBuf != nullptr)
    {
        const char * errStr = ErrorStr(err);
        if (state == nullptr)
        {
            ChipLogProgress(Inet, "Secure transport could not find a valid PeerConnection: %s", errStr);
        }
        else
        {
            ChipLogProgress(Inet, "Secure transport failed to encrypt msg %u: %s", state->GetSendMessageIndex(), errStr);
        }
        PacketBuffer::Free(msgBuf);
        msgBuf = nullptr;
    }

    return err;
}

CHIP_ERROR SecureSessionMgrBase::NewPairing(const Optional<Transport::PeerAddress> & peerAddr, SecurePairingSession * pairing)
{
    CHIP_ERROR err = CHIP_NO_ERROR;

    PeerConnectionState * state = nullptr;
    Optional<NodeId> peerNodeId = Optional<NodeId>::Value(pairing->GetPeerNodeId());
    uint16_t peerKeyId          = pairing->GetPeerKeyId();
    uint16_t localKeyId         = pairing->GetLocalKeyId();

    // Find any existing connection with the same node and key ID
    if (mPeerConnections.FindPeerConnectionState(peerNodeId, peerKeyId, &state))
    {
        mPeerConnections.MarkConnectionExpired(state);
    }

    ChipLogProgress(Inet, "New pairing for key %d!!", peerKeyId);
    state = nullptr;
    err   = mPeerConnections.CreateNewPeerConnectionState(peerNodeId, peerKeyId, localKeyId, &state);
    SuccessOrExit(err);

    if (peerAddr.HasValue())
    {
        state->SetPeerAddress(peerAddr.Value());
    }

    if (state != nullptr)
    {
        err = pairing->DeriveSecureSession((const uint8_t *) kSpake2pI2RSessionInfo, strlen(kSpake2pI2RSessionInfo),
                                           state->GetSecureSession());
    }

exit:
    return err;
}

void SecureSessionMgrBase::ScheduleExpiryTimer(void)
{
    CHIP_ERROR err =
        mSystemLayer->StartTimer(CHIP_PEER_CONNECTION_TIMEOUT_CHECK_FREQUENCY_MS, SecureSessionMgrBase::ExpiryTimerCallback, this);

    VerifyOrDie(err == CHIP_NO_ERROR);
}

void SecureSessionMgrBase::CancelExpiryTimer(void)
{
    if (mSystemLayer != nullptr)
    {
        mSystemLayer->CancelTimer(SecureSessionMgrBase::ExpiryTimerCallback, this);
    }
}

void SecureSessionMgrBase::HandleDataReceived(const PacketHeader & packetHeader, const PeerAddress & peerAddress,
                                              System::PacketBuffer * msg, SecureSessionMgrBase * connection)

{
    CHIP_ERROR err                 = CHIP_NO_ERROR;
    System::PacketBuffer * origMsg = nullptr;
    PeerConnectionState * state    = nullptr;

    VerifyOrExit(msg != nullptr, ChipLogError(Inet, "Secure transport received NULL packet, discarding"));

    if (!connection->mPeerConnections.FindPeerConnectionState(packetHeader.GetSourceNodeId(), packetHeader.GetEncryptionKeyID(),
                                                              &state))
    {
        ChipLogProgress(Inet, "Data received on an unknown connection (%d). Dropping it!!", packetHeader.GetEncryptionKeyID());
        ExitNow(err = CHIP_ERROR_KEY_NOT_FOUND_FROM_PEER);
    }

    if (!state->GetPeerAddress().IsInitialized())
    {
        state->SetPeerAddress(peerAddress);
    }

    connection->mPeerConnections.MarkConnectionActive(state);

    // TODO this is where messages should be decoded
    {
        MessageHeader header;
        header.packetHeader = packetHeader;

        uint8_t * data          = msg->Start();
        uint8_t * plainText     = nullptr;
        uint16_t len            = msg->TotalLength();
        const size_t headerSize = header.payloadHeader.EncodeSizeBytes();
        size_t decodedSize      = 0;
        size_t taglen           = 0;

#if CHIP_SYSTEM_CONFIG_USE_LWIP
        /* This is a workaround for the case where PacketBuffer payload is not
           allocated as an inline buffer to PacketBuffer structure */
        origMsg = msg;
        msg     = PacketBuffer::NewWithAvailableSize(len);
        msg->SetDataLength(len, msg);
#endif
        plainText = msg->Start();

        err = header.mac.Decode(header.packetHeader, &data[header.packetHeader.GetPayloadLength()], kMaxTagLen, &taglen);
        VerifyOrExit(err == CHIP_NO_ERROR, ChipLogProgress(Inet, "Secure transport failed to decode MAC Tag: err %d", err));
        len -= taglen;
        msg->SetDataLength(len, nullptr);

        err = state->GetSecureSession().Decrypt(data, len, plainText, header);
        VerifyOrExit(err == CHIP_NO_ERROR, ChipLogProgress(Inet, "Secure transport failed to decrypt msg: err %d", err));

        err = header.payloadHeader.Decode(header.packetHeader.GetFlags(), plainText, headerSize, &decodedSize);
        VerifyOrExit(err == CHIP_NO_ERROR,
                     ChipLogProgress(Inet, "Secure transport failed to decode encrypted header: err %d", err));
        VerifyOrExit(headerSize == decodedSize,
                     ChipLogProgress(Inet, "Secure transport decode encrypted header length mismatched"));

        msg->ConsumeHead(headerSize);

        if (state->GetPeerNodeId() == kUndefinedNodeId && packetHeader.GetSourceNodeId().HasValue())
        {
            state->SetPeerNodeId(packetHeader.GetSourceNodeId().Value());
        }

        if (connection->mCB != nullptr)
        {
            connection->mCB->OnMessageReceived(header.packetHeader, state, msg, connection);
            msg = nullptr;
        }
    }

exit:
    if (origMsg != nullptr)
    {
        PacketBuffer::Free(origMsg);
    }

    if (msg != nullptr)
    {
        PacketBuffer::Free(msg);
    }

    if (err != CHIP_NO_ERROR && connection->mCB != nullptr)
    {
        connection->mCB->OnReceiveError(err, peerAddress, connection);
    }
}

void SecureSessionMgrBase::HandleConnectionExpired(const Transport::PeerConnectionState & state, SecureSessionMgrBase * mgr)
{
    char addr[Transport::PeerAddress::kMaxToStringSize];
    state.GetPeerAddress().ToString(addr, sizeof(addr));

    ChipLogProgress(Inet, "Connection from '%s' expired", addr);

    mgr->mTransport->Disconnect(state.GetPeerAddress());
}

void SecureSessionMgrBase::ExpiryTimerCallback(System::Layer * layer, void * param, System::Error error)
{
    SecureSessionMgrBase * mgr = reinterpret_cast<SecureSessionMgrBase *>(param);
#if CHIP_CONFIG_SESSION_REKEYING
    // TODO(#2279): session expiration is currently disabled until rekeying is supported
    // the #ifdef should be removed after that.
    mgr->mPeerConnections.ExpireInactiveConnections(CHIP_PEER_CONNECTION_TIMEOUT_MS);
#endif
    mgr->ScheduleExpiryTimer(); // re-schedule the oneshot timer
}

} // namespace chip<|MERGE_RESOLUTION|>--- conflicted
+++ resolved
@@ -137,14 +137,9 @@
 
         ChipLogProgress(Inet, "Secure transport transmitting msg %u after encryption", state->GetSendMessageIndex());
 
-<<<<<<< HEAD
         err    = mTransport->SendMessage(header.packetHeader, header.payloadHeader.GetEncodePacketFlags(), state->GetPeerAddress(),
                                       msgBuf);
-        msgBuf = NULL;
-=======
-        err    = mTransport->SendMessage(header, state->GetPeerAddress(), msgBuf);
         msgBuf = nullptr;
->>>>>>> 7c693c70
     }
     SuccessOrExit(err);
     state->IncrementSendMessageIndex();
