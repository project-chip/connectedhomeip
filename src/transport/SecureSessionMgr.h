/*
 *
 *    Copyright (c) 2020 Project CHIP Authors
 *    All rights reserved.
 *
 *    Licensed under the Apache License, Version 2.0 (the "License");
 *    you may not use this file except in compliance with the License.
 *    You may obtain a copy of the License at
 *
 *        http://www.apache.org/licenses/LICENSE-2.0
 *
 *    Unless required by applicable law or agreed to in writing, software
 *    distributed under the License is distributed on an "AS IS" BASIS,
 *    WITHOUT WARRANTIES OR CONDITIONS OF ANY KIND, either express or implied.
 *    See the License for the specific language governing permissions and
 *    limitations under the License.
 */

/**
 * @file
 *   This file defines a secure transport layer which adds encryption to data
 *   sent over a transport.
 *
 */

#pragma once

#include <utility>

#include <core/CHIPCore.h>
#include <inet/IPAddress.h>
#include <inet/IPEndPointBasis.h>
#include <lib/mdns/DiscoveryManager.h>
#include <support/CodeUtils.h>
#include <support/DLLUtil.h>
#include <transport/PeerConnections.h>
#include <transport/SecurePairingSession.h>
#include <transport/SecureSession.h>
#include <transport/raw/Base.h>
#include <transport/raw/Tuple.h>

namespace chip {

class SecureSessionMgrBase;

/**
 * @brief
 *   This class provides a skeleton for the callback functions. The functions will be
 *   called by SecureSssionMgrBase object on specific events. If the user of SecureSessionMgrBase
 *   is interested in receiving these callbacks, they can specialize this class and handle
 *   each trigger in their implementation of this class.
 */
class DLL_EXPORT SecureSessionMgrDelegate
{
public:
    /**
     * @brief
     *   Called when a new message is received. The function must internally release the
     *   msgBuf after processing it.
     *
     * @param packetHeader  The message header
     * @param payloadHeader The payload header
     * @param state         The connection state
     * @param msgBuf        The received message
     * @param mgr           A pointer to the SecureSessionMgr
     */
    virtual void OnMessageReceived(const PacketHeader & packetHeader, const PayloadHeader & payloadHeader,
<<<<<<< HEAD
                                   Transport::PeerConnectionState * state, System::PacketBufferHandle msgBuf,
=======
                                   const Transport::PeerConnectionState * state, System::PacketBuffer * msgBuf,
>>>>>>> c1df1bca
                                   SecureSessionMgrBase * mgr)
    {}

    /**
     * @brief
     *   Called when received message processing resulted in error
     *
     * @param error   error code
     * @param source  network entity that sent the message
     * @param mgr     A pointer to the SecureSessionMgr
     */
    virtual void OnReceiveError(CHIP_ERROR error, const Transport::PeerAddress & source, SecureSessionMgrBase * mgr) {}

    /**
     * @brief
     *   Called when a new pairing is being established
     *
     * @param state   connection state
     * @param mgr     A pointer to the SecureSessionMgr
     */
    virtual void OnNewConnection(const Transport::PeerConnectionState * state, SecureSessionMgrBase * mgr) {}

    /**
     * @brief
     *   Called when a new connection is closing
     *
     * @param state   connection state
     * @param mgr     A pointer to the SecureSessionMgr
     */
    virtual void OnConnectionExpired(const Transport::PeerConnectionState * state, SecureSessionMgrBase * mgr) {}

    /**
     * @brief
     *   Called when the peer address is resolved from NodeID.
     *
     * @param error   The resolution resolve error code
     * @param nodeId  The node ID resolved, 0 on error
     * @param mgr     A pointer to the SecureSessionMgr
     */
    virtual void OnAddressResolved(CHIP_ERROR error, NodeId nodeId, SecureSessionMgrBase * mgr) {}

    virtual ~SecureSessionMgrDelegate() {}
};

class DLL_EXPORT SecureSessionMgrBase : public Mdns::ResolveDelegate
{
public:
    /**
     * @brief
     *   Send a message to a currently connected peer
     *
     * @details
     *   This method calls <tt>chip::System::PacketBuffer::Free</tt> on
     *   behalf of the caller regardless of the return status.
     */
    CHIP_ERROR SendMessage(NodeId peerNodeId, System::PacketBuffer * msgBuf);
    CHIP_ERROR SendMessage(PayloadHeader & payloadHeader, NodeId peerNodeId, System::PacketBuffer * msgBuf);
    SecureSessionMgrBase();
    ~SecureSessionMgrBase() override;

    /**
     * @brief
     *   Set the callback object.
     *
     * @details
     *   Release if there was an existing callback object
     */
    void SetDelegate(SecureSessionMgrDelegate * cb) { mCB = cb; }

    /**
     * @brief
     *   Establish a new pairing with a peer node
     *
     * @details
     *   This method sets up a new pairing with the peer node. It also
     *   establishes the security keys for secure communication with the
     *   peer node.
     */
    CHIP_ERROR NewPairing(const Optional<Transport::PeerAddress> & peerAddr, NodeId peerNodeId, SecurePairingSession * pairing);

    /**
     * @brief
     *   Return the System Layer pointer used by current SecureSessionMgr.
     */
    System::Layer * SystemLayer() { return mSystemLayer; }

protected:
    /**
     * @brief
     *   Initialize a Secure Session Manager
     *
     * @param localNodeId    Node id for the current node
     * @param systemLayer    System, layer to use
     * @param transport Underlying Transport to use
     */
    CHIP_ERROR InitInternal(NodeId localNodeId, System::Layer * systemLayer, Transport::Base * transport);

private:
    /**
     *    The State of a secure transport object.
     */
    enum class State
    {
        kNotReady,    /**< State before initialization. */
        kInitialized, /**< State when the object is ready connect to other peers. */
    };

    Transport::Base * mTransport = nullptr;
    System::Layer * mSystemLayer = nullptr;
    NodeId mLocalNodeId;                                                                // < Id of the current node
    Transport::PeerConnections<CHIP_CONFIG_PEER_CONNECTION_POOL_SIZE> mPeerConnections; // < Active connections to other peers
    State mState;                                                                       // < Initialization state of the object

    SecureSessionMgrDelegate * mCB = nullptr;

    /** Schedules a new oneshot timer for checking connection expiry. */
    void ScheduleExpiryTimer();

    /** Cancels any active timers for connection expiry checks. */
    void CancelExpiryTimer();

    static void HandleDataReceived(const PacketHeader & header, const Transport::PeerAddress & source,
                                   System::PacketBufferHandle msgBuf, SecureSessionMgrBase * transport);

    /**
     * Called when a specific connection expires.
     */
    void HandleConnectionExpired(const Transport::PeerConnectionState & state);

    /**
     * Callback for timer expiry check
     */
    static void ExpiryTimerCallback(System::Layer * layer, void * param, System::Error error);

    void HandleNodeIdResolve(CHIP_ERROR error, NodeId nodeId, const Mdns::MdnsService & service) override;
};

/**
 * A secure session manager that includes required underlying transports.
 */
template <typename... TransportTypes>
class SecureSessionMgr : public SecureSessionMgrBase
{
public:
    /**
     * @brief
     *   Initialize a Secure Session Manager
     *
     * @param localNodeId    Node id for the current node
     * @param systemLayer    System, layer to use
     * @param transportInitArgs Arguments to initialize the underlying transport
     */
    template <typename... Args>
    CHIP_ERROR Init(NodeId localNodeId, System::Layer * systemLayer, Args &&... transportInitArgs)
    {
        CHIP_ERROR err = CHIP_NO_ERROR;

        err = mTransport.Init(std::forward<Args>(transportInitArgs)...);
        SuccessOrExit(err);

        err = InitInternal(localNodeId, systemLayer, &mTransport);
        SuccessOrExit(err);

    exit:
        return err;
    }

    template <typename... Args>
    CHIP_ERROR ResetTransport(Args &&... transportInitArgs)
    {
        return mTransport.Init(std::forward<Args>(transportInitArgs)...);
    }

private:
    Transport::Tuple<TransportTypes...> mTransport;
};

} // namespace chip<|MERGE_RESOLUTION|>--- conflicted
+++ resolved
@@ -65,11 +65,7 @@
      * @param mgr           A pointer to the SecureSessionMgr
      */
     virtual void OnMessageReceived(const PacketHeader & packetHeader, const PayloadHeader & payloadHeader,
-<<<<<<< HEAD
-                                   Transport::PeerConnectionState * state, System::PacketBufferHandle msgBuf,
-=======
-                                   const Transport::PeerConnectionState * state, System::PacketBuffer * msgBuf,
->>>>>>> c1df1bca
+                                   const Transport::PeerConnectionState * state, System::PacketBufferHandle msgBuf,
                                    SecureSessionMgrBase * mgr)
     {}
 
