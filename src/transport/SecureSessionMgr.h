--- conflicted
+++ resolved
@@ -66,12 +66,8 @@
      * @param mgr           A pointer to the SecureSessionMgr
      */
     virtual void OnMessageReceived(const PacketHeader & packetHeader, const PayloadHeader & payloadHeader,
-<<<<<<< HEAD
-                                   Transport::PeerConnectionState * state, System::PacketBuffer * msgBuf, SecureSessionMgr * mgr)
-=======
                                    const Transport::PeerConnectionState * state, System::PacketBuffer * msgBuf,
-                                   SecureSessionMgrBase * mgr)
->>>>>>> aa2967a6
+                                   SecureSessionMgr * mgr)
     {}
 
     /**
@@ -91,11 +87,7 @@
      * @param state   connection state
      * @param mgr     A pointer to the SecureSessionMgr
      */
-<<<<<<< HEAD
-    virtual void OnNewConnection(Transport::PeerConnectionState * state, SecureSessionMgr * mgr) {}
-=======
-    virtual void OnNewConnection(const Transport::PeerConnectionState * state, SecureSessionMgrBase * mgr) {}
->>>>>>> aa2967a6
+    virtual void OnNewConnection(const Transport::PeerConnectionState * state, SecureSessionMgr * mgr) {}
 
     /**
      * @brief
@@ -210,11 +202,7 @@
     /**
      * Called when a specific connection expires.
      */
-<<<<<<< HEAD
-    static void HandleConnectionExpired(const Transport::PeerConnectionState & state, SecureSessionMgr * mgr);
-=======
     void HandleConnectionExpired(const Transport::PeerConnectionState & state);
->>>>>>> aa2967a6
 
     /**
      * Callback for timer expiry check
