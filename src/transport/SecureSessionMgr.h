/*
 *
 *    Copyright (c) 2020 Project CHIP Authors
 *    All rights reserved.
 *
 *    Licensed under the Apache License, Version 2.0 (the "License");
 *    you may not use this file except in compliance with the License.
 *    You may obtain a copy of the License at
 *
 *        http://www.apache.org/licenses/LICENSE-2.0
 *
 *    Unless required by applicable law or agreed to in writing, software
 *    distributed under the License is distributed on an "AS IS" BASIS,
 *    WITHOUT WARRANTIES OR CONDITIONS OF ANY KIND, either express or implied.
 *    See the License for the specific language governing permissions and
 *    limitations under the License.
 */

/**
 * @file
 *   This file defines a secure transport layer which adds encryption to data
 *   sent over a transport.
 *
 */

#pragma once

#include <utility>

#include <core/CHIPCore.h>
#include <inet/IPAddress.h>
#include <inet/IPEndPointBasis.h>
#include <lib/mdns/DiscoveryManager.h>
#include <support/CodeUtils.h>
#include <support/DLLUtil.h>
#include <transport/PeerConnections.h>
#include <transport/SecurePairingSession.h>
#include <transport/SecureSession.h>
#include <transport/TransportMgr.h>
#include <transport/raw/Base.h>
#include <transport/raw/Tuple.h>

namespace chip {

class SecureSessionMgr;

/**
 * @brief
 *   This class provides a skeleton for the callback functions. The functions will be
 *   called by SecureSssionMgrBase object on specific events. If the user of SecureSessionMgr
 *   is interested in receiving these callbacks, they can specialize this class and handle
 *   each trigger in their implementation of this class.
 */
class DLL_EXPORT SecureSessionMgrDelegate
{
public:
    /**
     * @brief
     *   Called when a new message is received. The function must internally release the
     *   msgBuf after processing it.
     *
     * @param packetHeader  The message header
     * @param payloadHeader The payload header
     * @param state         The connection state
     * @param msgBuf        The received message
     * @param mgr           A pointer to the SecureSessionMgr
     */
    virtual void OnMessageReceived(const PacketHeader & packetHeader, const PayloadHeader & payloadHeader,
<<<<<<< HEAD
                                   const Transport::PeerConnectionState * state, System::PacketBufferHandle msgBuf,
                                   SecureSessionMgrBase * mgr)
=======
                                   const Transport::PeerConnectionState * state, System::PacketBuffer * msgBuf,
                                   SecureSessionMgr * mgr)
>>>>>>> 0f45b74d
    {}

    /**
     * @brief
     *   Called when received message processing resulted in error
     *
     * @param error   error code
     * @param source  network entity that sent the message
     * @param mgr     A pointer to the SecureSessionMgr
     */
    virtual void OnReceiveError(CHIP_ERROR error, const Transport::PeerAddress & source, SecureSessionMgr * mgr) {}

    /**
     * @brief
     *   Called when a new pairing is being established
     *
     * @param state   connection state
     * @param mgr     A pointer to the SecureSessionMgr
     */
    virtual void OnNewConnection(const Transport::PeerConnectionState * state, SecureSessionMgr * mgr) {}

    /**
     * @brief
     *   Called when a new connection is closing
     *
     * @param state   connection state
     * @param mgr     A pointer to the SecureSessionMgr
     */
    virtual void OnConnectionExpired(const Transport::PeerConnectionState * state, SecureSessionMgr * mgr) {}

    /**
     * @brief
     *   Called when the peer address is resolved from NodeID.
     *
     * @param error   The resolution resolve error code
     * @param nodeId  The node ID resolved, 0 on error
     * @param mgr     A pointer to the SecureSessionMgr
     */
    virtual void OnAddressResolved(CHIP_ERROR error, NodeId nodeId, SecureSessionMgr * mgr) {}

    virtual ~SecureSessionMgrDelegate() {}
};

class DLL_EXPORT SecureSessionMgr : public Mdns::ResolveDelegate, public TransportMgrDelegate
{
public:
    /**
     * @brief
     *   Send a message to a currently connected peer
     *
     * @details
     *   This method calls <tt>chip::System::PacketBuffer::Free</tt> on
     *   behalf of the caller regardless of the return status.
     */
    CHIP_ERROR SendMessage(NodeId peerNodeId, System::PacketBuffer * msgBuf);
    CHIP_ERROR SendMessage(PayloadHeader & payloadHeader, NodeId peerNodeId, System::PacketBuffer * msgBuf);
    SecureSessionMgr();
    ~SecureSessionMgr() override;

    /**
     * @brief
     *   Set the callback object.
     *
     * @details
     *   Release if there was an existing callback object
     */
    void SetDelegate(SecureSessionMgrDelegate * cb) { mCB = cb; }

    /**
     * @brief
     *   Establish a new pairing with a peer node
     *
     * @details
     *   This method sets up a new pairing with the peer node. It also
     *   establishes the security keys for secure communication with the
     *   peer node.
     */
    CHIP_ERROR NewPairing(const Optional<Transport::PeerAddress> & peerAddr, NodeId peerNodeId, SecurePairingSession * pairing);

    /**
     * @brief
     *   Return the System Layer pointer used by current SecureSessionMgr.
     */
    System::Layer * SystemLayer() { return mSystemLayer; }

    /**
     * @brief
     *   Initialize a Secure Session Manager
     *
     * @param localNodeId    Node id for the current node
     * @param systemLayer    System, layer to use
     * @param transportMgr   Transport to use
     */
    CHIP_ERROR Init(NodeId localNodeId, System::Layer * systemLayer, TransportMgrBase * transportMgr);

protected:
    /**
     * @brief
     *   Handle received secure message. Implements TransportMgrDelegate
     *
     * @param header    the received message header
     * @param source    the source address of the package
     * @param msgBuf    the buffer of (encrypted) payload
     */
    void OnMessageReceived(const PacketHeader & header, const Transport::PeerAddress & source,
                           System::PacketBuffer * msgBuf) override;

private:
    /**
     *    The State of a secure transport object.
     */
    enum class State
    {
        kNotReady,    /**< State before initialization. */
        kInitialized, /**< State when the object is ready connect to other peers. */
    };

    System::Layer * mSystemLayer = nullptr;
    NodeId mLocalNodeId;                                                                // < Id of the current node
    Transport::PeerConnections<CHIP_CONFIG_PEER_CONNECTION_POOL_SIZE> mPeerConnections; // < Active connections to other peers
    State mState;                                                                       // < Initialization state of the object

    SecureSessionMgrDelegate * mCB   = nullptr;
    TransportMgrBase * mTransportMgr = nullptr;

    /** Schedules a new oneshot timer for checking connection expiry. */
    void ScheduleExpiryTimer();

    /** Cancels any active timers for connection expiry checks. */
    void CancelExpiryTimer();

<<<<<<< HEAD
    static void HandleDataReceived(const PacketHeader & header, const Transport::PeerAddress & source,
                                   System::PacketBufferHandle msgBuf, SecureSessionMgrBase * transport);

=======
>>>>>>> 0f45b74d
    /**
     * Called when a specific connection expires.
     */
    void HandleConnectionExpired(const Transport::PeerConnectionState & state);

    /**
     * Callback for timer expiry check
     */
    static void ExpiryTimerCallback(System::Layer * layer, void * param, System::Error error);

    void HandleNodeIdResolve(CHIP_ERROR error, NodeId nodeId, const Mdns::MdnsService & service) override;
};

} // namespace chip<|MERGE_RESOLUTION|>--- conflicted
+++ resolved
@@ -66,13 +66,8 @@
      * @param mgr           A pointer to the SecureSessionMgr
      */
     virtual void OnMessageReceived(const PacketHeader & packetHeader, const PayloadHeader & payloadHeader,
-<<<<<<< HEAD
                                    const Transport::PeerConnectionState * state, System::PacketBufferHandle msgBuf,
-                                   SecureSessionMgrBase * mgr)
-=======
-                                   const Transport::PeerConnectionState * state, System::PacketBuffer * msgBuf,
                                    SecureSessionMgr * mgr)
->>>>>>> 0f45b74d
     {}
 
     /**
@@ -178,7 +173,7 @@
      * @param msgBuf    the buffer of (encrypted) payload
      */
     void OnMessageReceived(const PacketHeader & header, const Transport::PeerAddress & source,
-                           System::PacketBuffer * msgBuf) override;
+                           System::PacketBufferHandle msgBuf) override;
 
 private:
     /**
@@ -204,12 +199,6 @@
     /** Cancels any active timers for connection expiry checks. */
     void CancelExpiryTimer();
 
-<<<<<<< HEAD
-    static void HandleDataReceived(const PacketHeader & header, const Transport::PeerAddress & source,
-                                   System::PacketBufferHandle msgBuf, SecureSessionMgrBase * transport);
-
-=======
->>>>>>> 0f45b74d
     /**
      * Called when a specific connection expires.
      */
