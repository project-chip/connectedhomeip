--- conflicted
+++ resolved
@@ -202,12 +202,7 @@
     uint16_t headerSize              = payloadHeader.EncodeSizeBytes();
     uint16_t actualEncodedHeaderSize = 0;
 
-<<<<<<< HEAD
-    VerifyOrExit(msgBuf->Next() == nullptr, err = CHIP_ERROR_INVALID_MESSAGE_LENGTH);
-
-=======
     msgBuf.Adopt(msgIn);
->>>>>>> 934f89ce
     VerifyOrExit(msgBuf->EnsureReservedSize(headerSize), err = CHIP_ERROR_NO_MEMORY);
 
     msgBuf->SetStart(msgBuf->Start() - headerSize);
@@ -216,11 +211,7 @@
     VerifyOrExit(headerSize == actualEncodedHeaderSize, err = CHIP_ERROR_INTERNAL);
 
     err = mDelegate->SendPairingMessage(PacketHeader().SetSourceNodeId(mLocalNodeId).SetEncryptionKeyID(mLocalKeyId),
-<<<<<<< HEAD
-                                        payloadHeader.GetEncodePacketFlags(), mPeerAddress, msgBuf.Release());
-=======
-                                        payloadHeader.GetEncodePacketFlags(), msgBuf.Release_ForNow());
->>>>>>> 934f89ce
+                                        payloadHeader.GetEncodePacketFlags(), mPeerAddress, msgBuf.Release_ForNow());
     SuccessOrExit(err);
 
 exit:
