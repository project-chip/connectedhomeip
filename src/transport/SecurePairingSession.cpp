/*
 *
 *    Copyright (c) 2020 Project CHIP Authors
 *    All rights reserved.
 *
 *    Licensed under the Apache License, Version 2.0 (the "License");
 *    you may not use this file except in compliance with the License.
 *    You may obtain a copy of the License at
 *
 *        http://www.apache.org/licenses/LICENSE-2.0
 *
 *    Unless required by applicable law or agreed to in writing, software
 *    distributed under the License is distributed on an "AS IS" BASIS,
 *    WITHOUT WARRANTIES OR CONDITIONS OF ANY KIND, either express or implied.
 *    See the License for the specific language governing permissions and
 *    limitations under the License.
 */

/**
 *    @file
 *      This file implements the CHIP SPAKE2P Session object that provides
 *      APIs for constructing spake2p messages and establishing encryption
 *      keys.
 *
 *      The protocol for handling pA, pB, cB and cA is defined in SPAKE2
 *      Plus specifications.
 *      (https://www.ietf.org/id/draft-bar-cfrg-spake2plus-01.html)
 *
 */
#include <transport/SecurePairingSession.h>

#include <inttypes.h>
#include <string.h>

#include <core/CHIPSafeCasts.h>
#include <protocols/Protocols.h>
#include <support/BufBound.h>
#include <support/CodeUtils.h>
#include <support/SafeInt.h>

namespace chip {

using namespace Crypto;

const char * kSpake2pContext        = "CHIP 1.0 Provisioning";
const char * kSpake2pI2RSessionInfo = "Commissioning I2R Key";
const char * kSpake2pR2ISessionInfo = "Commissioning R2I Key";

SecurePairingSession::SecurePairingSession() {}

SecurePairingSession::~SecurePairingSession()
{
    memset(&mPoint[0], 0, sizeof(mPoint));
    memset(&mWS[0][0], 0, sizeof(mWS));
    memset(&mKe[0], 0, sizeof(mKe));
}

CHIP_ERROR SecurePairingSession::Serialize(SecurePairingSessionSerialized & output)
{
    CHIP_ERROR error       = CHIP_NO_ERROR;
    uint16_t serializedLen = 0;
    SecurePairingSessionSerializable serializable;

    VerifyOrExit(BASE64_ENCODED_LEN(sizeof(serializable)) <= sizeof(output.inner), error = CHIP_ERROR_INVALID_ARGUMENT);

    error = ToSerializable(serializable);
    SuccessOrExit(error);

    serializedLen = chip::Base64Encode(Uint8::to_const_uchar(reinterpret_cast<uint8_t *>(&serializable)),
                                       static_cast<uint16_t>(sizeof(serializable)), Uint8::to_char(output.inner));
    VerifyOrExit(serializedLen > 0, error = CHIP_ERROR_INVALID_ARGUMENT);
    VerifyOrExit(serializedLen < sizeof(output.inner), error = CHIP_ERROR_INVALID_ARGUMENT);
    output.inner[serializedLen] = '\0';

exit:
    return error;
}

CHIP_ERROR SecurePairingSession::Deserialize(SecurePairingSessionSerialized & input)
{
    CHIP_ERROR error = CHIP_NO_ERROR;
    SecurePairingSessionSerializable serializable;
    size_t maxlen            = BASE64_ENCODED_LEN(sizeof(serializable));
    size_t len               = strnlen(Uint8::to_char(input.inner), maxlen);
    uint16_t deserializedLen = 0;

    VerifyOrExit(len < sizeof(SecurePairingSessionSerialized), error = CHIP_ERROR_INVALID_ARGUMENT);
    VerifyOrExit(CanCastTo<uint16_t>(len), error = CHIP_ERROR_INVALID_ARGUMENT);

    memset(&serializable, 0, sizeof(serializable));
    deserializedLen =
        Base64Decode(Uint8::to_const_char(input.inner), static_cast<uint16_t>(len), Uint8::to_uchar((uint8_t *) &serializable));

    VerifyOrExit(deserializedLen > 0, error = CHIP_ERROR_INVALID_ARGUMENT);
    VerifyOrExit(deserializedLen <= sizeof(serializable), error = CHIP_ERROR_INVALID_ARGUMENT);

    error = FromSerializable(serializable);

exit:
    return error;
}

CHIP_ERROR SecurePairingSession::ToSerializable(SecurePairingSessionSerializable & serializable)
{
    CHIP_ERROR error = CHIP_NO_ERROR;

    const NodeId localNodeId = mLocalNodeId.ValueOr(kUndefinedNodeId);
    const NodeId peerNodeId  = mPeerNodeId.ValueOr(kUndefinedNodeId);
    VerifyOrExit(CanCastTo<uint16_t>(mKeLen), error = CHIP_ERROR_INTERNAL);
    VerifyOrExit(CanCastTo<uint64_t>(localNodeId), error = CHIP_ERROR_INTERNAL);
    VerifyOrExit(CanCastTo<uint64_t>(peerNodeId), error = CHIP_ERROR_INTERNAL);

    memset(&serializable, 0, sizeof(serializable));
    serializable.mKeLen           = static_cast<uint16_t>(mKeLen);
    serializable.mPairingComplete = (mPairingComplete) ? 1 : 0;
    serializable.mLocalNodeId     = localNodeId;
    serializable.mPeerNodeId      = peerNodeId;
    serializable.mLocalKeyId      = mLocalKeyId;
    serializable.mPeerKeyId       = mPeerKeyId;

    memcpy(serializable.mKe, mKe, mKeLen);

exit:
    return error;
}

CHIP_ERROR SecurePairingSession::FromSerializable(const SecurePairingSessionSerializable & serializable)
{
    CHIP_ERROR error = CHIP_NO_ERROR;

    mPairingComplete = (serializable.mPairingComplete == 1);
    mKeLen           = static_cast<size_t>(serializable.mKeLen);

    VerifyOrExit(mKeLen <= sizeof(mKe), error = CHIP_ERROR_INVALID_ARGUMENT);
    memset(mKe, 0, sizeof(mKe));
    memcpy(mKe, serializable.mKe, mKeLen);

    mLocalNodeId = Optional<NodeId>::Value(serializable.mLocalNodeId);
    mPeerNodeId  = Optional<NodeId>::Value(serializable.mPeerNodeId);

    mLocalKeyId = serializable.mLocalKeyId;
    mPeerKeyId  = serializable.mPeerKeyId;

exit:
    return error;
}

CHIP_ERROR SecurePairingSession::Init(uint32_t setupCode, uint32_t pbkdf2IterCount, const uint8_t * salt, size_t saltLen,
                                      Optional<NodeId> myNodeId, uint16_t myKeyId, SecurePairingSessionDelegate * delegate)
{
    CHIP_ERROR err = CHIP_NO_ERROR;

    VerifyOrExit(salt != nullptr, err = CHIP_ERROR_INVALID_ARGUMENT);
    VerifyOrExit(saltLen > 0, err = CHIP_ERROR_INVALID_ARGUMENT);
    VerifyOrExit(delegate != nullptr, err = CHIP_ERROR_INVALID_ARGUMENT);

    err = mSpake2p.Init(Uint8::from_const_char(kSpake2pContext), strlen(kSpake2pContext));
    SuccessOrExit(err);

    err = pbkdf2_sha256(reinterpret_cast<const uint8_t *>(&setupCode), sizeof(setupCode), salt, saltLen, pbkdf2IterCount,
                        sizeof(mWS), &mWS[0][0]);
    SuccessOrExit(err);

    mDelegate    = delegate;
    mLocalNodeId = myNodeId;
    mLocalKeyId  = myKeyId;

exit:
    return err;
}

CHIP_ERROR SecurePairingSession::WaitForPairing(uint32_t mySetUpPINCode, uint32_t pbkdf2IterCount, const uint8_t * salt,
                                                size_t saltLen, Optional<NodeId> myNodeId, uint16_t myKeyId,
                                                SecurePairingSessionDelegate * delegate)
{
    size_t sizeof_point = sizeof(mPoint);

    CHIP_ERROR err = Init(mySetUpPINCode, pbkdf2IterCount, salt, saltLen, myNodeId, myKeyId, delegate);
    SuccessOrExit(err);

    err = mSpake2p.ComputeL(mPoint, &sizeof_point, &mWS[1][0], kSpake2p_WS_Length);
    SuccessOrExit(err);

    mNextExpectedMsg = Spake2pMsgType::kSpake2pCompute_pA;
    mPairingComplete = false;

exit:
    return err;
}

CHIP_ERROR SecurePairingSession::AttachHeaderAndSend(uint8_t msgType, System::PacketBuffer * msgIn)
{
    CHIP_ERROR err = CHIP_NO_ERROR;
    System::PacketBufferHandle msgBuf;

    PayloadHeader payloadHeader;

    payloadHeader
        .SetMessageType(msgType) //
        .SetProtocolID(Protocols::kProtocol_SecurityChannel);

    uint16_t headerSize              = payloadHeader.EncodeSizeBytes();
    uint16_t actualEncodedHeaderSize = 0;

    msgBuf.Adopt(msgIn);
    VerifyOrExit(msgBuf->EnsureReservedSize(headerSize), err = CHIP_ERROR_NO_MEMORY);

    msgBuf->SetStart(msgBuf->Start() - headerSize);
    err = payloadHeader.Encode(msgBuf->Start(), msgBuf->DataLength(), &actualEncodedHeaderSize);
    SuccessOrExit(err);
    VerifyOrExit(headerSize == actualEncodedHeaderSize, err = CHIP_ERROR_INTERNAL);

    err = mDelegate->SendPairingMessage(PacketHeader().SetSourceNodeId(mLocalNodeId).SetEncryptionKeyID(mLocalKeyId),
                                        payloadHeader.GetEncodePacketFlags(), mPeerAddress, msgBuf.Release_ForNow());
    SuccessOrExit(err);

exit:
    return err;
}

CHIP_ERROR SecurePairingSession::Pair(const Transport::PeerAddress peerAddress, uint32_t peerSetUpPINCode, uint32_t pbkdf2IterCount,
                                      const uint8_t * salt, size_t saltLen, Optional<NodeId> myNodeId, uint16_t myKeyId,
                                      SecurePairingSessionDelegate * delegate)
{
    uint8_t X[kMAX_Point_Length];
    size_t X_len = sizeof(X);
    uint16_t data_len; // Will be the same as X_len in practice.

    System::PacketBufferHandle resp;

    CHIP_ERROR err = Init(peerSetUpPINCode, pbkdf2IterCount, salt, saltLen, myNodeId, myKeyId, delegate);
    SuccessOrExit(err);

    mPeerAddress = peerAddress;

    err = mSpake2p.BeginProver(reinterpret_cast<const uint8_t *>(""), 0, reinterpret_cast<const uint8_t *>(""), 0, &mWS[0][0],
                               kSpake2p_WS_Length, &mWS[1][0], kSpake2p_WS_Length);
    SuccessOrExit(err);

    err = mSpake2p.ComputeRoundOne(X, &X_len);
    SuccessOrExit(err);
    VerifyOrExit(CanCastTo<uint16_t>(X_len), err = CHIP_ERROR_INVALID_MESSAGE_LENGTH);
    data_len = static_cast<uint16_t>(X_len);

    resp = System::PacketBuffer::NewWithAvailableSize(data_len);
    VerifyOrExit(!resp.IsNull(), err = CHIP_SYSTEM_ERROR_NO_MEMORY);

    {
        BufBound bbuf(resp->Start(), data_len);
        VerifyOrExit(bbuf.Put(&X[0], X_len) == X_len, err = CHIP_ERROR_NO_MEMORY);
        VerifyOrExit(bbuf.Fit(), err = CHIP_ERROR_NO_MEMORY);
    }

    resp->SetDataLength(data_len);
    mNextExpectedMsg = Spake2pMsgType::kSpake2pCompute_pB_cB;

    // Call delegate to send the Compute_pA to peer
    err = AttachHeaderAndSend(Spake2pMsgType::kSpake2pCompute_pA, resp.Release_ForNow());
    SuccessOrExit(err);
    return err;

exit:
    mNextExpectedMsg = Spake2pMsgType::kSpake2pMsgTypeMax;
    return err;
}

CHIP_ERROR SecurePairingSession::DeriveSecureSession(const uint8_t * info, size_t info_len, SecureSession & session)
{
    CHIP_ERROR err = CHIP_NO_ERROR;

    VerifyOrExit(info != nullptr, err = CHIP_ERROR_INVALID_ARGUMENT);
    VerifyOrExit(info_len > 0, err = CHIP_ERROR_INVALID_ARGUMENT);
    VerifyOrExit(mPairingComplete, err = CHIP_ERROR_INCORRECT_STATE);

    err = session.InitFromSecret(mKe, mKeLen, nullptr, 0, info, info_len);
    SuccessOrExit(err);

exit:
    return err;
}

CHIP_ERROR SecurePairingSession::HandleCompute_pA(const PacketHeader & header, System::PacketBuffer * msg)
{
    CHIP_ERROR err = CHIP_NO_ERROR;

    uint8_t Y[kMAX_Point_Length];
    size_t Y_len = sizeof(Y);

    uint8_t verifier[kMAX_Hash_Length];
    size_t verifier_len = kMAX_Hash_Length;

    uint16_t data_len; // To be initialized once we compute it.

    const uint8_t * buf = msg->Start();
    size_t buf_len      = msg->TotalLength();

    System::PacketBufferHandle resp;

    VerifyOrExit(buf != nullptr, err = CHIP_ERROR_MESSAGE_INCOMPLETE);
    VerifyOrExit(buf_len == kMAX_Point_Length, err = CHIP_ERROR_INVALID_MESSAGE_LENGTH);

    err = mSpake2p.BeginVerifier(reinterpret_cast<const uint8_t *>(""), 0, reinterpret_cast<const uint8_t *>(""), 0, &mWS[0][0],
                                 kSpake2p_WS_Length, mPoint, sizeof(mPoint));
    SuccessOrExit(err);

    err = mSpake2p.ComputeRoundOne(Y, &Y_len);
    SuccessOrExit(err);

    err = mSpake2p.ComputeRoundTwo(buf, buf_len, verifier, &verifier_len);
    SuccessOrExit(err);

    mPeerKeyId  = header.GetEncryptionKeyID();
    mPeerNodeId = header.GetSourceNodeId();

    // Make sure our addition doesn't overflow.
    VerifyOrExit(UINTMAX_MAX - verifier_len >= Y_len, err = CHIP_ERROR_INVALID_MESSAGE_LENGTH);
    VerifyOrExit(CanCastTo<uint16_t>(Y_len + verifier_len), err = CHIP_ERROR_INVALID_MESSAGE_LENGTH);
    data_len = static_cast<uint16_t>(Y_len + verifier_len);

    resp = System::PacketBuffer::NewWithAvailableSize(data_len);
    VerifyOrExit(!resp.IsNull(), err = CHIP_SYSTEM_ERROR_NO_MEMORY);

    {
        BufBound bbuf(resp->Start(), data_len);
        bbuf.Put(&Y[0], Y_len);
        bbuf.Put(verifier, verifier_len);
        VerifyOrExit(bbuf.Fit(), err = CHIP_ERROR_NO_MEMORY);
    }

    resp->SetDataLength(data_len);
    mNextExpectedMsg = Spake2pMsgType::kSpake2pCompute_cA;

    // Call delegate to send the Compute_pB_cB to peer
    err = AttachHeaderAndSend(Spake2pMsgType::kSpake2pCompute_pB_cB, resp.Release_ForNow());
    SuccessOrExit(err);
    return err;

exit:

    mNextExpectedMsg = Spake2pMsgType::kSpake2pMsgTypeMax;
    return err;
}

CHIP_ERROR SecurePairingSession::HandleCompute_pB_cB(const PacketHeader & header, System::PacketBuffer * msg)
{
    CHIP_ERROR err = CHIP_NO_ERROR;

    uint8_t verifier[kMAX_Hash_Length];
    size_t verifier_len_raw = kMAX_Hash_Length;
    uint16_t verifier_len; // To be inited one we check length is small enough

    const uint8_t * buf = msg->Start();
    size_t buf_len      = msg->TotalLength();

    System::PacketBufferHandle resp;

    VerifyOrExit(buf != nullptr, err = CHIP_ERROR_MESSAGE_INCOMPLETE);
    VerifyOrExit(buf_len == kMAX_Point_Length + kMAX_Hash_Length, err = CHIP_ERROR_INVALID_MESSAGE_LENGTH);

    err = mSpake2p.ComputeRoundTwo(buf, kMAX_Point_Length, verifier, &verifier_len_raw);
    SuccessOrExit(err);
    VerifyOrExit(CanCastTo<uint16_t>(verifier_len_raw), err = CHIP_ERROR_INVALID_MESSAGE_LENGTH);
    verifier_len = static_cast<uint16_t>(verifier_len_raw);

    mPeerKeyId  = header.GetEncryptionKeyID();
    mPeerNodeId = header.GetSourceNodeId();

    resp = System::PacketBuffer::NewWithAvailableSize(verifier_len);
    VerifyOrExit(!resp.IsNull(), err = CHIP_SYSTEM_ERROR_NO_MEMORY);

    {
        BufBound bbuf(resp->Start(), verifier_len);
        bbuf.Put(verifier, verifier_len);
        VerifyOrExit(bbuf.Fit(), err = CHIP_ERROR_NO_MEMORY);
    }

    resp->SetDataLength(verifier_len);

    // Call delegate to send the Compute_cA to peer
    err = AttachHeaderAndSend(Spake2pMsgType::kSpake2pCompute_cA, resp.Release_ForNow());
    SuccessOrExit(err);

    {
        const uint8_t * hash = &buf[kMAX_Point_Length];
        err                  = mSpake2p.KeyConfirm(hash, kMAX_Hash_Length);
        SuccessOrExit(err);

        err = mSpake2p.GetKeys(mKe, &mKeLen);
        SuccessOrExit(err);
    }

    mPairingComplete = true;

    // Call delegate to indicate pairing completion
    mDelegate->OnPairingComplete();

exit:

    mNextExpectedMsg = Spake2pMsgType::kSpake2pMsgTypeMax;
    return err;
}

CHIP_ERROR SecurePairingSession::HandleCompute_cA(const PacketHeader & header, System::PacketBuffer * msg)
{
    CHIP_ERROR err       = CHIP_NO_ERROR;
    const uint8_t * hash = msg->Start();

    VerifyOrExit(hash != nullptr, err = CHIP_ERROR_MESSAGE_INCOMPLETE);
    VerifyOrExit(msg->TotalLength() == kMAX_Hash_Length, err = CHIP_ERROR_INVALID_MESSAGE_LENGTH);

    VerifyOrExit(header.GetSourceNodeId() == mPeerNodeId, err = CHIP_ERROR_WRONG_NODE_ID);
    VerifyOrExit(header.GetEncryptionKeyID() == mPeerKeyId, err = CHIP_ERROR_INVALID_KEY_ID);

    err = mSpake2p.KeyConfirm(hash, kMAX_Hash_Length);
    SuccessOrExit(err);

    err = mSpake2p.GetKeys(mKe, &mKeLen);
    SuccessOrExit(err);

    mPairingComplete = true;

    // Call delegate to indicate pairing completion
    mDelegate->OnPairingComplete();

exit:

    mNextExpectedMsg = Spake2pMsgType::kSpake2pMsgTypeMax;
    return err;
}

<<<<<<< HEAD
CHIP_ERROR SecurePairingSession::HandlePeerMessage(const PacketHeader & packetHeader, System::PacketBufferHandle msg)
=======
CHIP_ERROR SecurePairingSession::HandlePeerMessage(const PacketHeader & packetHeader, const Transport::PeerAddress & peerAddress,
                                                   System::PacketBuffer * msgIn)
>>>>>>> 0f45b74d
{
    CHIP_ERROR err      = CHIP_NO_ERROR;
    uint16_t headerSize = 0;
    PayloadHeader payloadHeader;

    VerifyOrExit(!msg.IsNull(), err = CHIP_ERROR_INVALID_ARGUMENT);

    err = payloadHeader.Decode(packetHeader.GetFlags(), msg->Start(), msg->DataLength(), &headerSize);
    SuccessOrExit(err);

    msg->ConsumeHead(headerSize);

    VerifyOrExit(payloadHeader.GetProtocolID() == Protocols::kProtocol_SecurityChannel, err = CHIP_ERROR_INVALID_MESSAGE_TYPE);
    VerifyOrExit(payloadHeader.GetMessageType() == (uint8_t) mNextExpectedMsg, err = CHIP_ERROR_INVALID_MESSAGE_TYPE);

    mPeerAddress = peerAddress;

    switch (static_cast<Spake2pMsgType>(payloadHeader.GetMessageType()))
    {
    case Spake2pMsgType::kSpake2pCompute_pA:
        err = HandleCompute_pA(packetHeader, msg.Get_ForNow());
        break;

    case Spake2pMsgType::kSpake2pCompute_pB_cB:
        err = HandleCompute_pB_cB(packetHeader, msg.Get_ForNow());
        break;

    case Spake2pMsgType::kSpake2pCompute_cA:
        err = HandleCompute_cA(packetHeader, msg.Get_ForNow());
        break;

    default:
        err = CHIP_ERROR_INVALID_MESSAGE_TYPE;
        break;
    };

exit:

    // Call delegate to indicate pairing failure
    if (err != CHIP_NO_ERROR)
    {
        mDelegate->OnPairingError(err);
    }

    return err;
}

} // namespace chip<|MERGE_RESOLUTION|>--- conflicted
+++ resolved
@@ -428,12 +428,8 @@
     return err;
 }
 
-<<<<<<< HEAD
-CHIP_ERROR SecurePairingSession::HandlePeerMessage(const PacketHeader & packetHeader, System::PacketBufferHandle msg)
-=======
 CHIP_ERROR SecurePairingSession::HandlePeerMessage(const PacketHeader & packetHeader, const Transport::PeerAddress & peerAddress,
-                                                   System::PacketBuffer * msgIn)
->>>>>>> 0f45b74d
+                                                   System::PacketBufferHandle msg)
 {
     CHIP_ERROR err      = CHIP_NO_ERROR;
     uint16_t headerSize = 0;
