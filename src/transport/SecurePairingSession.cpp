--- conflicted
+++ resolved
@@ -412,10 +412,6 @@
 
     resp->SetDataLength(u16len);
 
-<<<<<<< HEAD
-    // Call delegate to send the Compute_pA to peer
-    err = AttachHeaderAndSend(Spake2pMsgType::kSpake2pCompute_pA, std::move(resp));
-=======
     // Update commissioning hash with the pbkdf2 param response that's being sent.
     err = mCommissioningHash.AddData(resp->Start(), resp->DataLength());
     SuccessOrExit(err);
@@ -428,8 +424,7 @@
 
     mNextExpectedMsg = Spake2pMsgType::kSpake2pMsg1;
 
-    err = AttachHeaderAndSend(Spake2pMsgType::kPBKDFParamResponse, resp.Release_ForNow());
->>>>>>> 34d8115c
+    err = AttachHeaderAndSend(Spake2pMsgType::kPBKDFParamResponse, std::move(resp));
     SuccessOrExit(err);
 
     ChipLogDetail(Ble, "Sent PBKDF param response");
@@ -575,13 +570,8 @@
     resp->SetDataLength(data_len);
     mNextExpectedMsg = Spake2pMsgType::kSpake2pMsg3;
 
-<<<<<<< HEAD
-    // Call delegate to send the Compute_pB_cB to peer
-    err = AttachHeaderAndSend(Spake2pMsgType::kSpake2pCompute_pB_cB, std::move(resp));
-=======
     // Call delegate to send the Msg2 to peer
-    err = AttachHeaderAndSend(Spake2pMsgType::kSpake2pMsg2, resp.Release_ForNow());
->>>>>>> 34d8115c
+    err = AttachHeaderAndSend(Spake2pMsgType::kSpake2pMsg2, std::move(resp));
     SuccessOrExit(err);
 
     ChipLogDetail(Ble, "Sent spake2p msg2");
@@ -634,13 +624,8 @@
 
     resp->SetDataLength(verifier_len);
 
-<<<<<<< HEAD
-    // Call delegate to send the Compute_cA to peer
-    err = AttachHeaderAndSend(Spake2pMsgType::kSpake2pCompute_cA, std::move(resp));
-=======
     // Call delegate to send the Msg3 to peer
-    err = AttachHeaderAndSend(Spake2pMsgType::kSpake2pMsg3, resp.Release_ForNow());
->>>>>>> 34d8115c
+    err = AttachHeaderAndSend(Spake2pMsgType::kSpake2pMsg3, std::move(resp));
     SuccessOrExit(err);
 
     ChipLogDetail(Ble, "Sent spake2p msg3");
