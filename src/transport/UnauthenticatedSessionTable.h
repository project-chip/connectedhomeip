/*
 *
 *    Copyright (c) 2020 Project CHIP Authors
 *
 *    Licensed under the Apache License, Version 2.0 (the "License");
 *    you may not use this file except in compliance with the License.
 *    You may obtain a copy of the License at
 *
 *        http://www.apache.org/licenses/LICENSE-2.0
 *
 *    Unless required by applicable law or agreed to in writing, software
 *    distributed under the License is distributed on an "AS IS" BASIS,
 *    WITHOUT WARRANTIES OR CONDITIONS OF ANY KIND, either express or implied.
 *    See the License for the specific language governing permissions and
 *    limitations under the License.
 */
#pragma once

#include <ble/BleConfig.h>
#include <lib/core/CHIPError.h>
#include <lib/core/ReferenceCounted.h>
#include <lib/support/CodeUtils.h>
#include <lib/support/Pool.h>
#include <messaging/ReliableMessageProtocolConfig.h>
#include <system/SystemConfig.h>
#include <system/TimeSource.h>
#include <transport/PeerMessageCounter.h>
#include <transport/Session.h>
#include <transport/raw/PeerAddress.h>

namespace chip {
namespace Transport {

/**
 * @brief
 *   An UnauthenticatedSession stores the binding of TransportAddress, and message counters.
 */
class UnauthenticatedSession : public Session, public ReferenceCounted<UnauthenticatedSession, UnauthenticatedSession, 0>
{
public:
    enum class SessionRole
    {
        kInitiator,
        kResponder,
    };

protected:
    UnauthenticatedSession(SessionRole sessionRole, NodeId ephemeralInitiatorNodeID, const ReliableMessageProtocolConfig & config) :
        mEphemeralInitiatorNodeId(ephemeralInitiatorNodeID), mSessionRole(sessionRole),
        mLastActivityTime(System::SystemClock().GetMonotonicTimestamp()),
        mLastPeerActivityTime(System::Clock::kZero), // Start at zero to default to IDLE state
        mRemoteSessionParams(config)
    {}
    ~UnauthenticatedSession() override { VerifyOrDie(GetReferenceCount() == 0); }

public:
    UnauthenticatedSession(const UnauthenticatedSession &)             = delete;
    UnauthenticatedSession & operator=(const UnauthenticatedSession &) = delete;
    UnauthenticatedSession(UnauthenticatedSession &&)                  = delete;
    UnauthenticatedSession & operator=(UnauthenticatedSession &&)      = delete;

    System::Clock::Timestamp GetLastActivityTime() const { return mLastActivityTime; }
    System::Clock::Timestamp GetLastPeerActivityTime() const { return mLastPeerActivityTime; }
    void MarkActive() { mLastActivityTime = System::SystemClock().GetMonotonicTimestamp(); }
    void MarkActiveRx()
    {
        mLastPeerActivityTime = System::SystemClock().GetMonotonicTimestamp();
        MarkActive();
    }

    Session::SessionType GetSessionType() const override { return Session::SessionType::kUnauthenticated; }

    void Retain() override { ReferenceCounted<UnauthenticatedSession, UnauthenticatedSession, 0>::Retain(); }
    void Release() override { ReferenceCounted<UnauthenticatedSession, UnauthenticatedSession, 0>::Release(); }

    bool IsActiveSession() const override { return true; }

    ScopedNodeId GetPeer() const override { return ScopedNodeId(GetPeerNodeId(), kUndefinedFabricIndex); }
    ScopedNodeId GetLocalScopedNodeId() const override { return ScopedNodeId(kUndefinedNodeId, kUndefinedFabricIndex); }

    Access::SubjectDescriptor GetSubjectDescriptor() const override
    {
        return Access::SubjectDescriptor(); // return an empty ISD for unauthenticated session.
    }

    bool AllowsMRP() const override { return GetPeerAddress().GetTransportType() == Transport::Type::kUdp; }

    bool AllowsLargePayload() const override { return GetPeerAddress().GetTransportType() == Transport::Type::kTcp; }

    System::Clock::Milliseconds32 GetAckTimeout() const override
    {
        switch (mPeerAddress.GetTransportType())
        {
        case Transport::Type::kUdp: {
            const ReliableMessageProtocolConfig & remoteMRPConfig = mRemoteSessionParams.GetMRPConfig();
            return GetRetransmissionTimeout(remoteMRPConfig.mActiveRetransTimeout, remoteMRPConfig.mIdleRetransTimeout,
                                            GetLastPeerActivityTime(), remoteMRPConfig.mActiveThresholdTime);
        }
        case Transport::Type::kTcp:
            return System::Clock::Seconds16(30);
        case Transport::Type::kBle:
            return System::Clock::Milliseconds32(BTP_ACK_TIMEOUT_MS);
        default:
            break;
        }
        return System::Clock::Timeout();
    }

    NodeId GetPeerNodeId() const
    {
        if (mSessionRole == SessionRole::kInitiator)
        {
            return kUndefinedNodeId;
        }

        return mEphemeralInitiatorNodeId;
    }

    SessionRole GetSessionRole() const { return mSessionRole; }
    NodeId GetEphemeralInitiatorNodeID() const { return mEphemeralInitiatorNodeId; }
    const PeerAddress & GetPeerAddress() const { return mPeerAddress; }
    void SetPeerAddress(const PeerAddress & peerAddress) { mPeerAddress = peerAddress; }

    bool IsPeerActive() const
    {
        return ((System::SystemClock().GetMonotonicTimestamp() - GetLastPeerActivityTime()) <
                GetRemoteMRPConfig().mActiveThresholdTime);
    }

    System::Clock::Timestamp GetMRPBaseTimeout() const override
    {
        return IsPeerActive() ? GetRemoteMRPConfig().mActiveRetransTimeout : GetRemoteMRPConfig().mIdleRetransTimeout;
    }

    void SetRemoteSessionParameters(const SessionParameters & sessionParams) { mRemoteSessionParams = sessionParams; }

    const SessionParameters & GetRemoteSessionParameters() const override { return mRemoteSessionParams; }

    PeerMessageCounter & GetPeerMessageCounter() { return mPeerMessageCounter; }

    static void Release(UnauthenticatedSession * obj)
    {
        // When using heap pools, we need to make sure to release ourselves back to
        // the pool.  When not using heap pools, we don't want the extra cost of the
        // table pointer here, and the table itself handles entry reuse and cleanup
        // as needed.
#if CHIP_SYSTEM_CONFIG_POOL_USE_HEAP
        obj->ReleaseSelfToPool();
#else
        // Just do nothing.
#endif // CHIP_SYSTEM_CONFIG_POOL_USE_HEAP
    }

#if CHIP_SYSTEM_CONFIG_POOL_USE_HEAP
    virtual void ReleaseSelfToPool() = 0;
#endif // CHIP_SYSTEM_CONFIG_POOL_USE_HEAP

private:
    const NodeId mEphemeralInitiatorNodeId;
    const SessionRole mSessionRole;
    PeerAddress mPeerAddress;
    System::Clock::Timestamp mLastActivityTime;     ///< Timestamp of last tx or rx
    System::Clock::Timestamp mLastPeerActivityTime; ///< Timestamp of last rx
    SessionParameters mRemoteSessionParams;
    PeerMessageCounter mPeerMessageCounter;
};

template <size_t kMaxSessionCount>
class UnauthenticatedSessionTable;

namespace detail {

template <size_t kMaxSessionCount>
class UnauthenticatedSessionPoolEntry : public UnauthenticatedSession
{
public:
    UnauthenticatedSessionPoolEntry(SessionRole sessionRole, NodeId ephemeralInitiatorNodeID,
                                    const ReliableMessageProtocolConfig & config,
                                    UnauthenticatedSessionTable<kMaxSessionCount> & sessionTable) :
        UnauthenticatedSession(sessionRole, ephemeralInitiatorNodeID, config)
#if CHIP_SYSTEM_CONFIG_POOL_USE_HEAP
        ,
        mSessionTable(sessionTable)
#endif // CHIP_SYSTEM_CONFIG_POOL_USE_HEAP
    {}

private:
#if CHIP_SYSTEM_CONFIG_POOL_USE_HEAP
    virtual void ReleaseSelfToPool();

    UnauthenticatedSessionTable<kMaxSessionCount> & mSessionTable;
#endif // CHIP_SYSTEM_CONFIG_POOL_USE_HEAP
};

} // namespace detail

/*
 * @brief
 *   An table which manages UnauthenticatedSessions
 *
 *   The UnauthenticatedSession entries are rotated using LRU, but entry can be hold by using SessionHandle or
 *   SessionHolder, which increase the reference count by 1. If the reference count is not 0, the entry won't be pruned.
 */
template <size_t kMaxSessionCount>
class UnauthenticatedSessionTable
{
public:
    ~UnauthenticatedSessionTable()
    {
#if !CHIP_SYSTEM_CONFIG_POOL_USE_HEAP
        // When not using heap pools, our entries never actually get released
        // back to the pool (which lets us make the entries 4 bytes smaller by
        // not storing a reference to the table in them) and we LRU reuse ones
        // that have 0 refcount.  But we should release them all here, to ensure
        // that we don't hit fatal asserts in our pool destructor.
        mEntries.ReleaseAll();
#endif // CHIP_SYSTEM_CONFIG_POOL_USE_HEAP
    }

    /**
     * Get a responder session with the given ephemeralInitiatorNodeID. If the session doesn't exist in the cache, allocate a new
     * entry for it.
     *
     * @return the session found or allocated, or Optional::Missing if not found and allocation failed.
     */
    CHECK_RETURN_VALUE
    Optional<SessionHandle> FindOrAllocateResponder(NodeId ephemeralInitiatorNodeID, const ReliableMessageProtocolConfig & config)
    {
        UnauthenticatedSession * result = FindEntry(UnauthenticatedSession::SessionRole::kResponder, ephemeralInitiatorNodeID);
        if (result != nullptr)
            return MakeOptional<SessionHandle>(*result);

        CHIP_ERROR err = AllocEntry(UnauthenticatedSession::SessionRole::kResponder, ephemeralInitiatorNodeID, config, result);
        if (err == CHIP_NO_ERROR)
        {
            return MakeOptional<SessionHandle>(*result);
        }

        return Optional<SessionHandle>::Missing();
    }

    CHECK_RETURN_VALUE Optional<SessionHandle> FindInitiator(NodeId ephemeralInitiatorNodeID)
    {
        UnauthenticatedSession * result = FindEntry(UnauthenticatedSession::SessionRole::kInitiator, ephemeralInitiatorNodeID);
        if (result != nullptr)
        {
            return MakeOptional<SessionHandle>(*result);
        }

        return Optional<SessionHandle>::Missing();
    }

    CHECK_RETURN_VALUE Optional<SessionHandle> AllocInitiator(NodeId ephemeralInitiatorNodeID, const PeerAddress & peerAddress,
                                                              const ReliableMessageProtocolConfig & config)
    {
        UnauthenticatedSession * result = nullptr;
        CHIP_ERROR err = AllocEntry(UnauthenticatedSession::SessionRole::kInitiator, ephemeralInitiatorNodeID, config, result);
        if (err == CHIP_NO_ERROR)
        {
            result->SetPeerAddress(peerAddress);
            return MakeOptional<SessionHandle>(*result);
        }

        return Optional<SessionHandle>::Missing();
    }

private:
    using EntryType = detail::UnauthenticatedSessionPoolEntry<kMaxSessionCount>;
    friend EntryType;

    /**
     * Allocates a new session out of the internal resource pool.
     *
     * @returns CHIP_NO_ERROR if new session created. May fail if maximum session count has been reached (with
     * CHIP_ERROR_NO_MEMORY).
     */
    CHECK_RETURN_VALUE
    CHIP_ERROR AllocEntry(UnauthenticatedSession::SessionRole sessionRole, NodeId ephemeralInitiatorNodeID,
                          const ReliableMessageProtocolConfig & config, UnauthenticatedSession *& entry)
    {
        auto entryToUse = mEntries.CreateObject(sessionRole, ephemeralInitiatorNodeID, config, *this);
        if (entryToUse != nullptr)
        {
            entry = entryToUse;
            return CHIP_NO_ERROR;
        }

#if CHIP_SYSTEM_CONFIG_POOL_USE_HEAP
        // permanent failure if heap was insufficient
        return CHIP_ERROR_NO_MEMORY;
#else
        entryToUse = FindLeastRecentUsedEntry();
        VerifyOrReturnError(entryToUse != nullptr, CHIP_ERROR_NO_MEMORY);

<<<<<<< HEAD
        // clean the least recent entry to allow for a new alloc
=======
        // Drop the least recent entry to allow for a new alloc.
>>>>>>> 274719d6
        mEntries.ReleaseObject(entryToUse);
        entryToUse = mEntries.CreateObject(sessionRole, ephemeralInitiatorNodeID, config, *this);

        if (entryToUse == nullptr)
        {
            // this is NOT expected: we freed an object to have space
            return CHIP_ERROR_INTERNAL;
        }

        entry = entryToUse;
        return CHIP_NO_ERROR;
#endif // CHIP_SYSTEM_CONFIG_POOL_USE_HEAP
    }

    CHECK_RETURN_VALUE UnauthenticatedSession * FindEntry(UnauthenticatedSession::SessionRole sessionRole,
                                                          NodeId ephemeralInitiatorNodeID)
    {
        UnauthenticatedSession * result = nullptr;
        mEntries.ForEachActiveObject([&](UnauthenticatedSession * entry) {
            if (entry->GetSessionRole() == sessionRole && entry->GetEphemeralInitiatorNodeID() == ephemeralInitiatorNodeID)
            {
                result = entry;
                return Loop::Break;
            }
            return Loop::Continue;
        });
        return result;
    }

    EntryType * FindLeastRecentUsedEntry()
    {
        EntryType * result                  = nullptr;
        System::Clock::Timestamp oldestTime = System::Clock::Timestamp(std::numeric_limits<System::Clock::Timestamp::rep>::max());

        mEntries.ForEachActiveObject([&](EntryType * entry) {
            if (entry->GetReferenceCount() == 0 && entry->GetLastActivityTime() < oldestTime)
            {
                result     = entry;
                oldestTime = entry->GetLastActivityTime();
            }
            return Loop::Continue;
        });

        return result;
    }

    void ReleaseEntry(EntryType * entry) { mEntries.ReleaseObject(entry); }

    ObjectPool<EntryType, kMaxSessionCount> mEntries;
};

#if CHIP_SYSTEM_CONFIG_POOL_USE_HEAP
template <size_t kMaxSessionCount>
void detail::UnauthenticatedSessionPoolEntry<kMaxSessionCount>::ReleaseSelfToPool()
{
    mSessionTable.ReleaseEntry(this);
}
#endif // CHIP_SYSTEM_CONFIG_POOL_USE_HEAP

} // namespace Transport
} // namespace chip<|MERGE_RESOLUTION|>--- conflicted
+++ resolved
@@ -292,11 +292,7 @@
         entryToUse = FindLeastRecentUsedEntry();
         VerifyOrReturnError(entryToUse != nullptr, CHIP_ERROR_NO_MEMORY);
 
-<<<<<<< HEAD
-        // clean the least recent entry to allow for a new alloc
-=======
         // Drop the least recent entry to allow for a new alloc.
->>>>>>> 274719d6
         mEntries.ReleaseObject(entryToUse);
         entryToUse = mEntries.CreateObject(sessionRole, ephemeralInitiatorNodeID, config, *this);
 
