/*
 *
 *    Copyright (c) 2020 Project CHIP Authors
 *
 *    Licensed under the Apache License, Version 2.0 (the "License");
 *    you may not use this file except in compliance with the License.
 *    You may obtain a copy of the License at
 *
 *        http://www.apache.org/licenses/LICENSE-2.0
 *
 *    Unless required by applicable law or agreed to in writing, software
 *    distributed under the License is distributed on an "AS IS" BASIS,
 *    WITHOUT WARRANTIES OR CONDITIONS OF ANY KIND, either express or implied.
 *    See the License for the specific language governing permissions and
 *    limitations under the License.
 */

/**
 * @file
 *   This file contains the implementation the chip message header
 *   encode/decode classes.
 */

#include "MessageHeader.h"

#include <assert.h>
#include <limits.h>
#include <stdint.h>

#include <type_traits>

#include <core/CHIPEncoding.h>
#include <core/CHIPError.h>
#include <support/CodeUtils.h>

/**********************************************
 * Header format (little endian):
 *
 * -------- Unencrypted header -----------------------------------------------------
 *  16 bit: | VERSION: 4 bit | FLAGS: 4 bit | ENCRYPTTYPE: 4 bit | RESERVED: 4 bit |
 *  32 bit: | MESSAGE_ID                                                           |
 *  64 bit: | SOURCE_NODE_ID (iff source node flag is set)                         |
 *  64 bit: | DEST_NODE_ID (iff destination node flag is set)                      |
 *  16 bit: | Encryption Key ID                                                    |
 *  16 bit: | Payload Length                                                       |
 * -------- Encrypted header -------------------------------------------------------
 *  8 bit:  | Exchange Header                                                      |
 *  8 bit:  | Message Type                                                         |
 *  16 bit: | Exchange ID                                                          |
 *  16 bit: | Optional Vendor ID                                                   |
 *  16 bit: | Protocol ID                                                          |
 * -------- Encrypted Application Data Start ---------------------------------------
 *  <var>:  | Encrypted Data                                                       |
 * -------- Encrypted Application Data End -----------------------------------------
 *  <var>:  | (Unencrypted) Message Authentication Tag                             |
 *
 **********************************************/

namespace chip {
namespace {

using namespace chip::Encoding;

/// size of the fixed portion of the header
constexpr size_t kFixedUnencryptedHeaderSizeBytes = 10;

/// size of the encrypted portion of the header
constexpr size_t kEncryptedHeaderSizeBytes = 6;

/// size of a serialized node id inside a header
constexpr size_t kNodeIdSizeBytes = 8;

/// size of a serialized vendor id inside a header
constexpr size_t kVendorIdSizeBytes = 2;

/// Mask to extract just the version part from a 16bit header prefix.
constexpr uint16_t kVersionMask = 0xF000;
/// Shift to convert to/from a masked version 16bit value to a 4bit version.
constexpr int kVersionShift = 12;

/// Mask to extract just the encryption type part from a 16bit header prefix.
constexpr uint16_t kEncryptionTypeMask = 0xF0;
/// Shift to convert to/from a masked encryption type 16bit value to a 4bit encryption type.
constexpr int kEncryptionTypeShift = 4;

} // namespace

uint16_t PacketHeader::EncodeSizeBytes() const
{
    size_t size = kFixedUnencryptedHeaderSizeBytes;

    if (mSourceNodeId.HasValue())
    {
        size += kNodeIdSizeBytes;
    }

    if (mDestinationNodeId.HasValue())
    {
        size += kNodeIdSizeBytes;
    }

    static_assert(kFixedUnencryptedHeaderSizeBytes + kNodeIdSizeBytes + kNodeIdSizeBytes <= UINT16_MAX,
                  "Header size does not fit in uint16_t");
    return static_cast<uint16_t>(size);
}

uint16_t PayloadHeader::EncodeSizeBytes() const
{
    size_t size = kEncryptedHeaderSizeBytes;

    if (mVendorId.HasValue())
    {
        size += kVendorIdSizeBytes;
    }

    static_assert(kEncryptedHeaderSizeBytes + kVendorIdSizeBytes <= UINT16_MAX, "Header size does not fit in uint16_t");
    return static_cast<uint16_t>(size);
}

uint16_t MessageAuthenticationCode::TagLenForEncryptionType(Header::EncryptionType encType)
{
    switch (encType)
    {
    case Header::EncryptionType::kAESCCMTagLen8:
        return 8;

    case Header::EncryptionType::kAESCCMTagLen12:
        return 12;

    case Header::EncryptionType::kAESCCMTagLen16:
        return 16;

    default:
        return 0;
    }
}

CHIP_ERROR PacketHeader::Decode(const uint8_t * const data, size_t size, uint16_t * decode_len)
{
    CHIP_ERROR err    = CHIP_NO_ERROR;
    const uint8_t * p = data;
    int version;

    VerifyOrExit(size >= kFixedUnencryptedHeaderSizeBytes, err = CHIP_ERROR_INVALID_ARGUMENT);

    uint16_t header;
    header  = LittleEndian::Read16(p);
    version = ((header & kVersionMask) >> kVersionShift);
    VerifyOrExit(version == kHeaderVersion, err = CHIP_ERROR_VERSION_MISMATCH);

<<<<<<< HEAD
    mEncryptionType = (Header::EncryptionType)((header & kEncryptionTypeMask) >> kEncryptionTypeShift);
    mFlags.SetRaw(header & Header::kFlagsMask);
=======
    mEncryptionType = static_cast<Header::EncryptionType>((header & kEncryptionTypeMask) >> kEncryptionTypeShift);
    mFlags.value    = header & Header::Flags::kMask;
>>>>>>> 4954f9d9

    mMessageId = LittleEndian::Read32(p);

    if (mFlags.Get(Header::FlagValues::kSourceNodeIdPresent))
    {
        static_assert(kNodeIdSizeBytes == 8, "Read64 might read more bytes than we have in the buffer");
        VerifyOrExit(size >= static_cast<size_t>(p - data) + kNodeIdSizeBytes, err = CHIP_ERROR_INVALID_ARGUMENT);
        mSourceNodeId.SetValue(LittleEndian::Read64(p));
    }
    else
    {
        mSourceNodeId.ClearValue();
    }

    if (mFlags.Get(Header::FlagValues::kDestinationNodeIdPresent))
    {
        VerifyOrExit(size >= static_cast<size_t>(p - data) + kNodeIdSizeBytes, err = CHIP_ERROR_INVALID_ARGUMENT);
        mDestinationNodeId.SetValue(LittleEndian::Read64(p));
    }
    else
    {
        mDestinationNodeId.ClearValue();
    }

    VerifyOrExit(size >= static_cast<size_t>(p - data) + sizeof(uint16_t) * 2, err = CHIP_ERROR_INVALID_ARGUMENT);
    mEncryptionKeyID = LittleEndian::Read16(p);
    mPayloadLength   = LittleEndian::Read16(p);

    VerifyOrExit(p - data == EncodeSizeBytes(), err = CHIP_ERROR_INTERNAL);
    *decode_len = static_cast<uint16_t>(p - data);

exit:

    return err;
}

CHIP_ERROR PayloadHeader::Decode(Header::Flags flags, const uint8_t * const data, size_t size, uint16_t * decode_len)
{
    CHIP_ERROR err    = CHIP_NO_ERROR;
    const uint8_t * p = data;

    VerifyOrExit(size >= kEncryptedHeaderSizeBytes, err = CHIP_ERROR_INVALID_ARGUMENT);

    mExchangeHeader = Read8(p);
    mMessageType    = Read8(p);
    mExchangeID     = LittleEndian::Read16(p);

    if (flags.Get(Header::FlagValues::kVendorIdPresent))
    {
        VerifyOrExit(size >= static_cast<size_t>(p - data) + kVendorIdSizeBytes, err = CHIP_ERROR_INVALID_ARGUMENT);
        mVendorId.SetValue(LittleEndian::Read16(p));
    }
    else
    {
        mVendorId.ClearValue();
    }

    VerifyOrExit(size >= static_cast<size_t>(p - data) + sizeof(uint16_t), err = CHIP_ERROR_INVALID_ARGUMENT);
    mProtocolID = LittleEndian::Read16(p);

    VerifyOrExit(p - data == EncodeSizeBytes(), err = CHIP_ERROR_INTERNAL);
    *decode_len = static_cast<uint16_t>(p - data);

exit:

    return err;
}

CHIP_ERROR PacketHeader::Encode(uint8_t * data, size_t size, uint16_t * encode_size, Header::Flags payloadFlags) const
{
    CHIP_ERROR err  = CHIP_NO_ERROR;
    uint8_t * p     = data;
    uint16_t header = kHeaderVersion << kVersionShift;

    VerifyOrExit(size >= EncodeSizeBytes(), err = CHIP_ERROR_INVALID_ARGUMENT);

    {
        // Payload flags are restricted.
        VerifyOrExit((payloadFlags.Raw() & Header::kValidPayloadFlags) == payloadFlags.Raw(), err = CHIP_ERROR_INVALID_ARGUMENT);

        Header::Flags encodeFlags = mFlags;
        encodeFlags.Set(payloadFlags)
            .Set(Header::FlagValues::kSourceNodeIdPresent, mSourceNodeId.HasValue())
            .Set(Header::FlagValues::kDestinationNodeIdPresent, mDestinationNodeId.HasValue());

        header = header | encodeFlags.Raw();
    }

    header |= (static_cast<uint16_t>(static_cast<uint16_t>(mEncryptionType) << kEncryptionTypeShift) & kEncryptionTypeMask);

    LittleEndian::Write16(p, header);
    LittleEndian::Write32(p, mMessageId);
    if (mSourceNodeId.HasValue())
    {
        LittleEndian::Write64(p, mSourceNodeId.Value());
    }
    if (mDestinationNodeId.HasValue())
    {
        LittleEndian::Write64(p, mDestinationNodeId.Value());
    }

    LittleEndian::Write16(p, mEncryptionKeyID);
    LittleEndian::Write16(p, mPayloadLength);

    // Written data size provided to caller on success
    VerifyOrExit(p - data == EncodeSizeBytes(), err = CHIP_ERROR_INTERNAL);
    *encode_size = static_cast<uint16_t>(p - data);

exit:
    return err;
}

CHIP_ERROR PayloadHeader::Encode(uint8_t * data, size_t size, uint16_t * encode_size) const
{
    CHIP_ERROR err = CHIP_NO_ERROR;
    uint8_t * p    = data;
    VerifyOrExit(size >= EncodeSizeBytes(), err = CHIP_ERROR_INVALID_ARGUMENT);

    Write8(p, mExchangeHeader);
    Write8(p, mMessageType);
    LittleEndian::Write16(p, mExchangeID);
    if (mVendorId.HasValue())
    {
        LittleEndian::Write16(p, mVendorId.Value());
    }
    LittleEndian::Write16(p, mProtocolID);

    // Written data size provided to caller on success
    VerifyOrExit(p - data == EncodeSizeBytes(), err = CHIP_ERROR_INTERNAL);
    *encode_size = static_cast<uint16_t>(p - data);

exit:
    return err;
}

Header::Flags PayloadHeader::GetEncodePacketFlags() const
{
    return Header::Flags().Set(Header::FlagValues::kVendorIdPresent, mVendorId.HasValue());
}

CHIP_ERROR MessageAuthenticationCode::Decode(const PacketHeader & packetHeader, const uint8_t * const data, size_t size,
                                             uint16_t * decode_len)
{
    CHIP_ERROR err        = CHIP_NO_ERROR;
    const uint8_t * p     = data;
    const uint16_t taglen = TagLenForEncryptionType(packetHeader.GetEncryptionType());

    VerifyOrExit(taglen != 0, err = CHIP_ERROR_WRONG_ENCRYPTION_TYPE_FROM_PEER);
    VerifyOrExit(size >= taglen, err = CHIP_ERROR_INVALID_ARGUMENT);

    memcpy(&mTag[0], p, taglen);

    *decode_len = taglen;

exit:

    return err;
}

CHIP_ERROR MessageAuthenticationCode::Encode(const PacketHeader & packetHeader, uint8_t * data, size_t size,
                                             uint16_t * encode_size) const
{
    CHIP_ERROR err        = CHIP_NO_ERROR;
    uint8_t * p           = data;
    const uint16_t taglen = TagLenForEncryptionType(packetHeader.GetEncryptionType());

    VerifyOrExit(taglen != 0, err = CHIP_ERROR_WRONG_ENCRYPTION_TYPE);
    VerifyOrExit(size >= taglen, err = CHIP_ERROR_INVALID_ARGUMENT);

    memcpy(p, &mTag[0], taglen);

    // Written data size provided to caller on success
    *encode_size = taglen;

exit:
    return err;
}

} // namespace chip<|MERGE_RESOLUTION|>--- conflicted
+++ resolved
@@ -148,13 +148,8 @@
     version = ((header & kVersionMask) >> kVersionShift);
     VerifyOrExit(version == kHeaderVersion, err = CHIP_ERROR_VERSION_MISMATCH);
 
-<<<<<<< HEAD
-    mEncryptionType = (Header::EncryptionType)((header & kEncryptionTypeMask) >> kEncryptionTypeShift);
+    mEncryptionType = static_cast<Header::EncryptionType>((header & kEncryptionTypeMask) >> kEncryptionTypeShift);
     mFlags.SetRaw(header & Header::kFlagsMask);
-=======
-    mEncryptionType = static_cast<Header::EncryptionType>((header & kEncryptionTypeMask) >> kEncryptionTypeShift);
-    mFlags.value    = header & Header::Flags::kMask;
->>>>>>> 4954f9d9
 
     mMessageId = LittleEndian::Read32(p);
 
