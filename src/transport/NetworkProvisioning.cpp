/*
 *
 *    Copyright (c) 2020-2021 Project CHIP Authors
 *
 *    Licensed under the Apache License, Version 2.0 (the "License");
 *    you may not use this file except in compliance with the License.
 *    You may obtain a copy of the License at
 *
 *        http://www.apache.org/licenses/LICENSE-2.0
 *
 *    Unless required by applicable law or agreed to in writing, software
 *    distributed under the License is distributed on an "AS IS" BASIS,
 *    WITHOUT WARRANTIES OR CONDITIONS OF ANY KIND, either express or implied.
 *    See the License for the specific language governing permissions and
 *    limitations under the License.
 */

#include <core/CHIPEncoding.h>
#include <core/CHIPSafeCasts.h>
#include <platform/internal/DeviceNetworkInfo.h>
#include <protocols/Protocols.h>
#include <support/CodeUtils.h>
#include <support/ErrorStr.h>
#include <support/SafeInt.h>
#include <transport/NetworkProvisioning.h>
#include <transport/SecureSessionMgr.h>

#if CONFIG_DEVICE_LAYER
#include <platform/CHIPDeviceLayer.h>
#if defined(CHIP_DEVICE_LAYER_TARGET)
#define DEVICENETWORKPROVISIONING_HEADER <platform/CHIP_DEVICE_LAYER_TARGET/DeviceNetworkProvisioningDelegateImpl.h>
#include DEVICENETWORKPROVISIONING_HEADER
#endif
#endif

namespace chip {

#ifdef IFNAMSIZ
constexpr uint16_t kMaxInterfaceName = IFNAMSIZ;
#else
constexpr uint16_t kMaxInterfaceName = 32;
#endif

constexpr char kAPInterfaceNamePrefix[]      = "ap";
constexpr char kLoobackInterfaceNamePrefix[] = "lo";

void NetworkProvisioning::Init(NetworkProvisioningDelegate * delegate)
{
    mDelegate = delegate;
#if CONFIG_DEVICE_LAYER
#if defined(CHIP_DEVICE_LAYER_TARGET)
    DeviceLayer::PlatformMgr().AddEventHandler(ConnectivityHandler, reinterpret_cast<intptr_t>(this));
#endif
#endif
}

NetworkProvisioning::~NetworkProvisioning()
{
#if CONFIG_DEVICE_LAYER
#if defined(CHIP_DEVICE_LAYER_TARGET)
    DeviceLayer::PlatformMgr().RemoveEventHandler(ConnectivityHandler, reinterpret_cast<intptr_t>(this));
#endif
#endif
}

CHIP_ERROR NetworkProvisioning::HandleNetworkProvisioningMessage(uint8_t msgType, const System::PacketBufferHandle & msgBuf)
{
    CHIP_ERROR err = CHIP_NO_ERROR;

    switch (msgType)
    {
    case NetworkProvisioning::MsgTypes::kWiFiAssociationRequest: {
        char SSID[chip::DeviceLayer::Internal::kMaxWiFiSSIDLength];
        char passwd[chip::DeviceLayer::Internal::kMaxWiFiKeyLength];
        Encoding::LittleEndian::BufferWriter bbufSSID(Uint8::from_char(SSID), chip::DeviceLayer::Internal::kMaxWiFiSSIDLength);
        Encoding::LittleEndian::BufferWriter bbufPW(Uint8::from_char(passwd), chip::DeviceLayer::Internal::kMaxWiFiKeyLength);

        const uint8_t * buffer = msgBuf->Start();
        size_t len             = msgBuf->DataLength();
        size_t offset          = 0;

        ChipLogProgress(NetworkProvisioning, "Received kWiFiAssociationRequest.\n");

        err = DecodeString(&buffer[offset], len - offset, bbufSSID, offset);
        // TODO: Check for the error once network provisioning is moved to delegate calls

        err = DecodeString(&buffer[offset], len - offset, bbufPW, offset);
        // TODO: Check for the error once network provisioning is moved to delegate calls

#if CONFIG_DEVICE_LAYER
#if defined(CHIP_DEVICE_LAYER_TARGET)
        DeviceLayer::DeviceNetworkProvisioningDelegateImpl deviceDelegate;
        err = deviceDelegate.ProvisionWiFi(SSID, passwd);
        SuccessOrExit(err);

        if (DeviceLayer::ConnectivityMgr().IsWiFiStationConnected())
        {
            err = SendCurrentIPv4Address();
        }
#endif
#endif
    }
    break;

    case NetworkProvisioning::MsgTypes::kThreadAssociationRequest:
        ChipLogProgress(NetworkProvisioning, "Received kThreadAssociationRequest");
        err = DecodeThreadAssociationRequest(msgBuf);
        break;

    case NetworkProvisioning::MsgTypes::kIPAddressAssigned: {
        ChipLogProgress(NetworkProvisioning, "Received kIPAddressAssigned");
        if (!Inet::IPAddress::FromString(Uint8::to_const_char(msgBuf->Start()), msgBuf->DataLength(), mDeviceAddress))
        {
            ExitNow(err = CHIP_ERROR_INVALID_ADDRESS);
        }
    }
    break;

    default:
        ExitNow(err = CHIP_ERROR_INVALID_MESSAGE_TYPE);
        break;
    };

exit:
    if (mDelegate != nullptr)
    {
        if (err != CHIP_NO_ERROR)
        {
            ChipLogError(NetworkProvisioning, "Failed in HandleNetworkProvisioningMessage. error %s\n", ErrorStr(err));
            mDelegate->OnNetworkProvisioningError(err);
        }
        else
        {
            // Network provisioning handshake requires only one message exchange in either direction.
            // If the current message handling did not result in an error, network provisioning is
            // complete.
            mDelegate->OnNetworkProvisioningComplete();
        }
    }
    return err;
}

size_t NetworkProvisioning::EncodedStringSize(const char * str)
{
    return strlen(str) + sizeof(uint16_t);
}

CHIP_ERROR NetworkProvisioning::EncodeString(const char * str, Encoding::LittleEndian::BufferWriter & bbuf)
{
    CHIP_ERROR err  = CHIP_NO_ERROR;
    size_t length   = strlen(str);
    uint16_t u16len = static_cast<uint16_t>(length);
    VerifyOrExit(CanCastTo<uint16_t>(length), err = CHIP_ERROR_INVALID_ARGUMENT);

    bbuf.Put16(u16len);
    bbuf.Put(str);

exit:
    return err;
}

CHIP_ERROR NetworkProvisioning::DecodeString(const uint8_t * input, size_t input_len, Encoding::LittleEndian::BufferWriter & bbuf,
                                             size_t & consumed)
{
    CHIP_ERROR err  = CHIP_NO_ERROR;
    uint16_t length = 0;

    VerifyOrExit(input_len >= sizeof(uint16_t), err = CHIP_ERROR_BUFFER_TOO_SMALL);
    length   = chip::Encoding::LittleEndian::Get16(input);
    consumed = sizeof(uint16_t);

    VerifyOrExit(input_len - consumed >= length, err = CHIP_ERROR_BUFFER_TOO_SMALL);
    bbuf.Put(&input[consumed], length);

    consumed += bbuf.Needed();
    bbuf.Put('\0');

    VerifyOrExit(bbuf.Fit(), err = CHIP_ERROR_BUFFER_TOO_SMALL);

exit:
    return err;
}

CHIP_ERROR NetworkProvisioning::SendIPAddress(const Inet::IPAddress & addr)
{
    char * addrStr;
    CHIP_ERROR err                    = CHIP_NO_ERROR;
    System::PacketBufferHandle buffer = System::PacketBufferHandle::New(Inet::kMaxIPAddressStringLength);
    VerifyOrExit(!buffer.IsNull(), err = CHIP_ERROR_NO_MEMORY);
    addrStr = addr.ToString(Uint8::to_char(buffer->Start()), buffer->AvailableDataLength());
    buffer->SetDataLength(static_cast<uint16_t>(strlen(addrStr) + 1));

    ChipLogProgress(NetworkProvisioning, "Sending IP Address. Delegate %p\n", mDelegate);
    VerifyOrExit(mDelegate != nullptr, err = CHIP_ERROR_INCORRECT_STATE);
    VerifyOrExit(addrStr != nullptr, err = CHIP_ERROR_INVALID_ADDRESS);

    err = mDelegate->SendSecureMessage(Protocols::kProtocol_NetworkProvisioning, NetworkProvisioning::MsgTypes::kIPAddressAssigned,
                                       std::move(buffer));
    SuccessOrExit(err);

exit:
    if (CHIP_NO_ERROR != err)
        ChipLogError(NetworkProvisioning, "Failed in sending IP address. error %s\n", ErrorStr(err));
    return err;
}

CHIP_ERROR NetworkProvisioning::SendCurrentIPv4Address()
{
    for (chip::Inet::InterfaceAddressIterator it; it.HasCurrent(); it.Next())
    {
        char ifName[kMaxInterfaceName];
        if (it.IsUp() && CHIP_NO_ERROR == it.GetInterfaceName(ifName, sizeof(ifName)) &&
            memcmp(ifName, kAPInterfaceNamePrefix, sizeof(kAPInterfaceNamePrefix) - 1) &&
            memcmp(ifName, kLoobackInterfaceNamePrefix, sizeof(kLoobackInterfaceNamePrefix) - 1))
        {
            chip::Inet::IPAddress addr = it.GetAddress();
            if (addr.IsIPv4())
            {
                return SendIPAddress(addr);
            }
        }
    }

    return CHIP_NO_ERROR;
}

CHIP_ERROR NetworkProvisioning::SendNetworkCredentials(const char * ssid, const char * passwd)
{
    CHIP_ERROR err          = CHIP_NO_ERROR;
    const size_t bufferSize = EncodedStringSize(ssid) + EncodedStringSize(passwd);
    VerifyOrExit(CanCastTo<uint16_t>(bufferSize), err = CHIP_ERROR_INVALID_ARGUMENT);
    {
        Encoding::LittleEndian::PacketBufferWriter bbuf(MessagePacketBuffer::New(bufferSize));

        ChipLogProgress(NetworkProvisioning, "Sending Network Creds. Delegate %p\n", mDelegate);
        VerifyOrExit(mDelegate != nullptr, err = CHIP_ERROR_INCORRECT_STATE);
        VerifyOrExit(!bbuf.IsNull(), err = CHIP_ERROR_NO_MEMORY);
        SuccessOrExit(EncodeString(ssid, bbuf));
        SuccessOrExit(EncodeString(passwd, bbuf));
        VerifyOrExit(bbuf.Fit(), err = CHIP_ERROR_BUFFER_TOO_SMALL);

        err = mDelegate->SendSecureMessage(Protocols::kProtocol_NetworkProvisioning,
                                           NetworkProvisioning::MsgTypes::kWiFiAssociationRequest, bbuf.Finalize());
        SuccessOrExit(err);
    }

exit:
    if (CHIP_NO_ERROR != err)
        ChipLogError(NetworkProvisioning, "Failed in sending Network Creds. error %s\n", ErrorStr(err));
    return err;
}

CHIP_ERROR NetworkProvisioning::SendThreadCredentials(const DeviceLayer::Internal::DeviceNetworkInfo & threadData)
{
    CHIP_ERROR err = CHIP_NO_ERROR;
    /* clang-format off */
    constexpr uint16_t credentialSize =
        sizeof(threadData.ThreadNetworkName) +
        sizeof(threadData.ThreadExtendedPANId) +
        sizeof(threadData.ThreadMeshPrefix) +
        sizeof(threadData.ThreadMasterKey) +
        sizeof(threadData.ThreadPSKc) +
        sizeof (uint16_t) + // threadData.ThereadPANId
        4;                  // threadData.ThreadChannel, threadData.FieldPresent.ThreadExtendedPANId,
                            // threadData.FieldPresent.ThreadMeshPrefix, threadData.FieldPresent.ThreadPSKc
    /* clang-format on */
<<<<<<< HEAD
    Encoding::LittleEndian::PacketBufferWriter bbuf(System::PacketBufferHandle::New(credentialSize));
=======
    Encoding::LittleEndian::PacketBufferWriter bbuf(credentialSize + MessagePacketBuffer::kMaxFooterSize);
>>>>>>> 3c2238ae

    ChipLogProgress(NetworkProvisioning, "Sending Thread Credentials");
    VerifyOrExit(mDelegate != nullptr, err = CHIP_ERROR_INCORRECT_STATE);
    VerifyOrExit(!bbuf.IsNull(), err = CHIP_ERROR_NO_MEMORY);

    bbuf.Put(threadData.ThreadNetworkName, sizeof(threadData.ThreadNetworkName));
    bbuf.Put(threadData.ThreadExtendedPANId, sizeof(threadData.ThreadExtendedPANId));
    bbuf.Put(threadData.ThreadMeshPrefix, sizeof(threadData.ThreadMeshPrefix));
    bbuf.Put(threadData.ThreadMasterKey, sizeof(threadData.ThreadMasterKey));
    bbuf.Put(threadData.ThreadPSKc, sizeof(threadData.ThreadPSKc));
    bbuf.Put16(threadData.ThreadPANId);
    bbuf.Put(threadData.ThreadChannel);
    bbuf.Put(static_cast<uint8_t>(threadData.FieldPresent.ThreadExtendedPANId));
    bbuf.Put(static_cast<uint8_t>(threadData.FieldPresent.ThreadMeshPrefix));
    bbuf.Put(static_cast<uint8_t>(threadData.FieldPresent.ThreadPSKc));

    VerifyOrExit(bbuf.Fit(), err = CHIP_ERROR_BUFFER_TOO_SMALL);
    err = mDelegate->SendSecureMessage(Protocols::kProtocol_NetworkProvisioning,
                                       NetworkProvisioning::MsgTypes::kThreadAssociationRequest, bbuf.Finalize());

exit:
    if (CHIP_NO_ERROR != err)
        ChipLogError(NetworkProvisioning, "Failed to send Thread Credentials: %s", ErrorStr(err));
    return err;
}

#ifdef CHIP_ENABLE_OPENTHREAD
CHIP_ERROR NetworkProvisioning::DecodeThreadAssociationRequest(const System::PacketBufferHandle & msgBuf)
{
    CHIP_ERROR err                                       = CHIP_NO_ERROR;
    DeviceLayer::Internal::DeviceNetworkInfo networkInfo = {};
    uint8_t * data                                       = msgBuf->Start();
    size_t dataLen                                       = msgBuf->DataLength();

    VerifyOrExit(dataLen >= sizeof(networkInfo.ThreadNetworkName),
                 ChipLogProgress(NetworkProvisioning, "Invalid network provision message"));
    memcpy(networkInfo.ThreadNetworkName, data, sizeof(networkInfo.ThreadNetworkName));
    data += sizeof(networkInfo.ThreadNetworkName);
    dataLen -= sizeof(networkInfo.ThreadNetworkName);

    VerifyOrExit(dataLen >= sizeof(networkInfo.ThreadExtendedPANId),
                 ChipLogProgress(NetworkProvisioning, "Invalid network provision message"));
    memcpy(networkInfo.ThreadExtendedPANId, data, sizeof(networkInfo.ThreadExtendedPANId));
    data += sizeof(networkInfo.ThreadExtendedPANId);
    dataLen -= sizeof(networkInfo.ThreadExtendedPANId);

    VerifyOrExit(dataLen >= sizeof(networkInfo.ThreadMeshPrefix),
                 ChipLogProgress(NetworkProvisioning, "Invalid network provision message"));
    memcpy(networkInfo.ThreadMeshPrefix, data, sizeof(networkInfo.ThreadMeshPrefix));
    data += sizeof(networkInfo.ThreadMeshPrefix);
    dataLen -= sizeof(networkInfo.ThreadMeshPrefix);

    VerifyOrExit(dataLen >= sizeof(networkInfo.ThreadMasterKey),
                 ChipLogProgress(NetworkProvisioning, "Invalid network provision message"));
    memcpy(networkInfo.ThreadMasterKey, data, sizeof(networkInfo.ThreadMasterKey));
    data += sizeof(networkInfo.ThreadMasterKey);
    dataLen -= sizeof(networkInfo.ThreadMasterKey);

    VerifyOrExit(dataLen >= sizeof(networkInfo.ThreadPSKc),
                 ChipLogProgress(NetworkProvisioning, "Invalid network provision message"));
    memcpy(networkInfo.ThreadPSKc, data, sizeof(networkInfo.ThreadPSKc));
    data += sizeof(networkInfo.ThreadPSKc);
    dataLen -= sizeof(networkInfo.ThreadPSKc);

    VerifyOrExit(dataLen >= sizeof(networkInfo.ThreadPANId),
                 ChipLogProgress(NetworkProvisioning, "Invalid network provision message"));
    networkInfo.ThreadPANId = Encoding::LittleEndian::Get16(data);
    data += sizeof(networkInfo.ThreadPANId);
    dataLen -= sizeof(networkInfo.ThreadPANId);

    VerifyOrExit(dataLen >= sizeof(networkInfo.ThreadChannel),
                 ChipLogProgress(NetworkProvisioning, "Invalid network provision message"));
    networkInfo.ThreadChannel = data[0];
    data += sizeof(networkInfo.ThreadChannel);
    dataLen -= sizeof(networkInfo.ThreadChannel);

    VerifyOrExit(dataLen >= 3, ChipLogProgress(NetworkProvisioning, "Invalid network provision message"));
    networkInfo.FieldPresent.ThreadExtendedPANId = *data;
    data++;
    networkInfo.FieldPresent.ThreadMeshPrefix = *data;
    data++;
    networkInfo.FieldPresent.ThreadPSKc = *data;
    data++;
    networkInfo.NetworkId              = 0;
    networkInfo.FieldPresent.NetworkId = true;

#if CONFIG_DEVICE_LAYER
    // Start listening for OpenThread changes to be able to respond with SLAAC/On-Mesh IP Address
    DeviceLayer::PlatformMgr().AddEventHandler(ConnectivityHandler, reinterpret_cast<intptr_t>(this));
#if defined(CHIP_DEVICE_LAYER_TARGET)
    {
        DeviceLayer::DeviceNetworkProvisioningDelegateImpl deviceDelegate;
        err = deviceDelegate.ProvisionThread(networkInfo);
    }
#endif
#endif

exit:
    return err;
}
#else  // CHIP_ENABLE_OPENTHREAD
CHIP_ERROR NetworkProvisioning::DecodeThreadAssociationRequest(const System::PacketBufferHandle &)
{
    return CHIP_ERROR_INVALID_MESSAGE_TYPE;
}
#endif // CHIP_ENABLE_OPENTHREAD

#if CONFIG_DEVICE_LAYER
void NetworkProvisioning::ConnectivityHandler(const DeviceLayer::ChipDeviceEvent * event, intptr_t arg)
{
    NetworkProvisioning * session = reinterpret_cast<NetworkProvisioning *>(arg);

    VerifyOrExit(session != nullptr, /**/);

    if (event->Type == DeviceLayer::DeviceEventType::kInternetConnectivityChange &&
        event->InternetConnectivityChange.IPv4 == DeviceLayer::kConnectivity_Established)
    {
        Inet::IPAddress addr;
        Inet::IPAddress::FromString(event->InternetConnectivityChange.address, addr);
        (void) session->SendIPAddress(addr);
    }

#if CHIP_DEVICE_CONFIG_ENABLE_THREAD
    if (event->Type == DeviceLayer::DeviceEventType::kThreadStateChange && event->ThreadStateChange.AddressChanged)
    {
        Inet::IPAddress addr;
        SuccessOrExit(DeviceLayer::ThreadStackMgr().GetSlaacIPv6Address(addr));
        (void) session->SendIPAddress(addr);
    }
#endif

exit:
    return;
}
#endif

} // namespace chip<|MERGE_RESOLUTION|>--- conflicted
+++ resolved
@@ -264,11 +264,7 @@
         4;                  // threadData.ThreadChannel, threadData.FieldPresent.ThreadExtendedPANId,
                             // threadData.FieldPresent.ThreadMeshPrefix, threadData.FieldPresent.ThreadPSKc
     /* clang-format on */
-<<<<<<< HEAD
-    Encoding::LittleEndian::PacketBufferWriter bbuf(System::PacketBufferHandle::New(credentialSize));
-=======
-    Encoding::LittleEndian::PacketBufferWriter bbuf(credentialSize + MessagePacketBuffer::kMaxFooterSize);
->>>>>>> 3c2238ae
+    Encoding::LittleEndian::PacketBufferWriter bbuf(MessagePacketBuffer::New(credentialSize));
 
     ChipLogProgress(NetworkProvisioning, "Sending Thread Credentials");
     VerifyOrExit(mDelegate != nullptr, err = CHIP_ERROR_INCORRECT_STATE);
