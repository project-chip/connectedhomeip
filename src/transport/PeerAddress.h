--- conflicted
+++ resolved
@@ -57,13 +57,9 @@
 class PeerAddress
 {
 public:
-<<<<<<< HEAD
-    PeerAddress() : mIPAddress(Inet::IPAddress::Any), mTransportType(Type::kUndefined) {}
-    PeerAddress(const Inet::IPAddress & addr, Type type) : mIPAddress(addr), mTransportType(type) {}
-=======
+    PeerAddress() : mIPAddress(Inet::IPAddress::Any), mTransportType(Type::kUndefined), mInterface(INET_NULL_INTERFACEID) {}
     PeerAddress(const Inet::IPAddress & addr, Type type) : mIPAddress(addr), mTransportType(type), mInterface(INET_NULL_INTERFACEID)
     {}
->>>>>>> d6523c8e
     PeerAddress(Type type) : mTransportType(type) {}
 
     PeerAddress(PeerAddress &&)      = default;
@@ -157,15 +153,12 @@
     static PeerAddress BLE() { return PeerAddress(Type::kBle); }
     static PeerAddress UDP(const Inet::IPAddress & addr) { return PeerAddress(addr, Type::kUdp); }
     static PeerAddress UDP(const Inet::IPAddress & addr, uint16_t port) { return UDP(addr).SetPort(port); }
-<<<<<<< HEAD
-    static PeerAddress TCP(const Inet::IPAddress & addr) { return PeerAddress(addr, Type::kTcp); }
-    static PeerAddress TCP(const Inet::IPAddress & addr, uint16_t port) { return TCP(addr).SetPort(port); }
-=======
     static PeerAddress UDP(const Inet::IPAddress & addr, uint16_t port, Inet::InterfaceId interface)
     {
         return UDP(addr).SetPort(port).SetInterface(interface);
     }
->>>>>>> d6523c8e
+    static PeerAddress TCP(const Inet::IPAddress & addr) { return PeerAddress(addr, Type::kTcp); }
+    static PeerAddress TCP(const Inet::IPAddress & addr, uint16_t port) { return TCP(addr).SetPort(port); }
 
 private:
     Inet::IPAddress mIPAddress;
