/*
 *
 *    Copyright (c) 2020 Project CHIP Authors
 *    All rights reserved.
 *
 *    Licensed under the Apache License, Version 2.0 (the "License");
 *    you may not use this file except in compliance with the License.
 *    You may obtain a copy of the License at
 *
 *        http://www.apache.org/licenses/LICENSE-2.0
 *
 *    Unless required by applicable law or agreed to in writing, software
 *    distributed under the License is distributed on an "AS IS" BASIS,
 *    WITHOUT WARRANTIES OR CONDITIONS OF ANY KIND, either express or implied.
 *    See the License for the specific language governing permissions and
 *    limitations under the License.
 */

/**
 *    @file
 *      This file defines the CHIP Connection object that maintains a UDP connection.
 *      It binds to any avaiable local addr and port and begins listening.
 *      TODO This class should be extended to support TCP as well...
 *
 */

#ifndef __UDPTRANSPORT_H__
#define __UDPTRANSPORT_H__

#include <utility>

#include <core/CHIPCore.h>
#include <inet/IPAddress.h>
#include <inet/IPEndPointBasis.h>
#include <inet/InetInterface.h>
#include <transport/Base.h>

namespace chip {
namespace Transport {

/** Defines listening parameters for setting up a UDP transport */
class UdpListenParameters
{
public:
    explicit UdpListenParameters(Inet::InetLayer * layer) : mLayer(layer) {}
    UdpListenParameters(const UdpListenParameters &) = default;
    UdpListenParameters(UdpListenParameters &&)      = default;

    Inet::InetLayer * GetInetLayer() { return mLayer; }

    Inet::IPAddressType GetAddressType() const { return mAddressType; }
    UdpListenParameters & SetAddressType(Inet::IPAddressType type)
    {
        mAddressType = type;

        return *this;
    }

    uint16_t GetMessageSendPort() const { return mMessageSendPort; }
    UdpListenParameters & SetMessageSendPort(uint16_t port)
    {
        mMessageSendPort = port;

        return *this;
    }

    uint16_t GetListenPort() const { return mListenPort; }
    UdpListenParameters & SetListenPort(uint16_t port)
    {
        mListenPort = port;

        return *this;
    }

    InterfaceId GetInterfaceId() const { return mInterfaceId; }
    UdpListenParameters & SetInterfaceId(InterfaceId id)
    {
        mInterfaceId = id;

        return *this;
    }

private:
    Inet::InetLayer * mLayer         = nullptr;               ///< Associated inet layer
    Inet::IPAddressType mAddressType = kIPAddressType_IPv6;   ///< type of listening socket
    uint16_t mMessageSendPort        = CHIP_PORT;             ///< over what port to send requests
    uint16_t mListenPort             = CHIP_PORT;             ///< UDP listen port
    InterfaceId mInterfaceId         = INET_NULL_INTERFACEID; ///< Interface to listen on
};

/** Implements a transport using UDP. */
class DLL_EXPORT UDP : public Base
{
    /**
     *  The State of the UDP connection
     *
     */
    enum class State
    {
        kNotReady    = 0, /**< State before initialization. */
        kInitialized = 1, /**< State after class is listening and ready. */
    };

public:
    virtual ~UDP();

    /**
     * Initialize a UDP transport on a given port.
     *
<<<<<<< HEAD
     * @param parms        UDP configuration parameters for this transport
=======
     * @param inetLayer    underlying communication channel
     * @param params        UDP configuration parameters for this transport
>>>>>>> 65ee60b0
     *
     * @details
     *   Generally send and receive ports should be the same and equal to CHIP_PORT.
     *   The class allows separate definitions to allow local execution of several
     *   Nodes.
     */
    CHIP_ERROR Init(UdpListenParameters & params);

    CHIP_ERROR SendMessage(const MessageHeader & header, const Transport::PeerAddress & address,
                           System::PacketBuffer * msgBuf) override;

    bool CanSendToPeer(const Transport::PeerAddress & address) override
    {
        return (mState == State::kInitialized) && (address.GetTransportType() == Type::kUdp) &&
            (address.GetIPAddress().Type() == mUDPEndpointType);
    }

private:
    // UDP message receive handler.
    static void OnUdpReceive(Inet::IPEndPointBasis * endPoint, System::PacketBuffer * buffer, const IPPacketInfo * pktInfo);

    Inet::UDPEndPoint * mUDPEndPoint     = nullptr;                                     ///< UDP socket used by the transport
    Inet::IPAddressType mUDPEndpointType = Inet::IPAddressType::kIPAddressType_Unknown; ///< Socket listening type
    State mState                         = State::kNotReady;                            ///< State of the UDP transport
    uint16_t mSendPort                   = 0;                                           ///< Port where packets are sent by default
};

} // namespace Transport
} // namespace chip

#endif // __UDPTRANSPORT_H__<|MERGE_RESOLUTION|>--- conflicted
+++ resolved
@@ -107,12 +107,7 @@
     /**
      * Initialize a UDP transport on a given port.
      *
-<<<<<<< HEAD
-     * @param parms        UDP configuration parameters for this transport
-=======
-     * @param inetLayer    underlying communication channel
      * @param params        UDP configuration parameters for this transport
->>>>>>> 65ee60b0
      *
      * @details
      *   Generally send and receive ports should be the same and equal to CHIP_PORT.
