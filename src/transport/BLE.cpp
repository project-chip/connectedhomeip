--- conflicted
+++ resolved
@@ -63,12 +63,6 @@
 CHIP_ERROR BLE::Init(RendezvousSessionDelegate * delegate, TransportMgrDelegate * transport, BleLayer * bleLayer,
                      uint16_t discriminator, BLE_CONNECTION_OBJECT connObj)
 {
-<<<<<<< HEAD
-    BleLayer * const bleLayer = params.GetBleLayer();
-=======
-    CHIP_ERROR err = CHIP_NO_ERROR;
->>>>>>> 672cf768
-
     VerifyOrReturnError(mState == State::kNotReady, CHIP_ERROR_INCORRECT_STATE);
     VerifyOrReturnError(bleLayer, CHIP_ERROR_INCORRECT_STATE);
 
@@ -81,21 +75,12 @@
 
     if (discriminator <= kMaxRendezvousDiscriminatorValue)
     {
-<<<<<<< HEAD
-        return mBleLayer->NewBleConnection(reinterpret_cast<void *>(this), params.GetDiscriminator(), OnBleConnectionComplete,
+        return mBleLayer->NewBleConnection(reinterpret_cast<void *>(this), discriminator, OnBleConnectionComplete,
                                            OnBleConnectionError);
     }
-    if (params.HasConnectionObject())
-    {
-        return InitInternal(params.GetConnectionObject());
-=======
-        err = mBleLayer->NewBleConnection(reinterpret_cast<void *>(this), discriminator, OnBleConnectionComplete,
-                                          OnBleConnectionError);
-    }
     else if (connObj != 0)
     {
-        err = InitInternal(connObj);
->>>>>>> 672cf768
+        return InitInternal(connObj);
     }
 
     return CHIP_NO_ERROR;
@@ -144,16 +129,8 @@
 
 CHIP_ERROR BLE::SendMessage(const PacketHeader & header, const Transport::PeerAddress & address, System::PacketBufferHandle msgBuf)
 {
-<<<<<<< HEAD
-    VerifyOrReturnError(address.GetTransportType() == Type::kBle, CHIP_ERROR_INVALID_ARGUMENT);
     VerifyOrReturnError(mState == State::kInitialized, CHIP_ERROR_INCORRECT_STATE);
     VerifyOrReturnError(mBleEndPoint != nullptr, CHIP_ERROR_INCORRECT_STATE);
-=======
-    CHIP_ERROR err = CHIP_NO_ERROR;
-
-    VerifyOrExit(mState == State::kInitialized, err = CHIP_ERROR_INCORRECT_STATE);
-    VerifyOrExit(mBleEndPoint != nullptr, err = CHIP_ERROR_INCORRECT_STATE);
->>>>>>> 672cf768
 
     ReturnErrorOnFailure(header.EncodeBeforeData(msgBuf));
     ReturnErrorOnFailure(mBleEndPoint->Send(std::move(msgBuf)));
