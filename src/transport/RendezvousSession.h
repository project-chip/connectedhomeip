--- conflicted
+++ resolved
@@ -111,12 +111,8 @@
     void OnRendezvousConnectionOpened() override;
     void OnRendezvousConnectionClosed() override;
     void OnRendezvousError(CHIP_ERROR err) override;
-<<<<<<< HEAD
-    void OnRendezvousMessageReceived(System::PacketBufferHandle buffer) override;
-=======
     void OnRendezvousMessageReceived(const PacketHeader & packetHeader, const Transport::PeerAddress & peerAddress,
-                                     System::PacketBuffer * buffer) override;
->>>>>>> 0f45b74d
+                                     System::PacketBufferHandle buffer) override;
 
     //////////// RendezvousDeviceCredentialsDelegate Implementation ///////////////
     void SendNetworkCredentials(const char * ssid, const char * passwd) override;
@@ -130,7 +126,7 @@
 
     //////////// TransportMgrDelegate Implementation ///////////////
     void OnMessageReceived(const PacketHeader & header, const Transport::PeerAddress & source,
-                           System::PacketBuffer * msgBuf) override;
+                           System::PacketBufferHandle msgBuf) override;
 
     /**
      * @brief
@@ -142,21 +138,13 @@
     const Inet::IPAddress & GetIPAddress() const { return mNetworkProvision.GetIPAddress(); }
 
 private:
-<<<<<<< HEAD
-    CHIP_ERROR HandlePairingMessage(System::PacketBufferHandle msgBug);
-    CHIP_ERROR Pair(Optional<NodeId> nodeId, uint32_t setupPINCode);
-    CHIP_ERROR WaitForPairing(Optional<NodeId> nodeId, uint32_t setupPINCode);
-
-    CHIP_ERROR HandleSecureMessage(System::PacketBufferHandle msgBuf);
-=======
     CHIP_ERROR HandlePairingMessage(const PacketHeader & packetHeader, const Transport::PeerAddress & peerAddress,
-                                    System::PacketBuffer * msgBug);
+                                    System::PacketBufferHandle msgBuf);
     CHIP_ERROR Pair(Optional<NodeId> nodeId, uint32_t setupPINCode);
     CHIP_ERROR WaitForPairing(Optional<NodeId> nodeId, uint32_t setupPINCode);
 
     CHIP_ERROR HandleSecureMessage(const PacketHeader & packetHeader, const Transport::PeerAddress & peerAddress,
-                                   System::PacketBuffer * msgBuf);
->>>>>>> 0f45b74d
+                                   System::PacketBufferHandle msgBuf);
     Transport::Base * mTransport          = nullptr; ///< Underlying transport
     RendezvousSessionDelegate * mDelegate = nullptr; ///< Underlying transport events
     RendezvousParameters mParams;                    ///< Rendezvous configuration
