/*
 *
 *    Copyright (c) 2020 Project CHIP Authors
 *
 *    Licensed under the Apache License, Version 2.0 (the "License");
 *    you may not use this file except in compliance with the License.
 *    You may obtain a copy of the License at
 *
 *        http://www.apache.org/licenses/LICENSE-2.0
 *
 *    Unless required by applicable law or agreed to in writing, software
 *    distributed under the License is distributed on an "AS IS" BASIS,
 *    WITHOUT WARRANTIES OR CONDITIONS OF ANY KIND, either express or implied.
 *    See the License for the specific language governing permissions and
 *    limitations under the License.
 */
#include <transport/RendezvousSession.h>

#include <core/CHIPEncoding.h>
#include <core/CHIPSafeCasts.h>
#include <platform/internal/DeviceNetworkInfo.h>
#include <support/CHIPMem.h>
#include <support/CodeUtils.h>
#include <support/ErrorStr.h>
#include <support/SafeInt.h>
<<<<<<< HEAD
#include <system/AutoFreePacketBuffer.h>
#include <transport/RendezvousSession.h>
#include <transport/SecureSessionMgr.h>
#include <transport/TransportMgr.h>
#include <transport/raw/PeerAddress.h>
=======
>>>>>>> 934f89ce

#if CONFIG_NETWORK_LAYER_BLE
#include <transport/BLE.h>
#endif // CONFIG_NETWORK_LAYER_BLE

static const size_t kMax_SecureSDU_Length          = 1024;
static constexpr uint32_t kSpake2p_Iteration_Count = 100;
static const char * kSpake2pKeyExchangeSalt        = "SPAKE2P Key Exchange Salt";

using namespace chip::Inet;
using namespace chip::System;
using namespace chip::Transport;

namespace chip {

CHIP_ERROR RendezvousSession::Init(const RendezvousParameters & params, TransportMgrBase * transportMgr)
{
    CHIP_ERROR err = CHIP_NO_ERROR;

    mParams       = params;
    mTransportMgr = transportMgr;
    VerifyOrExit(mDelegate != nullptr, err = CHIP_ERROR_INCORRECT_STATE);
    VerifyOrExit(mParams.HasSetupPINCode(), err = CHIP_ERROR_INVALID_ARGUMENT);

    // TODO: BLE Should be a transport, in that case, RendezvousSession and BLE should decouple
    if (params.GetPeerAddress().GetTransportType() == Transport::Type::kBle)
#if CONFIG_NETWORK_LAYER_BLE
    {
        Transport::BLE * transport = chip::Platform::New<Transport::BLE>();
        err                        = transport->Init(this, mParams);
        mTransport                 = transport;
    }
#else
    {
        err = CHIP_ERROR_UNSUPPORTED_CHIP_FEATURE;
    }
#endif // CONFIG_NETWORK_LAYER_BLE
    SuccessOrExit(err);

    if (!mParams.IsController())
    {
        err = WaitForPairing(mParams.GetLocalNodeId(), mParams.GetSetupPINCode());
        SuccessOrExit(err);
    }

    mNetworkProvision.Init(this);
    // TODO: We should assmue mTransportMgr not null for IP rendezvous.
    if (mTransportMgr != nullptr)
    {
        mTransportMgr->SetRendezvousSession(this);
    }

exit:
    return err;
}

RendezvousSession::~RendezvousSession()
{
    if (mTransport)
    {
        chip::Platform::Delete(mTransport);
        mTransport = nullptr;
    }

    mDelegate = nullptr;
}

CHIP_ERROR RendezvousSession::SendPairingMessage(const PacketHeader & header, Header::Flags payloadFlags,
                                                 const Transport::PeerAddress & peerAddress, System::PacketBuffer * msgIn)
{
    if (mCurrentState != State::kSecurePairing)
    {
        return CHIP_ERROR_INCORRECT_STATE;
    }

<<<<<<< HEAD
    if (peerAddress.GetTransportType() == Transport::Type::kBle)
    {

        return mTransport->SendMessage(header, payloadFlags, peerAddress, msgBuf.Release());
    }
    else if (mTransportMgr != nullptr)
    {
        return mTransportMgr->SendMessage(header, payloadFlags, peerAddress, msgBuf.Release());
    }
    else
    {
        ChipLogError(Ble, "SendPairingMessage dropped since no transport mgr for IP rendezvous");
        return CHIP_ERROR_INVALID_ADDRESS;
    }
=======
    return mTransport->SendMessage(header, payloadFlags, Transport::PeerAddress::BLE(), msgIn);
>>>>>>> 934f89ce
}

CHIP_ERROR RendezvousSession::SendSecureMessage(Protocols::CHIPProtocolId protocol, uint8_t msgType, System::PacketBuffer * msgIn)
{
    CHIP_ERROR err = CHIP_NO_ERROR;
    PacketHeader packetHeader;
    PayloadHeader payloadHeader;
    MessageAuthenticationCode mac;
    System::PacketBufferHandle msgBuf;
    const uint16_t headerSize = payloadHeader.EncodeSizeBytes();
    uint16_t actualEncodedHeaderSize;
    uint8_t * data    = nullptr;
    uint16_t totalLen = 0;
    uint16_t taglen   = 0;

    msgBuf.Adopt(msgIn);
    VerifyOrExit(!msgBuf.IsNull(), err = CHIP_ERROR_INVALID_ARGUMENT);
    VerifyOrExit(msgBuf->Next() == nullptr, err = CHIP_ERROR_INVALID_MESSAGE_LENGTH);
    VerifyOrExit(msgBuf->TotalLength() < kMax_SecureSDU_Length, err = CHIP_ERROR_INVALID_MESSAGE_LENGTH);
    VerifyOrExit(CanCastTo<uint16_t>(headerSize + msgBuf->TotalLength()), err = CHIP_ERROR_INVALID_MESSAGE_LENGTH);

    packetHeader
        .SetSourceNodeId(mParams.GetLocalNodeId())           //
        .SetDestinationNodeId(mParams.GetRemoteNodeId())     //
        .SetMessageId(mSecureMessageIndex)                   //
        .SetEncryptionKeyID(mPairingSession.GetLocalKeyId()) //
        .SetPayloadLength(static_cast<uint16_t>(headerSize + msgBuf->TotalLength()));

    payloadHeader.SetProtocolID(static_cast<uint16_t>(protocol)).SetMessageType(msgType);

    VerifyOrExit(msgBuf->EnsureReservedSize(headerSize), err = CHIP_ERROR_NO_MEMORY);

    msgBuf->SetStart(msgBuf->Start() - headerSize);
    data     = msgBuf->Start();
    totalLen = msgBuf->TotalLength();

    err = payloadHeader.Encode(data, totalLen, &actualEncodedHeaderSize);
    SuccessOrExit(err);

    err = mSecureSession.Encrypt(data, totalLen, data, packetHeader, payloadHeader.GetEncodePacketFlags(), mac);
    SuccessOrExit(err);

    err = mac.Encode(packetHeader, &data[totalLen], kMaxTagLen, &taglen);
    SuccessOrExit(err);

    VerifyOrExit(CanCastTo<uint16_t>(totalLen + taglen), err = CHIP_ERROR_INVALID_MESSAGE_LENGTH);
    msgBuf->SetDataLength(static_cast<uint16_t>(totalLen + taglen));

    err = mTransport->SendMessage(packetHeader, payloadHeader.GetEncodePacketFlags(), Transport::PeerAddress::BLE(),
                                  msgBuf.Release_ForNow());
    SuccessOrExit(err);

    mSecureMessageIndex++;

exit:
    return err;
}

void RendezvousSession::OnPairingError(CHIP_ERROR err)
{
    OnRendezvousError(err);
}

void RendezvousSession::OnPairingComplete()
{
    CHIP_ERROR err = mPairingSession.DeriveSecureSession(reinterpret_cast<const unsigned char *>(kSpake2pI2RSessionInfo),
                                                         strlen(kSpake2pI2RSessionInfo), mSecureSession);
    VerifyOrExit(err == CHIP_NO_ERROR, ChipLogError(Ble, "Failed to initialize a secure session: %s", ErrorStr(err)));

    UpdateState(State::kNetworkProvisioning);
exit:
    return;
}

void RendezvousSession::OnNetworkProvisioningError(CHIP_ERROR err)
{
    OnRendezvousError(err);
}

void RendezvousSession::OnNetworkProvisioningComplete()
{
    UpdateState(State::kRendezvousComplete);
}

void RendezvousSession::OnRendezvousConnectionOpened()
{
    if (mParams.IsController())
    {
        CHIP_ERROR err = Pair(mParams.GetLocalNodeId(), mParams.GetSetupPINCode());
        VerifyOrExit(err == CHIP_NO_ERROR, OnPairingError(err));
    }

exit:
    return;
}

void RendezvousSession::OnRendezvousConnectionClosed()
{
    if (!mParams.IsController())
    {
        mSecureSession.Reset();
        CHIP_ERROR err = WaitForPairing(mParams.GetLocalNodeId(), mParams.GetSetupPINCode());
        VerifyOrExit(err == CHIP_NO_ERROR, OnPairingError(err));
    }

exit:
    return;
}

void RendezvousSession::OnRendezvousError(CHIP_ERROR err)
{
    if (mDelegate != nullptr)
    {
        switch (mCurrentState)
        {
        case State::kSecurePairing:
            mDelegate->OnRendezvousStatusUpdate(RendezvousSessionDelegate::SecurePairingFailed, err);
            break;

        case State::kNetworkProvisioning:
            mDelegate->OnRendezvousStatusUpdate(RendezvousSessionDelegate::NetworkProvisioningFailed, err);
            break;

        default:
            break;
        };
        mDelegate->OnRendezvousError(err);
    }
    UpdateState(State::kInit, err);
}

void RendezvousSession::UpdateState(RendezvousSession::State newState, CHIP_ERROR err)
{
    if (mDelegate != nullptr)
    {
        switch (mCurrentState)
        {
        case State::kSecurePairing:
            if (newState != State::kInit)
            {
                mDelegate->OnRendezvousStatusUpdate(RendezvousSessionDelegate::SecurePairingSuccess, err);
            }
            else
            {
                mDelegate->OnRendezvousStatusUpdate(RendezvousSessionDelegate::SecurePairingFailed, err);
            }
            break;

        case State::kNetworkProvisioning:
            if (newState != State::kInit)
            {
                mDelegate->OnRendezvousStatusUpdate(RendezvousSessionDelegate::NetworkProvisioningSuccess, err);
            }
            else
            {
                mDelegate->OnRendezvousStatusUpdate(RendezvousSessionDelegate::NetworkProvisioningFailed, err);
            }
            break;

        default:
            break;
        };
    }
    mCurrentState = newState;

    if (newState == State::kRendezvousComplete && mDelegate != nullptr)
    {
        mDelegate->OnRendezvousComplete();
    }
}

void RendezvousSession::OnRendezvousMessageReceived(const PacketHeader & packetHeader, const PeerAddress & peerAddress,
                                                    PacketBuffer * msgBuf)
{
    CHIP_ERROR err = CHIP_NO_ERROR;
    // TODO: RendezvousSession should handle SecurePairing messages only

    switch (mCurrentState)
    {
    case State::kSecurePairing:
        err = HandlePairingMessage(packetHeader, peerAddress, msgBuf);
        break;

    case State::kNetworkProvisioning:
        err = HandleSecureMessage(packetHeader, peerAddress, msgBuf);
        break;

    default:
        err = CHIP_ERROR_INCORRECT_STATE;
        break;
    };

    SuccessOrExit(err);

exit:
    if (err != CHIP_NO_ERROR)
    {
        OnRendezvousError(err);
    }
}

void RendezvousSession::OnMessageReceived(const PacketHeader & header, const Transport::PeerAddress & source,
                                          System::PacketBuffer * msgBuf)
{
    // TODO: OnRendezvousMessageReceived can be renamed to OnMessageReceived after BLE becomes a transport.
    this->OnRendezvousMessageReceived(header, source, msgBuf);
}

CHIP_ERROR RendezvousSession::HandlePairingMessage(const PacketHeader & packetHeader, const PeerAddress & peerAddress,
                                                   PacketBuffer * msgBuf)
{
    return mPairingSession.HandlePeerMessage(packetHeader, peerAddress, msgBuf);
}

CHIP_ERROR RendezvousSession::HandleSecureMessage(const PacketHeader & packetHeader, const PeerAddress & peerAddress,
                                                  PacketBuffer * msgIn)
{
    CHIP_ERROR err = CHIP_NO_ERROR;
    PayloadHeader payloadHeader;
    MessageAuthenticationCode mac;
    uint16_t headerSize  = 0;
    uint8_t * data       = nullptr;
    uint8_t * plainText  = nullptr;
    uint16_t len         = 0;
    uint16_t decodedSize = 0;
    uint16_t taglen      = 0;
    uint16_t payloadlen  = 0;

    System::PacketBufferHandle msgBuf;
    System::PacketBufferHandle origMsg;

    msgBuf.Adopt(msgIn);
    VerifyOrExit(!msgBuf.IsNull(), err = CHIP_ERROR_INVALID_ARGUMENT);

    // Check if the source and destination node IDs match with what we already know
    if (packetHeader.GetDestinationNodeId().HasValue() && mParams.HasLocalNodeId())
    {
        VerifyOrExit(packetHeader.GetDestinationNodeId().Value() == mParams.GetLocalNodeId().Value(),
                     err = CHIP_ERROR_WRONG_NODE_ID);
    }

    if (packetHeader.GetSourceNodeId().HasValue() && mParams.HasRemoteNodeId())
    {
        VerifyOrExit(packetHeader.GetSourceNodeId().Value() == mParams.GetRemoteNodeId().Value(), err = CHIP_ERROR_WRONG_NODE_ID);
    }

    headerSize = payloadHeader.EncodeSizeBytes();
    data       = msgBuf->Start();
    len        = msgBuf->TotalLength();

#if CHIP_SYSTEM_CONFIG_USE_LWIP
    /* This is a workaround for the case where PacketBuffer payload is not
       allocated as an inline buffer to PacketBuffer structure */
    origMsg = std::move(msgBuf);
    msgBuf  = PacketBuffer::NewWithAvailableSize(len);
    VerifyOrExit(!msgBuf.IsNull(), err = CHIP_ERROR_NO_MEMORY);

    msgBuf->SetDataLength(len);
#endif
    plainText = msgBuf->Start();

    payloadlen = packetHeader.GetPayloadLength();
    VerifyOrExit(payloadlen <= len, err = CHIP_ERROR_INVALID_MESSAGE_LENGTH);
    err = mac.Decode(packetHeader, &data[payloadlen], static_cast<uint16_t>(len - payloadlen), &taglen);
    SuccessOrExit(err);

    len = static_cast<uint16_t>(len - taglen);
    msgBuf->SetDataLength(len);

    err = mSecureSession.Decrypt(data, len, plainText, packetHeader, payloadHeader.GetEncodePacketFlags(), mac);
    SuccessOrExit(err);

    // Use the node IDs from the packet header only after it's successfully decrypted
    if (packetHeader.GetDestinationNodeId().HasValue() && !mParams.HasLocalNodeId())
    {
        ChipLogProgress(Ble, "Received rendezvous message for %llu", packetHeader.GetDestinationNodeId().Value());
        mParams.SetLocalNodeId(packetHeader.GetDestinationNodeId().Value());
    }

    if (packetHeader.GetSourceNodeId().HasValue() && !mParams.HasRemoteNodeId())
    {
        ChipLogProgress(Ble, "Received rendezvous message from %llu", packetHeader.GetSourceNodeId().Value());
        mParams.SetRemoteNodeId(packetHeader.GetSourceNodeId().Value());
    }

    err = payloadHeader.Decode(packetHeader.GetFlags(), plainText, len, &decodedSize);
    SuccessOrExit(err);
    VerifyOrExit(headerSize == decodedSize, err = CHIP_ERROR_INCORRECT_STATE);

    msgBuf->ConsumeHead(headerSize);

    if (payloadHeader.GetProtocolID() == Protocols::kProtocol_NetworkProvisioning)
    {
        err = mNetworkProvision.HandleNetworkProvisioningMessage(payloadHeader.GetMessageType(), msgBuf.Get_ForNow());
        SuccessOrExit(err);
    }

exit:
    return err;
}

CHIP_ERROR RendezvousSession::WaitForPairing(Optional<NodeId> nodeId, uint32_t setupPINCode)
{
    UpdateState(State::kSecurePairing);
    return mPairingSession.WaitForPairing(setupPINCode, kSpake2p_Iteration_Count,
                                          reinterpret_cast<const unsigned char *>(kSpake2pKeyExchangeSalt),
                                          strlen(kSpake2pKeyExchangeSalt), nodeId, 0, this);
}

CHIP_ERROR RendezvousSession::Pair(Optional<NodeId> nodeId, uint32_t setupPINCode)
{
    UpdateState(State::kSecurePairing);
    return mPairingSession.Pair(mParams.GetPeerAddress(), setupPINCode, kSpake2p_Iteration_Count,
                                reinterpret_cast<const unsigned char *>(kSpake2pKeyExchangeSalt), strlen(kSpake2pKeyExchangeSalt),
                                nodeId, mNextKeyId++, this);
}

void RendezvousSession::SendNetworkCredentials(const char * ssid, const char * passwd)
{
    mNetworkProvision.SendNetworkCredentials(ssid, passwd);
}

void RendezvousSession::SendThreadCredentials(const DeviceLayer::Internal::DeviceNetworkInfo & threadData)
{
    mNetworkProvision.SendThreadCredentials(threadData);
}

void RendezvousSession::SendOperationalCredentials() {}
} // namespace chip<|MERGE_RESOLUTION|>--- conflicted
+++ resolved
@@ -23,14 +23,10 @@
 #include <support/CodeUtils.h>
 #include <support/ErrorStr.h>
 #include <support/SafeInt.h>
-<<<<<<< HEAD
-#include <system/AutoFreePacketBuffer.h>
 #include <transport/RendezvousSession.h>
 #include <transport/SecureSessionMgr.h>
 #include <transport/TransportMgr.h>
 #include <transport/raw/PeerAddress.h>
-=======
->>>>>>> 934f89ce
 
 #if CONFIG_NETWORK_LAYER_BLE
 #include <transport/BLE.h>
@@ -103,27 +99,24 @@
 {
     if (mCurrentState != State::kSecurePairing)
     {
+        PacketBuffer::Free(msgIn);
         return CHIP_ERROR_INCORRECT_STATE;
     }
 
-<<<<<<< HEAD
     if (peerAddress.GetTransportType() == Transport::Type::kBle)
     {
-
-        return mTransport->SendMessage(header, payloadFlags, peerAddress, msgBuf.Release());
+        return mTransport->SendMessage(header, payloadFlags, peerAddress, msgIn);
     }
     else if (mTransportMgr != nullptr)
     {
-        return mTransportMgr->SendMessage(header, payloadFlags, peerAddress, msgBuf.Release());
+        return mTransportMgr->SendMessage(header, payloadFlags, peerAddress, msgIn);
     }
     else
     {
+        PacketBuffer::Free(msgIn);
         ChipLogError(Ble, "SendPairingMessage dropped since no transport mgr for IP rendezvous");
         return CHIP_ERROR_INVALID_ADDRESS;
     }
-=======
-    return mTransport->SendMessage(header, payloadFlags, Transport::PeerAddress::BLE(), msgIn);
->>>>>>> 934f89ce
 }
 
 CHIP_ERROR RendezvousSession::SendSecureMessage(Protocols::CHIPProtocolId protocol, uint8_t msgType, System::PacketBuffer * msgIn)
