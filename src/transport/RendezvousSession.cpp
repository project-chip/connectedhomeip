/*
 *
 *    Copyright (c) 2020 Project CHIP Authors
 *
 *    Licensed under the Apache License, Version 2.0 (the "License");
 *    you may not use this file except in compliance with the License.
 *    You may obtain a copy of the License at
 *
 *        http://www.apache.org/licenses/LICENSE-2.0
 *
 *    Unless required by applicable law or agreed to in writing, software
 *    distributed under the License is distributed on an "AS IS" BASIS,
 *    WITHOUT WARRANTIES OR CONDITIONS OF ANY KIND, either express or implied.
 *    See the License for the specific language governing permissions and
 *    limitations under the License.
 */
#include <transport/RendezvousSession.h>

#include <core/CHIPEncoding.h>
#include <core/CHIPSafeCasts.h>
#include <platform/internal/DeviceNetworkInfo.h>
#include <support/CHIPMem.h>
#include <support/CodeUtils.h>
#include <support/ErrorStr.h>
#include <support/ReturnMacros.h>
#include <support/SafeInt.h>

#if CONFIG_NETWORK_LAYER_BLE
#include <transport/BLE.h>
#endif // CONFIG_NETWORK_LAYER_BLE

static const size_t kMax_SecureSDU_Length          = 1024;
static constexpr uint32_t kSpake2p_Iteration_Count = 100;
static const char * kSpake2pKeyExchangeSalt        = "SPAKE2P Key Exchange Salt";

using namespace chip::Inet;
using namespace chip::System;

namespace chip {

CHIP_ERROR RendezvousSession::Init(const RendezvousParameters & params)
{
    mParams = params;
    VerifyOrReturnError(mDelegate != nullptr, CHIP_ERROR_INCORRECT_STATE);
    VerifyOrReturnError(mParams.HasSetupPINCode(), CHIP_ERROR_INVALID_ARGUMENT);

#if CONFIG_NETWORK_LAYER_BLE
    {
        Transport::BLE * transport = chip::Platform::New<Transport::BLE>();
        mTransport                 = transport;

        ReturnErrorOnFailure(transport->Init(this, mParams));
    }

    if (!mParams.IsController())
    {
        ReturnErrorOnFailure(WaitForPairing(mParams.GetLocalNodeId(), mParams.GetSetupPINCode()));
    }

    mNetworkProvision.Init(this);

    return CHIP_NO_ERROR;
#else
    return CHIP_ERROR_UNSUPPORTED_CHIP_FEATURE;
#endif // CONFIG_NETWORK_LAYER_BLE
}

RendezvousSession::~RendezvousSession()
{
    if (mTransport)
    {
        chip::Platform::Delete(mTransport);
        mTransport = nullptr;
    }

    mDelegate = nullptr;
}

CHIP_ERROR RendezvousSession::SendPairingMessage(const PacketHeader & header, Header::Flags payloadFlags,
                                                 System::PacketBuffer * msgIn)
{
    ReturnErrorCodeIf(mCurrentState != State::kSecurePairing, CHIP_ERROR_INCORRECT_STATE);

    return mTransport->SendMessage(header, payloadFlags, Transport::PeerAddress::BLE(), msgIn);
}

CHIP_ERROR RendezvousSession::SendSecureMessage(Protocols::CHIPProtocolId protocol, uint8_t msgType, System::PacketBuffer * msgIn)
{
    System::PacketBufferHandle msgBuf;

    msgBuf.Adopt(msgIn);

    PayloadHeader payloadHeader;
    payloadHeader.SetProtocolID(static_cast<uint16_t>(protocol)).SetMessageType(msgType);

    const uint16_t headerSize = payloadHeader.EncodeSizeBytes();

    VerifyOrReturnError(msgIn != nullptr, CHIP_ERROR_INVALID_ARGUMENT);
    VerifyOrReturnError(msgBuf->Next() == nullptr, CHIP_ERROR_INVALID_MESSAGE_LENGTH);
    VerifyOrReturnError(msgBuf->TotalLength() < kMax_SecureSDU_Length, CHIP_ERROR_INVALID_MESSAGE_LENGTH);
    VerifyOrReturnError(CanCastTo<uint16_t>(headerSize + msgBuf->TotalLength()), CHIP_ERROR_INVALID_MESSAGE_LENGTH);

    PacketHeader packetHeader;
    packetHeader
        .SetSourceNodeId(mParams.GetLocalNodeId())           //
        .SetDestinationNodeId(mParams.GetRemoteNodeId())     //
        .SetMessageId(mSecureMessageIndex)                   //
        .SetEncryptionKeyID(mPairingSession.GetLocalKeyId()) //
        .SetPayloadLength(static_cast<uint16_t>(headerSize + msgBuf->TotalLength()));

    VerifyOrReturnError(msgBuf->EnsureReservedSize(headerSize), CHIP_ERROR_NO_MEMORY);

    msgBuf->SetStart(msgBuf->Start() - headerSize);

    MessageAuthenticationCode mac;
    uint16_t actualEncodedHeaderSize = 0;
    uint8_t * data                   = msgBuf->Start();
    uint16_t totalLen                = msgBuf->TotalLength();

    ReturnErrorOnFailure(payloadHeader.Encode(data, totalLen, &actualEncodedHeaderSize));
    ReturnErrorOnFailure(mSecureSession.Encrypt(data, totalLen, data, packetHeader, payloadHeader.GetEncodePacketFlags(), mac));

    uint16_t taglen = 0;
    ReturnErrorOnFailure(mac.Encode(packetHeader, &data[totalLen], kMaxTagLen, &taglen));

    VerifyOrReturnError(CanCastTo<uint16_t>(totalLen + taglen), CHIP_ERROR_INVALID_MESSAGE_LENGTH);

    msgBuf->SetDataLength(static_cast<uint16_t>(totalLen + taglen));

    ReturnErrorOnFailure(mTransport->SendMessage(packetHeader, payloadHeader.GetEncodePacketFlags(), Transport::PeerAddress::BLE(),
                                                 msgBuf.Release_ForNow()));

    mSecureMessageIndex++;

    return CHIP_NO_ERROR;
}

void RendezvousSession::OnPairingError(CHIP_ERROR err)
{
    OnRendezvousError(err);
}

void RendezvousSession::OnPairingComplete()
{
    CHIP_ERROR err = mPairingSession.DeriveSecureSession(reinterpret_cast<const unsigned char *>(kSpake2pI2RSessionInfo),
                                                         strlen(kSpake2pI2RSessionInfo), mSecureSession);
    if (err != CHIP_NO_ERROR)
    {
        ChipLogError(Ble, "Failed to initialize a secure session: %s", ErrorStr(err));
        return;
    }

    UpdateState(State::kNetworkProvisioning);
}

void RendezvousSession::OnNetworkProvisioningError(CHIP_ERROR err)
{
    OnRendezvousError(err);
}

void RendezvousSession::OnNetworkProvisioningComplete()
{
    UpdateState(State::kRendezvousComplete);
}

void RendezvousSession::OnRendezvousConnectionOpened()
{
    if (!mParams.IsController())
    {
        return;
    }

    CHIP_ERROR err = Pair(mParams.GetLocalNodeId(), mParams.GetSetupPINCode());
    if (err != CHIP_NO_ERROR)
    {
        OnPairingError(err);
    }
}

void RendezvousSession::OnRendezvousConnectionClosed()
{
    if (mParams.IsController())
    {
        return;
    }

    mSecureSession.Reset();

    CHIP_ERROR err = WaitForPairing(mParams.GetLocalNodeId(), mParams.GetSetupPINCode());
    if (err != CHIP_NO_ERROR)
    {
        OnPairingError(err);
    }
}

void RendezvousSession::OnRendezvousError(CHIP_ERROR err)
{
    if (mDelegate != nullptr)
    {
        switch (mCurrentState)
        {
        case State::kSecurePairing:
            mDelegate->OnRendezvousStatusUpdate(RendezvousSessionDelegate::SecurePairingFailed, err);
            break;

        case State::kNetworkProvisioning:
            mDelegate->OnRendezvousStatusUpdate(RendezvousSessionDelegate::NetworkProvisioningFailed, err);
            break;

        default:
            break;
        };
        mDelegate->OnRendezvousError(err);
    }
    UpdateState(State::kInit, err);
}

void RendezvousSession::UpdateState(RendezvousSession::State newState, CHIP_ERROR err)
{
    if (mDelegate != nullptr)
    {
        switch (mCurrentState)
        {
        case State::kSecurePairing:
            if (newState != State::kInit)
            {
                mDelegate->OnRendezvousStatusUpdate(RendezvousSessionDelegate::SecurePairingSuccess, err);
            }
            else
            {
                mDelegate->OnRendezvousStatusUpdate(RendezvousSessionDelegate::SecurePairingFailed, err);
            }
            break;

        case State::kNetworkProvisioning:
            if (newState != State::kInit)
            {
                mDelegate->OnRendezvousStatusUpdate(RendezvousSessionDelegate::NetworkProvisioningSuccess, err);
            }
            else
            {
                mDelegate->OnRendezvousStatusUpdate(RendezvousSessionDelegate::NetworkProvisioningFailed, err);
            }
            break;

        default:
            break;
        };
    }
    mCurrentState = newState;

    if (newState == State::kRendezvousComplete && mDelegate != nullptr)
    {
        mDelegate->OnRendezvousComplete();
    }
}

void RendezvousSession::OnRendezvousMessageReceived(PacketBufferHandle msgBuf)
{
    CHIP_ERROR err = CHIP_NO_ERROR;

    switch (mCurrentState)
    {
    case State::kSecurePairing:
        err = HandlePairingMessage(std::move(msgBuf));
        break;

    case State::kNetworkProvisioning:
        err = HandleSecureMessage(std::move(msgBuf));
        break;

    default:
        err = CHIP_ERROR_INCORRECT_STATE;
        break;
    };

    if (err != CHIP_NO_ERROR)
    {
        OnRendezvousError(err);
    }
}

CHIP_ERROR RendezvousSession::HandlePairingMessage(PacketBufferHandle msgBuf)
{
    PacketHeader packetHeader;
    uint16_t headerSize = 0;

    ReturnErrorOnFailure(packetHeader.Decode(msgBuf->Start(), msgBuf->DataLength(), &headerSize));

    msgBuf->ConsumeHead(headerSize);

<<<<<<< HEAD
    err = mPairingSession.HandlePeerMessage(packetHeader, std::move(msgBuf));
    SuccessOrExit(err);

exit:
    return err;
=======
    return mPairingSession.HandlePeerMessage(packetHeader, msgBuf);
>>>>>>> e6cc3892
}

CHIP_ERROR RendezvousSession::HandleSecureMessage(PacketBufferHandle msgBuf)
{
<<<<<<< HEAD
    CHIP_ERROR err = CHIP_NO_ERROR;
    PacketHeader packetHeader;
    PayloadHeader payloadHeader;
    MessageAuthenticationCode mac;
    uint16_t headerSize  = 0;
    uint8_t * data       = nullptr;
    uint8_t * plainText  = nullptr;
    uint16_t len         = 0;
    uint16_t decodedSize = 0;
    uint16_t taglen      = 0;
    uint16_t payloadlen  = 0;

    System::PacketBufferHandle origMsg;

    VerifyOrExit(!msgBuf.IsNull(), err = CHIP_ERROR_INVALID_ARGUMENT);
=======
    System::PacketBufferHandle msgBuf;
    msgBuf.Adopt(msgIn);
>>>>>>> e6cc3892

    uint16_t headerSize = 0;
    uint8_t * plainText = nullptr;
    uint16_t taglen     = 0;
    uint16_t payloadlen = 0;

    ReturnErrorCodeIf(msgBuf.IsNull(), CHIP_ERROR_INVALID_ARGUMENT);

    PacketHeader packetHeader;
    ReturnErrorOnFailure(packetHeader.Decode(msgBuf->Start(), msgBuf->DataLength(), &headerSize));

    msgBuf->ConsumeHead(headerSize);

    // Check if the source and destination node IDs match with what we already know
    if (packetHeader.GetDestinationNodeId().HasValue() && mParams.HasLocalNodeId())
    {
        VerifyOrReturnError(packetHeader.GetDestinationNodeId().Value() == mParams.GetLocalNodeId().Value(),
                            CHIP_ERROR_WRONG_NODE_ID);
    }

    if (packetHeader.GetSourceNodeId().HasValue() && mParams.HasRemoteNodeId())
    {
        VerifyOrReturnError(packetHeader.GetSourceNodeId().Value() == mParams.GetRemoteNodeId().Value(), CHIP_ERROR_WRONG_NODE_ID);
    }

    PayloadHeader payloadHeader;
    headerSize = payloadHeader.EncodeSizeBytes();

    uint8_t * data = msgBuf->Start();
    uint16_t len   = msgBuf->TotalLength();

#if CHIP_SYSTEM_CONFIG_USE_LWIP
    /* This is a workaround for the case where PacketBuffer payload is not
       allocated as an inline buffer to PacketBuffer structure */
    System::PacketBufferHandle origMsg;

    origMsg = std::move(msgBuf);
    msgBuf  = PacketBuffer::NewWithAvailableSize(len);

    ReturnErrorCodeIf(msgBuf.IsNull(), CHIP_ERROR_NO_MEMORY);

    msgBuf->SetDataLength(len);
#endif
    plainText = msgBuf->Start();

    payloadlen = packetHeader.GetPayloadLength();
    VerifyOrReturnError(payloadlen <= len, CHIP_ERROR_INVALID_MESSAGE_LENGTH);

    MessageAuthenticationCode mac;
    ReturnErrorOnFailure(mac.Decode(packetHeader, &data[payloadlen], static_cast<uint16_t>(len - payloadlen), &taglen));

    len = static_cast<uint16_t>(len - taglen);
    msgBuf->SetDataLength(len);

    ReturnErrorOnFailure(mSecureSession.Decrypt(data, len, plainText, packetHeader, payloadHeader.GetEncodePacketFlags(), mac));

    // Use the node IDs from the packet header only after it's successfully decrypted
    if (packetHeader.GetDestinationNodeId().HasValue() && !mParams.HasLocalNodeId())
    {
        ChipLogProgress(Ble, "Received rendezvous message for %llu", packetHeader.GetDestinationNodeId().Value());
        mParams.SetLocalNodeId(packetHeader.GetDestinationNodeId().Value());
    }

    if (packetHeader.GetSourceNodeId().HasValue() && !mParams.HasRemoteNodeId())
    {
        ChipLogProgress(Ble, "Received rendezvous message from %llu", packetHeader.GetSourceNodeId().Value());
        mParams.SetRemoteNodeId(packetHeader.GetSourceNodeId().Value());
    }

    uint16_t decodedSize = 0;
    ReturnErrorOnFailure(payloadHeader.Decode(packetHeader.GetFlags(), plainText, len, &decodedSize));

    ReturnErrorCodeIf(headerSize != decodedSize, CHIP_ERROR_INCORRECT_STATE);

    msgBuf->ConsumeHead(headerSize);

    if (payloadHeader.GetProtocolID() == Protocols::kProtocol_NetworkProvisioning)
    {
        ReturnErrorOnFailure(
            mNetworkProvision.HandleNetworkProvisioningMessage(payloadHeader.GetMessageType(), msgBuf.Get_ForNow()));
    }

    return CHIP_NO_ERROR;
}

CHIP_ERROR RendezvousSession::WaitForPairing(Optional<NodeId> nodeId, uint32_t setupPINCode)
{
    UpdateState(State::kSecurePairing);
    return mPairingSession.WaitForPairing(setupPINCode, kSpake2p_Iteration_Count,
                                          reinterpret_cast<const unsigned char *>(kSpake2pKeyExchangeSalt),
                                          strlen(kSpake2pKeyExchangeSalt), nodeId, 0, this);
}

CHIP_ERROR RendezvousSession::Pair(Optional<NodeId> nodeId, uint32_t setupPINCode)
{
    UpdateState(State::kSecurePairing);
    return mPairingSession.Pair(setupPINCode, kSpake2p_Iteration_Count,
                                reinterpret_cast<const unsigned char *>(kSpake2pKeyExchangeSalt), strlen(kSpake2pKeyExchangeSalt),
                                nodeId, mNextKeyId++, this);
}

void RendezvousSession::SendNetworkCredentials(const char * ssid, const char * passwd)
{
    mNetworkProvision.SendNetworkCredentials(ssid, passwd);
}

void RendezvousSession::SendThreadCredentials(const DeviceLayer::Internal::DeviceNetworkInfo & threadData)
{
    mNetworkProvision.SendThreadCredentials(threadData);
}

void RendezvousSession::SendOperationalCredentials() {}
} // namespace chip<|MERGE_RESOLUTION|>--- conflicted
+++ resolved
@@ -289,40 +289,11 @@
 
     msgBuf->ConsumeHead(headerSize);
 
-<<<<<<< HEAD
-    err = mPairingSession.HandlePeerMessage(packetHeader, std::move(msgBuf));
-    SuccessOrExit(err);
-
-exit:
-    return err;
-=======
-    return mPairingSession.HandlePeerMessage(packetHeader, msgBuf);
->>>>>>> e6cc3892
+    return mPairingSession.HandlePeerMessage(packetHeader, std::move(msgBuf));
 }
 
 CHIP_ERROR RendezvousSession::HandleSecureMessage(PacketBufferHandle msgBuf)
 {
-<<<<<<< HEAD
-    CHIP_ERROR err = CHIP_NO_ERROR;
-    PacketHeader packetHeader;
-    PayloadHeader payloadHeader;
-    MessageAuthenticationCode mac;
-    uint16_t headerSize  = 0;
-    uint8_t * data       = nullptr;
-    uint8_t * plainText  = nullptr;
-    uint16_t len         = 0;
-    uint16_t decodedSize = 0;
-    uint16_t taglen      = 0;
-    uint16_t payloadlen  = 0;
-
-    System::PacketBufferHandle origMsg;
-
-    VerifyOrExit(!msgBuf.IsNull(), err = CHIP_ERROR_INVALID_ARGUMENT);
-=======
-    System::PacketBufferHandle msgBuf;
-    msgBuf.Adopt(msgIn);
->>>>>>> e6cc3892
-
     uint16_t headerSize = 0;
     uint8_t * plainText = nullptr;
     uint16_t taglen     = 0;
