--- conflicted
+++ resolved
@@ -23,14 +23,11 @@
 #include <support/CodeUtils.h>
 #include <support/ErrorStr.h>
 #include <support/SafeInt.h>
-<<<<<<< HEAD
+#include <system/AutoFreePacketBuffer.h>
 #include <transport/RendezvousSession.h>
 #include <transport/SecureSessionMgr.h>
 #include <transport/TransportMgr.h>
 #include <transport/raw/PeerAddress.h>
-=======
-#include <system/AutoFreePacketBuffer.h>
->>>>>>> 46236032
 
 #if CONFIG_NETWORK_LAYER_BLE
 #include <transport/BLE.h>
@@ -93,11 +90,7 @@
 }
 
 CHIP_ERROR RendezvousSession::SendPairingMessage(const PacketHeader & header, Header::Flags payloadFlags,
-<<<<<<< HEAD
-                                                 const Transport::PeerAddress & peerAddress, System::PacketBuffer * msgBuf)
-=======
-                                                 System::PacketBuffer * msgIn)
->>>>>>> 46236032
+                                                 const Transport::PeerAddress & peerAddress, System::PacketBuffer * msgIn)
 {
     System::AutoFreePacketBuffer msgBuf(msgIn);
 
@@ -106,11 +99,7 @@
         return CHIP_ERROR_INCORRECT_STATE;
     }
 
-<<<<<<< HEAD
-    return mTransport->SendMessage(header, payloadFlags, peerAddress, msgBuf);
-=======
-    return mTransport->SendMessage(header, payloadFlags, Transport::PeerAddress::BLE(), msgBuf.Release());
->>>>>>> 46236032
+    return mTransport->SendMessage(header, payloadFlags, peerAddress, msgBuf.Release());
 }
 
 CHIP_ERROR RendezvousSession::SendSecureMessage(Protocols::CHIPProtocolId protocol, uint8_t msgType, System::PacketBuffer * msgIn)
@@ -329,12 +318,8 @@
     return mPairingSession.HandlePeerMessage(packetHeader, peerAddress, msgBuf);
 }
 
-<<<<<<< HEAD
 CHIP_ERROR RendezvousSession::HandleSecureMessage(const PacketHeader & packetHeader, const PeerAddress & peerAddress,
-                                                  PacketBuffer * msgBuf)
-=======
-CHIP_ERROR RendezvousSession::HandleSecureMessage(PacketBuffer * msgIn)
->>>>>>> 46236032
+                                                  PacketBuffer * msgIn)
 {
     CHIP_ERROR err = CHIP_NO_ERROR;
     PayloadHeader payloadHeader;
@@ -352,12 +337,6 @@
 
     VerifyOrExit(!msgBuf.IsNull(), err = CHIP_ERROR_INVALID_ARGUMENT);
 
-<<<<<<< HEAD
-=======
-    err = packetHeader.Decode(msgBuf->Start(), msgBuf->DataLength(), &headerSize);
-    SuccessOrExit(err);
-    msgBuf->ConsumeHead(headerSize);
-
     // Check if the source and destination node IDs match with what we already know
     if (packetHeader.GetDestinationNodeId().HasValue() && mParams.HasLocalNodeId())
     {
@@ -370,7 +349,6 @@
         VerifyOrExit(packetHeader.GetSourceNodeId().Value() == mParams.GetRemoteNodeId().Value(), err = CHIP_ERROR_WRONG_NODE_ID);
     }
 
->>>>>>> 46236032
     headerSize = payloadHeader.EncodeSizeBytes();
     data       = msgBuf->Start();
     len        = msgBuf->TotalLength();
