--- conflicted
+++ resolved
@@ -287,12 +287,8 @@
     }
 }
 
-<<<<<<< HEAD
-void RendezvousSession::OnRendezvousMessageReceived(PacketBufferHandle msgBuf)
-=======
 void RendezvousSession::OnRendezvousMessageReceived(const PacketHeader & packetHeader, const PeerAddress & peerAddress,
-                                                    PacketBuffer * msgBuf)
->>>>>>> 0f45b74d
+                                                    PacketBufferHandle msgBuf)
 {
     CHIP_ERROR err = CHIP_NO_ERROR;
     // TODO: RendezvousSession should handle SecurePairing messages only
@@ -300,19 +296,11 @@
     switch (mCurrentState)
     {
     case State::kSecurePairing:
-<<<<<<< HEAD
-        err = HandlePairingMessage(std::move(msgBuf));
+        err = HandlePairingMessage(packetHeader, peerAddress, std::move(msgBuf));
         break;
 
     case State::kNetworkProvisioning:
-        err = HandleSecureMessage(std::move(msgBuf));
-=======
-        err = HandlePairingMessage(packetHeader, peerAddress, msgBuf);
-        break;
-
-    case State::kNetworkProvisioning:
-        err = HandleSecureMessage(packetHeader, peerAddress, msgBuf);
->>>>>>> 0f45b74d
+        err = HandleSecureMessage(packetHeader, peerAddress, std::move(msgBuf));
         break;
 
     default:
@@ -326,32 +314,21 @@
     }
 }
 
-<<<<<<< HEAD
-CHIP_ERROR RendezvousSession::HandlePairingMessage(PacketBufferHandle msgBuf)
-=======
 void RendezvousSession::OnMessageReceived(const PacketHeader & header, const Transport::PeerAddress & source,
-                                          System::PacketBuffer * msgBuf)
->>>>>>> 0f45b74d
+                                          System::PacketBufferHandle msgBuf)
 {
     // TODO: OnRendezvousMessageReceived can be renamed to OnMessageReceived after BLE becomes a transport.
-    this->OnRendezvousMessageReceived(header, source, msgBuf);
-}
-
-<<<<<<< HEAD
-    return mPairingSession.HandlePeerMessage(packetHeader, std::move(msgBuf));
-}
-
-CHIP_ERROR RendezvousSession::HandleSecureMessage(PacketBufferHandle msgBuf)
-=======
+    this->OnRendezvousMessageReceived(header, source, std::move(msgBuf));
+}
+
 CHIP_ERROR RendezvousSession::HandlePairingMessage(const PacketHeader & packetHeader, const PeerAddress & peerAddress,
-                                                   PacketBuffer * msgBuf)
-{
-    return mPairingSession.HandlePeerMessage(packetHeader, peerAddress, msgBuf);
+                                                   PacketBufferHandle msgBuf)
+{
+    return mPairingSession.HandlePeerMessage(packetHeader, peerAddress, std::move(msgBuf));
 }
 
 CHIP_ERROR RendezvousSession::HandleSecureMessage(const PacketHeader & packetHeader, const PeerAddress & peerAddress,
-                                                  PacketBuffer * msgIn)
->>>>>>> 0f45b74d
+                                                  PacketBufferHandle msgBuf)
 {
     uint16_t headerSize = 0;
     uint8_t * plainText = nullptr;
