/*
 *
 *    Copyright (c) 2020 Project CHIP Authors
 *
 *    Licensed under the Apache License, Version 2.0 (the "License");
 *    you may not use this file except in compliance with the License.
 *    You may obtain a copy of the License at
 *
 *        http://www.apache.org/licenses/LICENSE-2.0
 *
 *    Unless required by applicable law or agreed to in writing, software
 *    distributed under the License is distributed on an "AS IS" BASIS,
 *    WITHOUT WARRANTIES OR CONDITIONS OF ANY KIND, either express or implied.
 *    See the License for the specific language governing permissions and
 *    limitations under the License.
 */

#include <core/CHIPEncoding.h>
#include <core/CHIPSafeCasts.h>
#include <platform/internal/DeviceNetworkInfo.h>
#include <support/CHIPMem.h>
#include <support/CodeUtils.h>
#include <support/ErrorStr.h>
#include <support/SafeInt.h>
#include <transport/RendezvousSession.h>
#include <transport/SecureSessionMgr.h>
#include <transport/TransportMgr.h>
#include <transport/raw/PeerAddress.h>

#if CONFIG_NETWORK_LAYER_BLE
#include <transport/BLE.h>
#endif // CONFIG_NETWORK_LAYER_BLE

static const size_t kMax_SecureSDU_Length          = 1024;
static constexpr uint32_t kSpake2p_Iteration_Count = 100;
static const char * kSpake2pKeyExchangeSalt        = "SPAKE2P Key Exchange Salt";

using namespace chip::Inet;
using namespace chip::System;
using namespace chip::Transport;

namespace chip {

CHIP_ERROR RendezvousSession::Init(const RendezvousParameters & params)
{
    CHIP_ERROR err = CHIP_NO_ERROR;

    mParams = params;
    VerifyOrExit(mDelegate != nullptr, err = CHIP_ERROR_INCORRECT_STATE);
    VerifyOrExit(mParams.HasLocalNodeId(), err = CHIP_ERROR_INVALID_ARGUMENT);
    VerifyOrExit(mParams.HasSetupPINCode(), err = CHIP_ERROR_INVALID_ARGUMENT);

    // TODO: BLE Should be a transport, in that case, RendezvousSession and BLE should decouple
    if (params.GetPeerAddress().GetTransportType() == Transport::Type::kBle)
#if CONFIG_NETWORK_LAYER_BLE
    {
        Transport::BLE * transport = chip::Platform::New<Transport::BLE>();
        err                        = transport->Init(this, mParams);
        mTransport                 = transport;
    }
#else
    {
        err = CHIP_ERROR_UNSUPPORTED_CHIP_FEATURE;
    }
#endif // CONFIG_NETWORK_LAYER_BLE
    SuccessOrExit(err);

    if (!mParams.IsController())
    {
        err = WaitForPairing(mParams.GetLocalNodeId(), mParams.GetSetupPINCode());
        SuccessOrExit(err);
    }

    mNetworkProvision.Init(this);

exit:
    return err;
}

RendezvousSession::~RendezvousSession()
{
    if (mTransport)
    {
        chip::Platform::Delete(mTransport);
        mTransport = nullptr;
    }

    mDelegate = nullptr;
}

CHIP_ERROR RendezvousSession::SendPairingMessage(const PacketHeader & header, Header::Flags payloadFlags,
                                                 const Transport::PeerAddress & peerAddress, System::PacketBuffer * msgBuf)
{
    if (mCurrentState != State::kSecurePairing)
    {
        System::PacketBuffer::Free(msgBuf);
        return CHIP_ERROR_INCORRECT_STATE;
    }

    return mTransport->SendMessage(header, payloadFlags, peerAddress, msgBuf);
}

CHIP_ERROR RendezvousSession::SendSecureMessage(Protocols::CHIPProtocolId protocol, uint8_t msgType, System::PacketBuffer * msgBuf)
{
    CHIP_ERROR err = CHIP_NO_ERROR;
    PacketHeader packetHeader;
    PayloadHeader payloadHeader;
    MessageAuthenticationCode mac;
    const uint16_t headerSize = payloadHeader.EncodeSizeBytes();
    uint16_t actualEncodedHeaderSize;
    uint8_t * data    = nullptr;
    uint16_t totalLen = 0;
    uint16_t taglen   = 0;

    VerifyOrExit(msgBuf != nullptr, err = CHIP_ERROR_INVALID_ARGUMENT);
    VerifyOrExit(msgBuf->Next() == nullptr, err = CHIP_ERROR_INVALID_MESSAGE_LENGTH);
    VerifyOrExit(msgBuf->TotalLength() < kMax_SecureSDU_Length, err = CHIP_ERROR_INVALID_MESSAGE_LENGTH);
    VerifyOrExit(CanCastTo<uint16_t>(headerSize + msgBuf->TotalLength()), err = CHIP_ERROR_INVALID_MESSAGE_LENGTH);

    packetHeader
        .SetSourceNodeId(mParams.GetLocalNodeId())           //
        .SetMessageId(mSecureMessageIndex)                   //
        .SetEncryptionKeyID(mPairingSession.GetLocalKeyId()) //
        .SetPayloadLength(static_cast<uint16_t>(headerSize + msgBuf->TotalLength()));

    payloadHeader.SetProtocolID(static_cast<uint16_t>(protocol)).SetMessageType(msgType);

    VerifyOrExit(msgBuf->EnsureReservedSize(headerSize), err = CHIP_ERROR_NO_MEMORY);

    msgBuf->SetStart(msgBuf->Start() - headerSize);
    data     = msgBuf->Start();
    totalLen = msgBuf->TotalLength();

    err = payloadHeader.Encode(data, totalLen, &actualEncodedHeaderSize);
    SuccessOrExit(err);

    err = mSecureSession.Encrypt(data, totalLen, data, packetHeader, payloadHeader.GetEncodePacketFlags(), mac);
    SuccessOrExit(err);

    err = mac.Encode(packetHeader, &data[totalLen], kMaxTagLen, &taglen);
    SuccessOrExit(err);

    VerifyOrExit(CanCastTo<uint16_t>(totalLen + taglen), err = CHIP_ERROR_INVALID_MESSAGE_LENGTH);
    msgBuf->SetDataLength(static_cast<uint16_t>(totalLen + taglen));

    err    = mTransport->SendMessage(packetHeader, payloadHeader.GetEncodePacketFlags(), Transport::PeerAddress::BLE(), msgBuf);
    msgBuf = nullptr;
    SuccessOrExit(err);

    mSecureMessageIndex++;

exit:
    if (msgBuf)
        System::PacketBuffer::Free(msgBuf);
    return err;
}

void RendezvousSession::OnPairingError(CHIP_ERROR err)
{
    OnRendezvousError(err);
}

void RendezvousSession::OnPairingComplete()
{
    CHIP_ERROR err = mPairingSession.DeriveSecureSession(reinterpret_cast<const unsigned char *>(kSpake2pI2RSessionInfo),
                                                         strlen(kSpake2pI2RSessionInfo), mSecureSession);
    VerifyOrExit(err == CHIP_NO_ERROR, ChipLogError(Ble, "Failed to initialize a secure session: %s", ErrorStr(err)));

    UpdateState(State::kNetworkProvisioning);
exit:
    return;
}

void RendezvousSession::OnNetworkProvisioningError(CHIP_ERROR err)
{
    OnRendezvousError(err);
}

void RendezvousSession::OnNetworkProvisioningComplete()
{
    UpdateState(State::kRendezvousComplete);
}

void RendezvousSession::OnRendezvousConnectionOpened()
{
    if (mParams.IsController())
    {
        CHIP_ERROR err = Pair(mParams.GetLocalNodeId(), mParams.GetSetupPINCode());
        VerifyOrExit(err == CHIP_NO_ERROR, OnPairingError(err));
    }

exit:
    return;
}

void RendezvousSession::OnRendezvousConnectionClosed()
{
    if (!mParams.IsController())
    {
        mSecureSession.Reset();
        CHIP_ERROR err = WaitForPairing(mParams.GetLocalNodeId(), mParams.GetSetupPINCode());
        VerifyOrExit(err == CHIP_NO_ERROR, OnPairingError(err));
    }

exit:
    return;
}

void RendezvousSession::OnRendezvousError(CHIP_ERROR err)
{
    switch (mCurrentState)
    {
    case State::kSecurePairing:
        mDelegate->OnRendezvousStatusUpdate(RendezvousSessionDelegate::SecurePairingFailed, err);
        break;

    case State::kNetworkProvisioning:
        mDelegate->OnRendezvousStatusUpdate(RendezvousSessionDelegate::NetworkProvisioningFailed, err);
        break;

    default:
        break;
    };
    mDelegate->OnRendezvousError(err);
    UpdateState(State::kInit, err);
}

<<<<<<< HEAD
void RendezvousSession::SetTransportMgr(TransportMgrBase * transport)
{
    mTransportMgr = transport;
}

void RendezvousSession::UpdateState(RendezvousSession::State newState)
=======
void RendezvousSession::UpdateState(RendezvousSession::State newState, CHIP_ERROR err)
>>>>>>> 047424fc
{
    switch (mCurrentState)
    {
    case State::kSecurePairing:
        if (newState != State::kInit)
        {
            mDelegate->OnRendezvousStatusUpdate(RendezvousSessionDelegate::SecurePairingSuccess, err);
        }
        else
        {
            mDelegate->OnRendezvousStatusUpdate(RendezvousSessionDelegate::SecurePairingFailed, err);
        }
        break;

    case State::kNetworkProvisioning:
        if (newState != State::kInit)
        {
            mDelegate->OnRendezvousStatusUpdate(RendezvousSessionDelegate::NetworkProvisioningSuccess, err);
        }
        else
        {
            mDelegate->OnRendezvousStatusUpdate(RendezvousSessionDelegate::NetworkProvisioningFailed, err);
        }
        break;

    default:
        break;
    };

    mCurrentState = newState;

    if (newState == State::kRendezvousComplete)
    {
        mDelegate->OnRendezvousComplete();
    }
}

void RendezvousSession::OnRendezvousMessageReceived(const PacketHeader & packetHeader, const PeerAddress & peerAddress,
                                                    PacketBuffer * msgBuf)
{
    CHIP_ERROR err = CHIP_NO_ERROR;
    // TODO: RendezvousSession should handle SecurePairing messages only

    switch (mCurrentState)
    {
    case State::kSecurePairing:
        err = HandlePairingMessage(packetHeader, peerAddress, msgBuf);
        break;

    case State::kNetworkProvisioning:
        err = HandleSecureMessage(packetHeader, peerAddress, msgBuf);
        break;

    default:
        err = CHIP_ERROR_INCORRECT_STATE;
        break;
    };

    SuccessOrExit(err);

exit:
    if (err != CHIP_NO_ERROR)
    {
        OnRendezvousError(err);
    }
}

CHIP_ERROR RendezvousSession::HandlePairingMessage(const PacketHeader & packetHeader, const PeerAddress & peerAddress,
                                                   PacketBuffer * msgBuf)
{
    return mPairingSession.HandlePeerMessage(packetHeader, peerAddress, msgBuf);
}

CHIP_ERROR RendezvousSession::HandleSecureMessage(const PacketHeader & packetHeader, const PeerAddress & peerAddress,
                                                  PacketBuffer * msgBuf)
{
    CHIP_ERROR err = CHIP_NO_ERROR;
    PayloadHeader payloadHeader;
    MessageAuthenticationCode mac;
    uint16_t headerSize            = 0;
    uint8_t * data                 = nullptr;
    uint8_t * plainText            = nullptr;
    uint16_t len                   = 0;
    uint16_t decodedSize           = 0;
    uint16_t taglen                = 0;
    uint16_t payloadlen            = 0;
    System::PacketBuffer * origMsg = nullptr;

    headerSize = payloadHeader.EncodeSizeBytes();
    data       = msgBuf->Start();
    len        = msgBuf->TotalLength();

#if CHIP_SYSTEM_CONFIG_USE_LWIP
    /* This is a workaround for the case where PacketBuffer payload is not
       allocated as an inline buffer to PacketBuffer structure */
    origMsg = msgBuf;
    msgBuf  = PacketBuffer::NewWithAvailableSize(len);
    VerifyOrExit(msgBuf != nullptr, err = CHIP_ERROR_NO_MEMORY);

    msgBuf->SetDataLength(len, msgBuf);
#endif
    plainText = msgBuf->Start();

    payloadlen = packetHeader.GetPayloadLength();
    VerifyOrExit(payloadlen <= len, err = CHIP_ERROR_INVALID_MESSAGE_LENGTH);
    err = mac.Decode(packetHeader, &data[payloadlen], static_cast<uint16_t>(len - payloadlen), &taglen);
    SuccessOrExit(err);

    len = static_cast<uint16_t>(len - taglen);
    msgBuf->SetDataLength(len);

    err = mSecureSession.Decrypt(data, len, plainText, packetHeader, payloadHeader.GetEncodePacketFlags(), mac);
    SuccessOrExit(err);

    err = payloadHeader.Decode(packetHeader.GetFlags(), plainText, len, &decodedSize);
    SuccessOrExit(err);
    VerifyOrExit(headerSize == decodedSize, err = CHIP_ERROR_INCORRECT_STATE);

    msgBuf->ConsumeHead(headerSize);

    if (payloadHeader.GetProtocolID() == Protocols::kProtocol_NetworkProvisioning)
    {
        err = mNetworkProvision.HandleNetworkProvisioningMessage(payloadHeader.GetMessageType(), msgBuf);
        SuccessOrExit(err);
    }

exit:
    if (origMsg != nullptr)
    {
        PacketBuffer::Free(origMsg);
    }

    if (msgBuf != nullptr)
    {
        PacketBuffer::Free(msgBuf);
    }

    return err;
}

CHIP_ERROR RendezvousSession::WaitForPairing(Optional<NodeId> nodeId, uint32_t setupPINCode)
{
    UpdateState(State::kSecurePairing);
    return mPairingSession.WaitForPairing(setupPINCode, kSpake2p_Iteration_Count,
                                          reinterpret_cast<const unsigned char *>(kSpake2pKeyExchangeSalt),
                                          strlen(kSpake2pKeyExchangeSalt), nodeId, 0, this);
}

CHIP_ERROR RendezvousSession::Pair(Optional<NodeId> nodeId, uint32_t setupPINCode)
{
    UpdateState(State::kSecurePairing);
    return mPairingSession.Pair(mParams.GetPeerAddress(), setupPINCode, kSpake2p_Iteration_Count,
                                reinterpret_cast<const unsigned char *>(kSpake2pKeyExchangeSalt), strlen(kSpake2pKeyExchangeSalt),
                                nodeId, mNextKeyId++, this);
}

void RendezvousSession::SendNetworkCredentials(const char * ssid, const char * passwd)
{
    mNetworkProvision.SendNetworkCredentials(ssid, passwd);
}

void RendezvousSession::SendThreadCredentials(const DeviceLayer::Internal::DeviceNetworkInfo & threadData)
{
    mNetworkProvision.SendThreadCredentials(threadData);
}

void RendezvousSession::SendOperationalCredentials() {}
} // namespace chip<|MERGE_RESOLUTION|>--- conflicted
+++ resolved
@@ -225,16 +225,12 @@
     UpdateState(State::kInit, err);
 }
 
-<<<<<<< HEAD
 void RendezvousSession::SetTransportMgr(TransportMgrBase * transport)
 {
     mTransportMgr = transport;
 }
 
-void RendezvousSession::UpdateState(RendezvousSession::State newState)
-=======
 void RendezvousSession::UpdateState(RendezvousSession::State newState, CHIP_ERROR err)
->>>>>>> 047424fc
 {
     switch (mCurrentState)
     {
