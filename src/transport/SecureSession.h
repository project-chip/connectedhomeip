--- conflicted
+++ resolved
@@ -101,36 +101,8 @@
      *   discovered during session establishment.
      */
     void Activate(const ScopedNodeId & localNode, const ScopedNodeId & peerNode, CATValues peerCATs, uint16_t peerSessionId,
-<<<<<<< HEAD
                   const ReliableMessageProtocolConfig & config);
 
-=======
-                  const ReliableMessageProtocolConfig & config)
-    {
-        VerifyOrDie(mState == State::kEstablishing);
-        VerifyOrDie(peerNode.GetFabricIndex() == localNode.GetFabricIndex());
-
-        // PASE sessions must always start unassociated with a Fabric!
-        VerifyOrDie(!((mSecureSessionType == Type::kPASE) && (peerNode.GetFabricIndex() != kUndefinedFabricIndex)));
-        // CASE sessions must always start "associated" a given Fabric!
-        VerifyOrDie(!((mSecureSessionType == Type::kCASE) && (peerNode.GetFabricIndex() == kUndefinedFabricIndex)));
-        // CASE sessions can only be activated against operational node IDs!
-        VerifyOrDie(!((mSecureSessionType == Type::kCASE) &&
-                      (!IsOperationalNodeId(peerNode.GetNodeId()) || !IsOperationalNodeId(localNode.GetNodeId()))));
-
-        mPeerNodeId    = peerNode.GetNodeId();
-        mLocalNodeId   = localNode.GetNodeId();
-        mPeerCATs      = peerCATs;
-        mPeerSessionId = peerSessionId;
-        mMRPConfig     = config;
-        SetFabricIndex(peerNode.GetFabricIndex());
-
-        Retain(); // This ref is released inside MarkForEviction
-        MoveToState(State::kActive);
-        ChipLogDetail(Inet, "SecureSession[%p]: Activated - Type:%d LSID:%d", this, to_underlying(mSecureSessionType),
-                      mLocalSessionId);
-    }
->>>>>>> 39073b39
     ~SecureSession() override
     {
         ChipLogDetail(Inet, "SecureSession[%p]: Released - Type:%d LSID:%d", this, to_underlying(mSecureSessionType),
