/*
 *
 *    Copyright (c) 2020 Project CHIP Authors
 *
 *    Licensed under the Apache License, Version 2.0 (the "License");
 *    you may not use this file except in compliance with the License.
 *    You may obtain a copy of the License at
 *
 *        http://www.apache.org/licenses/LICENSE-2.0
 *
 *    Unless required by applicable law or agreed to in writing, software
 *    distributed under the License is distributed on an "AS IS" BASIS,
 *    WITHOUT WARRANTIES OR CONDITIONS OF ANY KIND, either express or implied.
 *    See the License for the specific language governing permissions and
 *    limitations under the License.
 */

/**
 * @brief Defines state relevant for an active connection to a peer.
 */

#pragma once

#include <transport/CryptoContext.h>
#include <transport/FabricTable.h>
#include <transport/SessionMessageCounter.h>
#include <transport/raw/Base.h>
#include <transport/raw/MessageHeader.h>
#include <transport/raw/PeerAddress.h>

namespace chip {
namespace Transport {

static constexpr uint32_t kUndefinedMessageIndex = UINT32_MAX;

/**
 * Defines state of a peer connection at a transport layer.
 *
 * Information contained within the state:
 *   - PeerAddress represents how to talk to the peer
 *   - PeerNodeId is the unique ID of the peer
 *   - SendMessageIndex is an ever increasing index for sending messages
 *   - LastActivityTimeMs is a monotonic timestamp of when this connection was
 *     last used. Inactive connections can expire.
 *   - CryptoContext contains the encryption context of a connection
 *
 * TODO: to add any message ACK information
 */
class SecureSession
{
public:
    SecureSession() : mPeerAddress(PeerAddress::Uninitialized()) {}
    SecureSession(const PeerAddress & addr) : mPeerAddress(addr) {}
    SecureSession(PeerAddress && addr) : mPeerAddress(addr) {}

    SecureSession(SecureSession &&)      = default;
    SecureSession(const SecureSession &) = default;
    SecureSession & operator=(const SecureSession &) = default;
    SecureSession & operator=(SecureSession &&) = default;

    const PeerAddress & GetPeerAddress() const { return mPeerAddress; }
    PeerAddress & GetPeerAddress() { return mPeerAddress; }
    void SetPeerAddress(const PeerAddress & address) { mPeerAddress = address; }

<<<<<<< HEAD
    enum class SessionInfoType
    {
        kSessionEstablishment, /**< A new secure session is established. */
        kSessionResumption,    /**< An old session is being resumed. */
    };

    /**
     * @brief
     *   Derive a shared key. The derived key will be used for encrypting/decrypting
     *   data exchanged on the secure channel.
     *
     * @param local_keypair      A reference to local ECP keypair
     * @param remote_public_key  A reference to peer's public key
     * @param salt               A reference to the initial salt used for deriving the keys
     * @param infoType           The info buffer to use for deriving session keys
     * @param role               Role of the new session (initiator or responder)
     * @return CHIP_ERROR        The result of key derivation
     */
    CHIP_ERROR Init(const Crypto::P256Keypair & local_keypair, const Crypto::P256PublicKey & remote_public_key,
                    const ByteSpan & salt, SessionInfoType infoType, SessionRole role);

    /**
     * @brief
     *   Derive a shared key. The derived key will be used for encrypting/decrypting
     *   data exchanged on the secure channel.
     *
     * @param secret             A reference to the shared secret
     * @param salt               A reference to the initial salt used for deriving the keys
     * @param infoType           The info buffer to use for deriving session keys
     * @param role               Role of the new session (initiator or responder)
     * @return CHIP_ERROR        The result of key derivation
     */
    CHIP_ERROR InitFromSecret(const ByteSpan & secret, const ByteSpan & salt, SessionInfoType infoType, SessionRole role);

    /**
     * @brief
     *   Encrypt the input data using keys established in the secure channel
     *
     * @param input Unencrypted input data
     * @param input_length Length of the input data
     * @param output Output buffer for encrypted data
     * @param header message header structure. Encryption type will be set on the header.
     * @param mac - output the resulting mac
     *
     * @return CHIP_ERROR The result of encryption
     */
    CHIP_ERROR Encrypt(const uint8_t * input, size_t input_length, uint8_t * output, PacketHeader & header,
                       MessageAuthenticationCode & mac) const;

    /**
     * @brief
     *   Decrypt the input data using keys established in the secure channel
     *
     * @param input Encrypted input data
     * @param input_length Length of the input data
     * @param output Output buffer for decrypted data
     * @param header message header structure
     * @return CHIP_ERROR The result of decryption
     * @param mac Input mac
     */
    CHIP_ERROR Decrypt(const uint8_t * input, size_t input_length, uint8_t * output, const PacketHeader & header,
                       const MessageAuthenticationCode & mac) const;

    ByteSpan GetAttestationChallenge() const { return ByteSpan(mKeys[kAttestationChallengeKey], kAES_CCM128_Key_Length); }

    /**
     * @brief
     *   Memory overhead of encrypting data. The overhead is independent of size of
     *   the data being encrypted. The extra space is used for storing the common header.
     *
     * @return number of bytes.
     */
    size_t EncryptionOverhead();
=======
    NodeId GetPeerNodeId() const { return mPeerNodeId; }
    void SetPeerNodeId(NodeId peerNodeId) { mPeerNodeId = peerNodeId; }
>>>>>>> bc4d7114

    uint16_t GetPeerSessionId() const { return mPeerSessionId; }
    void SetPeerSessionId(uint16_t id) { mPeerSessionId = id; }

    // TODO: Rename KeyID to SessionID
    uint16_t GetLocalSessionId() const { return mLocalSessionId; }
    void SetLocalSessionId(uint16_t id) { mLocalSessionId = id; }

    uint64_t GetLastActivityTimeMs() const { return mLastActivityTimeMs; }
    void SetLastActivityTimeMs(uint64_t value) { mLastActivityTimeMs = value; }

    CryptoContext & GetCryptoContext() { return mCryptoContext; }

    FabricIndex GetFabricIndex() const { return mFabric; }
    void SetFabricIndex(FabricIndex fabricIndex) { mFabric = fabricIndex; }

    bool IsInitialized()
    {
        return (mPeerAddress.IsInitialized() || mPeerNodeId != kUndefinedNodeId || mPeerSessionId != UINT16_MAX ||
                mLocalSessionId != UINT16_MAX);
    }

    CHIP_ERROR EncryptBeforeSend(const uint8_t * input, size_t input_length, uint8_t * output, PacketHeader & header,
                                 MessageAuthenticationCode & mac) const
    {
        return mCryptoContext.Encrypt(input, input_length, output, header, mac);
    }

    CHIP_ERROR DecryptOnReceive(const uint8_t * input, size_t input_length, uint8_t * output, const PacketHeader & header,
                                const MessageAuthenticationCode & mac) const
    {
        return mCryptoContext.Decrypt(input, input_length, output, header, mac);
    }

    SessionMessageCounter & GetSessionMessageCounter() { return mSessionMessageCounter; }

private:
    PeerAddress mPeerAddress;
    NodeId mPeerNodeId           = kUndefinedNodeId;
    uint16_t mPeerSessionId      = UINT16_MAX;
    uint16_t mLocalSessionId     = UINT16_MAX;
    uint64_t mLastActivityTimeMs = 0;
    CryptoContext mCryptoContext;
    SessionMessageCounter mSessionMessageCounter;
    FabricIndex mFabric = kUndefinedFabricIndex;
};

} // namespace Transport
} // namespace chip<|MERGE_RESOLUTION|>--- conflicted
+++ resolved
@@ -62,84 +62,10 @@
     PeerAddress & GetPeerAddress() { return mPeerAddress; }
     void SetPeerAddress(const PeerAddress & address) { mPeerAddress = address; }
 
-<<<<<<< HEAD
-    enum class SessionInfoType
-    {
-        kSessionEstablishment, /**< A new secure session is established. */
-        kSessionResumption,    /**< An old session is being resumed. */
-    };
-
-    /**
-     * @brief
-     *   Derive a shared key. The derived key will be used for encrypting/decrypting
-     *   data exchanged on the secure channel.
-     *
-     * @param local_keypair      A reference to local ECP keypair
-     * @param remote_public_key  A reference to peer's public key
-     * @param salt               A reference to the initial salt used for deriving the keys
-     * @param infoType           The info buffer to use for deriving session keys
-     * @param role               Role of the new session (initiator or responder)
-     * @return CHIP_ERROR        The result of key derivation
-     */
-    CHIP_ERROR Init(const Crypto::P256Keypair & local_keypair, const Crypto::P256PublicKey & remote_public_key,
-                    const ByteSpan & salt, SessionInfoType infoType, SessionRole role);
-
-    /**
-     * @brief
-     *   Derive a shared key. The derived key will be used for encrypting/decrypting
-     *   data exchanged on the secure channel.
-     *
-     * @param secret             A reference to the shared secret
-     * @param salt               A reference to the initial salt used for deriving the keys
-     * @param infoType           The info buffer to use for deriving session keys
-     * @param role               Role of the new session (initiator or responder)
-     * @return CHIP_ERROR        The result of key derivation
-     */
-    CHIP_ERROR InitFromSecret(const ByteSpan & secret, const ByteSpan & salt, SessionInfoType infoType, SessionRole role);
-
-    /**
-     * @brief
-     *   Encrypt the input data using keys established in the secure channel
-     *
-     * @param input Unencrypted input data
-     * @param input_length Length of the input data
-     * @param output Output buffer for encrypted data
-     * @param header message header structure. Encryption type will be set on the header.
-     * @param mac - output the resulting mac
-     *
-     * @return CHIP_ERROR The result of encryption
-     */
-    CHIP_ERROR Encrypt(const uint8_t * input, size_t input_length, uint8_t * output, PacketHeader & header,
-                       MessageAuthenticationCode & mac) const;
-
-    /**
-     * @brief
-     *   Decrypt the input data using keys established in the secure channel
-     *
-     * @param input Encrypted input data
-     * @param input_length Length of the input data
-     * @param output Output buffer for decrypted data
-     * @param header message header structure
-     * @return CHIP_ERROR The result of decryption
-     * @param mac Input mac
-     */
-    CHIP_ERROR Decrypt(const uint8_t * input, size_t input_length, uint8_t * output, const PacketHeader & header,
-                       const MessageAuthenticationCode & mac) const;
-
     ByteSpan GetAttestationChallenge() const { return ByteSpan(mKeys[kAttestationChallengeKey], kAES_CCM128_Key_Length); }
 
-    /**
-     * @brief
-     *   Memory overhead of encrypting data. The overhead is independent of size of
-     *   the data being encrypted. The extra space is used for storing the common header.
-     *
-     * @return number of bytes.
-     */
-    size_t EncryptionOverhead();
-=======
     NodeId GetPeerNodeId() const { return mPeerNodeId; }
     void SetPeerNodeId(NodeId peerNodeId) { mPeerNodeId = peerNodeId; }
->>>>>>> bc4d7114
 
     uint16_t GetPeerSessionId() const { return mPeerSessionId; }
     void SetPeerSessionId(uint16_t id) { mPeerSessionId = id; }
