/*
 *
 *    Copyright (c) 2020-2021 Project CHIP Authors
 *
 *    Licensed under the Apache License, Version 2.0 (the "License");
 *    you may not use this file except in compliance with the License.
 *    You may obtain a copy of the License at
 *
 *        http://www.apache.org/licenses/LICENSE-2.0
 *
 *    Unless required by applicable law or agreed to in writing, software
 *    distributed under the License is distributed on an "AS IS" BASIS,
 *    WITHOUT WARRANTIES OR CONDITIONS OF ANY KIND, either express or implied.
 *    See the License for the specific language governing permissions and
 *    limitations under the License.
 */

/**
 * @brief Defines state relevant for an active connection to a peer.
 */

#pragma once

#include <app/util/basic-types.h>
#include <lib/core/ReferenceCounted.h>
#include <messaging/ReliableMessageProtocolConfig.h>
#include <transport/CryptoContext.h>
#include <transport/Session.h>
#include <transport/SessionMessageCounter.h>
#include <transport/raw/PeerAddress.h>

namespace chip {
namespace Transport {

class SecureSessionTable;
class SecureSessionDeleter
{
public:
    static void Release(SecureSession * entry);
};

/**
 * Defines state of a peer connection at a transport layer.
 *
 * Information contained within the state:
 *   - SecureSessionType represents CASE or PASE session
 *   - PeerAddress represents how to talk to the peer
 *   - PeerNodeId is the unique ID of the peer
 *   - PeerCATs represents CASE Authenticated Tags
 *   - SendMessageIndex is an ever increasing index for sending messages
 *   - LastActivityTime is a monotonic timestamp of when this connection was
 *     last used. Inactive connections can expire.
 *   - CryptoContext contains the encryption context of a connection
 */
class SecureSession : public Session, public ReferenceCounted<SecureSession, SecureSessionDeleter, 0, uint16_t>
{
public:
    /**
     *  @brief
     *    Defines SecureSession Type. Currently supported types are PASE and CASE.
     */
    enum class Type : uint8_t
    {
        kPASE = 1,
        kCASE = 2,
    };

    // Test-only: inject a session in Active state.
    // TODO: Tests should allocate a pending session and then call Activate(), just like non-test code does.
    SecureSession(SecureSessionTable & table, Type secureSessionType, uint16_t localSessionId, NodeId localNodeId,
                  NodeId peerNodeId, CATValues peerCATs, uint16_t peerSessionId, FabricIndex fabric,
                  const ReliableMessageProtocolConfig & config) :
        mTable(table),
        mState(State::kEstablishing), mSecureSessionType(secureSessionType), mLocalNodeId(localNodeId), mPeerNodeId(peerNodeId),
        mPeerCATs(peerCATs), mLocalSessionId(localSessionId), mPeerSessionId(peerSessionId), mMRPConfig(config)
    {
        MoveToState(State::kActive);
        Retain(); // Put the test session in Active state. This ref is released inside MarkForEviction
        SetFabricIndex(fabric);
        ChipLogDetail(Inet, "SecureSession[%p]: Allocated for Test Type:%d LSID:%d", this, to_underlying(mSecureSessionType),
                      mLocalSessionId);
    }

    /**
     * @brief
     *   Construct a secure session object to associate with a pending secure
     *   session establishment attempt.  The object for the pending session
     *   receives a local session ID, but no other state.
     */
    SecureSession(SecureSessionTable & table, Type secureSessionType, uint16_t localSessionId) :
        mTable(table), mState(State::kEstablishing), mSecureSessionType(secureSessionType), mLocalSessionId(localSessionId)
    {
        ChipLogDetail(Inet, "SecureSession[%p]: Allocated Type:%d LSID:%d", this, to_underlying(mSecureSessionType),
                      mLocalSessionId);
    }

    /**
     * @brief
     *   Activate a pending Secure Session that had been reserved during CASE or
     *   PASE, setting internal state according to the parameters used and
     *   discovered during session establishment.
     */
    void Activate(const ScopedNodeId & localNode, const ScopedNodeId & peerNode, CATValues peerCATs, uint16_t peerSessionId,
                  const ReliableMessageProtocolConfig & config)
    {
        VerifyOrDie(mState == State::kEstablishing);
        VerifyOrDie(peerNode.GetFabricIndex() == localNode.GetFabricIndex());

        // PASE sessions must always start unassociated with a Fabric!
        VerifyOrDie(!((mSecureSessionType == Type::kPASE) && (peerNode.GetFabricIndex() != kUndefinedFabricIndex)));
        // CASE sessions must always start "associated" a given Fabric!
        VerifyOrDie(!((mSecureSessionType == Type::kCASE) && (peerNode.GetFabricIndex() == kUndefinedFabricIndex)));
        // CASE sessions can only be activated against operational node IDs!
        VerifyOrDie(!((mSecureSessionType == Type::kCASE) &&
                      (!IsOperationalNodeId(peerNode.GetNodeId()) || !IsOperationalNodeId(localNode.GetNodeId()))));

        mPeerNodeId    = peerNode.GetNodeId();
        mLocalNodeId   = localNode.GetNodeId();
        mPeerCATs      = peerCATs;
        mPeerSessionId = peerSessionId;
        mMRPConfig     = config;
        SetFabricIndex(peerNode.GetFabricIndex());

        Retain(); // This ref is released inside MarkForEviction
        MoveToState(State::kActive);
        ChipLogDetail(Inet, "SecureSession[%p]: Activated - Type:%d LSID:%d", this, to_underlying(mSecureSessionType),
                      mLocalSessionId);
    }
    ~SecureSession() override
    {
        ChipLogDetail(Inet, "SecureSession[%p]: Released - Type:%d LSID:%d", this, to_underlying(mSecureSessionType),
                      mLocalSessionId);
    }

    SecureSession(SecureSession &&)      = delete;
    SecureSession(const SecureSession &) = delete;
    SecureSession & operator=(const SecureSession &) = delete;
    SecureSession & operator=(SecureSession &&) = delete;

    void Retain() override;
    void Release() override;

    bool IsActiveSession() const override { return mState == State::kActive; }
    bool IsEstablishing() const { return mState == State::kEstablishing; }
    bool IsPendingEviction() const { return mState == State::kPendingEviction; }
    bool IsDefunct() const { return mState == State::kDefunct; }
    const char * GetStateStr() const { return StateToString(mState); }

    /*
     * This marks the session for eviction. It will first detach all SessionHolders attached to this
     * session by calling 'OnSessionReleased' on each of them. This will force them to release their reference
     * to the session. If there are no more references left, the session will then be de-allocated.
     *
     * Once marked for eviction, the session SHALL NOT ever become active again.
     *
     */
    void MarkForEviction();

    /*
     * This marks a previously active session as defunct to temporarily prevent it from being used with
     * new exchanges to send or receive messages on this session. This should be called when there is suspicion of
     * a loss-of-sync with the session state on the associated peer. This could arise if there is evidence
     * of transport failure.
     *
     * If messages are received thereafter on this session, the session SHALL be put back into the Active state.
     *
     * This SHALL only be callable on an active session.
     * This SHALL NOT detach any existing SessionHolders.
     *
     */
    void MarkAsDefunct();

    // Used to prevent any new exchange created on the session while the existing exchanges finish their work.
    void MarkInactive();

    Session::SessionType GetSessionType() const override { return Session::SessionType::kSecure; }
#if CHIP_PROGRESS_LOGGING
    const char * GetSessionTypeString() const override { return "secure"; };
#endif

    ScopedNodeId GetPeer() const override { return ScopedNodeId(mPeerNodeId, GetFabricIndex()); }

    ScopedNodeId GetLocalScopedNodeId() const override { return ScopedNodeId(mLocalNodeId, GetFabricIndex()); }

    Access::SubjectDescriptor GetSubjectDescriptor() const override;

    bool RequireMRP() const override { return GetPeerAddress().GetTransportType() == Transport::Type::kUdp; }

    System::Clock::Milliseconds32 GetAckTimeout() const override
    {
        switch (mPeerAddress.GetTransportType())
        {
        case Transport::Type::kUdp:
            return GetMRPConfig().mIdleRetransTimeout * (CHIP_CONFIG_RMP_DEFAULT_MAX_RETRANS + 1);
        case Transport::Type::kTcp:
            return System::Clock::Seconds16(30);
        case Transport::Type::kBle:
            // TODO: Figure out what this should be, but zero is not the right
            // answer.
            return System::Clock::Seconds16(5);
        default:
            break;
        }
        return System::Clock::Timeout();
    }

    const PeerAddress & GetPeerAddress() const { return mPeerAddress; }
    void SetPeerAddress(const PeerAddress & address) { mPeerAddress = address; }

    Type GetSecureSessionType() const { return mSecureSessionType; }
    bool IsCASESession() const { return GetSecureSessionType() == Type::kCASE; }
    bool IsPASESession() const { return GetSecureSessionType() == Type::kPASE; }
    NodeId GetPeerNodeId() const { return mPeerNodeId; }
    NodeId GetLocalNodeId() const { return mLocalNodeId; }

    CATValues GetPeerCATs() const { return mPeerCATs; }

    void SetMRPConfig(const ReliableMessageProtocolConfig & config) { mMRPConfig = config; }

    const ReliableMessageProtocolConfig & GetMRPConfig() const override { return mMRPConfig; }

    uint16_t GetLocalSessionId() const { return mLocalSessionId; }
    uint16_t GetPeerSessionId() const { return mPeerSessionId; }

    // Called when AddNOC has gone through sufficient success that we need to switch the
    // session to reflect a new fabric if it was a PASE session
    CHIP_ERROR AdoptFabricIndex(FabricIndex fabricIndex)
    {
        // It's not legal to augment session type for non-PASE
        if (mSecureSessionType != Type::kPASE)
        {
            return CHIP_ERROR_INVALID_ARGUMENT;
        }
        SetFabricIndex(fabricIndex);
        return CHIP_NO_ERROR;
    }

    System::Clock::Timestamp GetLastActivityTime() const { return mLastActivityTime; }
    System::Clock::Timestamp GetLastPeerActivityTime() const { return mLastPeerActivityTime; }
    void MarkActive() { mLastActivityTime = System::SystemClock().GetMonotonicTimestamp(); }
    void MarkActiveRx()
    {
        mLastPeerActivityTime = System::SystemClock().GetMonotonicTimestamp();
        MarkActive();

        if (mState == State::kDefunct)
        {
            MoveToState(State::kActive);
        }
    }

    bool IsPeerActive() { return ((System::SystemClock().GetMonotonicTimestamp() - GetLastPeerActivityTime()) < kMinActiveTime); }

    System::Clock::Timestamp GetMRPBaseTimeout() override
    {
        return IsPeerActive() ? GetMRPConfig().mActiveRetransTimeout : GetMRPConfig().mIdleRetransTimeout;
    }

    CryptoContext & GetCryptoContext() { return mCryptoContext; }

    const CryptoContext & GetCryptoContext() const { return mCryptoContext; }

    SessionMessageCounter & GetSessionMessageCounter() { return mSessionMessageCounter; }

private:
    enum class State : uint8_t
    {
        //
        // Denotes a secure session object that is internally
        // reserved by the stack before and during session establishment.
        //
        // Although the stack can tolerate eviction of these (releasing one
        // out from under the holder would exhibit as CHIP_ERROR_INCORRECT_STATE
        // during CASE or PASE), intent is that we should not and would leave
        // these untouched until CASE or PASE complete.
        //
        // In this state, the reference count is held by the PairingSession.
        //
        kEstablishing = 1,

        //
        // The session is active, ready for use. When transitioning to this state via Activate, the
        // reference count is incremented by 1, and will subsequently be decremented
        // by 1 when MarkForEviction is called. This ensures the session remains resident
        // and active for future use even if there currently are no references to it.
        //
        kActive = 2,

<<<<<<< HEAD
        //
        // The session is temporarily disabled due to suspicion of a loss of synchronization
        // with the session state on the peer (e.g transport failure).
        // In this state, no new exchanges can be created. However, if we receive valid messages
        // again on this session, we CAN mark this session as being active again.
        //
        // Transitioning to this state does not detach any existing SessionHolders.
        //
        // In addition to any existing SessionHolders holding a reference to this session, the SessionManager
        // maintains a reference as well to the session that will only be relinquished when MarkForEviction is called.
        //
        kDefunct = 4,

        //
        // The session has been marked for eviction and is pending deallocation. All SessionHolders would have already
        // been detached in a previous call to MarkForEviction. Future SessionHolders will not be able to attach to
        // this session.
        //
        // When all SessionHandles go out of scope, the session will be released automatically.
        //
        kPendingEviction = 3,
=======
        // The session is pending for removal, all SessionHolders are already
        // cleared during MarkForRemoval, no future SessionHolder is able to
        // grab this session, when all SessionHandles go out of scope, the
        // session object will be released automatically.
        kPendingRemoval = 3,

        // The session is still functional, but it can't yield any new exchanges,
        // This is meant to be used in conjunction with
        // ExchangeManager::AbortExchangesForFabricExceptOne, with the one
        // exceptional exchange handling moving this session out of this state when
        // it finishes whatever it needs the session for.
        kInactive = 4,
>>>>>>> c60233da
    };

    const char * StateToString(State state) const;
    void MoveToState(State targetState);

    friend class SecureSessionDeleter;
    SecureSessionTable & mTable;
    State mState;
    const Type mSecureSessionType;
    NodeId mLocalNodeId = kUndefinedNodeId;
    NodeId mPeerNodeId  = kUndefinedNodeId;
    CATValues mPeerCATs = CATValues{};
    const uint16_t mLocalSessionId;
    uint16_t mPeerSessionId = 0;

    PeerAddress mPeerAddress;
    System::Clock::Timestamp mLastActivityTime     = System::SystemClock().GetMonotonicTimestamp(); ///< Timestamp of last tx or rx
    System::Clock::Timestamp mLastPeerActivityTime = System::SystemClock().GetMonotonicTimestamp(); ///< Timestamp of last rx
    ReliableMessageProtocolConfig mMRPConfig       = GetLocalMRPConfig();
    CryptoContext mCryptoContext;
    SessionMessageCounter mSessionMessageCounter;
};

} // namespace Transport
} // namespace chip<|MERGE_RESOLUTION|>--- conflicted
+++ resolved
@@ -286,11 +286,10 @@
         //
         kActive = 2,
 
-<<<<<<< HEAD
         //
         // The session is temporarily disabled due to suspicion of a loss of synchronization
         // with the session state on the peer (e.g transport failure).
-        // In this state, no new exchanges can be created. However, if we receive valid messages
+        // In this state, no new outbound exchanges can be created. However, if we receive valid messages
         // again on this session, we CAN mark this session as being active again.
         //
         // Transitioning to this state does not detach any existing SessionHolders.
@@ -308,20 +307,13 @@
         // When all SessionHandles go out of scope, the session will be released automatically.
         //
         kPendingEviction = 3,
-=======
-        // The session is pending for removal, all SessionHolders are already
-        // cleared during MarkForRemoval, no future SessionHolder is able to
-        // grab this session, when all SessionHandles go out of scope, the
-        // session object will be released automatically.
-        kPendingRemoval = 3,
-
-        // The session is still functional, but it can't yield any new exchanges,
-        // This is meant to be used in conjunction with
-        // ExchangeManager::AbortExchangesForFabricExceptOne, with the one
-        // exceptional exchange handling moving this session out of this state when
-        // it finishes whatever it needs the session for.
+
+        //
+        // The session is still functional but it can't yield any new outbound or inbound exchanges.
+        // This is meant to be used in conjunction with ExchangeManager::AbortExchangesForFabricExceptOne, with the one
+        // exceptional exchange handling out of this state when it finishes whatever it needs the session for.
+        //
         kInactive = 4,
->>>>>>> c60233da
     };
 
     const char * StateToString(State state) const;
