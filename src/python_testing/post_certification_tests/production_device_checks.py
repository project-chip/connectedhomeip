--- conflicted
+++ resolved
@@ -61,24 +61,16 @@
 
 try:
     from chip.testing.basic_composition import BasicCompositionTests
-<<<<<<< HEAD
     from chip.testing.matter_stack_state import MatterStackState
-    from chip.testing.matter_testing import MatterBaseTest, MatterTestConfig, TestStep, async_test_body, run_tests_no_exit
-=======
+    from chip.testing.matter_testing import MatterBaseTest, TestStep, async_test_body, run_tests_no_exit
     from chip.testing.matter_test_config import MatterTestConfig
-    from chip.testing.matter_testing import MatterBaseTest, MatterStackState, TestStep, async_test_body, run_tests_no_exit
->>>>>>> c5aeaea5
 except ImportError:
     sys.path.append(os.path.abspath(
         os.path.join(os.path.dirname(__file__), '..')))
     from chip.testing.basic_composition import BasicCompositionTests
-<<<<<<< HEAD
     from chip.testing.matter_stack_state import MatterStackState
-    from chip.testing.matter_testing import MatterBaseTest, MatterTestConfig, TestStep, async_test_body, run_tests_no_exit
-=======
+    from chip.testing.matter_testing import MatterBaseTest, TestStep, async_test_body, run_tests_no_exit
     from chip.testing.matter_test_config import MatterTestConfig
-    from chip.testing.matter_testing import MatterBaseTest, MatterStackState, TestStep, async_test_body, run_tests_no_exit
->>>>>>> c5aeaea5
 
 try:
     import fetch_paa_certs_from_dcl
