#
#    Copyright (c) 2023 Project CHIP Authors
#    All rights reserved.
#
#    Licensed under the Apache License, Version 2.0 (the "License");
#    you may not use this file except in compliance with the License.
#    You may obtain a copy of the License at
#
#        http://www.apache.org/licenses/LICENSE-2.0
#
#    Unless required by applicable law or agreed to in writing, software
#    distributed under the License is distributed on an "AS IS" BASIS,
#    WITHOUT WARRANTIES OR CONDITIONS OF ANY KIND, either express or implied.
#    See the License for the specific language governing permissions and
#    limitations under the License.
#

import importlib
import importlib.resources as pkg_resources
import logging
import os
import re
import typing
import xml.etree.ElementTree as ElementTree
import zipfile
from copy import deepcopy
<<<<<<< HEAD
from dataclasses import dataclass
from enum import Enum, StrEnum, auto
=======
from dataclasses import dataclass, field
from enum import Enum, auto
>>>>>>> 22e39ecb
from importlib.abc import Traversable
from typing import Callable, Optional, Union

import matter.clusters as Clusters
import matter.testing.conformance as conformance_support
from matter.testing.conformance import (OPTIONAL_CONFORM, TOP_LEVEL_CONFORMANCE_TAGS, ConformanceException,
                                        ConformanceParseParameters, feature, is_disallowed, mandatory, optional, or_operation,
                                        parse_callable_from_xml)
from matter.testing.global_attribute_ids import GlobalAttributeIds
from matter.testing.problem_notices import (AttributePathLocation, ClusterPathLocation, CommandPathLocation, DeviceTypePathLocation,
                                            EventPathLocation, FeaturePathLocation, ProblemNotice, ProblemSeverity)
from matter.tlv import uint

# Type alias maintained for constants access; actual values are ints at runtime
ACCESS_CONTROL_PRIVILEGE_ENUM = Clusters.AccessControl.Enums.AccessControlEntryPrivilegeEnum

_PRIVILEGE_STR = {
    None: "N/A",
    ACCESS_CONTROL_PRIVILEGE_ENUM.kView: "V",
    ACCESS_CONTROL_PRIVILEGE_ENUM.kOperate: "O",
    ACCESS_CONTROL_PRIVILEGE_ENUM.kManage: "M",
    ACCESS_CONTROL_PRIVILEGE_ENUM.kAdminister: "A",
}


def to_access_code(privilege: int) -> str:
    return _PRIVILEGE_STR.get(privilege, "")


def get_access_privilege_or_unknown(access_value: Optional[int]) -> int:
    """
    Returns the given access_value if not None, otherwise returns the default unknown privilege.
    """
    if access_value is not None:
        return access_value
    return ACCESS_CONTROL_PRIVILEGE_ENUM.kUnknownEnumValue


class SpecParsingException(Exception):
    pass


# passing in feature map, attribute list, command list
ConformanceCallable = conformance_support.Conformance


class DataTypeEnum(StrEnum):
    kStruct = 'struct'
    kEnum = 'enum'
    kBitmap = 'bitmap'


@dataclass
class XmlDataTypeComponent:
    value: uint
    name: str
    conformance: ConformanceCallable
    # Additional datatype component fields from cluster XML's
    summary: Optional[str] = None  # For descriptions/documentation
    type_info: Optional[str] = None  # Data type for struct fields
    is_optional: bool = False  # Whether field is optional
    is_nullable: bool = False  # Whether field can be null
    constraints: Optional[dict] = None  # For min/max values, lists, etc.


@dataclass
class XmlDataType:
    data_type: DataTypeEnum
    name: str
    components: dict[uint, XmlDataTypeComponent]
    # if this is None, this is a global struct
    cluster_ids: Optional[list[uint]]


@dataclass
class XmlFeature:
    code: str
    name: str
    conformance: ConformanceCallable

    def __str__(self):
        return f'{self.code}: {self.name} conformance {str(self.conformance)}'


@dataclass
class XmlAttribute:
    name: str
    datatype: str
    conformance: ConformanceCallable
    read_access: int
    write_access: int
    write_optional: bool

    def access_string(self):
        read_marker = "R" if self.read_access is not ACCESS_CONTROL_PRIVILEGE_ENUM.kUnknownEnumValue else ""
        write_marker = "W" if self.write_access is not ACCESS_CONTROL_PRIVILEGE_ENUM.kUnknownEnumValue else ""
        read_access_marker = f'{to_access_code(self.read_access)}'
        write_access_marker = f'{to_access_code(self.write_access)}'
        return f'{read_marker}{write_marker} {read_access_marker}{write_access_marker}'

    def __str__(self):
        return f'{self.name}: datatype: {self.datatype} conformance: {str(self.conformance)}, access = {self.access_string()}'


@dataclass
class XmlCommand:
    id: int
    name: str
    conformance: ConformanceCallable
    privilege: int

    def __str__(self):
        return f'{self.name} id:0x{self.id:02X} {self.id} conformance: {str(self.conformance)} privilege: {str(self.privilege)}'


@dataclass
class XmlEvent:
    name: str
    conformance: ConformanceCallable


@dataclass
class XmlCluster:
    name: str
    revision: int
    derived: Optional[str]
    feature_map: dict[str, uint]
    attribute_map: dict[str, uint]
    command_map: dict[str, uint]
    # mask to XmlFeature
    features: dict[uint, XmlFeature]
    # IDs to class
    attributes: dict[uint, XmlAttribute]
    accepted_commands: dict[uint, XmlCommand]
    generated_commands: dict[uint, XmlCommand]
    unknown_commands: list[XmlCommand]
    events: dict[uint, XmlEvent]
    structs: dict[str, XmlDataType]
    enums: dict[str, XmlDataType]
    bitmaps: dict[str, XmlDataType]
    pics: str
    is_provisional: bool


class ClusterSide(Enum):
    SERVER = auto()
    CLIENT = auto()


@dataclass
class XmlDeviceTypeClusterRequirements:
    name: str
    side: ClusterSide
    conformance: ConformanceCallable
    # Feature mask (1 << feature_id) to conformance
    feature_overrides: dict[uint, Callable] = field(default_factory=dict)
    attribute_overrides: dict[uint, Callable] = field(default_factory=dict)
    command_overrides: dict[uint, Callable] = field(default_factory=dict)

    def __str__(self):
        return f'{self.name}: {str(self.conformance)}'


@dataclass
class XmlDeviceType:
    name: str
    revision: int
    server_clusters: dict[uint, XmlDeviceTypeClusterRequirements]
    client_clusters: dict[uint, XmlDeviceTypeClusterRequirements]
    # Keeping these as strings for now because the exact definitions are being discussed in DMTT
    classification_class: str
    classification_scope: str
    superset_of_device_type_name: Optional[str] = None
    superset_of_device_type_id: int = 0

    def __str__(self):
        msg = f'{self.name} - Revision {self.revision}, Class {self.classification_class}, Scope {self.classification_scope}\n'
        if self.superset_of_device_type_name:
            msg += f'superset of {self.superset_of_device_type_name} ({self.superset_of_device_type_id})'
        msg += '    Server clusters\n'
        for id, c in self.server_clusters.items():
            msg = msg + f'      {id}: {str(c)}\n'
        msg += '    Client clusters\n'
        for id, c in self.client_clusters.items():
            msg = msg + f'      {id}: {str(c)}\n'
        return msg


class CommandType(Enum):
    ACCEPTED = auto()
    GENERATED = auto()
    # This will happen for derived clusters, where the direction isn't noted. On normal clusters, this is a problem.
    UNKNOWN = auto()


# workaround for aliased clusters PICS not appearing in the xml. Remove this once https://github.com/csa-data-model/projects/issues/461 is addressed
ALIAS_PICS = {0x040C: 'CMOCONC',
              0x040D: 'CDOCONC',
              0x0413: 'NDOCONC',
              0x0415: 'OZCONC',
              0x042A: 'PMICONC',
              0x042B: 'FLDCONC',
              0x042C: 'PMHCONC',
              0x042D: 'PMKCONC',
              0x042E: 'TVOCCONC',
              0x042F: 'RNCONC',
              0x0071: 'HEPAFREMON',
              0x0072: 'ACFREMON',
              0x0405: 'RH',
              0x001C: 'PWM'}

CLUSTER_NAME_FIXES = {0x0036: 'WiFi Network Diagnostics', 0x042a: 'PM25 Concentration Measurement', 0x0006: 'On/Off'}
DEVICE_TYPE_NAME_FIXES = {0x010b: 'Dimmable Plug-In Unit', 0x010a: 'On/Off Plug-in Unit'}


# fuzzy match to name because some of the old specs weren't careful here
def _fuzzy_name(to_fuzz: str):
    to_fuzz = re.sub("\(.*?\)|\[.*?\]", "", to_fuzz)
    return to_fuzz.lower().strip().replace(' ', '').replace('/', '')


def get_location_from_element(element: ElementTree.Element, cluster_id: Optional[int]):
    if cluster_id is None:
        cluster_id = 0
    cluster_location = ClusterPathLocation(endpoint_id=0, cluster_id=cluster_id)
    try:
        if element.tag == 'feature':
            return FeaturePathLocation(endpoint_id=0, cluster_id=cluster_id, feature_code=element.attrib['code'])
        elif element.tag == 'command':
            return CommandPathLocation(endpoint_id=0, cluster_id=cluster_id, command_id=int(element.attrib['id'], 0))
        elif element.tag == 'attribute':
            return AttributePathLocation(endpoint_id=0, cluster_id=cluster_id, attribute_id=int(element.attrib['id'], 0))
        elif element.tag == 'event':
            return EventPathLocation(endpoint_id=0, cluster_id=cluster_id, event_id=int(element.attrib['id'], 0))
        else:
            return cluster_location
    except (KeyError, ValueError):
        # If we can't find the id or can't parse it
        return cluster_location


def get_conformance(element: ElementTree.Element, cluster_id: Optional[uint]) -> tuple[ElementTree.Element, typing.Optional[ProblemNotice]]:
    for sub in element:
        if sub.tag in TOP_LEVEL_CONFORMANCE_TAGS:
            return sub, None
    location = get_location_from_element(element, cluster_id)
    problem = ProblemNotice(test_name='Spec XML parsing', location=location,
                            severity=ProblemSeverity.WARNING, problem='Unable to find conformance element')
    return ElementTree.Element(OPTIONAL_CONFORM), problem


# Tuple of the root element, the conformance xml element within the root and the optional access element within the root
XmlElementDescriptor = tuple[ElementTree.Element, ElementTree.Element, Optional[ElementTree.Element]]


class ClusterParser:
    # Cluster ID is optional to support base clusters that have no ID of their own.
    def __init__(self, cluster: ElementTree.Element, cluster_id: Optional[uint], name: str):
        self._problems: list[ProblemNotice] = []
        self._cluster = cluster
        self._cluster_id = cluster_id
        self._name = name

        self._derived = None
        self._is_provisional = False
        try:
            classification = next(cluster.iter('classification'))
            hierarchy = classification.attrib['hierarchy']
            if hierarchy.lower() == 'derived':
                self._derived = classification.attrib['baseCluster']
        except (KeyError, StopIteration):
            self._derived = None

        for ids in cluster.iter('clusterIds'):
            for id in ids.iter('clusterId'):
                if id.attrib['name'] == name and list(id.iter('provisionalConform')):
                    self._is_provisional = True

        self._pics: Optional[str] = None
        try:
            classification = next(cluster.iter('classification'))
            self._pics = classification.attrib['picsCode']
        except (KeyError, StopIteration):
            self._pics = None

        if self._cluster_id is not None and int(self._cluster_id) in ALIAS_PICS:
            self._pics = ALIAS_PICS[int(self._cluster_id)]

        self.feature_elements = self.get_all_feature_elements()
        self.attribute_elements = self.get_all_attribute_elements()
        self.command_elements = self.get_all_command_elements()
        self.event_elements = self.get_all_event_elements()
        self.params = ConformanceParseParameters(feature_map=self.create_feature_map(), attribute_map=self.create_attribute_map(),
                                                 command_map=self.create_command_map())

    def get_conformance(self, element: ElementTree.Element) -> ElementTree.Element:
        element, problem = get_conformance(element, self._cluster_id)
        if problem:
            self._problems.append(problem)
        return element

    def get_access(self, element: ElementTree.Element) -> Optional[ElementTree.Element]:
        for sub in element:
            if sub.tag == 'access':
                return sub
        return None

    def get_all_type(self, type_container: str, type_name: str, key_name: str) -> list[XmlElementDescriptor]:
        ret = []
        container_tags = self._cluster.iter(type_container)
        for container in container_tags:
            elements = container.iter(type_name)
            for element in elements:
                try:
                    element.attrib[key_name]
                except KeyError:
                    # This is a conformance tag, which uses the same name
                    continue
                conformance = self.get_conformance(element)
                access = self.get_access(element)
                ret.append((element, conformance, access))
        return ret

    def get_all_feature_elements(self) -> list[XmlElementDescriptor]:
        ''' Returns a list of features and their conformances'''
        return self.get_all_type('features', 'feature', 'code')

    def get_all_attribute_elements(self) -> list[XmlElementDescriptor]:
        ''' Returns a list of attributes and their conformances'''
        return self.get_all_type('attributes', 'attribute', 'id')

    def get_all_command_elements(self) -> list[XmlElementDescriptor]:
        ''' Returns a list of commands and their conformances '''
        return self.get_all_type('commands', 'command', 'id')

    def get_all_event_elements(self) -> list[XmlElementDescriptor]:
        ''' Returns a list of events and their conformances'''
        return self.get_all_type('events', 'event', 'id')

    def create_feature_map(self) -> dict[str, uint]:
        features = {}
        for element, _, _ in self.feature_elements:
            features[element.attrib['code']] = uint(1 << int(element.attrib['bit'], 0))
        return features

    def create_attribute_map(self) -> dict[str, uint]:
        attributes = {}
        for element, conformance, _ in self.attribute_elements:
            attributes[element.attrib['name']] = uint(int(element.attrib['id'], 0))
        return attributes

    def create_command_map(self) -> dict[str, uint]:
        commands = {}
        for element, _, _ in self.command_elements:
            commands[element.attrib['name']] = uint(int(element.attrib['id'], 0))
        return commands

    def parse_conformance(self, conformance_xml: ElementTree.Element) -> Optional[ConformanceCallable]:
        try:
            return parse_callable_from_xml(conformance_xml, self.params)
        except ConformanceException as ex:
            # Just point to the general cluster, because something is mismatched, but it's not clear what
            location = ClusterPathLocation(endpoint_id=0, cluster_id=self._cluster_id if self._cluster_id is not None else 0)
            self._problems.append(ProblemNotice(test_name='Spec XML parsing', location=location,
                                                severity=ProblemSeverity.WARNING, problem=str(ex)))
            return None

    def parse_write_optional(self, element_xml: ElementTree.Element, access_xml: Optional[ElementTree.Element]) -> bool:
        if access_xml is None:
            return False
        return access_xml.attrib['write'] == 'optional'

    def parse_access(self, element_xml: ElementTree.Element, access_xml: Optional[ElementTree.Element], conformance: ConformanceCallable) -> tuple[Optional[int], Optional[int], Optional[int]]:
        ''' Returns a tuple of access types for read / write / invoke'''
        def str_to_access_type(privilege_str: str) -> int:
            if privilege_str == 'view':
                return ACCESS_CONTROL_PRIVILEGE_ENUM.kView
            if privilege_str == 'operate':
                return ACCESS_CONTROL_PRIVILEGE_ENUM.kOperate
            if privilege_str == 'manage':
                return ACCESS_CONTROL_PRIVILEGE_ENUM.kManage
            if privilege_str == 'admin':
                return ACCESS_CONTROL_PRIVILEGE_ENUM.kAdminister
            # We don't know what this means, for now, assume no access and mark a warning

            location = get_location_from_element(element_xml, self._cluster_id)
            self._problems.append(ProblemNotice(test_name='Spec XML parsing', location=location,
                                                severity=ProblemSeverity.WARNING, problem=f'Unknown access type {privilege_str}'))
            return ACCESS_CONTROL_PRIVILEGE_ENUM.kUnknownEnumValue

        if access_xml is None:
            # Derived clusters can inherit their access from the base and that's fine, so don't add an error
            # Similarly, pure base clusters can have the access defined in the derived clusters. If neither has it defined,
            # we will determine this at the end when we put these together.
            # Things with deprecated conformance don't get an access element, and that is also fine.
            # If a device properly passes the conformance test, such elements are guaranteed not to appear on the device.

            if self._derived is not None or is_disallowed(conformance):
                return (None, None, None)

            location = get_location_from_element(element_xml, self._cluster_id)
            self._problems.append(ProblemNotice(test_name='Spec XML parsing', location=location,
                                                severity=ProblemSeverity.WARNING, problem='Unable to find access element'))
            return (None, None, None)

        try:
            read_access = str_to_access_type(access_xml.attrib['readPrivilege'])
        except KeyError:
            read_access = ACCESS_CONTROL_PRIVILEGE_ENUM.kUnknownEnumValue
        try:
            write_access = str_to_access_type(access_xml.attrib['writePrivilege'])
        except KeyError:
            write_access = ACCESS_CONTROL_PRIVILEGE_ENUM.kUnknownEnumValue
        try:
            invoke_access = str_to_access_type(access_xml.attrib['invokePrivilege'])
        except KeyError:
            invoke_access = ACCESS_CONTROL_PRIVILEGE_ENUM.kUnknownEnumValue

        return (read_access, write_access, invoke_access)

    def _parse_components(self, struct: ElementTree.Element, component_type: DataTypeEnum) -> dict[uint, XmlDataTypeComponent]:
        @dataclass
        class ComponentTag:
            tag: str
            id_attrib: str
        component_tags = {DataTypeEnum.kStruct: ComponentTag('field', 'id'), DataTypeEnum.kEnum: ComponentTag(
            'item', 'value'), DataTypeEnum.kBitmap: ComponentTag('bitfield', 'bit')}
        components = {}
        struct_name = struct.attrib['name']
        location = ClusterPathLocation(0, self._cluster_id)
        for xml_field in list(struct):
            if xml_field.tag != component_tags[component_type].tag:
                continue
            try:
                name = xml_field.attrib['name']
                id = uint(int(xml_field.attrib[component_tags[component_type].id_attrib], 0))
            except (KeyError, ValueError):
                p = ProblemNotice("Spec XML Parsing", location=location,
                                  severity=ProblemSeverity.WARNING, problem=f"Struct field in {struct_name} with no id or name")
                self._problems.append(p)
                continue

            # Extract additional field attributes
            summary = xml_field.attrib.get('summary', None)
            type_info = xml_field.attrib.get('type', None) if component_type == DataTypeEnum.kStruct else None

            # Check for optional fields - determined by optionalConform tag or isOptional attribute
            is_optional = False
            if 'isOptional' in xml_field.attrib and xml_field.attrib['isOptional'] == 'true':
                is_optional = True
            else:
                # Also check for optionalConform tag
                optional_conform = xml_field.find('./optionalConform')
                if optional_conform is not None:
                    is_optional = True

            # Check for nullable fields - determined by quality tag with nullable attribute
            is_nullable = False
            if 'isNullable' in xml_field.attrib and xml_field.attrib['isNullable'] == 'true':
                is_nullable = True
            else:
                # Also check for quality tag with nullable attribute
                quality = xml_field.find('./quality')
                if quality is not None and 'nullable' in quality.attrib and quality.attrib['nullable'] == 'true':
                    is_nullable = True

            # Process constraints - handle both direct attributes and child elements
            constraints = None
            # First check for direct constraint elements with attributes
            constraint_elements = xml_field.findall('./constraint')
            if constraint_elements:
                constraints = {}
                for constraint in constraint_elements:
                    # Handle direct attributes like min/max
                    for attr_name in ['min', 'max']:
                        if attr_name in constraint.attrib:
                            constraints[attr_name] = constraint.attrib[attr_name]

                    # Handle child elements like maxCount
                    max_count = constraint.find('./maxCount')
                    if max_count is not None:
                        constraints['maxCount'] = max_count.text
                        # If maxCount references an attribute, store that reference
                        attr_element = max_count.find('./attribute')
                        if attr_element is not None and 'name' in attr_element.attrib:
                            constraints['maxCountAttribute'] = attr_element.attrib['name']

            xml_conformance, problems = get_conformance(xml_field, self._cluster_id)
            # There are a LOT of struct fields with either arithmetic or desc conformances. We'll just call these as optional if we can't parse
            # These are currently unused, so this is fine for now.
            conformance = None
            if not problems:
                conformance = self.parse_conformance(xml_conformance)
            if not conformance:
                conformance = optional()

            # Create component with all extracted attributes
            components[id] = XmlDataTypeComponent(
                value=id,
                name=name,
                conformance=conformance,
                summary=summary,
                type_info=type_info,
                is_optional=is_optional,
                is_nullable=is_nullable,
                constraints=constraints
            )
        return components

    def _parse_data_type(self, data_type: DataTypeEnum) -> dict[str, XmlDataType]:
        ''' Returns XmlStructs, key is the name.'''
        data_types = {}
        container_tags = self._cluster.iter('dataTypes')
        for container in container_tags:
            xmls = container.iter(str(data_type))
            for element in xmls:
                try:
                    name = element.attrib['name']
                except KeyError:
                    location = ClusterPathLocation(0, self._cluster_id)
                    self._problems.append(ProblemNotice("Spec XML Parsing", location=location,
                                          severity=ProblemSeverity.WARNING, problem=f"Struct {element} with no id or name"))
                    continue

                # Ensure we're using a valid cluster ID list, never [None]
                cluster_ids = [self._cluster_id] if self._cluster_id is not None else []

                data_types[name] = XmlDataType(
                    data_type=data_type,
                    name=name,
                    components=self._parse_components(element, data_type),
                    cluster_ids=cluster_ids
                )
        return data_types

    def parse_features(self) -> dict[uint, XmlFeature]:
        features = {}
        for element, conformance_xml, _ in self.feature_elements:
            mask = uint(1 << int(element.attrib['bit'], 0))
            conformance = self.parse_conformance(conformance_xml)
            if conformance is None:
                continue
            features[mask] = XmlFeature(code=element.attrib['code'], name=element.attrib['name'],
                                        conformance=conformance)
        return features

    def parse_attributes(self) -> dict[uint, XmlAttribute]:
        attributes: dict[uint, XmlAttribute] = {}
        for element, conformance_xml, access_xml in self.attribute_elements:
            code = uint(int(element.attrib['id'], 0))
            # Some deprecated attributes don't have their types included, for now, lets just fallback to UNKNOWN
            try:
                datatype = element.attrib['type']
            except KeyError:
                datatype = 'UNKNOWN'
            conformance = self.parse_conformance(conformance_xml)
            if conformance is None:
                continue
            if code in attributes:
                # This is one of those fun ones where two different rows have the same id and name, but differ in conformance and ranges
                # I don't have a good way to relate the ranges to the conformance, but they're both acceptable, so let's just or them.
                conformance = or_operation([conformance, attributes[code].conformance])
            read_access, write_access, _ = self.parse_access(element, access_xml, conformance)
            write_optional = False
            if write_access not in [None, ACCESS_CONTROL_PRIVILEGE_ENUM.kUnknownEnumValue]:
                write_optional = self.parse_write_optional(element, access_xml)
            attributes[code] = XmlAttribute(name=element.attrib['name'], datatype=datatype,
                                            conformance=conformance,
                                            read_access=get_access_privilege_or_unknown(read_access),
                                            write_access=get_access_privilege_or_unknown(write_access),
                                            write_optional=write_optional)
        # Add in the global attributes for the base class
        for id in GlobalAttributeIds:
            # TODO: Add data type here. Right now it's unused. We should parse this from the spec.
            attributes[uint(id)] = XmlAttribute(name=id.to_name(), datatype="", conformance=mandatory(
            ), read_access=ACCESS_CONTROL_PRIVILEGE_ENUM.kView, write_access=ACCESS_CONTROL_PRIVILEGE_ENUM.kUnknownEnumValue, write_optional=False)
        return attributes

    def get_command_type(self, element: ElementTree.Element) -> CommandType:
        try:
            if element.attrib['direction'].lower() == 'responsefromserver':
                return CommandType.GENERATED
            if element.attrib['direction'].lower() == 'commandtoclient':
                return CommandType.UNKNOWN
            if element.attrib['direction'].lower() == 'commandtoserver':
                return CommandType.ACCEPTED
            if element.attrib['direction'].lower() == 'responsefromclient':
                return CommandType.UNKNOWN
            raise Exception(f"Unknown direction: {element.attrib['direction']}")
        except KeyError:
            return CommandType.UNKNOWN

    def parse_unknown_commands(self) -> list[XmlCommand]:
        commands = []
        for element, conformance_xml, access_xml in self.command_elements:
            if self.get_command_type(element) != CommandType.UNKNOWN:
                continue
            code = int(element.attrib['id'], 0)
            conformance = self.parse_conformance(conformance_xml)

            if conformance is not None:
                _, _, privilege = self.parse_access(element, access_xml, conformance)
                commands.append(XmlCommand(id=code, name=element.attrib['name'], conformance=conformance,
                                           privilege=get_access_privilege_or_unknown(privilege)))
        return commands

    def parse_commands(self, command_type: CommandType) -> dict[uint, XmlCommand]:
        commands: dict[uint, XmlCommand] = {}
        for element, conformance_xml, access_xml in self.command_elements:
            if self.get_command_type(element) != command_type:
                continue
            code = uint(int(element.attrib['id'], 0))
            conformance = self.parse_conformance(conformance_xml)
            if conformance is None:
                continue
            if code in commands:
                conformance = or_operation([conformance, commands[code].conformance])

            _, _, privilege = self.parse_access(element, access_xml, conformance)
            commands[uint(code)] = XmlCommand(id=code, name=element.attrib['name'], conformance=conformance,
                                              privilege=get_access_privilege_or_unknown(privilege))
        return commands

    def parse_events(self) -> dict[uint, XmlEvent]:
        events: dict[uint, XmlEvent] = {}
        for element, conformance_xml, access_xml in self.event_elements:
            code = uint(int(element.attrib['id'], 0))
            conformance = self.parse_conformance(conformance_xml)
            if conformance is None:
                continue
            if code in events:
                conformance = or_operation([conformance, events[code].conformance])
            events[code] = XmlEvent(name=element.attrib['name'], conformance=conformance)
        return events

    def create_cluster(self) -> XmlCluster:
        try:
            revision = int(self._cluster.attrib['revision'], 0)
        except ValueError:
            revision = 0
        return XmlCluster(revision=revision, derived=self._derived,
                          name=self._name, feature_map=self.params.feature_map,
                          attribute_map=self.params.attribute_map, command_map=self.params.command_map,
                          features=self.parse_features(),
                          attributes=self.parse_attributes(),
                          accepted_commands=self.parse_commands(CommandType.ACCEPTED),
                          generated_commands=self.parse_commands(CommandType.GENERATED),
                          unknown_commands=self.parse_unknown_commands(),
<<<<<<< HEAD
                          events=self.parse_events(),
                          structs=self._parse_data_type(DataTypeEnum.kStruct), enums=self._parse_data_type(DataTypeEnum.kEnum),
                          bitmaps=self._parse_data_type(DataTypeEnum.kBitmap), pics=self._pics, is_provisional=self._is_provisional)
=======
                          events=self.parse_events(), pics=self._pics if self._pics is not None else "", is_provisional=self._is_provisional)
>>>>>>> 22e39ecb

    def get_problems(self) -> list[ProblemNotice]:
        return self._problems


def add_cluster_data_from_xml(xml: ElementTree.Element, clusters: dict[uint, XmlCluster], pure_base_clusters: dict[str, XmlCluster], ids_by_name: dict[str, uint], problems: list[ProblemNotice]) -> None:
    ''' Adds cluster data to the supplied dicts as appropriate

        xml: XML element read from from the XML cluster file
        clusters: dict of id -> XmlCluster. This function will append new clusters as appropriate to this dict.
        pure_base_clusters: dict of base name -> XmlCluster. This data structure is used to hold pure base clusters that don't have
                            an ID. This function will append new pure base clusters as appropriate to this dict.
        ids_by_name: dict of cluster name -> ID. This function will append new IDs as appropriate to this dict.
        problems: list of any problems encountered during spec parsing. This function will append problems as appropriate to this list.
    '''
    cluster = xml.iter('cluster')
    for c in cluster:
        ids = c.iter('clusterId')
        for id in ids:
            name = id.get('name')
            cluster_id_str = id.get('id')
            cluster_id: Optional[uint] = None
            if cluster_id_str:
                cluster_id = uint(int(cluster_id_str, 0))

            if name is None:
                location = ClusterPathLocation(endpoint_id=0, cluster_id=0 if cluster_id is None else cluster_id)
                problems.append(ProblemNotice(test_name="Spec XML parsing", location=location,
                                severity=ProblemSeverity.WARNING, problem=f"Cluster with no name {c}"))
                continue

            parser = ClusterParser(c, cluster_id, name)
            new = parser.create_cluster()
            problems = problems + parser.get_problems()

            if cluster_id:
                clusters[cluster_id] = new
                ids_by_name[name] = cluster_id
            else:
                # Fully derived clusters have no id, but also shouldn't appear on a device.
                # We do need to keep them, though, because we need to update the derived
                # clusters. We keep them in a special dict by name, so they can be thrown
                # away later.
                pure_base_clusters[name] = new


def check_clusters_for_unknown_commands(clusters: dict[uint, XmlCluster], problems: list[ProblemNotice]):
    for id, cluster in clusters.items():
        for cmd in cluster.unknown_commands:
            problems.append(ProblemNotice(test_name="Spec XML parsing", location=CommandPathLocation(
                endpoint_id=0, cluster_id=id, command_id=cmd.id), severity=ProblemSeverity.WARNING, problem="Command with unknown direction"))


class PrebuiltDataModelDirectory(Enum):
    k1_2 = auto()
    k1_3 = auto()
    k1_4 = auto()
    k1_4_1 = auto()
    k1_4_2 = auto()
    k1_5 = auto()

    @property
    def dirname(self):
        if self == PrebuiltDataModelDirectory.k1_2:
            return "1.2"
        if self == PrebuiltDataModelDirectory.k1_3:
            return "1.3"
        if self == PrebuiltDataModelDirectory.k1_4:
            return "1.4"
        if self == PrebuiltDataModelDirectory.k1_4_1:
            return "1.4.1"
        if self == PrebuiltDataModelDirectory.k1_4_2:
            return "1.4.2"
        if self == PrebuiltDataModelDirectory.k1_5:
            return "1.5"
        raise KeyError("Invalid enum: %r" % self)


class DataModelLevel(Enum):
    kCluster = auto()
    kDeviceType = auto()

    @property
    def dirname(self):
        if self == DataModelLevel.kCluster:
            return "clusters"
        if self == DataModelLevel.kDeviceType:
            return "device_types"
        raise KeyError("Invalid enum: %r" % self)


def get_data_model_directory(data_model_directory: Union[PrebuiltDataModelDirectory, Traversable], data_model_level: DataModelLevel = DataModelLevel.kCluster) -> Traversable:
    """
    Get the directory of the data model for a specific version and level from the installed package.

    `data_model_directory` given as a path MUST be of type Traversable (often `pathlib.Path(somepathstring)`).
    If `data_model_directory` is given as a Traversable, it is returned directly WITHOUT using the data_model_level at all.
    """
    # Early return if data_model_directory is already a Traversable type
    if not isinstance(data_model_directory, PrebuiltDataModelDirectory):
        # data_model_directory is a Traversable (e.g. pathlib.Path to an extracted root)
        # Return directly as per the docstring - it should already contain the correct directory structure
        return data_model_directory

    # If it's a prebuilt directory, build the path based on the version and data model level
    zip_file_traversable = pkg_resources.files(importlib.import_module('matter.testing')).joinpath(
        'data_model').joinpath(data_model_directory.dirname).joinpath('allfiles.zip')

    # Avoid returning a zipfile.Path backed by a closed file handle. Build Path from the filesystem path
    # so the ZipFile lifecycle is managed by zipfile.Path itself.
    # mypy: Traversable does not declare __fspath__, but runtime object from importlib.resources
    # is a FileSystem resource that implements it. Safe to coerce for zipfile.Path usage.
    zip_path = os.fspath(zip_file_traversable)  # type: ignore[call-overload]
    zip_root = zipfile.Path(zip_path)
    return zip_root / data_model_level.dirname


def build_xml_clusters(data_model_directory: Union[PrebuiltDataModelDirectory, Traversable]) -> typing.Tuple[dict[uint, XmlCluster], list[ProblemNotice]]:
    """
    Build XML clusters from the specified data model directory.
    This function supports both pre-built locations and full paths.

    `data_model_directory`` given as a path MUST be of type Traversable (often `pathlib.Path(somepathstring)`).
    If data_model_directory is a Traversable, it is assumed to already contain `clusters` (i.e. be a directory
    with all XML files in it)
    """

    clusters: dict[uint, XmlCluster] = {}
    pure_base_clusters: dict[str, XmlCluster] = {}
    ids_by_name: dict[str, uint] = {}
    problems: list[ProblemNotice] = []

    top = get_data_model_directory(data_model_directory, DataModelLevel.kCluster)
    logging.info("Reading XML clusters from %r", top)

    found_xmls = 0
    for f in top.iterdir():
        if not f.name.endswith('.xml'):
            logging.info("Ignoring non-XML file %s", f.name)
            continue

        found_xmls += 1
        with f.open("r", encoding="utf8") as file:
            root = ElementTree.parse(file).getroot()
            add_cluster_data_from_xml(root, clusters, pure_base_clusters, ids_by_name, problems)

    # For now we assume even a single XML means the directory was probably OK
    # we may increase this later as most our data model directories are larger
    #
    # Intent here is to make user aware of typos in paths instead of silently having
    # empty parsing
    if found_xmls < 1:
        raise SpecParsingException(f'No data model files found in specified directory {top:!r}')

    # There are a few clusters where the conformance columns are listed as desc. These clusters need specific, targeted tests
    # to properly assess conformance. Here, we list them as Optional to allow these for the general test. Targeted tests are described below.
    # Descriptor - TagList feature - this feature is mandated when the duplicate condition holds for the endpoint. It is tested in DESC-2.2
    # Actions cluster - all commands - these need to be listed in the ActionsList attribute to be supported.
    #                                  We do not currently have a test for this. Please see https://github.com/CHIP-Specifications/chip-test-plans/issues/3646.

    def remove_problem(location: typing.Union[CommandPathLocation, FeaturePathLocation]):
        nonlocal problems
        problems = [p for p in problems if p.location != location]

    descriptor_id = uint(Clusters.Descriptor.id)
    code = 'TAGLIST'
    mask = clusters[descriptor_id].feature_map[code]
    clusters[descriptor_id].features[mask].conformance = optional()
    remove_problem(FeaturePathLocation(endpoint_id=0, cluster_id=descriptor_id, feature_code=code))

    action_id = uint(Clusters.Actions.id)
    for c in Clusters.ClusterObjects.ALL_ACCEPTED_COMMANDS[action_id]:
        clusters[action_id].accepted_commands[c].conformance = optional()
        remove_problem(CommandPathLocation(endpoint_id=0, cluster_id=action_id, command_id=c))

    combine_derived_clusters_with_base(clusters, pure_base_clusters, ids_by_name, problems)

    # TODO: All these fixups should be removed BEFORE SVE if at all possible
    # Workaround for Color Control cluster - the spec uses a non-standard conformance. Set all to optional now, will need
    # to implement either arithmetic conformance handling (once spec changes land here) or specific test
    # https://github.com/CHIP-Specifications/connectedhomeip-spec/pull/7808 for spec changes.
    # see 3.2.8. Defined Primaries Information Attribute Set, affects Primary<#>X/Y/Intensity attributes.
    cc_id = uint(Clusters.ColorControl.id)
    cc_attr = Clusters.ColorControl.Attributes
    affected_attributes = [cc_attr.Primary1X,
                           cc_attr.Primary1Y,
                           cc_attr.Primary1Intensity,
                           cc_attr.Primary2X,
                           cc_attr.Primary2Y,
                           cc_attr.Primary2Intensity,
                           cc_attr.Primary3X,
                           cc_attr.Primary3Y,
                           cc_attr.Primary3Intensity,
                           cc_attr.Primary4X,
                           cc_attr.Primary4Y,
                           cc_attr.Primary4Intensity,
                           cc_attr.Primary5X,
                           cc_attr.Primary5Y,
                           cc_attr.Primary5Intensity,
                           cc_attr.Primary6X,
                           cc_attr.Primary6Y,
                           cc_attr.Primary6Intensity,
                           ]
    for a in affected_attributes:
        clusters[cc_id].attributes[a.attribute_id].conformance = optional()

    # Workaround for temp control cluster - this is parsed incorrectly in the DM XML and is missing all its attributes
    # Remove this workaround when https://github.com/csa-data-model/projects/issues/330 is fixed
    temp_control_id = uint(Clusters.TemperatureControl.id)
    if temp_control_id in clusters and not clusters[temp_control_id].attributes:
        view = ACCESS_CONTROL_PRIVILEGE_ENUM.kView
        none = ACCESS_CONTROL_PRIVILEGE_ENUM.kUnknownEnumValue
        clusters[temp_control_id].attributes = {
            uint(0x00): XmlAttribute(name='TemperatureSetpoint', datatype='temperature', conformance=feature(uint(0x01), 'TN'), read_access=view, write_access=none, write_optional=False),
            uint(0x01): XmlAttribute(name='MinTemperature', datatype='temperature', conformance=feature(uint(0x01), 'TN'), read_access=view, write_access=none, write_optional=False),
            uint(0x02): XmlAttribute(name='MaxTemperature', datatype='temperature', conformance=feature(uint(0x01), 'TN'), read_access=view, write_access=none, write_optional=False),
            uint(0x03): XmlAttribute(name='Step', datatype='temperature', conformance=feature(uint(0x04), 'STEP'), read_access=view, write_access=none, write_optional=False),
            uint(0x04): XmlAttribute(name='SelectedTemperatureLevel', datatype='uint8', conformance=feature(uint(0x02), 'TL'), read_access=view, write_access=none, write_optional=False),
            uint(0x05): XmlAttribute(name='SupportedTemperatureLevels', datatype='list', conformance=feature(uint(0x02), 'TL'), read_access=view, write_access=none, write_optional=False),
        }

    # TODO: Need automated parsing for atomic attributes.
    atomic_request_cmd_id = uint(0xFE)
    atomic_response_cmd_id = uint(0xFD)
    atomic_request_name = "Atomic Request"
    atomic_response_name = "Atomic Response"
    presets_name = "Presets"
    schedules_name = "Schedules"
    thermostat_id = uint(Clusters.Thermostat.id)
    if clusters[thermostat_id].revision >= 8:
        presents_id = uint(clusters[thermostat_id].attribute_map[presets_name])
        schedules_id = uint(clusters[thermostat_id].attribute_map[schedules_name])
        conformance = or_operation([conformance_support.attribute(presents_id, presets_name),
                                    conformance_support.attribute(schedules_id, schedules_name)])

        clusters[thermostat_id].accepted_commands[atomic_request_cmd_id] = XmlCommand(
            id=atomic_request_cmd_id, name=atomic_request_name, conformance=conformance, privilege=ACCESS_CONTROL_PRIVILEGE_ENUM.kOperate)
        clusters[thermostat_id].generated_commands[atomic_response_cmd_id] = XmlCommand(
            id=atomic_response_cmd_id, name=atomic_response_name, conformance=conformance, privilege=ACCESS_CONTROL_PRIVILEGE_ENUM.kOperate)
        clusters[thermostat_id].command_map[atomic_request_name] = atomic_request_cmd_id
        clusters[thermostat_id].command_map[atomic_response_name] = atomic_response_cmd_id

    check_clusters_for_unknown_commands(clusters, problems)

    return clusters, problems


def combine_derived_clusters_with_base(xml_clusters: dict[uint, XmlCluster], pure_base_clusters: dict[str, XmlCluster], ids_by_name: dict[str, uint], problems: list[ProblemNotice]) -> None:
    ''' Overrides base elements with the derived cluster values for derived clusters. '''

    def combine_attributes(base: dict[uint, XmlAttribute], derived: dict[uint, XmlAttribute], cluster_id: uint, problems: list[ProblemNotice]) -> dict[uint, XmlAttribute]:
        ret = deepcopy(base)
        extras = {k: v for k, v in derived.items() if k not in base.keys()}
        overrides = {k: v for k, v in derived.items() if k in base.keys()}
        ret.update(extras)
        for id, override in overrides.items():
            if override.conformance is not None:
                ret[id].conformance = override.conformance
            if override.read_access:
                ret[id].read_access = override.read_access
            if override.write_access:
                ret[id].write_access = override.write_access

        for attr_id, attribute in ret.items():
            if attribute.read_access == ACCESS_CONTROL_PRIVILEGE_ENUM.kUnknownEnumValue and \
               attribute.write_access == ACCESS_CONTROL_PRIVILEGE_ENUM.kUnknownEnumValue:
                location = AttributePathLocation(endpoint_id=0, cluster_id=cluster_id, attribute_id=attr_id)
                problems.append(ProblemNotice(test_name='Spec XML parsing', location=location,
                                              severity=ProblemSeverity.WARNING, problem=f'Attribute {attribute.name} (ID: {attr_id}) in cluster {cluster_id} has unknown read and write access after combining base and derived values.'))
        return ret

    # We have the information now about which clusters are derived, so we need to fix them up. Apply first the base cluster,
    # then add the specific cluster overtop
    for id, c in xml_clusters.items():
        if c.derived:
            base_name = c.derived
            if base_name in ids_by_name:
                base = xml_clusters[ids_by_name[c.derived]]
            else:
                base = pure_base_clusters[base_name]

            feature_map = deepcopy(base.feature_map)
            feature_map.update(c.feature_map)
            attribute_map = deepcopy(base.attribute_map)
            attribute_map.update(c.attribute_map)
            command_map = deepcopy(base.command_map)
            command_map.update(c.command_map)
            features = deepcopy(base.features)
            features.update(c.features)
            attributes = combine_attributes(base.attributes, c.attributes, id, problems)
            accepted_commands = deepcopy(base.accepted_commands)
            accepted_commands.update(c.accepted_commands)
            generated_commands = deepcopy(base.generated_commands)
            generated_commands.update(c.generated_commands)
            events = deepcopy(base.events)
            events.update(c.events)
            structs = deepcopy(base.structs)
            structs.update(c.structs)
            enums = deepcopy(base.enums)
            enums.update(c.enums)
            bitmaps = deepcopy(base.bitmaps)
            bitmaps.update(c.bitmaps)
            unknown_commands = deepcopy(base.unknown_commands)
            for cmd in c.unknown_commands:
                if cmd.id in accepted_commands.keys() and cmd.name == accepted_commands[uint(cmd.id)].name:
                    accepted_commands[uint(cmd.id)].conformance = cmd.conformance
                elif cmd.id in generated_commands.keys() and cmd.name == generated_commands[uint(cmd.id)].name:
                    generated_commands[uint(cmd.id)].conformance = cmd.conformance
                else:
                    unknown_commands.append(cmd)
            provisional = c.is_provisional or base.is_provisional

            new = XmlCluster(revision=c.revision, derived=c.derived, name=c.name,
                             feature_map=feature_map, attribute_map=attribute_map, command_map=command_map,
                             features=features, attributes=attributes, accepted_commands=accepted_commands,
                             generated_commands=generated_commands, unknown_commands=unknown_commands, events=events, structs=structs,
                             enums=enums, bitmaps=bitmaps, pics=c.pics, is_provisional=provisional)
            xml_clusters[id] = new


def parse_single_device_type(root: ElementTree.Element, cluster_definition_xml: dict[uint, XmlCluster]) -> tuple[dict[int, XmlDeviceType], list[ProblemNotice]]:
    problems: list[ProblemNotice] = []
    device_types: dict[int, XmlDeviceType] = {}
    device = root.iter('deviceType')
    for d in device:
        name = d.attrib['name']
        location = DeviceTypePathLocation(device_type_id=0)

        str_id = d.attrib.get('id', "")
        if not str_id:
            if name == "Base Device Type":
                # Base is special device type, we're going to call it -1 so we can combine and remove it later.
                str_id = '-1'
            else:
                problems.append(ProblemNotice("Parse Device Type XML", location=location,
                                severity=ProblemSeverity.WARNING, problem=f"Device type {name} does not have an ID listed"))
                break
        try:
            id = int(str_id, 0)
            revision = int(d.attrib['revision'], 0)
        except ValueError:
            problems.append(ProblemNotice("Parse Device Type XML", location=location,
                            severity=ProblemSeverity.WARNING,
                            problem=f"Device type {name} does not a valid ID or revision. ID: {str_id} revision: {d.get('revision', 'UNKNOWN')}"))
            break
        if id in DEVICE_TYPE_NAME_FIXES:
            name = DEVICE_TYPE_NAME_FIXES[id]

        location = DeviceTypePathLocation(device_type_id=id)

        try:
            classification = next(d.iter('classification'))
            scope = classification.attrib['scope']
            device_class = classification.attrib['class']
            superset_of_device_type_name = classification.attrib.get('superset', None)
        except (KeyError, StopIteration):
            # this is fine for base device type
            if id == -1:
                scope = 'BASE'
                device_class = 'BASE'
                superset_of_device_type_name = None
            else:
                location = DeviceTypePathLocation(device_type_id=id)
                problems.append(ProblemNotice("Parse Device Type XML", location=location,
                                severity=ProblemSeverity.WARNING, problem="Unable to find classification data for device type"))
                break
        device_types[id] = XmlDeviceType(name=name, revision=revision, server_clusters={}, client_clusters={},
                                         classification_class=device_class, classification_scope=scope, superset_of_device_type_name=superset_of_device_type_name)
        clusters = d.iter('cluster')
        for c in clusters:
            try:
                try:
                    cid = uint(int(c.attrib['id'], 0))
                except ValueError:
                    location = DeviceTypePathLocation(device_type_id=id)
                    problems.append(ProblemNotice("Parse Device Type XML", location=location,
                                    severity=ProblemSeverity.WARNING, problem=f"Unknown cluster id {c.attrib['id']}"))
                    continue
                # Workaround for 1.3 device types with zigbee clusters and old scenes
                # This is OK because there are other tests that ensure that unknown clusters do not appear on the device
                if cid not in cluster_definition_xml:
                    logging.info(f"Skipping unknown cluster {cid:04X}")
                    continue
                conformance_xml, tmp_problem = get_conformance(c, cid)
                if tmp_problem:
                    problems.append(tmp_problem)
                    continue
                cluster_conformance_params = ConformanceParseParameters(
                    feature_map=cluster_definition_xml[cid].feature_map, attribute_map=cluster_definition_xml[cid].attribute_map, command_map=cluster_definition_xml[cid].command_map)
                conformance = parse_callable_from_xml(conformance_xml, cluster_conformance_params)
                side_dict = {'server': ClusterSide.SERVER, 'client': ClusterSide.CLIENT}
                side = side_dict[c.attrib['side']]
                name = c.attrib['name']
                if cid in CLUSTER_NAME_FIXES:
                    name = CLUSTER_NAME_FIXES[cid]
                cluster = XmlDeviceTypeClusterRequirements(name=name, side=side, conformance=conformance)

                def append_overrides(override_element_type: str):
                    if override_element_type == 'feature':
                        # The device types use feature name rather than feature code. So we need to build a new map.
                        name_to_id_map = {f.name: id for id, f in cluster_definition_xml[cid].features.items()}
                        # But also...that's not universal, so let's be tolerant to using the code too.
                        name_to_id_map.update(cluster_definition_xml[cid].feature_map)
                        override = cluster.feature_overrides
                    elif override_element_type == 'attribute':
                        name_to_id_map = cluster_definition_xml[cid].attribute_map
                        override = cluster.attribute_overrides
                    elif override_element_type == 'command':
                        name_to_id_map = cluster_definition_xml[cid].command_map
                        override = cluster.command_overrides
                    else:
                        problems.append(ProblemNotice("Parse Device Type XML", location=location,
                                        severity=ProblemSeverity.WARNING, problem=f"Request for unknown element override type {override_element_type} - this is a script error"))
                        return

                    container = c.find(f'{override_element_type}s')
                    if container is None:
                        return

                    elements = container.iter(override_element_type)
                    for e in elements:
                        try:
                            name = e.attrib['name']
                        except KeyError:
                            if override_element_type == 'feature':
                                try:
                                    name = e.attrib['code']
                                except KeyError:
                                    name = None
                            else:
                                name = None
                        if name is None:
                            problems.append(ProblemNotice("Parse Device Type XML", location=location,
                                            severity=ProblemSeverity.WARNING, problem=f"Missing {override_element_type} name for override in cluster 0x{cid:04X}, e={str(e.attrib)}"))
                            continue

                        try:
                            conformance_xml, tmp_problem = get_conformance(e, cid)
                            if tmp_problem:
                                # It's not actually a problem if there is no conformance override - it might be a constraint override. Just continue
                                continue
                            conformance_override = parse_callable_from_xml(conformance_xml, cluster_conformance_params)

                            map_id = [name_to_id_map[n] for n in name_to_id_map.keys() if _fuzzy_name(n) == _fuzzy_name(name)]
                            if len(map_id) == 0:
                                # The thermostat in particular explicitly disallows some zigbee things that don't appear in the spec due to
                                # ifdefs. We can ignore problems if the device type spec disallows things that don't exist.
                                if is_disallowed(conformance_override):
                                    logging.info(
                                        f"Ignoring unknown {override_element_type} {name} in cluster {cid} because the conformance is disallowed")
                                    continue
                                problems.append(ProblemNotice("Parse Device Type XML", location=location,
                                                severity=ProblemSeverity.WARNING, problem=f"Unknown {override_element_type} {name} in cluster 0x{cid:04X} - map = {map_id}"))
                            else:
                                override[map_id[0]] = conformance_override

                        except ConformanceException as ex:
                            problems.append(ProblemNotice("Parse Device Type XML", location=location,
                                            severity=ProblemSeverity.WARNING, problem=f"Unable to parse {override_element_type} conformance for {name} in cluster 0x{cid:04X} - {ex}"))

                append_overrides('feature')
                append_overrides('attribute')
                append_overrides('command')

                if side == ClusterSide.SERVER:
                    device_types[id].server_clusters[cid] = cluster
                else:
                    device_types[id].client_clusters[cid] = cluster

            except ConformanceException as ex:
                location = DeviceTypePathLocation(device_type_id=id, cluster_id=cid)
                problems.append(ProblemNotice("Parse Device Type XML", location=location,
                                severity=ProblemSeverity.WARNING, problem=f"Unable to parse conformance for cluster - {ex}"))
            # NOTE: Spec currently does a bad job of matching these exactly to the names and codes
            # so this will need a bit of fancy handling here to get this right.
    return device_types, problems


def build_xml_device_types(data_model_directory: typing.Union[PrebuiltDataModelDirectory, Traversable], cluster_definition_xml: Optional[dict[uint, XmlCluster]] = None) -> tuple[dict[int, XmlDeviceType], list[ProblemNotice]]:
    top = get_data_model_directory(data_model_directory, DataModelLevel.kDeviceType)
    device_types: dict[int, XmlDeviceType] = {}
    problems: list[ProblemNotice] = []
    if not cluster_definition_xml:
        cluster_dir = data_model_directory
        if not isinstance(data_model_directory, PrebuiltDataModelDirectory):
            # Transform this into the cluster directory
            cluster_dir = data_model_directory.joinpath('..', 'clusters')
        cluster_definition_xml, _ = build_xml_clusters(cluster_dir)

    found_xmls = 0

    for file in top.iterdir():
        if not file.name.endswith('.xml'):
            continue
        found_xmls += 1
        with file.open('r', encoding="utf8") as xml:
            root = ElementTree.parse(xml).getroot()
            tmp_device_types, tmp_problems = parse_single_device_type(root, cluster_definition_xml)
            problems = problems + tmp_problems
            device_types.update(tmp_device_types)

    if found_xmls < 1:
        logging.warning("No XML files found in the specified device type directory: %r", top)

    if -1 not in device_types.keys():
        raise ConformanceException("Base device type not found in device type xml data")

    # Add in the base device type information and remove the base device type from the device_types
    for d in device_types.values():
        d.server_clusters.update(device_types[-1].server_clusters)
    device_types.pop(-1)

    # Fix up supersets
    for id, d in device_types.items():
        def standardize_name(name: str):
            return name.replace(' ', '').replace('/', '').lower()
        if d.superset_of_device_type_name is None:
            continue
        name = standardize_name(d.superset_of_device_type_name)
        matches = [id for id, d in device_types.items() if standardize_name(d.name) == name]
        if len(matches) != 1:
            problems.append(ProblemNotice('Device types parsing', location=DeviceTypePathLocation(
                id), severity=ProblemSeverity.ERROR, problem=f"No unique match found for superset {d.superset_of_device_type_name}"))
            break
        d.superset_of_device_type_id = matches[0]

    return device_types, problems


def dm_from_spec_version(specification_version: uint) -> PrebuiltDataModelDirectory:
    ''' Returns the data model directory for a given specification revision.

        input: specification revision attribute data from the basic information cluster
        output: PrebuiltDataModelDirectory
        raises: ConformanceException if the given specification_version does not conform to a known data model
    '''
    # Specification version attribute is 2 bytes major, 2 bytes minor, 2 bytes dot 2 bytes reserved.
    # However, 1.3 allowed the dot to be any value
    if specification_version < uint(0x01040000):
        # The expression (specification_version & uint(0xFFFF00FF)) might be inferred as int by mypy.
        specification_version = uint(int(specification_version) & int(uint(0xFFFF00FF)))

    version_to_dm = {0x01030000: PrebuiltDataModelDirectory.k1_3,
                     0x01040000: PrebuiltDataModelDirectory.k1_4,
                     0x01040100: PrebuiltDataModelDirectory.k1_4_1,
                     0x01040200: PrebuiltDataModelDirectory.k1_4_2,
                     0x01050000: PrebuiltDataModelDirectory.k1_5, }

    if specification_version not in version_to_dm.keys():
        raise ConformanceException(f"Unknown specification_version 0x{specification_version:08X}")

    return version_to_dm[specification_version]<|MERGE_RESOLUTION|>--- conflicted
+++ resolved
@@ -24,13 +24,8 @@
 import xml.etree.ElementTree as ElementTree
 import zipfile
 from copy import deepcopy
-<<<<<<< HEAD
-from dataclasses import dataclass
+from dataclasses import dataclass, field
 from enum import Enum, StrEnum, auto
-=======
-from dataclasses import dataclass, field
-from enum import Enum, auto
->>>>>>> 22e39ecb
 from importlib.abc import Traversable
 from typing import Callable, Optional, Union
 
@@ -679,13 +674,7 @@
                           accepted_commands=self.parse_commands(CommandType.ACCEPTED),
                           generated_commands=self.parse_commands(CommandType.GENERATED),
                           unknown_commands=self.parse_unknown_commands(),
-<<<<<<< HEAD
-                          events=self.parse_events(),
-                          structs=self._parse_data_type(DataTypeEnum.kStruct), enums=self._parse_data_type(DataTypeEnum.kEnum),
-                          bitmaps=self._parse_data_type(DataTypeEnum.kBitmap), pics=self._pics, is_provisional=self._is_provisional)
-=======
                           events=self.parse_events(), pics=self._pics if self._pics is not None else "", is_provisional=self._is_provisional)
->>>>>>> 22e39ecb
 
     def get_problems(self) -> list[ProblemNotice]:
         return self._problems
