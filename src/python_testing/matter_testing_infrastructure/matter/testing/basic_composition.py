#
#    Copyright (c) 2023 Project CHIP Authors
#    All rights reserved.
#
#    Licensed under the Apache License, Version 2.0 (the "License");
#    you may not use this file except in compliance with the License.
#    You may obtain a copy of the License at
#
#        http://www.apache.org/licenses/LICENSE-2.0
#
#    Unless required by applicable law or agreed to in writing, software
#    distributed under the License is distributed on an "AS IS" BASIS,
#    WITHOUT WARRANTIES OR CONDITIONS OF ANY KIND, either express or implied.
#    See the License for the specific language governing permissions and
#    limitations under the License.
#

import asyncio
import base64
import copy
import json
import logging
import pathlib
import sys
import typing
from dataclasses import dataclass
from pprint import pformat, pprint
from typing import Any, Optional

from mobly import asserts

import matter.clusters as Clusters
import matter.tlv
from matter.ChipDeviceCtrl import ChipDeviceController
from matter.clusters.Attribute import AttributeCache, ValueDecodeFailure
from matter.MatterTlvJson import TLVJsonConverter
from matter.testing.conformance import ConformanceException
from matter.testing.matter_testing import MatterTestConfig, ProblemNotice
from matter.testing.spec_parsing import PrebuiltDataModelDirectory, build_xml_clusters, build_xml_device_types, dm_from_spec_version

<<<<<<< HEAD
logger = logging.getLogger(__name__)

def log_structured_data(start_tag: str, dump_string: str):
    """Log structured data with a clear start and end marker.

    This function is used to output device attribute dumps and other structured 
    data to logs in a format that can be easily extracted for debugging.

    Args:
        start_tag: A prefix tag to identify the type of data being logged
        dump_string: The data to be logged
    """
    lines = dump_string.splitlines()
    logger.info(f'{start_tag}BEGIN ({len(lines)} lines)====')
    for line in lines:
        logger.info(f'{start_tag}{line}')
    logger.info(f'{start_tag}END ====')
=======
LOGGER = logging.getLogger(__name__)
>>>>>>> 3d8bebe9


@dataclass
class ArlData:
    have_arl: bool
    have_carl: bool


def arls_populated(tlv_data: dict[int, Any]) -> ArlData:
    """ Returns a tuple indicating if the ARL and CommissioningARL are populated.
        Requires a wildcard read of the device TLV.
    """
    # ACL is always on endpoint 0
    if 0 not in tlv_data or Clusters.AccessControl.id not in tlv_data[0]:
        return ArlData(have_arl=False, have_carl=False)
    # Both attributes are mandatory for this feature, so if one doesn't exist, neither should the other.
    if Clusters.AccessControl.Attributes.Arl.attribute_id not in tlv_data[0][Clusters.AccessControl.id][Clusters.AccessControl.Attributes.AttributeList.attribute_id]:
        return ArlData(have_arl=False, have_carl=False)

    have_arl = tlv_data[0][Clusters.AccessControl.id][Clusters.AccessControl.Attributes.Arl.attribute_id]
    have_carl = tlv_data[0][Clusters.AccessControl.id][Clusters.AccessControl.Attributes.CommissioningARL.attribute_id]

    return ArlData(have_arl=have_arl, have_carl=have_carl)


def MatterTlvToJson(tlv_data: dict[int, Any]) -> dict[str, Any]:
    """Given TLV data for a specific cluster instance, convert to the Matter JSON format."""

    matter_json_dict = {}

    key_type_mappings = {
        matter.tlv.uint: "UINT",
        int: "INT",
        bool: "BOOL",
        list: "ARRAY",
        dict: "STRUCT",
        matter.tlv.float32: "FLOAT",
        float: "DOUBLE",
        bytes: "BYTES",
        str: "STRING",
        ValueDecodeFailure: "ERROR",
        type(None): "NULL",
    }

    def ConvertValue(value) -> Any:
        if isinstance(value, ValueDecodeFailure):
            raise ValueError(f"Bad Value: {str(value)}")

        if isinstance(value, bytes):
            return base64.b64encode(value).decode("UTF-8")
        elif isinstance(value, list):
            value = [ConvertValue(item) for item in value]
        elif isinstance(value, dict):
            value = MatterTlvToJson(value)

        return value

    for key in tlv_data:
        value_type = type(tlv_data[key])
        value = copy.deepcopy(tlv_data[key])

        element_type: str = key_type_mappings[value_type]
        sub_element_type = ""

        try:
            new_value = ConvertValue(value)
        except ValueError as e:
            new_value = str(e)

        if element_type:
            if element_type == "ARRAY":
                if len(new_value):
                    sub_element_type = key_type_mappings[type(tlv_data[key][0])]
                else:
                    sub_element_type = "?"

        new_key = ""
        if element_type:
            if sub_element_type:
                new_key = f"{str(key)}:{element_type}-{sub_element_type}"
            else:
                new_key = f"{str(key)}:{element_type}"
        else:
            new_key = str(key)

        matter_json_dict[new_key] = new_value

    return matter_json_dict


def JsonToMatterTlv(json_filename: str) -> AttributeCache:
    converter = TLVJsonConverter()
    with open(json_filename, "r") as fin:
        json_tlv = json.load(fin)
        return converter.convert_dump_to_cache(json_tlv)


class BasicCompositionTests:
    # These attributes are initialized/provided by the inheriting test class (MatterBaseTest)
    # or its setup process. Providing type hints here for mypy.
    default_controller: ChipDeviceController
    matter_test_config: MatterTestConfig
    user_params: dict[str, Any]
    dut_node_id: int
    problems: list[ProblemNotice]
    endpoints: dict[int, Any]  # Wildcard read result
    endpoints_tlv: dict[int, Any]  # Wildcard read result (raw TLV)
    xml_clusters: dict[int, Any]
    xml_device_types: dict[int, Any]

    def get_code(self, dev_ctrl):
        created_codes = []
        for idx, discriminator in enumerate(self.matter_test_config.discriminators):
            created_codes.append(dev_ctrl.CreateManualCode(discriminator, self.matter_test_config.setup_passcodes[idx]))

        setup_codes = self.matter_test_config.qr_code_content + self.matter_test_config.manual_code + created_codes
        if not setup_codes:
            return None
        asserts.assert_equal(len(setup_codes), 1,
                             "Require exactly one of either --qr-code, --manual-code or (--discriminator and --passcode).")
        return setup_codes[0]

    def dump_wildcard(self, dump_device_composition_path: typing.Optional[str]) -> tuple[str, str]:
        """ Dumps a json and a txt file of the attribute wildcard for this device if the dump_device_composition_path is supplied.
            Returns the json and txt as strings.
        """
        node_dump_dict = {endpoint_id: MatterTlvToJson(self.endpoints_tlv[endpoint_id]) for endpoint_id in self.endpoints_tlv}
        json_dump_string = json.dumps(node_dump_dict, indent=2)
        LOGGER.debug(f"Raw TLV contents of Node: {json_dump_string}")

        if dump_device_composition_path is not None:
            with open(pathlib.Path(dump_device_composition_path).with_suffix(".json"), "wt+") as outfile:
                json.dump(node_dump_dict, outfile, indent=2)
            with open(pathlib.Path(dump_device_composition_path).with_suffix(".txt"), "wt+") as outfile:
                pprint(self.endpoints, outfile, indent=1, width=200, compact=True)
        return (json_dump_string, pformat(self.endpoints, indent=1, width=200, compact=True))

    async def setup_class_helper(self, allow_pase: bool = True):
        dev_ctrl = self.default_controller
        self.problems: list[ProblemNotice] = []
        self.test_from_file = self.user_params.get("test_from_file", None)

        def log_test_start():
            LOGGER.info("###########################################################")
            LOGGER.info("Start of actual tests")
            LOGGER.info("###########################################################")

        if self.test_from_file:
            cache = JsonToMatterTlv(self.test_from_file)
            self.endpoints = cache.GetUpdatedAttributeCache()
            self.endpoints_tlv = cache.attributeTLVCache
            log_test_start()
            return

        dump_device_composition_path: Optional[str] = self.user_params.get("dump_device_composition_path", None)

        node_id = self.dut_node_id

        task_list = []
        if allow_pase and self.get_code(dev_ctrl):
            setup_code = self.get_code(dev_ctrl)
            pase_future = dev_ctrl.EstablishPASESession(setup_code, self.dut_node_id)
            task_list.append(asyncio.create_task(pase_future))

        case_future = dev_ctrl.GetConnectedDevice(nodeid=node_id, allowPASE=False)
        task_list.append(asyncio.create_task(case_future))

        for task in task_list:
            asyncio.ensure_future(task)

        done, pending = await asyncio.wait(task_list, return_when=asyncio.FIRST_COMPLETED)

        for task in pending:
            try:
                task.cancel()
                await task
            except asyncio.CancelledError:
                pass

        wildcard_read = (await dev_ctrl.Read(node_id, [()]))  # type: ignore[list-item]

        # ======= State kept for use by all tests =======
        # All endpoints in "full object" indexing format
        self.endpoints = wildcard_read.attributes

        # All endpoints in raw TLV format
        self.endpoints_tlv = wildcard_read.tlvAttributes

        self.dump_wildcard(dump_device_composition_path)

        log_test_start()

        arl_data = arls_populated(self.endpoints_tlv)
        asserts.assert_false(
            arl_data.have_arl, "ARL cannot be populated for this test - Please follow manufacturer-specific steps to remove the access restrictions and re-run this test")
        asserts.assert_false(
            arl_data.have_carl, "CommissioningARL cannot be populated for this test - Please follow manufacturer-specific steps to remove the access restrictions and re-run this test")

    def get_test_name(self) -> str:
        """Return the function name of the caller. Used to create logging entries."""
        # Handle potential None from sys._getframe().f_back
        frame = sys._getframe().f_back
        if frame is None:
            # This case is highly unlikely in normal execution but satisfies mypy
            return "<unknown_test>"
        return frame.f_code.co_name

    def fail_current_test(self, msg: Optional[str] = None) -> typing.NoReturn:  # type: ignore[misc]
        if not msg:
            # Without a message, just log the last problem seen
            asserts.fail(msg=self.problems[-1].problem)
        else:
            asserts.fail(msg)

    def _get_dm(self) -> PrebuiltDataModelDirectory:  # type: ignore[return]
        # mypy doesn't understand that asserts.fail always raises a TestFailure
        try:
            spec_version = self.endpoints[0][Clusters.BasicInformation][Clusters.BasicInformation.Attributes.SpecificationVersion]
        except KeyError:
            # For now, assume we're looking at a 1.2 device (this is as close as we can get before the 1.1 and 1.0 DM files are populated)
            LOGGER.info("No specification version attribute found in the Basic Information cluster - assuming 1.2 as closest match")
            return PrebuiltDataModelDirectory.k1_2
        try:
            dm = dm_from_spec_version(spec_version)
            if dm is None:
                # Handle case where dm_from_spec_version returns None, although the current implementation raises an exception.
                asserts.fail(f"Could not determine data model from specification version - given revision is {spec_version:08X}")
            return dm
        except ConformanceException as e:
            asserts.fail(f"Unable to identify specification version: {e}")

    def build_spec_xmls(self):
        dm = self._get_dm()
        LOGGER.info("----------------------------------------------------------------------------------")
        LOGGER.info(f"-- Running tests against Specification version {dm.dirname}")
        LOGGER.info("----------------------------------------------------------------------------------")
        self.xml_clusters, self.problems = build_xml_clusters(dm)
        self.xml_device_types, problems = build_xml_device_types(dm)
        self.problems.extend(problems)

    def teardown_class(self):
        """Override teardown_class to dump device attribute data when problems are found.

        This ensures that whenever any test inheriting from BasicCompositionTests has problems,
        we automatically get the device attribute dump for debugging purposes.
        """
        # Check if we have problems and device attributes are available
        if len(self.problems) > 0:
            logger.info("BasicCompositionTests: Problems detected - attempting device attribute dump")
            try:
                if hasattr(self, 'endpoints_tlv') and self.endpoints_tlv:
                    logger.info("Device attribute data available - generating dump")
                    _, txt_str = self.dump_wildcard(None)
                    # Only dump the text format - it's more readable for debugging
                    log_structured_data('==== FAILURE_DUMP_txt: ', txt_str)
                else:
                    logger.info("No device attribute data available (endpoints_tlv not populated)")
            except Exception as e:
                # Don't let logging errors interfere with the original test failure
                logger.warning(f"Failed to generate device attribute dump: {e}")

        # Call the parent teardown_class method to handle normal teardown and problem logging
        super().teardown_class()<|MERGE_RESOLUTION|>--- conflicted
+++ resolved
@@ -38,8 +38,7 @@
 from matter.testing.matter_testing import MatterTestConfig, ProblemNotice
 from matter.testing.spec_parsing import PrebuiltDataModelDirectory, build_xml_clusters, build_xml_device_types, dm_from_spec_version
 
-<<<<<<< HEAD
-logger = logging.getLogger(__name__)
+LOGGER = logging.getLogger(__name__)
 
 def log_structured_data(start_tag: str, dump_string: str):
     """Log structured data with a clear start and end marker.
@@ -52,14 +51,10 @@
         dump_string: The data to be logged
     """
     lines = dump_string.splitlines()
-    logger.info(f'{start_tag}BEGIN ({len(lines)} lines)====')
+    LOGGER.info(f'{start_tag}BEGIN ({len(lines)} lines)====')
     for line in lines:
-        logger.info(f'{start_tag}{line}')
-    logger.info(f'{start_tag}END ====')
-=======
-LOGGER = logging.getLogger(__name__)
->>>>>>> 3d8bebe9
-
+        LOGGER.info(f'{start_tag}{line}')
+    LOGGER.info(f'{start_tag}END ====')
 
 @dataclass
 class ArlData:
@@ -307,18 +302,18 @@
         """
         # Check if we have problems and device attributes are available
         if len(self.problems) > 0:
-            logger.info("BasicCompositionTests: Problems detected - attempting device attribute dump")
+            LOGGER.info("BasicCompositionTests: Problems detected - attempting device attribute dump")
             try:
                 if hasattr(self, 'endpoints_tlv') and self.endpoints_tlv:
-                    logger.info("Device attribute data available - generating dump")
+                    LOGGER.info("Device attribute data available - generating dump")
                     _, txt_str = self.dump_wildcard(None)
                     # Only dump the text format - it's more readable for debugging
                     log_structured_data('==== FAILURE_DUMP_txt: ', txt_str)
                 else:
-                    logger.info("No device attribute data available (endpoints_tlv not populated)")
+                    LOGGER.info("No device attribute data available (endpoints_tlv not populated)")
             except Exception as e:
                 # Don't let logging errors interfere with the original test failure
-                logger.warning(f"Failed to generate device attribute dump: {e}")
+                LOGGER.warning(f"Failed to generate device attribute dump: {e}")
 
         # Call the parent teardown_class method to handle normal teardown and problem logging
         super().teardown_class()