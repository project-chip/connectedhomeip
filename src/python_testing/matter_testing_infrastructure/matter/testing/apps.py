# Copyright (c) 2024 Project CHIP Authors
#
# Licensed under the Apache License, Version 2.0 (the "License");
# you may not use this file except in compliance with the License.
# You may obtain a copy of the License at
#
# http://www.apache.org/licenses/LICENSE-2.0
#
# Unless required by applicable law or agreed to in writing, software
# distributed under the License is distributed on an "AS IS" BASIS,
# WITHOUT WARRANTIES OR CONDITIONS OF ANY KIND, either express or implied.
# See the License for the specific language governing permissions and
# limitations under the License.


import os
import signal
import tempfile
from dataclasses import dataclass
from sys import stderr, stdout
from typing import BinaryIO, Optional, Union

from matter.testing.tasks import Subprocess


@dataclass
class OtaImagePath:
    """Represents a path to a single OTA image file."""
    path: str

    @property
    def ota_args(self) -> list[str]:
        """Return the command line arguments for this OTA image path."""
        return ["--filepath", self.path]


@dataclass
class ImageListPath:
    """Represents a path to a file containing a list of OTA images."""
    path: str

    @property
    def ota_args(self) -> list[str]:
        """Return the command line arguments for this image list path."""
        return ["--otaImageList", self.path]


class AppServerSubprocess(Subprocess):
    """Wrapper class for starting an application server in a subprocess."""

    # Prefix for log messages from the application server.
    PREFIX = b"[SERVER]"
    # Custom file descriptor logs
    log_file: BinaryIO = stdout.buffer
    err_log_file: BinaryIO = stderr.buffer

    def __init__(self, app: str, storage_dir: str, discriminator: int,
<<<<<<< HEAD
                 passcode: int, port: int = 5540, extra_args: list[str] = [], kvs_path: Optional[str] = None, f_stdout: BinaryIO = stdout.buffer, f_stderr: BinaryIO = stderr.buffer, app_pipe: Optional[str] = None, app_pipe_out: Optional[str] = None):
=======
                 passcode: int, port: int = 5540, extra_args: list[str] = [], kvs_path: Optional[str] = None, f_stdout: BinaryIO = stdout.buffer, f_stderr: BinaryIO = stderr.buffer):
>>>>>>> 10891613
        # Create a temporary KVS file and keep the descriptor to avoid leaks.

        if kvs_path is not None:
            self.kvs_fd = None
            kvs_path = kvs_path
        else:
            self.kvs_fd, kvs_path = tempfile.mkstemp(dir=storage_dir, prefix="kvs-app-")
        try:
            # Build the command list
            command = [app]
            if extra_args:
                command.extend(extra_args)

            if app_pipe is not None:
                command.extend([
                    "--app-pipe", str(app_pipe)
                ])
            if app_pipe_out is not None:
                command.extend([
                    "--app-pipe-out", str(app_pipe_out)
                ])

            command.extend([
                "--KVS", kvs_path,
                '--secured-device-port', str(port),
                "--discriminator", str(discriminator),
                "--passcode", str(passcode)
            ])

            # Start the server application
            super().__init__(*command,  # Pass the constructed command list
                             output_cb=lambda line, is_stderr: self.PREFIX + line, f_stdout=f_stdout, f_stderr=f_stderr)
        except Exception:
            # Do not leak KVS file descriptor on failure
            if self.kvs_fd is not None:
                os.close(self.kvs_fd)
                raise

    def __del__(self):
        # Do not leak KVS file descriptor.
        if hasattr(self, "kvs_fd"):
            try:
                if self.kvs_fd is not None:
                    os.close(self.kvs_fd)
            except OSError:
                pass


class IcdAppServerSubprocess(AppServerSubprocess):
    """Wrapper class for starting an ICD application server in a subprocess."""

    def __init__(self, *args, **kwargs):
        super().__init__(*args, **kwargs)
        self.paused = False

    def pause(self, check_state: bool = True):
        if check_state and self.paused:
            raise ValueError("ICD TH Server unexpectedly is already paused")
        if not self.paused:
            # Stop (halt) the ICD server process by sending a SIGTOP signal.
            self.p.send_signal(signal.SIGSTOP)
            self.paused = True

    def resume(self, check_state: bool = True):
        if check_state and not self.paused:
            raise ValueError("ICD TH Server unexpectedly is already running")
        if self.paused:
            # Resume (continue) the ICD server process by sending a SIGCONT signal.
            self.p.send_signal(signal.SIGCONT)
            self.paused = False

    def terminate(self):
        # Make sure the ICD server process is not paused before terminating it.
        self.resume(check_state=False)
        super().terminate()


class JFControllerSubprocess(Subprocess):
    """Wrapper class for starting a controller in a subprocess."""

    # Prefix for log messages from the application server.
    PREFIX = b"[JF-CTRL]"

    def __init__(self, app: str, rpc_server_port: int, storage_dir: str,
                 vendor_id: int, extra_args: list[str] = []):

        # Build the command list
        command = [app]
        if extra_args:
            command.extend(extra_args)

        command.extend([
            "--rpc-server-port", str(rpc_server_port),
            "--storage-directory", storage_dir,
            "--commissioner-vendor-id", str(vendor_id)
        ])

        # Start the server application
        super().__init__(*command,  # Pass the constructed command list
                         output_cb=lambda line, is_stderr: self.PREFIX + line)


class OTAProviderSubprocess(AppServerSubprocess):
    """Wrapper class for starting an OTA Provider application server in a subprocess."""

<<<<<<< HEAD
    DEFAULT_ADMIN_NODE_ID = 112233
    log_file = ""
    err_log_file = ""

=======
>>>>>>> 10891613
    # Prefix for log messages from the OTA provider application.
    PREFIX = b"[OTA-PROVIDER]"

    def __init__(self, app: str, storage_dir: str, discriminator: int,
                 passcode: int, ota_source: Union[OtaImagePath, ImageListPath],
<<<<<<< HEAD
                 port: int = 5541, extra_args: list[str] = [], kvs_path: Optional[str] = None, log_file: Union[str, BinaryIO] = stdout.buffer, err_log_file: Union[str, BinaryIO] = stderr.buffer, app_pipe: Optional[str] = None, app_pipe_out: Optional[str] = None):
=======
                 port: int = 5541, extra_args: list[str] = [], kvs_path: Optional[str] = None, log_file: Union[str, BinaryIO] = stdout.buffer, err_log_file: Union[str, BinaryIO] = stderr.buffer):
>>>>>>> 10891613
        """Initialize the OTA Provider subprocess.

        Args:
            app(str): Path to the chip-ota-provider-app executable
            storage_dir(str): Directory for persistent storage
            discriminator(int): Discriminator for commissioning
            passcode(int): Passcode for commissioning
            port(int): UDP port for secure connections (default: 5541)
            ota_source(OtaImagePath,ImageListPath): Either OtaImagePath or ImageListPath specifying the OTA image source
            extra_args(list): Additional command line arguments
            kvs_path(str): Str of the path for the kvs path, if not will use temp file.
            log_file(str,BinaryIO): Path to create the BinaryIO logger for stdoutput, if not use the default stdout.buffer.
            err_log_file(str,BinaryIO): Path to create the BinaryIO logger for stderr, if not use the default stderr.buffer.
        """
<<<<<<< HEAD
        # Create the BinaryIO fp allow to use
        if isinstance(log_file, str):
            f_stdout = open(log_file, 'ab')
            self.log_file = log_file

        if isinstance(err_log_file, str):
            f_stderr = open(err_log_file, 'ab')
=======
        # Create the BinaryIO fp allow to use if path is provided.
        # Or assign it to the previously opened fp.
        if isinstance(log_file, str):
            self.log_file = open(log_file, "ab")
        else:
            self.log_file = log_file

        if isinstance(err_log_file, str):
            self.err_log_file = open(err_log_file, "ab")
        else:
>>>>>>> 10891613
            self.err_log_file = err_log_file

        # Build OTA-specific arguments using the ota_source property
        combined_extra_args = ota_source.ota_args + extra_args

        # Initialize with the combined arguments
<<<<<<< HEAD
        super().__init__(app=app, storage_dir=storage_dir, discriminator=discriminator,
                         passcode=passcode, port=port, extra_args=combined_extra_args, kvs_path=kvs_path, f_stdout=f_stdout, f_stderr=f_stderr, app_pipe=app_pipe, app_pipe_out=app_pipe_out)

    def kill(self):
        self.p.send_signal(signal.SIGKILL)

    def get_pid(self) -> int:
        return self.p.pid

    def read_from_logs(self, pattern: str, before: int = 4, after: int = 4) -> list[dict]:
        """Search for a string a return the matches. 

        Args:
            pattern (str): _description_
            before (int, optional): Number of lines before the found line. Defaults to 4.
            after (int, optional): Number of lines after the found line. Defaults to 4.

        Raises:
            FileNotFoundError: _description_

        Returns:
            list[dict]: List with a dict of the info retrieved.
        """
        if not os.path.exists(self.log_file):
            raise FileNotFoundError

        # read all lines at the moment
        all_lines = None
        with open(self.log_file, 'rb') as fp:
            all_lines = fp.readlines()

        found_lines = []

        for index, line in enumerate(all_lines):
            n_line = line.decode("utf-8", 'replace')
            if pattern in n_line:
                before_lines = all_lines[(index-before):index]
                after_lines = all_lines[index+1:(index+after+1)]
                match = {
                    'before': list(map(lambda x: x.decode("utf-8"), before_lines)),
                    'match': n_line,
                    'line': index,
                    'after': list(map(lambda x: x.decode("utf-8"), after_lines))
                }
                found_lines.append(match)

        return found_lines
=======
        super().__init__(app=app, storage_dir=storage_dir, discriminator=discriminator, passcode=passcode, port=port,
                         extra_args=combined_extra_args, kvs_path=kvs_path, f_stdout=self.log_file, f_stderr=self.err_log_file)

    def kill(self):
        self.p.send_signal(signal.SIGKILL)

    def get_pid(self) -> int:
        return self.p.pid
>>>>>>> 10891613
<|MERGE_RESOLUTION|>--- conflicted
+++ resolved
@@ -55,11 +55,7 @@
     err_log_file: BinaryIO = stderr.buffer
 
     def __init__(self, app: str, storage_dir: str, discriminator: int,
-<<<<<<< HEAD
-                 passcode: int, port: int = 5540, extra_args: list[str] = [], kvs_path: Optional[str] = None, f_stdout: BinaryIO = stdout.buffer, f_stderr: BinaryIO = stderr.buffer, app_pipe: Optional[str] = None, app_pipe_out: Optional[str] = None):
-=======
                  passcode: int, port: int = 5540, extra_args: list[str] = [], kvs_path: Optional[str] = None, f_stdout: BinaryIO = stdout.buffer, f_stderr: BinaryIO = stderr.buffer):
->>>>>>> 10891613
         # Create a temporary KVS file and keep the descriptor to avoid leaks.
 
         if kvs_path is not None:
@@ -165,23 +161,12 @@
 class OTAProviderSubprocess(AppServerSubprocess):
     """Wrapper class for starting an OTA Provider application server in a subprocess."""
 
-<<<<<<< HEAD
-    DEFAULT_ADMIN_NODE_ID = 112233
-    log_file = ""
-    err_log_file = ""
-
-=======
->>>>>>> 10891613
     # Prefix for log messages from the OTA provider application.
     PREFIX = b"[OTA-PROVIDER]"
 
     def __init__(self, app: str, storage_dir: str, discriminator: int,
                  passcode: int, ota_source: Union[OtaImagePath, ImageListPath],
-<<<<<<< HEAD
                  port: int = 5541, extra_args: list[str] = [], kvs_path: Optional[str] = None, log_file: Union[str, BinaryIO] = stdout.buffer, err_log_file: Union[str, BinaryIO] = stderr.buffer, app_pipe: Optional[str] = None, app_pipe_out: Optional[str] = None):
-=======
-                 port: int = 5541, extra_args: list[str] = [], kvs_path: Optional[str] = None, log_file: Union[str, BinaryIO] = stdout.buffer, err_log_file: Union[str, BinaryIO] = stderr.buffer):
->>>>>>> 10891613
         """Initialize the OTA Provider subprocess.
 
         Args:
@@ -196,15 +181,6 @@
             log_file(str,BinaryIO): Path to create the BinaryIO logger for stdoutput, if not use the default stdout.buffer.
             err_log_file(str,BinaryIO): Path to create the BinaryIO logger for stderr, if not use the default stderr.buffer.
         """
-<<<<<<< HEAD
-        # Create the BinaryIO fp allow to use
-        if isinstance(log_file, str):
-            f_stdout = open(log_file, 'ab')
-            self.log_file = log_file
-
-        if isinstance(err_log_file, str):
-            f_stderr = open(err_log_file, 'ab')
-=======
         # Create the BinaryIO fp allow to use if path is provided.
         # Or assign it to the previously opened fp.
         if isinstance(log_file, str):
@@ -215,68 +191,17 @@
         if isinstance(err_log_file, str):
             self.err_log_file = open(err_log_file, "ab")
         else:
->>>>>>> 10891613
             self.err_log_file = err_log_file
 
         # Build OTA-specific arguments using the ota_source property
         combined_extra_args = ota_source.ota_args + extra_args
 
         # Initialize with the combined arguments
-<<<<<<< HEAD
-        super().__init__(app=app, storage_dir=storage_dir, discriminator=discriminator,
-                         passcode=passcode, port=port, extra_args=combined_extra_args, kvs_path=kvs_path, f_stdout=f_stdout, f_stderr=f_stderr, app_pipe=app_pipe, app_pipe_out=app_pipe_out)
+        super().__init__(app=app, storage_dir=storage_dir, discriminator=discriminator, passcode=passcode, port=port,
+                         extra_args=combined_extra_args, kvs_path=kvs_path, f_stdout=self.log_file, f_stderr=self.err_log_file)
 
     def kill(self):
         self.p.send_signal(signal.SIGKILL)
 
     def get_pid(self) -> int:
-        return self.p.pid
-
-    def read_from_logs(self, pattern: str, before: int = 4, after: int = 4) -> list[dict]:
-        """Search for a string a return the matches. 
-
-        Args:
-            pattern (str): _description_
-            before (int, optional): Number of lines before the found line. Defaults to 4.
-            after (int, optional): Number of lines after the found line. Defaults to 4.
-
-        Raises:
-            FileNotFoundError: _description_
-
-        Returns:
-            list[dict]: List with a dict of the info retrieved.
-        """
-        if not os.path.exists(self.log_file):
-            raise FileNotFoundError
-
-        # read all lines at the moment
-        all_lines = None
-        with open(self.log_file, 'rb') as fp:
-            all_lines = fp.readlines()
-
-        found_lines = []
-
-        for index, line in enumerate(all_lines):
-            n_line = line.decode("utf-8", 'replace')
-            if pattern in n_line:
-                before_lines = all_lines[(index-before):index]
-                after_lines = all_lines[index+1:(index+after+1)]
-                match = {
-                    'before': list(map(lambda x: x.decode("utf-8"), before_lines)),
-                    'match': n_line,
-                    'line': index,
-                    'after': list(map(lambda x: x.decode("utf-8"), after_lines))
-                }
-                found_lines.append(match)
-
-        return found_lines
-=======
-        super().__init__(app=app, storage_dir=storage_dir, discriminator=discriminator, passcode=passcode, port=port,
-                         extra_args=combined_extra_args, kvs_path=kvs_path, f_stdout=self.log_file, f_stderr=self.err_log_file)
-
-    def kill(self):
-        self.p.send_signal(signal.SIGKILL)
-
-    def get_pid(self) -> int:
-        return self.p.pid
->>>>>>> 10891613
+        return self.p.pid