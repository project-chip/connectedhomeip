# Copyright (c) 2024 Project CHIP Authors
#
# Licensed under the Apache License, Version 2.0 (the "License");
# you may not use this file except in compliance with the License.
# You may obtain a copy of the License at
#
# http://www.apache.org/licenses/LICENSE-2.0
#
# Unless required by applicable law or agreed to in writing, software
# distributed under the License is distributed on an "AS IS" BASIS,
# WITHOUT WARRANTIES OR CONDITIONS OF ANY KIND, either express or implied.
# See the License for the specific language governing permissions and
# limitations under the License.


import os
import signal
import tempfile
from dataclasses import dataclass
from sys import stderr, stdout
from typing import BinaryIO, Optional, Union

from matter.testing.tasks import Subprocess


@dataclass
class OtaImagePath:
    """Represents a path to a single OTA image file."""
    path: str

    @property
    def ota_args(self) -> list[str]:
        """Return the command line arguments for this OTA image path."""
        return ["--filepath", self.path]


@dataclass
class ImageListPath:
    """Represents a path to a file containing a list of OTA images."""
    path: str

    @property
    def ota_args(self) -> list[str]:
        """Return the command line arguments for this image list path."""
        return ["--otaImageList", self.path]


class AppServerSubprocess(Subprocess):
    """Wrapper class for starting an application server in a subprocess."""

    # Prefix for log messages from the application server.
    PREFIX = b"[SERVER]"
    # Custom file descriptor logs
    log_file: BinaryIO = stdout.buffer
    err_log_file: BinaryIO = stderr.buffer

    def __init__(self, app: str, storage_dir: str, discriminator: int,
                 passcode: int, port: int = 5540, extra_args: list[str] = [], kvs_path: Optional[str] = None, f_stdout: BinaryIO = stdout.buffer, f_stderr: BinaryIO = stderr.buffer):
        # Create a temporary KVS file and keep the descriptor to avoid leaks.

        if kvs_path is not None:
            self.kvs_fd = None
            kvs_path = kvs_path
        else:
            self.kvs_fd, kvs_path = tempfile.mkstemp(dir=storage_dir, prefix="kvs-app-")
        try:
            # Build the command list
            command = [app]
            if extra_args:
                command.extend(extra_args)

            command.extend([
                "--KVS", kvs_path,
                '--secured-device-port', str(port),
                "--discriminator", str(discriminator),
                "--passcode", str(passcode)
            ])

            # Start the server application
            super().__init__(*command,  # Pass the constructed command list
                             output_cb=lambda line, is_stderr: self.PREFIX + line, f_stdout=f_stdout, f_stderr=f_stderr)
        except Exception:
            # Do not leak KVS file descriptor on failure
            if self.kvs_fd is not None:
                os.close(self.kvs_fd)
                raise

    def __del__(self):
        # Do not leak KVS file descriptor.
        if hasattr(self, "kvs_fd"):
            try:
                if self.kvs_fd is not None:
                    os.close(self.kvs_fd)
            except OSError:
                pass


class IcdAppServerSubprocess(AppServerSubprocess):
    """Wrapper class for starting an ICD application server in a subprocess."""

    def __init__(self, *args, **kwargs):
        super().__init__(*args, **kwargs)
        self.paused = False

    def pause(self, check_state: bool = True):
        if check_state and self.paused:
            raise ValueError("ICD TH Server unexpectedly is already paused")
        if not self.paused:
            # Stop (halt) the ICD server process by sending a SIGTOP signal.
            self.p.send_signal(signal.SIGSTOP)
            self.paused = True

    def resume(self, check_state: bool = True):
        if check_state and not self.paused:
            raise ValueError("ICD TH Server unexpectedly is already running")
        if self.paused:
            # Resume (continue) the ICD server process by sending a SIGCONT signal.
            self.p.send_signal(signal.SIGCONT)
            self.paused = False

    def terminate(self):
        # Make sure the ICD server process is not paused before terminating it.
        self.resume(check_state=False)
        super().terminate()


class JFControllerSubprocess(Subprocess):
    """Wrapper class for starting a controller in a subprocess."""

    # Prefix for log messages from the application server.
    PREFIX = b"[JF-CTRL]"

    def __init__(self, app: str, rpc_server_port: int, storage_dir: str,
                 vendor_id: int, extra_args: list[str] = []):

        # Build the command list
        command = [app]
        if extra_args:
            command.extend(extra_args)

        command.extend([
            "--rpc-server-port", str(rpc_server_port),
            "--storage-directory", storage_dir,
            "--commissioner-vendor-id", str(vendor_id)
        ])

        # Start the server application
        super().__init__(*command,  # Pass the constructed command list
                         output_cb=lambda line, is_stderr: self.PREFIX + line)


class OTAProviderSubprocess(AppServerSubprocess):
    """Wrapper class for starting an OTA Provider application server in a subprocess."""

    # Prefix for log messages from the OTA provider application.
    PREFIX = b"[OTA-PROVIDER]"

    def __init__(self, app: str, storage_dir: str, discriminator: int,
                 passcode: int, ota_source: Union[OtaImagePath, ImageListPath],
                 port: int = 5541, extra_args: list[str] = [], kvs_path: Optional[str] = None, log_file: Union[str, BinaryIO] = stdout.buffer, err_log_file: Union[str, BinaryIO] = stderr.buffer):
        """Initialize the OTA Provider subprocess.

        Args:
            app(str): Path to the chip-ota-provider-app executable
            storage_dir(str): Directory for persistent storage
            discriminator(int): Discriminator for commissioning
            passcode(int): Passcode for commissioning
            port(int): UDP port for secure connections (default: 5541)
            ota_source(OtaImagePath,ImageListPath): Either OtaImagePath or ImageListPath specifying the OTA image source
            extra_args(list): Additional command line arguments
            kvs_path(str): Str of the path for the kvs path, if not will use temp file.
            log_file(str,BinaryIO): Path to create the BinaryIO logger for stdoutput, if not use the default stdout.buffer.
            err_log_file(str,BinaryIO): Path to create the BinaryIO logger for stderr, if not use the default stderr.buffer.
        """
        # Create the BinaryIO fp allow to use if path is provided.
<<<<<<< HEAD
        if isinstance(log_file, str):
            self.log_file = open(log_file, "ab")

        if isinstance(err_log_file, str):
            self.err_log_file = open(err_log_file, "ab")
=======
        # Or assign it to the previously opened fp.
        if isinstance(log_file, str):
            self.log_file = open(log_file, "ab")
        else:
            self.log_file = log_file

        if isinstance(err_log_file, str):
            self.err_log_file = open(err_log_file, "ab")
        else:
            self.err_log_file = err_log_file
>>>>>>> 2c0b7fce

        # Build OTA-specific arguments using the ota_source property
        combined_extra_args = ota_source.ota_args + extra_args

        # Initialize with the combined arguments
        super().__init__(app=app, storage_dir=storage_dir, discriminator=discriminator, passcode=passcode, port=port,
                         extra_args=combined_extra_args, kvs_path=kvs_path, f_stdout=self.log_file, f_stderr=self.err_log_file)
<<<<<<< HEAD

    def kill(self):
        self.p.send_signal(signal.SIGKILL)

    def get_pid(self) -> int:
        return self.p.pid

    def read_from_logs(self, pattern: str, before: int = 4, after: int = 4) -> list[dict]:
        """Search for a string a return the matches. 

        Args:
            pattern (str): _description_
            before (int, optional): Number of lines before the found line. Defaults to 4.
            after (int, optional): Number of lines after the found line. Defaults to 4.

        Raises:
            FileNotFoundError: _description_

        Returns:
            list[dict]: List with a dict of the info retrieved.
        """
        if not os.path.exists(self.log_file.name):
            raise FileNotFoundError

        # read all lines at the moment
        all_lines = None

        with open(self.log_file.name, 'rb') as fp:
            all_lines = fp.readlines()

        found_lines = []

        for index, line in enumerate(all_lines):
            n_line = line.decode("utf-8", 'replace')
            if pattern in n_line:
                before_lines = all_lines[(index-before):index]
                after_lines = all_lines[index+1:(index+after+1)]
                match = {
                    'before': list(map(lambda x: x.decode("utf-8"), before_lines)),
                    'match': n_line,
                    'line': index,
                    'after': list(map(lambda x: x.decode("utf-8"), after_lines))
                }
                found_lines.append(match)

        return found_lines
=======

    def kill(self):
        self.p.send_signal(signal.SIGKILL)

    def get_pid(self) -> int:
        return self.p.pid
>>>>>>> 2c0b7fce
<|MERGE_RESOLUTION|>--- conflicted
+++ resolved
@@ -173,13 +173,6 @@
             err_log_file(str,BinaryIO): Path to create the BinaryIO logger for stderr, if not use the default stderr.buffer.
         """
         # Create the BinaryIO fp allow to use if path is provided.
-<<<<<<< HEAD
-        if isinstance(log_file, str):
-            self.log_file = open(log_file, "ab")
-
-        if isinstance(err_log_file, str):
-            self.err_log_file = open(err_log_file, "ab")
-=======
         # Or assign it to the previously opened fp.
         if isinstance(log_file, str):
             self.log_file = open(log_file, "ab")
@@ -190,7 +183,6 @@
             self.err_log_file = open(err_log_file, "ab")
         else:
             self.err_log_file = err_log_file
->>>>>>> 2c0b7fce
 
         # Build OTA-specific arguments using the ota_source property
         combined_extra_args = ota_source.ota_args + extra_args
@@ -198,58 +190,9 @@
         # Initialize with the combined arguments
         super().__init__(app=app, storage_dir=storage_dir, discriminator=discriminator, passcode=passcode, port=port,
                          extra_args=combined_extra_args, kvs_path=kvs_path, f_stdout=self.log_file, f_stderr=self.err_log_file)
-<<<<<<< HEAD
 
     def kill(self):
         self.p.send_signal(signal.SIGKILL)
 
     def get_pid(self) -> int:
-        return self.p.pid
-
-    def read_from_logs(self, pattern: str, before: int = 4, after: int = 4) -> list[dict]:
-        """Search for a string a return the matches. 
-
-        Args:
-            pattern (str): _description_
-            before (int, optional): Number of lines before the found line. Defaults to 4.
-            after (int, optional): Number of lines after the found line. Defaults to 4.
-
-        Raises:
-            FileNotFoundError: _description_
-
-        Returns:
-            list[dict]: List with a dict of the info retrieved.
-        """
-        if not os.path.exists(self.log_file.name):
-            raise FileNotFoundError
-
-        # read all lines at the moment
-        all_lines = None
-
-        with open(self.log_file.name, 'rb') as fp:
-            all_lines = fp.readlines()
-
-        found_lines = []
-
-        for index, line in enumerate(all_lines):
-            n_line = line.decode("utf-8", 'replace')
-            if pattern in n_line:
-                before_lines = all_lines[(index-before):index]
-                after_lines = all_lines[index+1:(index+after+1)]
-                match = {
-                    'before': list(map(lambda x: x.decode("utf-8"), before_lines)),
-                    'match': n_line,
-                    'line': index,
-                    'after': list(map(lambda x: x.decode("utf-8"), after_lines))
-                }
-                found_lines.append(match)
-
-        return found_lines
-=======
-
-    def kill(self):
-        self.p.send_signal(signal.SIGKILL)
-
-    def get_pid(self) -> int:
-        return self.p.pid
->>>>>>> 2c0b7fce
+        return self.p.pid