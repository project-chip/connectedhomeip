--- conflicted
+++ resolved
@@ -15,20 +15,13 @@
 import os
 import signal
 import tempfile
-<<<<<<< HEAD
-import subprocess
-=======
->>>>>>> 46713bf2
 from dataclasses import dataclass
 from typing import Optional, Union
 
 import matter.clusters as Clusters
 from matter.ChipDeviceCtrl import ChipDeviceController
 from matter.clusters.Types import NullValue
-<<<<<<< HEAD
 from matter.interaction_model import Status
-=======
->>>>>>> 46713bf2
 from matter.testing.tasks import Subprocess
 
 
@@ -151,16 +144,9 @@
 class OTAProviderSubprocess(AppServerSubprocess):
     """Wrapper class for starting an OTA Provider application server in a subprocess."""
 
-<<<<<<< HEAD
-    # DEFAULT_ADMIN_NODE_ID = 112233
-=======
-    DEFAULT_ADMIN_NODE_ID = 112233
->>>>>>> 46713bf2
-
     # Prefix for log messages from the OTA provider application.
     PREFIX = b"[OTA-PROVIDER]"
 
-<<<<<<< HEAD
     def __init__(
         self,
         ota_file: str,
@@ -234,150 +220,6 @@
         self.output_cb = self._process_output
         super().start(expected_output=expected_output, timeout=timeout)
 
-    # # ---------------- ACL METHODS ---------------- #
-
-    # async def write_acl(self, controller, node_id: int, acl: list):
-    #     """
-    #     Writes the Access Control List (ACL) to the DUT device using the specified controller.
-
-    #     Args:
-    #         controller: The Matter controller (e.g., th1, th4) that will perform the write operation.
-    #         acl (list): List of AccessControlEntryStruct objects defining the ACL permissions to write.
-    #         node_id:
-
-    #     Raises:
-    #         AssertionError: If writing the ACL attribute fails (status is not Status.Success).
-    #     """
-    #     acl_attribute = Clusters.AccessControl.Attributes.Acl(acl)
-    #     result = await controller.WriteAttribute(
-    #         nodeid=node_id,
-    #         attributes=[(0, acl_attribute)]
-    #     )
-    #     if result[0].Status != Status.Success:
-    #         raise RuntimeError(f"ACL write failed for node {node_id}: {result[0].Status}")
-    #     return True
-
-    # def create_acl_entry(self, dev_ctrl: ChipDeviceController, provider_node_id: int, requestor_node_id: Optional[int] = None):
-    #     """Create ACL entries to allow OTA requestors to access the provider.
-
-    #     Args:
-    #         dev_ctrl: Device controller for sending commands
-    #         provider_node_id: Node ID of the OTA provider
-    #         requestor_node_id: Optional specific requestor node ID for targeted access
-
-    #     Returns:
-    #         Result of the ACL write operation
-    #     """
-    #     # Standard ACL entry for OTA Provider cluster
-    #     admin_node_id = dev_ctrl.nodeId if hasattr(dev_ctrl, 'nodeId') else self.DEFAULT_ADMIN_NODE_ID
-    #     requestor_subjects = [requestor_node_id] if requestor_node_id else NullValue
-
-    #     # Create ACL entries using proper struct constructors
-    #     acl_entries = [
-    #         # Admin entry
-    #         Clusters.AccessControl.Structs.AccessControlEntryStruct(  # type: ignore
-    #             privilege=Clusters.AccessControl.Enums.AccessControlEntryPrivilegeEnum.kAdminister,  # type: ignore
-    #             authMode=Clusters.AccessControl.Enums.AccessControlEntryAuthModeEnum.kCase,  # type: ignore
-    #             subjects=[admin_node_id],  # type: ignore
-    #             targets=NullValue
-    #         ),
-    #         # Operate entry
-    #         Clusters.AccessControl.Structs.AccessControlEntryStruct(  # type: ignore
-    #             privilege=Clusters.AccessControl.Enums.AccessControlEntryPrivilegeEnum.kOperate,  # type: ignore
-    #             authMode=Clusters.AccessControl.Enums.AccessControlEntryAuthModeEnum.kCase,  # type: ignore
-    #             subjects=requestor_subjects,  # type: ignore
-    #             targets=[
-    #                 Clusters.AccessControl.Structs.AccessControlTargetStruct(  # type: ignore
-    #                     cluster=Clusters.OtaSoftwareUpdateProvider.id,  # type: ignore
-    #                     endpoint=NullValue,
-    #                     deviceType=NullValue
-    #                 )
-    #             ],
-    #         )
-    #     ]
-
-    #     # Create the attribute descriptor for the ACL attribute
-    #     acl_attribute = Clusters.AccessControl.Attributes.Acl(acl_entries)
-
-    #     return dev_ctrl.WriteAttribute(
-    #         nodeid=provider_node_id,
-    #         attributes=[(0, acl_attribute)]
-    #     )
-
-    # async def set_acl_for_requestor(
-    #         self,
-    #         controller,
-    #         requestor_node: int,
-    #         provider_node: int,
-    #         fabric_index: int,
-    #         original_requestor_acls: list
-    # ):
-    #     """
-    #     Read existing ACLs on Requestor, add minimal ACL for Provider, and write back.
-    #     """
-
-    #     # Add minimal ACL for Provider
-    #     acl_operate_provider = Clusters.AccessControl.Structs.AccessControlEntryStruct(
-    #         fabricIndex=fabric_index,
-    #         privilege=Clusters.AccessControl.Enums.AccessControlEntryPrivilegeEnum.kOperate,
-    #         authMode=Clusters.AccessControl.Enums.AccessControlEntryAuthModeEnum.kCase,
-    #         subjects=[provider_node],
-    #         targets=[Clusters.AccessControl.Structs.AccessControlTargetStruct(
-    #             endpoint=0,
-    #             cluster=Clusters.OtaSoftwareUpdateRequestor.id
-    #         )]
-    #     )
-
-    #     # Combine existing + new ACLs
-    #     combined_acls = original_requestor_acls + [acl_operate_provider]
-    #     await self.write_acl(controller, requestor_node, combined_acls)
-
-    #     return original_requestor_acls
-
-    # async def set_acl_for_provider(
-    #         self, controller,
-    #         provider_node: int,
-    #         requestor_node: int,
-    #         fabric_index: int,
-    #         original_provider_acls: list
-    # ):
-    #     """
-    #     Read existing ACLs on Provider, add minimal ACL for Requestor, and write back.
-    #     """
-
-    #     # Add minimal ACL for Requestor
-    #     acl_operate_requestor = Clusters.AccessControl.Structs.AccessControlEntryStruct(
-    #         fabricIndex=fabric_index,
-    #         privilege=Clusters.AccessControl.Enums.AccessControlEntryPrivilegeEnum.kOperate,
-    #         authMode=Clusters.AccessControl.Enums.AccessControlEntryAuthModeEnum.kCase,
-    #         subjects=[requestor_node],
-    #         targets=[Clusters.AccessControl.Structs.AccessControlTargetStruct(
-    #             endpoint=0,
-    #             cluster=Clusters.OtaSoftwareUpdateProvider.id
-    #         )]
-    #     )
-
-    #     # Combine existing + new ACLs
-    #     combined_acls = original_provider_acls + [acl_operate_requestor]
-    #     await self.write_acl(controller, provider_node, combined_acls)
-
-    #     return original_provider_acls
-
-    # async def set_ota_acls_for_provider(
-    #         self, controller,
-    #         requestor_node: int,
-    #         provider_node: int,
-    #         fabric_index: int,
-    #         original_requestor_acls: list,
-    #         original_provider_acls: list
-    # ):
-    #     """
-    #     Set ACLs both ways and preserve originals.
-    #     """
-    #     original_requestor_acls = await self.set_acl_for_requestor(controller, requestor_node, provider_node, fabric_index, original_requestor_acls)
-    #     original_provider_acls = await self.set_acl_for_provider(controller, provider_node, requestor_node, fabric_index, original_provider_acls)
-    #     return original_requestor_acls, original_provider_acls
-
 
 class ACLHandler:
     """
@@ -414,29 +256,6 @@
         if result[0].Status != Status.Success:
             raise RuntimeError(f"ACL write failed for node {node_id}: {result[0].Status}")
         return True
-=======
-    def __init__(self, app: str, storage_dir: str, discriminator: int,
-                 passcode: int, ota_source: Union[OtaImagePath, ImageListPath],
-                 port: int = 5541, extra_args: list[str] = []):
-        """Initialize the OTA Provider subprocess.
-
-        Args:
-            app: Path to the chip-ota-provider-app executable
-            storage_dir: Directory for persistent storage
-            discriminator: Discriminator for commissioning
-            passcode: Passcode for commissioning
-            port: UDP port for secure connections (default: 5541)
-            ota_source: Either OtaImagePath or ImageListPath specifying the OTA image source
-            extra_args: Additional command line arguments
-        """
-
-        # Build OTA-specific arguments using the ota_source property
-        combined_extra_args = ota_source.ota_args + extra_args
-
-        # Initialize with the combined arguments
-        super().__init__(app=app, storage_dir=storage_dir, discriminator=discriminator,
-                         passcode=passcode, port=port, extra_args=combined_extra_args)
->>>>>>> 46713bf2
 
     def create_acl_entry(self, dev_ctrl: ChipDeviceController, provider_node_id: int, requestor_node_id: Optional[int] = None):
         """Create ACL entries to allow OTA requestors to access the provider.
@@ -483,7 +302,6 @@
         return dev_ctrl.WriteAttribute(
             nodeid=provider_node_id,
             attributes=[(0, acl_attribute)]
-<<<<<<< HEAD
         )
 
     async def set_acl_for_requestor(
@@ -580,7 +398,4 @@
             original_requestor_acls, original_provider_acls
         """
         await self.set_acl_for_requestor(requestor_node, provider_node, fabric_index, original_requestor_acls)
-        await self.set_acl_for_provider(provider_node, requestor_node, fabric_index, original_provider_acls)
-=======
-        )
->>>>>>> 46713bf2
+        await self.set_acl_for_provider(provider_node, requestor_node, fabric_index, original_provider_acls)