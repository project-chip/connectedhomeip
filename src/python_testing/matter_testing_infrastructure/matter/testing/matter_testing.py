--- conflicted
+++ resolved
@@ -438,7 +438,6 @@
         """Returns the primary DUT (Device Under Test) node ID."""
         return self.matter_test_config.dut_node_ids[0]
 
-<<<<<<< HEAD
     @property
     def is_pics_sdk_ci_only(self) -> bool:
         """Checks if the 'PICS_SDK_CI_ONLY' PICS flag is enabled."""
@@ -450,12 +449,9 @@
 
     def get_endpoint(self, default: Optional[int] = 0) -> int:
         """Gets the target endpoint ID from config, with a fallback default."""
-=======
-    def get_endpoint(self, default: int = 0) -> int:
->>>>>>> 45a7e8a9
         return self.matter_test_config.endpoint if self.matter_test_config.endpoint is not None else default
 
-    def get_wifi_ssid(self, default: Optional[str] = None) -> Optional[str]:
+    def get_wifi_ssid(self, default: str = "") -> str:
         ''' Get WiFi SSID
 
             Get the WiFi networks name provided with flags
@@ -463,7 +459,7 @@
         '''
         return self.matter_test_config.wifi_ssid if self.matter_test_config.wifi_ssid is not None else default
 
-    def get_credentials(self, default: Optional[str] = None) -> Optional[str]:
+    def get_credentials(self, default: str = "") -> str:
         ''' Get WiFi passphrase
 
             Get the WiFi credentials provided with flags
@@ -848,8 +844,7 @@
             raise  # Help mypy understand this never returns
 
     async def read_single_attribute(
-<<<<<<< HEAD
-            self, dev_ctrl: ChipDeviceCtrl.ChipDeviceController, node_id: int, endpoint: int, attribute: object, fabricFiltered: bool = True) -> object:
+            self, dev_ctrl: ChipDeviceCtrl.ChipDeviceController, node_id: int, endpoint: int, attribute: Type[ClusterObjects.ClusterAttributeDescriptor], fabricFiltered: bool = True) -> object:
         """Read a single attribute value from a device.
 
         Args:
@@ -862,9 +857,6 @@
         Returns:
             The attribute value.
         """
-=======
-            self, dev_ctrl: ChipDeviceCtrl.ChipDeviceController, node_id: int, endpoint: int, attribute: Type[ClusterObjects.ClusterAttributeDescriptor], fabricFiltered: bool = True) -> object:
->>>>>>> 45a7e8a9
         result = await dev_ctrl.ReadAttribute(node_id, [(endpoint, attribute)], fabricFiltered=fabricFiltered)
         data = result[endpoint]
         return list(data.values())[0][attribute]
@@ -967,7 +959,6 @@
                                  f"Expected write success for write to attribute {attribute_value} on endpoint {endpoint_id}")
         return write_result[0].Status
 
-<<<<<<< HEAD
     def write_to_app_pipe(self, command_dict: dict, app_pipe: Optional[str] = None):
         """
         Send an out-of-band command to a Matter app.
@@ -975,166 +966,6 @@
             command_dict (dict): dictionary with the command and data.
             app_pipe (Optional[str], optional): Name of the cluster pipe file  (i.e. /tmp/chip_all_clusters_fifo_55441 or /tmp/chip_rvc_fifo_11111). Raises
             FileNotFoundError if pipe file is not found. If None takes the value from the CI argument --app-pipe,  arg --app-pipe has his own file exists check.
-=======
-    async def send_single_cmd(
-            self, cmd: Clusters.ClusterObjects.ClusterCommand,
-            dev_ctrl: Optional[ChipDeviceCtrl.ChipDeviceController] = None, node_id: Optional[int] = None, endpoint: Optional[int] = None,
-            timedRequestTimeoutMs: OptionalTimeout = None,
-            payloadCapability: int = ChipDeviceCtrl.TransportPayloadCapability.MRP_PAYLOAD) -> object:
-        if dev_ctrl is None:
-            dev_ctrl = self.default_controller
-        if node_id is None:
-            node_id = self.dut_node_id
-        if endpoint is None:
-            endpoint = self.get_endpoint()
-
-        result = await dev_ctrl.SendCommand(nodeid=node_id, endpoint=endpoint, payload=cmd, timedRequestTimeoutMs=timedRequestTimeoutMs,
-                                            payloadCapability=payloadCapability)
-        return result
-
-    async def send_test_event_triggers(self, eventTrigger: int, enableKey: Optional[bytes] = None):
-        """This helper function sends a test event trigger to the General Diagnostics cluster on endpoint 0
-
-           The enableKey can be passed into the function, or omitted which will then
-           use the one provided to the script via --hex-arg enableKey:<HEX VALUE>
-           if not it defaults to 0x000102030405060708090a0b0c0d0e0f
-        """
-        # get the test event enable key or assume the default
-        # This can be passed in on command line using
-        #    --hex-arg enableKey:000102030405060708090a0b0c0d0e0f
-        if enableKey is None:
-            if 'enableKey' not in self.matter_test_config.global_test_params:
-                enableKey = bytes([b for b in range(16)])
-            else:
-                enableKey = self.matter_test_config.global_test_params['enableKey']
-
-        eventTrigger = self._update_legacy_test_event_triggers(eventTrigger)
-
-        try:
-            # GeneralDiagnostics cluster is meant to be on Endpoint 0 (Root)
-            await self.send_single_cmd(endpoint=0, cmd=Clusters.GeneralDiagnostics.Commands.TestEventTrigger(enableKey, uint(eventTrigger)))
-
-        except InteractionModelError as e:
-            asserts.fail(
-                f"Sending TestEventTrigger resulted in Unexpected error. Are they enabled in DUT? Command returned - {e.status}")
-
-    async def check_test_event_triggers_enabled(self):
-        """This cluster checks that the General Diagnostics cluster TestEventTriggersEnabled attribute is True.
-           It will assert and fail the test if not True."""
-        full_attr = Clusters.GeneralDiagnostics.Attributes.TestEventTriggersEnabled
-        cluster = Clusters.Objects.GeneralDiagnostics
-        # GeneralDiagnostics cluster is meant to be on Endpoint 0 (Root)
-        test_event_enabled = await self.read_single_attribute_check_success(endpoint=0, cluster=cluster, attribute=full_attr)
-        asserts.assert_equal(test_event_enabled, True, "TestEventTriggersEnabled is False")
-
-    def print_step(self, stepnum: StepNumber, title: str) -> None:
-        logging.info(f'***** Test Step {stepnum} : {title}')
-
-    def record_error(self, test_name: str, location: ProblemLocation, problem: str, spec_location: str = ""):
-        self.problems.append(ProblemNotice(test_name, location, ProblemSeverity.ERROR, problem, spec_location))
-
-    def record_warning(self, test_name: str, location: ProblemLocation, problem: str, spec_location: str = ""):
-        self.problems.append(ProblemNotice(test_name, location, ProblemSeverity.WARNING, problem, spec_location))
-
-    def record_note(self, test_name: str, location: ProblemLocation, problem: str, spec_location: str = ""):
-        self.problems.append(ProblemNotice(test_name, location, ProblemSeverity.NOTE, problem, spec_location))
-
-    def on_fail(self, record):
-        ''' Called by Mobly on test failure
-
-            record is of type TestResultRecord
-        '''
-        self.failed = True
-        if self.runner_hook and not self.is_commissioning:
-            exception = record.termination_signal.exception
-
-            try:
-                step_duration = (datetime.now(timezone.utc) - self.step_start_time) / timedelta(microseconds=1)
-            except AttributeError:
-                # If we failed during setup, these may not be populated
-                step_duration = 0
-            try:
-                test_duration = (datetime.now(timezone.utc) - self.test_start_time) / timedelta(microseconds=1)
-            except AttributeError:
-                test_duration = 0
-            # TODO: I have no idea what logger, logs, request or received are. Hope None works because I have nothing to give
-            self.runner_hook.step_failure(logger=None, logs=None, duration=step_duration, request=None, received=None)
-            self.runner_hook.test_stop(exception=exception, duration=test_duration)
-
-            def extract_error_text() -> tuple[str, str]:
-                no_stack_trace = ("Stack Trace Unavailable", "")
-                if not record.termination_signal.stacktrace:
-                    return no_stack_trace
-                trace = record.termination_signal.stacktrace.splitlines()
-                if not trace:
-                    return no_stack_trace
-
-                if isinstance(exception, signals.TestError) or isinstance(exception, signals.TestFailure):
-                    # Exception gets raised by the mobly framework, so the proximal error is one line back in the stack trace
-                    assert_candidates = [idx for idx, line in enumerate(trace) if "asserts" in line and "asserts.py" not in line]
-                    if not assert_candidates:
-                        return "Unknown error, please see stack trace above", ""
-                    assert_candidate_idx = assert_candidates[-1]
-                else:
-                    # Normal assert is on the Last line
-                    assert_candidate_idx = -1
-                probable_error = trace[assert_candidate_idx]
-
-                # Find the file marker immediately above the probable error
-                file_candidates = [idx for idx, line in enumerate(trace[:assert_candidate_idx]) if "File" in line]
-                if not file_candidates:
-                    return probable_error, "Unknown file"
-                return probable_error.strip(), trace[file_candidates[-1]].strip()
-
-            probable_error, probable_file = extract_error_text()
-            test_steps = self.get_defined_test_steps(self.current_test_info.name)
-            test_step = str(test_steps[self.current_step_index-1]
-                            ) if test_steps is not None else 'UNKNOWN - no test steps provided in test script'
-            logging.error(textwrap.dedent(f"""
-
-                                          ******************************************************************
-                                          *
-                                          * Test {self.current_test_info.name} failed for the following reason:
-                                          * {exception}
-                                          *
-                                          * {probable_file}
-                                          * {probable_error}
-                                          *
-                                          * Test step:
-                                          *     {test_step}
-                                          *
-                                          * Endpoint: {self.matter_test_config.endpoint}
-                                          *
-                                          *******************************************************************
-                                          """))
-
-    def on_pass(self, record):
-        ''' Called by Mobly on test pass
-
-            record is of type TestResultRecord
-        '''
-        if self.runner_hook and not self.is_commissioning:
-            # What is request? This seems like an implementation detail for the runner
-            # TODO: As with failure, I have no idea what logger, logs or request are meant to be
-            step_duration = (datetime.now(timezone.utc) - self.step_start_time) / timedelta(microseconds=1)
-            test_duration = (datetime.now(timezone.utc) - self.test_start_time) / timedelta(microseconds=1)
-            self.runner_hook.step_success(logger=None, logs=None, duration=step_duration, request=None)
-
-        # TODO: this check could easily be annoying when doing dev. flag it somehow? Ditto with the in-order check
-        steps = self.get_defined_test_steps(record.test_name)
-        if steps is None:
-            # if we don't have a list of steps, assume they were all run
-            all_steps_run = True
-        else:
-            all_steps_run = len(steps) == self.current_step_index
-
-        if not all_steps_run:
-            # The test is done, but we didn't execute all the steps
-            asserts.fail("Test script error: Not all required steps were run")
-
-        if self.runner_hook and not self.is_commissioning:
-            self.runner_hook.test_stop(exception=None, duration=test_duration)
->>>>>>> 45a7e8a9
 
         This method uses the following environment variables:
 
@@ -1166,7 +997,6 @@
         command = json.dumps(command_dict)
         dut_ip = os.getenv('LINUX_DUT_IP')
 
-<<<<<<< HEAD
         # Checks for concatenate app_pipe and app_pid
         if dut_ip is None:
             with open(app_pipe, "w") as app_pipe_fp:
@@ -1177,12 +1007,6 @@
             time.sleep(0.05)
         else:
             logging.info(f"Using DUT IP address: {dut_ip}")
-=======
-    async def attribute_guard(self, endpoint: int, attribute: ClusterObjects.ClusterAttributeDescriptor) -> bool:
-        """Similar to pics_guard above, except checks a condition and if False marks the test step as skipped and
-           returns False using attributes against attributes_list, otherwise returns True.
-           For example can be used to check if a test step should be run:
->>>>>>> 45a7e8a9
 
             dut_uname = os.getenv('LINUX_DUT_USER')
             asserts.assert_true(dut_uname is not None, "The LINUX_DUT_USER environment variable must be set")
@@ -1194,11 +1018,10 @@
     async def send_single_cmd(
             self, cmd: Clusters.ClusterObjects.ClusterCommand,
             dev_ctrl: Optional[ChipDeviceCtrl.ChipDeviceController] = None, node_id: Optional[int] = None, endpoint: Optional[int] = None,
-            timedRequestTimeoutMs: typing.Union[None, int] = None,
+            timedRequestTimeoutMs: OptionalTimeout = None,
             payloadCapability: int = ChipDeviceCtrl.TransportPayloadCapability.MRP_PAYLOAD) -> object:
         """Send a single command to a Matter device.
 
-<<<<<<< HEAD
         Args:
             cmd: The cluster command to send.
             dev_ctrl: Device controller, defaults to default_controller.
@@ -1206,12 +1029,6 @@
             endpoint: Target endpoint, defaults to configured endpoint.
             timedRequestTimeoutMs: Timeout for timed requests in milliseconds.
             payloadCapability: Transport payload capability setting.
-=======
-    async def command_guard(self, endpoint: int, command: ClusterObjects.ClusterCommand) -> bool:
-        """Similar to attribute_guard above, except checks a condition and if False marks the test step as skipped and
-           returns False using command id against AcceptedCmdsList, otherwise returns True.
-           For example can be used to check if a test step should be run:
->>>>>>> 45a7e8a9
 
         Returns:
             Command response object.
@@ -1227,15 +1044,8 @@
                                             payloadCapability=payloadCapability)
         return result
 
-<<<<<<< HEAD
-    async def send_test_event_triggers(self, eventTrigger: int, enableKey: bytes = None):
+    async def send_test_event_triggers(self, eventTrigger: int, enableKey: Optional[bytes] = None):
         """This helper function sends a test event trigger to the General Diagnostics cluster on endpoint 0
-=======
-    async def feature_guard(self, endpoint: int, cluster: ClusterObjects.ClusterObjectDescriptor, feature_int: IntFlag) -> bool:
-        """Similar to command_guard and attribute_guard above, except checks a condition and if False marks the test step as skipped and
-           returns False using feature id against feature_map, otherwise returns True.
-           For example can be used to check if a test step should be run:
->>>>>>> 45a7e8a9
 
            The enableKey can be passed into the function, or omitted which will then
            use the one provided to the script via --hex-arg enableKey:<HEX VALUE>
@@ -1253,38 +1063,8 @@
         eventTrigger = self._update_legacy_test_event_triggers(eventTrigger)
 
         try:
-<<<<<<< HEAD
             # GeneralDiagnostics cluster is meant to be on Endpoint 0 (Root)
-            await self.send_single_cmd(endpoint=0, cmd=Clusters.GeneralDiagnostics.Commands.TestEventTrigger(enableKey, eventTrigger))
-=======
-            steps = self.get_test_steps(self.current_test_info.name)
-            if self.current_step_index == 0:
-                asserts.fail("Script error: mark_current_step_skipped cannot be called before step()")
-            num = steps[self.current_step_index - 1].test_plan_number
-        except KeyError:
-            num = self.current_step_index
-
-        if self.runner_hook:
-            # TODO: what does name represent here? The wordy test name? The test plan number? The number and name?
-            # TODO: I very much do not want to have people passing in strings here. Do we really need the expression
-            #       as a string? Does it get used by the TH?
-            self.runner_hook.step_skipped(name=str(num), expression="")
-        logging.info(f'**** Skipping: {num}')
-        self.step_skipped = True
-
-    def skip_step(self, step):
-        self.step(step)
-        self.mark_current_step_skipped()
-
-    def mark_all_remaining_steps_skipped(self, starting_step_number: StepNumber) -> None:
-        """Mark all remaining test steps starting with provided starting step
-            starting_step_number gives the first step to be skipped, as defined in the TestStep.test_plan_number
-            starting_step_number must be provided, and is not derived intentionally.
-            By providing argument test is more deliberately identifying where test skips are starting from,
-            making it easier to validate against the test plan for correctness.
-        Args:
-            starting_step_number (int,str): Number of name of the step to start skipping the steps.
->>>>>>> 45a7e8a9
+            await self.send_single_cmd(endpoint=0, cmd=Clusters.GeneralDiagnostics.Commands.TestEventTrigger(enableKey, uint(eventTrigger)))
 
         except InteractionModelError as e:
             asserts.fail(
@@ -1305,39 +1085,16 @@
         Args:
             eventTrigger: The base event trigger value.
 
-<<<<<<< HEAD
         Returns:
             Updated event trigger with endpoint information.
-=======
-        Returns nothing on success so the test can go on.
-        """
-        steps = self.get_test_steps(self.current_test_info.name)
-        starting_step_idx = None
-        for idx, step in enumerate(steps):
-            if step.test_plan_number == starting_step_number:
-                starting_step_idx = idx
-                break
-        asserts.assert_is_not_none(starting_step_idx, "mark_step_ranges_skipped was provided with invalid starting_step_num")
-        # Help mypy understand starting_step_idx is not None after the assert
-        assert starting_step_idx is not None
->>>>>>> 45a7e8a9
 
         Raises:
             ValueError: If target endpoint is out of valid range.
         """
         target_endpoint = 0
 
-<<<<<<< HEAD
         if self.matter_test_config.legacy:
             logger.info("Legacy test event trigger activated")
-=======
-            asserts.assert_is_not_none(ending_step_idx, "mark_step_ranges_skipped was provided with invalid ending_step_num")
-            # Help mypy understand ending_step_idx is not None after the assert
-            assert ending_step_idx is not None
-            asserts.assert_greater(ending_step_idx, starting_step_idx,
-                                   "mark_step_ranges_skipped was provided with ending_step_num that is before starting_step_num")
-            skipping_steps = steps[starting_step_idx:ending_step_idx+1]
->>>>>>> 45a7e8a9
         else:
             logger.info("Legacy test event trigger deactivated")
             target_endpoint = self.get_endpoint()
@@ -1345,14 +1102,8 @@
         if not (0 <= target_endpoint <= 0xFFFF):
             raise ValueError("Target endpoint should be between 0 and 0xFFFF")
 
-<<<<<<< HEAD
         # Clean endpoint target
         eventTrigger = eventTrigger & ~ (0xFFFF << 32)
-=======
-    def step(self, step: StepNumber):
-        test_name = self.current_test_info.name
-        steps = self.get_test_steps(test_name)
->>>>>>> 45a7e8a9
 
         # Sets endpoint in eventTrigger
         eventTrigger |= (target_endpoint & 0xFFFF) << 32
