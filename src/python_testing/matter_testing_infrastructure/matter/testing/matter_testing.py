#
#    Copyright (c) 2022-2025 Project CHIP Authors
#    All rights reserved.
#
#    Licensed under the Apache License, Version 2.0 (the "License");
#    you may not use this file except in compliance with the License.
#    You may obtain a copy of the License at
#
#        http://www.apache.org/licenses/LICENSE-2.0
#
#    Unless required by applicable law or agreed to in writing, software
#    distributed under the License is distributed on an "AS IS" BASIS,
#    WITHOUT WARRANTIES OR CONDITIONS OF ANY KIND, either express or implied.
#    See the License for the specific language governing permissions and
#    limitations under the License.
#

import asyncio
import inspect
import json
import logging
import os
import queue
import random
import shlex
import textwrap
import time
import typing
from dataclasses import dataclass
from datetime import datetime, timedelta, timezone
from enum import IntFlag
from typing import Any, Callable, List, Optional, Type, Union

import matter.testing.conversions as conversions
import matter.testing.decorators as decorators
import matter.testing.matchers as matchers
import matter.testing.runner as runner
import matter.testing.timeoperations as timeoperations

# isort: off

from matter import ChipDeviceCtrl  # Needed before matter.FabricAdmin
import matter.FabricAdmin  # Needed before matter.CertificateAuthority
import matter.CertificateAuthority

# isort: on

from mobly import asserts, base_test, signals

import matter.clusters as Clusters
import matter.logging
import matter.native
import matter.testing.global_stash as global_stash
from matter.clusters import Attribute, ClusterObjects
from matter.interaction_model import InteractionModelError, Status
from matter.setup_payload import SetupPayload
from matter.testing.commissioning import (CommissioningInfo, CustomCommissioningParameters, SetupPayloadInfo, commission_devices,
                                          get_setup_payload_info_config)
from matter.testing.global_attribute_ids import GlobalAttributeIds
from matter.testing.matter_stack_state import MatterStackState
from matter.testing.matter_test_config import MatterTestConfig
from matter.testing.problem_notices import AttributePathLocation, ClusterMapper, ProblemLocation, ProblemNotice, ProblemSeverity
from matter.testing.runner import TestRunnerHooks, TestStep
from matter.tlv import uint

# TODO: Add utility to commission a device if needed
# TODO: Add utilities to keep track of controllers/fabrics

# Type aliases for common patterns to improve readability
StepNumber = Union[int, str]  # Test step numbers can be integers or strings
OptionalTimeout = Optional[int]  # Optional timeout values

LOGGER = logging.getLogger(__name__)
LOGGER.setLevel(logging.INFO)

DiscoveryFilterType = ChipDeviceCtrl.DiscoveryFilterType


class TestError(Exception):
    pass


def clear_queue(report_queue: queue.Queue):
    """Flush all contents of a report queue. Useful to get back to empty point."""
    while not report_queue.empty():
        try:
            report_queue.get(block=False)
        except queue.Empty:
            break


@dataclass
class AttributeValue:
    endpoint_id: int
    attribute: ClusterObjects.ClusterAttributeDescriptor
    value: Any
    timestamp_utc: Optional[datetime] = None


class AttributeMatcher:
    """Matcher for a self-described AttributeValue matcher, to be used in `await_all_expected_report_matches` methods.

    This class embodies a predicate for a condition that must be matched by an attribute report.

    A match is considered as having occurred when the `matches` method returns True for an `AttributeValue` report.
    """

    def __init__(self, description: str):
        self._description: str = description

    def matches(self, report: AttributeValue) -> bool:
        """Implementers must override this method to return True when an attribute value matches.

        The condition matched should be clearly expressed by the `description` property.
        """
        return False

    @property
    def description(self):
        return self._description

    @staticmethod
    def from_callable(description: str, matcher: Callable[[AttributeValue], bool]) -> "AttributeMatcher":
        """Take a single callable and wrap it into an AttributeMatcher object. Useful to wrap closures."""
        class AttributeMatcherFromCallable(AttributeMatcher):
            def __init__(self, description, matcher: Callable[[AttributeValue], bool]):
                super().__init__(description)
                self._matcher = matcher

            def matches(self, report: AttributeValue) -> bool:
                return self._matcher(report)

        return AttributeMatcherFromCallable(description, matcher)


@dataclass
class SetupParameters:
    passcode: int
    vendor_id: int = 0xFFF1
    product_id: int = 0x8001
    discriminator: int = 3840
    custom_flow: int = 0
    capabilities: int = 0b0100
    version: int = 0

    @property
    def qr_code(self):
        return SetupPayload().GenerateQrCode(self.passcode, self.vendor_id, self.product_id, self.discriminator,
                                             self.custom_flow, self.capabilities, self.version)

    @property
    def manual_code(self):
        return SetupPayload().GenerateManualPairingCode(self.passcode, self.vendor_id, self.product_id, self.discriminator,
                                                        self.custom_flow, self.capabilities, self.version)


class MatterBaseTest(base_test.BaseTestClass):
    def __init__(self, *args):
        super().__init__(*args)

        # List of accumulated problems across all tests
        self.problems = []
        self.is_commissioning = False
        self.cached_steps: dict[str, list[TestStep]] = {}

    #
    # Mobly Test Controller Methods (Framework Interface)
    #
    # The test framework defines a set of named methods that can be used to set up or tear down tests.
    # setup_class is called once after class initialization, once per class, before any test_ methods are run.
    # setup_test is called once before each test_ function is run
    # teardown_test is called once after each test_
    # teardown_class is called after the last test_ function in the class is run
    #
    # Test authors may overwrite these methods to assist in performing setup and tear down.
    # Test classes that overwrite these functions should ensure the base functions are called as appropriate.
    # setup_ methods  should call the super() method at the start
    # teardown_ methods should call the super() method at the end
    #

    def setup_class(self):
        """Set up the test class before running any tests.

        Initializes cluster mapping, step tracking, and global test state.
        Called once per test class by the Mobly framework.

        Test authors may overwrite this method in the derived class to perform setup that is common for all tests.
        This function is called only once for the class. To perform setup before each test, use setup_test.
        Test authors that implement steps in this function need to be careful of step handling if there is
        more than one test in the class.
        Test authors that implement this method should ensure super().setup_class() is called before any
        custom setup.

        """
        super().setup_class()

        # Mappings of cluster IDs to names and metadata.
        # TODO: Move to using non-generated code and rather use data model description (.matter or .xml)
        self.cluster_mapper = ClusterMapper(self.default_controller._Cluster)
        self.current_step_index = 0
        self.step_start_time = datetime.now(timezone.utc)
        self.step_skipped = False
        # self.stored_global_wildcard stores value of self.global_wildcard after first async call.
        # Because setup_class can be called before commissioning, this variable is lazy-initialized
        # where the read is deferred until the first guard function call that requires global attributes.
        self.stored_global_wildcard = None

    def teardown_class(self):
        """Final teardown after all tests: log all problems.
            Test authors may overwrite this method in the derived class to perform teardown that is common for all tests
             This function is called only once per class. To perform teardown after each test, use teardown_test.
             Test authors that implement steps in this function need to be careful of step handling if there is
             more than one test in the class.
             Test authors that implement this method should ensure super().teardown_class() is called after any
             custom teardown code.

        """
        if len(self.problems) > 0:
            LOGGER.info("###########################################################")
            LOGGER.info("Problems found:")
            LOGGER.info("===============")
            for problem in self.problems:
                LOGGER.info(str(problem))
            LOGGER.info("###########################################################")
        super().teardown_class()

    def setup_test(self):
        """Set up for each individual test execution.

        Resets test state, starts timers, and notifies runner hooks.
        Called before each test method by the Mobly framework.

        Test authors may overwrite this method in the derived class to perform setup that is common for all tests.
        This is called once before each test_ in the class.

        Test authors that implement this method should ensure super().setup_test() is called before any custom setup.
        """
        self.current_step_index = 0
        self.test_start_time = datetime.now(timezone.utc)
        self.step_start_time = datetime.now(timezone.utc)
        self.step_skipped = False
        self.failed = False
        if self.runner_hook and not self.is_commissioning:
            test_name = self.current_test_info.name
            steps = self.get_defined_test_steps(test_name)
            num_steps = 1 if steps is None else len(steps)
            filename = inspect.getfile(self.__class__)
            desc = self.get_test_desc(test_name)
            steps_descriptions = [] if steps is None else [step.description for step in steps]
            self.runner_hook.test_start(filename=filename, name=desc, count=num_steps, steps=steps_descriptions)
            # If we don't have defined steps, we're going to start the one and only step now
            # if there are steps defined by the test, rely on the test calling the step() function
            # to indicates how it is proceeding
            if steps is None:
                self.step(1)

    def on_fail(self, record):
        """Handle test failure callback from Mobly framework.

            This is called by the base framework.
            Tests should not call this directly.
            Tests should not overwrite this method.

        Args:
            record: TestResultRecord containing failure information.
        """
        self.failed = True
        if self.runner_hook and not self.is_commissioning:
            exception = record.termination_signal.exception

            try:
                step_duration = (datetime.now(timezone.utc) - self.step_start_time) / timedelta(microseconds=1)
            except AttributeError:
                # If we failed during setup, these may not be populated
                step_duration = 0
            try:
                test_duration = (datetime.now(timezone.utc) - self.test_start_time) / timedelta(microseconds=1)
            except AttributeError:
                test_duration = 0
            # TODO: I have no idea what logger, logs, request or received are. Hope None works because I have nothing to give
            self.runner_hook.step_failure(logger=None, logs=None, duration=step_duration, request=None, received=None)
            self.runner_hook.test_stop(exception=exception, duration=test_duration)

            def extract_error_text() -> tuple[str, str]:
                """Extract meaningful error information from test failure stack traces.

                This function parses stack trace information to identify the most relevant
                error line and associated file location for test failure reporting.

                Returns:
                    tuple[str, str]: A tuple containing:
                        - probable_error (str): The most likely line containing the actual error.
                            For Mobly framework exceptions (TestError/TestFailure), this finds
                            the last assertion line. For other exceptions, uses the last line
                            of the stack trace.
                        - probable_file (str): The file path where the error occurred,
                            extracted from the stack trace "File" markers.

                Note:
                    - Returns ("Stack Trace Unavailable", "") if no stack trace is available
                    - Returns ("Unknown error, please see stack trace above", "") if no
                        assertion candidates are found for Mobly exceptions
                    - Returns (probable_error, "Unknown file") if no file information
                        can be extracted from the stack trace
                """
                no_stack_trace = ("Stack Trace Unavailable", "")
                if not record.termination_signal.stacktrace:
                    return no_stack_trace
                trace = record.termination_signal.stacktrace.splitlines()
                if not trace:
                    return no_stack_trace

                if isinstance(exception, signals.TestError) or isinstance(exception, signals.TestFailure):
                    # Exception gets raised by the mobly framework, so the proximal error is one line back in the stack trace
                    assert_candidates = [idx for idx, line in enumerate(trace) if "asserts" in line and "asserts.py" not in line]
                    if not assert_candidates:
                        return "Unknown error, please see stack trace above", ""
                    assert_candidate_idx = assert_candidates[-1]
                else:
                    # Normal assert is on the Last line
                    assert_candidate_idx = -1
                probable_error = trace[assert_candidate_idx]

                # Find the file marker immediately above the probable error
                file_candidates = [idx for idx, line in enumerate(trace[:assert_candidate_idx]) if "File" in line]
                if not file_candidates:
                    return probable_error, "Unknown file"
                return probable_error.strip(), trace[file_candidates[-1]].strip()

            probable_error, probable_file = extract_error_text()
            test_steps = self.get_defined_test_steps(self.current_test_info.name)
            test_step = str(test_steps[self.current_step_index-1]
                            ) if test_steps is not None else 'UNKNOWN - no test steps provided in test script'
            LOGGER.error(textwrap.dedent(f"""

                                          ******************************************************************
                                          *
                                          * Test {self.current_test_info.name} failed for the following reason:
                                          * {exception}
                                          *
                                          * {probable_file}
                                          * {probable_error}
                                          *
                                          * Test step:
                                          *     {test_step}
                                          *
                                          * Endpoint: {self.matter_test_config.endpoint}
                                          *
                                          *******************************************************************
                                          """))

    def on_pass(self, record):
        """Handle test success callback from Mobly framework.

            This is called by the base framework.
            Tests should not call this directly.
            Tests should not overwrite this method.

        Args:
            record: TestResultRecord containing test results.
        """
        if self.runner_hook and not self.is_commissioning:
            # What is request? This seems like an implementation detail for the runner
            # TODO: As with failure, I have no idea what logger, logs or request are meant to be
            step_duration = (datetime.now(timezone.utc) - self.step_start_time) / timedelta(microseconds=1)
            test_duration = (datetime.now(timezone.utc) - self.test_start_time) / timedelta(microseconds=1)
            self.runner_hook.step_success(logger=None, logs=None, duration=step_duration, request=None)

        # TODO: this check could easily be annoying when doing dev. flag it somehow? Ditto with the in-order check
        steps = self.get_defined_test_steps(record.test_name)
        if steps is None:
            # if we don't have a list of steps, assume they were all run
            all_steps_run = True
        else:
            all_steps_run = len(steps) == self.current_step_index

        if not all_steps_run:
            # The test is done, but we didn't execute all the steps
            asserts.fail("Test script error: Not all required steps were run")

        if self.runner_hook and not self.is_commissioning:
            self.runner_hook.test_stop(exception=None, duration=test_duration)

    def on_skip(self, record):
        """Handle test skip callback from Mobly framework.

            This is called by the base framework.
            Tests should not call this directly.
            Tests should not overwrite this method.

        Args:
            record: TestResultRecord containing skip information.
        """
        if self.runner_hook and not self.is_commissioning:
            test_duration = (datetime.now(timezone.utc) - self.test_start_time) / timedelta(microseconds=1)
            test_name = self.current_test_info.name
            filename = inspect.getfile(self.__class__)
            self.runner_hook.test_skipped(filename, test_name)
            self.runner_hook.test_stop(exception=None, duration=test_duration)

    #
    # Matter Test API - Core Properties
    #

    # Override this if the test requires a different default timeout.
    # This value will be overridden if a timeout is supplied on the command line.
    @property
    def default_timeout(self) -> int:
        """The default timeout in seconds for async operations in a test."""
        return 90

    @property
    def runner_hook(self) -> TestRunnerHooks:
        """Accesses the Test Runner Hooks for external reporting."""
        return global_stash.unstash_globally(self.user_params.get("hooks"))

    @property
    def matter_test_config(self) -> MatterTestConfig:
        """Accesses the global Matter test configuration object."""
        return global_stash.unstash_globally(self.user_params.get("matter_test_config"))

    @property
    def default_controller(self) -> ChipDeviceCtrl.ChipDeviceController:
        """Accesses the default device controller instance for the test."""
        return global_stash.unstash_globally(self.user_params.get("default_controller"))

    @property
    def matter_stack(self) -> MatterStackState:
        """Accesses the Matter stack state object."""
        return global_stash.unstash_globally(self.user_params.get("matter_stack"))

    @property
    def certificate_authority_manager(self) -> matter.CertificateAuthority.CertificateAuthorityManager:
        """Accesses the Certificate Authority Manager."""
        return global_stash.unstash_globally(self.user_params.get("certificate_authority_manager"))

    @property
    def dut_node_id(self) -> int:
        """Returns the primary DUT (Device Under Test) node ID."""
        return self.matter_test_config.dut_node_ids[0]

    @property
    def is_pics_sdk_ci_only(self) -> bool:
        """Checks if the 'PICS_SDK_CI_ONLY' PICS flag is enabled."""
        return self.check_pics('PICS_SDK_CI_ONLY')

    #
    # Matter Test API - Parameter Getters
    #

    def get_endpoint(self, default: Optional[int] = 0) -> int:
        """Gets the target endpoint ID from config, with a fallback default."""
        endpoint = self.matter_test_config.endpoint
        if endpoint is not None:
            return endpoint
        return 0 if default is None else default

    def get_wifi_ssid(self, default: str = "") -> str:
        ''' Get WiFi SSID

            Get the WiFi networks name provided with flags

        '''
        return self.matter_test_config.wifi_ssid if self.matter_test_config.wifi_ssid is not None else default

    def get_credentials(self, default: str = "") -> str:
        ''' Get WiFi passphrase

            Get the WiFi credentials provided with flags

        '''
        return self.matter_test_config.wifi_passphrase if self.matter_test_config.wifi_passphrase is not None else default

    def get_setup_payload_info(self) -> List[SetupPayloadInfo]:
        """
        Get and builds the payload info provided in the execution.
        Returns:
            List[SetupPayloadInfo]: List of Payload used by the test case
        """
        return get_setup_payload_info_config(self.matter_test_config)

    #
    # Matter Test API - Test Definition Helpers (Steps, PICS, Description)
    #
    #  These helper methods are used by the test harness and should not be called tests.

    def get_test_steps(self, test: str) -> list[TestStep]:
        ''' Retrieves the test step list for the given test

            Test steps are defined in the function called steps_<functionname>.
            ex for test test_TC_TEST_1_1, the steps are in a function called
            steps_TC_TEST_1_1.

            Test that implement a steps_ function should call each step
            in order using self.step(number), where number is the test_plan_number
            from each TestStep.
        '''
        steps = self.get_defined_test_steps(test)
        return [TestStep(1, "Run entire test")] if steps is None else steps

    def get_defined_test_steps(self, test: str) -> Optional[list[TestStep]]:
        """Retrieves test steps from a 'steps_*' function, using a cache."""
        steps_name = f'steps_{test.removeprefix("test_")}'
        if test in self.cached_steps:
            return self.cached_steps[test]

        try:
            fn = getattr(self, steps_name)
            steps = fn()
            self.cached_steps[test] = steps
            return fn()
        except AttributeError:
            return None

    def get_restart_flag_file(self) -> Optional[str]:
        if self.matter_test_config.restart_flag_file is None:
            return None
        return str(self.matter_test_config.restart_flag_file)

    def get_test_pics(self, test: str) -> list[str]:
        ''' Retrieves a list of top-level PICS that should be checked before running this test

            An empty list means the test will always be run.

            PICS are defined in a function called pics_<functionname>.
            ex. for test test_TC_TEST_1_1, the pics are in a function called
            pics_TC_TEST_1_1.
        '''
        pics = self._get_defined_pics(test)
        return [] if pics is None else pics

    def _get_defined_pics(self, test: str) -> Optional[list[str]]:
        """Retrieve PICS list from a 'pics_*' function if it exists.

        Args:
            test: Name of the test to get PICS for.

        Returns:
            List of PICS strings if pics function exists, None otherwise.
        """
        steps_name = f'pics_{test.removeprefix("test_")}'
        try:
            fn = getattr(self, steps_name)
            return fn()
        except AttributeError:
            return None

    def get_test_desc(self, test: str) -> str:
        ''' Returns a description of this test

            Test description is defined in the function called desc_<functionname>.
            ex for test test_TC_TEST_1_1, the steps are in a function called
            desc_TC_TEST_1_1.

            Format:
            <Test plan reference> [<test plan number>] <test plan name>

            ex:
            133.1.1. [TC-ACL-1.1] Global attributes
        '''
        desc_name = f'desc_{test.removeprefix("test_")}'
        try:
            fn = getattr(self, desc_name)
            return fn()
        except AttributeError:
            return test

    #
    # Matter Test API - Step Management & Execution
    #
    # These methods are used to mark test progress for the test harness and logs, to help with test
    # debugging, issue creation and log analysis by the test labs.

    def step(self, step: typing.Union[int, str]):
        """Execute a test step and manage step progression.

        Validates step order, prints step information, and notifies runner hooks.

        Args:
            step: The step number or identifier to execute.

        Raises:
            AssertionError: If steps are called out of order or step doesn't exist.
        """
        test_name = self.current_test_info.name
        steps = self.get_test_steps(test_name)

        # TODO: this might be annoying during dev. Remove? Flag?
        if len(steps) <= self.current_step_index or steps[self.current_step_index].test_plan_number != step:
            asserts.fail(f'Unexpected test step: {step} - steps not called in order, or step does not exist')

        current_step = steps[self.current_step_index]
        self.print_step(step, current_step.description)

        if self.runner_hook:
            # If we've reached the next step with no assertion and the step wasn't skipped, it passed
            if not self.step_skipped and self.current_step_index != 0:
                # TODO: As with failure, I have no idea what loger, logs or request are meant to be
                step_duration = (datetime.now(timezone.utc) - self.step_start_time) / timedelta(microseconds=1)
                self.runner_hook.step_success(logger=None, logs=None, duration=step_duration, request=None)

            # TODO: it seems like the step start should take a number and a name
            name = f'{step} : {current_step.description}'
            self.runner_hook.step_start(name=name)

        self.step_start_time = datetime.now(tz=timezone.utc)
        self.current_step_index = self.current_step_index + 1
        self.step_skipped = False

    def print_step(self, stepnum: typing.Union[int, str], title: str) -> None:
        """Print test step information to logs.

        Args:
            stepnum: The step number or identifier.
            title: The descriptive title of the step.
        """
        LOGGER.info(f'***** Test Step {stepnum} : {title}')

    def skip_step(self, step):
        """Execute and immediately mark a step as skipped.

        Args:
            step: The step number or identifier to skip.
        """
        self.step(step)
        self.mark_current_step_skipped()

    def mark_current_step_skipped(self):
        """Mark the current step as skipped and log the skip."""
        try:
            steps = self.get_test_steps(self.current_test_info.name)
            if self.current_step_index == 0:
                asserts.fail("Script error: mark_current_step_skipped cannot be called before step()")
            num = steps[self.current_step_index - 1].test_plan_number
        except KeyError:
            num = self.current_step_index

        if self.runner_hook:
            # TODO: what does name represent here? The wordy test name? The test plan number? The number and name?
            # TODO: I very much do not want to have people passing in strings here. Do we really need the expression
            #       as a string? Does it get used by the TH?
            self.runner_hook.step_skipped(name=str(num), expression="")
        LOGGER.info(f'**** Skipping: {num}')
        self.step_skipped = True

    def mark_all_remaining_steps_skipped(self, starting_step_number: typing.Union[int, str]) -> None:
        """Mark all remaining test steps starting with provided starting step
            starting_step_number gives the first step to be skipped, as defined in the TestStep.test_plan_number
            starting_step_number must be provided, and is not derived intentionally.
            By providing argument test is more deliberately identifying where test skips are starting from,
            making it easier to validate against the test plan for correctness.
        Args:
            starting_step_number (int,str): Number of name of the step to start skipping the steps.

        Returns nothing on success so the test can go on.
        """
        self.mark_step_range_skipped(starting_step_number, None)

    def mark_step_range_skipped(self, starting_step_number: typing.Union[int, str], ending_step_number: typing.Union[int, str, None]) -> None:
        """Mark a range of remaining test steps starting with provided starting step
            starting_step_number gives the first step to be skipped, as defined in the TestStep.test_plan_number
            starting_step_number must be provided, and is not derived intentionally.

            If ending_step_number is provided, it gives the last step to be skipped, as defined in the TestStep.test_plan_number.
            If ending_step_number is None, all steps until the end of the test will be skipped
            ending_step_number is optional, and if not provided, all steps until the end of the test will be skipped.

            By providing argument test is more deliberately identifying where test skips are starting from,
            making it easier to validate against the test plan for correctness.
        Args:
            starting_step_number (int,str): Number of name of the step to start skipping the steps.
            ending_step_number (int,str,None): Number of name of the step to stop skipping the steps (inclusive).

        Returns nothing on success so the test can go on.
        """
        steps = self.get_test_steps(self.current_test_info.name)
        starting_step_idx = None
        for idx, step in enumerate(steps):
            if step.test_plan_number == starting_step_number:
                starting_step_idx = idx
                break
        asserts.assert_is_not_none(starting_step_idx, "mark_step_ranges_skipped was provided with invalid starting_step_num")
        starting_index: int = typing.cast(int, starting_step_idx)

        ending_step_idx = None
        # If ending_step_number is None, we skip all steps until the end of the test
        if ending_step_number is not None:
            for idx, step in enumerate(steps):
                if step.test_plan_number == ending_step_number:
                    ending_step_idx = idx
                    break

            asserts.assert_is_not_none(ending_step_idx, "mark_step_ranges_skipped was provided with invalid ending_step_num")
            ending_index: int = typing.cast(int, ending_step_idx)
            asserts.assert_greater(ending_index, starting_index,
                                   "mark_step_ranges_skipped was provided with ending_step_num that is before starting_step_num")
            skipping_steps = steps[starting_index:ending_index+1]
        else:
            skipping_steps = steps[starting_index:]

        for step in skipping_steps:
            self.skip_step(step.test_plan_number)

    #
    # Matter Test API - Guard/Condition Helpers (PICS, Attribute, etc.)
    #

    def check_pics(self, pics_key: str) -> bool:
        """Check if a PICS (Protocol Implementation Conformance Statement) key is enabled.

        Args:
            pics_key: The PICS key to check.

        Returns:
            True if the PICS key is enabled, False otherwise.
        """
        return self.matter_test_config.pics.get(pics_key.strip(), False)

    def pics_guard(self, pics_condition: bool):
        """Checks a condition and if False marks the test step as skipped and
           returns False, otherwise returns True.
           For example can be used to check if a test step should be run:

              self.step("4")
              if self.pics_guard(condition_needs_to_be_true_to_execute):
                  # do the test for step 4

              self.step("5")
              if self.pics_guard(condition2_needs_to_be_true_to_execute):
                  # do the test for step 5
           """
        if not pics_condition:
            self.mark_current_step_skipped()
        return pics_condition

    async def _populate_wildcard(self):
        """ Populates self.stored_global_wildcard if not already filled. """
        if self.stored_global_wildcard is None:
            global_wildcard = asyncio.wait_for(self.default_controller.Read(self.dut_node_id, [(Clusters.Descriptor), Attribute.AttributePath(None, None, GlobalAttributeIds.ATTRIBUTE_LIST_ID), Attribute.AttributePath(
                None, None, GlobalAttributeIds.FEATURE_MAP_ID), Attribute.AttributePath(None, None, GlobalAttributeIds.ACCEPTED_COMMAND_LIST_ID)]), timeout=60)
            self.stored_global_wildcard = await global_wildcard

    async def attribute_guard(self, endpoint: int, attribute: ClusterObjects.ClusterAttributeDescriptor):
        """Similar to pics_guard above, except checks a condition and if False marks the test step as skipped and
           returns False using attributes against attributes_list, otherwise returns True.
           For example can be used to check if a test step should be run:

              self.step("1")
              if self.attribute_guard(condition1_needs_to_be_true_to_execute):
                  # do the test for step 1

              self.step("2")
              if self.attribute_guard(condition2_needs_to_be_false_to_skip_step):
                  # skip step 2 if condition not met
           """
        await self._populate_wildcard()
        attr_condition = _has_attribute(wildcard=self.stored_global_wildcard, endpoint=endpoint, attribute=attribute)
        if not attr_condition:
            self.mark_current_step_skipped()
        return attr_condition

    async def command_guard(self, endpoint: int, command: ClusterObjects.ClusterCommand):
        """Similar to attribute_guard above, except checks a condition and if False marks the test step as skipped and
           returns False using command id against AcceptedCmdsList, otherwise returns True.
           For example can be used to check if a test step should be run:

              self.step("1")
              if self.command_guard(condition1_needs_to_be_true_to_execute):
                  # do the test for step 1

              self.step("2")
              if self.command_guard(condition2_needs_to_be_false_to_skip_step):
                  # skip step 2 if condition not met
           """
        await self._populate_wildcard()
        cmd_condition = _has_command(wildcard=self.stored_global_wildcard, endpoint=endpoint, command=command)
        if not cmd_condition:
            self.mark_current_step_skipped()
        return cmd_condition

    async def feature_guard(self, endpoint: int, cluster: ClusterObjects.ClusterObjectDescriptor, feature_int: IntFlag):
        """Similar to command_guard and attribute_guard above, except checks a condition and if False marks the test step as skipped and
           returns False using feature id against feature_map, otherwise returns True.
           For example can be used to check if a test step should be run:

              self.step("1")
              if self.feature_guard(condition1_needs_to_be_true_to_execute):
                  # do the test for step 1

              self.step("2")
              if self.feature_guard(condition2_needs_to_be_false_to_skip_step):
                  # skip step 2 if condition not met
           """
        await self._populate_wildcard()
        feat_condition = _has_feature(wildcard=self.stored_global_wildcard, endpoint=endpoint, cluster=cluster, feature=feature_int)
        if not feat_condition:
            self.mark_current_step_skipped()
        return feat_condition

    #
    # Matter Test API - Asynchronous Device Interaction Helpers
    #

    async def commission_devices(self) -> bool:
        """Commission all configured DUT devices.

        Uses the default controller to commission devices based on setup payloads
        and commissioning configuration.

        Returns:
            True if commissioning succeeded, False otherwise.
        """
        dev_ctrl: ChipDeviceCtrl.ChipDeviceController = self.default_controller
        dut_node_ids: List[int] = self.matter_test_config.dut_node_ids
        setup_payloads: List[SetupPayloadInfo] = self.get_setup_payload_info()
        commissioning_info: CommissioningInfo = CommissioningInfo(
            commissionee_ip_address_just_for_testing=self.matter_test_config.commissionee_ip_address_just_for_testing,
            commissioning_method=self.matter_test_config.commissioning_method,
            thread_operational_dataset=self.matter_test_config.thread_operational_dataset,
            wifi_passphrase=self.matter_test_config.wifi_passphrase,
            wifi_ssid=self.matter_test_config.wifi_ssid,
            tc_version_to_simulate=self.matter_test_config.tc_version_to_simulate,
            tc_user_response_to_simulate=self.matter_test_config.tc_user_response_to_simulate,
        )

        return await commission_devices(dev_ctrl, dut_node_ids, setup_payloads, commissioning_info)

    async def open_commissioning_window(self, dev_ctrl: Optional[ChipDeviceCtrl.ChipDeviceController] = None, node_id: Optional[int] = None, timeout: int = 900) -> CustomCommissioningParameters:
        """Open a commissioning window on the target device.

        Args:
            dev_ctrl: Device controller to use, defaults to default_controller.
            node_id: Node ID of target device, defaults to dut_node_id.
            timeout: Commissioning window timeout in seconds.

        Returns:
            Custom commissioning parameters for the opened window.

        Raises:
            AssertionError: If opening the commissioning window fails.
        """
        rnd_discriminator = random.randint(0, 4095)
        if dev_ctrl is None:
            dev_ctrl = self.default_controller
        if node_id is None:
            node_id = self.dut_node_id
        try:
            commissioning_params = await dev_ctrl.OpenCommissioningWindow(nodeId=node_id, timeout=timeout, iteration=1000,
                                                                          discriminator=rnd_discriminator, option=dev_ctrl.CommissioningWindowPasscode.kTokenWithRandomPin)
            params = CustomCommissioningParameters(commissioning_params, rnd_discriminator)
            return params

        except InteractionModelError as e:
            asserts.fail(e.status, 'Failed to open commissioning window')
            raise  # Help mypy understand this never returns

    async def read_single_attribute(
            self, dev_ctrl: ChipDeviceCtrl.ChipDeviceController, node_id: int, endpoint: int, attribute: Type[ClusterObjects.ClusterAttributeDescriptor], fabricFiltered: bool = True) -> object:
        """Read a single attribute value from a device.

        Args:
            dev_ctrl: Device controller to use for the read operation.
            node_id: Node ID of the target device.
            endpoint: Endpoint ID where the attribute resides.
            attribute: The attribute to read.
            fabricFiltered: Whether to apply fabric filtering.

        Returns:
            The attribute value.
        """
        result = await dev_ctrl.ReadAttribute(node_id, [(endpoint, attribute)], fabricFiltered=fabricFiltered)
        data = result[endpoint]
        return list(data.values())[0][attribute]

    async def read_single_attribute_all_endpoints(
            self, cluster: ClusterObjects.Cluster, attribute: Type[ClusterObjects.ClusterAttributeDescriptor],
            dev_ctrl: Optional[ChipDeviceCtrl.ChipDeviceController] = None, node_id: Optional[int] = None):
        """Reads a single attribute of a specified cluster across all endpoints.

        Returns:
            dict: endpoint to attribute value

        """
        if dev_ctrl is None:
            dev_ctrl = self.default_controller
        if node_id is None:
            node_id = self.dut_node_id
        # mypy expects tuple-shaped items here. Some tests crash when attribute requests are wrapped in a single-element tuple here.
        # We pass the plain attribute to avoid the runtime issue; so we ignore that type.
        read_response = await dev_ctrl.ReadAttribute(node_id, [attribute])  # type: ignore[list-item]
        attrs = {}
        for endpoint in read_response:
            attr_ret = read_response[endpoint][cluster][attribute]
            attrs[endpoint] = attr_ret
        return attrs

    async def read_single_attribute_check_success(
            self, cluster: ClusterObjects.Cluster, attribute: Type[ClusterObjects.ClusterAttributeDescriptor],
            dev_ctrl: Optional[ChipDeviceCtrl.ChipDeviceController] = None, node_id: Optional[int] = None, endpoint: Optional[int] = None, fabric_filtered: bool = True, assert_on_error: bool = True, test_name: str = "", payloadCapability: int = ChipDeviceCtrl.TransportPayloadCapability.MRP_PAYLOAD) -> object:
        if dev_ctrl is None:
            dev_ctrl = self.default_controller
        if node_id is None:
            node_id = self.dut_node_id
        if endpoint is None:
            endpoint = self.get_endpoint()
        result = await dev_ctrl.ReadAttribute(node_id, [(endpoint, attribute)], fabricFiltered=fabric_filtered, payloadCapability=payloadCapability)
        attr_ret = result[endpoint][cluster][attribute]
        read_err_msg = f"Error reading {str(cluster)}:{str(attribute)} = {attr_ret}"
        desired_type = attribute.attribute_type.Type
        type_err_msg = f'Returned attribute {attribute} is wrong type expected {desired_type}, got {type(attr_ret)}'
        read_ok = attr_ret is not None and not isinstance(attr_ret, Clusters.Attribute.ValueDecodeFailure)
        type_ok = matchers.is_type(attr_ret, desired_type)
        if assert_on_error:
            asserts.assert_true(read_ok, read_err_msg)
            asserts.assert_true(type_ok, type_err_msg)
        else:
            location = AttributePathLocation(endpoint_id=endpoint, cluster_id=cluster.id,
                                             attribute_id=attribute.attribute_id)
            if not read_ok:
                self.record_error(test_name=test_name, location=location, problem=read_err_msg)
                return None
            elif not type_ok:
                self.record_error(test_name=test_name, location=location, problem=type_err_msg)
                return None
        return attr_ret

    async def read_single_attribute_expect_error(
            self, cluster: ClusterObjects.Cluster, attribute: Type[ClusterObjects.ClusterAttributeDescriptor],
            error: Status, dev_ctrl: Optional[ChipDeviceCtrl.ChipDeviceController] = None, node_id: Optional[int] = None, endpoint: Optional[int] = None,
            fabric_filtered: bool = True, assert_on_error: bool = True, test_name: str = "") -> object:
        if dev_ctrl is None:
            dev_ctrl = self.default_controller
        if node_id is None:
            node_id = self.dut_node_id
        if endpoint is None:
            endpoint = self.get_endpoint()
        result = await dev_ctrl.ReadAttribute(node_id, [(endpoint, attribute)], fabricFiltered=fabric_filtered)
        attr_ret = result[endpoint][cluster][attribute]
        err_msg = "Did not see expected error when reading {}:{}".format(str(cluster), str(attribute))
        error_type_ok = attr_ret is not None and isinstance(
            attr_ret, Clusters.Attribute.ValueDecodeFailure) and isinstance(attr_ret.Reason, InteractionModelError)
        if assert_on_error:
            asserts.assert_true(error_type_ok, err_msg)
            asserts.assert_equal(attr_ret.Reason.status, error, err_msg)
        elif not error_type_ok or attr_ret.Reason.status != error:
            location = AttributePathLocation(endpoint_id=endpoint, cluster_id=cluster.id,
                                             attribute_id=attribute.attribute_id)
            self.record_error(test_name=test_name, location=location, problem=err_msg)
            return None

        return attr_ret

    async def write_single_attribute(self, attribute_value: ClusterObjects.ClusterAttributeDescriptor, endpoint_id: Optional[int] = None, expect_success: bool = True) -> Status:
        """Write a single `attribute_value` on a given `endpoint_id` and assert on failure.

        If `endpoint_id` is None, the default DUT endpoint for the test is selected.

        If `expect_success` is True, a test assertion fails on error status codes

        Status code is returned.
        """
        dev_ctrl = self.default_controller
        node_id = self.dut_node_id
        if endpoint_id is None:
            endpoint_id = 0 if self.matter_test_config.endpoint is None else self.matter_test_config.endpoint

        write_result = await dev_ctrl.WriteAttribute(node_id, [(endpoint_id, attribute_value)])
        if expect_success:
            asserts.assert_equal(write_result[0].Status, Status.Success,
                                 f"Expected write success for write to attribute {attribute_value} on endpoint {endpoint_id}")
        return write_result[0].Status

    def write_to_app_pipe(self, command_dict: dict, app_pipe: Optional[str] = None):
        """
        Send an out-of-band command to a Matter app.
        Args:
            command_dict (dict): dictionary with the command and data.
            app_pipe (Optional[str], optional): Name of the cluster pipe file  (i.e. /tmp/chip_all_clusters_fifo_55441 or /tmp/chip_rvc_fifo_11111). Raises
            FileNotFoundError if pipe file is not found. If None takes the value from the CI argument --app-pipe,  arg --app-pipe has his own file exists check.

<<<<<<< HEAD
        This method uses the following environment variables:
=======
    async def cluster_guard(self, endpoint: int, cluster: ClusterObjects.ClusterObjectDescriptor, skip_step: bool = True):
        """Similar to attribute_guard.

           If the `skip_step` argument is set to True (default), and the condition check returns False,
           it marks the test step as skipped; otherwise the test step is executed.

           If the `skip_step` argument is set to False, and the condition check returns False, the test
           step isn't skipped, and the function returns True or False.

           For example, it can be used to check if a test step should be run:

              self.step("1")
              if await self.cluster_guard(condition1_needs_to_be_true_to_execute):
                  # executes step 1

              self.step("2")
              if await self.cluster_guard(condition2_needs_to_be_false_to_skip_step):
                  # skip step 2

              self.step("3")
              if await self.cluster_guard(Clusters.FanControl, skip_step=False):
                  # handle logic if True

              self.step("4")
              if await self.cluster_guard(Clusters.DoorLock, skip_step=False):
                  # handle logic if False
           """
        await self._populate_wildcard()
        cluster_condition = _has_cluster(wildcard=self.stored_global_wildcard, endpoint=endpoint, cluster=cluster)
        if not cluster_condition:
            if skip_step:
                self.mark_current_step_skipped()
        return cluster_condition

    async def attribute_guard(self, endpoint: int, attribute: ClusterObjects.ClusterAttributeDescriptor):
        """Similar to pics_guard above, except checks a condition and if False marks the test step as skipped and
           returns False using attributes against attributes_list, otherwise returns True.
           For example can be used to check if a test step should be run:
>>>>>>> 04f4d1f1

         - LINUX_DUT_IP
            * if not provided, the Matter app is assumed to run on the same machine as the test,
              such as during CI, and the commands are sent to it using a local named pipe
            * if provided, the commands for writing to the named pipe are forwarded to the DUT
        - LINUX_DUT_USER
            * if LINUX_DUT_IP is provided, use this for the DUT user name
            * If a remote password is needed, set up ssh keys to ensure that this script can log in to the DUT without a password:
                 + Step 1: If you do not have a key, create one using ssh-keygen
                 + Step 2: Authorize this key on the remote host: run ssh-copy-id user@ip once, using your password
                 + Step 3: From now on ssh user@ip will no longer ask for your password
        """
        # If is not empty from the args, verify if the fifo file exists.
        if app_pipe is not None and not os.path.exists(app_pipe):
            LOGGER.error("Named pipe %r does NOT exist" % app_pipe)
            raise FileNotFoundError("CANNOT FIND %r" % app_pipe)

        if app_pipe is None:
            app_pipe = self.matter_test_config.pipe_name

        if not isinstance(app_pipe, str):
            raise TypeError("The named pipe must be provided as a string value")

        if not isinstance(command_dict, dict):
            raise TypeError("The command must be passed as a dictionary value")

        command = json.dumps(command_dict)
        dut_ip = os.getenv('LINUX_DUT_IP')

        # Checks for concatenate app_pipe and app_pid
        if dut_ip is None:
            with open(app_pipe, "w") as app_pipe_fp:
                LOGGER.info(f"Sending out-of-band command: {command} to file: {app_pipe}")
                app_pipe_fp.write(json.dumps(command_dict) + "\n")
            # TODO(#31239): remove the need for sleep
            # This was tested with matter.js as being reliable enough
            time.sleep(0.05)
        else:
            LOGGER.info(f"Using DUT IP address: {dut_ip}")

            dut_uname = os.getenv('LINUX_DUT_USER')
            asserts.assert_true(dut_uname is not None, "The LINUX_DUT_USER environment variable must be set")
            LOGGER.info(f"Using DUT user name: {dut_uname}")
            command_fixed = shlex.quote(json.dumps(command_dict))
            cmd = "echo \"%s\" | ssh %s@%s \'cat > %s\'" % (command_fixed, dut_uname, dut_ip, app_pipe)
            os.system(cmd)

    async def send_single_cmd(
            self, cmd: Clusters.ClusterObjects.ClusterCommand,
            dev_ctrl: Optional[ChipDeviceCtrl.ChipDeviceController] = None, node_id: Optional[int] = None, endpoint: Optional[int] = None,
            timedRequestTimeoutMs: OptionalTimeout = None,
            payloadCapability: int = ChipDeviceCtrl.TransportPayloadCapability.MRP_PAYLOAD) -> object:
        """Send a single command to a Matter device.

        Args:
            cmd: The cluster command to send.
            dev_ctrl: Device controller, defaults to default_controller.
            node_id: Target node ID, defaults to dut_node_id.
            endpoint: Target endpoint, defaults to configured endpoint.
            timedRequestTimeoutMs: Timeout for timed requests in milliseconds.
            payloadCapability: Transport payload capability setting.

        Returns:
            Command response object.
        """
        if dev_ctrl is None:
            dev_ctrl = self.default_controller
        if node_id is None:
            node_id = self.dut_node_id
        if endpoint is None:
            endpoint = self.get_endpoint()

        result = await dev_ctrl.SendCommand(nodeId=node_id, endpoint=endpoint, payload=cmd, timedRequestTimeoutMs=timedRequestTimeoutMs,
                                            payloadCapability=payloadCapability)
        return result

    async def send_test_event_triggers(self, eventTrigger: int, enableKey: Optional[bytes] = None):
        """This helper function sends a test event trigger to the General Diagnostics cluster on endpoint 0

           The enableKey can be passed into the function, or omitted which will then
           use the one provided to the script via --hex-arg enableKey:<HEX VALUE>
           if not it defaults to 0x000102030405060708090a0b0c0d0e0f
        """
        # get the test event enable key or assume the default
        # This can be passed in on command line using
        #    --hex-arg enableKey:000102030405060708090a0b0c0d0e0f
        if enableKey is None:
            if 'enableKey' not in self.matter_test_config.global_test_params:
                enableKey = bytes(list(range(16)))
            else:
                enableKey = self.matter_test_config.global_test_params['enableKey']

        eventTrigger = self._update_legacy_test_event_triggers(eventTrigger)

        try:
            # GeneralDiagnostics cluster is meant to be on Endpoint 0 (Root)
            await self.send_single_cmd(endpoint=0, cmd=Clusters.GeneralDiagnostics.Commands.TestEventTrigger(enableKey, uint(eventTrigger)))

        except InteractionModelError as e:
            asserts.fail(
                f"Sending TestEventTrigger resulted in Unexpected error. Are they enabled in DUT? Command returned - {e.status}")

    async def check_test_event_triggers_enabled(self):
        """This cluster checks that the General Diagnostics cluster TestEventTriggersEnabled attribute is True.
           It will assert and fail the test if not True."""
        full_attr = Clusters.GeneralDiagnostics.Attributes.TestEventTriggersEnabled
        cluster = Clusters.Objects.GeneralDiagnostics
        # GeneralDiagnostics cluster is meant to be on Endpoint 0 (Root)
        test_event_enabled = await self.read_single_attribute_check_success(endpoint=0, cluster=cluster, attribute=full_attr)
        asserts.assert_equal(test_event_enabled, True, "TestEventTriggersEnabled is False")

    def _update_legacy_test_event_triggers(self, eventTrigger: int) -> int:
        """Update event trigger if legacy flag is set.

        Args:
            eventTrigger: The base event trigger value.

        Returns:
            Updated event trigger with endpoint information.

        Raises:
            ValueError: If target endpoint is out of valid range.
        """
        target_endpoint = 0

        if self.matter_test_config.legacy:
            LOGGER.info("Legacy test event trigger activated")
        else:
            LOGGER.info("Legacy test event trigger deactivated")
            target_endpoint = self.get_endpoint()

        if not (0 <= target_endpoint <= 0xFFFF):
            raise ValueError("Target endpoint should be between 0 and 0xFFFF")

        # Clean endpoint target
        eventTrigger = eventTrigger & ~ (0xFFFF << 32)

        # Sets endpoint in eventTrigger
        eventTrigger |= (target_endpoint & 0xFFFF) << 32

        return eventTrigger

    #
    # Matter Test API - Utility Helpers (Problem Recording, User Input)
    #

    def record_error(self, test_name: str, location: ProblemLocation, problem: str, spec_location: str = ""):
        """Record an error-level problem during test execution.

        Args:
            test_name: Name of the test where the problem occurred.
            location: Location information for the problem.
            problem: Description of the problem.
            spec_location: Specification reference (optional).
        """
        self.problems.append(ProblemNotice(test_name, location, ProblemSeverity.ERROR, problem, spec_location))

    def record_warning(self, test_name: str, location: ProblemLocation, problem: str, spec_location: str = ""):
        """Record a warning-level problem during test execution.

        Args:
            test_name: Name of the test where the problem occurred.
            location: Location information for the problem.
            problem: Description of the problem.
            spec_location: Specification reference (optional).
        """
        self.problems.append(ProblemNotice(test_name, location, ProblemSeverity.WARNING, problem, spec_location))

    def record_note(self, test_name: str, location: ProblemLocation, problem: str, spec_location: str = ""):
        """Record a note-level problem during test execution.

        Args:
            test_name: Name of the test where the problem occurred.
            location: Location information for the problem.
            problem: Description of the problem.
            spec_location: Specification reference (optional).
        """
        self.problems.append(ProblemNotice(test_name, location, ProblemSeverity.NOTE, problem, spec_location))

    def wait_for_user_input(self,
                            prompt_msg: str,
                            prompt_msg_placeholder: str = "Submit anything to continue",
                            default_value: str = "y") -> Optional[str]:
        """Ask for user input and wait for it.

        Args:
            prompt_msg (str): Message for TH UI prompt and input function. Indicates what is expected from the user.
            prompt_msg_placeholder (str, optional): TH UI prompt input placeholder (where the user types). Defaults to "Submit anything to continue".
            default_value (str, optional): TH UI prompt default value. Defaults to "y".

        Returns:
            str: User input or none if input is closed.
        """

        # TODO(#31928): Remove any assumptions of test params for endpoint ID.

        # Get the endpoint user param instead of `--endpoint-id` result, if available, temporarily.
        endpoint_id = self.user_params.get("endpoint", None)
        if endpoint_id is None or not isinstance(endpoint_id, int):
            endpoint_id = self.matter_test_config.endpoint

        if self.runner_hook:
            # TODO(#31928): Add endpoint support to hooks.
            self.runner_hook.show_prompt(msg=prompt_msg,
                                         placeholder=prompt_msg_placeholder,
                                         default_value=default_value)

        LOGGER.info(f"========= USER PROMPT for Endpoint {endpoint_id} =========")
        LOGGER.info(f">>> {prompt_msg.rstrip()} (press enter to confirm)")
        try:
            return input()
        except EOFError:
            LOGGER.info("========= EOF on STDIN =========")
            return None

    def user_verify_snap_shot(self,
                              prompt_msg: str,
                              image: bytes) -> None:
        """Show Image Verification Prompt and wait for user validation.
           This method will be executed only when TC is running in TH.

        Args:
            prompt_msg (str): Message for TH UI prompt and input function.
            Indicates what is expected from the user.
            image (bytes): Image data as bytes.

        Returns:
            Returns nothing indicating success so the test can go on.

        Raises:
            TestError: Indicating image validation step failed.
        """
        # Only run when TC is being executed in TH
        if self.runner_hook and hasattr(self.runner_hook, 'show_image_prompt'):
            # Convert bytes to comma separated hex string
            hex_string = ', '.join(f'{byte:02x}' for byte in image)
            self.runner_hook.show_image_prompt(
                msg=prompt_msg,
                img_hex_str=hex_string
            )

            LOGGER.info("========= USER PROMPT for Image Validation =========")

            try:
                result = input()
                if result != '1':  # User did not select 'PASS'
                    raise TestError("Image validation failed")
            except EOFError:
                LOGGER.info("========= EOF on STDIN =========")
                return None

    def _user_verify_prompt(self, prompt_msg: str, hook_method_name: str, validation_name: str, error_message: str) -> bool:
        """Helper to show a prompt and wait for user validation in TH."""
        # Only run when TC is being executed in TH
        if self.runner_hook and hasattr(self.runner_hook, hook_method_name):
            hook_method = getattr(self.runner_hook, hook_method_name)
            hook_method(msg=prompt_msg)

            LOGGER.info(f"========= USER PROMPT for {validation_name} =========")

            try:
                result = input()
                if result != '1':  # User did not select 'PASS'
                    raise TestError(error_message)
            except EOFError:
                LOGGER.info("========= EOF on STDIN =========")
            return False
        else:
            return True  # Indicating skipped

    def user_verify_video_stream(self,
                                 prompt_msg: str) -> None:
        """Show Video Verification Prompt and wait for user validation.
           This method will be executed only when TC is running in TH.

        Args:
            prompt_msg (str): Message for TH UI prompt and input function.
            Indicates what is expected from the user.

        Returns:
            Returns nothing indicating success so the test can go on.

        Raises:
            TestError: Indicating video validation step failed.
        """
        self._user_verify_prompt(
            prompt_msg=prompt_msg,
            hook_method_name='show_video_prompt',
            validation_name='Video Stream Validation',
            error_message='Video stream validation failed'
        )

    def user_verify_two_way_talk(self,
                                 prompt_msg: str) -> None:
        """Show Two Way Talk Verification Prompt and wait for user validation.
           This method will be executed only when TC is running in TH.

        Args:
            prompt_msg (str): Message for TH UI prompt and input function.
            Indicates what is expected from the user.

        Returns:
            Returns nothing indicating success so the test can go on.

        Raises:
            TestError: Indicating Two Way Talk validation step failed.
        """
        self._user_verify_prompt(
            prompt_msg=prompt_msg,
            hook_method_name='show_two_way_talk_prompt',
            validation_name='Two Way Talk Validation',
            error_message='Two way talk validation failed'
        )

    def user_verify_push_av_stream(self, prompt_msg: str) -> bool:
        """Show Push AV Stream Verification Prompt and wait for user validation.
           This method will be executed only when TC is running in TH.

        Args:
            prompt_msg (str): Message for TH UI prompt and input function.
            Indicates what is expected from the user.

        Returns:
            True if validation was skipped, False otherwise.

        Raises:
            TestError: Indicating Push AV Stream validation step failed.
        """
        skipped = self._user_verify_prompt(
            prompt_msg=prompt_msg,
            hook_method_name='show_push_av_stream_prompt',
            validation_name='Push AV Stream Validation',
            error_message='Push AV Stream validation failed'
        )
        return skipped


def _async_runner(body, self: MatterBaseTest, *args, **kwargs):
    """Runs an async function within the test's event loop with a timeout.

    This helper function takes an awaitable (async function) and executes it
    using the test's event loop (`self.event_loop.run_until_complete`).
    It applies a timeout based on the test configuration (`self.matter_test_config.timeout`)
    or the default timeout (`self.default_timeout`) if not specified.

    Args:
        body: The async function (coroutine) to execute. It will be called
              with `self` as the first argument, followed by `*args` and `**kwargs`.
        self: The instance of the MatterBaseTest class.
        *args: Positional arguments to pass to the `body` function.
        **kwargs: Keyword arguments to pass to the `body` function.

    Returns:
        The result returned by the awaited `body` function.
    """
    timeout = self.matter_test_config.timeout if self.matter_test_config.timeout is not None else self.default_timeout
    return self.event_loop.run_until_complete(asyncio.wait_for(body(self, *args, **kwargs), timeout=timeout))


EndpointCheckFunction = typing.Callable[[Clusters.Attribute.AsyncReadTransaction.ReadResponse, int], bool]


def get_cluster_from_attribute(attribute: ClusterObjects.ClusterAttributeDescriptor) -> ClusterObjects.Cluster:
    """Returns the cluster object for a given attribute descriptor."""
    return ClusterObjects.ALL_CLUSTERS[attribute.cluster_id]


def get_cluster_from_command(command: ClusterObjects.ClusterCommand) -> ClusterObjects.Cluster:
    """Returns the cluster object for a given command object."""
    return ClusterObjects.ALL_CLUSTERS[command.cluster_id]


async def _get_all_matching_endpoints(self: MatterBaseTest, accept_function: EndpointCheckFunction) -> list[uint]:
    """ Returns a list of endpoints matching the accept condition. """
    wildcard = await self.default_controller.Read(self.dut_node_id, [
        (Clusters.Descriptor,),  # single-element tuple needs trailing comma
        Attribute.AttributePath(None, None, GlobalAttributeIds.ATTRIBUTE_LIST_ID),
        Attribute.AttributePath(None, None, GlobalAttributeIds.FEATURE_MAP_ID),
        Attribute.AttributePath(None, None, GlobalAttributeIds.ACCEPTED_COMMAND_LIST_ID)
    ])
    matching = [e for e in wildcard.attributes.keys()
                if accept_function(wildcard, e)]
    return matching


# TODO(#37537): Remove these temporary aliases after transition period
utc_time_in_matter_epoch = timeoperations.utc_time_in_matter_epoch
utc_datetime_from_matter_epoch_us = timeoperations.utc_datetime_from_matter_epoch_us
utc_datetime_from_posix_time_ms = timeoperations.utc_datetime_from_posix_time_ms
compare_time = timeoperations.compare_time
get_wait_seconds_from_set_time = timeoperations.get_wait_seconds_from_set_time
bytes_from_hex = conversions.bytes_from_hex
hex_from_bytes = conversions.hex_from_bytes
id_str = conversions.format_decimal_and_hex
cluster_id_str = conversions.cluster_id_with_name

async_test_body = decorators.async_test_body
run_if_endpoint_matches = decorators.run_if_endpoint_matches
run_on_singleton_matching_endpoint = decorators.run_on_singleton_matching_endpoint
has_cluster = decorators.has_cluster
has_attribute = decorators.has_attribute
has_command = decorators.has_command
has_feature = decorators.has_feature
should_run_test_on_endpoint = decorators.should_run_test_on_endpoint
# autopep8: off
_get_all_matching_endpoints = decorators._get_all_matching_endpoints  # type: ignore[assignment]
# autopep8: on
_has_feature = decorators._has_feature
_has_command = decorators._has_command
_has_attribute = decorators._has_attribute
_has_cluster = decorators._has_cluster

default_matter_test_main = runner.default_matter_test_main
get_test_info = runner.get_test_info
run_tests = runner.run_tests
run_tests_no_exit = runner.run_tests_no_exit
get_default_paa_trust_store = runner.get_default_paa_trust_store

# Backward compatibility aliases for relocated functions
parse_matter_test_args = runner.parse_matter_test_args

# isort: off<|MERGE_RESOLUTION|>--- conflicted
+++ resolved
@@ -739,6 +739,40 @@
             global_wildcard = asyncio.wait_for(self.default_controller.Read(self.dut_node_id, [(Clusters.Descriptor), Attribute.AttributePath(None, None, GlobalAttributeIds.ATTRIBUTE_LIST_ID), Attribute.AttributePath(
                 None, None, GlobalAttributeIds.FEATURE_MAP_ID), Attribute.AttributePath(None, None, GlobalAttributeIds.ACCEPTED_COMMAND_LIST_ID)]), timeout=60)
             self.stored_global_wildcard = await global_wildcard
+
+    async def cluster_guard(self, endpoint: int, cluster: ClusterObjects.ClusterObjectDescriptor, skip_step: bool = True):
+        """Similar to attribute_guard.
+
+           If the `skip_step` argument is set to True (default), and the condition check returns False,
+           it marks the test step as skipped; otherwise the test step is executed.
+
+           If the `skip_step` argument is set to False, and the condition check returns False, the test
+           step isn't skipped, and the function returns True or False.
+
+           For example, it can be used to check if a test step should be run:
+
+              self.step("1")
+              if await self.cluster_guard(condition1_needs_to_be_true_to_execute):
+                  # executes step 1
+
+              self.step("2")
+              if await self.cluster_guard(condition2_needs_to_be_false_to_skip_step):
+                  # skip step 2
+
+              self.step("3")
+              if await self.cluster_guard(Clusters.FanControl, skip_step=False):
+                  # handle logic if True
+
+              self.step("4")
+              if await self.cluster_guard(Clusters.DoorLock, skip_step=False):
+                  # handle logic if False
+           """
+        await self._populate_wildcard()
+        cluster_condition = _has_cluster(wildcard=self.stored_global_wildcard, endpoint=endpoint, cluster=cluster)
+        if not cluster_condition:
+            if skip_step:
+                self.mark_current_step_skipped()
+        return cluster_condition
 
     async def attribute_guard(self, endpoint: int, attribute: ClusterObjects.ClusterAttributeDescriptor):
         """Similar to pics_guard above, except checks a condition and if False marks the test step as skipped and
@@ -978,48 +1012,7 @@
             app_pipe (Optional[str], optional): Name of the cluster pipe file  (i.e. /tmp/chip_all_clusters_fifo_55441 or /tmp/chip_rvc_fifo_11111). Raises
             FileNotFoundError if pipe file is not found. If None takes the value from the CI argument --app-pipe,  arg --app-pipe has his own file exists check.
 
-<<<<<<< HEAD
         This method uses the following environment variables:
-=======
-    async def cluster_guard(self, endpoint: int, cluster: ClusterObjects.ClusterObjectDescriptor, skip_step: bool = True):
-        """Similar to attribute_guard.
-
-           If the `skip_step` argument is set to True (default), and the condition check returns False,
-           it marks the test step as skipped; otherwise the test step is executed.
-
-           If the `skip_step` argument is set to False, and the condition check returns False, the test
-           step isn't skipped, and the function returns True or False.
-
-           For example, it can be used to check if a test step should be run:
-
-              self.step("1")
-              if await self.cluster_guard(condition1_needs_to_be_true_to_execute):
-                  # executes step 1
-
-              self.step("2")
-              if await self.cluster_guard(condition2_needs_to_be_false_to_skip_step):
-                  # skip step 2
-
-              self.step("3")
-              if await self.cluster_guard(Clusters.FanControl, skip_step=False):
-                  # handle logic if True
-
-              self.step("4")
-              if await self.cluster_guard(Clusters.DoorLock, skip_step=False):
-                  # handle logic if False
-           """
-        await self._populate_wildcard()
-        cluster_condition = _has_cluster(wildcard=self.stored_global_wildcard, endpoint=endpoint, cluster=cluster)
-        if not cluster_condition:
-            if skip_step:
-                self.mark_current_step_skipped()
-        return cluster_condition
-
-    async def attribute_guard(self, endpoint: int, attribute: ClusterObjects.ClusterAttributeDescriptor):
-        """Similar to pics_guard above, except checks a condition and if False marks the test step as skipped and
-           returns False using attributes against attributes_list, otherwise returns True.
-           For example can be used to check if a test step should be run:
->>>>>>> 04f4d1f1
 
          - LINUX_DUT_IP
             * if not provided, the Matter app is assumed to run on the same machine as the test,
