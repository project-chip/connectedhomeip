--- conflicted
+++ resolved
@@ -52,17 +52,9 @@
                  passcode: int, ota_source: Union[OtaImagePath, ImageListPath],
                  port: int = 5541, extra_args: list[str] = [], kvs_path: Optional[str] = None,
                  log_file: Union[str, BinaryIO] = stdout.buffer, err_log_file: Union[str, BinaryIO] = stderr.buffer): ...
-<<<<<<< HEAD
 
     def kill(self) -> None: ...
 
     def get_pid(self) -> int: ...
 
-=======
-
-    def kill(self) -> None: ...
-
-    def get_pid(self) -> int: ...
-
->>>>>>> ede8a449
     def read_from_logs(self, pattern: str, regex: bool = True, before: int = 4, after: int = 4) -> list[dict]: ...