--- conflicted
+++ resolved
@@ -18,12 +18,7 @@
 import("//build_overrides/pigweed.gni")
 import("$dir_pw_build/python.gni")
 
-<<<<<<< HEAD
 pw_python_package("matter_testing_support") {
-=======
-# Python package for CHIP testing support.
-pw_python_package("chip-testing") {
->>>>>>> f54e3c8d
   setup = [
     "setup.py",
     "setup.cfg",
@@ -33,7 +28,6 @@
   inputs = [ "env_test.yaml" ]
 
   sources = [
-<<<<<<< HEAD
     "matter_testing_support/__init__.py",
     "matter_testing_support/basic_composition.py",
     "matter_testing_support/choice_conformance.py",
@@ -44,18 +38,11 @@
     "matter_testing_support/pics.py",
     "matter_testing_support/spec_parsing.py",
     "matter_testing_support/taglist_and_topology_test.py",
-  ]
-
-  tests = [ "matter_testing_support/test_metadata.py" ]
-=======
-    "chip/testing/__init__.py",
-    "chip/testing/metadata.py",
-    "chip/testing/tasks.py",
+    "matter_testing_support/tasks.py",
   ]
 
   tests = [
-    "chip/testing/test_metadata.py",
-    "chip/testing/test_tasks.py",
+    "matter_testing_support/test_metadata.py",
+    "matter_testing_support/test_tasks.py",
   ]
->>>>>>> f54e3c8d
 }