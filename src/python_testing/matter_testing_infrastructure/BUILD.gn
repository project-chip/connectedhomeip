--- conflicted
+++ resolved
@@ -47,11 +47,8 @@
     "chip/testing/global_stash.py",
     "chip/testing/matchers.py",
     "chip/testing/matter_asserts.py",
-<<<<<<< HEAD
     "chip/testing/matter_stack_state.py",
-=======
     "chip/testing/matter_test_config.py",
->>>>>>> c5aeaea5
     "chip/testing/matter_testing.py",
     "chip/testing/metadata.py",
     "chip/testing/pics.py",
