--- conflicted
+++ resolved
@@ -189,13 +189,6 @@
     return CommandIdType.kInvalid
 
 
-<<<<<<< HEAD
-def is_standard_command_id(id_type: CommandIdType):
-    return id_type in [CommandIdType.kScopedNonGlobal, CommandIdType.kScopedNonGlobal]
-
-
-def is_valid_command_id(id_type: CommandIdType, allow_test: bool = False):
-=======
 def is_standard_command_id(id: int):
     id_type = command_id_type(id)
     return id_type in [CommandIdType.kScopedNonGlobal, CommandIdType.kStandardGlobal]
@@ -203,7 +196,6 @@
 
 def is_valid_command_id(id: int, allow_test: bool = False):
     id_type = command_id_type(id)
->>>>>>> 9c8a5525
     valid = [CommandIdType.kStandardGlobal, CommandIdType.kScopedNonGlobal, CommandIdType.kManufacturer]
     if allow_test:
         valid.append(CommandIdType.kTest)
