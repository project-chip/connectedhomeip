--- conflicted
+++ resolved
@@ -565,10 +565,7 @@
     k1_4 = auto()
     k1_4_1 = auto()
     k1_4_2 = auto()
-<<<<<<< HEAD
     k1_5 = auto()
-=======
->>>>>>> 04a8c798
 
     @property
     def dirname(self):
@@ -580,11 +577,8 @@
             return "1.4.1"
         if self == PrebuiltDataModelDirectory.k1_4_2:
             return "1.4.2"
-<<<<<<< HEAD
         if self == PrebuiltDataModelDirectory.k1_5:
             return "1.5_in_progress"
-=======
->>>>>>> 04a8c798
         raise KeyError("Invalid enum: %r" % self)
 
 
