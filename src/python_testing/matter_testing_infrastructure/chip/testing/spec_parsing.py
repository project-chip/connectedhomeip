#
#    Copyright (c) 2023 Project CHIP Authors
#    All rights reserved.
#
#    Licensed under the Apache License, Version 2.0 (the "License");
#    you may not use this file except in compliance with the License.
#    You may obtain a copy of the License at
#
#        http://www.apache.org/licenses/LICENSE-2.0
#
#    Unless required by applicable law or agreed to in writing, software
#    distributed under the License is distributed on an "AS IS" BASIS,
#    WITHOUT WARRANTIES OR CONDITIONS OF ANY KIND, either express or implied.
#    See the License for the specific language governing permissions and
#    limitations under the License.
#

import importlib
import importlib.resources as pkg_resources
import logging
import typing
import xml.etree.ElementTree as ElementTree
import zipfile
from copy import deepcopy
from dataclasses import dataclass, field
from enum import Enum, StrEnum, auto
from importlib.abc import Traversable
from typing import Callable, Optional, Union

import chip.clusters as Clusters
import chip.testing.conformance as conformance_support
from chip.testing.conformance import (OPTIONAL_CONFORM, TOP_LEVEL_CONFORMANCE_TAGS, ConformanceDecisionWithChoice,
                                      ConformanceException, ConformanceParseParameters, feature, is_disallowed, mandatory, optional,
                                      or_operation, parse_callable_from_xml, parse_device_type_callable_from_xml)
from chip.testing.global_attribute_ids import GlobalAttributeIds
<<<<<<< HEAD
from chip.testing.matter_testing import (AttributePathLocation, ClusterPathLocation, CommandPathLocation, DeviceTypePathLocation,
                                         EventPathLocation, FeaturePathLocation, NamespacePathLocation, ProblemLocation,
                                         ProblemNotice, ProblemSeverity, UnknownProblemLocation)
=======
from chip.testing.problem_notices import (AttributePathLocation, ClusterPathLocation, CommandPathLocation, DeviceTypePathLocation,
                                          EventPathLocation, FeaturePathLocation, ProblemLocation, ProblemNotice, ProblemSeverity)
>>>>>>> 4cc26cfe
from chip.tlv import uint

_PRIVILEGE_STR = {
    None: "N/A",
    Clusters.AccessControl.Enums.AccessControlEntryPrivilegeEnum.kView: "V",
    Clusters.AccessControl.Enums.AccessControlEntryPrivilegeEnum.kOperate: "O",
    Clusters.AccessControl.Enums.AccessControlEntryPrivilegeEnum.kManage: "M",
    Clusters.AccessControl.Enums.AccessControlEntryPrivilegeEnum.kAdminister: "A",
}


def to_access_code(privilege: Clusters.AccessControl.Enums.AccessControlEntryPrivilegeEnum) -> str:
    return _PRIVILEGE_STR.get(privilege, "")


class SpecParsingException(Exception):
    pass


# passing in feature map, attribute list, command list
ConformanceCallable = Callable[[uint, list[uint], list[uint]], ConformanceDecisionWithChoice]


class DataTypeEnum(StrEnum):
    kStruct = 'struct'
    kEnum = 'enum'
    kBitmap = 'bitmap'


@dataclass
class XmlDataTypeComponent:
    value: uint
    name: str
    conformance: ConformanceCallable
    # Additional datatype component fields from cluster XML's
    summary: Optional[str] = None  # For descriptions/documentation
    type_info: Optional[str] = None  # Data type for struct fields
    is_optional: bool = False  # Whether field is optional
    is_nullable: bool = False  # Whether field can be null
    constraints: Optional[dict] = None  # For min/max values, lists, etc.


@dataclass
class XmlDataType:
    data_type: DataTypeEnum
    name: str
    components: dict[uint, XmlDataTypeComponent]
    # if this is None, this is a global struct
    cluster_ids: Optional[list[uint]]


@dataclass
class XmlFeature:
    code: str
    name: str
    conformance: ConformanceCallable

    def __str__(self):
        return f'{self.code}: {self.name} conformance {str(self.conformance)}'


@dataclass
class XmlAttribute:
    name: str
    datatype: str
    conformance: ConformanceCallable
    read_access: Clusters.AccessControl.Enums.AccessControlEntryPrivilegeEnum
    write_access: Clusters.AccessControl.Enums.AccessControlEntryPrivilegeEnum
    write_optional: bool

    def access_string(self):
        read_marker = "R" if self.read_access is not Clusters.AccessControl.Enums.AccessControlEntryPrivilegeEnum.kUnknownEnumValue else ""
        write_marker = "W" if self.write_access is not Clusters.AccessControl.Enums.AccessControlEntryPrivilegeEnum.kUnknownEnumValue else ""
        read_access_marker = f'{to_access_code(self.read_access)}'
        write_access_marker = f'{to_access_code(self.write_access)}'
        return f'{read_marker}{write_marker} {read_access_marker}{write_access_marker}'

    def __str__(self):
        return f'{self.name}: datatype: {self.datatype} conformance: {str(self.conformance)}, access = {self.access_string()}'


@dataclass
class XmlCommand:
    id: int
    name: str
    conformance: ConformanceCallable
    privilege: Clusters.AccessControl.Enums.AccessControlEntryPrivilegeEnum

    def __str__(self):
        return f'{self.name} id:0x{self.id:02X} {self.id} conformance: {str(self.conformance)} privilege: {str(self.privilege)}'


@dataclass
class XmlEvent:
    name: str
    conformance: ConformanceCallable


@dataclass
class XmlCluster:
    name: str
    revision: int
    derived: Optional[str]
    feature_map: dict[str, uint]
    attribute_map: dict[str, uint]
    command_map: dict[str, uint]
    # mask to XmlFeature
    features: dict[uint, XmlFeature]
    # IDs to class
    attributes: dict[uint, XmlAttribute]
    accepted_commands: dict[uint, XmlCommand]
    generated_commands: dict[uint, XmlCommand]
    unknown_commands: list[XmlCommand]
    events: dict[uint, XmlEvent]
    structs: dict[str, XmlDataType]
    enums: dict[str, XmlDataType]
    bitmaps: dict[str, XmlDataType]
    pics: str
    is_provisional: bool


class ClusterSide(Enum):
    SERVER = auto()
    CLIENT = auto()


@dataclass
class XmlDeviceTypeClusterRequirements:
    name: str
    side: ClusterSide
    conformance: ConformanceCallable
    # TODO: add element requirements

    def __str__(self):
        return f'{self.name}: {str(self.conformance)}'


@dataclass
class XmlTag:
    """Represents a tag within a namespace"""
    id: int = 0
    name: str = ""
    description: Optional[str] = None


@dataclass
class XmlNamespace:
    """Represents a namespace definition from XML"""
    id: int = 0
    name: str = ""
    tags: dict[int, XmlTag] = field(default_factory=dict)


@dataclass
class XmlDeviceType:
    name: str
    revision: int
    server_clusters: dict[uint, XmlDeviceTypeClusterRequirements]
    client_clusters: dict[uint, XmlDeviceTypeClusterRequirements]
    # Keeping these as strings for now because the exact definitions are being discussed in DMTT
    classification_class: str
    classification_scope: str
    superset_of_device_type_name: Optional[str] = None
    superset_of_device_type_id: int = 0

    def __str__(self):
        msg = f'{self.name} - Revision {self.revision}, Class {self.classification_class}, Scope {self.classification_scope}\n'
        if self.superset_of_device_type_name:
            msg += f'superset of {self.superset_of_device_type_name} ({self.superset_of_device_type_id})'
        msg += '    Server clusters\n'
        for id, c in self.server_clusters.items():
            msg = msg + f'      {id}: {str(c)}\n'
        msg += '    Client clusters\n'
        for id, c in self.client_clusters.items():
            msg = msg + f'      {id}: {str(c)}\n'
        return msg


class CommandType(Enum):
    ACCEPTED = auto()
    GENERATED = auto()
    # This will happen for derived clusters, where the direction isn't noted. On normal clusters, this is a problem.
    UNKNOWN = auto()


# workaround for aliased clusters PICS not appearing in the xml. Remove this once https://github.com/csa-data-model/projects/issues/461 is addressed
ALIAS_PICS = {0x040C: 'CMOCONC',
              0x040D: 'CDOCONC',
              0x0413: 'NDOCONC',
              0x0415: 'OZCONC',
              0x042A: 'PMICONC',
              0x042B: 'FLDCONC',
              0x042C: 'PMHCONC',
              0x042D: 'PMKCONC',
              0x042E: 'TVOCCONC',
              0x042F: 'RNCONC',
              0x0071: 'HEPAFREMON',
              0x0072: 'ACFREMON',
              0x0405: 'RH',
              0x001C: 'PWM'}

CLUSTER_NAME_FIXES = {0x0036: 'WiFi Network Diagnostics', 0x042a: 'PM25 Concentration Measurement', 0x0006: 'On/Off'}
DEVICE_TYPE_NAME_FIXES = {0x010b: 'Dimmable Plug-In Unit', 0x010a: 'On/Off Plug-in Unit'}


def get_location_from_element(element: ElementTree.Element, cluster_id: Optional[int]) -> ProblemLocation:
    if cluster_id is None:
        cluster_id = 0
    if element.tag == 'feature':
        return FeaturePathLocation(endpoint_id=0, cluster_id=cluster_id, feature_code=element.attrib['code'])
    elif element.tag == 'command':
        return CommandPathLocation(endpoint_id=0, cluster_id=cluster_id, command_id=int(element.attrib['id'], 0))
    elif element.tag == 'attribute':
        return AttributePathLocation(endpoint_id=0, cluster_id=cluster_id, attribute_id=int(element.attrib['id'], 0))
    elif element.tag == 'event':
        return EventPathLocation(endpoint_id=0, cluster_id=cluster_id, event_id=int(element.attrib['id'], 0))
    else:
        return ClusterPathLocation(endpoint_id=0, cluster_id=cluster_id)


def get_conformance(element: ElementTree.Element, cluster_id: Optional[uint]) -> tuple[ElementTree.Element, typing.Optional[ProblemNotice]]:
    for sub in element:
        if sub.tag in TOP_LEVEL_CONFORMANCE_TAGS:
            return sub, None
    location = get_location_from_element(element, cluster_id)
    problem = ProblemNotice(test_name='Spec XML parsing', location=location,
                            severity=ProblemSeverity.WARNING, problem='Unable to find conformance element')
    return ElementTree.Element(OPTIONAL_CONFORM), problem


# Tuple of the root element, the conformance xml element within the root and the optional access element within the root
XmlElementDescriptor = tuple[ElementTree.Element, ElementTree.Element, Optional[ElementTree.Element]]


class ClusterParser:
    # Cluster ID is optional to support base clusters that have no ID of their own.
    def __init__(self, cluster: ElementTree.Element, cluster_id: Optional[uint], name: str):
        self._problems: list[ProblemNotice] = []
        self._cluster = cluster
        self._cluster_id = cluster_id
        self._name = name

        self._derived = None
        self._is_provisional = False
        try:
            classification = next(cluster.iter('classification'))
            hierarchy = classification.attrib['hierarchy']
            if hierarchy.lower() == 'derived':
                self._derived = classification.attrib['baseCluster']
        except (KeyError, StopIteration):
            self._derived = None

        for ids in cluster.iter('clusterIds'):
            for id in ids.iter('clusterId'):
                if id.attrib['name'] == name and list(id.iter('provisionalConform')):
                    self._is_provisional = True

        self._pics: Optional[str] = None
        try:
            classification = next(cluster.iter('classification'))
            self._pics = classification.attrib['picsCode']
        except (KeyError, StopIteration):
            self._pics = None

        if self._cluster_id in ALIAS_PICS.keys():
            self._pics = ALIAS_PICS[cluster_id]

        self.feature_elements = self.get_all_feature_elements()
        self.attribute_elements = self.get_all_attribute_elements()
        self.command_elements = self.get_all_command_elements()
        self.event_elements = self.get_all_event_elements()
        self.params = ConformanceParseParameters(feature_map=self.create_feature_map(), attribute_map=self.create_attribute_map(),
                                                 command_map=self.create_command_map())

    def get_conformance(self, element: ElementTree.Element) -> ElementTree.Element:
        element, problem = get_conformance(element, self._cluster_id)
        if problem:
            self._problems.append(problem)
        return element

    def get_access(self, element: ElementTree.Element) -> Optional[ElementTree.Element]:
        for sub in element:
            if sub.tag == 'access':
                return sub
        return None

    def get_all_type(self, type_container: str, type_name: str, key_name: str) -> list[XmlElementDescriptor]:
        ret = []
        container_tags = self._cluster.iter(type_container)
        for container in container_tags:
            elements = container.iter(type_name)
            for element in elements:
                try:
                    element.attrib[key_name]
                except KeyError:
                    # This is a conformance tag, which uses the same name
                    continue
                conformance = self.get_conformance(element)
                access = self.get_access(element)
                ret.append((element, conformance, access))
        return ret

    def get_all_feature_elements(self) -> list[XmlElementDescriptor]:
        ''' Returns a list of features and their conformances'''
        return self.get_all_type('features', 'feature', 'code')

    def get_all_attribute_elements(self) -> list[XmlElementDescriptor]:
        ''' Returns a list of attributes and their conformances'''
        return self.get_all_type('attributes', 'attribute', 'id')

    def get_all_command_elements(self) -> list[XmlElementDescriptor]:
        ''' Returns a list of commands and their conformances '''
        return self.get_all_type('commands', 'command', 'id')

    def get_all_event_elements(self) -> list[XmlElementDescriptor]:
        ''' Returns a list of events and their conformances'''
        return self.get_all_type('events', 'event', 'id')

    def create_feature_map(self) -> dict[str, uint]:
        features = {}
        for element, _, _ in self.feature_elements:
            features[element.attrib['code']] = uint(1 << int(element.attrib['bit'], 0))
        return features

    def create_attribute_map(self) -> dict[str, uint]:
        attributes = {}
        for element, conformance, _ in self.attribute_elements:
            attributes[element.attrib['name']] = uint(int(element.attrib['id'], 0))
        return attributes

    def create_command_map(self) -> dict[str, uint]:
        commands = {}
        for element, _, _ in self.command_elements:
            commands[element.attrib['name']] = uint(int(element.attrib['id'], 0))
        return commands

    def parse_conformance(self, conformance_xml: ElementTree.Element) -> Optional[ConformanceCallable]:
        try:
            return parse_callable_from_xml(conformance_xml, self.params)
        except ConformanceException as ex:
            # Just point to the general cluster, because something is mismatched, but it's not clear what
            location = ClusterPathLocation(endpoint_id=0, cluster_id=self._cluster_id if self._cluster_id is not None else 0)
            self._problems.append(ProblemNotice(test_name='Spec XML parsing', location=location,
                                                severity=ProblemSeverity.WARNING, problem=str(ex)))
            return None

    def parse_write_optional(self, element_xml: ElementTree.Element, access_xml: Optional[ElementTree.Element]) -> bool:
        if access_xml is None:
            return False
        return access_xml.attrib['write'] == 'optional'

    def parse_access(self, element_xml: ElementTree.Element, access_xml: Optional[ElementTree.Element], conformance: Callable) -> tuple[Optional[Clusters.AccessControl.Enums.AccessControlEntryPrivilegeEnum], Optional[Clusters.AccessControl.Enums.AccessControlEntryPrivilegeEnum], Optional[Clusters.AccessControl.Enums.AccessControlEntryPrivilegeEnum]]:
        ''' Returns a tuple of access types for read / write / invoke'''
        def str_to_access_type(privilege_str: str) -> Clusters.AccessControl.Enums.AccessControlEntryPrivilegeEnum:
            if privilege_str == 'view':
                return Clusters.AccessControl.Enums.AccessControlEntryPrivilegeEnum.kView
            if privilege_str == 'operate':
                return Clusters.AccessControl.Enums.AccessControlEntryPrivilegeEnum.kOperate
            if privilege_str == 'manage':
                return Clusters.AccessControl.Enums.AccessControlEntryPrivilegeEnum.kManage
            if privilege_str == 'admin':
                return Clusters.AccessControl.Enums.AccessControlEntryPrivilegeEnum.kAdminister

            # We don't know what this means, for now, assume no access and mark a warning
            location = get_location_from_element(element_xml, self._cluster_id)
            self._problems.append(ProblemNotice(test_name='Spec XML parsing', location=location,
                                                severity=ProblemSeverity.WARNING, problem=f'Unknown access type {privilege_str}'))
            return Clusters.AccessControl.Enums.AccessControlEntryPrivilegeEnum.kUnknownEnumValue

        if access_xml is None:
            # Derived clusters can inherit their access from the base and that's fine, so don't add an error
            # Similarly, pure base clusters can have the access defined in the derived clusters. If neither has it defined,
            # we will determine this at the end when we put these together.
            # Things with deprecated conformance don't get an access element, and that is also fine.
            # If a device properly passes the conformance test, such elements are guaranteed not to appear on the device.
            if self._derived is not None or is_disallowed(conformance):
                return (None, None, None)

            location = get_location_from_element(element_xml, self._cluster_id)
            self._problems.append(ProblemNotice(test_name='Spec XML parsing', location=location,
                                                severity=ProblemSeverity.WARNING, problem='Unable to find access element'))
            return (None, None, None)
        try:
            read_access = str_to_access_type(access_xml.attrib['readPrivilege'])
        except KeyError:
            read_access = Clusters.AccessControl.Enums.AccessControlEntryPrivilegeEnum.kUnknownEnumValue
        try:
            write_access = str_to_access_type(access_xml.attrib['writePrivilege'])
        except KeyError:
            write_access = Clusters.AccessControl.Enums.AccessControlEntryPrivilegeEnum.kUnknownEnumValue
        try:
            invoke_access = str_to_access_type(access_xml.attrib['invokePrivilege'])
        except KeyError:
            invoke_access = Clusters.AccessControl.Enums.AccessControlEntryPrivilegeEnum.kUnknownEnumValue
        return (read_access, write_access, invoke_access)

    def _parse_components(self, struct: ElementTree.Element, component_type: DataTypeEnum) -> dict[uint, XmlDataTypeComponent]:
        @dataclass
        class ComponentTag:
            tag: str
            id_attrib: str
        component_tags = {DataTypeEnum.kStruct: ComponentTag('field', 'id'), DataTypeEnum.kEnum: ComponentTag(
            'item', 'value'), DataTypeEnum.kBitmap: ComponentTag('bitfield', 'bit')}
        components = {}
        struct_name = struct.attrib['name']
        location = ClusterPathLocation(0, self._cluster_id)
        for xml_field in list(struct):
            if xml_field.tag != component_tags[component_type].tag:
                continue
            try:
                name = xml_field.attrib['name']
                id = xml_field.attrib[component_tags[component_type].id_attrib]
            except KeyError:
                p = ProblemNotice("Spec XML Parsing", location=location,
                                  severity=ProblemSeverity.WARNING, problem=f"Struct field in {struct_name} with no id or name")
                self._problems.append(p)
                continue

            # Extract additional field attributes
            summary = xml_field.attrib.get('summary', None)
            type_info = xml_field.attrib.get('type', None) if component_type == DataTypeEnum.kStruct else None

            # Check for optional fields - determined by optionalConform tag or isOptional attribute
            is_optional = False
            if 'isOptional' in xml_field.attrib and xml_field.attrib['isOptional'] == 'true':
                is_optional = True
            else:
                # Also check for optionalConform tag
                optional_conform = xml_field.find('./optionalConform')
                if optional_conform is not None:
                    is_optional = True

            # Check for nullable fields - determined by quality tag with nullable attribute
            is_nullable = False
            if 'isNullable' in xml_field.attrib and xml_field.attrib['isNullable'] == 'true':
                is_nullable = True
            else:
                # Also check for quality tag with nullable attribute
                quality = xml_field.find('./quality')
                if quality is not None and 'nullable' in quality.attrib and quality.attrib['nullable'] == 'true':
                    is_nullable = True

            # Process constraints - handle both direct attributes and child elements
            constraints = None
            # First check for direct constraint elements with attributes
            constraint_elements = xml_field.findall('./constraint')
            if constraint_elements:
                constraints = {}
                for constraint in constraint_elements:
                    # Handle direct attributes like min/max
                    for attr_name in ['min', 'max']:
                        if attr_name in constraint.attrib:
                            constraints[attr_name] = constraint.attrib[attr_name]

                    # Handle child elements like maxCount
                    max_count = constraint.find('./maxCount')
                    if max_count is not None:
                        constraints['maxCount'] = max_count.text
                        # If maxCount references an attribute, store that reference
                        attr_element = max_count.find('./attribute')
                        if attr_element is not None and 'name' in attr_element.attrib:
                            constraints['maxCountAttribute'] = attr_element.attrib['name']

            xml_conformance, problems = get_conformance(xml_field, self._cluster_id)
            # There are a LOT of struct fields with either arithmetic or desc conformances. We'll just call these as optional if we can't parse
            # These are currently unused, so this is fine for now.
            conformance = None
            if not problems:
                conformance = self.parse_conformance(xml_conformance)
            if not conformance:
                conformance = optional()

            # Create component with all extracted attributes
            components[id] = XmlDataTypeComponent(
                value=id,
                name=name,
                conformance=conformance,
                summary=summary,
                type_info=type_info,
                is_optional=is_optional,
                is_nullable=is_nullable,
                constraints=constraints
            )
        return components

    def _parse_data_type(self, data_type: DataTypeEnum) -> dict[str, XmlDataType]:
        ''' Returns XmlStructs, key is the name.'''
        data_types = {}
        container_tags = self._cluster.iter('dataTypes')
        for container in container_tags:
            xmls = container.iter(str(data_type))
            for element in xmls:
                try:
                    name = element.attrib['name']
                except KeyError:
                    location = ClusterPathLocation(0, self._cluster_id)
                    self._problems.append(ProblemNotice("Spec XML Parsing", location=location,
                                          severity=ProblemSeverity.WARNING, problem=f"Struct {element} with no id or name"))
                    continue

                # Ensure we're using a valid cluster ID list, never [None]
                cluster_ids = [self._cluster_id] if self._cluster_id is not None else []

                data_types[name] = XmlDataType(
                    data_type=data_type,
                    name=name,
                    components=self._parse_components(element, data_type),
                    cluster_ids=cluster_ids
                )
        return data_types

    def parse_features(self) -> dict[uint, XmlFeature]:
        features = {}
        for element, conformance_xml, _ in self.feature_elements:
            mask = uint(1 << int(element.attrib['bit'], 0))
            conformance = self.parse_conformance(conformance_xml)
            if conformance is None:
                continue
            features[mask] = XmlFeature(code=element.attrib['code'], name=element.attrib['name'],
                                        conformance=conformance)
        return features

    def parse_attributes(self) -> dict[uint, XmlAttribute]:
        attributes: dict[uint, XmlAttribute] = {}
        for element, conformance_xml, access_xml in self.attribute_elements:
            code = uint(int(element.attrib['id'], 0))
            # Some deprecated attributes don't have their types included, for now, lets just fallback to UNKNOWN
            try:
                datatype = element.attrib['type']
            except KeyError:
                datatype = 'UNKNOWN'
            conformance = self.parse_conformance(conformance_xml)
            if conformance is None:
                continue
            if code in attributes:
                # This is one of those fun ones where two different rows have the same id and name, but differ in conformance and ranges
                # I don't have a good way to relate the ranges to the conformance, but they're both acceptable, so let's just or them.
                conformance = or_operation([conformance, attributes[code].conformance])
            read_access, write_access, _ = self.parse_access(element, access_xml, conformance)
            write_optional = False
            if write_access not in [None, Clusters.AccessControl.Enums.AccessControlEntryPrivilegeEnum.kUnknownEnumValue]:
                write_optional = self.parse_write_optional(element, access_xml)
            attributes[code] = XmlAttribute(name=element.attrib['name'], datatype=datatype,
                                            conformance=conformance, read_access=read_access, write_access=write_access, write_optional=write_optional)
        # Add in the global attributes for the base class
        for id in GlobalAttributeIds:
            # TODO: Add data type here. Right now it's unused. We should parse this from the spec.
            attributes[uint(id)] = XmlAttribute(name=id.to_name(), datatype="", conformance=mandatory(
            ), read_access=Clusters.AccessControl.Enums.AccessControlEntryPrivilegeEnum.kView, write_access=Clusters.AccessControl.Enums.AccessControlEntryPrivilegeEnum.kUnknownEnumValue, write_optional=False)
        return attributes

    def get_command_type(self, element: ElementTree.Element) -> CommandType:
        try:
            if element.attrib['direction'].lower() == 'responsefromserver':
                return CommandType.GENERATED
            if element.attrib['direction'].lower() == 'commandtoclient':
                return CommandType.UNKNOWN
            if element.attrib['direction'].lower() == 'commandtoserver':
                return CommandType.ACCEPTED
            if element.attrib['direction'].lower() == 'responsefromclient':
                return CommandType.UNKNOWN
            raise Exception(f"Unknown direction: {element.attrib['direction']}")
        except KeyError:
            return CommandType.UNKNOWN

    def parse_unknown_commands(self) -> list[XmlCommand]:
        commands = []
        for element, conformance_xml, access_xml in self.command_elements:
            if self.get_command_type(element) != CommandType.UNKNOWN:
                continue
            code = int(element.attrib['id'], 0)
            conformance = self.parse_conformance(conformance_xml)

            if conformance is not None:
                _, _, privilege = self.parse_access(element, access_xml, conformance)
                commands.append(XmlCommand(id=code, name=element.attrib['name'], conformance=conformance, privilege=privilege))
        return commands

    def parse_commands(self, command_type: CommandType) -> dict[uint, XmlCommand]:
        commands: dict[uint, XmlCommand] = {}
        for element, conformance_xml, access_xml in self.command_elements:
            if self.get_command_type(element) != command_type:
                continue
            code = uint(int(element.attrib['id'], 0))
            conformance = self.parse_conformance(conformance_xml)
            if conformance is None:
                continue
            if code in commands:
                conformance = or_operation([conformance, commands[code].conformance])

            _, _, privilege = self.parse_access(element, access_xml, conformance)
            commands[uint(code)] = XmlCommand(id=code, name=element.attrib['name'], conformance=conformance, privilege=privilege)
        return commands

    def parse_events(self) -> dict[uint, XmlEvent]:
        events: dict[uint, XmlEvent] = {}
        for element, conformance_xml, access_xml in self.event_elements:
            code = uint(int(element.attrib['id'], 0))
            conformance = self.parse_conformance(conformance_xml)
            if conformance is None:
                continue
            if code in events:
                conformance = or_operation([conformance, events[code].conformance])
            events[code] = XmlEvent(name=element.attrib['name'], conformance=conformance)
        return events

    def create_cluster(self) -> XmlCluster:
        try:
            revision = int(self._cluster.attrib['revision'], 0)
        except ValueError:
            revision = 0
        return XmlCluster(revision=revision, derived=self._derived,
                          name=self._name, feature_map=self.params.feature_map,
                          attribute_map=self.params.attribute_map, command_map=self.params.command_map,
                          features=self.parse_features(),
                          attributes=self.parse_attributes(),
                          accepted_commands=self.parse_commands(CommandType.ACCEPTED),
                          generated_commands=self.parse_commands(CommandType.GENERATED),
                          unknown_commands=self.parse_unknown_commands(),
                          events=self.parse_events(),
                          structs=self._parse_data_type(DataTypeEnum.kStruct), enums=self._parse_data_type(DataTypeEnum.kEnum),
                          bitmaps=self._parse_data_type(DataTypeEnum.kBitmap), pics=self._pics, is_provisional=self._is_provisional)

    def get_problems(self) -> list[ProblemNotice]:
        return self._problems


def add_cluster_data_from_xml(xml: ElementTree.Element, clusters: dict[uint, XmlCluster], pure_base_clusters: dict[str, XmlCluster], ids_by_name: dict[str, uint], problems: list[ProblemNotice]) -> None:
    ''' Adds cluster data to the supplied dicts as appropriate

        xml: XML element read from from the XML cluster file
        clusters: dict of id -> XmlCluster. This function will append new clusters as appropriate to this dict.
        pure_base_clusters: dict of base name -> XmlCluster. This data structure is used to hold pure base clusters that don't have
                            an ID. This function will append new pure base clusters as appropriate to this dict.
        ids_by_name: dict of cluster name -> ID. This function will append new IDs as appropriate to this dict.
        problems: list of any problems encountered during spec parsing. This function will append problems as appropriate to this list.
    '''
    cluster = xml.iter('cluster')
    for c in cluster:
        ids = c.iter('clusterId')
        for id in ids:
            name = id.get('name')
            cluster_id_str = id.get('id')
            cluster_id: Optional[uint] = None
            if cluster_id_str:
                cluster_id = uint(int(cluster_id_str, 0))

            if name is None:
                location = ClusterPathLocation(endpoint_id=0, cluster_id=0 if cluster_id is None else cluster_id)
                problems.append(ProblemNotice(test_name="Spec XML parsing", location=location,
                                severity=ProblemSeverity.WARNING, problem=f"Cluster with no name {cluster}"))
                continue

            parser = ClusterParser(c, cluster_id, name)
            new = parser.create_cluster()
            problems = problems + parser.get_problems()

            if cluster_id:
                clusters[cluster_id] = new
                ids_by_name[name] = cluster_id
            else:
                # Fully derived clusters have no id, but also shouldn't appear on a device.
                # We do need to keep them, though, because we need to update the derived
                # clusters. We keep them in a special dict by name, so they can be thrown
                # away later.
                pure_base_clusters[name] = new


def check_clusters_for_unknown_commands(clusters: dict[uint, XmlCluster], problems: list[ProblemNotice]):
    for id, cluster in clusters.items():
        for cmd in cluster.unknown_commands:
            problems.append(ProblemNotice(test_name="Spec XML parsing", location=CommandPathLocation(
                endpoint_id=0, cluster_id=id, command_id=cmd.id), severity=ProblemSeverity.WARNING, problem="Command with unknown direction"))


class PrebuiltDataModelDirectory(Enum):
    k1_3 = auto()
    k1_4 = auto()
    k1_4_1 = auto()
    k1_4_2 = auto()

    @property
    def dirname(self):
        if self == PrebuiltDataModelDirectory.k1_3:
            return "1.3"
        if self == PrebuiltDataModelDirectory.k1_4:
            return "1.4"
        if self == PrebuiltDataModelDirectory.k1_4_1:
            return "1.4.1"
        if self == PrebuiltDataModelDirectory.k1_4_2:
            return "1.4.2"
        raise KeyError("Invalid enum: %r" % self)


class DataModelLevel(Enum):
    kCluster = auto()
    kDeviceType = auto()
    kNamespace = auto()

    @property
    def dirname(self):
        if self == DataModelLevel.kCluster:
            return "clusters"
        if self == DataModelLevel.kDeviceType:
            return "device_types"
        if self == DataModelLevel.kNamespace:
            return "namespaces"
        raise KeyError("Invalid enum: %r" % self)


def get_data_model_directory(data_model_directory: Union[PrebuiltDataModelDirectory, Traversable], data_model_level: DataModelLevel = DataModelLevel.kCluster) -> Traversable:
    """
    Get the directory of the data model for a specific version and level from the installed package.

    `data_model_directory` given as a path MUST be of type Traversable (often `pathlib.Path(somepathstring)`).
    If `data_model_directory` is given as a Traversable, it is returned directly WITHOUT using the data_model_level at all.
    """
    # Early return if data_model_directory is already a Traversable type
    if not isinstance(data_model_directory, PrebuiltDataModelDirectory):
        return data_model_directory

    # If it's a prebuilt directory, build the path based on the version and data model level
    zip_path = pkg_resources.files(importlib.import_module('chip.testing')).joinpath(
        'data_model').joinpath(data_model_directory.dirname).joinpath('allfiles.zip')
    path = zipfile.Path(zip_path)

    return path.joinpath(data_model_level.dirname)


def build_xml_clusters(data_model_directory: Union[PrebuiltDataModelDirectory, Traversable]) -> typing.Tuple[dict[uint, XmlCluster], list[ProblemNotice]]:
    """
    Build XML clusters from the specified data model directory.
    This function supports both pre-built locations and full paths.

    `data_model_directory`` given as a path MUST be of type Traversable (often `pathlib.Path(somepathstring)`).
    If data_model_directory is a Traversable, it is assumed to already contain `clusters` (i.e. be a directory
    with all XML files in it)
    """

    clusters: dict[uint, XmlCluster] = {}
    pure_base_clusters: dict[str, XmlCluster] = {}
    ids_by_name: dict[str, uint] = {}
    problems: list[ProblemNotice] = []

    top = get_data_model_directory(data_model_directory, DataModelLevel.kCluster)
    logging.info("Reading XML clusters from %r", top)

    found_xmls = 0
    for f in top.iterdir():
        if not f.name.endswith('.xml'):
            logging.info("Ignoring non-XML file %s", f.name)
            continue

        logging.info('Parsing file %s', f.name)
        found_xmls += 1
        with f.open("r", encoding="utf8") as file:
            root = ElementTree.parse(file).getroot()
            add_cluster_data_from_xml(root, clusters, pure_base_clusters, ids_by_name, problems)

    # For now we assume even a single XML means the directory was probaly OK
    # we may increase this later as most our data model directories are larger
    #
    # Intent here is to make user aware of typos in paths instead of silently having
    # empty parsing
    if found_xmls < 1:
        raise SpecParsingException(f'No data model files found in specified directory {top:!r}')

    # There are a few clusters where the conformance columns are listed as desc. These clusters need specific, targeted tests
    # to properly assess conformance. Here, we list them as Optional to allow these for the general test. Targeted tests are described below.
    # Descriptor - TagList feature - this feature is mandated when the duplicate condition holds for the endpoint. It is tested in DESC-2.2
    # Actions cluster - all commands - these need to be listed in the ActionsList attribute to be supported.
    #                                  We do not currently have a test for this. Please see https://github.com/CHIP-Specifications/chip-test-plans/issues/3646.

    def remove_problem(location: typing.Union[CommandPathLocation, FeaturePathLocation]):
        nonlocal problems
        problems = [p for p in problems if p.location != location]

    descriptor_id = uint(Clusters.Descriptor.id)
    code = 'TAGLIST'
    mask = clusters[descriptor_id].feature_map[code]
    clusters[descriptor_id].features[mask].conformance = optional()
    remove_problem(FeaturePathLocation(endpoint_id=0, cluster_id=descriptor_id, feature_code=code))

    action_id = uint(Clusters.Actions.id)
    for c in Clusters.ClusterObjects.ALL_ACCEPTED_COMMANDS[action_id]:
        clusters[action_id].accepted_commands[c].conformance = optional()
        remove_problem(CommandPathLocation(endpoint_id=0, cluster_id=action_id, command_id=c))

    combine_derived_clusters_with_base(clusters, pure_base_clusters, ids_by_name, problems)

    # TODO: All these fixups should be removed BEFORE SVE if at all possible
    # Workaround for Color Control cluster - the spec uses a non-standard conformance. Set all to optional now, will need
    # to implement either arithmetic conformance handling (once spec changes land here) or specific test
    # https://github.com/CHIP-Specifications/connectedhomeip-spec/pull/7808 for spec changes.
    # see 3.2.8. Defined Primaries Information Attribute Set, affects Primary<#>X/Y/Intensity attributes.
    cc_id = uint(Clusters.ColorControl.id)
    cc_attr = Clusters.ColorControl.Attributes
    affected_attributes = [cc_attr.Primary1X,
                           cc_attr.Primary1Y,
                           cc_attr.Primary1Intensity,
                           cc_attr.Primary2X,
                           cc_attr.Primary2Y,
                           cc_attr.Primary2Intensity,
                           cc_attr.Primary3X,
                           cc_attr.Primary3Y,
                           cc_attr.Primary3Intensity,
                           cc_attr.Primary4X,
                           cc_attr.Primary4Y,
                           cc_attr.Primary4Intensity,
                           cc_attr.Primary5X,
                           cc_attr.Primary5Y,
                           cc_attr.Primary5Intensity,
                           cc_attr.Primary6X,
                           cc_attr.Primary6Y,
                           cc_attr.Primary6Intensity,
                           ]
    for a in affected_attributes:
        clusters[cc_id].attributes[a.attribute_id].conformance = optional()

    # Workaround for temp control cluster - this is parsed incorrectly in the DM XML and is missing all its attributes
    # Remove this workaround when https://github.com/csa-data-model/projects/issues/330 is fixed
    temp_control_id = uint(Clusters.TemperatureControl.id)
    if temp_control_id in clusters and not clusters[temp_control_id].attributes:
        view = Clusters.AccessControl.Enums.AccessControlEntryPrivilegeEnum.kView
        none = Clusters.AccessControl.Enums.AccessControlEntryPrivilegeEnum.kUnknownEnumValue
        clusters[temp_control_id].attributes = {
            uint(0x00): XmlAttribute(name='TemperatureSetpoint', datatype='temperature', conformance=feature(uint(0x01), 'TN'), read_access=view, write_access=none, write_optional=False),
            uint(0x01): XmlAttribute(name='MinTemperature', datatype='temperature', conformance=feature(uint(0x01), 'TN'), read_access=view, write_access=none, write_optional=False),
            uint(0x02): XmlAttribute(name='MaxTemperature', datatype='temperature', conformance=feature(uint(0x01), 'TN'), read_access=view, write_access=none, write_optional=False),
            uint(0x03): XmlAttribute(name='Step', datatype='temperature', conformance=feature(uint(0x04), 'STEP'), read_access=view, write_access=none, write_optional=False),
            uint(0x04): XmlAttribute(name='SelectedTemperatureLevel', datatype='uint8', conformance=feature(uint(0x02), 'TL'), read_access=view, write_access=none, write_optional=False),
            uint(0x05): XmlAttribute(name='SupportedTemperatureLevels', datatype='list', conformance=feature(uint(0x02), 'TL'), read_access=view, write_access=none, write_optional=False),
        }

    # TODO: Need automated parsing for atomic attributes.
    atomic_request_cmd_id = uint(0xFE)
    atomic_response_cmd_id = uint(0xFD)
    atomic_request_name = "Atomic Request"
    atomic_response_name = "Atomic Response"
    presets_name = "Presets"
    schedules_name = "Schedules"
    thermostat_id = uint(Clusters.Thermostat.id)
    if clusters[thermostat_id].revision >= 8:
        presents_id = clusters[thermostat_id].attribute_map[presets_name]
        schedules_id = clusters[thermostat_id].attribute_map[schedules_name]
        conformance = or_operation([conformance_support.attribute(presents_id, presets_name),
                                   conformance_support.attribute(schedules_id, schedules_name)])

        clusters[thermostat_id].accepted_commands[atomic_request_cmd_id] = XmlCommand(
            id=atomic_request_cmd_id, name=atomic_request_name, conformance=conformance, privilege=Clusters.AccessControl.Enums.AccessControlEntryPrivilegeEnum.kOperate)
        clusters[thermostat_id].generated_commands[atomic_response_cmd_id] = XmlCommand(
            id=atomic_response_cmd_id, name=atomic_response_name, conformance=conformance, privilege=Clusters.AccessControl.Enums.AccessControlEntryPrivilegeEnum.kOperate)
        clusters[thermostat_id].command_map[atomic_request_name] = atomic_request_cmd_id
        clusters[thermostat_id].command_map[atomic_response_name] = atomic_response_cmd_id

    check_clusters_for_unknown_commands(clusters, problems)

    return clusters, problems


def combine_derived_clusters_with_base(xml_clusters: dict[uint, XmlCluster], pure_base_clusters: dict[str, XmlCluster], ids_by_name: dict[str, uint], problems: list[ProblemNotice]) -> None:
    ''' Overrides base elements with the derived cluster values for derived clusters. '''

    def combine_attributes(base: dict[uint, XmlAttribute], derived: dict[uint, XmlAttribute], cluster_id: uint, problems: list[ProblemNotice]) -> dict[uint, XmlAttribute]:
        ret = deepcopy(base)
        extras = {k: v for k, v in derived.items() if k not in base.keys()}
        overrides = {k: v for k, v in derived.items() if k in base.keys()}
        ret.update(extras)
        for id, override in overrides.items():
            if override.conformance:
                ret[id].conformance = override.conformance
            if override.read_access:
                ret[id].read_access = override.read_access
            if override.write_access:
                ret[id].write_access = override.write_access
            if ret[id].read_access is None and ret[id].write_access is None:
                location = AttributePathLocation(endpoint_id=0, cluster_id=cluster_id, attribute_id=id)
                problems.append(ProblemNotice(test_name='Spec XML parsing', location=location,
                                              severity=ProblemSeverity.WARNING, problem='Unable to find access element'))
            if ret[id].read_access is None:
                ret[id].read_access == Clusters.AccessControl.Enums.AccessControlEntryPrivilegeEnum.kUnknownEnumValue
            if ret[id].write_access is None:
                ret[id].write_access = Clusters.AccessControl.Enums.AccessControlEntryPrivilegeEnum.kUnknownEnumValue
        return ret

    # We have the information now about which clusters are derived, so we need to fix them up. Apply first the base cluster,
    # then add the specific cluster overtop
    for id, c in xml_clusters.items():
        if c.derived:
            base_name = c.derived
            if base_name in ids_by_name:
                base = xml_clusters[ids_by_name[c.derived]]
            else:
                base = pure_base_clusters[base_name]

            feature_map = deepcopy(base.feature_map)
            feature_map.update(c.feature_map)
            attribute_map = deepcopy(base.attribute_map)
            attribute_map.update(c.attribute_map)
            command_map = deepcopy(base.command_map)
            command_map.update(c.command_map)
            features = deepcopy(base.features)
            features.update(c.features)
            attributes = combine_attributes(base.attributes, c.attributes, id, problems)
            accepted_commands = deepcopy(base.accepted_commands)
            accepted_commands.update(c.accepted_commands)
            generated_commands = deepcopy(base.generated_commands)
            generated_commands.update(c.generated_commands)
            events = deepcopy(base.events)
            events.update(c.events)
            structs = deepcopy(base.structs)
            structs.update(c.structs)
            enums = deepcopy(base.enums)
            enums.update(c.enums)
            bitmaps = deepcopy(base.bitmaps)
            enums.update(c.bitmaps)
            unknown_commands = deepcopy(base.unknown_commands)
            for cmd in c.unknown_commands:
                if cmd.id in accepted_commands.keys() and cmd.name == accepted_commands[uint(cmd.id)].name:
                    accepted_commands[uint(cmd.id)].conformance = cmd.conformance
                elif cmd.id in generated_commands.keys() and cmd.name == generated_commands[uint(cmd.id)].name:
                    generated_commands[uint(cmd.id)].conformance = cmd.conformance
                else:
                    unknown_commands.append(cmd)
            provisional = c.is_provisional or base.is_provisional

            new = XmlCluster(revision=c.revision, derived=c.derived, name=c.name,
                             feature_map=feature_map, attribute_map=attribute_map, command_map=command_map,
                             features=features, attributes=attributes, accepted_commands=accepted_commands,
                             generated_commands=generated_commands, unknown_commands=unknown_commands, events=events, structs=structs,
                             enums=enums, bitmaps=bitmaps, pics=c.pics, is_provisional=provisional)
            xml_clusters[id] = new


def parse_namespace(et: ElementTree.Element) -> tuple[XmlNamespace, list[ProblemNotice]]:
    """Parse a single namespace XML definition"""
    problems: list[ProblemNotice] = []
    namespace = XmlNamespace()

    # Parse namespace attributes
    namespace_id = et.get('id')
    if namespace_id is not None:
        try:
            namespace.id = int(str(namespace_id), 16)
        except (ValueError, TypeError):
            problems.append(ProblemNotice(
                test_name="Parse Namespace XML",
                location=NamespacePathLocation(),
                severity=ProblemSeverity.WARNING,
                problem=f"Invalid namespace ID: {namespace_id}"
            ))
    else:
        problems.append(ProblemNotice(
            test_name="Parse Namespace XML",
            location=NamespacePathLocation(),
            severity=ProblemSeverity.WARNING,
            problem="Missing namespace ID"
        ))

    # Parse and validate namespace name
    namespace.name = et.get('name', '').strip()
    if not namespace.name:
        problems.append(ProblemNotice(
            test_name="Parse Namespace XML",
            location=NamespacePathLocation(namespace_id=getattr(namespace, 'id', None)),
            severity=ProblemSeverity.WARNING,
            problem="Missing or empty namespace name"
        ))

    # Parse tags
    tags_elem = et.find('tags')
    if tags_elem is not None:
        for tag_elem in tags_elem.findall('tag'):
            tag = XmlTag()
            tag_id = tag_elem.get('id')
            if tag_id is not None:
                try:
                    tag.id = int(str(tag_id), 0)
                except (ValueError, TypeError):
                    problems.append(ProblemNotice(
                        test_name="Parse Namespace XML",
                        location=NamespacePathLocation(namespace_id=namespace.id),
                        severity=ProblemSeverity.WARNING,
                        problem=f"Invalid tag ID: {tag_id}"
                    ))
                    continue

            tag.name = tag_elem.get('name', '').strip()
            if not tag.name:
                problems.append(ProblemNotice(
                    test_name="Parse Namespace XML",
                    location=NamespacePathLocation(namespace_id=namespace.id, tag_id=getattr(tag, 'id', None)),
                    severity=ProblemSeverity.WARNING,
                    problem=f"Missing name for tag {tag.id}"
                ))
                continue

            desc_elem = tag_elem.find('description')
            if desc_elem is not None and desc_elem.text:
                tag.description = desc_elem.text.strip()

            namespace.tags[tag.id] = tag

    return namespace, problems


def build_xml_namespaces(data_model_directory: typing.Union[PrebuiltDataModelDirectory, Traversable]) -> tuple[dict[int, XmlNamespace], list[ProblemNotice]]:
    """Build a dictionary of namespaces from XML files in the given directory"""
    namespace_dir = get_data_model_directory(data_model_directory, DataModelLevel.kNamespace)
    namespaces: dict[int, XmlNamespace] = {}
    problems: list[ProblemNotice] = []

    found_xmls = 0

    try:
        # Handle both zip files and directories
        if isinstance(namespace_dir, zipfile.Path):
            filenames = [f for f in namespace_dir.iterdir() if str(f).endswith('.xml')]
        else:
            filenames = [f for f in namespace_dir.iterdir() if f.name.endswith('.xml')]

        for filename in filenames:
            logging.info('Parsing file %s', str(filename))
            found_xmls += 1

            try:
                with filename.open('r', encoding="utf8") as xml:
                    root = ElementTree.parse(xml).getroot()
                    namespace, parse_problems = parse_namespace(root)
                    problems.extend(parse_problems)

                    if namespace.id in namespaces:
                        problems.append(ProblemNotice(
                            test_name="Build XML Namespaces",
                            location=NamespacePathLocation(namespace_id=namespace.id),
                            severity=ProblemSeverity.WARNING,
                            problem=f"Duplicate namespace ID 0x{namespace.id:04X} in {filename.name}"
                        ))
                    else:
                        namespaces[namespace.id] = namespace

            except Exception as e:
                problems.append(ProblemNotice(
                    test_name="Build XML Namespaces",
                    location=UnknownProblemLocation(),
                    severity=ProblemSeverity.WARNING,
                    problem=f"Failed to parse {filename.name}: {str(e)}"
                ))

    except Exception as e:
        problems.append(ProblemNotice(
            test_name="Build XML Namespaces",
            location=UnknownProblemLocation(),
            severity=ProblemSeverity.WARNING,
            problem=f"Failed to access namespace directory: {str(e)}"
        ))

    if found_xmls < 1:
        logging.warning("No XML files found in the specified namespace directory: %r", namespace_dir)
        problems.append(ProblemNotice(
            test_name="Build XML Namespaces",
            location=UnknownProblemLocation(),
            severity=ProblemSeverity.WARNING,
            problem=f"No XML files found in namespace directory: {str(namespace_dir)}"
        ))

    # Print problems for debugging
    if problems:
        logging.warning("Found %d problems while parsing namespaces:", len(problems))
        for problem in problems:
            logging.warning("  - %s", str(problem))

    return namespaces, problems


def parse_single_device_type(root: ElementTree.Element) -> tuple[dict[int, XmlDeviceType], list[ProblemNotice]]:
    problems: list[ProblemNotice] = []
    device_types: dict[int, XmlDeviceType] = {}
    device = root.iter('deviceType')
    for d in device:
        name = d.attrib['name']
        location = DeviceTypePathLocation(device_type_id=0)

        str_id = d.attrib.get('id', "")
        if not str_id:
            if name == "Base Device Type":
                # Base is special device type, we're going to call it -1 so we can combine and remove it later.
                str_id = '-1'
            else:
                problems.append(ProblemNotice("Parse Device Type XML", location=location,
                                severity=ProblemSeverity.WARNING, problem=f"Device type {name} does not have an ID listed"))
                break
        try:
            id = int(str_id, 0)
            revision = int(d.attrib['revision'], 0)
        except ValueError:
            problems.append(ProblemNotice("Parse Device Type XML", location=location,
                            severity=ProblemSeverity.WARNING,
                            problem=f"Device type {name} does not a valid ID or revision. ID: {str_id} revision: {d.get('revision', 'UNKNOWN')}"))
            break
        if id in DEVICE_TYPE_NAME_FIXES:
            name = DEVICE_TYPE_NAME_FIXES[id]
        try:
            classification = next(d.iter('classification'))
            scope = classification.attrib['scope']
            device_class = classification.attrib['class']
            superset_of_device_type_name = classification.attrib.get('superset', None)
        except (KeyError, StopIteration):
            # this is fine for base device type
            if id == -1:
                scope = 'BASE'
                device_class = 'BASE'
                superset_of_device_type_name = None
            else:
                location = DeviceTypePathLocation(device_type_id=id)
                problems.append(ProblemNotice("Parse Device Type XML", location=location,
                                severity=ProblemSeverity.WARNING, problem="Unable to find classification data for device type"))
                break
        device_types[id] = XmlDeviceType(name=name, revision=revision, server_clusters={}, client_clusters={},
                                         classification_class=device_class, classification_scope=scope, superset_of_device_type_name=superset_of_device_type_name)
        clusters = d.iter('cluster')
        for c in clusters:
            try:
                try:
                    cid = uint(int(c.attrib['id'], 0))
                except ValueError:
                    location = DeviceTypePathLocation(device_type_id=id)
                    problems.append(ProblemNotice("Parse Device Type XML", location=location,
                                    severity=ProblemSeverity.WARNING, problem=f"Unknown cluster id {c.attrib['id']}"))
                    continue
                conformance_xml, tmp_problem = get_conformance(c, cid)
                if tmp_problem:
                    problems.append(tmp_problem)
                conformance = parse_device_type_callable_from_xml(conformance_xml)
                side_dict = {'server': ClusterSide.SERVER, 'client': ClusterSide.CLIENT}
                side = side_dict[c.attrib['side']]
                name = c.attrib['name']
                if cid in CLUSTER_NAME_FIXES:
                    name = CLUSTER_NAME_FIXES[cid]
                cluster = XmlDeviceTypeClusterRequirements(name=name, side=side, conformance=conformance)
                if side == ClusterSide.SERVER:
                    device_types[id].server_clusters[cid] = cluster
                else:
                    device_types[id].client_clusters[cid] = cluster
            except ConformanceException:
                location = DeviceTypePathLocation(device_type_id=id, cluster_id=cid)
                problems.append(ProblemNotice("Parse Device Type XML", location=location,
                                severity=ProblemSeverity.WARNING, problem="Unable to parse conformance for cluster"))
            # TODO: Check for features, attributes and commands as element requirements
            # NOTE: Spec currently does a bad job of matching these exactly to the names and codes
            # so this will need a bit of fancy handling here to get this right.
    return device_types, problems


def build_xml_device_types(data_model_directory: typing.Union[PrebuiltDataModelDirectory, Traversable]) -> tuple[dict[int, XmlDeviceType], list[ProblemNotice]]:
    top = get_data_model_directory(data_model_directory, DataModelLevel.kDeviceType)
    device_types: dict[int, XmlDeviceType] = {}
    problems: list[ProblemNotice] = []

    found_xmls = 0

    for file in top.iterdir():
        if not file.name.endswith('.xml'):
            continue
        logging.info('Parsing file %r / %s', top, file.name)
        found_xmls += 1
        with file.open('r', encoding="utf8") as xml:
            root = ElementTree.parse(xml).getroot()
            tmp_device_types, tmp_problems = parse_single_device_type(root)
            problems = problems + tmp_problems
            device_types.update(tmp_device_types)

    if found_xmls < 1:
        logging.warning("No XML files found in the specified device type directory: %r", top)

    if -1 not in device_types.keys():
        raise ConformanceException("Base device type not found in device type xml data")

    # Add in the base device type information and remove the base device type from the device_types
    for d in device_types.values():
        d.server_clusters.update(device_types[-1].server_clusters)
    device_types.pop(-1)

    # Fix up supersets
    for id, d in device_types.items():
        def standardize_name(name: str):
            return name.replace(' ', '').replace('/', '').lower()
        if d.superset_of_device_type_name is None:
            continue
        name = standardize_name(d.superset_of_device_type_name)
        matches = [id for id, d in device_types.items() if standardize_name(d.name) == name]
        if len(matches) != 1:
            problems.append(ProblemNotice('Device types parsing', location=DeviceTypePathLocation(
                id), severity=ProblemSeverity.ERROR, problem=f"No unique match found for superset {d.superset_of_device_type_name}"))
            break
        d.superset_of_device_type_id = matches[0]

    return device_types, problems


def dm_from_spec_version(specification_version: uint) -> PrebuiltDataModelDirectory:
    ''' Returns the data model directory for a given specification revision.

        input: specification revision attribute data from the basic information cluster
        output: PrebuiltDataModelDirectory
        raises: ConformanceException if the given specification_version does not conform to a known data model
    '''
    # Specification version attribute is 2 bytes major, 2 bytes minor, 2 bytes dot 2 bytes reserved.
    # However, 1.3 allowed the dot to be any value
    if specification_version < 0x01040000:
        specification_version &= 0xFFFF00FF

    version_to_dm = {0x01030000: PrebuiltDataModelDirectory.k1_3,
                     0x01040000: PrebuiltDataModelDirectory.k1_4,
                     0x01040100: PrebuiltDataModelDirectory.k1_4_1,
                     0x01040200: PrebuiltDataModelDirectory.k1_4_2}

    if specification_version not in version_to_dm.keys():
        raise ConformanceException(f"Unknown specification_version 0x{specification_version:08X}")

    return version_to_dm[specification_version]<|MERGE_RESOLUTION|>--- conflicted
+++ resolved
@@ -33,14 +33,8 @@
                                       ConformanceException, ConformanceParseParameters, feature, is_disallowed, mandatory, optional,
                                       or_operation, parse_callable_from_xml, parse_device_type_callable_from_xml)
 from chip.testing.global_attribute_ids import GlobalAttributeIds
-<<<<<<< HEAD
-from chip.testing.matter_testing import (AttributePathLocation, ClusterPathLocation, CommandPathLocation, DeviceTypePathLocation,
-                                         EventPathLocation, FeaturePathLocation, NamespacePathLocation, ProblemLocation,
-                                         ProblemNotice, ProblemSeverity, UnknownProblemLocation)
-=======
 from chip.testing.problem_notices import (AttributePathLocation, ClusterPathLocation, CommandPathLocation, DeviceTypePathLocation,
                                           EventPathLocation, FeaturePathLocation, ProblemLocation, ProblemNotice, ProblemSeverity)
->>>>>>> 4cc26cfe
 from chip.tlv import uint
 
 _PRIVILEGE_STR = {
