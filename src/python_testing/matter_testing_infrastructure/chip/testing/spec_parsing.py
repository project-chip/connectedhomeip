--- conflicted
+++ resolved
@@ -32,13 +32,8 @@
                                       ConformanceParseParameters, feature, is_disallowed, mandatory, optional, or_operation,
                                       parse_callable_from_xml, parse_device_type_callable_from_xml)
 from chip.testing.global_attribute_ids import GlobalAttributeIds
-<<<<<<< HEAD
 from chip.testing.models import (AttributePathLocation, ClusterPathLocation, CommandPathLocation, DeviceTypePathLocation,
-                                 EventPathLocation, FeaturePathLocation, ProblemNotice, ProblemSeverity)
-=======
-from chip.testing.matter_testing import (AttributePathLocation, ClusterPathLocation, CommandPathLocation, DeviceTypePathLocation,
-                                         EventPathLocation, FeaturePathLocation, ProblemLocation, ProblemNotice, ProblemSeverity)
->>>>>>> b082219e
+                                 EventPathLocation, FeaturePathLocation, ProblemLocation, ProblemNotice, ProblemSeverity)
 from chip.tlv import uint
 
 _PRIVILEGE_STR = {
