--- conflicted
+++ resolved
@@ -92,15 +92,11 @@
 class XmlCommand:
     id: int
     name: str
-<<<<<<< HEAD
     conformance: Callable[[uint], ConformanceDecision]
     privilege: Clusters.AccessControl.Enums.AccessControlEntryPrivilegeEnum
-=======
-    conformance: ConformanceCallable
 
     def __str__(self):
-        return f'{self.name} id:0x{self.id:02X} {self.id} conformance: {str(self.conformance)}'
->>>>>>> 4fa81f6f
+        return f'{self.name} id:0x{self.id:02X} {self.id} conformance: {str(self.conformance)} privilege: {str(self.privilege)}'
 
 
 @dataclass
@@ -445,13 +441,10 @@
                 continue
             code = int(element.attrib['id'], 0)
             conformance = self.parse_conformance(conformance_xml)
-<<<<<<< HEAD
-            _, _, privilege = self.parse_access(element, access_xml, conformance)
-            commands.append(XmlCommand(id=code, name=element.attrib['name'], conformance=conformance, privilege=privilege))
-=======
+
             if conformance is not None:
-                commands.append(XmlCommand(id=code, name=element.attrib['name'], conformance=conformance))
->>>>>>> 4fa81f6f
+                _, _, privilege = self.parse_access(element, access_xml, conformance)
+                commands.append(XmlCommand(id=code, name=element.attrib['name'], conformance=conformance, privilege=privilege))
         return commands
 
     def parse_commands(self, command_type: CommandType) -> dict[uint, XmlCommand]:
@@ -465,12 +458,9 @@
                 continue
             if code in commands:
                 conformance = or_operation([conformance, commands[code].conformance])
-<<<<<<< HEAD
+
             _, _, privilege = self.parse_access(element, access_xml, conformance)
-            commands[code] = XmlCommand(id=code, name=element.attrib['name'], conformance=conformance, privilege=privilege)
-=======
-            commands[uint(code)] = XmlCommand(id=code, name=element.attrib['name'], conformance=conformance)
->>>>>>> 4fa81f6f
+            commands[uint(code)] = XmlCommand(id=code, name=element.attrib['name'], conformance=conformance, privilege=privilege)
         return commands
 
     def parse_events(self) -> dict[uint, XmlEvent]:
@@ -721,21 +711,13 @@
         schedules_id = clusters[thermostat_id].attribute_map[schedules_name]
         conformance = or_operation([conformance_support.attribute(presents_id, presets_name),
                                    conformance_support.attribute(schedules_id, schedules_name)])
-<<<<<<< HEAD
-        clusters[Clusters.Thermostat.id].accepted_commands[atomic_request_cmd_id] = XmlCommand(
-            id=atomic_request_cmd_id, name=atomic_request_name, conformance=conformance, privilege=Clusters.AccessControl.Enums.AccessControlEntryPrivilegeEnum.kOperate)
-        clusters[Clusters.Thermostat.id].generated_commands[atomic_response_cmd_id] = XmlCommand(
-            id=atomic_response_cmd_id, name=atomic_response_name, conformance=conformance, privilege=Clusters.AccessControl.Enums.AccessControlEntryPrivilegeEnum.kOperate)
-        clusters[Clusters.Thermostat.id].command_map[atomic_request_name] = atomic_request_cmd_id
-        clusters[Clusters.Thermostat.id].command_map[atomic_response_name] = atomic_response_cmd_id
-=======
-        clusters[thermostat_id].accepted_commands[atomic_request_cmd_id] = XmlCommand(
-            id=atomic_request_cmd_id, name=atomic_request_name, conformance=conformance)
-        clusters[thermostat_id].generated_commands[atomic_response_cmd_id] = XmlCommand(
-            id=atomic_response_cmd_id, name=atomic_response_name, conformance=conformance)
-        clusters[thermostat_id].command_map[atomic_request_name] = atomic_request_cmd_id
-        clusters[thermostat_id].command_map[atomic_response_name] = atomic_response_cmd_id
->>>>>>> 4fa81f6f
+
+    clusters[thermostat_id].accepted_commands[atomic_request_cmd_id] = XmlCommand(
+        id=atomic_request_cmd_id, name=atomic_request_name, conformance=conformance, privilege=Clusters.AccessControl.Enums.AccessControlEntryPrivilegeEnum.kOperate)
+    clusters[thermostat_id].generated_commands[atomic_response_cmd_id] = XmlCommand(
+        id=atomic_response_cmd_id, name=atomic_response_name, conformance=conformance, privilege=Clusters.AccessControl.Enums.AccessControlEntryPrivilegeEnum.kOperate)
+    clusters[thermostat_id].command_map[atomic_request_name] = atomic_request_cmd_id
+    clusters[thermostat_id].command_map[atomic_response_name] = atomic_response_cmd_id
 
     check_clusters_for_unknown_commands(clusters, problems)
 
