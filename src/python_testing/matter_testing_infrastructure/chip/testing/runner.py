--- conflicted
+++ resolved
@@ -312,11 +312,7 @@
     # Lazy import to avoid circular dependency
     from typing import TYPE_CHECKING
 
-<<<<<<< HEAD
     from chip.testing.matter_stack_state import MatterStackState
-=======
-    from chip.testing.matter_testing import MatterStackState
->>>>>>> 9d7db20a
     if TYPE_CHECKING:
         from chip.testing.commissioning import CommissionDeviceTest
     else:
