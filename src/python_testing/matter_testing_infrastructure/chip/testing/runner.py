--- conflicted
+++ resolved
@@ -565,13 +565,8 @@
     def __init__(self, abs_filename: str, classname: str, test: str, endpoint: int = None,
                  pics: dict[str, bool] = None, paa_trust_store_path=None):
 
-<<<<<<< HEAD
         from chip.testing.matter_stack_state import MatterStackState
-        from chip.testing.matter_testing import MatterTestConfig
-=======
         from chip.testing.matter_test_config import MatterTestConfig
-        from chip.testing.matter_testing import MatterStackState
->>>>>>> c5aeaea5
 
         self.kvs_storage = 'kvs_admin.json'
         self.config = MatterTestConfig(endpoint=endpoint, paa_trust_store_path=paa_trust_store_path,
