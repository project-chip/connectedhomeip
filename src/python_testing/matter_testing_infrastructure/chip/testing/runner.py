--- conflicted
+++ resolved
@@ -37,14 +37,11 @@
 
 import chip.testing.global_stash as global_stash
 from chip.clusters import Attribute
-<<<<<<< HEAD
-from chip.testing.matter_testing_defaults import DEFAULT_LOG_PATH
-from mobly import signals
-=======
 # Add imports for argument parsing dependencies
 from chip.testing.pics import read_pics_from_file
+from chip.testing.matter_testing_defaults import (DEFAULT_ADMIN_VENDOR_ID, DEFAULT_CONTROLLER_NODE_ID, DEFAULT_DUT_NODE_ID,
+                                                  DEFAULT_LOG_PATH, DEFAULT_STORAGE_PATH, DEFAULT_TRUST_ROOT_INDEX)
 from mobly import signals, utils
->>>>>>> 425c5b25
 from mobly.config_parser import ENV_MOBLY_LOGPATH, TestRunConfig
 from mobly.test_runner import TestRunner
 
@@ -71,17 +68,6 @@
 if TYPE_CHECKING:
     from chip.testing.matter_test_config import MatterTestConfig
 
-<<<<<<< HEAD
-=======
-_DEFAULT_LOG_PATH = "/tmp/matter_testing/logs"
-
-# Default constants for argument parsing
-_DEFAULT_ADMIN_VENDOR_ID = 0xFFF1
-_DEFAULT_STORAGE_PATH = "admin_storage.json"
-_DEFAULT_CONTROLLER_NODE_ID = 112233
-_DEFAULT_DUT_NODE_ID = 0x12344321
-_DEFAULT_TRUST_ROOT_INDEX = 1
-
 
 def default_paa_rootstore_from_root(root_path: pathlib.Path) -> Optional[pathlib.Path]:
     """Attempt to find a PAA trust store following SDK convention at `root_path`
@@ -121,7 +107,9 @@
         # On not having found a PAA dir, just return current dir to avoid blow-ups
         return pathlib.Path.cwd()
 
->>>>>>> 425c5b25
+
+>>>>>> > master
+
 
 class InternalTestRunnerHooks(TestRunnerHooks):
     """
@@ -665,7 +653,7 @@
     device_descriptors = config.qr_code_content + config.manual_code + config.discriminators
 
     if not config.dut_node_ids:
-        config.dut_node_ids = [_DEFAULT_DUT_NODE_ID]
+        config.dut_node_ids = [DEFAULT_DUT_NODE_ID]
 
     if args.commissioning_method is None:
         return True
@@ -739,8 +727,8 @@
     if not populate_commissioning_args(args, config):
         sys.exit(1)
 
-    config.storage_path = pathlib.Path(_DEFAULT_STORAGE_PATH) if args.storage_path is None else args.storage_path
-    config.logs_path = pathlib.Path(_DEFAULT_LOG_PATH) if args.logs_path is None else args.logs_path
+    config.storage_path = pathlib.Path(DEFAULT_STORAGE_PATH) if args.storage_path is None else args.storage_path
+    config.logs_path = pathlib.Path(DEFAULT_LOG_PATH) if args.logs_path is None else args.logs_path
     config.paa_trust_store_path = args.paa_trust_store_path
     config.ble_controller = args.ble_controller
     config.pics = {} if args.PICS is None else read_pics_from_file(args.PICS)
@@ -805,12 +793,12 @@
                              metavar="CONTROLLER_ID", help="BLE controller selector, see example or platform docs for details")
     basic_group.add_argument('-N', '--controller-node-id', type=int_decimal_or_hex,
                              metavar='NODE_ID',
-                             default=_DEFAULT_CONTROLLER_NODE_ID,
-                             help='NodeID to use for initial/default controller (default: %d)' % _DEFAULT_CONTROLLER_NODE_ID)
+                             default=DEFAULT_CONTROLLER_NODE_ID,
+                             help='NodeID to use for initial/default controller (default: %d)' % DEFAULT_CONTROLLER_NODE_ID)
     basic_group.add_argument('-n', '--dut-node-id', '--nodeId', type=int_decimal_or_hex,
                              metavar='NODE_ID', dest='dut_node_ids', default=[],
                              help='Node ID for primary DUT communication, '
-                             'and NodeID to assign if commissioning (default: %d)' % _DEFAULT_DUT_NODE_ID, nargs="+")
+                             'and NodeID to assign if commissioning (default: %d)' % DEFAULT_DUT_NODE_ID, nargs="+")
     basic_group.add_argument('--endpoint', type=int, default=None, help="Endpoint under test")
     basic_group.add_argument('--app-pipe', type=str, default=None, help="The full path of the app to send an out-of-band command")
     basic_group.add_argument('--timeout', type=int, help="Test timeout in seconds")
@@ -851,9 +839,9 @@
                                   metavar='OPERATIONAL_DATASET_HEX',
                                   help='Thread operational dataset as a hex string for ble-thread commissioning')
 
-    commission_group.add_argument('--admin-vendor-id', action="store", type=int_decimal_or_hex, default=_DEFAULT_ADMIN_VENDOR_ID,
+    commission_group.add_argument('--admin-vendor-id', action="store", type=int_decimal_or_hex, default=DEFAULT_ADMIN_VENDOR_ID,
                                   metavar="VENDOR_ID",
-                                  help="VendorID to use during commissioning (default 0x%04X)" % _DEFAULT_ADMIN_VENDOR_ID)
+                                  help="VendorID to use during commissioning (default 0x%04X)" % DEFAULT_ADMIN_VENDOR_ID)
     commission_group.add_argument('--case-admin-subject', action="store", type=int_decimal_or_hex,
                                   metavar="CASE_ADMIN_SUBJECT",
                                   help="Set the CASE admin subject to an explicit value (default to commissioner Node ID)")
@@ -879,9 +867,9 @@
                               help='Fabric ID on which to operate under the root of trust')
 
     fabric_group.add_argument('-r', '--root-index', type=root_index,
-                              metavar='ROOT_INDEX_OR_NAME', default=_DEFAULT_TRUST_ROOT_INDEX,
+                              metavar='ROOT_INDEX_OR_NAME', default=DEFAULT_TRUST_ROOT_INDEX,
                               help='Root of trust under which to operate/commission for single-fabric basic usage. '
-                              'alpha/beta/gamma are aliases for 1/2/3. Default (%d)' % _DEFAULT_TRUST_ROOT_INDEX)
+                              'alpha/beta/gamma are aliases for 1/2/3. Default (%d)' % DEFAULT_TRUST_ROOT_INDEX)
 
     fabric_group.add_argument('-c', '--chip-tool-credentials-path', type=pathlib.Path,
                               metavar='PATH',
