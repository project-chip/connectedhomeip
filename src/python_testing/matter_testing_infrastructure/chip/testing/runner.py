import asyncio
import importlib
import logging
import os
import sys
import typing
from dataclasses import dataclass
from datetime import datetime, timedelta, timezone
from pathlib import Path
from typing import TYPE_CHECKING, Optional
from unittest.mock import MagicMock

import chip.testing.global_stash as global_stash
from chip.clusters import Attribute
from chip.testing import decorators
from chip.testing.commissioning import CommissionDeviceTest
from chip.testing.matter_test_config import MatterTestConfig
from chip.testing.matter_testing import MatterStackState, _find_test_class, default_matter_test_main, parse_matter_test_args
from chip.tracing import TracingContext
from matter_yamltests.hooks import TestRunnerHooks
from mobly import signals
from mobly.config_parser import ENV_MOBLY_LOGPATH, TestRunConfig
from mobly.test_runner import TestRunner

#
#    Copyright (c) 2024 Project CHIP Authors
#    All rights reserved.
#
#    Licensed under the Apache License, Version 2.0 (the "License");
#    you may not use this file except in compliance with the License.
#    You may obtain a copy of the License at
#
#        http://www.apache.org/licenses/LICENSE-2.0
#
#    Unless required by applicable law or agreed to in writing, software
#    distributed under the License is distributed on an "AS IS" BASIS,
#    WITHOUT WARRANTIES OR CONDITIONS OF ANY KIND, either express or implied.
#    See the License for the specific language governing permissions and
#    limitations under the License.
#


try:
except ImportError:
    class TestRunnerHooks:
        pass
try:
except ImportError:
    class TracingContext:
        def __enter__(self):
            return self

        def __exit__(self, *args):
            pass

        def StartFromString(self, destination):
            pass


if TYPE_CHECKING:

_DEFAULT_LOG_PATH = "/tmp/matter_testing/logs"

# Default constants for argument parsing
_DEFAULT_ADMIN_VENDOR_ID = 0xFFF1
_DEFAULT_STORAGE_PATH = "admin_storage.json"
_DEFAULT_CONTROLLER_NODE_ID = 112233
_DEFAULT_DUT_NODE_ID = 0x12344321
_DEFAULT_TRUST_ROOT_INDEX = 1


def default_paa_rootstore_from_root(root_path: pathlib.Path) -> Optional[pathlib.Path]:
    """Attempt to find a PAA trust store following SDK convention at `root_path`

    This attempts to find {root_path}/credentials/development/paa-root-certs.

    Returns the fully resolved path on success or None if not found.
    """
    start_path = root_path.resolve()
    cred_path = start_path.joinpath("credentials")
    dev_path = cred_path.joinpath("development")
    paa_path = dev_path.joinpath("paa-root-certs")

    return paa_path.resolve() if all([path.exists() for path in [cred_path, dev_path, paa_path]]) else None


def get_default_paa_trust_store(root_path: pathlib.Path) -> pathlib.Path:
    """Attempt to find a PAA trust store starting at `root_path`.

    This tries to find by various heuristics, and goes up one level at a time
    until found. After a given number of levels, it will stop.

    This returns `root_path` if not PAA store is not found.
    """
    # TODO: Add heuristics about TH default PAA location
    cur_dir = pathlib.Path.cwd()
    max_levels = 10

    for level in range(max_levels):
        paa_trust_store_path = default_paa_rootstore_from_root(cur_dir)
        if paa_trust_store_path is not None:
            return paa_trust_store_path

        # Go back one level
        cur_dir = cur_dir.joinpath("..")
    else:
        # On not having found a PAA dir, just return current dir to avoid blow-ups
        return pathlib.Path.cwd()


class InternalTestRunnerHooks(TestRunnerHooks):
    """
    Implementation of TestRunnerHooks that logs test execution progress.

    This class provides hooks for the test runner to report on test execution
    status, including test starts, stops, steps, and failures.
    """

    def start(self, count: int):
        """
        Called when the test runner starts a new test set.

        Args:
            count: The number of tests in the set.
        """
        logging.info(f'Starting test set, running {count} tests')

    def stop(self, duration: int):
        """
        Called when the test runner finishes a test set.

        Args:
            duration: The duration of the test set in milliseconds.
        """
        logging.info(f'Finished test set, ran for {duration}ms')

    def test_start(
            self,
            filename: str,
            name: str,
            count: int,
            steps: list[str] = []):
        """
        Called when an individual test starts.

        Args:
            filename: Source file containing the test
            name: Name of the test
            count: Number of steps in the test
            steps: List of step descriptions
        """
        logging.info(f'Starting test from {filename}: {name} - {count} steps')

    def test_stop(self, exception: Exception, duration: int):
        """
        Called when an individual test completes.

        Args:
            exception: Exception raised during test execution, or None if successful
            duration: Test execution duration in milliseconds
        """
        logging.info(f'Finished test in {duration}ms')

    def step_skipped(self, name: str, expression: str):
        """
        Called when a test step is skipped.

        Args:
            name: Name of the skipped step
            expression: Condition expression that caused the skip
        """
        # TODO: Do we really need the expression as a string? We can evaluate
        # this in code very easily
        logging.info(f'\t\t**** Skipping: {name}')

    def step_start(self, name: str):
        """
        Called when a test step starts.

        Args:
            name: Name of the step including its number
        """
        # The way I'm calling this, the name is already includes the step
        # number, but it seems like it might be good to separate these
        logging.info(f'\t\t***** Test Step {name}')

    def step_success(self, logger, logs, duration: int, request):
        """
        Called when a test step completes successfully.

        Args:
            logger: Logger instance
            logs: Captured logs during step execution
            duration: Step execution duration in milliseconds
            request: The original test request
        """
        pass

    def step_failure(self, logger, logs, duration: int, request, received):
        """
        Called when a test step fails.

        Args:
            logger: Logger instance
            logs: Captured logs during step execution
            duration: Step execution duration in milliseconds
            request: The original test request
            received: The actual response received
        """
        logging.info('\t\t***** Test Failure : ')
        if received is not None:
            logging.info(f'\t\t      Received: {received}')
        if request is not None:
            logging.info(f'\t\t      Expected: {request}')

    def step_unknown(self):
        """
        This method is called when the result of running a step is unknown. For example during a dry-run.
        """
        pass

    def show_prompt(self,
                    msg: str,
                    placeholder: Optional[str] = None,
                    default_value: Optional[str] = None) -> None:
        """
        This method is called when the test runner needs to prompt the user for input.

        Args:
            msg: The message to display to the user
            placeholder: Optional placeholder for user input
            default_value: Optional default value for user input
        """
        pass

    def test_skipped(self, filename: str, name: str):
        """
        Called when a test is skipped.

        Args:
            filename: Source file containing the test
            name: Name of the test
        """
        logging.info(f"Skipping test from {filename}: {name}")


@dataclass
class TestStep:
    test_plan_number: typing.Union[int, str]
    description: str
    expectation: str = ""
    is_commissioning: bool = False

    def __str__(self):
        return f'{self.test_plan_number}: {self.description}\tExpected outcome: {self.expectation}'


@dataclass
class TestInfo:
    function: str
    desc: str
    steps: list[TestStep]
    pics: list[str]


def generate_mobly_test_config(matter_test_config):
    """
    Generate a Mobly test configuration from Matter test configuration.

    Args:
        matter_test_config: Matter test configuration object

    Returns:
        TestRunConfig: Configured Mobly test run configuration
    """
    test_run_config = TestRunConfig()
    # We use a default name. We don't use Mobly YAML configs, so that we can be
    # freestanding without relying
    test_run_config.testbed_name = "MatterTest"

    log_path = matter_test_config.logs_path
    log_path = _DEFAULT_LOG_PATH if log_path is None else log_path
    if ENV_MOBLY_LOGPATH in os.environ:
        log_path = os.environ[ENV_MOBLY_LOGPATH]

    test_run_config.log_path = log_path
    # TODO: For later, configure controllers
    test_run_config.controller_configs = {}

    test_run_config.user_params = matter_test_config.global_test_params

    return test_run_config


def _find_test_class():
    """Finds the test class in a test script.
    Walk through module members and find the subclass of MatterBaseTest. Only
    one subclass is allowed in a test script.
    Returns:
      The test class in the test module.
    Raises:
      SystemExit: Raised if the number of test classes is not exactly one.
    """
    from chip.testing.matter_testing import MatterBaseTest

    def get_subclasses(cls: Any):
        subclasses = utils.find_subclasses_in_module([cls], sys.modules['__main__'])
        subclasses = [c for c in subclasses if c.__name__ != cls.__name__]
        return subclasses

    def has_subclasses(cls: Any):
        return get_subclasses(cls) != []

    subclasses_matter_test_base = get_subclasses(MatterBaseTest)
    leaf_subclasses = [s for s in subclasses_matter_test_base if not has_subclasses(s)]

    if len(leaf_subclasses) != 1:
        print(
            'Exactly one subclass of `MatterBaseTest` should be in the main file. Found %s.' %
            str([subclass.__name__ for subclass in leaf_subclasses]))
        sys.exit(1)

    return leaf_subclasses[0]


def default_matter_test_main():
    """Execute the test class in a test module.
    This is the default entry point for running a test script file directly.
    In this case, only one test class in a test script is allowed.
    To make your test script executable, add the following to your file:
    .. code-block:: python
      from chip.testing import runner

      ...
      if __name__ == '__main__':
        runner.default_matter_test_main()
    """

    matter_test_config = parse_matter_test_args()

    # Find the test class in the test script.
    test_class = _find_test_class()

    hooks = InternalTestRunnerHooks()

    run_tests(test_class, matter_test_config, hooks)


def get_test_info(test_class, matter_test_config) -> list[TestInfo]:
    test_config = generate_mobly_test_config(matter_test_config)
    base = test_class(test_config)

    if len(matter_test_config.tests) > 0:
        tests = matter_test_config.tests
    else:
        tests = base.get_existing_test_names()

    info = []
    for t in tests:
        info.append(TestInfo(t, steps=base.get_test_steps(
            t), desc=base.get_test_desc(t), pics=base.get_test_pics(t)))

    return info


def run_tests_no_exit(
        test_class,
        matter_test_config,
        event_loop: asyncio.AbstractEventLoop,
        hooks: TestRunnerHooks,
        default_controller=None,
        external_stack=None) -> bool:
    """
    Run Matter tests without exiting the process on failure.

    This function sets up the test environment, runs the specified tests,
    and returns a boolean indicating success or failure.

    Args:
        test_class: The test class to run
        matter_test_config: Configuration for Matter tests
        event_loop: Asyncio event loop to use for async operations
        hooks: Test runner hooks for monitoring test progress
        default_controller: Optional pre-configured controller
        external_stack: Optional external Matter stack

    Returns:
        bool: True if all tests passed, False otherwise
    """

    # Lazy import to avoid circular dependency

<<<<<<< HEAD
=======
    from chip.testing.matter_stack_state import MatterStackState
>>>>>>> c36cf8aa
    if TYPE_CHECKING:
    else:
        CommissionDeviceTest = None  # Initial placeholder

    # Actual runtime import
    if CommissionDeviceTest is None:

        # NOTE: It's not possible to pass event loop via Mobly TestRunConfig user params, because the
        #       Mobly deep copies the user params before passing them to the test class and the event
        # loop is not serializable. So, we are setting the event loop as a test
        # class member.
    CommissionDeviceTest.event_loop = event_loop
    test_class.event_loop = event_loop

    # Load test config file.
    test_config = generate_mobly_test_config(matter_test_config)

    # Parse test specifiers if exist.
    tests = None
    if len(matter_test_config.tests) > 0:
        tests = matter_test_config.tests

    if external_stack:
        stack = external_stack
    else:
        stack = MatterStackState(matter_test_config)

    with TracingContext() as tracing_ctx:
        for destination in matter_test_config.trace_to:
            tracing_ctx.StartFromString(destination)

        test_config.user_params["matter_stack"] = global_stash.stash_globally(stack)

        # TODO: Steer to right FabricAdmin!
        # TODO: If CASE Admin Subject is a CAT tag range, then make sure to
        # issue NOC with that CAT tag
        if not default_controller:
            default_controller = stack.certificate_authorities[0].adminList[0].NewController(
                nodeId=matter_test_config.controller_node_id,
                paaTrustStorePath=str(
                    matter_test_config.paa_trust_store_path),
                catTags=matter_test_config.controller_cat_tags,
                dacRevocationSetPath=matter_test_config.dac_revocation_set_path if matter_test_config.dac_revocation_set_path else ""
            )
        test_config.user_params["default_controller"] = global_stash.stash_globally(
            default_controller)
        test_config.user_params["matter_test_config"] = global_stash.stash_globally(
            matter_test_config)
        test_config.user_params["hooks"] = global_stash.stash_globally(hooks)

        # Execute the test class with the config
        ok = True

        test_config.user_params["certificate_authority_manager"] = global_stash.stash_globally(
            stack.certificate_authority_manager)

        # Execute the test class with the config
        ok = True

        runner = TestRunner(log_dir=test_config.log_path,
                            testbed_name=test_config.testbed_name)

        with runner.mobly_logger():
            if matter_test_config.commissioning_method is not None:
                runner.add_test_class(test_config, CommissionDeviceTest, None)

            # Add the tests selected unless we have a commission-only request
            if not matter_test_config.commission_only:
                runner.add_test_class(test_config, test_class, tests)

            if hooks:
                # Right now, we only support running a single test class at once,
                # but it's relatively easy to expand that to make the test process faster
                # TODO: support a list of tests
                hooks.start(count=1)
                # Mobly gives the test run time in seconds, lets be a bit more
                # precise
                runner_start_time = datetime.now(timezone.utc)

            try:
                runner.run()
                ok = runner.results.is_all_pass and ok
                if matter_test_config.fail_on_skipped_tests and runner.results.skipped:
                    ok = False
            except TimeoutError:
                ok = False
            except signals.TestAbortAll:
                ok = False
            except Exception:
                logging.exception('Exception when executing %s.',
                                  test_config.testbed_name)
                ok = False

    if hooks:
        duration = (datetime.now(timezone.utc) -
                    runner_start_time) / timedelta(microseconds=1)
        hooks.stop(duration=duration)

    if not external_stack:
        async def shutdown():
            stack.Shutdown()
        # Shutdown the stack when all done. Use the async runner to ensure that
        # during the shutdown callbacks can use tha same async context which was used
        # during the initialization.
        event_loop.run_until_complete(shutdown())

    if ok:
        logging.info("Final result: PASS !")
    else:
        logging.error("Final result: FAIL !")
    return ok


def run_tests(
        test_class,
        matter_test_config,
        hooks: TestRunnerHooks,
        default_controller=None,
        external_stack=None) -> None:
    """
    Run Matter tests and exit the process with status code 1 on failure.

    This is a wrapper around run_tests_no_exit that exits the process
    if tests fail.

    Args:
        test_class: The test class to run
        matter_test_config: Configuration for Matter tests
        hooks: Test runner hooks for monitoring test progress
        default_controller: Optional pre-configured controller
        external_stack: Optional external Matter stack
    """
    with asyncio.Runner() as runner:
        if not run_tests_no_exit(
                test_class,
                matter_test_config,
                runner.get_loop(),
                hooks,
                default_controller,
                external_stack):
            sys.exit(1)


class AsyncMock(MagicMock):
    """
    Mock class for async methods that returns an awaitable.

    This is useful for testing async code without actual async execution.
    """

    async def __call__(self, *args, **kwargs):
        return super(AsyncMock, self).__call__(*args, **kwargs)


class MockTestRunner():
    """
    Test runner for mocking Matter device interactions.

    This class allows tests to run without actual device communication by
    mocking the controller's Read method and other interactions.
    """

    def __init__(self, abs_filename: str, classname: str, test: str, endpoint: int = None,
                 pics: dict[str, bool] = None, paa_trust_store_path=None):

<<<<<<< HEAD
=======
        from chip.testing.matter_stack_state import MatterStackState
        from chip.testing.matter_test_config import MatterTestConfig

>>>>>>> c36cf8aa
        self.kvs_storage = 'kvs_admin.json'
        self.config = MatterTestConfig(endpoint=endpoint, paa_trust_store_path=paa_trust_store_path,
                                       pics=pics, storage_path=self.kvs_storage)
        self.set_test(abs_filename, classname, test)

        self.set_test_config(self.config)

        self.stack = MatterStackState(self.config)
        self.default_controller = self.stack.certificate_authorities[0].adminList[0].NewController(
            nodeId=self.config.controller_node_id,
            paaTrustStorePath=str(self.config.paa_trust_store_path),
            catTags=self.config.controller_cat_tags
        )

    def set_test(self, abs_filename: str, classname: str, test: str):
        self.test = test
        self.config.tests = [self.test]

        try:
            filename_path = Path(abs_filename)
            module = importlib.import_module(filename_path.stem)
        except ModuleNotFoundError:
            sys.path.append(str(filename_path.parent.resolve()))
            module = importlib.import_module(filename_path.stem)

        self.test_class = getattr(module, classname)

    def set_test_config(self, test_config: 'MatterTestConfig' = None):
        if test_config is None:
            test_config = MatterTestConfig()

        self.config = test_config
        self.config.tests = [self.test]
        self.config.storage_path = self.kvs_storage
        if not self.config.dut_node_ids:
            self.config.dut_node_ids = [1]

    def Shutdown(self):
        self.stack.Shutdown()

    def run_test_with_mock_read(self, read_cache: Attribute.AsyncReadTransaction.ReadResponse, hooks=None):
        self.default_controller.Read = AsyncMock(return_value=read_cache)
        # This doesn't need to do anything since we are overriding the read anyway
        self.default_controller.FindOrEstablishPASESession = AsyncMock(return_value=None)
        self.default_controller.GetConnectedDevice = AsyncMock(return_value=None)
        with asyncio.Runner() as runner:
            return run_tests_no_exit(self.test_class, self.config, runner.get_loop(),
                                     hooks, self.default_controller, self.stack)


# Argument parsing helper functions

def populate_commissioning_args(args: argparse.Namespace, config) -> bool:
    config.root_of_trust_index = args.root_index
    # Follow root of trust index if ID not provided to have same behavior as legacy
    # chip-tool that fabricID == commissioner_name == root of trust index
    config.fabric_id = args.fabric_id if args.fabric_id is not None else config.root_of_trust_index

    if args.chip_tool_credentials_path is not None and not args.chip_tool_credentials_path.exists():
        print("error: chip-tool credentials path %s doesn't exist!" % args.chip_tool_credentials_path)
        return False
    config.chip_tool_credentials_path = args.chip_tool_credentials_path

    if args.dut_node_ids is None:
        print("error: --dut-node-id is mandatory!")
        return False
    config.dut_node_ids = args.dut_node_ids

    config.commissioning_method = args.commissioning_method
    config.in_test_commissioning_method = args.in_test_commissioning_method
    config.commission_only = args.commission_only

    config.qr_code_content.extend(args.qr_code)
    config.manual_code.extend(args.manual_code)
    config.discriminators.extend(args.discriminators)
    config.setup_passcodes.extend(args.passcodes)

    if args.qr_code != [] and args.manual_code != []:
        print("error: Cannot have both --qr-code and --manual-code present!")
        return False

    if len(config.discriminators) != len(config.setup_passcodes):
        print("error: supplied number of discriminators does not match number of passcodes")
        return False

    device_descriptors = config.qr_code_content + config.manual_code + config.discriminators

    if not config.dut_node_ids:
        config.dut_node_ids = [_DEFAULT_DUT_NODE_ID]

    if args.commissioning_method is None:
        return True

    if len(config.dut_node_ids) > len(device_descriptors):
        print("error: More node IDs provided than discriminators")
        return False

    if len(config.dut_node_ids) < len(device_descriptors):
        # We generate new node IDs sequentially from the last one seen for all
        # missing NodeIDs when commissioning many nodes at once.
        missing = len(device_descriptors) - len(config.dut_node_ids)
        for i in range(missing):
            config.dut_node_ids.append(config.dut_node_ids[-1] + 1)

    if len(config.dut_node_ids) != len(set(config.dut_node_ids)):
        print("error: Duplicate values in node id list")
        return False

    if len(config.discriminators) != len(set(config.discriminators)):
        print("error: Duplicate value in discriminator list")
        return False

    if args.discriminators == [] and (args.qr_code == [] and args.manual_code == []):
        print("error: Missing --discriminator when no --qr-code/--manual-code present!")
        return False

    if args.passcodes == [] and (args.qr_code == [] and args.manual_code == []):
        print("error: Missing --passcode when no --qr-code/--manual-code present!")
        return False

    if config.commissioning_method == "ble-wifi":
        if args.wifi_ssid is None:
            print("error: missing --wifi-ssid <SSID> for --commissioning-method ble-wifi!")
            return False

        if args.wifi_passphrase is None:
            print("error: missing --wifi-passphrase <passphrasse> for --commissioning-method ble-wifi!")
            return False

        config.wifi_ssid = args.wifi_ssid
        config.wifi_passphrase = args.wifi_passphrase
    elif config.commissioning_method == "ble-thread":
        if args.thread_dataset_hex is None:
            print("error: missing --thread-dataset-hex <DATASET_HEX> for --commissioning-method ble-thread!")
            return False
        config.thread_operational_dataset = args.thread_dataset_hex
    elif config.commissioning_method == "on-network-ip":
        if args.ip_addr is None:
            print("error: missing --ip-addr <IP_ADDRESS> for --commissioning-method on-network-ip")
            return False
        config.commissionee_ip_address_just_for_testing = args.ip_addr

    if args.case_admin_subject is None:
        # Use controller node ID as CASE admin subject during commissioning if nothing provided
        config.case_admin_subject = config.controller_node_id
    else:
        # If a CASE admin subject is provided, then use that
        config.case_admin_subject = args.case_admin_subject

    return True


def convert_args_to_matter_config(args: argparse.Namespace):
    # Lazy import to avoid circular dependency
    from chip.testing.matter_testing import MatterTestConfig

    config = MatterTestConfig()

    # Populate commissioning config if present, exiting on error
    if not populate_commissioning_args(args, config):
        sys.exit(1)

    config.storage_path = pathlib.Path(_DEFAULT_STORAGE_PATH) if args.storage_path is None else args.storage_path
    config.logs_path = pathlib.Path(_DEFAULT_LOG_PATH) if args.logs_path is None else args.logs_path
    config.paa_trust_store_path = args.paa_trust_store_path
    config.ble_controller = args.ble_controller
    config.pics = {} if args.PICS is None else read_pics_from_file(args.PICS)
    config.tests = list(chain.from_iterable(args.tests or []))
    config.timeout = args.timeout  # This can be none, we pull the default from the test if it's unspecified
    config.endpoint = args.endpoint  # This can be None, the get_endpoint function allows the tests to supply a default
    config.app_pipe = args.app_pipe
    if config.app_pipe is not None and not os.path.exists(config.app_pipe):
        # Named pipes are unique, so we MUST have consistent paths
        # Verify from start the named pipe exists.
        logging.error("Named pipe %r does NOT exist" % config.app_pipe)
        raise FileNotFoundError("CANNOT FIND %r" % config.app_pipe)

    config.fail_on_skipped_tests = args.fail_on_skipped

    config.legacy = args.use_legacy_test_event_triggers

    config.controller_node_id = args.controller_node_id
    config.trace_to = args.trace_to

    config.tc_version_to_simulate = args.tc_version_to_simulate
    config.tc_user_response_to_simulate = args.tc_user_response_to_simulate
    config.dac_revocation_set_path = args.dac_revocation_set_path

    # Accumulate all command-line-passed named args
    all_global_args = []
    argsets = [item for item in (args.int_arg, args.float_arg, args.string_arg, args.json_arg,
                                 args.hex_arg, args.bool_arg) if item is not None]
    for argset in chain.from_iterable(argsets):
        all_global_args.extend(argset)

    config.global_test_params = {}
    for name, value in all_global_args:
        config.global_test_params[name] = value

    # Embed the rest of the config in the global test params dict which will be passed to Mobly tests
    config.global_test_params["meta_config"] = {k: v for k, v in dataclass_asdict(config).items() if k != "global_test_params"}

    return config


def parse_matter_test_args(argv: Optional[List[str]] = None):
    parser = argparse.ArgumentParser(description='Matter standalone Python test')

    basic_group = parser.add_argument_group(title="Basic arguments", description="Overall test execution arguments")

    basic_group.add_argument('--tests', '--test-case', action='append', nargs='+', type=str, metavar='test_NAME',
                             help='A list of tests in the test class to execute.')
    basic_group.add_argument('--fail-on-skipped', action="store_true", default=False,
                             help="Fail the test if any test cases are skipped")
    basic_group.add_argument('--trace-to', nargs="*", default=[],
                             help="Where to trace (e.g perfetto, perfetto:path, json:log, json:path)")
    basic_group.add_argument('--storage-path', action="store", type=pathlib.Path,
                             metavar="PATH", help="Location for persisted storage of instance")
    basic_group.add_argument('--logs-path', action="store", type=pathlib.Path, metavar="PATH", help="Location for test logs")
    paa_path_default = get_default_paa_trust_store(pathlib.Path.cwd())
    basic_group.add_argument('--paa-trust-store-path', action="store", type=pathlib.Path, metavar="PATH", default=paa_path_default,
                             help="PAA trust store path (default: %s)" % str(paa_path_default))
    basic_group.add_argument('--dac-revocation-set-path', action="store", type=pathlib.Path, metavar="PATH",
                             help="Path to JSON file containing the device attestation revocation set.")
    basic_group.add_argument('--ble-controller', action="store", type=int,
                             metavar="CONTROLLER_ID", help="BLE controller selector, see example or platform docs for details")
    basic_group.add_argument('-N', '--controller-node-id', type=int_decimal_or_hex,
                             metavar='NODE_ID',
                             default=_DEFAULT_CONTROLLER_NODE_ID,
                             help='NodeID to use for initial/default controller (default: %d)' % _DEFAULT_CONTROLLER_NODE_ID)
    basic_group.add_argument('-n', '--dut-node-id', '--nodeId', type=int_decimal_or_hex,
                             metavar='NODE_ID', dest='dut_node_ids', default=[],
                             help='Node ID for primary DUT communication, '
                             'and NodeID to assign if commissioning (default: %d)' % _DEFAULT_DUT_NODE_ID, nargs="+")
    basic_group.add_argument('--endpoint', type=int, default=None, help="Endpoint under test")
    basic_group.add_argument('--app-pipe', type=str, default=None, help="The full path of the app to send an out-of-band command")
    basic_group.add_argument('--timeout', type=int, help="Test timeout in seconds")
    basic_group.add_argument("--PICS", help="PICS file path", type=str)

    basic_group.add_argument("--use-legacy-test-event-triggers", action="store_true", default=False,
                             help="Send test event triggers with endpoint 0 for older devices")

    commission_group = parser.add_argument_group(title="Commissioning", description="Arguments to commission a node")

    commission_group.add_argument('-m', '--commissioning-method', type=str,
                                  metavar='METHOD_NAME',
                                  choices=["on-network", "ble-wifi", "ble-thread"],
                                  help='Name of commissioning method to use')
    commission_group.add_argument('--in-test-commissioning-method', type=str,
                                  metavar='METHOD_NAME',
                                  choices=["on-network", "ble-wifi", "ble-thread"],
                                  help='Name of commissioning method to use, for commissioning tests')
    commission_group.add_argument('-d', '--discriminator', type=int_decimal_or_hex,
                                  metavar='LONG_DISCRIMINATOR',
                                  dest='discriminators',
                                  default=[],
                                  help='Discriminator to use for commissioning', nargs="+")
    commission_group.add_argument('-p', '--passcode', type=int_decimal_or_hex,
                                  metavar='PASSCODE',
                                  dest='passcodes',
                                  default=[],
                                  help='PAKE passcode to use', nargs="+")

    commission_group.add_argument('--wifi-ssid', type=str,
                                  metavar='SSID',
                                  help='Wi-Fi SSID for ble-wifi commissioning')
    commission_group.add_argument('--wifi-passphrase', type=str,
                                  metavar='PASSPHRASE',
                                  help='Wi-Fi passphrase for ble-wifi commissioning')

    commission_group.add_argument('--thread-dataset-hex', type=byte_string_from_hex,
                                  metavar='OPERATIONAL_DATASET_HEX',
                                  help='Thread operational dataset as a hex string for ble-thread commissioning')

    commission_group.add_argument('--admin-vendor-id', action="store", type=int_decimal_or_hex, default=_DEFAULT_ADMIN_VENDOR_ID,
                                  metavar="VENDOR_ID",
                                  help="VendorID to use during commissioning (default 0x%04X)" % _DEFAULT_ADMIN_VENDOR_ID)
    commission_group.add_argument('--case-admin-subject', action="store", type=int_decimal_or_hex,
                                  metavar="CASE_ADMIN_SUBJECT",
                                  help="Set the CASE admin subject to an explicit value (default to commissioner Node ID)")

    commission_group.add_argument('--commission-only', action="store_true", default=False,
                                  help="If true, test exits after commissioning without running subsequent tests")

    commission_group.add_argument('--tc-version-to-simulate', type=int, help="Terms and conditions version")

    commission_group.add_argument('--tc-user-response-to-simulate', type=int, help="Terms and conditions acknowledgements")

    code_group = parser.add_mutually_exclusive_group(required=False)

    code_group.add_argument('-q', '--qr-code', type=str,
                            metavar="QR_CODE", default=[], help="QR setup code content (overrides passcode and discriminator)", nargs="+")
    code_group.add_argument('--manual-code', type=str_from_manual_code,
                            metavar="MANUAL_CODE", default=[], help="Manual setup code content (overrides passcode and discriminator)", nargs="+")

    fabric_group = parser.add_argument_group(
        title="Fabric selection", description="Fabric selection for single-fabric basic usage, and commissioning")
    fabric_group.add_argument('-f', '--fabric-id', type=int_decimal_or_hex,
                              metavar='FABRIC_ID',
                              help='Fabric ID on which to operate under the root of trust')

    fabric_group.add_argument('-r', '--root-index', type=root_index,
                              metavar='ROOT_INDEX_OR_NAME', default=_DEFAULT_TRUST_ROOT_INDEX,
                              help='Root of trust under which to operate/commission for single-fabric basic usage. '
                              'alpha/beta/gamma are aliases for 1/2/3. Default (%d)' % _DEFAULT_TRUST_ROOT_INDEX)

    fabric_group.add_argument('-c', '--chip-tool-credentials-path', type=pathlib.Path,
                              metavar='PATH',
                              help='Path to chip-tool credentials file root')

    args_group = parser.add_argument_group(title="Config arguments", description="Test configuration global arguments set")
    args_group.add_argument('--int-arg', nargs='+', action='append', type=int_named_arg, metavar="NAME:VALUE",
                            help="Add a named test argument for an integer as hex or decimal (e.g. -2 or 0xFFFF_1234)")
    args_group.add_argument('--bool-arg', nargs='+', action='append', type=bool_named_arg, metavar="NAME:VALUE",
                            help="Add a named test argument for an boolean value (e.g. true/false or 0/1)")
    args_group.add_argument('--float-arg', nargs='+', action='append', type=float_named_arg, metavar="NAME:VALUE",
                            help="Add a named test argument for a floating point value (e.g. -2.1 or 6.022e23)")
    args_group.add_argument('--string-arg', nargs='+', action='append', type=str_named_arg, metavar="NAME:VALUE",
                            help="Add a named test argument for a string value")
    args_group.add_argument('--json-arg', nargs='+', action='append', type=json_named_arg, metavar="NAME:VALUE",
                            help="Add a named test argument for JSON stored as a list or dict")
    args_group.add_argument('--hex-arg', nargs='+', action='append', type=bytes_as_hex_named_arg, metavar="NAME:VALUE",
                            help="Add a named test argument for an octet string in hex (e.g. 0011cafe or 00:11:CA:FE)")

    if not argv:
        argv = sys.argv[1:]

    return convert_args_to_matter_config(parser.parse_known_args(argv)[0])


def int_decimal_or_hex(s: str) -> int:
    val = int(s, 0)
    if val < 0:
        raise ValueError("Negative values not supported")
    return val


def byte_string_from_hex(s: str) -> bytes:
    return unhexlify(s.replace(":", "").replace(" ", "").replace("0x", ""))


def str_from_manual_code(s: str) -> str:
    """Enforces legal format for manual codes and removes spaces/dashes."""
    s = s.replace("-", "").replace(" ", "")
    regex = r"^([0-9]{11}|[0-9]{21})$"
    match = re.match(regex, s)
    if not match:
        raise ValueError("Invalid manual code format, does not match %s" % regex)

    return s


def int_named_arg(s: str) -> Tuple[str, int]:
    regex = r"^(?P<name>[a-zA-Z_0-9_.-]+):((?P<hex_value>0x[0-9a-fA-F_]+)|(?P<decimal_value>-?\d+))$"
    match = re.match(regex, s)
    if not match:
        raise ValueError("Invalid int argument format, does not match %s" % regex)

    name = match.group("name")
    if match.group("hex_value"):
        value = int(match.group("hex_value"), 0)
    else:
        value = int(match.group("decimal_value"), 10)
    return (name, value)


def str_named_arg(s: str) -> Tuple[str, str]:
    regex = r"^(?P<name>[a-zA-Z_0-9.]+):(?P<value>.*)$"
    match = re.match(regex, s)
    if not match:
        raise ValueError("Invalid string argument format, does not match %s" % regex)

    return (match.group("name"), match.group("value"))


def float_named_arg(s: str) -> Tuple[str, float]:
    regex = r"^(?P<name>[a-zA-Z_0-9.]+):(?P<value>.*)$"
    match = re.match(regex, s)
    if not match:
        raise ValueError("Invalid float argument format, does not match %s" % regex)

    name = match.group("name")
    value = float(match.group("value"))

    return (name, value)


def json_named_arg(s: str) -> Tuple[str, object]:
    regex = r"^(?P<name>[a-zA-Z_0-9.]+):(?P<value>.*)$"
    match = re.match(regex, s)
    if not match:
        raise ValueError("Invalid JSON argument format, does not match %s" % regex)

    name = match.group("name")
    value = json.loads(match.group("value"))

    return (name, value)


def bool_named_arg(s: str) -> Tuple[str, bool]:
    regex = r"^(?P<name>[a-zA-Z_0-9.]+):((?P<truth_value>true|false)|(?P<decimal_value>[01]))$"
    match = re.match(regex, s, re.IGNORECASE)
    if not match:
        raise ValueError("Invalid bool argument format, does not match %s" % regex)

    name = match.group("name")
    if match.group("truth_value"):
        value = True if match.group("truth_value").lower() == "true" else False
    else:
        value = int(match.group("decimal_value")) != 0

    return (name, value)


def bytes_as_hex_named_arg(s: str) -> Tuple[str, bytes]:
    regex = r"^(?P<name>[a-zA-Z_0-9.]+):(?P<value>[0-9a-fA-F:]+)$"
    match = re.match(regex, s)
    if not match:
        raise ValueError("Invalid bytes as hex argument format, does not match %s" % regex)

    name = match.group("name")
    value_str = match.group("value")
    value_str = value_str.replace(":", "")
    if len(value_str) % 2 != 0:
        raise ValueError("Byte string argument value needs to be event number of hex chars")
    value = unhexlify(value_str)

    return (name, value)


def root_index(s: str) -> int:
    CHIP_TOOL_COMPATIBILITY = {
        "alpha": 1,
        "beta": 2,
        "gamma": 3
    }

    for name, id in CHIP_TOOL_COMPATIBILITY.items():
        if s.lower() == name:
            return id
    else:
        root_index = int(s)
        if root_index == 0:
            raise ValueError("Only support root index >= 1")
        return root_index<|MERGE_RESOLUTION|>--- conflicted
+++ resolved
@@ -390,10 +390,8 @@
 
     # Lazy import to avoid circular dependency
 
-<<<<<<< HEAD
-=======
+
     from chip.testing.matter_stack_state import MatterStackState
->>>>>>> c36cf8aa
     if TYPE_CHECKING:
     else:
         CommissionDeviceTest = None  # Initial placeholder
@@ -559,12 +557,9 @@
     def __init__(self, abs_filename: str, classname: str, test: str, endpoint: int = None,
                  pics: dict[str, bool] = None, paa_trust_store_path=None):
 
-<<<<<<< HEAD
-=======
         from chip.testing.matter_stack_state import MatterStackState
         from chip.testing.matter_test_config import MatterTestConfig
 
->>>>>>> c36cf8aa
         self.kvs_storage = 'kvs_admin.json'
         self.config = MatterTestConfig(endpoint=endpoint, paa_trust_store_path=paa_trust_store_path,
                                        pics=pics, storage_path=self.kvs_storage)
