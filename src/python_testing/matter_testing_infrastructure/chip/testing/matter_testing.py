--- conflicted
+++ resolved
@@ -152,81 +152,6 @@
                                                         self.custom_flow, self.capabilities, self.version)
 
 
-<<<<<<< HEAD
-class MatterStackState:
-    def __init__(self, config: MatterTestConfig):
-        self._logger = logger
-        self._config = config
-
-        if not hasattr(builtins, "chipStack"):
-            chip.native.Init(bluetoothAdapter=config.ble_controller)
-            if config.storage_path is None:
-                raise ValueError("Must have configured a MatterTestConfig.storage_path")
-            self._init_stack(already_initialized=False, persistentStoragePath=config.storage_path)
-            self._we_initialized_the_stack = True
-        else:
-            self._init_stack(already_initialized=True)
-            self._we_initialized_the_stack = False
-
-    def _init_stack(self, already_initialized: bool, **kwargs):
-        if already_initialized:
-            self._chip_stack = getattr(builtins, "chipStack")
-            self._logger.warn(
-                "Re-using existing ChipStack object found in current interpreter: "
-                "storage path %s will be ignored!" % (self._config.storage_path)
-            )
-            # TODO: Warn that storage will not follow what we set in config
-        else:
-            self._chip_stack = ChipStack(**kwargs)
-            setattr(builtins, "chipStack", self._chip_stack)
-
-        chip.logging.RedirectToPythonLogging()
-
-        self._storage = self._chip_stack.GetStorageManager()
-        self._certificate_authority_manager = chip.CertificateAuthority.CertificateAuthorityManager(chipStack=self._chip_stack)
-        self._certificate_authority_manager.LoadAuthoritiesFromStorage()
-
-        if (len(self._certificate_authority_manager.activeCaList) == 0):
-            self._logger.warn(
-                "Didn't find any CertificateAuthorities in storage -- creating a new CertificateAuthority + FabricAdmin...")
-            ca = self._certificate_authority_manager.NewCertificateAuthority(caIndex=self._config.root_of_trust_index)
-            ca.maximizeCertChains = self._config.maximize_cert_chains
-            ca.certificateValidityPeriodSec = self._config.certificate_validity_period
-            ca.NewFabricAdmin(vendorId=0xFFF1, fabricId=self._config.fabric_id)
-        elif (len(self._certificate_authority_manager.activeCaList[0].adminList) == 0):
-            self._logger.warn("Didn't find any FabricAdmins in storage -- creating a new one...")
-            self._certificate_authority_manager.activeCaList[0].NewFabricAdmin(vendorId=0xFFF1, fabricId=self._config.fabric_id)
-
-    # TODO: support getting access to chip-tool credentials issuer's data
-
-    def Shutdown(self):
-        if self._we_initialized_the_stack:
-            # Unfortunately, all the below are singleton and possibly
-            # managed elsewhere so we have to be careful not to touch unless
-            # we initialized ourselves.
-            self._certificate_authority_manager.Shutdown()
-            global_chip_stack = getattr(builtins, "chipStack")
-            global_chip_stack.Shutdown()
-
-    @property
-    def certificate_authorities(self):
-        return self._certificate_authority_manager.activeCaList
-
-    @property
-    def certificate_authority_manager(self):
-        return self._certificate_authority_manager
-
-    @property
-    def storage(self) -> PersistentStorage:
-        return self._storage
-
-    @property
-    def stack(self) -> ChipStack:
-        return getattr(builtins, "chipStack")
-
-
-=======
->>>>>>> 374941b0
 class MatterBaseTest(base_test.BaseTestClass):
     def __init__(self, *args):
         super().__init__(*args)
@@ -330,7 +255,7 @@
             raise FileNotFoundError("CANNOT FIND %r" % app_pipe)
 
         if app_pipe is None:
-            app_pipe = self.matter_test_config.pipe_name
+            app_pipe = self.matter_test_config.app_pipe
 
         if not isinstance(app_pipe, str):
             raise TypeError("The named pipe must be provided as a string value")
