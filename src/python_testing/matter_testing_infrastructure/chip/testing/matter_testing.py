--- conflicted
+++ resolved
@@ -1151,11 +1151,6 @@
     def _update_legacy_test_event_triggers(self, eventTrigger: int) -> int:
         """Update event trigger if legacy flag is set.
 
-<<<<<<< HEAD
-=======
-            By providing argument test is more deliberately identifying where test skips are starting from,
-            making it easier to validate against the test plan for correctness.
->>>>>>> bcb94037
         Args:
             eventTrigger: The base event trigger value.
 
