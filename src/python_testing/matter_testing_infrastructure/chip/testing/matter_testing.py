--- conflicted
+++ resolved
@@ -191,80 +191,6 @@
 
 
 @dataclass
-<<<<<<< HEAD
-class MatterTestConfig:
-    storage_path: pathlib.Path = pathlib.Path(".")
-    logs_path: pathlib.Path = pathlib.Path(".")
-    paa_trust_store_path: Optional[pathlib.Path] = None
-    ble_controller: Optional[int] = None
-    commission_only: bool = False
-
-    admin_vendor_id: int = _DEFAULT_ADMIN_VENDOR_ID
-    case_admin_subject: Optional[int] = None
-    global_test_params: dict = field(default_factory=dict)
-    # List of explicit tests to run by name. If empty, all tests will run
-    tests: List[str] = field(default_factory=list)
-    timeout: OptionalTimeout = None
-    endpoint: typing.Union[int, None] = 0
-    app_pid: int = 0
-    app_pipe: Optional[str] = None
-    pipe_name: typing.Union[str, None] = None
-    fail_on_skipped_tests: bool = False
-
-    commissioning_method: Optional[str] = None
-    in_test_commissioning_method: Optional[str] = None
-    discriminators: List[int] = field(default_factory=list)
-    setup_passcodes: List[int] = field(default_factory=list)
-    commissionee_ip_address_just_for_testing: Optional[str] = None
-    # By default, we start with maximized cert chains, as required for RR-1.1.
-    # This allows cert tests to be run without re-commissioning for RR-1.1.
-    maximize_cert_chains: bool = True
-
-    # By default, let's set validity to 10 years
-    certificate_validity_period = int(timedelta(days=10*365).total_seconds())
-
-    qr_code_content: List[str] = field(default_factory=list)
-    manual_code: List[str] = field(default_factory=list)
-
-    wifi_ssid: Optional[str] = None
-    wifi_passphrase: Optional[str] = None
-    thread_operational_dataset: Optional[bytes] = None
-
-    pics: dict[str, bool] = field(default_factory=dict)
-
-    # Node ID for basic DUT
-    dut_node_ids: List[int] = field(default_factory=list)
-    # Node ID to use for controller/commissioner
-    controller_node_id: int = _DEFAULT_CONTROLLER_NODE_ID
-    # CAT Tags for default controller/commissioner
-    # By default, we commission with CAT tags specified for RR-1.1
-    # so the cert tests can be run without re-commissioning the device
-    # for this one test. This can be overwritten from the command line
-    controller_cat_tags: List[int] = field(default_factory=lambda: [0x0001_0001])
-
-    # Fabric ID which to use
-    fabric_id: int = 1
-
-    # "Alpha" by default
-    root_of_trust_index: int = _DEFAULT_TRUST_ROOT_INDEX
-
-    # If this is set, we will reuse root of trust keys at that location
-    chip_tool_credentials_path: Optional[pathlib.Path] = None
-
-    trace_to: List[str] = field(default_factory=list)
-
-    # Accepted Terms and Conditions if used
-    tc_version_to_simulate: Optional[int] = None
-    tc_user_response_to_simulate: Optional[int] = None
-    # path to device attestation revocation set json file
-    dac_revocation_set_path: Optional[pathlib.Path] = None
-
-    legacy: bool = False
-
-
-@dataclass
-=======
->>>>>>> 8f20bdcf
 class SetupParameters:
     passcode: int
     vendor_id: int = 0xFFF1
