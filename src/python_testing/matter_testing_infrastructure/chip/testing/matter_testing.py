--- conflicted
+++ resolved
@@ -252,7 +252,6 @@
     legacy: bool = False
 
 
-<<<<<<< HEAD
 class ClusterMapper:
     """Describe clusters/attributes using schema names."""
 
@@ -388,27 +387,6 @@
                 f'\n    location: {str(self.location)}'
                 f'\n    problem: {self.problem}'
                 f'\n    spec_location: {self.spec_location}\n')
-=======
-@dataclass
-class SetupParameters:
-    passcode: int
-    vendor_id: int = 0xFFF1
-    product_id: int = 0x8001
-    discriminator: int = 3840
-    custom_flow: int = 0
-    capabilities: int = 0b0100
-    version: int = 0
-
-    @property
-    def qr_code(self):
-        return SetupPayload().GenerateQrCode(self.passcode, self.vendor_id, self.product_id, self.discriminator,
-                                             self.custom_flow, self.capabilities, self.version)
-
-    @property
-    def manual_code(self):
-        return SetupPayload().GenerateManualPairingCode(self.passcode, self.vendor_id, self.product_id, self.discriminator,
-                                                        self.custom_flow, self.capabilities, self.version)
->>>>>>> 07fe7400
 
 
 class MatterStackState:
