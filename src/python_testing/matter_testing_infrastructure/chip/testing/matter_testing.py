--- conflicted
+++ resolved
@@ -271,145 +271,6 @@
     legacy: bool = False
 
 
-<<<<<<< HEAD
-class ClusterMapper:
-    """Describe clusters/attributes using schema names."""
-
-    def __init__(self, legacy_cluster_mapping) -> None:
-        self._mapping = legacy_cluster_mapping
-
-    def get_cluster_string(self, cluster_id: int) -> str:
-        mapping = self._mapping._CLUSTER_ID_DICT.get(cluster_id, None)
-        if not mapping:
-            return f"Cluster Unknown ({cluster_id}, 0x{cluster_id:08X})"
-        else:
-            name = mapping["clusterName"]
-            return f"Cluster {name} ({cluster_id}, 0x{cluster_id:04X})"
-
-    def get_attribute_string(self, cluster_id: int, attribute_id) -> str:
-        global_attrs = [item.value for item in GlobalAttributeIds]
-        if attribute_id in global_attrs:
-            return f"Attribute {GlobalAttributeIds(attribute_id).to_name()} {attribute_id}, 0x{attribute_id:04X}"
-        mapping = self._mapping._CLUSTER_ID_DICT.get(cluster_id, None)
-        if not mapping:
-            return f"Attribute Unknown ({attribute_id}, 0x{attribute_id:08X})"
-        else:
-            attribute_mapping = mapping["attributes"].get(attribute_id, None)
-
-            if not attribute_mapping:
-                return f"Attribute Unknown ({attribute_id}, 0x{attribute_id:08X})"
-            else:
-                attribute_name = attribute_mapping["attributeName"]
-                return f"Attribute {attribute_name} ({attribute_id}, 0x{attribute_id:04X})"
-
-
-@dataclass
-class ClusterPathLocation:
-    endpoint_id: int
-    cluster_id: int
-
-    def __str__(self):
-        return (f'\n       Endpoint: {self.endpoint_id},'
-                f'\n       Cluster:  {cluster_id_str(self.cluster_id)}')
-
-
-@dataclass
-class AttributePathLocation(ClusterPathLocation):
-    attribute_id: Optional[int] = None
-
-    def as_cluster_string(self, mapper: ClusterMapper):
-        desc = f"Endpoint {self.endpoint_id}"
-        if self.cluster_id is not None:
-            desc += f", {mapper.get_cluster_string(self.cluster_id)}"
-        return desc
-
-    def as_string(self, mapper: ClusterMapper):
-        desc = self.as_cluster_string(mapper)
-        if self.cluster_id is not None and self.attribute_id is not None:
-            desc += f", {mapper.get_attribute_string(self.cluster_id, self.attribute_id)}"
-
-        return desc
-
-    def __str__(self):
-        return (f'{super().__str__()}'
-                f'\n      Attribute:{id_str(self.attribute_id)}')
-
-
-@dataclass
-class EventPathLocation(ClusterPathLocation):
-    event_id: int
-
-    def __str__(self):
-        return (f'{super().__str__()}'
-                f'\n       Event:    {id_str(self.event_id)}')
-
-
-@dataclass
-class CommandPathLocation(ClusterPathLocation):
-    command_id: int
-
-    def __str__(self):
-        return (f'{super().__str__()}'
-                f'\n       Command:  {id_str(self.command_id)}')
-
-
-@dataclass
-class FeaturePathLocation(ClusterPathLocation):
-    feature_code: str
-
-    def __str__(self):
-        return (f'{super().__str__()}'
-                f'\n       Feature:  {self.feature_code}')
-
-
-@dataclass
-class DeviceTypePathLocation:
-    device_type_id: int
-    cluster_id: Optional[int] = None
-
-    def __str__(self):
-        msg = f'\n       DeviceType: {self.device_type_id}'
-        if self.cluster_id:
-            msg += f'\n       ClusterID: {self.cluster_id}'
-        return msg
-
-
-class UnknownProblemLocation:
-    def __str__(self):
-        return '\n      Unknown Locations - see message for more details'
-
-
-ProblemLocation = typing.Union[ClusterPathLocation, DeviceTypePathLocation, UnknownProblemLocation]
-
-# ProblemSeverity is not using StrEnum, but rather Enum, since StrEnum only
-# appeared in 3.11. To make it JSON serializable easily, multiple inheritance
-# from `str` is used. See https://stackoverflow.com/a/51976841.
-
-
-class ProblemSeverity(str, Enum):
-    NOTE = "NOTE"
-    WARNING = "WARNING"
-    ERROR = "ERROR"
-
-
-@dataclass
-class ProblemNotice:
-    test_name: str
-    location: ProblemLocation
-    severity: ProblemSeverity
-    problem: str
-    spec_location: str = ""
-
-    def __str__(self):
-        return (f'\nProblem: {str(self.severity)}'
-                f'\n    test_name: {self.test_name}'
-                f'\n    location: {str(self.location)}'
-                f'\n    problem: {self.problem}'
-                f'\n    spec_location: {self.spec_location}\n')
-
-
-=======
->>>>>>> ce90b61a
 @dataclass
 class SetupParameters:
     passcode: int
