#
#    Copyright (c) 2022-2025 Project CHIP Authors
#    All rights reserved.
#
#    Licensed under the Apache License, Version 2.0 (the "License");
#    you may not use this file except in compliance with the License.
#    You may obtain a copy of the License at
#
#        http://www.apache.org/licenses/LICENSE-2.0
#
#    Unless required by applicable law or agreed to in writing, software
#    distributed under the License is distributed on an "AS IS" BASIS,
#    WITHOUT WARRANTIES OR CONDITIONS OF ANY KIND, either express or implied.
#    See the License for the specific language governing permissions and
#    limitations under the License.
#

import argparse
import asyncio
import builtins
import inspect
import json
import logging
import os
import pathlib
import queue
import random
import re
import shlex
import sys
import textwrap
import typing
from binascii import unhexlify
from dataclasses import asdict as dataclass_asdict
from dataclasses import dataclass
from datetime import datetime, timedelta, timezone
from enum import IntFlag
from itertools import chain
from typing import Any, Callable, List, Optional, Tuple

import chip.testing.conversions as conversions
import chip.testing.decorators as decorators
import chip.testing.matchers as matchers
import chip.testing.runner as runner
import chip.testing.timeoperations as timeoperations
from chip.testing.matter_test_config import MatterTestConfig

# isort: off

from chip import ChipDeviceCtrl  # Needed before chip.FabricAdmin
import chip.FabricAdmin  # Needed before chip.CertificateAuthority
import chip.CertificateAuthority

# isort: on
from time import sleep

import chip.clusters as Clusters
import chip.logging
import chip.native
import chip.testing.global_stash as global_stash
from chip.ChipStack import ChipStack
from chip.clusters import Attribute, ClusterObjects
from chip.interaction_model import InteractionModelError, Status
from chip.setup_payload import SetupPayload
from chip.storage import PersistentStorage
from chip.testing.commissioning import (CommissioningInfo, CustomCommissioningParameters, SetupPayloadInfo, commission_devices,
                                        get_setup_payload_info_config)
from chip.testing.global_attribute_ids import GlobalAttributeIds
from chip.testing.matter_testing_defaults import (DEFAULT_ADMIN_VENDOR_ID, DEFAULT_CONTROLLER_NODE_ID, DEFAULT_DUT_NODE_ID,
                                                  DEFAULT_LOG_PATH, DEFAULT_STORAGE_PATH, DEFAULT_TRUST_ROOT_INDEX)
from chip.testing.pics import read_pics_from_file
from chip.testing.problem_notices import AttributePathLocation, ClusterMapper, ProblemLocation, ProblemNotice, ProblemSeverity
from chip.testing.runner import TestRunnerHooks, TestStep
from chip.tlv import uint
from mobly import asserts, base_test, signals, utils

# TODO: Add utility to commission a device if needed
# TODO: Add utilities to keep track of controllers/fabrics

logger = logging.getLogger("matter.python_testing")
logger.setLevel(logging.INFO)

DiscoveryFilterType = ChipDeviceCtrl.DiscoveryFilterType


class TestError(Exception):
    pass


def default_paa_rootstore_from_root(root_path: pathlib.Path) -> Optional[pathlib.Path]:
    """Attempt to find a PAA trust store following SDK convention at `root_path`

    This attempts to find {root_path}/credentials/development/paa-root-certs.

    Returns the fully resolved path on success or None if not found.
    """
    start_path = root_path.resolve()
    cred_path = start_path.joinpath("credentials")
    dev_path = cred_path.joinpath("development")
    paa_path = dev_path.joinpath("paa-root-certs")

    return paa_path.resolve() if all([path.exists() for path in [cred_path, dev_path, paa_path]]) else None


def get_default_paa_trust_store(root_path: pathlib.Path) -> pathlib.Path:
    """Attempt to find a PAA trust store starting at `root_path`.

    This tries to find by various heuristics, and goes up one level at a time
    until found. After a given number of levels, it will stop.

    This returns `root_path` if not PAA store is not found.
    """
    # TODO: Add heuristics about TH default PAA location
    cur_dir = pathlib.Path.cwd()
    max_levels = 10

    for level in range(max_levels):
        paa_trust_store_path = default_paa_rootstore_from_root(cur_dir)
        if paa_trust_store_path is not None:
            return paa_trust_store_path

        # Go back one level
        cur_dir = cur_dir.joinpath("..")
    else:
        # On not having found a PAA dir, just return current dir to avoid blow-ups
        return pathlib.Path.cwd()


def clear_queue(report_queue: queue.Queue):
    """Flush all contents of a report queue. Useful to get back to empty point."""
    while not report_queue.empty():
        try:
            report_queue.get(block=False)
        except queue.Empty:
            break


@dataclass
class AttributeValue:
    endpoint_id: int
    attribute: ClusterObjects.ClusterAttributeDescriptor
    value: Any
    timestamp_utc: Optional[datetime] = None


class AttributeMatcher:
    """Matcher for a self-descripbed AttributeValue matcher, to be used in `await_all_expected_report_matches` methods.

    This class embodies a predicate for a condition that must be matched by an attribute report.

    A match is considered as having occurred when the `matches` method returns True for an `AttributeValue` report.
    """

    def __init__(self, description: str):
        self._description: str = description

    def matches(self, report: AttributeValue) -> bool:
        """Implementers must override this method to return True when an attribute value matches.

        The condition matched should be clearly expressed by the `description` property.
        """
        pass

    @property
    def description(self):
        return self._description

    @staticmethod
    def from_callable(description: str, matcher: Callable[[AttributeValue], bool]) -> "AttributeMatcher":
        """Take a single callable and wrap it into an AttributeMatcher object. Useful to wrap closures."""
        class AttributeMatcherFromCallable(AttributeMatcher):
            def __init__(self, description, matcher: Callable[[AttributeValue], bool]):
                super().__init__(description)
                self._matcher = matcher

            def matches(self, report: AttributeValue) -> bool:
                return self._matcher(report)

        return AttributeMatcherFromCallable(description, matcher)


<<<<<<< HEAD
def await_sequence_of_reports(report_queue: queue.Queue, endpoint_id: int, attribute: TypedAttributePath, sequence: list[Any], timeout_sec: float) -> None:
    """Given a queue.Queue hooked-up to an attribute change accumulator, await a given expected sequence of attribute reports.

    Args:
      - report_queue: the queue that receives all the reports.
      - endpoint_id: endpoint ID to match for reports to check.
      - attribute: attribute to match for reports to check.
      - sequence: list of attribute values in order that are expected.
      - timeout_sec: number of seconds to wait for.

    *** WARNING: The queue contains every report since the sub was established. Use
        clear_queue to make it empty. ***

    This will fail current Mobly test with assertion failure if the data is not as expected in order.

    Returns nothing on success so the test can go on.
    """
    start_time = time.time()
    elapsed = 0.0
    time_remaining = timeout_sec

    sequence_idx = 0
    actual_values = []

    while time_remaining > 0:
        expected_value = sequence[sequence_idx]
        logging.info(f"Expecting value {expected_value} for attribute {attribute} on endpoint {endpoint_id}")
        logging.info(f"Waiting for {timeout_sec:.1f} seconds for all reports.")
        try:
            item: AttributeValue = report_queue.get(block=True, timeout=time_remaining)

            # Track arrival of all values for the given attribute.
            if item.endpoint_id == endpoint_id and item.attribute == attribute:
                actual_values.append(item.value)

                if item.value == expected_value:
                    logging.info(f"Got expected attribute change {sequence_idx+1}/{len(sequence)} for attribute {attribute}")
                    sequence_idx += 1
                else:
                    asserts.assert_equal(item.value, expected_value,
                                         msg=f"Did not get expected attribute value in correct sequence. Sequence so far: {actual_values}")

                # We are done waiting when we have accumulated all results.
                if sequence_idx == len(sequence):
                    logging.info("Got all attribute changes, done waiting.")
                    return
        except queue.Empty:
            # No error, we update timeouts and keep going
            pass

        elapsed = time.time() - start_time
        time_remaining = timeout_sec - elapsed

    asserts.fail(f"Did not get full sequence {sequence} in {timeout_sec:.1f} seconds. Got {actual_values} before time-out.")


class ClusterAttributeChangeAccumulator:
    """
    Subscribes to a cluster or single attribute and accumulates attribute reports in a queue.

    If `expected_attribute` is provided, it subscribes only to that specific attribute.
    Otherwise, it subscribes to all attributes from the cluster.

    Args:
        expected_cluster (ClusterObjects.Cluster): The cluster to subscribe to.
        expected_attribute (ClusterObjects.ClusterAttributeDescriptor, optional):
            If provided, subscribes to a single attribute. Defaults to None.
    """

    def __init__(self, expected_cluster: ClusterObjects.Cluster, expected_attribute: ClusterObjects.ClusterAttributeDescriptor = None):
        self._expected_cluster = expected_cluster
        self._expected_attribute = expected_attribute
        self._subscription = None
        self._lock = threading.Lock()
        self._q = queue.Queue()
        self._endpoint_id = 0
        self.reset()

    def reset(self):
        with self._lock:
            self._attribute_report_counts = {}
            attrs = [cls for name, cls in inspect.getmembers(self._expected_cluster.Attributes) if inspect.isclass(
                cls) and issubclass(cls, ClusterObjects.ClusterAttributeDescriptor)]
            self._attribute_reports: dict[Any, AttributeValue] = {}
            if self._expected_attribute is not None:
                attrs = [self._expected_attribute]
            for a in attrs:
                self._attribute_report_counts[a] = 0
                self._attribute_reports[a] = []

        self.flush_reports()

    async def start(self, dev_ctrl, node_id: int, endpoint: int, fabric_filtered: bool = False, min_interval_sec: int = 0, max_interval_sec: int = 5, keepSubscriptions: bool = True) -> Any:
        """This starts a subscription for attributes on the specified node_id and endpoint. The cluster is specified when the class instance is created."""
        attributes = [(endpoint, self._expected_cluster)]
        if self._expected_attribute is not None:
            attributes = [(endpoint, self._expected_attribute)]
        self._subscription = await dev_ctrl.ReadAttribute(
            nodeid=node_id,
            attributes=attributes,
            reportInterval=(int(min_interval_sec), int(max_interval_sec)),
            fabricFiltered=fabric_filtered,
            keepSubscriptions=keepSubscriptions
        )
        self._endpoint_id = endpoint
        self._subscription.SetAttributeUpdateCallback(self.__call__)
        return self._subscription

    async def cancel(self):
        """This cancels a subscription."""
        # Wait for the asyncio.CancelledError to be called before returning
        try:
            self._subscription.Shutdown()
            await asyncio.sleep(5)
        except asyncio.CancelledError:
            pass

    def __call__(self, path: TypedAttributePath, transaction: SubscriptionTransaction):
        """This is the subscription callback when an attribute report is received.
           It checks the report is from the expected_cluster and then posts it into the queue for later processing."""
        valid_report = False
        if path.ClusterType == self._expected_cluster:
            if self._expected_attribute is not None:
                valid_report = path.ClusterId == self._expected_attribute.cluster_id
            else:
                valid_report = True

        if valid_report:
            data = transaction.GetAttribute(path)
            value = AttributeValue(endpoint_id=path.Path.EndpointId, attribute=path.AttributeType,
                                   value=data, timestamp_utc=datetime.now(timezone.utc))
            logging.info(f"Got subscription report for {path.AttributeType}: {data}")
            self._q.put(value)
            with self._lock:
                self._attribute_report_counts[path.AttributeType] += 1
                self._attribute_reports[path.AttributeType].append(value)

    def await_all_final_values_reported(self, expected_final_values: Iterable[AttributeValue], timeout_sec: float = 1.0):
        """Expect that every `expected_final_value` report is the last value reported for the given attribute, ignoring timestamps.

        Waits for at least `timeout_sec` seconds.

        This is a form of barrier for a set of attribute changes that should all happen together for an action.
        """
        start_time = time.time()
        elapsed = 0.0
        time_remaining = timeout_sec

        last_report_matches: dict[int, bool] = {idx: False for idx, _ in enumerate(expected_final_values)}

        for element in expected_final_values:
            logging.info(
                f"--> Expecting report for value {element.value} for attribute {element.attribute} on endpoint {element.endpoint_id}")
        logging.info(f"Waiting for {timeout_sec:.1f} seconds for all reports.")

        while time_remaining > 0:
            # Snapshot copy at the beginning of the loop. This is thread-safe based on the design.
            all_reports = self._attribute_reports

            # Recompute all last-value matches
            for expected_idx, expected_element in enumerate(expected_final_values):
                last_value = None
                for report in all_reports.get(expected_element.attribute, []):
                    if report.endpoint_id == expected_element.endpoint_id:
                        last_value = report.value

                last_report_matches[expected_idx] = (last_value is not None and last_value == expected_element.value)

            # Determine if all were met
            if all(last_report_matches.values()):
                logging.info("Found all expected reports were true.")
                return

            elapsed = time.time() - start_time
            time_remaining = timeout_sec - elapsed
            time.sleep(0.1)

        # If we reach here, there was no early return and we failed to find all the values.
        logging.error("Reached time-out without finding all expected report values.")
        logging.info("Values found:")
        for expected_idx, expected_element in enumerate(expected_final_values):
            logging.info(f"  -> {expected_element} found: {last_report_matches.get(expected_idx)}")
        asserts.fail("Did not find all expected last report values before time-out")

    def await_all_expected_report_matches(self, expected_matchers: Iterable[AttributeMatcher], timeout_sec: float = 1.0):
        """Expect that every predicate in `expected_matchers`, when run against all the incoming reports, reaches true by the end, ignoring timestamps.

        Waits for at least `timeout_sec` seconds.

        This is a form of barrier for a set of attribute changes that should all happen together for an action.

        Note that this does not check against the "last" value of every attribute, only that each expected
        report was seen at least once.
        """
        start_time = time.time()
        elapsed = 0.0
        time_remaining = timeout_sec

        report_matches: dict[int, bool] = {idx: False for idx, _ in enumerate(expected_matchers)}

        for matcher in expected_matchers:
            logging.info(
                f"--> Matcher waiting: {matcher.description}")
        logging.info(f"Waiting for {timeout_sec:.1f} seconds for all reports.")

        while time_remaining > 0:
            # Snapshot copy at the beginning of the loop. This is thread-safe based on the design.
            all_reports = self._attribute_reports

            # Recompute all last-value matches
            for expected_idx, matcher in enumerate(expected_matchers):
                for attribute, reports in all_reports.items():
                    for report in reports:
                        if matcher.matches(report) and not report_matches[expected_idx]:
                            logging.info(f"  --> Found a match for: {matcher.description}")
                            report_matches[expected_idx] = True

            # Determine if all were met
            if all(report_matches.values()):
                logging.info("Found all expected matchers did match.")
                return

            elapsed = time.time() - start_time
            time_remaining = timeout_sec - elapsed
            time.sleep(0.1)

        # If we reach here, there was no early return and we failed to find all the values.
        logging.error("Reached time-out without finding all expected report values.")
        for expected_idx, expected_matcher in enumerate(expected_matchers):
            logging.info(f"  -> {expected_matcher.description}: {report_matches.get(expected_idx)}")
        asserts.fail("Did not find all expected reports before time-out")

    def await_sequence_of_reports(self, attribute: TypedAttributePath, sequence: list[Any], timeout_sec: float) -> None:
        """Await a given expected sequence of attribute reports in the accumulator for the endpoint associated.

        Args:
          - attribute: attribute to match for reports to check.
          - sequence: list of attribute values in order that are expected.
          - timeout_sec: number of seconds to wait for.

        *** WARNING: The queue contains every report since the sub was established. Use
            self.reset() to make it empty. ***

        This will fail current Mobly test with assertion failure if the data is not as expected in order.

        Returns nothing on success so the test can go on.
        """
        await_sequence_of_reports(report_queue=self.attribute_queue, endpoint_id=self._endpoint_id,
                                  attribute=attribute, sequence=sequence, timeout_sec=timeout_sec)

    @property
    def attribute_queue(self) -> queue.Queue:
        return self._q

    @property
    def attribute_report_counts(self) -> dict[ClusterObjects.ClusterAttributeDescriptor, int]:
        with self._lock:
            return self._attribute_report_counts

    @property
    def attribute_reports(self) -> dict[ClusterObjects.ClusterAttributeDescriptor, AttributeValue]:
        with self._lock:
            return self._attribute_reports.copy()

    def get_last_report(self) -> Optional[Any]:
        """Flush entire queue, returning last (newest) report only."""
        last_report: Optional[Any] = None
        while True:
            try:
                last_report = self._q.get(block=False)
            except queue.Empty:
                return last_report

    def flush_reports(self) -> None:
        """Flush entire queue, returning nothing."""
        _ = self.get_last_report()
        return


@dataclass
class MatterTestConfig:
    storage_path: pathlib.Path = pathlib.Path(".")
    logs_path: pathlib.Path = pathlib.Path(".")
    paa_trust_store_path: Optional[pathlib.Path] = None
    ble_controller: Optional[int] = None
    commission_only: bool = False

    admin_vendor_id: int = DEFAULT_ADMIN_VENDOR_ID
    case_admin_subject: Optional[int] = None
    global_test_params: dict = field(default_factory=dict)
    # List of explicit tests to run by name. If empty, all tests will run
    tests: List[str] = field(default_factory=list)
    timeout: typing.Union[int, None] = None
    endpoint: typing.Union[int, None] = 0
    app_pid: int = 0
    pipe_name: typing.Union[str, None] = None
    fail_on_skipped_tests: bool = False

    commissioning_method: Optional[str] = None
    in_test_commissioning_method: Optional[str] = None
    discriminators: List[int] = field(default_factory=list)
    setup_passcodes: List[int] = field(default_factory=list)
    commissionee_ip_address_just_for_testing: Optional[str] = None
    # By default, we start with maximized cert chains, as required for RR-1.1.
    # This allows cert tests to be run without re-commissioning for RR-1.1.
    maximize_cert_chains: bool = True

    # By default, let's set validity to 10 years
    certificate_validity_period = int(timedelta(days=10*365).total_seconds())

    qr_code_content: List[str] = field(default_factory=list)
    manual_code: List[str] = field(default_factory=list)

    wifi_ssid: Optional[str] = None
    wifi_passphrase: Optional[str] = None
    thread_operational_dataset: Optional[bytes] = None

    pics: dict[bool, str] = field(default_factory=dict)

    # Node ID for basic DUT
    dut_node_ids: List[int] = field(default_factory=list)
    # Node ID to use for controller/commissioner
    controller_node_id: int = DEFAULT_CONTROLLER_NODE_ID
    # CAT Tags for default controller/commissioner
    # By default, we commission with CAT tags specified for RR-1.1
    # so the cert tests can be run without re-commissioning the device
    # for this one test. This can be overwritten from the command line
    controller_cat_tags: List[int] = field(default_factory=lambda: [0x0001_0001])

    # Fabric ID which to use
    fabric_id: int = 1

    # "Alpha" by default
    root_of_trust_index: int = DEFAULT_TRUST_ROOT_INDEX

    # If this is set, we will reuse root of trust keys at that location
    chip_tool_credentials_path: Optional[pathlib.Path] = None

    trace_to: List[str] = field(default_factory=list)

    # Accepted Terms and Conditions if used
    tc_version_to_simulate: int = None
    tc_user_response_to_simulate: int = None
    # path to device attestation revocation set json file
    dac_revocation_set_path: Optional[pathlib.Path] = None

    legacy: bool = False


class ClusterMapper:
    """Describe clusters/attributes using schema names."""

    def __init__(self, legacy_cluster_mapping) -> None:
        self._mapping = legacy_cluster_mapping

    def get_cluster_string(self, cluster_id: int) -> str:
        mapping = self._mapping._CLUSTER_ID_DICT.get(cluster_id, None)
        if not mapping:
            return f"Cluster Unknown ({cluster_id}, 0x{cluster_id:08X})"
        else:
            name = mapping["clusterName"]
            return f"Cluster {name} ({cluster_id}, 0x{cluster_id:04X})"

    def get_attribute_string(self, cluster_id: int, attribute_id) -> str:
        global_attrs = [item.value for item in GlobalAttributeIds]
        if attribute_id in global_attrs:
            return f"Attribute {GlobalAttributeIds(attribute_id).to_name()} {attribute_id}, 0x{attribute_id:04X}"
        mapping = self._mapping._CLUSTER_ID_DICT.get(cluster_id, None)
        if not mapping:
            return f"Attribute Unknown ({attribute_id}, 0x{attribute_id:08X})"
        else:
            attribute_mapping = mapping["attributes"].get(attribute_id, None)

            if not attribute_mapping:
                return f"Attribute Unknown ({attribute_id}, 0x{attribute_id:08X})"
            else:
                attribute_name = attribute_mapping["attributeName"]
                return f"Attribute {attribute_name} ({attribute_id}, 0x{attribute_id:04X})"


@dataclass
class ClusterPathLocation:
    endpoint_id: int
    cluster_id: int

    def __str__(self):
        return (f'\n       Endpoint: {self.endpoint_id},'
                f'\n       Cluster:  {cluster_id_str(self.cluster_id)}')


@dataclass
class AttributePathLocation(ClusterPathLocation):
    cluster_id: Optional[int] = None
    attribute_id: Optional[int] = None

    def as_cluster_string(self, mapper: ClusterMapper):
        desc = f"Endpoint {self.endpoint_id}"
        if self.cluster_id is not None:
            desc += f", {mapper.get_cluster_string(self.cluster_id)}"
        return desc

    def as_string(self, mapper: ClusterMapper):
        desc = self.as_cluster_string(mapper)
        if self.cluster_id is not None and self.attribute_id is not None:
            desc += f", {mapper.get_attribute_string(self.cluster_id, self.attribute_id)}"

        return desc

    def __str__(self):
        return (f'{super().__str__()}'
                f'\n      Attribute:{id_str(self.attribute_id)}')


@dataclass
class EventPathLocation(ClusterPathLocation):
    event_id: int

    def __str__(self):
        return (f'{super().__str__()}'
                f'\n       Event:    {id_str(self.event_id)}')


@dataclass
class CommandPathLocation(ClusterPathLocation):
    command_id: int

    def __str__(self):
        return (f'{super().__str__()}'
                f'\n       Command:  {id_str(self.command_id)}')


@dataclass
class FeaturePathLocation(ClusterPathLocation):
    feature_code: str

    def __str__(self):
        return (f'{super().__str__()}'
                f'\n       Feature:  {self.feature_code}')


@dataclass
class DeviceTypePathLocation:
    device_type_id: int
    cluster_id: Optional[int] = None

    def __str__(self):
        msg = f'\n       DeviceType: {self.device_type_id}'
        if self.cluster_id:
            msg += f'\n       ClusterID: {self.cluster_id}'
        return msg


class UnknownProblemLocation:
    def __str__(self):
        return '\n      Unknown Locations - see message for more details'


ProblemLocation = typing.Union[ClusterPathLocation, DeviceTypePathLocation, UnknownProblemLocation]

# ProblemSeverity is not using StrEnum, but rather Enum, since StrEnum only
# appeared in 3.11. To make it JSON serializable easily, multiple inheritance
# from `str` is used. See https://stackoverflow.com/a/51976841.


class ProblemSeverity(str, Enum):
    NOTE = "NOTE"
    WARNING = "WARNING"
    ERROR = "ERROR"


@dataclass
class ProblemNotice:
    test_name: str
    location: ProblemLocation
    severity: ProblemSeverity
    problem: str
    spec_location: str = ""

    def __str__(self):
        return (f'\nProblem: {str(self.severity)}'
                f'\n    test_name: {self.test_name}'
                f'\n    location: {str(self.location)}'
                f'\n    problem: {self.problem}'
                f'\n    spec_location: {self.spec_location}\n')


=======
>>>>>>> d0ded4d2
@dataclass
class SetupParameters:
    passcode: int
    vendor_id: int = 0xFFF1
    product_id: int = 0x8001
    discriminator: int = 3840
    custom_flow: int = 0
    capabilities: int = 0b0100
    version: int = 0

    @property
    def qr_code(self):
        return SetupPayload().GenerateQrCode(self.passcode, self.vendor_id, self.product_id, self.discriminator,
                                             self.custom_flow, self.capabilities, self.version)

    @property
    def manual_code(self):
        return SetupPayload().GenerateManualPairingCode(self.passcode, self.vendor_id, self.product_id, self.discriminator,
                                                        self.custom_flow, self.capabilities, self.version)


class MatterStackState:
    def __init__(self, config: MatterTestConfig):
        self._logger = logger
        self._config = config

        if not hasattr(builtins, "chipStack"):
            chip.native.Init(bluetoothAdapter=config.ble_controller)
            if config.storage_path is None:
                raise ValueError("Must have configured a MatterTestConfig.storage_path")
            self._init_stack(already_initialized=False, persistentStoragePath=config.storage_path)
            self._we_initialized_the_stack = True
        else:
            self._init_stack(already_initialized=True)
            self._we_initialized_the_stack = False

    def _init_stack(self, already_initialized: bool, **kwargs):
        if already_initialized:
            self._chip_stack = builtins.chipStack
            self._logger.warn(
                "Re-using existing ChipStack object found in current interpreter: "
                "storage path %s will be ignored!" % (self._config.storage_path)
            )
            # TODO: Warn that storage will not follow what we set in config
        else:
            self._chip_stack = ChipStack(**kwargs)
            builtins.chipStack = self._chip_stack

        chip.logging.RedirectToPythonLogging()

        self._storage = self._chip_stack.GetStorageManager()
        self._certificate_authority_manager = chip.CertificateAuthority.CertificateAuthorityManager(chipStack=self._chip_stack)
        self._certificate_authority_manager.LoadAuthoritiesFromStorage()

        if (len(self._certificate_authority_manager.activeCaList) == 0):
            self._logger.warn(
                "Didn't find any CertificateAuthorities in storage -- creating a new CertificateAuthority + FabricAdmin...")
            ca = self._certificate_authority_manager.NewCertificateAuthority(caIndex=self._config.root_of_trust_index)
            ca.maximizeCertChains = self._config.maximize_cert_chains
            ca.certificateValidityPeriodSec = self._config.certificate_validity_period
            ca.NewFabricAdmin(vendorId=0xFFF1, fabricId=self._config.fabric_id)
        elif (len(self._certificate_authority_manager.activeCaList[0].adminList) == 0):
            self._logger.warn("Didn't find any FabricAdmins in storage -- creating a new one...")
            self._certificate_authority_manager.activeCaList[0].NewFabricAdmin(vendorId=0xFFF1, fabricId=self._config.fabric_id)

    # TODO: support getting access to chip-tool credentials issuer's data

    def Shutdown(self):
        if self._we_initialized_the_stack:
            # Unfortunately, all the below are singleton and possibly
            # managed elsewhere so we have to be careful not to touch unless
            # we initialized ourselves.
            self._certificate_authority_manager.Shutdown()
            global_chip_stack = builtins.chipStack
            global_chip_stack.Shutdown()

    @property
    def certificate_authorities(self):
        return self._certificate_authority_manager.activeCaList

    @property
    def certificate_authority_manager(self):
        return self._certificate_authority_manager

    @property
    def storage(self) -> PersistentStorage:
        return self._storage

    @property
    def stack(self) -> ChipStack:
        return builtins.chipStack


class MatterBaseTest(base_test.BaseTestClass):
    def __init__(self, *args):
        super().__init__(*args)

        # List of accumulated problems across all tests
        self.problems = []
        self.is_commissioning = False
        self.cached_steps: dict[str, list[TestStep]] = {}

    def get_test_steps(self, test: str) -> list[TestStep]:
        ''' Retrieves the test step list for the given test

            Test steps are defined in the function called steps_<functionname>.
            ex for test test_TC_TEST_1_1, the steps are in a function called
            steps_TC_TEST_1_1.

            Test that implement a steps_ function should call each step
            in order using self.step(number), where number is the test_plan_number
            from each TestStep.
        '''
        steps = self.get_defined_test_steps(test)
        return [TestStep(1, "Run entire test")] if steps is None else steps

    def get_defined_test_steps(self, test: str) -> Optional[list[TestStep]]:
        steps_name = f'steps_{test.removeprefix("test_")}'
        if test in self.cached_steps:
            return self.cached_steps[test]

        try:
            fn = getattr(self, steps_name)
            steps = fn()
            self.cached_steps[test] = steps
            return fn()
        except AttributeError:
            return None

    def get_test_pics(self, test: str) -> list[str]:
        ''' Retrieves a list of top-level PICS that should be checked before running this test

            An empty list means the test will always be run.

            PICS are defined in a function called pics_<functionname>.
            ex. for test test_TC_TEST_1_1, the pics are in a function called
            pics_TC_TEST_1_1.
        '''
        pics = self._get_defined_pics(test)
        return [] if pics is None else pics

    def _get_defined_pics(self, test: str) -> Optional[list[str]]:
        steps_name = f'pics_{test.removeprefix("test_")}'
        try:
            fn = getattr(self, steps_name)
            return fn()
        except AttributeError:
            return None

    def get_test_desc(self, test: str) -> str:
        ''' Returns a description of this test

            Test description is defined in the function called desc_<functionname>.
            ex for test test_TC_TEST_1_1, the steps are in a function called
            desc_TC_TEST_1_1.

            Format:
            <Test plan reference> [<test plan number>] <test plan name>

            ex:
            133.1.1. [TC-ACL-1.1] Global attributes
        '''
        desc_name = f'desc_{test.removeprefix("test_")}'
        try:
            fn = getattr(self, desc_name)
            return fn()
        except AttributeError:
            return test

    def write_to_app_pipe(self, command_dict: dict, app_pipe: Optional[str] = None):
        """
        Send an out-of-band command to a Matter app.
        Args:
            command_dict (dict): dictionary with the command and data.
            app_pipe (Optional[str], optional): Name of the cluster pipe file  (i.e. /tmp/chip_all_clusters_fifo_55441 or /tmp/chip_rvc_fifo_11111). Raises
            FileNotFoundError if pipe file is not found. If None takes the value from the CI argument --app-pipe,  arg --app-pipe has his own file exists check.

        This method uses the following environment variables:

         - LINUX_DUT_IP
            * if not provided, the Matter app is assumed to run on the same machine as the test,
              such as during CI, and the commands are sent to it using a local named pipe
            * if provided, the commands for writing to the named pipe are forwarded to the DUT
        - LINUX_DUT_USER
            * if LINUX_DUT_IP is provided, use this for the DUT user name
            * If a remote password is needed, set up ssh keys to ensure that this script can log in to the DUT without a password:
                 + Step 1: If you do not have a key, create one using ssh-keygen
                 + Step 2: Authorize this key on the remote host: run ssh-copy-id user@ip once, using your password
                 + Step 3: From now on ssh user@ip will no longer ask for your password
        """
        # If is not empty from the args, verify if the fifo file exists.
        if app_pipe is not None and not os.path.exists(app_pipe):
            logging.error("Named pipe %r does NOT exist" % app_pipe)
            raise FileNotFoundError("CANNOT FIND %r" % app_pipe)

        if app_pipe is None:
            app_pipe = self.matter_test_config.app_pipe

        if not isinstance(app_pipe, str):
            raise TypeError("The named pipe must be provided as a string value")

        if not isinstance(command_dict, dict):
            raise TypeError("The command must be passed as a dictionary value")

        command = json.dumps(command_dict)
        dut_ip = os.getenv('LINUX_DUT_IP')

        # Checks for concatenate app_pipe and app_pid
        if dut_ip is None:
            with open(app_pipe, "w") as app_pipe_fp:
                logger.info(f"Sending out-of-band command: {command} to file: {app_pipe}")
                app_pipe_fp.write(json.dumps(command_dict) + "\n")
            # TODO(#31239): remove the need for sleep
            # This was tested with matter.js as being reliable enough
            sleep(0.05)
        else:
            logging.info(f"Using DUT IP address: {dut_ip}")

            dut_uname = os.getenv('LINUX_DUT_USER')
            asserts.assert_true(dut_uname is not None, "The LINUX_DUT_USER environment variable must be set")
            logging.info(f"Using DUT user name: {dut_uname}")
            command_fixed = shlex.quote(json.dumps(command_dict))
            cmd = "echo \"%s\" | ssh %s@%s \'cat > %s\'" % (command_fixed, dut_uname, dut_ip, app_pipe)
            os.system(cmd)

    # Override this if the test requires a different default timeout.
    # This value will be overridden if a timeout is supplied on the command line.
    @property
    def default_timeout(self) -> int:
        return 90

    @property
    def runner_hook(self) -> TestRunnerHooks:
        return global_stash.unstash_globally(self.user_params.get("hooks"))

    @property
    def matter_test_config(self) -> MatterTestConfig:
        return global_stash.unstash_globally(self.user_params.get("matter_test_config"))

    @property
    def default_controller(self) -> ChipDeviceCtrl.ChipDeviceController:
        return global_stash.unstash_globally(self.user_params.get("default_controller"))

    @property
    def matter_stack(self) -> MatterStackState:
        return global_stash.unstash_globally(self.user_params.get("matter_stack"))

    @property
    def certificate_authority_manager(self) -> chip.CertificateAuthority.CertificateAuthorityManager:
        return global_stash.unstash_globally(self.user_params.get("certificate_authority_manager"))

    @property
    def dut_node_id(self) -> int:
        return self.matter_test_config.dut_node_ids[0]

    def get_endpoint(self, default: Optional[int] = 0) -> int:
        return self.matter_test_config.endpoint if self.matter_test_config.endpoint is not None else default

    def get_wifi_ssid(self, default: Optional[str] = 0) -> str:
        ''' Get WiFi SSID

            Get the WiFi networks name provided with flags

        '''
        return self.matter_test_config.wifi_ssid if self.matter_test_config.wifi_ssid is not None else default

    def get_credentials(self, default: Optional[str] = 0) -> str:
        ''' Get WiFi passphrase

            Get the WiFi credentials provided with flags

        '''
        return self.matter_test_config.wifi_passphrase if self.matter_test_config.wifi_passphrase is not None else default

    def setup_class(self):
        super().setup_class()

        # Mappings of cluster IDs to names and metadata.
        # TODO: Move to using non-generated code and rather use data model description (.matter or .xml)
        self.cluster_mapper = ClusterMapper(self.default_controller._Cluster)
        self.current_step_index = 0
        self.step_start_time = datetime.now(timezone.utc)
        self.step_skipped = False
        # self.stored_global_wildcard stores value of self.global_wildcard after first async call.
        # Because setup_class can be called before commissioning, this variable is lazy-initialized
        # where the read is deferred until the first guard function call that requires global attributes.
        self.stored_global_wildcard = None

    def setup_test(self):
        self.current_step_index = 0
        self.test_start_time = datetime.now(timezone.utc)
        self.step_start_time = datetime.now(timezone.utc)
        self.step_skipped = False
        self.failed = False
        if self.runner_hook and not self.is_commissioning:
            test_name = self.current_test_info.name
            steps = self.get_defined_test_steps(test_name)
            num_steps = 1 if steps is None else len(steps)
            filename = inspect.getfile(self.__class__)
            desc = self.get_test_desc(test_name)
            steps_descriptions = [] if steps is None else [step.description for step in steps]
            self.runner_hook.test_start(filename=filename, name=desc, count=num_steps, steps=steps_descriptions)
            # If we don't have defined steps, we're going to start the one and only step now
            # if there are steps defined by the test, rely on the test calling the step() function
            # to indicates how it is proceeding
            if steps is None:
                self.step(1)

    def teardown_class(self):
        """Final teardown after all tests: log all problems."""
        if len(self.problems) > 0:
            logging.info("###########################################################")
            logging.info("Problems found:")
            logging.info("===============")
            for problem in self.problems:
                logging.info(str(problem))
            logging.info("###########################################################")
        super().teardown_class()

    def check_pics(self, pics_key: str) -> bool:
        return self.matter_test_config.pics.get(pics_key.strip(), False)

    @property
    def is_pics_sdk_ci_only(self) -> bool:
        return self.check_pics('PICS_SDK_CI_ONLY')

    def _update_legacy_test_event_triggers(self, eventTrigger: int) -> int:
        """ This function updates eventTriged if legacy flag is activated. """
        target_endpoint = 0

        if self.matter_test_config.legacy:
            logger.info("Legacy test event trigger activated")
        else:
            logger.info("Legacy test event trigger deactivated")
            target_endpoint = self.get_endpoint()

        if not (0 <= target_endpoint <= 0xFFFF):
            raise ValueError("Target endpoint should be between 0 and 0xFFFF")

        # Clean endpoint target
        eventTrigger = eventTrigger & ~ (0xFFFF << 32)

        # Sets endpoint in eventTrigger
        eventTrigger |= (target_endpoint & 0xFFFF) << 32

        return eventTrigger

    async def commission_devices(self) -> bool:
        dev_ctrl: ChipDeviceCtrl.ChipDeviceController = self.default_controller
        dut_node_ids: List[int] = self.matter_test_config.dut_node_ids
        setup_payloads: List[SetupPayloadInfo] = self.get_setup_payload_info()
        commissioning_info: CommissioningInfo = CommissioningInfo(
            commissionee_ip_address_just_for_testing=self.matter_test_config.commissionee_ip_address_just_for_testing,
            commissioning_method=self.matter_test_config.commissioning_method,
            thread_operational_dataset=self.matter_test_config.thread_operational_dataset,
            wifi_passphrase=self.matter_test_config.wifi_passphrase,
            wifi_ssid=self.matter_test_config.wifi_ssid,
            tc_version_to_simulate=self.matter_test_config.tc_version_to_simulate,
            tc_user_response_to_simulate=self.matter_test_config.tc_user_response_to_simulate,
        )

        return await commission_devices(dev_ctrl, dut_node_ids, setup_payloads, commissioning_info)

    async def open_commissioning_window(self, dev_ctrl: Optional[ChipDeviceCtrl.ChipDeviceController] = None, node_id: Optional[int] = None, timeout: int = 900) -> CustomCommissioningParameters:
        rnd_discriminator = random.randint(0, 4095)
        if dev_ctrl is None:
            dev_ctrl = self.default_controller
        if node_id is None:
            node_id = self.dut_node_id
        try:
            commissioning_params = await dev_ctrl.OpenCommissioningWindow(nodeid=node_id, timeout=timeout, iteration=1000,
                                                                          discriminator=rnd_discriminator, option=1)
            params = CustomCommissioningParameters(commissioning_params, rnd_discriminator)
            return params

        except InteractionModelError as e:
            asserts.fail(e.status, 'Failed to open commissioning window')

    async def read_single_attribute(
            self, dev_ctrl: ChipDeviceCtrl.ChipDeviceController, node_id: int, endpoint: int, attribute: object, fabricFiltered: bool = True) -> object:
        result = await dev_ctrl.ReadAttribute(node_id, [(endpoint, attribute)], fabricFiltered=fabricFiltered)
        data = result[endpoint]
        return list(data.values())[0][attribute]

    async def read_single_attribute_all_endpoints(
            self, cluster: Clusters.ClusterObjects.ClusterCommand, attribute: Clusters.ClusterObjects.ClusterAttributeDescriptor,
            dev_ctrl: Optional[ChipDeviceCtrl.ChipDeviceController] = None, node_id: Optional[int] = None):
        """Reads a single attribute of a specified cluster across all endpoints.

        Returns:
            dict: endpoint to attribute value

        """
        if dev_ctrl is None:
            dev_ctrl = self.default_controller
        if node_id is None:
            node_id = self.dut_node_id

        read_response = await dev_ctrl.ReadAttribute(node_id, [(attribute)])
        attrs = {}
        for endpoint in read_response:
            attr_ret = read_response[endpoint][cluster][attribute]
            attrs[endpoint] = attr_ret
        return attrs

    async def read_single_attribute_check_success(
            self, cluster: Clusters.ClusterObjects.ClusterCommand, attribute: Clusters.ClusterObjects.ClusterAttributeDescriptor,
            dev_ctrl: Optional[ChipDeviceCtrl.ChipDeviceController] = None, node_id: Optional[int] = None, endpoint: Optional[int] = None, fabric_filtered: bool = True, assert_on_error: bool = True, test_name: str = "") -> object:
        if dev_ctrl is None:
            dev_ctrl = self.default_controller
        if node_id is None:
            node_id = self.dut_node_id
        if endpoint is None:
            endpoint = self.get_endpoint()

        result = await dev_ctrl.ReadAttribute(node_id, [(endpoint, attribute)], fabricFiltered=fabric_filtered)
        attr_ret = result[endpoint][cluster][attribute]
        read_err_msg = f"Error reading {str(cluster)}:{str(attribute)} = {attr_ret}"
        desired_type = attribute.attribute_type.Type
        type_err_msg = f'Returned attribute {attribute} is wrong type expected {desired_type}, got {type(attr_ret)}'
        read_ok = attr_ret is not None and not isinstance(attr_ret, Clusters.Attribute.ValueDecodeFailure)
        type_ok = type_matches(attr_ret, desired_type)
        if assert_on_error:
            asserts.assert_true(read_ok, read_err_msg)
            asserts.assert_true(type_ok, type_err_msg)
        else:
            location = AttributePathLocation(endpoint_id=endpoint, cluster_id=cluster.id,
                                             attribute_id=attribute.attribute_id)
            if not read_ok:
                self.record_error(test_name=test_name, location=location, problem=read_err_msg)
                return None
            elif not type_ok:
                self.record_error(test_name=test_name, location=location, problem=type_err_msg)
                return None
        return attr_ret

    async def read_single_attribute_expect_error(
            self, cluster: object, attribute: object,
            error: Status, dev_ctrl: Optional[ChipDeviceCtrl.ChipDeviceController] = None, node_id: Optional[int] = None, endpoint: Optional[int] = None,
            fabric_filtered: bool = True, assert_on_error: bool = True, test_name: str = "") -> object:
        if dev_ctrl is None:
            dev_ctrl = self.default_controller
        if node_id is None:
            node_id = self.dut_node_id
        if endpoint is None:
            endpoint = self.get_endpoint()

        result = await dev_ctrl.ReadAttribute(node_id, [(endpoint, attribute)], fabricFiltered=fabric_filtered)
        attr_ret = result[endpoint][cluster][attribute]
        err_msg = "Did not see expected error when reading {}:{}".format(str(cluster), str(attribute))
        error_type_ok = attr_ret is not None and isinstance(
            attr_ret, Clusters.Attribute.ValueDecodeFailure) and isinstance(attr_ret.Reason, InteractionModelError)
        if assert_on_error:
            asserts.assert_true(error_type_ok, err_msg)
            asserts.assert_equal(attr_ret.Reason.status, error, err_msg)
        elif not error_type_ok or attr_ret.Reason.status != error:
            location = AttributePathLocation(endpoint_id=endpoint, cluster_id=cluster.id,
                                             attribute_id=attribute.attribute_id)
            self.record_error(test_name=test_name, location=location, problem=err_msg)
            return None

        return attr_ret

    async def write_single_attribute(self, attribute_value: object, endpoint_id: Optional[int] = None, expect_success: bool = True) -> Status:
        """Write a single `attribute_value` on a given `endpoint_id` and assert on failure.

        If `endpoint_id` is None, the default DUT endpoint for the test is selected.

        If `expect_success` is True, a test assertion fails on error status codes

        Status code is returned.
        """
        dev_ctrl = self.default_controller
        node_id = self.dut_node_id
        if endpoint_id is None:
            endpoint_id = 0 if self.matter_test_config.endpoint is None else self.matter_test_config.endpoint

        write_result = await dev_ctrl.WriteAttribute(node_id, [(endpoint_id, attribute_value)])
        if expect_success:
            asserts.assert_equal(write_result[0].Status, Status.Success,
                                 f"Expected write success for write to attribute {attribute_value} on endpoint {endpoint_id}")
        return write_result[0].Status

    async def send_single_cmd(
            self, cmd: Clusters.ClusterObjects.ClusterCommand,
            dev_ctrl: Optional[ChipDeviceCtrl.ChipDeviceController] = None, node_id: Optional[int] = None, endpoint: Optional[int] = None,
            timedRequestTimeoutMs: typing.Union[None, int] = None,
            payloadCapability: int = ChipDeviceCtrl.TransportPayloadCapability.MRP_PAYLOAD) -> object:
        if dev_ctrl is None:
            dev_ctrl = self.default_controller
        if node_id is None:
            node_id = self.dut_node_id
        if endpoint is None:
            endpoint = self.get_endpoint()

        result = await dev_ctrl.SendCommand(nodeid=node_id, endpoint=endpoint, payload=cmd, timedRequestTimeoutMs=timedRequestTimeoutMs,
                                            payloadCapability=payloadCapability)
        return result

    async def send_test_event_triggers(self, eventTrigger: int, enableKey: bytes = None):
        """This helper function sends a test event trigger to the General Diagnostics cluster on endpoint 0

           The enableKey can be passed into the function, or omitted which will then
           use the one provided to the script via --hex-arg enableKey:<HEX VALUE>
           if not it defaults to 0x000102030405060708090a0b0c0d0e0f
        """
        # get the test event enable key or assume the default
        # This can be passed in on command line using
        #    --hex-arg enableKey:000102030405060708090a0b0c0d0e0f
        if enableKey is None:
            if 'enableKey' not in self.matter_test_config.global_test_params:
                enableKey = bytes([b for b in range(16)])
            else:
                enableKey = self.matter_test_config.global_test_params['enableKey']

        eventTrigger = self._update_legacy_test_event_triggers(eventTrigger)

        try:
            # GeneralDiagnostics cluster is meant to be on Endpoint 0 (Root)
            await self.send_single_cmd(endpoint=0, cmd=Clusters.GeneralDiagnostics.Commands.TestEventTrigger(enableKey, eventTrigger))

        except InteractionModelError as e:
            asserts.fail(
                f"Sending TestEventTrigger resulted in Unexpected error. Are they enabled in DUT? Command returned - {e.status}")

    async def check_test_event_triggers_enabled(self):
        """This cluster checks that the General Diagnostics cluster TestEventTriggersEnabled attribute is True.
           It will assert and fail the test if not True."""
        full_attr = Clusters.GeneralDiagnostics.Attributes.TestEventTriggersEnabled
        cluster = Clusters.Objects.GeneralDiagnostics
        # GeneralDiagnostics cluster is meant to be on Endpoint 0 (Root)
        test_event_enabled = await self.read_single_attribute_check_success(endpoint=0, cluster=cluster, attribute=full_attr)
        asserts.assert_equal(test_event_enabled, True, "TestEventTriggersEnabled is False")

    def print_step(self, stepnum: typing.Union[int, str], title: str) -> None:
        logging.info(f'***** Test Step {stepnum} : {title}')

    def record_error(self, test_name: str, location: ProblemLocation, problem: str, spec_location: str = ""):
        self.problems.append(ProblemNotice(test_name, location, ProblemSeverity.ERROR, problem, spec_location))

    def record_warning(self, test_name: str, location: ProblemLocation, problem: str, spec_location: str = ""):
        self.problems.append(ProblemNotice(test_name, location, ProblemSeverity.WARNING, problem, spec_location))

    def record_note(self, test_name: str, location: ProblemLocation, problem: str, spec_location: str = ""):
        self.problems.append(ProblemNotice(test_name, location, ProblemSeverity.NOTE, problem, spec_location))

    def on_fail(self, record):
        ''' Called by Mobly on test failure

            record is of type TestResultRecord
        '''
        self.failed = True
        if self.runner_hook and not self.is_commissioning:
            exception = record.termination_signal.exception

            try:
                step_duration = (datetime.now(timezone.utc) - self.step_start_time) / timedelta(microseconds=1)
            except AttributeError:
                # If we failed during setup, these may not be populated
                step_duration = 0
            try:
                test_duration = (datetime.now(timezone.utc) - self.test_start_time) / timedelta(microseconds=1)
            except AttributeError:
                test_duration = 0
            # TODO: I have no idea what logger, logs, request or received are. Hope None works because I have nothing to give
            self.runner_hook.step_failure(logger=None, logs=None, duration=step_duration, request=None, received=None)
            self.runner_hook.test_stop(exception=exception, duration=test_duration)

            def extract_error_text() -> tuple[str, str]:
                no_stack_trace = ("Stack Trace Unavailable", "")
                if not record.termination_signal.stacktrace:
                    return no_stack_trace
                trace = record.termination_signal.stacktrace.splitlines()
                if not trace:
                    return no_stack_trace

                if isinstance(exception, signals.TestError) or isinstance(exception, signals.TestFailure):
                    # Exception gets raised by the mobly framework, so the proximal error is one line back in the stack trace
                    assert_candidates = [idx for idx, line in enumerate(trace) if "asserts" in line and "asserts.py" not in line]
                    if not assert_candidates:
                        return "Unknown error, please see stack trace above", ""
                    assert_candidate_idx = assert_candidates[-1]
                else:
                    # Normal assert is on the Last line
                    assert_candidate_idx = -1
                probable_error = trace[assert_candidate_idx]

                # Find the file marker immediately above the probable error
                file_candidates = [idx for idx, line in enumerate(trace[:assert_candidate_idx]) if "File" in line]
                if not file_candidates:
                    return probable_error, "Unknown file"
                return probable_error.strip(), trace[file_candidates[-1]].strip()

            probable_error, probable_file = extract_error_text()
            test_steps = self.get_defined_test_steps(self.current_test_info.name)
            test_step = str(test_steps[self.current_step_index-1]
                            ) if test_steps is not None else 'UNKNOWN - no test steps provided in test script'
            logging.error(textwrap.dedent(f"""

                                          ******************************************************************
                                          *
                                          * Test {self.current_test_info.name} failed for the following reason:
                                          * {exception}
                                          *
                                          * {probable_file}
                                          * {probable_error}
                                          *
                                          * Test step:
                                          *     {test_step}
                                          *
                                          * Endpoint: {self.matter_test_config.endpoint}
                                          *
                                          *******************************************************************
                                          """))

    def on_pass(self, record):
        ''' Called by Mobly on test pass

            record is of type TestResultRecord
        '''
        if self.runner_hook and not self.is_commissioning:
            # What is request? This seems like an implementation detail for the runner
            # TODO: As with failure, I have no idea what logger, logs or request are meant to be
            step_duration = (datetime.now(timezone.utc) - self.step_start_time) / timedelta(microseconds=1)
            test_duration = (datetime.now(timezone.utc) - self.test_start_time) / timedelta(microseconds=1)
            self.runner_hook.step_success(logger=None, logs=None, duration=step_duration, request=None)

        # TODO: this check could easily be annoying when doing dev. flag it somehow? Ditto with the in-order check
        steps = self.get_defined_test_steps(record.test_name)
        if steps is None:
            # if we don't have a list of steps, assume they were all run
            all_steps_run = True
        else:
            all_steps_run = len(steps) == self.current_step_index

        if not all_steps_run:
            # The test is done, but we didn't execute all the steps
            asserts.fail("Test script error: Not all required steps were run")

        if self.runner_hook and not self.is_commissioning:
            self.runner_hook.test_stop(exception=None, duration=test_duration)

    def on_skip(self, record):
        ''' Called by Mobly on test skip

            record is of type TestResultRecord
        '''
        if self.runner_hook and not self.is_commissioning:
            test_duration = (datetime.now(timezone.utc) - self.test_start_time) / timedelta(microseconds=1)
            test_name = self.current_test_info.name
            filename = inspect.getfile(self.__class__)
            self.runner_hook.test_skipped(filename, test_name)
            self.runner_hook.test_stop(exception=None, duration=test_duration)

    def pics_guard(self, pics_condition: bool):
        """Checks a condition and if False marks the test step as skipped and
           returns False, otherwise returns True.
           For example can be used to check if a test step should be run:

              self.step("4")
              if self.pics_guard(condition_needs_to_be_true_to_execute):
                  # do the test for step 4

              self.step("5")
              if self.pics_guard(condition2_needs_to_be_true_to_execute):
                  # do the test for step 5
           """
        if not pics_condition:
            self.mark_current_step_skipped()
        return pics_condition

    async def _populate_wildcard(self):
        """ Populates self.stored_global_wildcard if not already filled. """
        if self.stored_global_wildcard is None:
            global_wildcard = asyncio.wait_for(self.default_controller.Read(self.dut_node_id, [(Clusters.Descriptor), Attribute.AttributePath(None, None, GlobalAttributeIds.ATTRIBUTE_LIST_ID), Attribute.AttributePath(
                None, None, GlobalAttributeIds.FEATURE_MAP_ID), Attribute.AttributePath(None, None, GlobalAttributeIds.ACCEPTED_COMMAND_LIST_ID)]), timeout=60)
            self.stored_global_wildcard = await global_wildcard

    async def attribute_guard(self, endpoint: int, attribute: ClusterObjects.ClusterAttributeDescriptor):
        """Similar to pics_guard above, except checks a condition and if False marks the test step as skipped and
           returns False using attributes against attributes_list, otherwise returns True.
           For example can be used to check if a test step should be run:

              self.step("1")
              if self.attribute_guard(condition1_needs_to_be_true_to_execute):
                  # do the test for step 1

              self.step("2")
              if self.attribute_guard(condition2_needs_to_be_false_to_skip_step):
                  # skip step 2 if condition not met
           """
        await self._populate_wildcard()
        attr_condition = _has_attribute(wildcard=self.stored_global_wildcard, endpoint=endpoint, attribute=attribute)
        if not attr_condition:
            self.mark_current_step_skipped()
        return attr_condition

    async def command_guard(self, endpoint: int, command: ClusterObjects.ClusterCommand):
        """Similar to attribute_guard above, except checks a condition and if False marks the test step as skipped and
           returns False using command id against AcceptedCmdsList, otherwise returns True.
           For example can be used to check if a test step should be run:

              self.step("1")
              if self.command_guard(condition1_needs_to_be_true_to_execute):
                  # do the test for step 1

              self.step("2")
              if self.command_guard(condition2_needs_to_be_false_to_skip_step):
                  # skip step 2 if condition not met
           """
        await self._populate_wildcard()
        cmd_condition = _has_command(wildcard=self.stored_global_wildcard, endpoint=endpoint, command=command)
        if not cmd_condition:
            self.mark_current_step_skipped()
        return cmd_condition

    async def feature_guard(self, endpoint: int, cluster: ClusterObjects.ClusterObjectDescriptor, feature_int: IntFlag):
        """Similar to command_guard and attribute_guard above, except checks a condition and if False marks the test step as skipped and
           returns False using feature id against feature_map, otherwise returns True.
           For example can be used to check if a test step should be run:

              self.step("1")
              if self.feature_guard(condition1_needs_to_be_true_to_execute):
                  # do the test for step 1

              self.step("2")
              if self.feature_guard(condition2_needs_to_be_false_to_skip_step):
                  # skip step 2 if condition not met
           """
        await self._populate_wildcard()
        feat_condition = _has_feature(wildcard=self.stored_global_wildcard, endpoint=endpoint, cluster=cluster, feature=feature_int)
        if not feat_condition:
            self.mark_current_step_skipped()
        return feat_condition

    def mark_current_step_skipped(self):
        try:
            steps = self.get_test_steps(self.current_test_info.name)
            if self.current_step_index == 0:
                asserts.fail("Script error: mark_current_step_skipped cannot be called before step()")
            num = steps[self.current_step_index - 1].test_plan_number
        except KeyError:
            num = self.current_step_index

        if self.runner_hook:
            # TODO: what does name represent here? The wordy test name? The test plan number? The number and name?
            # TODO: I very much do not want to have people passing in strings here. Do we really need the expression
            #       as a string? Does it get used by the TH?
            self.runner_hook.step_skipped(name=str(num), expression="")
        logging.info(f'**** Skipping: {num}')
        self.step_skipped = True

    def skip_step(self, step):
        self.step(step)
        self.mark_current_step_skipped()

    def mark_all_remaining_steps_skipped(self, starting_step_number: typing.Union[int, str]) -> None:
        """Mark all remaining test steps starting with provided starting step
            starting_step_number gives the first step to be skipped, as defined in the TestStep.test_plan_number
            starting_step_number must be provided, and is not derived intentionally.
            By providing argument test is more deliberately identifying where test skips are starting from, 
            making it easier to validate against the test plan for correctness.
        Args:
            starting_step_number (int,str): Number of name of the step to start skipping the steps.

        Returns nothing on success so the test can go on.
        """
        self.mark_step_range_skipped(starting_step_number, None)

    def mark_step_range_skipped(self, starting_step_number: typing.Union[int, str], ending_step_number: typing.Union[int, str, None]) -> None:
        """Mark a range of remaining test steps starting with provided starting step
            starting_step_number gives the first step to be skipped, as defined in the TestStep.test_plan_number
            starting_step_number must be provided, and is not derived intentionally.

            If ending_step_number is provided, it gives the last step to be skipped, as defined in the TestStep.test_plan_number.
            If ending_step_number is None, all steps until the end of the test will be skipped
            ending_step_number is optional, and if not provided, all steps until the end of the test will be skipped.

            By providing argument test is more deliberately identifying where test skips are starting from, 
            making it easier to validate against the test plan for correctness.
        Args:
            starting_step_number (int,str): Number of name of the step to start skipping the steps.
            ending_step_number (int,str,None): Number of name of the step to stop skipping the steps (inclusive).

        Returns nothing on success so the test can go on.
        """
        steps = self.get_test_steps(self.current_test_info.name)
        starting_step_idx = None
        for idx, step in enumerate(steps):
            if step.test_plan_number == starting_step_number:
                starting_step_idx = idx
                break
        asserts.assert_is_not_none(starting_step_idx, "mark_step_ranges_skipped was provided with invalid starting_step_num")

        ending_step_idx = None
        # If ending_step_number is None, we skip all steps until the end of the test
        if ending_step_number is not None:
            for idx, step in enumerate(steps):
                if step.test_plan_number == ending_step_number:
                    ending_step_idx = idx
                    break

            asserts.assert_is_not_none(ending_step_idx, "mark_step_ranges_skipped was provided with invalid ending_step_num")
            asserts.assert_greater(ending_step_idx, starting_step_idx,
                                   "mark_step_ranges_skipped was provided with ending_step_num that is before starting_step_num")
            skipping_steps = steps[starting_step_idx:ending_step_idx+1]
        else:
            skipping_steps = steps[starting_step_idx:]

        for step in skipping_steps:
            self.skip_step(step.test_plan_number)

    def step(self, step: typing.Union[int, str]):
        test_name = self.current_test_info.name
        steps = self.get_test_steps(test_name)

        # TODO: this might be annoying during dev. Remove? Flag?
        if len(steps) <= self.current_step_index or steps[self.current_step_index].test_plan_number != step:
            asserts.fail(f'Unexpected test step: {step} - steps not called in order, or step does not exist')

        current_step = steps[self.current_step_index]
        self.print_step(step, current_step.description)

        if self.runner_hook:
            # If we've reached the next step with no assertion and the step wasn't skipped, it passed
            if not self.step_skipped and self.current_step_index != 0:
                # TODO: As with failure, I have no idea what loger, logs or request are meant to be
                step_duration = (datetime.now(timezone.utc) - self.step_start_time) / timedelta(microseconds=1)
                self.runner_hook.step_success(logger=None, logs=None, duration=step_duration, request=None)

            # TODO: it seems like the step start should take a number and a name
            name = f'{step} : {current_step.description}'
            self.runner_hook.step_start(name=name)

        self.step_start_time = datetime.now(tz=timezone.utc)
        self.current_step_index = self.current_step_index + 1
        self.step_skipped = False

    def get_setup_payload_info(self) -> List[SetupPayloadInfo]:
        """
        Get and builds the payload info provided in the execution.
        Returns:
            List[SetupPayloadInfo]: List of Payload used by the test case
        """
        return get_setup_payload_info_config(self.matter_test_config)

    def wait_for_user_input(self,
                            prompt_msg: str,
                            prompt_msg_placeholder: str = "Submit anything to continue",
                            default_value: str = "y") -> Optional[str]:
        """Ask for user input and wait for it.

        Args:
            prompt_msg (str): Message for TH UI prompt and input function. Indicates what is expected from the user.
            prompt_msg_placeholder (str, optional): TH UI prompt input placeholder (where the user types). Defaults to "Submit anything to continue".
            default_value (str, optional): TH UI prompt default value. Defaults to "y".

        Returns:
            str: User input or none if input is closed.
        """

        # TODO(#31928): Remove any assumptions of test params for endpoint ID.

        # Get the endpoint user param instead of `--endpoint-id` result, if available, temporarily.
        endpoint_id = self.user_params.get("endpoint", None)
        if endpoint_id is None or not isinstance(endpoint_id, int):
            endpoint_id = self.matter_test_config.endpoint

        if self.runner_hook:
            # TODO(#31928): Add endpoint support to hooks.
            self.runner_hook.show_prompt(msg=prompt_msg,
                                         placeholder=prompt_msg_placeholder,
                                         default_value=default_value)

        logging.info(f"========= USER PROMPT for Endpoint {endpoint_id} =========")
        logging.info(f">>> {prompt_msg.rstrip()} (press enter to confirm)")
        try:
            return input()
        except EOFError:
            logging.info("========= EOF on STDIN =========")
            return None

    def user_verify_snap_shot(self,
                              prompt_msg: str,
                              image: bytes) -> None:
        """Show Image Verification Prompt and wait for user validation.
           This method will be executed only when TC is running in TH.

        Args:
            prompt_msg (str): Message for TH UI prompt and input function.
            Indicates what is expected from the user.
            image (bytes): Image data as bytes.

        Returns:
            Returns nothing indicating success so the test can go on.

        Raises:
            TestError: Indicating image validation step failed.
        """
        # Only run when TC is being executed in TH
        if self.runner_hook and hasattr(self.runner_hook, 'show_image_prompt'):
            # Convert bytes to comma separated hex string
            hex_string = ', '.join(f'{byte:02x}' for byte in image)
            self.runner_hook.show_image_prompt(
                msg=prompt_msg,
                img_hex_str=hex_string
            )

            logging.info("========= USER PROMPT for Image Validation =========")

            try:
                result = input()
                if result != '1':  # User did not select 'PASS'
                    raise TestError("Image validation failed")
            except EOFError:
                logging.info("========= EOF on STDIN =========")
                return None

    def user_verify_video_stream(self,
                                 prompt_msg: str) -> None:
        """Show Video Verification Prompt and wait for user validation.
           This method will be executed only when TC is running in TH.

        Args:
            prompt_msg (str): Message for TH UI prompt and input function.
            Indicates what is expected from the user.

        Returns:
            Returns nothing indicating success so the test can go on.

        Raises:
            TestError: Indicating video validation step failed.
        """
        # Only run when TC is being executed in TH
        if self.runner_hook and hasattr(self.runner_hook, 'show_video_prompt'):
            self.runner_hook.show_video_prompt(msg=prompt_msg)

            logging.info("========= USER PROMPT for Video Stream Validation =========")

            try:
                result = input()
                if result != '1':  # User did not select 'PASS'
                    raise TestError("Video stream validation failed")
            except EOFError:
                logging.info("========= EOF on STDIN =========")
                return None


def _find_test_class():
    """Finds the test class in a test script.
    Walk through module members and find the subclass of MatterBaseTest. Only
    one subclass is allowed in a test script.
    Returns:
      The test class in the test module.
    Raises:
      SystemExit: Raised if the number of test classes is not exactly one.
    """
    subclasses = utils.find_subclasses_in_module([MatterBaseTest], sys.modules['__main__'])
    subclasses = [c for c in subclasses if c.__name__ != "MatterBaseTest"]
    if len(subclasses) != 1:
        print(
            'Exactly one subclass of `MatterBaseTest` should be in the main file. Found %s.' %
            str([subclass.__name__ for subclass in subclasses]))
        sys.exit(1)

    return subclasses[0]


def int_decimal_or_hex(s: str) -> int:
    val = int(s, 0)
    if val < 0:
        raise ValueError("Negative values not supported")
    return val


def byte_string_from_hex(s: str) -> bytes:
    return unhexlify(s.replace(":", "").replace(" ", "").replace("0x", ""))


def str_from_manual_code(s: str) -> str:
    """Enforces legal format for manual codes and removes spaces/dashes."""
    s = s.replace("-", "").replace(" ", "")
    regex = r"^([0-9]{11}|[0-9]{21})$"
    match = re.match(regex, s)
    if not match:
        raise ValueError("Invalid manual code format, does not match %s" % regex)

    return s


def int_named_arg(s: str) -> Tuple[str, int]:
    regex = r"^(?P<name>[a-zA-Z_0-9.]+):((?P<hex_value>0x[0-9a-fA-F_]+)|(?P<decimal_value>-?\d+))$"
    match = re.match(regex, s)
    if not match:
        raise ValueError("Invalid int argument format, does not match %s" % regex)

    name = match.group("name")
    if match.group("hex_value"):
        value = int(match.group("hex_value"), 0)
    else:
        value = int(match.group("decimal_value"), 10)
    return (name, value)


def str_named_arg(s: str) -> Tuple[str, str]:
    regex = r"^(?P<name>[a-zA-Z_0-9.]+):(?P<value>.*)$"
    match = re.match(regex, s)
    if not match:
        raise ValueError("Invalid string argument format, does not match %s" % regex)

    return (match.group("name"), match.group("value"))


def float_named_arg(s: str) -> Tuple[str, float]:
    regex = r"^(?P<name>[a-zA-Z_0-9.]+):(?P<value>.*)$"
    match = re.match(regex, s)
    if not match:
        raise ValueError("Invalid float argument format, does not match %s" % regex)

    name = match.group("name")
    value = float(match.group("value"))

    return (name, value)


def json_named_arg(s: str) -> Tuple[str, object]:
    regex = r"^(?P<name>[a-zA-Z_0-9.]+):(?P<value>.*)$"
    match = re.match(regex, s)
    if not match:
        raise ValueError("Invalid JSON argument format, does not match %s" % regex)

    name = match.group("name")
    value = json.loads(match.group("value"))

    return (name, value)


def bool_named_arg(s: str) -> Tuple[str, bool]:
    regex = r"^(?P<name>[a-zA-Z_0-9.]+):((?P<truth_value>true|false)|(?P<decimal_value>[01]))$"
    match = re.match(regex, s, re.IGNORECASE)
    if not match:
        raise ValueError("Invalid bool argument format, does not match %s" % regex)

    name = match.group("name")
    if match.group("truth_value"):
        value = True if match.group("truth_value").lower() == "true" else False
    else:
        value = int(match.group("decimal_value")) != 0

    return (name, value)


def bytes_as_hex_named_arg(s: str) -> Tuple[str, bytes]:
    regex = r"^(?P<name>[a-zA-Z_0-9.]+):(?P<value>[0-9a-fA-F:]+)$"
    match = re.match(regex, s)
    if not match:
        raise ValueError("Invalid bytes as hex argument format, does not match %s" % regex)

    name = match.group("name")
    value_str = match.group("value")
    value_str = value_str.replace(":", "")
    if len(value_str) % 2 != 0:
        raise ValueError("Byte string argument value needs to be event number of hex chars")
    value = unhexlify(value_str)

    return (name, value)


def root_index(s: str) -> int:
    CHIP_TOOL_COMPATIBILITY = {
        "alpha": 1,
        "beta": 2,
        "gamma": 3
    }

    for name, id in CHIP_TOOL_COMPATIBILITY.items():
        if s.lower() == name:
            return id
    else:
        root_index = int(s)
        if root_index == 0:
            raise ValueError("Only support root index >= 1")
        return root_index


def populate_commissioning_args(args: argparse.Namespace, config: MatterTestConfig) -> bool:
    config.root_of_trust_index = args.root_index
    # Follow root of trust index if ID not provided to have same behavior as legacy
    # chip-tool that fabricID == commissioner_name == root of trust index
    config.fabric_id = args.fabric_id if args.fabric_id is not None else config.root_of_trust_index

    if args.chip_tool_credentials_path is not None and not args.chip_tool_credentials_path.exists():
        print("error: chip-tool credentials path %s doesn't exist!" % args.chip_tool_credentials_path)
        return False
    config.chip_tool_credentials_path = args.chip_tool_credentials_path

    if args.dut_node_ids is None:
        print("error: --dut-node-id is mandatory!")
        return False
    config.dut_node_ids = args.dut_node_ids

    config.commissioning_method = args.commissioning_method
    config.in_test_commissioning_method = args.in_test_commissioning_method
    config.commission_only = args.commission_only

    config.qr_code_content.extend(args.qr_code)
    config.manual_code.extend(args.manual_code)
    config.discriminators.extend(args.discriminators)
    config.setup_passcodes.extend(args.passcodes)

    if args.qr_code != [] and args.manual_code != []:
        print("error: Cannot have both --qr-code and --manual-code present!")
        return False

    if len(config.discriminators) != len(config.setup_passcodes):
        print("error: supplied number of discriminators does not match number of passcodes")
        return False

    device_descriptors = config.qr_code_content + config.manual_code + config.discriminators

    if not config.dut_node_ids:
        config.dut_node_ids = [DEFAULT_DUT_NODE_ID]

    if args.commissioning_method is None:
        return True

    if len(config.dut_node_ids) > len(device_descriptors):
        print("error: More node IDs provided than discriminators")
        return False

    if len(config.dut_node_ids) < len(device_descriptors):
        # We generate new node IDs sequentially from the last one seen for all
        # missing NodeIDs when commissioning many nodes at once.
        missing = len(device_descriptors) - len(config.dut_node_ids)
        for i in range(missing):
            config.dut_node_ids.append(config.dut_node_ids[-1] + 1)

    if len(config.dut_node_ids) != len(set(config.dut_node_ids)):
        print("error: Duplicate values in node id list")
        return False

    if len(config.discriminators) != len(set(config.discriminators)):
        print("error: Duplicate value in discriminator list")
        return False

    if args.discriminators == [] and (args.qr_code == [] and args.manual_code == []):
        print("error: Missing --discriminator when no --qr-code/--manual-code present!")
        return False

    if args.passcodes == [] and (args.qr_code == [] and args.manual_code == []):
        print("error: Missing --passcode when no --qr-code/--manual-code present!")
        return False

    if config.commissioning_method == "ble-wifi":
        if args.wifi_ssid is None:
            print("error: missing --wifi-ssid <SSID> for --commissioning-method ble-wifi!")
            return False

        if args.wifi_passphrase is None:
            print("error: missing --wifi-passphrase <passphrasse> for --commissioning-method ble-wifi!")
            return False

        config.wifi_ssid = args.wifi_ssid
        config.wifi_passphrase = args.wifi_passphrase
    elif config.commissioning_method == "ble-thread":
        if args.thread_dataset_hex is None:
            print("error: missing --thread-dataset-hex <DATASET_HEX> for --commissioning-method ble-thread!")
            return False
        config.thread_operational_dataset = args.thread_dataset_hex
    elif config.commissioning_method == "on-network-ip":
        if args.ip_addr is None:
            print("error: missing --ip-addr <IP_ADDRESS> for --commissioning-method on-network-ip")
            return False
        config.commissionee_ip_address_just_for_testing = args.ip_addr

    if args.case_admin_subject is None:
        # Use controller node ID as CASE admin subject during commissioning if nothing provided
        config.case_admin_subject = config.controller_node_id
    else:
        # If a CASE admin subject is provided, then use that
        config.case_admin_subject = args.case_admin_subject

    return True


def convert_args_to_matter_config(args: argparse.Namespace) -> MatterTestConfig:
    config = MatterTestConfig()

    # Populate commissioning config if present, exiting on error
    if not populate_commissioning_args(args, config):
        sys.exit(1)

    config.storage_path = pathlib.Path(
        DEFAULT_STORAGE_PATH) if args.storage_path is None else args.storage_path
    config.logs_path = pathlib.Path(DEFAULT_LOG_PATH) if args.logs_path is None else args.logs_path
    config.paa_trust_store_path = args.paa_trust_store_path
    config.ble_controller = args.ble_controller
    config.pics = {} if args.PICS is None else read_pics_from_file(args.PICS)
    config.tests = list(chain.from_iterable(args.tests or []))
    config.timeout = args.timeout  # This can be none, we pull the default from the test if it's unspecified
    config.endpoint = args.endpoint  # This can be None, the get_endpoint function allows the tests to supply a default
    config.app_pipe = args.app_pipe
    if config.app_pipe is not None and not os.path.exists(config.app_pipe):
        # Named pipes are unique, so we MUST have consistent paths
        # Verify from start the named pipe exists.
        logging.error("Named pipe %r does NOT exist" % config.app_pipe)
        raise FileNotFoundError("CANNOT FIND %r" % config.app_pipe)

    config.fail_on_skipped_tests = args.fail_on_skipped

    config.legacy = args.use_legacy_test_event_triggers

    config.controller_node_id = args.controller_node_id
    config.trace_to = args.trace_to

    config.tc_version_to_simulate = args.tc_version_to_simulate
    config.tc_user_response_to_simulate = args.tc_user_response_to_simulate
    config.dac_revocation_set_path = args.dac_revocation_set_path

    # Accumulate all command-line-passed named args
    all_global_args = []
    argsets = [item for item in (args.int_arg, args.float_arg, args.string_arg, args.json_arg,
                                 args.hex_arg, args.bool_arg) if item is not None]
    for argset in chain.from_iterable(argsets):
        all_global_args.extend(argset)

    config.global_test_params = {}
    for name, value in all_global_args:
        config.global_test_params[name] = value

    # Embed the rest of the config in the global test params dict which will be passed to Mobly tests
    config.global_test_params["meta_config"] = {k: v for k, v in dataclass_asdict(config).items() if k != "global_test_params"}

    return config


def parse_matter_test_args(argv: Optional[List[str]] = None) -> MatterTestConfig:
    parser = argparse.ArgumentParser(description='Matter standalone Python test')

    basic_group = parser.add_argument_group(title="Basic arguments", description="Overall test execution arguments")

    basic_group.add_argument('--tests', '--test-case', action='append', nargs='+', type=str, metavar='test_NAME',
                             help='A list of tests in the test class to execute.')
    basic_group.add_argument('--fail-on-skipped', action="store_true", default=False,
                             help="Fail the test if any test cases are skipped")
    basic_group.add_argument('--trace-to', nargs="*", default=[],
                             help="Where to trace (e.g perfetto, perfetto:path, json:log, json:path)")
    basic_group.add_argument('--storage-path', action="store", type=pathlib.Path,
                             metavar="PATH", help="Location for persisted storage of instance")
    basic_group.add_argument('--logs-path', action="store", type=pathlib.Path, metavar="PATH", help="Location for test logs")
    paa_path_default = get_default_paa_trust_store(pathlib.Path.cwd())
    basic_group.add_argument('--paa-trust-store-path', action="store", type=pathlib.Path, metavar="PATH", default=paa_path_default,
                             help="PAA trust store path (default: %s)" % str(paa_path_default))
    basic_group.add_argument('--dac-revocation-set-path', action="store", type=pathlib.Path, metavar="PATH",
                             help="Path to JSON file containing the device attestation revocation set.")
    basic_group.add_argument('--ble-controller', action="store", type=int,
                             metavar="CONTROLLER_ID", help="BLE controller selector, see example or platform docs for details")
    basic_group.add_argument('-N', '--controller-node-id', type=int_decimal_or_hex,
                             metavar='NODE_ID',
                             default=DEFAULT_CONTROLLER_NODE_ID,
                             help='NodeID to use for initial/default controller (default: %d)' % DEFAULT_CONTROLLER_NODE_ID)
    basic_group.add_argument('-n', '--dut-node-id', '--nodeId', type=int_decimal_or_hex,
                             metavar='NODE_ID', dest='dut_node_ids', default=[],
                             help='Node ID for primary DUT communication, '
                             'and NodeID to assign if commissioning (default: %d)' % DEFAULT_DUT_NODE_ID, nargs="+")
    basic_group.add_argument('--endpoint', type=int, default=None, help="Endpoint under test")
    basic_group.add_argument('--app-pipe', type=str, default=None, help="The full path of the app to send an out-of-band command")
    basic_group.add_argument('--timeout', type=int, help="Test timeout in seconds")
    basic_group.add_argument("--PICS", help="PICS file path", type=str)

    basic_group.add_argument("--use-legacy-test-event-triggers", action="store_true", default=False,
                             help="Send test event triggers with endpoint 0 for older devices")

    commission_group = parser.add_argument_group(title="Commissioning", description="Arguments to commission a node")

    commission_group.add_argument('-m', '--commissioning-method', type=str,
                                  metavar='METHOD_NAME',
                                  choices=["on-network", "ble-wifi", "ble-thread"],
                                  help='Name of commissioning method to use')
    commission_group.add_argument('--in-test-commissioning-method', type=str,
                                  metavar='METHOD_NAME',
                                  choices=["on-network", "ble-wifi", "ble-thread"],
                                  help='Name of commissioning method to use, for commissioning tests')
    commission_group.add_argument('-d', '--discriminator', type=int_decimal_or_hex,
                                  metavar='LONG_DISCRIMINATOR',
                                  dest='discriminators',
                                  default=[],
                                  help='Discriminator to use for commissioning', nargs="+")
    commission_group.add_argument('-p', '--passcode', type=int_decimal_or_hex,
                                  metavar='PASSCODE',
                                  dest='passcodes',
                                  default=[],
                                  help='PAKE passcode to use', nargs="+")

    commission_group.add_argument('--wifi-ssid', type=str,
                                  metavar='SSID',
                                  help='Wi-Fi SSID for ble-wifi commissioning')
    commission_group.add_argument('--wifi-passphrase', type=str,
                                  metavar='PASSPHRASE',
                                  help='Wi-Fi passphrase for ble-wifi commissioning')

    commission_group.add_argument('--thread-dataset-hex', type=byte_string_from_hex,
                                  metavar='OPERATIONAL_DATASET_HEX',
                                  help='Thread operational dataset as a hex string for ble-thread commissioning')

    commission_group.add_argument('--admin-vendor-id', action="store", type=int_decimal_or_hex, default=DEFAULT_ADMIN_VENDOR_ID,
                                  metavar="VENDOR_ID",
                                  help="VendorID to use during commissioning (default 0x%04X)" % DEFAULT_ADMIN_VENDOR_ID)
    commission_group.add_argument('--case-admin-subject', action="store", type=int_decimal_or_hex,
                                  metavar="CASE_ADMIN_SUBJECT",
                                  help="Set the CASE admin subject to an explicit value (default to commissioner Node ID)")

    commission_group.add_argument('--commission-only', action="store_true", default=False,
                                  help="If true, test exits after commissioning without running subsequent tests")

    commission_group.add_argument('--tc-version-to-simulate', type=int, help="Terms and conditions version")

    commission_group.add_argument('--tc-user-response-to-simulate', type=int, help="Terms and conditions acknowledgements")

    code_group = parser.add_mutually_exclusive_group(required=False)

    code_group.add_argument('-q', '--qr-code', type=str,
                            metavar="QR_CODE", default=[], help="QR setup code content (overrides passcode and discriminator)", nargs="+")
    code_group.add_argument('--manual-code', type=str_from_manual_code,
                            metavar="MANUAL_CODE", default=[], help="Manual setup code content (overrides passcode and discriminator)", nargs="+")

    fabric_group = parser.add_argument_group(
        title="Fabric selection", description="Fabric selection for single-fabric basic usage, and commissioning")
    fabric_group.add_argument('-f', '--fabric-id', type=int_decimal_or_hex,
                              metavar='FABRIC_ID',
                              help='Fabric ID on which to operate under the root of trust')

    fabric_group.add_argument('-r', '--root-index', type=root_index,
                              metavar='ROOT_INDEX_OR_NAME', default=DEFAULT_TRUST_ROOT_INDEX,
                              help='Root of trust under which to operate/commission for single-fabric basic usage. '
                              'alpha/beta/gamma are aliases for 1/2/3. Default (%d)' % DEFAULT_TRUST_ROOT_INDEX)

    fabric_group.add_argument('-c', '--chip-tool-credentials-path', type=pathlib.Path,
                              metavar='PATH',
                              help='Path to chip-tool credentials file root')

    args_group = parser.add_argument_group(title="Config arguments", description="Test configuration global arguments set")
    args_group.add_argument('--int-arg', nargs='+', action='append', type=int_named_arg, metavar="NAME:VALUE",
                            help="Add a named test argument for an integer as hex or decimal (e.g. -2 or 0xFFFF_1234)")
    args_group.add_argument('--bool-arg', nargs='+', action='append', type=bool_named_arg, metavar="NAME:VALUE",
                            help="Add a named test argument for an boolean value (e.g. true/false or 0/1)")
    args_group.add_argument('--float-arg', nargs='+', action='append', type=float_named_arg, metavar="NAME:VALUE",
                            help="Add a named test argument for a floating point value (e.g. -2.1 or 6.022e23)")
    args_group.add_argument('--string-arg', nargs='+', action='append', type=str_named_arg, metavar="NAME:VALUE",
                            help="Add a named test argument for a string value")
    args_group.add_argument('--json-arg', nargs='+', action='append', type=json_named_arg, metavar="NAME:VALUE",
                            help="Add a named test argument for JSON stored as a list or dict")
    args_group.add_argument('--hex-arg', nargs='+', action='append', type=bytes_as_hex_named_arg, metavar="NAME:VALUE",
                            help="Add a named test argument for an octet string in hex (e.g. 0011cafe or 00:11:CA:FE)")

    if not argv:
        argv = sys.argv[1:]

    return convert_args_to_matter_config(parser.parse_known_args(argv)[0])


def _async_runner(body, self: MatterBaseTest, *args, **kwargs):
    """Runs an async function within the test's event loop with a timeout.

    This helper function takes an awaitable (async function) and executes it
    using the test's event loop (`self.event_loop.run_until_complete`).
    It applies a timeout based on the test configuration (`self.matter_test_config.timeout`)
    or the default timeout (`self.default_timeout`) if not specified.

    Args:
        body: The async function (coroutine) to execute. It will be called
              with `self` as the first argument, followed by `*args` and `**kwargs`.
        self: The instance of the MatterBaseTest class.
        *args: Positional arguments to pass to the `body` function.
        **kwargs: Keyword arguments to pass to the `body` function.

    Returns:
        The result returned by the awaited `body` function.
    """
    timeout = self.matter_test_config.timeout if self.matter_test_config.timeout is not None else self.default_timeout
    return self.event_loop.run_until_complete(asyncio.wait_for(body(self, *args, **kwargs), timeout=timeout))


EndpointCheckFunction = typing.Callable[[Clusters.Attribute.AsyncReadTransaction.ReadResponse, int], bool]


def get_cluster_from_attribute(attribute: ClusterObjects.ClusterAttributeDescriptor) -> ClusterObjects.Cluster:
    """Returns the cluster object for a given attribute descriptor."""
    return ClusterObjects.ALL_CLUSTERS[attribute.cluster_id]


def get_cluster_from_command(command: ClusterObjects.ClusterCommand) -> ClusterObjects.Cluster:
    """Returns the cluster object for a given command object."""
    return ClusterObjects.ALL_CLUSTERS[command.cluster_id]


async def _get_all_matching_endpoints(self: MatterBaseTest, accept_function: EndpointCheckFunction) -> list[uint]:
    """ Returns a list of endpoints matching the accept condition. """
    wildcard = await self.default_controller.Read(self.dut_node_id, [(Clusters.Descriptor), Attribute.AttributePath(None, None, GlobalAttributeIds.ATTRIBUTE_LIST_ID), Attribute.AttributePath(None, None, GlobalAttributeIds.FEATURE_MAP_ID), Attribute.AttributePath(None, None, GlobalAttributeIds.ACCEPTED_COMMAND_LIST_ID)])
    matching = [e for e in wildcard.attributes.keys()
                if accept_function(wildcard, e)]
    return matching


# TODO(#37537): Remove these temporary aliases after transition period
type_matches = matchers.is_type
utc_time_in_matter_epoch = timeoperations.utc_time_in_matter_epoch
utc_datetime_from_matter_epoch_us = timeoperations.utc_datetime_from_matter_epoch_us
utc_datetime_from_posix_time_ms = timeoperations.utc_datetime_from_posix_time_ms
compare_time = timeoperations.compare_time
get_wait_seconds_from_set_time = timeoperations.get_wait_seconds_from_set_time
bytes_from_hex = conversions.bytes_from_hex
hex_from_bytes = conversions.hex_from_bytes
id_str = conversions.format_decimal_and_hex
cluster_id_str = conversions.cluster_id_with_name

async_test_body = decorators.async_test_body
run_if_endpoint_matches = decorators.run_if_endpoint_matches
run_on_singleton_matching_endpoint = decorators.run_on_singleton_matching_endpoint
has_cluster = decorators.has_cluster
has_attribute = decorators.has_attribute
has_command = decorators.has_command
has_feature = decorators.has_feature
should_run_test_on_endpoint = decorators.should_run_test_on_endpoint
_get_all_matching_endpoints = decorators._get_all_matching_endpoints
_has_feature = decorators._has_feature
_has_command = decorators._has_command
_has_attribute = decorators._has_attribute

default_matter_test_main = runner.default_matter_test_main
get_test_info = runner.get_test_info
run_tests = runner.run_tests
run_tests_no_exit = runner.run_tests_no_exit<|MERGE_RESOLUTION|>--- conflicted
+++ resolved
@@ -179,495 +179,6 @@
         return AttributeMatcherFromCallable(description, matcher)
 
 
-<<<<<<< HEAD
-def await_sequence_of_reports(report_queue: queue.Queue, endpoint_id: int, attribute: TypedAttributePath, sequence: list[Any], timeout_sec: float) -> None:
-    """Given a queue.Queue hooked-up to an attribute change accumulator, await a given expected sequence of attribute reports.
-
-    Args:
-      - report_queue: the queue that receives all the reports.
-      - endpoint_id: endpoint ID to match for reports to check.
-      - attribute: attribute to match for reports to check.
-      - sequence: list of attribute values in order that are expected.
-      - timeout_sec: number of seconds to wait for.
-
-    *** WARNING: The queue contains every report since the sub was established. Use
-        clear_queue to make it empty. ***
-
-    This will fail current Mobly test with assertion failure if the data is not as expected in order.
-
-    Returns nothing on success so the test can go on.
-    """
-    start_time = time.time()
-    elapsed = 0.0
-    time_remaining = timeout_sec
-
-    sequence_idx = 0
-    actual_values = []
-
-    while time_remaining > 0:
-        expected_value = sequence[sequence_idx]
-        logging.info(f"Expecting value {expected_value} for attribute {attribute} on endpoint {endpoint_id}")
-        logging.info(f"Waiting for {timeout_sec:.1f} seconds for all reports.")
-        try:
-            item: AttributeValue = report_queue.get(block=True, timeout=time_remaining)
-
-            # Track arrival of all values for the given attribute.
-            if item.endpoint_id == endpoint_id and item.attribute == attribute:
-                actual_values.append(item.value)
-
-                if item.value == expected_value:
-                    logging.info(f"Got expected attribute change {sequence_idx+1}/{len(sequence)} for attribute {attribute}")
-                    sequence_idx += 1
-                else:
-                    asserts.assert_equal(item.value, expected_value,
-                                         msg=f"Did not get expected attribute value in correct sequence. Sequence so far: {actual_values}")
-
-                # We are done waiting when we have accumulated all results.
-                if sequence_idx == len(sequence):
-                    logging.info("Got all attribute changes, done waiting.")
-                    return
-        except queue.Empty:
-            # No error, we update timeouts and keep going
-            pass
-
-        elapsed = time.time() - start_time
-        time_remaining = timeout_sec - elapsed
-
-    asserts.fail(f"Did not get full sequence {sequence} in {timeout_sec:.1f} seconds. Got {actual_values} before time-out.")
-
-
-class ClusterAttributeChangeAccumulator:
-    """
-    Subscribes to a cluster or single attribute and accumulates attribute reports in a queue.
-
-    If `expected_attribute` is provided, it subscribes only to that specific attribute.
-    Otherwise, it subscribes to all attributes from the cluster.
-
-    Args:
-        expected_cluster (ClusterObjects.Cluster): The cluster to subscribe to.
-        expected_attribute (ClusterObjects.ClusterAttributeDescriptor, optional):
-            If provided, subscribes to a single attribute. Defaults to None.
-    """
-
-    def __init__(self, expected_cluster: ClusterObjects.Cluster, expected_attribute: ClusterObjects.ClusterAttributeDescriptor = None):
-        self._expected_cluster = expected_cluster
-        self._expected_attribute = expected_attribute
-        self._subscription = None
-        self._lock = threading.Lock()
-        self._q = queue.Queue()
-        self._endpoint_id = 0
-        self.reset()
-
-    def reset(self):
-        with self._lock:
-            self._attribute_report_counts = {}
-            attrs = [cls for name, cls in inspect.getmembers(self._expected_cluster.Attributes) if inspect.isclass(
-                cls) and issubclass(cls, ClusterObjects.ClusterAttributeDescriptor)]
-            self._attribute_reports: dict[Any, AttributeValue] = {}
-            if self._expected_attribute is not None:
-                attrs = [self._expected_attribute]
-            for a in attrs:
-                self._attribute_report_counts[a] = 0
-                self._attribute_reports[a] = []
-
-        self.flush_reports()
-
-    async def start(self, dev_ctrl, node_id: int, endpoint: int, fabric_filtered: bool = False, min_interval_sec: int = 0, max_interval_sec: int = 5, keepSubscriptions: bool = True) -> Any:
-        """This starts a subscription for attributes on the specified node_id and endpoint. The cluster is specified when the class instance is created."""
-        attributes = [(endpoint, self._expected_cluster)]
-        if self._expected_attribute is not None:
-            attributes = [(endpoint, self._expected_attribute)]
-        self._subscription = await dev_ctrl.ReadAttribute(
-            nodeid=node_id,
-            attributes=attributes,
-            reportInterval=(int(min_interval_sec), int(max_interval_sec)),
-            fabricFiltered=fabric_filtered,
-            keepSubscriptions=keepSubscriptions
-        )
-        self._endpoint_id = endpoint
-        self._subscription.SetAttributeUpdateCallback(self.__call__)
-        return self._subscription
-
-    async def cancel(self):
-        """This cancels a subscription."""
-        # Wait for the asyncio.CancelledError to be called before returning
-        try:
-            self._subscription.Shutdown()
-            await asyncio.sleep(5)
-        except asyncio.CancelledError:
-            pass
-
-    def __call__(self, path: TypedAttributePath, transaction: SubscriptionTransaction):
-        """This is the subscription callback when an attribute report is received.
-           It checks the report is from the expected_cluster and then posts it into the queue for later processing."""
-        valid_report = False
-        if path.ClusterType == self._expected_cluster:
-            if self._expected_attribute is not None:
-                valid_report = path.ClusterId == self._expected_attribute.cluster_id
-            else:
-                valid_report = True
-
-        if valid_report:
-            data = transaction.GetAttribute(path)
-            value = AttributeValue(endpoint_id=path.Path.EndpointId, attribute=path.AttributeType,
-                                   value=data, timestamp_utc=datetime.now(timezone.utc))
-            logging.info(f"Got subscription report for {path.AttributeType}: {data}")
-            self._q.put(value)
-            with self._lock:
-                self._attribute_report_counts[path.AttributeType] += 1
-                self._attribute_reports[path.AttributeType].append(value)
-
-    def await_all_final_values_reported(self, expected_final_values: Iterable[AttributeValue], timeout_sec: float = 1.0):
-        """Expect that every `expected_final_value` report is the last value reported for the given attribute, ignoring timestamps.
-
-        Waits for at least `timeout_sec` seconds.
-
-        This is a form of barrier for a set of attribute changes that should all happen together for an action.
-        """
-        start_time = time.time()
-        elapsed = 0.0
-        time_remaining = timeout_sec
-
-        last_report_matches: dict[int, bool] = {idx: False for idx, _ in enumerate(expected_final_values)}
-
-        for element in expected_final_values:
-            logging.info(
-                f"--> Expecting report for value {element.value} for attribute {element.attribute} on endpoint {element.endpoint_id}")
-        logging.info(f"Waiting for {timeout_sec:.1f} seconds for all reports.")
-
-        while time_remaining > 0:
-            # Snapshot copy at the beginning of the loop. This is thread-safe based on the design.
-            all_reports = self._attribute_reports
-
-            # Recompute all last-value matches
-            for expected_idx, expected_element in enumerate(expected_final_values):
-                last_value = None
-                for report in all_reports.get(expected_element.attribute, []):
-                    if report.endpoint_id == expected_element.endpoint_id:
-                        last_value = report.value
-
-                last_report_matches[expected_idx] = (last_value is not None and last_value == expected_element.value)
-
-            # Determine if all were met
-            if all(last_report_matches.values()):
-                logging.info("Found all expected reports were true.")
-                return
-
-            elapsed = time.time() - start_time
-            time_remaining = timeout_sec - elapsed
-            time.sleep(0.1)
-
-        # If we reach here, there was no early return and we failed to find all the values.
-        logging.error("Reached time-out without finding all expected report values.")
-        logging.info("Values found:")
-        for expected_idx, expected_element in enumerate(expected_final_values):
-            logging.info(f"  -> {expected_element} found: {last_report_matches.get(expected_idx)}")
-        asserts.fail("Did not find all expected last report values before time-out")
-
-    def await_all_expected_report_matches(self, expected_matchers: Iterable[AttributeMatcher], timeout_sec: float = 1.0):
-        """Expect that every predicate in `expected_matchers`, when run against all the incoming reports, reaches true by the end, ignoring timestamps.
-
-        Waits for at least `timeout_sec` seconds.
-
-        This is a form of barrier for a set of attribute changes that should all happen together for an action.
-
-        Note that this does not check against the "last" value of every attribute, only that each expected
-        report was seen at least once.
-        """
-        start_time = time.time()
-        elapsed = 0.0
-        time_remaining = timeout_sec
-
-        report_matches: dict[int, bool] = {idx: False for idx, _ in enumerate(expected_matchers)}
-
-        for matcher in expected_matchers:
-            logging.info(
-                f"--> Matcher waiting: {matcher.description}")
-        logging.info(f"Waiting for {timeout_sec:.1f} seconds for all reports.")
-
-        while time_remaining > 0:
-            # Snapshot copy at the beginning of the loop. This is thread-safe based on the design.
-            all_reports = self._attribute_reports
-
-            # Recompute all last-value matches
-            for expected_idx, matcher in enumerate(expected_matchers):
-                for attribute, reports in all_reports.items():
-                    for report in reports:
-                        if matcher.matches(report) and not report_matches[expected_idx]:
-                            logging.info(f"  --> Found a match for: {matcher.description}")
-                            report_matches[expected_idx] = True
-
-            # Determine if all were met
-            if all(report_matches.values()):
-                logging.info("Found all expected matchers did match.")
-                return
-
-            elapsed = time.time() - start_time
-            time_remaining = timeout_sec - elapsed
-            time.sleep(0.1)
-
-        # If we reach here, there was no early return and we failed to find all the values.
-        logging.error("Reached time-out without finding all expected report values.")
-        for expected_idx, expected_matcher in enumerate(expected_matchers):
-            logging.info(f"  -> {expected_matcher.description}: {report_matches.get(expected_idx)}")
-        asserts.fail("Did not find all expected reports before time-out")
-
-    def await_sequence_of_reports(self, attribute: TypedAttributePath, sequence: list[Any], timeout_sec: float) -> None:
-        """Await a given expected sequence of attribute reports in the accumulator for the endpoint associated.
-
-        Args:
-          - attribute: attribute to match for reports to check.
-          - sequence: list of attribute values in order that are expected.
-          - timeout_sec: number of seconds to wait for.
-
-        *** WARNING: The queue contains every report since the sub was established. Use
-            self.reset() to make it empty. ***
-
-        This will fail current Mobly test with assertion failure if the data is not as expected in order.
-
-        Returns nothing on success so the test can go on.
-        """
-        await_sequence_of_reports(report_queue=self.attribute_queue, endpoint_id=self._endpoint_id,
-                                  attribute=attribute, sequence=sequence, timeout_sec=timeout_sec)
-
-    @property
-    def attribute_queue(self) -> queue.Queue:
-        return self._q
-
-    @property
-    def attribute_report_counts(self) -> dict[ClusterObjects.ClusterAttributeDescriptor, int]:
-        with self._lock:
-            return self._attribute_report_counts
-
-    @property
-    def attribute_reports(self) -> dict[ClusterObjects.ClusterAttributeDescriptor, AttributeValue]:
-        with self._lock:
-            return self._attribute_reports.copy()
-
-    def get_last_report(self) -> Optional[Any]:
-        """Flush entire queue, returning last (newest) report only."""
-        last_report: Optional[Any] = None
-        while True:
-            try:
-                last_report = self._q.get(block=False)
-            except queue.Empty:
-                return last_report
-
-    def flush_reports(self) -> None:
-        """Flush entire queue, returning nothing."""
-        _ = self.get_last_report()
-        return
-
-
-@dataclass
-class MatterTestConfig:
-    storage_path: pathlib.Path = pathlib.Path(".")
-    logs_path: pathlib.Path = pathlib.Path(".")
-    paa_trust_store_path: Optional[pathlib.Path] = None
-    ble_controller: Optional[int] = None
-    commission_only: bool = False
-
-    admin_vendor_id: int = DEFAULT_ADMIN_VENDOR_ID
-    case_admin_subject: Optional[int] = None
-    global_test_params: dict = field(default_factory=dict)
-    # List of explicit tests to run by name. If empty, all tests will run
-    tests: List[str] = field(default_factory=list)
-    timeout: typing.Union[int, None] = None
-    endpoint: typing.Union[int, None] = 0
-    app_pid: int = 0
-    pipe_name: typing.Union[str, None] = None
-    fail_on_skipped_tests: bool = False
-
-    commissioning_method: Optional[str] = None
-    in_test_commissioning_method: Optional[str] = None
-    discriminators: List[int] = field(default_factory=list)
-    setup_passcodes: List[int] = field(default_factory=list)
-    commissionee_ip_address_just_for_testing: Optional[str] = None
-    # By default, we start with maximized cert chains, as required for RR-1.1.
-    # This allows cert tests to be run without re-commissioning for RR-1.1.
-    maximize_cert_chains: bool = True
-
-    # By default, let's set validity to 10 years
-    certificate_validity_period = int(timedelta(days=10*365).total_seconds())
-
-    qr_code_content: List[str] = field(default_factory=list)
-    manual_code: List[str] = field(default_factory=list)
-
-    wifi_ssid: Optional[str] = None
-    wifi_passphrase: Optional[str] = None
-    thread_operational_dataset: Optional[bytes] = None
-
-    pics: dict[bool, str] = field(default_factory=dict)
-
-    # Node ID for basic DUT
-    dut_node_ids: List[int] = field(default_factory=list)
-    # Node ID to use for controller/commissioner
-    controller_node_id: int = DEFAULT_CONTROLLER_NODE_ID
-    # CAT Tags for default controller/commissioner
-    # By default, we commission with CAT tags specified for RR-1.1
-    # so the cert tests can be run without re-commissioning the device
-    # for this one test. This can be overwritten from the command line
-    controller_cat_tags: List[int] = field(default_factory=lambda: [0x0001_0001])
-
-    # Fabric ID which to use
-    fabric_id: int = 1
-
-    # "Alpha" by default
-    root_of_trust_index: int = DEFAULT_TRUST_ROOT_INDEX
-
-    # If this is set, we will reuse root of trust keys at that location
-    chip_tool_credentials_path: Optional[pathlib.Path] = None
-
-    trace_to: List[str] = field(default_factory=list)
-
-    # Accepted Terms and Conditions if used
-    tc_version_to_simulate: int = None
-    tc_user_response_to_simulate: int = None
-    # path to device attestation revocation set json file
-    dac_revocation_set_path: Optional[pathlib.Path] = None
-
-    legacy: bool = False
-
-
-class ClusterMapper:
-    """Describe clusters/attributes using schema names."""
-
-    def __init__(self, legacy_cluster_mapping) -> None:
-        self._mapping = legacy_cluster_mapping
-
-    def get_cluster_string(self, cluster_id: int) -> str:
-        mapping = self._mapping._CLUSTER_ID_DICT.get(cluster_id, None)
-        if not mapping:
-            return f"Cluster Unknown ({cluster_id}, 0x{cluster_id:08X})"
-        else:
-            name = mapping["clusterName"]
-            return f"Cluster {name} ({cluster_id}, 0x{cluster_id:04X})"
-
-    def get_attribute_string(self, cluster_id: int, attribute_id) -> str:
-        global_attrs = [item.value for item in GlobalAttributeIds]
-        if attribute_id in global_attrs:
-            return f"Attribute {GlobalAttributeIds(attribute_id).to_name()} {attribute_id}, 0x{attribute_id:04X}"
-        mapping = self._mapping._CLUSTER_ID_DICT.get(cluster_id, None)
-        if not mapping:
-            return f"Attribute Unknown ({attribute_id}, 0x{attribute_id:08X})"
-        else:
-            attribute_mapping = mapping["attributes"].get(attribute_id, None)
-
-            if not attribute_mapping:
-                return f"Attribute Unknown ({attribute_id}, 0x{attribute_id:08X})"
-            else:
-                attribute_name = attribute_mapping["attributeName"]
-                return f"Attribute {attribute_name} ({attribute_id}, 0x{attribute_id:04X})"
-
-
-@dataclass
-class ClusterPathLocation:
-    endpoint_id: int
-    cluster_id: int
-
-    def __str__(self):
-        return (f'\n       Endpoint: {self.endpoint_id},'
-                f'\n       Cluster:  {cluster_id_str(self.cluster_id)}')
-
-
-@dataclass
-class AttributePathLocation(ClusterPathLocation):
-    cluster_id: Optional[int] = None
-    attribute_id: Optional[int] = None
-
-    def as_cluster_string(self, mapper: ClusterMapper):
-        desc = f"Endpoint {self.endpoint_id}"
-        if self.cluster_id is not None:
-            desc += f", {mapper.get_cluster_string(self.cluster_id)}"
-        return desc
-
-    def as_string(self, mapper: ClusterMapper):
-        desc = self.as_cluster_string(mapper)
-        if self.cluster_id is not None and self.attribute_id is not None:
-            desc += f", {mapper.get_attribute_string(self.cluster_id, self.attribute_id)}"
-
-        return desc
-
-    def __str__(self):
-        return (f'{super().__str__()}'
-                f'\n      Attribute:{id_str(self.attribute_id)}')
-
-
-@dataclass
-class EventPathLocation(ClusterPathLocation):
-    event_id: int
-
-    def __str__(self):
-        return (f'{super().__str__()}'
-                f'\n       Event:    {id_str(self.event_id)}')
-
-
-@dataclass
-class CommandPathLocation(ClusterPathLocation):
-    command_id: int
-
-    def __str__(self):
-        return (f'{super().__str__()}'
-                f'\n       Command:  {id_str(self.command_id)}')
-
-
-@dataclass
-class FeaturePathLocation(ClusterPathLocation):
-    feature_code: str
-
-    def __str__(self):
-        return (f'{super().__str__()}'
-                f'\n       Feature:  {self.feature_code}')
-
-
-@dataclass
-class DeviceTypePathLocation:
-    device_type_id: int
-    cluster_id: Optional[int] = None
-
-    def __str__(self):
-        msg = f'\n       DeviceType: {self.device_type_id}'
-        if self.cluster_id:
-            msg += f'\n       ClusterID: {self.cluster_id}'
-        return msg
-
-
-class UnknownProblemLocation:
-    def __str__(self):
-        return '\n      Unknown Locations - see message for more details'
-
-
-ProblemLocation = typing.Union[ClusterPathLocation, DeviceTypePathLocation, UnknownProblemLocation]
-
-# ProblemSeverity is not using StrEnum, but rather Enum, since StrEnum only
-# appeared in 3.11. To make it JSON serializable easily, multiple inheritance
-# from `str` is used. See https://stackoverflow.com/a/51976841.
-
-
-class ProblemSeverity(str, Enum):
-    NOTE = "NOTE"
-    WARNING = "WARNING"
-    ERROR = "ERROR"
-
-
-@dataclass
-class ProblemNotice:
-    test_name: str
-    location: ProblemLocation
-    severity: ProblemSeverity
-    problem: str
-    spec_location: str = ""
-
-    def __str__(self):
-        return (f'\nProblem: {str(self.severity)}'
-                f'\n    test_name: {self.test_name}'
-                f'\n    location: {str(self.location)}'
-                f'\n    problem: {self.problem}'
-                f'\n    spec_location: {self.spec_location}\n')
-
-
-=======
->>>>>>> d0ded4d2
 @dataclass
 class SetupParameters:
     passcode: int
