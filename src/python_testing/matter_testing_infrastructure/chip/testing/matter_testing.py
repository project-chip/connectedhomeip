--- conflicted
+++ resolved
@@ -56,11 +56,8 @@
 from chip.testing.commissioning import (CommissioningInfo, CustomCommissioningParameters, SetupPayloadInfo, commission_devices,
                                         get_setup_payload_info_config)
 from chip.testing.global_attribute_ids import GlobalAttributeIds
-<<<<<<< HEAD
 from chip.testing.matter_stack_state import MatterStackState
 from chip.testing.pics import read_pics_from_file
-=======
->>>>>>> c5aeaea5
 from chip.testing.problem_notices import AttributePathLocation, ClusterMapper, ProblemLocation, ProblemNotice, ProblemSeverity
 from chip.testing.runner import TestRunnerHooks, TestStep
 from chip.tlv import uint
