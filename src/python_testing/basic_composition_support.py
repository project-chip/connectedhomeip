#
#    Copyright (c) 2023 Project CHIP Authors
#    All rights reserved.
#
#    Licensed under the Apache License, Version 2.0 (the "License");
#    you may not use this file except in compliance with the License.
#    You may obtain a copy of the License at
#
#        http://www.apache.org/licenses/LICENSE-2.0
#
#    Unless required by applicable law or agreed to in writing, software
#    distributed under the License is distributed on an "AS IS" BASIS,
#    WITHOUT WARRANTIES OR CONDITIONS OF ANY KIND, either express or implied.
#    See the License for the specific language governing permissions and
#    limitations under the License.
#


import base64
import copy
import json
import logging
import pathlib
import sys
import typing
from pprint import pprint
from typing import Any, Optional

import chip.clusters.ClusterObjects
import chip.tlv
from chip.clusters.Attribute import ValueDecodeFailure
from mobly import asserts


def MatterTlvToJson(tlv_data: dict[int, Any]) -> dict[str, Any]:
    """Given TLV data for a specific cluster instance, convert to the Matter JSON format."""

    matter_json_dict = {}

    key_type_mappings = {
        chip.tlv.uint: "UINT",
        int: "INT",
        bool: "BOOL",
        list: "ARRAY",
        dict: "STRUCT",
        chip.tlv.float32: "FLOAT",
        float: "DOUBLE",
        bytes: "BYTES",
        str: "STRING",
        ValueDecodeFailure: "ERROR",
        type(None): "NULL",
    }

    def ConvertValue(value) -> Any:
        if isinstance(value, ValueDecodeFailure):
            raise ValueError(f"Bad Value: {str(value)}")

        if isinstance(value, bytes):
            return base64.b64encode(value).decode("UTF-8")
        elif isinstance(value, list):
            value = [ConvertValue(item) for item in value]
        elif isinstance(value, dict):
            value = MatterTlvToJson(value)

        return value

    for key in tlv_data:
        value_type = type(tlv_data[key])
        value = copy.deepcopy(tlv_data[key])

        element_type: str = key_type_mappings[value_type]
        sub_element_type = ""

        try:
            new_value = ConvertValue(value)
        except ValueError as e:
            new_value = str(e)

        if element_type:
            if element_type == "ARRAY":
                if len(new_value):
                    sub_element_type = key_type_mappings[type(tlv_data[key][0])]
                else:
                    sub_element_type = "?"

        new_key = ""
        if element_type:
            if sub_element_type:
                new_key = f"{str(key)}:{element_type}-{sub_element_type}"
            else:
                new_key = f"{str(key)}:{element_type}"
        else:
            new_key = str(key)

        matter_json_dict[new_key] = new_value

    return matter_json_dict


class BasicCompositionTests:
<<<<<<< HEAD
    def connect_over_pase(self, dev_ctrl):
        setupCode = self.matter_test_config.qr_code_content if self.matter_test_config.qr_code_content is not None else self.matter_test_config.manual_code
        asserts.assert_true(setupCode, "Require either --qr-code or --manual-code.")
        dev_ctrl.FindOrEstablishPASESession(setupCode, self.dut_node_id)
=======
    def dump_wildcard(self, dump_device_composition_path: typing.Optional[str]):
        node_dump_dict = {endpoint_id: MatterTlvToJson(self.endpoints_tlv[endpoint_id]) for endpoint_id in self.endpoints_tlv}
        logging.debug(f"Raw TLV contents of Node: {json.dumps(node_dump_dict, indent=2)}")

        if dump_device_composition_path is not None:
            with open(pathlib.Path(dump_device_composition_path).with_suffix(".json"), "wt+") as outfile:
                json.dump(node_dump_dict, outfile, indent=2)
            with open(pathlib.Path(dump_device_composition_path).with_suffix(".txt"), "wt+") as outfile:
                pprint(self.endpoints, outfile, indent=1, width=200, compact=True)
>>>>>>> 917cf26e

    async def setup_class_helper(self, default_to_pase: bool = True):
        dev_ctrl = self.default_controller
        self.problems = []

        do_test_over_pase = self.user_params.get("use_pase_only", default_to_pase)
        dump_device_composition_path: Optional[str] = self.user_params.get("dump_device_composition_path", None)

        if do_test_over_pase:
            self.connect_over_pase(dev_ctrl)
            node_id = self.dut_node_id
        else:
            # Using the already commissioned node
            node_id = self.dut_node_id

        wildcard_read = (await dev_ctrl.Read(node_id, [()]))

        # ======= State kept for use by all tests =======
        # All endpoints in "full object" indexing format
        self.endpoints = wildcard_read.attributes

        # All endpoints in raw TLV format
        self.endpoints_tlv = wildcard_read.tlvAttributes

        self.dump_wildcard(dump_device_composition_path)

        logging.info("###########################################################")
        logging.info("Start of actual tests")
        logging.info("###########################################################")

    def get_test_name(self) -> str:
        """Return the function name of the caller. Used to create logging entries."""
        return sys._getframe().f_back.f_code.co_name

    def fail_current_test(self, msg: Optional[str] = None):
        if not msg:
            # Without a message, just log the last problem seen
            asserts.fail(msg=self.problems[-1].problem)
        else:
            asserts.fail(msg)<|MERGE_RESOLUTION|>--- conflicted
+++ resolved
@@ -98,12 +98,11 @@
 
 
 class BasicCompositionTests:
-<<<<<<< HEAD
     def connect_over_pase(self, dev_ctrl):
         setupCode = self.matter_test_config.qr_code_content if self.matter_test_config.qr_code_content is not None else self.matter_test_config.manual_code
         asserts.assert_true(setupCode, "Require either --qr-code or --manual-code.")
         dev_ctrl.FindOrEstablishPASESession(setupCode, self.dut_node_id)
-=======
+
     def dump_wildcard(self, dump_device_composition_path: typing.Optional[str]):
         node_dump_dict = {endpoint_id: MatterTlvToJson(self.endpoints_tlv[endpoint_id]) for endpoint_id in self.endpoints_tlv}
         logging.debug(f"Raw TLV contents of Node: {json.dumps(node_dump_dict, indent=2)}")
@@ -113,7 +112,6 @@
                 json.dump(node_dump_dict, outfile, indent=2)
             with open(pathlib.Path(dump_device_composition_path).with_suffix(".txt"), "wt+") as outfile:
                 pprint(self.endpoints, outfile, indent=1, width=200, compact=True)
->>>>>>> 917cf26e
 
     async def setup_class_helper(self, default_to_pase: bool = True):
         dev_ctrl = self.default_controller
