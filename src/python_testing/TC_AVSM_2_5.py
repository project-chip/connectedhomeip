--- conflicted
+++ resolved
@@ -171,16 +171,6 @@
         asserts.assert_greater(len(aStreamUsagePriorities), 0, "StreamUsagePriorities is empty")
 
         self.step(6)
-<<<<<<< HEAD
-=======
-        aStreamUsagePriorities = await self.read_single_attribute_check_success(
-            endpoint=endpoint, cluster=cluster, attribute=attr.StreamUsagePriorities
-        )
-        logger.info(f"Rx'd StreamUsagePriorities : {aStreamUsagePriorities}")
-
-        self.step(5)
-        asserts.assert_greater(len(aStreamUsagePriorities), 0, "StreamUsagePriorities is empty")
->>>>>>> 36d079e3
         try:
             adoStreamAllocateCmd = commands.AudioStreamAllocate(
                 streamUsage=aStreamUsagePriorities[0],
