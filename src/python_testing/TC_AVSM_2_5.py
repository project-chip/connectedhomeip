--- conflicted
+++ resolved
@@ -71,24 +71,14 @@
             ),
             TestStep(
                 4,
-<<<<<<< HEAD
                 "TH selects a value for BitRate based on the codec in aMicrophoneCapabilities.supportedCodes.",
                 "Store this value as aBitrate",
-=======
-                "TH reads StreamUsagePrioritie attribute from CameraAVStreamManagement Cluster on TH_SERVER.",
-                "Store this value in aStreamUsagePriorities.",
->>>>>>> b7c46561
             ),
 
             TestStep(
                 5,
-<<<<<<< HEAD
                 "TH reads StreamUsagePriorities attribute from CameraAVStreamManagement Cluster on TH_SERVER.",
                 "Store this value in aStreamUsagePriorities.",
-=======
-                "TH sends the AudioStreamAllocate command with valid values of AudioCodec, ChannelCount, SampleRate and BitDepth from aMicrophoneCapabilities and StreamUsage from aStreamUsagePriorities.",
-                "DUT responds with AudioStreamAllocateResponse command with a valid AudioStreamID.",
->>>>>>> b7c46561
             ),
             TestStep(
                 6,
@@ -165,7 +155,6 @@
         logger.info(f"Rx'd MicrophoneCapabilities: {aMicrophoneCapabilities}")
 
         self.step(4)
-<<<<<<< HEAD
         aBitRate = 0
         match aMicrophoneCapabilities.supportedCodecs[0]:
 
@@ -180,17 +169,9 @@
             endpoint=endpoint, cluster=cluster, attribute=attr.StreamUsagePriorities
         )
         logger.info(f"Rx'StreamUsagePriorities : {aStreamUsagePriorities}")
+        asserts.assert_greater(len(aStreamUsagePriorities), 0, "StreamUsagePriorities is empty")
 
         self.step(6)
-=======
-        aStreamUsagePriorities = await self.read_single_attribute_check_success(
-            endpoint=endpoint, cluster=cluster, attribute=attr.StreamUsagePriorities
-        )
-        logger.info(f"Rx'd StreamUsagePriorities : {aStreamUsagePriorities}")
-
-        self.step(5)
->>>>>>> b7c46561
-        asserts.assert_greater(len(aStreamUsagePriorities), 0, "StreamUsagePriorities is empty")
         try:
             adoStreamAllocateCmd = commands.AudioStreamAllocate(
                 streamUsage=aStreamUsagePriorities[0],
