--- conflicted
+++ resolved
@@ -37,11 +37,7 @@
 import chip.clusters as Clusters
 from chip.clusters.Types import NullValue
 from chip.interaction_model import InteractionModelError, Status
-<<<<<<< HEAD
-from matter_testing_support import MatterBaseTest, TestStep, default_matter_test_main, has_cluster, run_if_endpoint_matches
-=======
-from chip.testing.matter_testing import MatterBaseTest, TestStep, async_test_body, default_matter_test_main
->>>>>>> b880c144
+from chip.testing.matter_testing import MatterBaseTest, TestStep, default_matter_test_main, has_cluster, run_if_endpoint_matches
 from mobly import asserts
 
 
@@ -73,11 +69,7 @@
     @run_if_endpoint_matches(has_cluster(Clusters.ValveConfigurationAndControl))
     async def test_TC_VALCC_4_2(self):
 
-<<<<<<< HEAD
-        endpoint = self.matter_test_config.endpoint
-=======
         endpoint = self.get_endpoint(default=1)
->>>>>>> b880c144
 
         self.step(1)
         attributes = Clusters.ValveConfigurationAndControl.Attributes
@@ -87,11 +79,7 @@
 
         self.step("2b")
         defaultOpenDuration = 60
-<<<<<<< HEAD
-        await self.write_single_attribute(attributes.DefaultOpenDuration(defaultOpenDuration))
-=======
         await self.write_single_attribute(attributes.DefaultOpenDuration(defaultOpenDuration), endpoint_id=endpoint)
->>>>>>> b880c144
 
         self.step(3)
         try:
@@ -139,11 +127,7 @@
         asserts.assert_true(remaining_duration_dut is NullValue, "RemainingDuration is not null")
 
         self.step(11)
-<<<<<<< HEAD
-        await self.write_single_attribute(attributes.DefaultOpenDuration(originalDefaultOpenDuration))
-=======
         await self.write_single_attribute(attributes.DefaultOpenDuration(originalDefaultOpenDuration), endpoint_id=endpoint)
->>>>>>> b880c144
 
 
 if __name__ == "__main__":
