--- conflicted
+++ resolved
@@ -65,26 +65,6 @@
             asserts.assert_true(errcode.sdk_code == expectedErrCode,
                                 'Unexpected error code returned from CommissioningComplete')
 
-<<<<<<< HEAD
-=======
-    async def OpenBasicCommissioningWindow(self, th: ChipDeviceCtrl, expectedErrCode: Optional[Clusters.AdministratorCommissioning.Enums.StatusCode] = None) -> CommissioningParameters:
-        if not expectedErrCode:
-            params = await th.OpenBasicCommissioningWindow(
-                nodeId=self.dut_node_id, timeout=self.timeout)
-            return params
-
-        else:
-            ctx = asserts.assert_raises(ChipStackError)
-            with ctx:
-                await th.OpenBasicCommissioningWindow(
-                    nodeId=self.dut_node_id, timeout=self.timeout)
-            errcode = ctx.exception.chip_error
-            logging.info('Commissioning complete done. Successful? {}, errorcode = {}'.format(errcode.is_success, errcode))
-            asserts.assert_false(errcode.is_success, 'Commissioning complete did not error as expected')
-            asserts.assert_true(errcode.sdk_code == expectedErrCode,
-                                'Unexpected error code returned from CommissioningComplete')
-
->>>>>>> b6d5f940
     def steps_TC_CADMIN_1_11(self) -> list[TestStep]:
         return [
             TestStep(1, "Commissioning, already done", is_commissioning=True),
