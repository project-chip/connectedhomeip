#
#    Copyright (c) 2024 Project CHIP Authors
#    All rights reserved.
#
#    Licensed under the Apache License, Version 2.0 (the "License");
#    you may not use this file except in compliance with the License.
#    You may obtain a copy of the License at
#
#        http://www.apache.org/licenses/LICENSE-2.0
#
#    Unless required by applicable law or agreed to in writing, software
#    distributed under the License is distributed on an "AS IS" BASIS,
#    WITHOUT WARRANTIES OR CONDITIONS OF ANY KIND, either express or implied.
#    See the License for the specific language governing permissions and
#    limitations under the License.
#
# === BEGIN CI TEST ARGUMENTS ===
# test-runner-runs:
#   run1:
#     app: ${ALL_CLUSTERS_APP}
#     app-args: --discriminator 1234 --KVS kvs1 --trace-to json:${TRACE_APP}.json
#     script-args: >
#       --storage-path admin_storage.json
#       --commissioning-method on-network
#       --discriminator 1234
#       --passcode 20202021
#       --trace-to json:${TRACE_TEST_JSON}.json
#       --trace-to perfetto:${TRACE_TEST_PERFETTO}.perfetto
#       --PICS src/app/tests/suites/certification/ci-pics-values
#     factory-reset: true
#     quiet: true
# === END CI TEST ARGUMENTS ===


import chip.clusters as Clusters
from chip import ChipDeviceCtrl
from chip.exceptions import ChipStackError
<<<<<<< HEAD
from chip.testing.matter_testing import (AttributeValue, ClusterAttributeChangeAccumulator, TestStep, async_test_body,
                                         default_matter_test_main)
=======
from chip.testing.event_attribute_reporting import ClusterAttributeChangeAccumulator
from chip.testing.matter_testing import AttributeValue, MatterBaseTest, TestStep, async_test_body, default_matter_test_main
>>>>>>> b6f03336
from mobly import asserts
from support_modules.cadmin_support import CADMINSupport


class TC_CADMIN_1_19(CADMINSupport):
    def steps_TC_CADMIN_1_19(self) -> list[TestStep]:
        return [
            TestStep(1, "Commissioning, already done", is_commissioning=True),
            TestStep(2, "TH_CR1 reads the BasicCommissioningInfo attribute from the General Commissioning cluster and saves the MaxCumulativeFailsafeSeconds field as max_window_duration."),
            TestStep(3, "TH_CR1 reads the Fabrics attribute from the Node Operational Credentials cluster using a non-fabric-filtered read. Save the number of fabrics in the list as initial_number_of_fabrics"),
            TestStep(4, "TH_CR1 reads the SupportedFabrics attribute from the Node Operational Credentials cluster. Save max_fabrics",
                     "Verify that max_fabrics is larger than initial_number_of_fabrics. If not, instruct the tester to remove one non-test-harness fabric and re-start the test."),
            TestStep(5, "Repeat the following steps (5a and 5b) max_fabrics - initial_number_of_fabrics times"),
            TestStep("5a",
                     "TH_CR1 send an OpenCommissioningWindow command to DUT_CE using a commissioning timeout of max_window_duration",
                     "{resDutSuccess}"),
            TestStep("5b", "TH creates a controller on a new fabric and commissions DUT_CE using that controller",
                     "Commissioning is successful"),
            TestStep("5c",
                     "The controller reads the CurrentFabricIndex from the Node Operational Credentials cluster. Save all fabrics in a list as fabric_idxs.",
                     "{resDutSuccess}"),
            TestStep("5d",
                     "Shutdown the fabrics created during test step 5b from TH only so that it does not fill up the fabric table"),
            TestStep(6, "TH reads the CommissionedFabrics attributes from the Node Operational Credentials cluster.",
                     "Verify this is equal to max_fabrics"),
            TestStep(7,
                     "TH_CR1 send an OpenCommissioningWindow command to DUT_CE using a commissioning timeout of max_window_duration",
                     "{resDutSuccess}"),
            TestStep(8, "TH creates a controller on a new fabric and commissions DUT_CE using that controller",
                     "Verify DUT_CE responds with NOCResponse with a StatusCode field value of TableFull(5)"),
            TestStep(9, "TH_CR1 sends the RemoveFabric command in to DUT_CE to remove fabrics saved on device using fabric_idxs",
                     "{resDutSuccess}"),
            TestStep(10, "TH reads the CommissionedFabrics attributes from the Node Operational Credentials cluster.",
                     "Verify this is equal to initial_number_of_fabrics."),
            TestStep(11, "TH subscribes to the window status attribute", "Success"),
            TestStep(12, "TH sends the RevokeCommissioning command", "Success"),
            TestStep(13, "TH waits to receive an attribute report that indicates the window status is closed", "Report is received"),
        ]

    def pics_TC_CADMIN_1_19(self) -> list[str]:
        return ["CADMIN.S"]

    @async_test_body
    async def test_TC_CADMIN_1_19(self):
        self.step(1)
        # Establishing TH1
        self.th1 = self.default_controller

        self.step(2)
        GC_cluster = Clusters.GeneralCommissioning
        attribute = GC_cluster.Attributes.BasicCommissioningInfo
        duration = await self.read_single_attribute_check_success(endpoint=0, cluster=GC_cluster, attribute=attribute)
        self.max_window_duration = duration.maxCumulativeFailsafeSeconds

        self.step(3)
<<<<<<< HEAD
        fabrics = await self.get_fabrics(th=self.th1)
=======
        fabrics = await self.support.get_fabrics(th=self.th1, fabric_filtered=False)
>>>>>>> b6f03336
        initial_number_of_fabrics = len(fabrics)

        self.step(4)
        OC_cluster = Clusters.OperationalCredentials
        max_fabrics = await self.read_single_attribute_check_success(dev_ctrl=self.th1, fabric_filtered=False, endpoint=0, cluster=OC_cluster, attribute=OC_cluster.Attributes.SupportedFabrics)
        asserts.assert_greater(max_fabrics, initial_number_of_fabrics,
                               "max fabrics must be greater than initial fabrics, please remove one non-test-harness fabric and try test again")

        self.step(5)
        fabric_idxs = []
        for fid in range(0, max_fabrics - initial_number_of_fabrics):
            # Make sure that current test step is 5, resets here after each loop
            self.current_step_index = 5

            self.step("5a")
            params = await self.open_commissioning_window(dev_ctrl=self.th1, timeout=self.max_window_duration, node_id=self.dut_node_id)

            self.step("5b")
            fids_ca = self.certificate_authority_manager.NewCertificateAuthority(caIndex=fid)
            fids_fa = fids_ca.NewFabricAdmin(vendorId=0xFFF1, fabricId=fid + 1)
            fids = fids_fa.NewController(nodeId=fid + 1)

            await fids.CommissionOnNetwork(
                nodeId=self.dut_node_id, setupPinCode=params.commissioningParameters.setupPinCode,
                filterType=ChipDeviceCtrl.DiscoveryFilterType.LONG_DISCRIMINATOR, filter=params.randomDiscriminator)

            self.step("5c")
            fabric_idxs.append(await self.read_single_attribute_check_success(dev_ctrl=fids, endpoint=0, cluster=OC_cluster, attribute=OC_cluster.Attributes.CurrentFabricIndex))

            self.step("5d")
            fids.Shutdown()

        self.step(6)
        # TH reads the CommissionedFabrics attributes from the Node Operational Credentials cluster
        current_fabrics = await self.read_single_attribute_check_success(dev_ctrl=self.th1, fabric_filtered=False, endpoint=0, cluster=OC_cluster, attribute=OC_cluster.Attributes.CommissionedFabrics)
        asserts.assert_equal(current_fabrics, max_fabrics, "Expected number of fabrics not correct")

        self.step(7)
        params = await self.open_commissioning_window(dev_ctrl=self.th1, node_id=self.dut_node_id)

        self.step(8)
        # TH creates a controller on a new fabric and attempts to commission DUT_CE using that controller
        next_fabric = current_fabrics + 1
        fids_ca2 = self.certificate_authority_manager.NewCertificateAuthority(caIndex=next_fabric)
        fids_fa2 = fids_ca2.NewFabricAdmin(vendorId=0xFFF1, fabricId=next_fabric)
        with asserts.assert_raises(ChipStackError) as cm:
            fids2 = fids_fa2.NewController(nodeId=next_fabric)
            await fids2.CommissionOnNetwork(
                nodeId=self.dut_node_id, setupPinCode=params.commissioningParameters.setupPinCode,
                filterType=ChipDeviceCtrl.DiscoveryFilterType.LONG_DISCRIMINATOR, filter=params.randomDiscriminator
            )
        # When attempting to create a new controller we are expected to get the following response:
        # src/credentials/FabricTable.cpp:833: CHIP Error 0x0000000B: No memory
        # Since the FabricTable is full and unable to create any new fabrics
        self.print_step("Max number of fabrics", "reached")
        asserts.assert_equal(cm.exception.err,  0x0000000B,
                             "Expected to return table is full since max number of fabrics has been created already")

        self.step(9)
        for fab_idx in fabric_idxs:
            removeFabricCmd = Clusters.OperationalCredentials.Commands.RemoveFabric(fab_idx)
            await self.th1.SendCommand(nodeid=self.dut_node_id, endpoint=0, payload=removeFabricCmd)

        self.step(10)
        # TH reads the CommissionedFabrics attributes from the Node Operational Credentials cluster.
        current_fabrics = await self.read_single_attribute_check_success(dev_ctrl=self.th1, fabric_filtered=False, endpoint=0, cluster=OC_cluster, attribute=OC_cluster.Attributes.CommissionedFabrics)
        asserts.assert_equal(current_fabrics, initial_number_of_fabrics, "Expected number of fabrics not correct")

        self.step(11)
        attribute_reports = ClusterAttributeChangeAccumulator(
            expected_cluster=Clusters.AdministratorCommissioning, expected_attribute=Clusters.AdministratorCommissioning.Attributes.WindowStatus)
        await attribute_reports.start(dev_ctrl=self.th1, node_id=self.dut_node_id, endpoint=0)

        self.step(12)
        revokeCmd = Clusters.AdministratorCommissioning.Commands.RevokeCommissioning()
        await self.send_single_cmd(cmd=revokeCmd, dev_ctrl=self.th1, node_id=self.dut_node_id, endpoint=0, timedRequestTimeoutMs=6000)

        self.step(13)
        val = AttributeValue(endpoint_id=0, attribute=Clusters.AdministratorCommissioning.Attributes.WindowStatus,
                             value=Clusters.AdministratorCommissioning.Enums.CommissioningWindowStatusEnum.kWindowNotOpen)
        attribute_reports.await_all_final_values_reported([val], timeout_sec=5)


if __name__ == "__main__":
    default_matter_test_main()<|MERGE_RESOLUTION|>--- conflicted
+++ resolved
@@ -35,13 +35,8 @@
 import chip.clusters as Clusters
 from chip import ChipDeviceCtrl
 from chip.exceptions import ChipStackError
-<<<<<<< HEAD
-from chip.testing.matter_testing import (AttributeValue, ClusterAttributeChangeAccumulator, TestStep, async_test_body,
-                                         default_matter_test_main)
-=======
 from chip.testing.event_attribute_reporting import ClusterAttributeChangeAccumulator
-from chip.testing.matter_testing import AttributeValue, MatterBaseTest, TestStep, async_test_body, default_matter_test_main
->>>>>>> b6f03336
+from chip.testing.matter_testing import AttributeValue, TestStep, async_test_body, default_matter_test_main
 from mobly import asserts
 from support_modules.cadmin_support import CADMINSupport
 
@@ -97,11 +92,7 @@
         self.max_window_duration = duration.maxCumulativeFailsafeSeconds
 
         self.step(3)
-<<<<<<< HEAD
-        fabrics = await self.get_fabrics(th=self.th1)
-=======
-        fabrics = await self.support.get_fabrics(th=self.th1, fabric_filtered=False)
->>>>>>> b6f03336
+        fabrics = await self.get_fabrics(th=self.th1, fabric_filtered=False)
         initial_number_of_fabrics = len(fabrics)
 
         self.step(4)
