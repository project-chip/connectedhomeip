--- conflicted
+++ resolved
@@ -123,12 +123,8 @@
         # Commission JF-ADMIN app with JF-Controller on Fabric A
         self.fabric_a_ctrl.send(
             message=f"pairing onnetwork 1 {self.jfadmin_fabric_a_passcode} --anchor true",
-<<<<<<< HEAD
             expected_output="[JF] Anchor Administrator commissioned with success")
-=======
-            expected_output="[JF] Anchor Administrator commissioned with sucess",
-            timeout=10)
->>>>>>> 5f0ebed5
+            timeout=10)
 
         # Extract the Ecosystem A certificates and inject them in the storage that will be provided to a new Python Controller later
         jfcStorage = ConfigParser()
@@ -187,12 +183,8 @@
         # Commission JF-ADMIN app with JF-Controller on Fabric B
         self.fabric_b_ctrl.send(
             message=f"pairing onnetwork 11 {self.jfadmin_fabric_b_passcode} --anchor true",
-<<<<<<< HEAD
             expected_output="[JF] Anchor Administrator commissioned with success")
-=======
-            expected_output="[JF] Anchor Administrator commissioned with sucess",
-            timeout=10)
->>>>>>> 5f0ebed5
+            timeout=10)
 
         # Extract the Ecosystem B certificates and inject them in the storage that will be provided to a new Python Controller later
         jfcStorage = ConfigParser()
