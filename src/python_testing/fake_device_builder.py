--- conflicted
+++ resolved
@@ -34,9 +34,12 @@
     return None
 
 
-<<<<<<< HEAD
-def _create_minimal_cluster(xml_clusters: dict[uint, XmlCluster], cluster_id: int, is_tlv_endpoint: bool) -> dict[int, Any]:
+def create_minimal_cluster(xml_clusters: dict[uint, XmlCluster], cluster_id: int, is_tlv_endpoint: bool) -> dict[int, Any]:
     attrs = {}
+    mandatory_features = [mask for mask, f in xml_clusters[cluster_id].features.items() if _is_mandatory(f.conformance)]
+    feature_map = 0
+    for mask in mandatory_features:
+        feature_map |= mask
 
     mandatory_attributes = [id for id, a in xml_clusters[cluster_id].attributes.items() if _is_mandatory(a.conformance)]
     mandatory_accepted_commands = [id for id, a in xml_clusters[cluster_id].accepted_commands.items()
@@ -64,29 +67,6 @@
         attrs[cluster_cls.Attributes.GeneratedCommandList] = mandatory_generated_commands
         attrs[cluster_cls.Attributes.ClusterRevision] = revision
 
-=======
-def create_minimal_cluster(xml_clusters: dict[uint, XmlCluster], cluster_id: int) -> dict[int, Any]:
-    attrs = {}
-    mandatory_features = [mask for mask, f in xml_clusters[cluster_id].features.items() if _is_mandatory(f.conformance)]
-    feature_map = 0
-    for mask in mandatory_features:
-        feature_map |= mask
-
-    mandatory_attributes = [id for id, a in xml_clusters[cluster_id].attributes.items()
-                            if _is_mandatory(a.conformance, feature_map)]
-    for m in mandatory_attributes:
-        # dummy versions - we're not using the values in this test
-        attrs[m] = 0
-    attrs[GlobalAttributeIds.FEATURE_MAP_ID] = feature_map
-    attrs[GlobalAttributeIds.ATTRIBUTE_LIST_ID] = mandatory_attributes
-    mandatory_accepted_commands = [id for id, a in xml_clusters[cluster_id].accepted_commands.items()
-                                   if _is_mandatory(a.conformance, feature_map)]
-    attrs[GlobalAttributeIds.ACCEPTED_COMMAND_LIST_ID] = mandatory_accepted_commands
-    mandatory_generated_commands = [id for id, a in xml_clusters[cluster_id].generated_commands.items()
-                                    if _is_mandatory(a.conformance, feature_map)]
-    attrs[GlobalAttributeIds.GENERATED_COMMAND_LIST_ID] = mandatory_generated_commands
-    attrs[GlobalAttributeIds.CLUSTER_REVISION_ID] = xml_clusters[cluster_id].revision
->>>>>>> 1f94f790
     return attrs
 
 
@@ -102,12 +82,8 @@
     device_type_revision = xml_device_types[device_type_id].revision
 
     for s in required_servers:
-<<<<<<< HEAD
         endpoint[s if is_tlv_endpoint else Clusters.ClusterObjects.ALL_CLUSTERS[s]
-                 ] = _create_minimal_cluster(xml_clusters, s, is_tlv_endpoint)
-=======
-        endpoint[s] = create_minimal_cluster(xml_clusters, s)
->>>>>>> 1f94f790
+                 ] = create_minimal_cluster(xml_clusters, s, is_tlv_endpoint)
 
     # Descriptor
     attr = Clusters.Descriptor.Attributes
