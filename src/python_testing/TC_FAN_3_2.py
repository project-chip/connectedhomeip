import logging
import operator
from enum import Enum
from typing import Any

import chip.clusters as Clusters
from chip.interaction_model import Status
from chip.testing import decorators, runner
from chip.testing.event_attribute_reporting import AttributeSubscriptionHandler
from chip.testing.matter_asserts import assert_valid_uint8
from chip.testing.matter_testing import MatterBaseTest, TestStep
from mobly import asserts

#
#    Copyright (c) 2024 Project CHIP Authors
#    All rights reserved.
#
#    Licensed under the Apache License, Version 2.0 (the "License");
#    you may not use this file except in compliance with the License.
#    You may obtain a copy of the License at
#
#        http://www.apache.org/licenses/LICENSE-2.0
#
#    Unless required by applicable law or agreed to in writing, software
#    distributed under the License is distributed on an "AS IS" BASIS,
#    WITHOUT WARRANTIES OR CONDITIONS OF ANY KIND, either express or implied.
#    See the License for the specific language governing permissions and
#    limitations under the License.
#

# See https://github.com/project-chip/connectedhomeip/blob/master/docs/testing/python.md#defining-the-ci-test-arguments
# for details about the block below.
#
# === BEGIN CI TEST ARGUMENTS ===
# test-runner-runs:
#   run1:
#     app: ${AIR_PURIFIER_APP}
#     app-args: --discriminator 1234 --KVS kvs1 --trace_file json:${TRACE_APP}.json
#     script-args: >
#       --storage-path admin_storage.json
#       --commissioning-method on-network
#       --discriminator 1234
#       --passcode 20202021
#       --endpoint 1
#       --trace-to json:${TRACE_TEST_JSON}.json
#       --trace-to perfetto:${TRACE_TEST_PERFETTO}.perfetto
#       --timeout 600
#     factory-reset: true
#     quiet: true
# === END CI TEST ARGUMENTS ===

<<<<<<< HEAD
=======
import logging
import operator
from enum import Enum
from typing import Any

import chip.clusters as Clusters
from chip.interaction_model import Status
from chip.testing.event_attribute_reporting import AttributeSubscriptionHandler
from chip.testing.matter_asserts import assert_valid_uint8
from chip.testing.matter_testing import MatterBaseTest, TestStep, default_matter_test_main, has_feature, run_if_endpoint_matches
from mobly import asserts

>>>>>>> cdc50e39

class OrderEnum(Enum):
    Ascending = 1
    Descending = 2


logger = logging.getLogger(__name__)


class TC_FAN_3_2(MatterBaseTest):
    def desc_TC_FAN_3_2(self) -> str:
        return "[TC-FAN-3.2] Optional speed functionality with DUT as Server"

    def steps_TC_FAN_3_2(self):
        return [TestStep(1, "[FC] Commissioning already done.", is_commissioning=True),
                TestStep(2, "[FC] TH reads the SpeedMax attribute from the DUT. This attribute specifies the the maximum value for SpeedSetting.",
                         "[FC] Verify that the DUT response contains a uint8 value no greater than 100 and store."),
                TestStep(3, "[FC] TH reads the FanModeSequence attribute from the DUT. This attribute specifies the available fan modes.",
                         "Verify that the DUT response contains a FanModeSequenceEnum and store."),
                TestStep(4, "[FC] Initialize the DUT to `FanMode` Off.",
                         "[FC] * Read back and verify the written value. * The DUT shall return either a SUCCESS or an INVALID_IN_STATE status code."),
                TestStep(5, "[FC] Individually subscribe to the PercentSetting, PercentCurrent, FanMode, SpeedSetting, and SpeedCurrent attributes.",
                         "[FC] This will receive updates for the attributes when the SpeedSetting attribute is updated."),
                TestStep(6, "[FC] Update the value of the `SpeedSetting` attribute iteratively, in ascending order, from 1 to SpeedMax.",
                         "[FC] For each update, the DUT shall return either a SUCCESS or an INVALID_IN_STATE status code. After all updates have been performed, verify: If no INVALID_IN_STATE write status was returned during the SpeedSetting updates: -- Verify that if the number of reports received for SpeedSetting is greater than or equal to the number of reports received for FanMode, then the number of reports received for FanMode should be equal to the number of available FanModes - 1 (since the first FanMode is Off due to initialization). -- Verify that the number of reports received for PercentSetting matches the number of reports received for SpeedSetting. * The value of the attribute reports from the subscription of each attribute came in sequencially in ascending order (each new value greater than the previous one)."),
                TestStep(7, "[FC] Initialize the DUT to `FanMode` High.",
                         "[FC] * Read back and verify the written value. * The DUT shall return either a SUCCESS or an INVALID_IN_STATE status code."),
                TestStep(8, "[FC] Individually subscribe to the PercentSetting, PercentCurrent, FanMode, SpeedSetting, and SpeedCurrent attributes.",
                         "[FC] This will receive updates for the attributes when the SpeedSetting attribute is updated."),
                TestStep(9, "[FC] Update the value of the `SpeedSetting` attribute iteratively, in descending order, from SpeedMax - 1 to 0.",
                         "[FC] For each update, the DUT shall return either a SUCCESS or an INVALID_IN_STATE status code. After all updates have been performed, verify: If no INVALID_IN_STATE write status was returned during the SpeedSetting updates: -- Verify that if the number of reports received for SpeedSetting is greater than or equal to the number of reports received for FanMode, then the number of reports received for FanMode should be equal to the number of available FanModes - 1 (since the first FanMode is High due to initialization). -- Verify that the number of reports received for PercentSetting matches the number of reports received for SpeedSetting. * The value of the attribute reports from the subscription of each attribute came in sequencially in descending order (each new value less than the previous one)."),
                ]

    async def read_setting(self, attribute: Any) -> Any:
        cluster = Clusters.Objects.FanControl
        return await self.read_single_attribute_check_success(endpoint=self.endpoint, cluster=cluster, attribute=attribute)

    async def write_and_verify_attribute(self, attribute, value) -> Status:
        result = await self.default_controller.WriteAttribute(self.dut_node_id, [(self.endpoint, attribute(value))])
        write_status = result[0].Status
        write_status_success = (write_status == Status.Success) or (write_status == Status.InvalidInState)
        asserts.assert_true(write_status_success,
                            f"[FC] {attribute.__name__} write did not return a result of either SUCCESS or INVALID_IN_STATE ({write_status.name})")

        if write_status == Status.Success:
            value_read = await self.read_setting(attribute)
            asserts.assert_equal(value_read, value,
                                 f"[FC] Mismatch between written and read attribute value ({attribute.__name__} - written: {value}, read: {value_read})")
        return write_status

    async def get_fan_modes(self, remove_auto: bool = False):
        # Read FanModeSequence attribute value
        fan_mode_sequence_attr = Clusters.FanControl.Attributes.FanModeSequence
        fm_enum = Clusters.FanControl.Enums.FanModeEnum
        fms_enum = Clusters.FanControl.Enums.FanModeSequenceEnum
        self.fan_mode_sequence = await self.read_setting(fan_mode_sequence_attr)

        # Verify response contains a FanModeSequenceEnum
        asserts.assert_is_instance(self.fan_mode_sequence, fms_enum,
                                   f"[FC] FanModeSequence result isn't of enum type {fms_enum.__name__}")

        fan_modes = None
        if self.fan_mode_sequence == 0:
            fan_modes = [fm_enum.kOff, fm_enum.kLow, fm_enum.kMedium, fm_enum.kHigh]
        elif self.fan_mode_sequence == 1:
            fan_modes = [fm_enum.kOff, fm_enum.kLow, fm_enum.kHigh]
        elif self.fan_mode_sequence == 2:
            fan_modes = [fm_enum.kOff, fm_enum.kLow, fm_enum.kMedium, fm_enum.kHigh, fm_enum.kAuto]
        elif self.fan_mode_sequence == 3:
            fan_modes = [fm_enum.kOff, fm_enum.kLow, fm_enum.kHigh, fm_enum.kAuto]
        elif self.fan_mode_sequence == 4:
            fan_modes = [fm_enum.kOff, fm_enum.kHigh, fm_enum.kAuto]
        elif self.fan_mode_sequence == 5:
            fan_modes = [fm_enum.kOff, fm_enum.kHigh]

        self.fan_modes = [f for f in fan_modes if not (remove_auto and f == fm_enum.kAuto)]

    def log_scenario(self, value_range, order) -> None:
        # Logging support info
        logging.info("[FC] ====================================================================")

        # Logging initial FanMode state
        init_fan_mode = "Off" if order == OrderEnum.Ascending else "High"
        logging.info(f"[FC] *** Initial FanMode: {init_fan_mode}")

        # Logging the scenario being tested
        logging.info(
            f"[FC] *** Update SpeedSetting {order.name.lower()}, verify PercentSetting, PercentCurrent, FanMode, SpeedSetting, and SpeedCurrent")
        logging.info(f"[FC] *** Value range to update: {value_range[0]} - {value_range[-1]}")
        logging.info("[FC]")

    async def subscribe_to_attributes(self) -> None:
        cluster = Clusters.FanControl
        attr = cluster.Attributes

        self.subscriptions = [
            AttributeSubscriptionHandler(cluster, attr.PercentSetting),
            AttributeSubscriptionHandler(cluster, attr.PercentCurrent),
            AttributeSubscriptionHandler(cluster, attr.FanMode),
            AttributeSubscriptionHandler(cluster, attr.SpeedSetting),
            AttributeSubscriptionHandler(cluster, attr.SpeedCurrent)
        ]

        for sub in self.subscriptions:
            await sub.start(self.default_controller, self.dut_node_id, self.endpoint)

    def log_results(self) -> None:
        for sub in self.subscriptions:
            logging.info(f"[FC] - {sub._expected_attribute.__name__} Sub -")
            for q in sub.attribute_queue.queue:
                logging.info(f"[FC] {q.attribute.__name__}: {q.value}")
            logging.info("[FC]")

    def verify_attribute_progression(self, order: OrderEnum, invalid_in_state_occurred: bool) -> None:
        # Setup
        comp = operator.le if order == OrderEnum.Ascending else operator.ge
        comp_str = "greater" if order == OrderEnum.Ascending else "less"
        shared_str = f"not all attribute values progressed in {order.name.lower()} order (current value {comp_str} than previous value)."

        # If no INVALID_IN_STATE write status was returned during the SpeedSetting updates:
        if not invalid_in_state_occurred:
            subs = {name: next(sub for sub in self.subscriptions if sub._expected_attribute.__name__ == name)
                    for name in ["SpeedSetting", "FanMode", "PercentSetting"]}
            speed_setting_sub = subs["SpeedSetting"]
            fan_mode_sub = subs["FanMode"]
            percent_setting_sub = subs["PercentSetting"]

            # Verify that if the number of reports received for SpeedSetting is greater than or equal to the
            # number of reports received for FanMode, then the number of reports received for FanMode should be
            # equal to the number of available FanModes - 1 (since the first FanMode is Off/High due to initialization)
            if len(speed_setting_sub.attribute_queue.queue) >= len(fan_mode_sub.attribute_queue.queue):
                expected_fan_mode_qty = len(self.fan_modes) - 1
                asserts.assert_equal(len(fan_mode_sub.attribute_queue.queue), expected_fan_mode_qty,
                                     f"[FC] FanMode attribute report count ({len(fan_mode_sub.attribute_queue.queue)}) does not match expected count ({expected_fan_mode_qty})")

            # Verify that the number of reports received for PercentSetting
            # matches the number of reports received for SpeedSetting
            asserts.assert_equal(len(percent_setting_sub.attribute_queue.queue), len(speed_setting_sub.attribute_queue.queue),
                                 f"[FC] PercentSetting attribute report count ({len(percent_setting_sub.attribute_queue.queue)}) does not match SpeedSetting attribute report count ({len(speed_setting_sub.attribute_queue.queue)})")

        # Verify the correct progression of attribute values
        for sub in self.subscriptions:
            values = [q.value for q in sub.attribute_queue.queue]
            correct_progression = all(comp(a, b) for a, b in zip(values, values[1:]))
            asserts.assert_true(correct_progression, f"[FC] {sub._expected_attribute.__name__}: {shared_str}")

        logging.info(
            f"[FC] All attribute values progressed as expected ({order.name.lower()} order - current value {comp_str} than previous value).")
        logging.info("[FC]")

    async def testing_scenario_update_speed_setting(self, order) -> None:
        # Setup
        cluster = Clusters.FanControl
        attr = cluster.Attributes
        fm_enum = cluster.Enums.FanModeEnum
        invalid_in_state_occurred = False

        # *** NEXT STEP ***
        # Initialize FanMode to Off or High based on update order
        self.step(self.current_step_index + 1)
        init_fan_mode = fm_enum.kOff if order == OrderEnum.Ascending else fm_enum.kHigh
        await self.write_and_verify_attribute(attr.FanMode, init_fan_mode)

        # *** NEXT STEP ***
        # Individually subscribe to the PercentSetting, PercentCurrent, FanMode, SpeedSetting, and SpeedCurrent attributes
        self.step(self.current_step_index + 1)
        await self.subscribe_to_attributes()

        # Get the range of values to write
        value_range = range(1, self.speed_max + 1) if order == OrderEnum.Ascending else range(self.speed_max - 1, -1, -1)

        # Logging the scenario being tested
        self.log_scenario(value_range, order)

        # *** NEXT STEP ***
        # Update the value of the `SpeedSetting` attribute iteratively, in the specified order
        self.step(self.current_step_index + 1)
        for value_to_write in value_range:
            write_status = await self.write_and_verify_attribute(attr.SpeedSetting, value_to_write)
            if not invalid_in_state_occurred:
                if write_status == Status.InvalidInState:
                    invalid_in_state_occurred = True
                    logging.info(f"[FC] InvalidInState occurred for SpeedSetting attribute write ({value_to_write})")

        # Log results of attribute reports per subscription
        self.log_results()

        # After all updates have been performed, verify that the value of the
        # attribute reports from each subscription came in sequencially in the
        # specified order (each new value greater or less than the previous one)
        self.verify_attribute_progression(order, invalid_in_state_occurred)

        # Cancel subscriptions
        for sub in self.subscriptions:
            sub.cancel()

    def pics_TC_FAN_3_2(self) -> list[str]:
        return ["FAN.S.F00"]

    @decorators.run_if_endpoint_matches(decorators.has_feature(Clusters.FanControl, Clusters.FanControl.Bitmaps.Feature.kMultiSpeed))
    async def test_TC_FAN_3_2(self):
        # Setup
        self.endpoint = self.get_endpoint(default=1)
        cluster = Clusters.FanControl
        attr = cluster.Attributes

        # *** STEP 1 ***
        # Commissioning already done
        self.step(1)

        # *** STEP 2 ***
        # TH reads the SpeedMax attribute from the DUT
        self.step(2)
        self.speed_max = await self.read_setting(attr.SpeedMax)
        assert_valid_uint8(self.speed_max, "SpeedMax")

        # *** STEP 3 ***
        # TH reads the FanModeSequence attribute from the DUT
        # to get the available fan modes
        self.step(3)
        await self.get_fan_modes(remove_auto=True)

        # *** NEXT STEPS ***
        # TH tests the following scenarios and verifies the correct progression of the PercentSetting,
        # PercentCurrent, FanMode, and if supported, SpeedSetting and SpeedCurrent attributes
        await self.testing_scenario_update_speed_setting(OrderEnum.Ascending)
        await self.testing_scenario_update_speed_setting(order=OrderEnum.Descending)


if __name__ == "__main__":
    runner.default_matter_test_main()<|MERGE_RESOLUTION|>--- conflicted
+++ resolved
@@ -1,15 +1,3 @@
-import logging
-import operator
-from enum import Enum
-from typing import Any
-
-import chip.clusters as Clusters
-from chip.interaction_model import Status
-from chip.testing import decorators, runner
-from chip.testing.event_attribute_reporting import AttributeSubscriptionHandler
-from chip.testing.matter_asserts import assert_valid_uint8
-from chip.testing.matter_testing import MatterBaseTest, TestStep
-from mobly import asserts
 
 #
 #    Copyright (c) 2024 Project CHIP Authors
@@ -49,8 +37,6 @@
 #     quiet: true
 # === END CI TEST ARGUMENTS ===
 
-<<<<<<< HEAD
-=======
 import logging
 import operator
 from enum import Enum
@@ -60,10 +46,10 @@
 from chip.interaction_model import Status
 from chip.testing.event_attribute_reporting import AttributeSubscriptionHandler
 from chip.testing.matter_asserts import assert_valid_uint8
-from chip.testing.matter_testing import MatterBaseTest, TestStep, default_matter_test_main, has_feature, run_if_endpoint_matches
+from chip.testing.matter_testing import MatterBaseTest, TestStep
 from mobly import asserts
-
->>>>>>> cdc50e39
+from chip.testing import decorators, runner
+
 
 class OrderEnum(Enum):
     Ascending = 1
