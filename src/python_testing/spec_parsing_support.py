#
#    Copyright (c) 2023 Project CHIP Authors
#    All rights reserved.
#
#    Licensed under the Apache License, Version 2.0 (the "License");
#    you may not use this file except in compliance with the License.
#    You may obtain a copy of the License at
#
#        http://www.apache.org/licenses/LICENSE-2.0
#
#    Unless required by applicable law or agreed to in writing, software
#    distributed under the License is distributed on an "AS IS" BASIS,
#    WITHOUT WARRANTIES OR CONDITIONS OF ANY KIND, either express or implied.
#    See the License for the specific language governing permissions and
#    limitations under the License.
#

import glob
import logging
import os
import typing
import xml.etree.ElementTree as ElementTree
from copy import deepcopy
from dataclasses import dataclass
from enum import Enum, auto
from typing import Callable, Optional

import chip.clusters as Clusters
from chip.tlv import uint
<<<<<<< HEAD
from conformance_support import (DEPRECATE_CONFORM, DISALLOW_CONFORM, MANDATORY_CONFORM, OPTIONAL_CONFORM, OTHERWISE_CONFORM,
                                 PROVISIONAL_CONFORM, ConformanceDecision, ConformanceException, ConformanceParseParameters,
                                 feature, mandatory, optional, or_operation, parse_callable_from_xml,
                                 parse_device_type_callable_from_xml)
from matter_testing_support import (AttributePathLocation, ClusterPathLocation, CommandPathLocation, DeviceTypePathLocation,
                                    EventPathLocation, FeaturePathLocation, ProblemNotice, ProblemSeverity)
=======
from conformance_support import (OPTIONAL_CONFORM, TOP_LEVEL_CONFORMANCE_TAGS, ConformanceDecision, ConformanceException,
                                 ConformanceParseParameters, feature, is_disallowed, mandatory, optional, or_operation,
                                 parse_callable_from_xml)
from global_attribute_ids import GlobalAttributeIds
from matter_testing_support import (AttributePathLocation, ClusterPathLocation, CommandPathLocation, EventPathLocation,
                                    FeaturePathLocation, ProblemNotice, ProblemSeverity)
>>>>>>> 643b840b

_PRIVILEGE_STR = {
    None: "N/A",
    Clusters.AccessControl.Enums.AccessControlEntryPrivilegeEnum.kView: "V",
    Clusters.AccessControl.Enums.AccessControlEntryPrivilegeEnum.kOperate: "O",
    Clusters.AccessControl.Enums.AccessControlEntryPrivilegeEnum.kManage: "M",
    Clusters.AccessControl.Enums.AccessControlEntryPrivilegeEnum.kAdminister: "A",
}


def to_access_code(privilege: Clusters.AccessControl.Enums.AccessControlEntryPrivilegeEnum) -> str:
    return _PRIVILEGE_STR.get(privilege, "")


@dataclass
class XmlFeature:
    code: str
    name: str
    conformance: Callable[[uint], ConformanceDecision]


@dataclass
class XmlAttribute:
    name: str
    datatype: str
    conformance: Callable[[uint], ConformanceDecision]
    read_access: Clusters.AccessControl.Enums.AccessControlEntryPrivilegeEnum
    write_access: Clusters.AccessControl.Enums.AccessControlEntryPrivilegeEnum

    def access_string(self):
        read_marker = "R" if self.read_access is not Clusters.AccessControl.Enums.AccessControlEntryPrivilegeEnum.kUnknownEnumValue else ""
        write_marker = "W" if self.write_access is not Clusters.AccessControl.Enums.AccessControlEntryPrivilegeEnum.kUnknownEnumValue else ""
        read_access_marker = f'{to_access_code(self.read_access)}'
        write_access_marker = f'{to_access_code(self.write_access)}'
        return f'{read_marker}{write_marker} {read_access_marker}{write_access_marker}'

    def __str__(self):
        return f'{self.name}: datatype: {self.datatype} conformance: {str(self.conformance)}, access = {self.access_string()}'


@dataclass
class XmlCommand:
    name: str
    conformance: Callable[[uint], ConformanceDecision]


@dataclass
class XmlEvent:
    name: str
    conformance: Callable[[uint], ConformanceDecision]


@dataclass
class XmlCluster:
    name: str
    revision: int
    derived: str
    feature_map: dict[str, uint]
    attribute_map: dict[str, uint]
    command_map: dict[str, uint]
    # mask to XmlFeature
    features: dict[uint, XmlFeature]
    # IDs to class
    attributes: dict[uint, XmlAttribute]
    accepted_commands: dict[uint, XmlCommand]
    generated_commands: dict[uint, XmlCommand]
    events: dict[uint, XmlEvent]


@dataclass
class XmlDeviceTypeClusterRequirements:
    name: str
    conformance: Callable[[uint, list[uint], list[uint]], ConformanceDecision]
    # TODO: add element requirements

    def __str__(self):
        return f'{self.name}: {str(self.conformance)}'


@dataclass
class XmlDeviceType:
    name: str
    revision: int
    clusters: dict[uint, XmlDeviceTypeClusterRequirements]
    # Keeping these as strings for now because the exact definitions are being discussed in DMTT
    classification_class: str
    classification_scope: str

    def __str__(self):
        msg = f'{self.name} - Revision {self.revision}, Class {self.classification_class}, Scope {self.classification_scope}\n'
        for id, c in self.clusters.items():
            msg = msg + f'    {id}: {str(c)}\n'
        return msg


class CommandType(Enum):
    ACCEPTED = auto()
    GENERATED = auto()


def get_conformance(element: ElementTree.Element, cluster_id: int) -> ElementTree.Element:
    for sub in element:
        if sub.tag == OTHERWISE_CONFORM or sub.tag == MANDATORY_CONFORM or sub.tag == OPTIONAL_CONFORM or sub.tag == PROVISIONAL_CONFORM or sub.tag == DEPRECATE_CONFORM or sub.tag == DISALLOW_CONFORM:
            return [], sub

    # Conformance is missing, so let's record the problem and treat it as optional for lack of a better choice
    if element.tag == 'feature':
        location = FeaturePathLocation(endpoint_id=0, cluster_id=cluster_id, feature_code=element.attrib['code'])
    elif element.tag == 'command':
        location = CommandPathLocation(endpoint_id=0, cluster_id=cluster_id, command_id=int(element.attrib['id'], 0))
    elif element.tag == 'attribute':
        location = AttributePathLocation(endpoint_id=0, cluster_id=cluster_id, attribute_id=int(element.attrib['id'], 0))
    elif element.tag == 'event':
        location = EventPathLocation(endpoint_id=0, cluster_id=cluster_id, event_id=int(element.attrib['id'], 0))
    else:
        location = ClusterPathLocation(endpoint_id=0, cluster_id=self._cluster_id)
    problem = ProblemNotice(test_name='Spec XML parsing', location=location,
                            severity=ProblemSeverity.WARNING, problem='Unable to find conformance element')

    return [problem], ElementTree.Element(OPTIONAL_CONFORM)


class ClusterParser:
    def __init__(self, cluster, cluster_id, name, is_alias):
        self._problems: list[ProblemNotice] = []
        self._cluster = cluster
        self._cluster_id = cluster_id
        self._name = name
        self._is_alias = is_alias

        self._derived = None
        try:
            classification = next(cluster.iter('classification'))
            hierarchy = classification.attrib['hierarchy']
            if hierarchy.lower() == 'derived':
                self._derived = classification.attrib['baseCluster']
        except (KeyError, StopIteration):
            self._derived = None

        self.feature_elements = self.get_all_feature_elements()
        self.attribute_elements = self.get_all_attribute_elements()
        self.command_elements = self.get_all_command_elements()
        self.event_elements = self.get_all_event_elements()
        self.params = ConformanceParseParameters(feature_map=self.create_feature_map(), attribute_map=self.create_attribute_map(),
                                                 command_map=self.create_command_map())

<<<<<<< HEAD
    def get_all_type(self, type_container: str, type_name: str, key_name: str) -> list[tuple[ElementTree.Element, ElementTree.Element]]:
=======
    def get_location_from_element(self, element: ElementTree.Element):
        # Conformance is missing, so let's record the problem and treat it as optional for lack of a better choice
        if element.tag == 'feature':
            location = FeaturePathLocation(endpoint_id=0, cluster_id=self._cluster_id, feature_code=element.attrib['code'])
        elif element.tag == 'command':
            location = CommandPathLocation(endpoint_id=0, cluster_id=self._cluster_id, command_id=int(element.attrib['id'], 0))
        elif element.tag == 'attribute':
            location = AttributePathLocation(endpoint_id=0, cluster_id=self._cluster_id, attribute_id=int(element.attrib['id'], 0))
        elif element.tag == 'event':
            location = EventPathLocation(endpoint_id=0, cluster_id=self._cluster_id, event_id=int(element.attrib['id'], 0))
        else:
            location = ClusterPathLocation(endpoint_id=0, cluster_id=self._cluster_id)
        return location

    def get_conformance(self, element: ElementTree.Element) -> ElementTree.Element:
        for sub in element:
            if sub.tag in TOP_LEVEL_CONFORMANCE_TAGS:
                return sub
        location = self.get_location_from_element(element)
        self._problems.append(ProblemNotice(test_name='Spec XML parsing', location=location,
                                            severity=ProblemSeverity.WARNING, problem='Unable to find conformance element'))

        return ElementTree.Element(OPTIONAL_CONFORM)

    def get_access(self, element: ElementTree.Element) -> Optional[ElementTree.Element]:
        for sub in element:
            if sub.tag == 'access':
                return sub
        return None

    def get_all_type(self, type_container: str, type_name: str, key_name: str) -> list[tuple[ElementTree.Element, ElementTree.Element, ElementTree.Element]]:
>>>>>>> 643b840b
        ret = []
        container_tags = self._cluster.iter(type_container)
        for container in container_tags:
            elements = container.iter(type_name)
            for element in elements:
                try:
                    element.attrib[key_name]
                except KeyError:
                    # This is a conformance tag, which uses the same name
                    continue
<<<<<<< HEAD
                problems, conformance = get_conformance(element, self._cluster_id)
                ret.append((element, conformance))
                self._problems += problems
=======
                conformance = self.get_conformance(element)
                access = self.get_access(element)
                ret.append((element, conformance, access))
>>>>>>> 643b840b
        return ret

    def get_all_feature_elements(self) -> list[tuple[ElementTree.Element, ElementTree.Element]]:
        ''' Returns a list of features and their conformances'''
        return self.get_all_type('features', 'feature', 'code')

    def get_all_attribute_elements(self) -> list[tuple[ElementTree.Element, ElementTree.Element]]:
        ''' Returns a list of attributes and their conformances'''
        return self.get_all_type('attributes', 'attribute', 'id')

    def get_all_command_elements(self) -> list[tuple[ElementTree.Element, ElementTree.Element]]:
        ''' Returns a list of commands and their conformances '''
        return self.get_all_type('commands', 'command', 'id')

    def get_all_event_elements(self) -> list[tuple[ElementTree.Element, ElementTree.Element]]:
        ''' Returns a list of events and their conformances'''
        return self.get_all_type('events', 'event', 'id')

    def create_feature_map(self) -> dict[str, uint]:
        features = {}
        for element, _, _ in self.feature_elements:
            features[element.attrib['code']] = 1 << int(element.attrib['bit'], 0)
        return features

    def create_attribute_map(self) -> dict[str, uint]:
        attributes = {}
        for element, conformance, _ in self.attribute_elements:
            attributes[element.attrib['name']] = int(element.attrib['id'], 0)
        return attributes

    def create_command_map(self) -> dict[str, uint]:
        commands = {}
        for element, _, _ in self.command_elements:
            commands[element.attrib['name']] = int(element.attrib['id'], 0)
        return commands

    def parse_conformance(self, conformance_xml: ElementTree.Element) -> Callable:
        try:
            return parse_callable_from_xml(conformance_xml, self.params)
        except ConformanceException as ex:
            # Just point to the general cluster, because something is mismatched, but it's not clear what
            location = ClusterPathLocation(endpoint_id=0, cluster_id=self._cluster_id)
            self._problems.append(ProblemNotice(test_name='Spec XML parsing', location=location,
                                                severity=ProblemSeverity.WARNING, problem=str(ex)))
            return None

    def parse_access(self, element_xml: ElementTree.Element, access_xml: ElementTree.Element, conformance: Callable) -> tuple[Optional[Clusters.AccessControl.Enums.AccessControlEntryPrivilegeEnum], Optional[Clusters.AccessControl.Enums.AccessControlEntryPrivilegeEnum], Optional[Clusters.AccessControl.Enums.AccessControlEntryPrivilegeEnum]]:
        ''' Returns a tuple of access types for read / write / invoke'''
        def str_to_access_type(privilege_str: str) -> Clusters.AccessControl.Enums.AccessControlEntryPrivilegeEnum:
            if privilege_str == 'view':
                return Clusters.AccessControl.Enums.AccessControlEntryPrivilegeEnum.kView
            if privilege_str == 'operate':
                return Clusters.AccessControl.Enums.AccessControlEntryPrivilegeEnum.kOperate
            if privilege_str == 'manage':
                return Clusters.AccessControl.Enums.AccessControlEntryPrivilegeEnum.kManage
            if privilege_str == 'admin':
                return Clusters.AccessControl.Enums.AccessControlEntryPrivilegeEnum.kAdminister

            # We don't know what this means, for now, assume no access and mark a warning
            location = self.get_location_from_element(element_xml)
            self._problems.append(ProblemNotice(test_name='Spec XML parsing', location=location,
                                                severity=ProblemSeverity.WARNING, problem=f'Unknown access type {privilege_str}'))
            return Clusters.AccessControl.Enums.AccessControlEntryPrivilegeEnum.kUnknownEnumValue

        if access_xml is None:
            # Derived and alias clusters can inherit their access from the base and that's fine, so don't add an error
            # Similarly, pure base clusters can have the access defined in the derived clusters. If neither has it defined,
            # we will determine this at the end when we put these together.
            # Things with deprecated conformance don't get an access element, and that is also fine.
            # If a device properly passes the conformance test, such elements are guaranteed not to appear on the device.
            if self._is_alias or self._derived is not None or is_disallowed(conformance):
                return (None, None, None)

            location = self.get_location_from_element(element_xml)
            self._problems.append(ProblemNotice(test_name='Spec XML parsing', location=location,
                                                severity=ProblemSeverity.WARNING, problem='Unable to find access element'))
            return (None, None, None)
        try:
            read_access = str_to_access_type(access_xml.attrib['readPrivilege'])
        except KeyError:
            read_access = Clusters.AccessControl.Enums.AccessControlEntryPrivilegeEnum.kUnknownEnumValue
        try:
            write_access = str_to_access_type(access_xml.attrib['writePrivilege'])
        except KeyError:
            write_access = Clusters.AccessControl.Enums.AccessControlEntryPrivilegeEnum.kUnknownEnumValue
        try:
            invoke_access = str_to_access_type(access_xml.attrib['invokePrivilege'])
        except KeyError:
            invoke_access = Clusters.AccessControl.Enums.AccessControlEntryPrivilegeEnum.kUnknownEnumValue
        return (read_access, write_access, invoke_access)

    def parse_features(self) -> dict[uint, XmlFeature]:
        features = {}
        for element, conformance_xml, _ in self.feature_elements:
            mask = 1 << int(element.attrib['bit'], 0)
            conformance = self.parse_conformance(conformance_xml)
            if conformance is None:
                continue
            features[mask] = XmlFeature(code=element.attrib['code'], name=element.attrib['name'],
                                        conformance=conformance)
        return features

    def parse_attributes(self) -> dict[uint, XmlAttribute]:
        attributes = {}
        for element, conformance_xml, access_xml in self.attribute_elements:
            code = int(element.attrib['id'], 0)
            # Some deprecated attributes don't have their types included, for now, lets just fallback to UNKNOWN
            try:
                datatype = element.attrib['type']
            except KeyError:
                datatype = 'UNKNOWN'
            conformance = self.parse_conformance(conformance_xml)
            if conformance is None:
                continue
            if code in attributes:
                # This is one of those fun ones where two different rows have the same id and name, but differ in conformance and ranges
                # I don't have a good way to relate the ranges to the conformance, but they're both acceptable, so let's just or them.
                conformance = or_operation([conformance, attributes[code].conformance])
            read_access, write_access, _ = self.parse_access(element, access_xml, conformance)
            attributes[code] = XmlAttribute(name=element.attrib['name'], datatype=datatype,
                                            conformance=conformance, read_access=read_access, write_access=write_access)
        # Add in the global attributes for the base class
        for id in GlobalAttributeIds:
            # TODO: Add data type here. Right now it's unused. We should parse this from the spec.
            attributes[id] = XmlAttribute(name=id.to_name(), datatype="", conformance=mandatory(
            ), read_access=Clusters.AccessControl.Enums.AccessControlEntryPrivilegeEnum.kView, write_access=Clusters.AccessControl.Enums.AccessControlEntryPrivilegeEnum.kUnknownEnumValue)
        return attributes

    def parse_commands(self, command_type: CommandType) -> dict[uint, XmlAttribute]:
        commands = {}
        for element, conformance_xml, access_xml in self.command_elements:
            code = int(element.attrib['id'], 0)
            dir = CommandType.ACCEPTED
            try:
                if element.attrib['direction'].lower() == 'responsefromserver':
                    dir = CommandType.GENERATED
            except KeyError:
                pass
            if dir != command_type:
                continue
            code = int(element.attrib['id'], 0)
            conformance = self.parse_conformance(conformance_xml)
            if conformance is None:
                continue
            if code in commands:
                conformance = or_operation([conformance, commands[code].conformance])
            commands[code] = XmlCommand(name=element.attrib['name'], conformance=conformance)
        return commands

    def parse_events(self) -> dict[uint, XmlAttribute]:
        events = {}
        for element, conformance_xml, access_xml in self.event_elements:
            code = int(element.attrib['id'], 0)
            conformance = self.parse_conformance(conformance_xml)
            if conformance is None:
                continue
            if code in events:
                conformance = or_operation([conformance, events[code].conformance])
            events[code] = XmlEvent(name=element.attrib['name'], conformance=conformance)
        return events

    def create_cluster(self) -> XmlCluster:
        try:
            revision = int(self._cluster.attrib['revision'], 0)
        except ValueError:
            revision = 0
        return XmlCluster(revision=revision, derived=self._derived,
                          name=self._name, feature_map=self.params.feature_map,
                          attribute_map=self.params.attribute_map, command_map=self.params.command_map,
                          features=self.parse_features(),
                          attributes=self.parse_attributes(),
                          accepted_commands=self.parse_commands(CommandType.ACCEPTED),
                          generated_commands=self.parse_commands(CommandType.GENERATED),
                          events=self.parse_events())

    def get_problems(self) -> list[ProblemNotice]:
        return self._problems


def build_xml_clusters() -> tuple[list[XmlCluster], list[ProblemNotice]]:
    # workaround for aliased clusters not appearing in the xml. Remove this once https://github.com/csa-data-model/projects/issues/373 is addressed
    conc_clusters = {0x040C: 'Carbon Monoxide Concentration Measurement',
                     0x040D: 'Carbon Dioxide Concentration Measurement',
                     0x0413: 'Nitrogen Dioxide Concentration Measurement',
                     0x0415: 'Ozone Concentration Measurement',
                     0x042A: 'PM2.5 Concentration Measurement',
                     0x042B: 'Formaldehyde Concentration Measurement',
                     0x042C: 'PM1 Concentration Measurement',
                     0x042D: 'PM10 Concentration Measurement',
                     0x042E: 'Total Volatile Organic Compounds Concentration Measurement',
                     0x042F: 'Radon Concentration Measurement'}
    conc_base_name = 'Concentration Measurement Clusters'
    resource_clusters = {0x0071: 'HEPA Filter Monitoring',
                         0x0072: 'Activated Carbon Filter Monitoring'}
    resource_base_name = 'Resource Monitoring Clusters'
    water_clusters = {0x0405: 'Relative Humidity Measurement',
                      0x0407: 'Leaf Wetness Measurement',
                      0x0408: 'Soil Moisture Measurement'}
    water_base_name = 'Water Content Measurement Clusters'
    aliases = {conc_base_name: conc_clusters, resource_base_name: resource_clusters, water_base_name: water_clusters}

    def is_alias(id: uint):
        for base, alias in aliases.items():
            if id in alias:
                return True
        return False

    def combine_attributes(base: dict[uint, XmlAttribute], derived: dict[uint, XmlAttribute], cluster_id: uint) -> dict[uint, XmlAttribute]:
        ret = deepcopy(base)
        extras = {k: v for k, v in derived.items() if k not in base.keys()}
        overrides = {k: v for k, v in derived.items() if k in base.keys()}
        ret.update(extras)
        for id, override in overrides.items():
            if override.conformance:
                ret[id].conformance = override.conformance
            if override.read_access:
                ret[id].read_access = override.read_access
            if override.write_access:
                ret[id].write_access = override.write_access
            if ret[id].read_access is None and ret[id].write_access is None:
                location = AttributePathLocation(endpoint_id=0, cluster_id=cluster_id, attribute_id=id)
                problems.append(ProblemNotice(test_name='Spec XML parsing', location=location,
                                              severity=ProblemSeverity.WARNING, problem='Unable to find access element'))
            if ret[id].read_access is None:
                ret[id].read_access == Clusters.AccessControl.Enums.AccessControlEntryPrivilegeEnum.kUnknownEnumValue
            if ret[id].write_access is None:
                ret[id].write_access = Clusters.AccessControl.Enums.AccessControlEntryPrivilegeEnum.kUnknownEnumValue
        return ret

    dir = os.path.join(os.path.dirname(os.path.realpath(__file__)), '..', '..', 'data_model', 'clusters')
    clusters: dict[int, XmlCluster] = {}
    derived_clusters: dict[str, XmlCluster] = {}
    ids_by_name = {}
    problems = []
    for xml in glob.glob(f"{dir}/*.xml"):
        logging.info(f'Parsing file {xml}')
        tree = ElementTree.parse(f'{xml}')
        root = tree.getroot()
        cluster = root.iter('cluster')
        for c in cluster:
            name = c.attrib['name']
            if not c.attrib['id']:
                # Fully derived clusters have no id, but also shouldn't appear on a device.
                # We do need to keep them, though, because we need to update the derived
                # clusters. We keep them in a special dict by name, so they can be thrown
                # away later.
                cluster_id = None
            else:
                cluster_id = int(c.attrib['id'], 0)
                ids_by_name[name] = cluster_id

            parser = ClusterParser(c, cluster_id, name, is_alias(cluster_id))
            new = parser.create_cluster()
            problems = problems + parser.get_problems()

            if cluster_id:
                clusters[cluster_id] = new
            else:
                derived_clusters[name] = new

    # There are a few clusters where the conformance columns are listed as desc. These clusters need specific, targeted tests
    # to properly assess conformance. Here, we list them as Optional to allow these for the general test. Targeted tests are described below.
    # Descriptor - TagList feature - this feature is mandated when the duplicate condition holds for the endpoint. It is tested in DESC-2.2
    # Actions cluster - all commands - these need to be listed in the ActionsList attribute to be supported.
    #                                  We do not currently have a test for this. Please see https://github.com/CHIP-Specifications/chip-test-plans/issues/3646.
    def remove_problem(location: typing.Union[CommandPathLocation, FeaturePathLocation]):
        nonlocal problems
        problems = [p for p in problems if p.location != location]

    descriptor_id = Clusters.Descriptor.id
    code = 'TAGLIST'
    mask = clusters[descriptor_id].feature_map[code]
    clusters[descriptor_id].features[mask].conformance = optional()
    remove_problem(FeaturePathLocation(endpoint_id=0, cluster_id=descriptor_id, feature_code=code))
    action_id = Clusters.Actions.id
    for c in Clusters.ClusterObjects.ALL_ACCEPTED_COMMANDS[action_id]:
        clusters[action_id].accepted_commands[c].conformance = optional()
        remove_problem(CommandPathLocation(endpoint_id=0, cluster_id=action_id, command_id=c))

    # We have the information now about which clusters are derived, so we need to fix them up. Apply first the base cluster,
    # then add the specific cluster overtop
    for id, c in clusters.items():
        if c.derived:
            base_name = c.derived
            if base_name in ids_by_name:
                base = clusters[ids_by_name[c.derived]]
            else:
                base = derived_clusters[base_name]

            feature_map = deepcopy(base.feature_map)
            feature_map.update(c.feature_map)
            attribute_map = deepcopy(base.attribute_map)
            attribute_map.update(c.attribute_map)
            command_map = deepcopy(base.command_map)
            command_map.update(c.command_map)
            features = deepcopy(base.features)
            features.update(c.features)
            attributes = combine_attributes(base.attributes, c.attributes, id)
            accepted_commands = deepcopy(base.accepted_commands)
            accepted_commands.update(c.accepted_commands)
            generated_commands = deepcopy(base.generated_commands)
            generated_commands.update(c.generated_commands)
            events = deepcopy(base.events)
            events.update(c.events)
            new = XmlCluster(revision=c.revision, derived=c.derived, name=c.name,
                             feature_map=feature_map, attribute_map=attribute_map, command_map=command_map,
                             features=features, attributes=attributes, accepted_commands=accepted_commands,
                             generated_commands=generated_commands, events=events)
            clusters[id] = new

    for alias_base_name, aliased_clusters in aliases.items():
        for id, alias_name in aliased_clusters.items():
            base = derived_clusters[alias_base_name]
            new = deepcopy(base)
            new.derived = alias_base_name
            new.name = alias_name
            clusters[id] = new

    # TODO: All these fixups should be removed BEFORE SVE if at all possible

    # Workaround for temp control cluster - this is parsed incorrectly in the DM XML and is missing all its attributes
    # Remove this workaround when https://github.com/csa-data-model/projects/issues/330 is fixed
    temp_control_id = Clusters.TemperatureControl.id
    if temp_control_id in clusters and not clusters[temp_control_id].attributes:
        view = Clusters.AccessControl.Enums.AccessControlEntryPrivilegeEnum.kView
        none = Clusters.AccessControl.Enums.AccessControlEntryPrivilegeEnum.kUnknownEnumValue
        clusters[temp_control_id].attributes = {
            0x00: XmlAttribute(name='TemperatureSetpoint', datatype='temperature', conformance=feature(0x01, 'TN'), read_access=view, write_access=none),
            0x01: XmlAttribute(name='MinTemperature', datatype='temperature', conformance=feature(0x01, 'TN'), read_access=view, write_access=none),
            0x02: XmlAttribute(name='MaxTemperature', datatype='temperature', conformance=feature(0x01, 'TN'), read_access=view, write_access=none),
            0x03: XmlAttribute(name='Step', datatype='temperature', conformance=feature(0x04, 'STEP'), read_access=view, write_access=none),
            0x04: XmlAttribute(name='SelectedTemperatureLevel', datatype='uint8', conformance=feature(0x02, 'TL'), read_access=view, write_access=none),
            0x05: XmlAttribute(name='SupportedTemperatureLevels', datatype='list', conformance=feature(0x02, 'TL'), read_access=view, write_access=none),
        }

<<<<<<< HEAD
    return clusters, problems


def parse_single_device_type(root: ElementTree.Element) -> tuple[list[ProblemNotice], dict[int, XmlDeviceType]]:
    problems: list[ProblemNotice] = []
    device_types: dict[int, XmlDeviceType] = {}
    device = root.iter('deviceType')
    for d in device:
        name = d.attrib['name']

        str_id = d.attrib['id']
        if not str_id:
            location = DeviceTypePathLocation(device_type_id=0)
            problems.append(ProblemNotice("Parse Device Type XML", location=location,
                            severity=ProblemSeverity.WARNING, problem=f"Device type {name} does not have an ID listed"))
            break
        id = int(str_id, 0)
        revision = int(d.attrib['revision'], 0)
        try:
            classification = next(d.iter('classification'))
            scope = classification.attrib['scope']
            device_class = classification.attrib['class']
        except (KeyError, StopIteration):
            location = DeviceTypePathLocation(device_type_id=id)
            problems.append(ProblemNotice("Parse Device Type XML", location=location,
                            severity=ProblemSeverity.WARNING, problem="Unable to find classification data for device type"))
            break
        device_types[id] = XmlDeviceType(name=name, revision=revision, clusters={},
                                         classification_class=device_class, classification_scope=scope)
        clusters = d.iter('cluster')
        for c in clusters:
            try:
                cid = int(c.attrib['id'], 0)
                tmp_problems, conformance_xml = get_conformance(c, cid)
                problems += tmp_problems
                conformance = parse_device_type_callable_from_xml(conformance_xml)
                device_types[id].clusters[cid] = XmlDeviceTypeClusterRequirements(
                    name=c.attrib['name'], conformance=conformance)
            except ConformanceException as ex:
                location = DeviceTypePathLocation(device_type_id=id, cluster_id=cid)
                problems.append(ProblemNotice("Parse Device Type XML", location=location,
                                severity=ProblemSeverity.WARNING, problem="Unable to parse conformance for cluster"))
            # TODO: Check for features, attributes and commands as element requirements
            # NOTE: Spec currently does a bad job of matching these exactly to the names and codes
            # so this will need a bit of fancy handling here to get this right.
    return device_types, problems


# The base device type requirements are not scraped properly currently, so add them manually
# see https://github.com/csa-data-model/projects/issues/389
BASE_CLUSTERS = {Clusters.Descriptor.id: XmlDeviceTypeClusterRequirements(name="Descriptor", conformance=mandatory()),
                 Clusters.FixedLabel.id: XmlDeviceTypeClusterRequirements(name="Fixed Label", conformance=optional()),
                 Clusters.UserLabel.id: XmlDeviceTypeClusterRequirements(name="User Label", conformance=optional())}


def build_xml_device_types() -> tuple[list[ProblemNotice], dict[int, XmlDeviceType]]:
    dir = os.path.join(os.path.dirname(os.path.realpath(__file__)), '..', '..', 'data_model', 'device_types')
    device_types: dict[int, XmlDeviceType] = {}
    problems = []
    for xml in glob.glob(f"{dir}/*.xml"):
        logging.info(f'Parsing file {xml}')
        tree = ElementTree.parse(f'{xml}')
        root = tree.getroot()
        tmp_device_types, tmp_problems = parse_single_device_type(root)
        problems = problems + tmp_problems
        device_types.update(tmp_device_types)

    for d in device_types.values():
        d.clusters.update(BASE_CLUSTERS)

    return device_types, problems
=======
    # Workaround for incorrect parsing of access control cluster.
    # Remove this workaround when https://github.com/csa-data-model/projects/issues/397 is fixed.
    acl_id = Clusters.AccessControl.id
    clusters[acl_id].attributes[Clusters.AccessControl.Attributes.Acl.attribute_id].write_access = Clusters.AccessControl.Enums.AccessControlEntryPrivilegeEnum.kAdminister
    clusters[acl_id].attributes[Clusters.AccessControl.Attributes.Extension.attribute_id].write_access = Clusters.AccessControl.Enums.AccessControlEntryPrivilegeEnum.kAdminister

    return clusters, problems
>>>>>>> 643b840b
<|MERGE_RESOLUTION|>--- conflicted
+++ resolved
@@ -27,21 +27,13 @@
 
 import chip.clusters as Clusters
 from chip.tlv import uint
-<<<<<<< HEAD
 from conformance_support import (DEPRECATE_CONFORM, DISALLOW_CONFORM, MANDATORY_CONFORM, OPTIONAL_CONFORM, OTHERWISE_CONFORM,
-                                 PROVISIONAL_CONFORM, ConformanceDecision, ConformanceException, ConformanceParseParameters,
-                                 feature, mandatory, optional, or_operation, parse_callable_from_xml,
-                                 parse_device_type_callable_from_xml)
+                                 PROVISIONAL_CONFORM, TOP_LEVEL_CONFORMANCE_TAGS, ConformanceDecision, ConformanceException,
+                                 ConformanceParseParameters, feature, is_disallowed, mandatory, mandatory, optional, or_operation,
+                                 parse_callable_from_xml, parse_device_type_callable_from_xml)
+from global_attribute_ids import GlobalAttributeIds
 from matter_testing_support import (AttributePathLocation, ClusterPathLocation, CommandPathLocation, DeviceTypePathLocation,
                                     EventPathLocation, FeaturePathLocation, ProblemNotice, ProblemSeverity)
-=======
-from conformance_support import (OPTIONAL_CONFORM, TOP_LEVEL_CONFORMANCE_TAGS, ConformanceDecision, ConformanceException,
-                                 ConformanceParseParameters, feature, is_disallowed, mandatory, optional, or_operation,
-                                 parse_callable_from_xml)
-from global_attribute_ids import GlobalAttributeIds
-from matter_testing_support import (AttributePathLocation, ClusterPathLocation, CommandPathLocation, EventPathLocation,
-                                    FeaturePathLocation, ProblemNotice, ProblemSeverity)
->>>>>>> 643b840b
 
 _PRIVILEGE_STR = {
     None: "N/A",
@@ -188,9 +180,6 @@
         self.params = ConformanceParseParameters(feature_map=self.create_feature_map(), attribute_map=self.create_attribute_map(),
                                                  command_map=self.create_command_map())
 
-<<<<<<< HEAD
-    def get_all_type(self, type_container: str, type_name: str, key_name: str) -> list[tuple[ElementTree.Element, ElementTree.Element]]:
-=======
     def get_location_from_element(self, element: ElementTree.Element):
         # Conformance is missing, so let's record the problem and treat it as optional for lack of a better choice
         if element.tag == 'feature':
@@ -222,7 +211,6 @@
         return None
 
     def get_all_type(self, type_container: str, type_name: str, key_name: str) -> list[tuple[ElementTree.Element, ElementTree.Element, ElementTree.Element]]:
->>>>>>> 643b840b
         ret = []
         container_tags = self._cluster.iter(type_container)
         for container in container_tags:
@@ -233,15 +221,10 @@
                 except KeyError:
                     # This is a conformance tag, which uses the same name
                     continue
-<<<<<<< HEAD
                 problems, conformance = get_conformance(element, self._cluster_id)
-                ret.append((element, conformance))
-                self._problems += problems
-=======
-                conformance = self.get_conformance(element)
                 access = self.get_access(element)
                 ret.append((element, conformance, access))
->>>>>>> 643b840b
+                self._problems += problems
         return ret
 
     def get_all_feature_elements(self) -> list[tuple[ElementTree.Element, ElementTree.Element]]:
@@ -577,7 +560,12 @@
             0x05: XmlAttribute(name='SupportedTemperatureLevels', datatype='list', conformance=feature(0x02, 'TL'), read_access=view, write_access=none),
         }
 
-<<<<<<< HEAD
+    # Workaround for incorrect parsing of access control cluster.
+    # Remove this workaround when https://github.com/csa-data-model/projects/issues/397 is fixed.
+    acl_id = Clusters.AccessControl.id
+    clusters[acl_id].attributes[Clusters.AccessControl.Attributes.Acl.attribute_id].write_access = Clusters.AccessControl.Enums.AccessControlEntryPrivilegeEnum.kAdminister
+    clusters[acl_id].attributes[Clusters.AccessControl.Attributes.Extension.attribute_id].write_access = Clusters.AccessControl.Enums.AccessControlEntryPrivilegeEnum.kAdminister
+
     return clusters, problems
 
 
@@ -648,13 +636,4 @@
     for d in device_types.values():
         d.clusters.update(BASE_CLUSTERS)
 
-    return device_types, problems
-=======
-    # Workaround for incorrect parsing of access control cluster.
-    # Remove this workaround when https://github.com/csa-data-model/projects/issues/397 is fixed.
-    acl_id = Clusters.AccessControl.id
-    clusters[acl_id].attributes[Clusters.AccessControl.Attributes.Acl.attribute_id].write_access = Clusters.AccessControl.Enums.AccessControlEntryPrivilegeEnum.kAdminister
-    clusters[acl_id].attributes[Clusters.AccessControl.Attributes.Extension.attribute_id].write_access = Clusters.AccessControl.Enums.AccessControlEntryPrivilegeEnum.kAdminister
-
-    return clusters, problems
->>>>>>> 643b840b
+    return device_types, problems