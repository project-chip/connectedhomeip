# See https://github.com/project-chip/connectedhomeip/blob/master/docs/testing/python.md#defining-the-ci-test-arguments
# for details about the block below.
#
# These are separated into different runs because the logs for these tests are HUGE. The attribute one individually
# reads every attribute on every cluster 4 times. If there's a failure, having these in separate runs makes it significantly
# easier to navigate the logs
#
# === BEGIN CI TEST ARGUMENTS ===
# test-runner-runs:
#   run1:
#     app: ${ALL_CLUSTERS_APP}
#     factory-reset: true
#     quiet: true
#     app-args: --discriminator 1234 --KVS kvs1 --trace-to json:${TRACE_APP}.json
#     script-args: >
#       --storage-path admin_storage.json
#       --commissioning-method on-network
#       --discriminator 1234
#       --passcode 20202021
#       --trace-to json:${TRACE_TEST_JSON}.json
#       --trace-to perfetto:${TRACE_TEST_PERFETTO}.perfetto
#       --tests test_TC_ACE_2_1
#   run2:
#     app: ${ALL_CLUSTERS_APP}
#     factory-reset: true
#     quiet: true
#     app-args: --discriminator 1234 --KVS kvs1 --trace-to json:${TRACE_APP}.json
#     script-args: >
#       --storage-path admin_storage.json
#       --commissioning-method on-network
#       --discriminator 1234
#       --passcode 20202021
#       --trace-to json:${TRACE_TEST_JSON}.json
#       --trace-to perfetto:${TRACE_TEST_PERFETTO}.perfetto
#       --tests test_TC_ACE_2_2
#   run3:
#     app: ${ALL_CLUSTERS_APP}
#     factory-reset: true
#     quiet: true
#     app-args: --discriminator 1234 --KVS kvs1 --trace-to json:${TRACE_APP}.json
#     script-args: >
#       --storage-path admin_storage.json
#       --commissioning-method on-network
#       --discriminator 1234
#       --passcode 20202021
#       --trace-to json:${TRACE_TEST_JSON}.json
#       --trace-to perfetto:${TRACE_TEST_PERFETTO}.perfetto
#       --bool-arg ci_only_linux_skip_ota_cluster_disallowed_for_certification:True
#       --tests test_TC_ACE_2_3
# === END CI TEST ARGUMENTS ===

import logging
from copy import deepcopy
from enum import Enum, auto
from typing import Optional

import chip.clusters as Clusters
from chip.interaction_model import InteractionModelError, Status
from chip.testing.basic_composition import BasicCompositionTests
<<<<<<< HEAD
from chip.testing.global_attribute_ids import (GlobalAttributeIds, is_standard_attribute_id, is_standard_cluster_id,
                                               is_standard_command_id)
from chip.testing.matter_testing import (AttributePathLocation, ClusterPathLocation, CommandPathLocation, MatterBaseTest, TestStep,
                                         async_test_body, default_matter_test_main)
from chip.testing.spec_parsing import XmlCluster, build_xml_clusters
=======
from chip.testing.global_attribute_ids import GlobalAttributeIds
from chip.testing.matter_testing import (AttributePathLocation, ClusterPathLocation, MatterBaseTest, TestStep, async_test_body,
                                         default_matter_test_main)
from chip.testing.spec_parsing import XmlCluster
>>>>>>> 4fa81f6f
from chip.tlv import uint


class AccessTestType(Enum):
    READ = auto()
    WRITE = auto()
    INVOKE = auto()


def step_number_with_privilege(step: int, substep: str, privilege: Clusters.AccessControl.Enums.AccessControlEntryPrivilegeEnum) -> str:
    return f'{step}{substep}_{privilege.name}'


def operation_allowed(spec_requires: Clusters.AccessControl.Enums.AccessControlEntryPrivilegeEnum,
                      acl_set_to: Optional[Clusters.AccessControl.Enums.AccessControlEntryPrivilegeEnum]) -> bool:
    ''' Determines if the action is allowed on the device based on the spec_requirements and the current ACL privilege granted.

        The spec parsing uses kUnknownEnumValue to indicate that NO access is allowed for this attribute
        or command (ex. command with no write access).
        ACL uses None to indicate that no access has been granted to this controller.
        In both of these cases, the action is disallowed. In all other cases, access is allowed if the ACL
        grants a privilege at or above the privilege required in the spec.
    '''
    if spec_requires == Clusters.AccessControl.Enums.AccessControlEntryPrivilegeEnum.kUnknownEnumValue or acl_set_to is None:
        return False
    return spec_requires <= acl_set_to


def checkable_attributes(cluster_id, cluster, xml_cluster) -> list[uint]:
    all_attrs = cluster[GlobalAttributeIds.ATTRIBUTE_LIST_ID]

    def known_cluster_attribute(attribute_id) -> bool:
        ''' Returns true if this is a non-manufacturer specific attribute that has information in the XML and has python codegen data'''
        return is_standard_attribute_id(attribute_id) and attribute_id in xml_cluster.attributes and attribute_id in Clusters.ClusterObjects.ALL_ATTRIBUTES[cluster_id]
    return [x for x in all_attrs if known_cluster_attribute(x)]


def checkable_commands(cluster_id, cluster, xml_cluster) -> list[uint]:
    all_cmds = cluster[GlobalAttributeIds.ACCEPTED_COMMAND_LIST_ID]

    def known_cluster_cmds(command_id) -> bool:
        ''' Returns true if this is a non-manufacturer specific command that has information in the XML and has python codegen data'''
        return is_standard_command_id(command_id) and command_id in xml_cluster.accepted_commands and command_id in Clusters.ClusterObjects.ALL_ACCEPTED_COMMANDS[cluster_id]
    return [x for x in all_cmds if known_cluster_cmds(x)]


class AccessChecker(MatterBaseTest, BasicCompositionTests):
    @async_test_body
    async def setup_class(self):
        # TODO: Make this into a proper default in the class so we're not overriding the command lines
        self.user_params["use_pase_only"] = False
        super().setup_class()
        await self.setup_class_helper()
        self.build_spec_xmls()

        acl_attr = Clusters.AccessControl.Attributes.Acl
        self.default_acl = await self.read_single_attribute_check_success(cluster=Clusters.AccessControl, attribute=acl_attr)
        self._record_errors()
        # We need to run this test from two controllers so we can test access to the ACL cluster while retaining access to the ACL cluster
        fabric_admin = self.certificate_authority_manager.activeCaList[0].adminList[0]
        self.TH2_nodeid = self.matter_test_config.controller_node_id + 1
        self.TH2 = fabric_admin.NewController(nodeId=self.TH2_nodeid)

    # Both the tests in this suite are potentially long-running if there are a large number of attributes on the DUT
    # and the network is slow. Set the default to 3 minutes to account for this.
    @property
    def default_timeout(self) -> int:
        return 180

    @async_test_body
    async def setup_test(self):
        super().setup_test()
        self.success = True

    @async_test_body
    async def teardown_test(self):
        await self.default_controller.WriteAttribute(self.dut_node_id, attributes=[
            (0, Clusters.AccessControl.Attributes.Acl(self.default_acl))])

    async def _setup_acl(self, privilege: Optional[Clusters.AccessControl.Enums.AccessControlEntryPrivilegeEnum]):
        if privilege is None:
            return
        new_acl = deepcopy(self.default_acl)
        new_entry = Clusters.AccessControl.Structs.AccessControlEntryStruct(
            privilege=privilege, authMode=Clusters.AccessControl.Enums.AccessControlEntryAuthModeEnum.kCase, subjects=[self.TH2_nodeid])
        new_acl.append(new_entry)
        await self.default_controller.WriteAttribute(self.dut_node_id, attributes=[(0, Clusters.AccessControl.Attributes.Acl(new_acl))])

    def _record_errors(self):
        ''' Checks through all the endpoints and records all the spec warnings in one go so we don't get repeats'''
        all_clusters = set()
        attrs: dict[uint, set] = {}
        cmds: dict[uint, set] = {}

        for endpoint_id, endpoint in self.endpoints_tlv.items():
            all_clusters |= set(endpoint.keys())
            for cluster_id, device_cluster_data in endpoint.items():
                # Find all the attributes for this cluster across all endpoint
                if cluster_id not in attrs:
                    attrs[cluster_id] = set()
                if cluster_id not in cmds:
                    cmds[cluster_id] = set()
                # discard MEI attributes as we do not have access information for them.
                attrs[cluster_id].update(
                    set([id for id in device_cluster_data[GlobalAttributeIds.ATTRIBUTE_LIST_ID] if is_standard_attribute_id(id)]))
                cmds[cluster_id].update(
                    set([id for id in device_cluster_data[GlobalAttributeIds.ACCEPTED_COMMAND_LIST_ID] if is_standard_command_id(id)]))

        # Remove MEI clusters - we don't have information available to check these.
        all_clusters = [id for id in all_clusters if is_standard_cluster_id(id)]
        for cluster_id in all_clusters:
            location = ClusterPathLocation(endpoint_id=0, cluster_id=cluster_id)
            if cluster_id not in self.xml_clusters:
                # TODO: Upgrade from warning when the spec XML stabilizes
                self.record_warning(test_name="Access Checker", location=location, problem="Cluster not present in spec data")
                continue
            if cluster_id not in Clusters.ClusterObjects.ALL_ATTRIBUTES:
                self.record_error(test_name="Access Checker", location=location, problem="Unknown cluster")
                self.success = False
                continue

            # check that we have information for all the required attributes
            xml_cluster = self.xml_clusters[cluster_id]
            for attribute_id in attrs[cluster_id]:
                location = AttributePathLocation(endpoint_id=endpoint_id, cluster_id=cluster_id, attribute_id=attribute_id)
                if attribute_id not in xml_cluster.attributes.keys():
                    self.record_warning(test_name="Access Checker", location=location,
                                        problem="Cluster attribute not found in spec XML")
                    continue
                if attribute_id not in Clusters.ClusterObjects.ALL_ATTRIBUTES[cluster_id]:
                    self.record_error(test_name="Access Checker", location=location,
                                      problem="Unknown attribute")
                    self.success = False
                    continue
            # Check that we have information for all the required commands
            for command_id in cmds[cluster_id]:
                location = CommandPathLocation(endpoint_id=endpoint_id, cluster_id=cluster_id, command_id=command_id)
                if command_id not in xml_cluster.accepted_commands.keys():
                    self.record_warning(test_name="Access Checker", location=location,
                                        problem="Cluster command not found in spec XML")
                    continue
                if command_id not in Clusters.ClusterObjects.ALL_ACCEPTED_COMMANDS[cluster_id]:
                    self._record_error(test_name="Access Checker", location=location,
                                       problem="Unknown command")
                    self.success = False
                    continue

    async def _maybe_run_command_access_test_for_cluster_privilege(self, endpoint_id, cluster_id, device_cluster_data, xml_cluster: XmlCluster, privilege: Clusters.AccessControl.Enums.AccessControlEntryPrivilegeEnum):
        """ Runs a command only if the required cluster privilege is HIGHER than the specified privilege. In this way,
            no commands are actually run on the device, which means there are no side effects. However, we can differentiate
            ACL rejections from commands being unsupported.
        """
        ota_exception = self.user_params.get('ci_only_linux_skip_ota_cluster_disallowed_for_certification', False)
        if cluster_id == Clusters.OtaSoftwareUpdateRequestor.id and ota_exception:
            logging.warn('WARNING: Skipping OTA cluster check for CI. THIS IS DISALLOWED FOR CERTIFICATION')
            return

        for command_id in checkable_commands(cluster_id, device_cluster_data, xml_cluster):
            spec_requires = xml_cluster.accepted_commands[command_id].privilege
            command = Clusters.ClusterObjects.ALL_ACCEPTED_COMMANDS[cluster_id][command_id]
            location = CommandPathLocation(endpoint_id=endpoint_id, cluster_id=cluster_id, command_id=command_id)
            name = f"Command test - privilege {privilege}"
            if operation_allowed(spec_requires, privilege):
                # In this test, we're only checking that the disallowed commands are rejected so that there are
                # no side effects. Commands are checked with admin privilege in their cluster tests. The error that
                # may be let through here is if the spec requires operate and the implementation requires admin.
                continue
            try:
                timed = None
                if command.must_use_timed_invoke:
                    timed = 65535
                await self.send_single_cmd(cmd=command(), dev_ctrl=self.TH2, endpoint=endpoint_id, timedRequestTimeoutMs=timed)
                # If this was successful, that's an error
                self.record_error(test_name=name, location=location,
                                  problem=f"Unexpected success sending command {command} with privilege {privilege}")
                self.success = False
            except InteractionModelError as e:
                if e.status != Status.UnsupportedAccess:
                    self.record_error(test_name=name, location=location,
                                      problem=f'Unexpected error sending command {command} with privilege {privilege} - expected UNSUPPORTED_ACCESS, got {e.status}')
                    self.success = False

    async def _run_read_access_test_for_cluster_privilege(self, endpoint_id, cluster_id, device_cluster_data, xml_cluster: XmlCluster, privilege: Clusters.AccessControl.Enums.AccessControlEntryPrivilegeEnum):
        # TODO: This assumes all attributes are readable. Which they are currently. But we don't have a general way to mark otherwise.
        for attribute_id in checkable_attributes(cluster_id, device_cluster_data, xml_cluster):
            spec_requires = xml_cluster.attributes[attribute_id].read_access
            attribute = Clusters.ClusterObjects.ALL_ATTRIBUTES[cluster_id][attribute_id]
            cluster_class = Clusters.ClusterObjects.ALL_CLUSTERS[cluster_id]

            if operation_allowed(spec_requires, privilege):
                ret = await self.read_single_attribute_check_success(dev_ctrl=self.TH2, endpoint=endpoint_id, cluster=cluster_class, attribute=attribute, assert_on_error=False, test_name=f"Read access Checker - {privilege}")
                if ret is None:
                    self.success = False
            else:
                ret = await self.read_single_attribute_expect_error(dev_ctrl=self.TH2, endpoint=endpoint_id, cluster=cluster_class, attribute=attribute, error=Status.UnsupportedAccess, assert_on_error=False, test_name=f"Read access Checker - {privilege}")
                if ret is None:
                    self.success = False

    async def _run_write_access_test_for_cluster_privilege(self, endpoint_id, cluster_id, cluster, xml_cluster: XmlCluster, privilege: Clusters.AccessControl.Enums.AccessControlEntryPrivilegeEnum, wildcard_read):
        for attribute_id in checkable_attributes(cluster_id, cluster, xml_cluster):
            spec_requires = xml_cluster.attributes[attribute_id].write_access
            is_optional_write = xml_cluster.attributes[attribute_id].write_optional

            attribute = Clusters.ClusterObjects.ALL_ATTRIBUTES[cluster_id][attribute_id]
            cluster_class = Clusters.ClusterObjects.ALL_CLUSTERS[cluster_id]
            location = AttributePathLocation(endpoint_id=endpoint_id, cluster_id=cluster_id, attribute_id=attribute_id)
            test_name = f'Write access checker - {privilege}'
            logging.info(f"Testing attribute {attribute} on endpoint {endpoint_id}")
            if attribute == Clusters.AccessControl.Attributes.Acl and privilege == Clusters.AccessControl.Enums.AccessControlEntryPrivilegeEnum.kAdminister:
                logging.info("Skipping ACL attribute check for admin privilege as this is known to be writeable and is being used for this test")
                continue

            # Because we read everything with admin, we should have this in the wildcard read
            # This will only not work if we end up with write-only attributes. We do not currently have any of these.
            val = wildcard_read.attributes[endpoint_id][cluster_class][attribute]
            if isinstance(val, list):
                # Use an empty list for writes in case the list is large and does not fit
                val = []

            resp = await self.TH2.WriteAttribute(nodeid=self.dut_node_id, attributes=[(endpoint_id, attribute(val))])
            if spec_requires == Clusters.AccessControl.Enums.AccessControlEntryPrivilegeEnum.kUnknownEnumValue:
                # not writeable - expect an unsupported write response
                if resp[0].Status != Status.UnsupportedWrite:
                    self.record_error(test_name=test_name, location=location,
                                      problem=f"Unexpected error writing non-writeable attribute - expected Unsupported Write, got {resp[0].Status}")
                    self.success = False
            elif is_optional_write and resp[0].Status == Status.UnsupportedWrite:
                # unsupported optional writeable attribute - this is fine, no error
                continue
            elif operation_allowed(spec_requires, privilege):
                # Write the default attribute. We don't care if this fails, as long as it fails with a DIFFERENT error than the access
                # This is OK because access is required to be checked BEFORE any other thing to avoid leaking device information.
                # For example, because we don't have any range information, we might be writing an out of range value, but this will
                # get rejected by the ACL check before the range check.
                # See section: 8.4.3.2
                if resp[0].Status == Status.UnsupportedAccess:
                    self.record_error(test_name=test_name, location=location,
                                      problem="Unexpected UnsupportedAccess writing attribute")
                    self.success = False
            else:
                if resp[0].Status != Status.UnsupportedAccess:
                    self.record_error(test_name=test_name, location=location,
                                      problem=f"Unexpected error writing attribute - expected Unsupported Access, got {resp[0].Status}")
                    self.success = False

            if resp[0].Status == Status.Success and isinstance(val, list):
                # Reset the value to the original if we managed to write an empty list
                val = wildcard_read.attributes[endpoint_id][cluster_class][attribute]
                await self.TH2.WriteAttribute(nodeid=self.dut_node_id, attributes=[(endpoint_id, attribute(val))])

    async def run_access_test(self, test_type: AccessTestType):
        # Step precondition, 1 and 2 are handled in the class setup, but need to be marked for every test
        self.step("precondition")
        self.step(1)
        self.step(2)
        # Read all the attributes on TH2 using admin access
        check_step = 3
        if test_type == AccessTestType.WRITE:
            self.step(3)
            await self._setup_acl(privilege=Clusters.AccessControl.Enums.AccessControlEntryPrivilegeEnum.kAdminister)
            self.step(4)
            wildcard_read = await self.TH2.Read(self.dut_node_id, [()])
            check_step = 5

        self.step(check_step)
        enum = Clusters.AccessControl.Enums.AccessControlEntryPrivilegeEnum
        privilege_enum = [p for p in enum if p != enum.kUnknownEnumValue]
        for privilege in privilege_enum:
            logging.info(f"Testing for {privilege}")
            self.step(step_number_with_privilege(check_step, 'a', privilege))
            await self._setup_acl(privilege=privilege)
            self.step(step_number_with_privilege(check_step, 'b', privilege))
            for endpoint_id, endpoint in self.endpoints_tlv.items():
                for cluster_id, device_cluster_data in endpoint.items():
                    if not is_standard_cluster_id(cluster_id) or cluster_id not in self.xml_clusters or cluster_id not in Clusters.ClusterObjects.ALL_ATTRIBUTES:
                        # These cases have already been recorded by the _record_errors function
                        continue
                    xml_cluster = self.xml_clusters[cluster_id]
                    if test_type == AccessTestType.READ:
                        await self._run_read_access_test_for_cluster_privilege(endpoint_id, cluster_id, device_cluster_data, xml_cluster, privilege)
                    elif test_type == AccessTestType.WRITE:
                        await self._run_write_access_test_for_cluster_privilege(endpoint_id, cluster_id, device_cluster_data, xml_cluster, privilege, wildcard_read)
                    elif test_type == AccessTestType.INVOKE:
                        await self._maybe_run_command_access_test_for_cluster_privilege(endpoint_id, cluster_id, device_cluster_data, xml_cluster, privilege)
                    else:
                        self.fail_current_test("Unsupported test type")
        if not self.success:
            self.fail_current_test("One or more access violations was found")

    def steps_TC_ACE_2_1(self):
        steps = [TestStep("precondition", "DUT is commissioned", is_commissioning=True),
                 TestStep(1, "TH_commissioner performs a wildcard read"),
                 TestStep(2, "TH_commissioner reads the ACL attribute"),
                 TestStep(3, "Repeat steps 3a and 3b for each permission level")]
        enum = Clusters.AccessControl.Enums.AccessControlEntryPrivilegeEnum
        privilege_enum = [p for p in enum if p != enum.kUnknownEnumValue]
        for p in privilege_enum:
            steps.append(TestStep(step_number_with_privilege(3, 'a', p),
                         "TH_commissioner gives TH_second_commissioner the specified privilege"))
            steps.append(TestStep(step_number_with_privilege(3, 'b', p),
                         "TH_second_controller reads all the attributes and checks for appropriate permission errors"))
        return steps

    def desc_TC_ACE_2_1(self):
        return "[TC-ACE-2.1] Attribute read privilege enforcement - [DUT as Server]"

    @async_test_body
    async def test_TC_ACE_2_1(self):
        await self.run_access_test(AccessTestType.READ)

    def steps_TC_ACE_2_2(self):
        steps = [TestStep("precondition", "DUT is commissioned", is_commissioning=True),
                 TestStep(1, "TH_commissioner performs a wildcard read"),
                 TestStep(2, "TH_commissioner reads the ACL attribute"),
                 TestStep(3, "TH_commissioner grants TH_second_controller admin permission"),
                 TestStep(4, "TH_second_controller performs a wildcard read"),
                 TestStep(5, "Repeat steps 5a and 5b for each permission level")]
        enum = Clusters.AccessControl.Enums.AccessControlEntryPrivilegeEnum
        privilege_enum = [p for p in enum if p != enum.kUnknownEnumValue]
        for p in privilege_enum:
            steps.append(TestStep(step_number_with_privilege(5, 'a', p),
                         "TH_commissioner gives TH_second_commissioner the specified privilege"))
            steps.append(TestStep(step_number_with_privilege(5, 'b', p),
                         "TH_second_commissioner writes all the attributes and checks for appropriate permission errors"))
        return steps

    def desc_TC_ACE_2_2(self):
        return "[TC-ACE-2.2] Attribute write privilege enforcement - [DUT as Server]"

    @async_test_body
    async def test_TC_ACE_2_2(self):
        await self.run_access_test(AccessTestType.WRITE)

    def steps_TC_ACE_2_3(self):
        steps = [TestStep("precondition", "DUT is commissioned", is_commissioning=True),
                 TestStep(1, "TH_commissioner performs a wildcard read"),
                 TestStep(2, "TH_commissioner reads the ACL attribute"),
                 TestStep(3, "Repeat steps 3a and 3b for each permission level")]
        enum = Clusters.AccessControl.Enums.AccessControlEntryPrivilegeEnum
        privilege_enum = [p for p in enum if p != enum.kUnknownEnumValue]
        for p in privilege_enum:
            steps.append(TestStep(step_number_with_privilege(3, 'a', p),
                         "TH_commissioner gives TH_second_commissioner the specified privilege"))
            steps.append(TestStep(step_number_with_privilege(3, 'b', p),
                         """For each standard command on each standard cluster on each endpoint,
                         TH_second_controller checks the permission requirements for that command.
                         If the permission required for the command is HIGHER than the permission level being tested,
                         TH_second_controller sends the command to the DUT using default values.
                         Regardless of the command contents, the DUT should return an access error since access must be checked
                         before the command is processed. Receipt of an UNSUPPORTED_COMMAND error is a conformance failure.""",
                                  "DUT returns UNSUPPORTED_ACCESS error"))
        return steps

    def desc_TC_ACE_2_3(self):
        return "[TC-ACE-2.3] Command Privilege Enforcement - [DUT as Server]"

    @async_test_body
    async def test_TC_ACE_2_3(self):
        await self.run_access_test(AccessTestType.INVOKE)


if __name__ == "__main__":
    default_matter_test_main()<|MERGE_RESOLUTION|>--- conflicted
+++ resolved
@@ -57,18 +57,11 @@
 import chip.clusters as Clusters
 from chip.interaction_model import InteractionModelError, Status
 from chip.testing.basic_composition import BasicCompositionTests
-<<<<<<< HEAD
 from chip.testing.global_attribute_ids import (GlobalAttributeIds, is_standard_attribute_id, is_standard_cluster_id,
                                                is_standard_command_id)
 from chip.testing.matter_testing import (AttributePathLocation, ClusterPathLocation, CommandPathLocation, MatterBaseTest, TestStep,
                                          async_test_body, default_matter_test_main)
-from chip.testing.spec_parsing import XmlCluster, build_xml_clusters
-=======
-from chip.testing.global_attribute_ids import GlobalAttributeIds
-from chip.testing.matter_testing import (AttributePathLocation, ClusterPathLocation, MatterBaseTest, TestStep, async_test_body,
-                                         default_matter_test_main)
 from chip.testing.spec_parsing import XmlCluster
->>>>>>> 4fa81f6f
 from chip.tlv import uint
 
 
