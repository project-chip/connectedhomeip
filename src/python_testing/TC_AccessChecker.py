--- conflicted
+++ resolved
@@ -346,12 +346,8 @@
 
         self.step(check_step)
         enum = Clusters.AccessControl.Enums.AccessControlEntryPrivilegeEnum
-<<<<<<< HEAD
-        privilege_enum = [p for p in enum if p != enum.kUnknownEnumValue]
-=======
         in_progress_clusters = [Clusters.ColorControl.id]
         privilege_enum = [p for p in enum if p != enum.kUnknownEnumValue and p != enum.kProxyView]
->>>>>>> b996dbf3
         for privilege in privilege_enum:
             logging.info(f"Testing for {privilege}")
             self.step(step_number_with_privilege(check_step, 'a', privilege))
