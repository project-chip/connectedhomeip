# Tests that are NOT executed in CI, along with the reason on
# why they are not.
not_automated:
    - name: MinimalRepresentation.py
      reason: Code/Test not being used or not shared code for any other tests
    - name: TC_AVSMTestBase.py
      reason: Shared code for TC_AVSM, not a standalone test
    - name: TC_CNET_4_2.py
      reason: It has no CI execution block, it not executed in CI
    - name: TC_CNET_4_1.py
      reason: Required commissioning not implemented on CI
    - name: TC_CNET_4_4.py
      reason: It has no CI execution block, is not executed in CI
    - name: TC_CNET_4_9.py
      reason: It has no CI execution block, is not executed in CI
    - name: TC_CNET_4_12.py
      reason: It has no CI execution block, is not executed in CI
    - name: TC_CNET_4_15.py
      reason: It has no CI execution block, is not executed in CI
    - name: TC_CNET_4_22.py
      reason: It has no CI execution block, is not executed in CI
    - name: TC_DGGEN_3_2.py
      reason:
          src/python_testing/test_testing/test_TC_DGGEN_3_2.py is the Unit test
          of this test
    - name: TC_LVL_2_3.py
      reason:
          The microwave-oven-app does not have level control cluster on endpoint
          1 - https://github.com/project-chip/connectedhomeip/issues/36885
    - name: TC_EEVSE_Utils.py
      reason: Shared code for TC_EEVSE, not a standalone test
    - name: TC_EWATERHTRBase.py
      reason: Shared code for TC_EWATERHTR, not a standalone test
    - name: TC_EnergyReporting_Utils.py
      reason: Shared code for TC_EEM and TC_EPM, not a standalone test
    - name: TC_EGCTestBase.py
      reason: Shared code for TC_EGC, not a standalone test
    - name: TC_OpstateCommon.py
      reason: Shared code for TC_OPSTATE, not a standalone test
    - name: TC_pics_checker.py
      reason:
          Currently isn't enabled because we don't have any examples with
          conformant PICS
    - name: TC_OCC_3_1.py
      reason:
          There are CI issues for the test cases that implements manually
          controlling sensor device for the occupancy state ON/OFF change
    - name: TC_OCC_3_2.py
      reason:
          There are CI issues for the test cases that implements manually
          controlling sensor device for the occupancy state ON/OFF change
    - name: TestCommissioningTimeSync.py
      reason: Code/Test not being used or not shared code for any other tests
    - name: TestConformanceSupport.py
      reason: Unit test - does not run against an app
    - name: TestChoiceConformanceSupport.py
      reason: Unit test - does not run against an app
    - name: TC_DEMTestBase.py
      reason: Shared code for TC_DEM, not a standalone test
    - name: TC_EGCTestBase.py
      reason: Shared code for TC_EGC, not a standalone test
    - name: TC_SEPRTestBase.py
      reason: Shared code for TC_SEPR, not a standalone test
    - name: TestConformanceTest.py
      reason:
          Unit test of the conformance test (TC_DeviceConformance) - does not
          run against an app
    - name: TestDefaultWarnings.py
      reason: Unit test - does not run against an app
    - name: TestIdChecks.py
      reason: Unit test - does not run against an app
    - name: TestSpecParsingDeviceType.py
      reason: Unit test - does not run against an app
    - name: TestConformanceTest.py
      reason: Unit test - does not run against an app
    - name: TestSpecParsingSelection.py
      reason: Unit test - does not run against an app
    - name: TestMatterTestingSupport.py
      reason: Unit test - does not run against an app
    - name: TestSpecParsingSupport.py
      reason: Unit test - does not run against an app
    - name: TestTimeSyncTrustedTimeSource.py
      reason:
          Unit test and shared code for
          scripts/tests/TestTimeSyncTrustedTimeSourceRunner.py
    - name: drlk_2_x_common.py
      reason: Shared code for TC_DRLK, not a standalone test
    - name: execute_python_tests.py
      reason:
          Python code that runs all the python tests from src/python_testing
          (This code itself run via tests.yaml)
    - name: fake_device_builder.py
      reason: Unit test helper code, not a standalone test
    - name: hello_external_runner.py
      reason: Code/Test not being used or not shared code for any other tests
    - name: hello_test.py
      reason: Is a template for tests
    - name: test_plan_support.py
      reason: Shared code for TC_*, not a standalone test
    - name: test_plan_table_generator.py
      reason: Code/Test not being used or not shared code for any other tests
    - name: modebase_cluster_check.py
      reason: Shared code for Modebase derived clusters, not a standalone test.
    - name: TC_AVSUMTestBase.py
      reason:
          Shared code for Camera AV Settings (TC_AVSUM*), not a standalone test.
    - name: TC_WEBRTC_1_1.py
      reason:
          Depends on Python WebRTC bindings. Will be enabled once local tests
          are fully verified.
    - name: TC_WEBRTC_1_2.py
      reason:
          Depends on Python WebRTC bindings. Will be enabled once local tests
          are fully verified.
    - name: TC_WEBRTC_1_3.py
      reason:
          Depends on Python WebRTC bindings. Will be enabled once local tests
          are fully verified.
    - name: TC_WEBRTC_1_4.py
      reason:
          Depends on Python WebRTC bindings. Will be enabled once local tests
          are fully verified.
    - name: TC_WEBRTC_1_5.py
      reason:
          Depends on Python WebRTC bindings. Will be enabled once local tests
          are fully verified.
    - name: TC_WEBRTC_Utils.py
      reason: Helper methods for WebRTC TCs, not a standalone test.
    - name: TC_CHIMETestBase.py
      reason: Shared code for the Chime Cluster, not a standalone test.
<<<<<<< HEAD
    - name: TC_CLCTRL_2_1.py
      reason:
          Closure app on master branch does not support this test script yet.
    - name: TC_CLCTRL_4_2.py
      reason:
          Closure app on master branch does not support this test script yet.
    - name: TC_CLCTRL_4_3.py
      reason:
          Closure app on master branch does not support this test script yet.
    - name: TC_CLCTRL_4_4.py
=======
    - name: TC_CLDIM_2_1.py
>>>>>>> 0e46b1d8
      reason:
          Closure app on master branch does not support this test script yet.

# This is a list of slow tests (just arbitrarily picked around 20 seconds)
# used in some script reporting for "be patient" messages as well as potentially
# to consider improving. May not be exhaustive
slow_tests:
    - { name: mobile-device-test.py, duration: 3 minutes }
    - { name: TC_AccessChecker.py, duration: 1.5 minutes }
    - { name: TC_BRBINFO_4_1.py, duration: 2 minutes }
    - { name: TC_CADMIN_1_19.py, duration: 30 seconds }
    - { name: TC_CADMIN_1_22_24.py, duration: 3 minutes }
    - { name: TC_CADMIN_1_9.py, duration: 40 seconds }
    - { name: TC_CC_2_2.py, duration: 1.5 minutes }
    - { name: TC_DEM_2_10.py, duration: 40 seconds }
    - { name: TC_DeviceBasicComposition.py, duration: 25 seconds }
    - { name: TC_DRLK_2_12.py, duration: 30 seconds }
    - { name: TC_DRLK_2_3.py, duration: 30 seconds }
    - { name: TC_EEVSE_2_6.py, duration: 30 seconds }
    - { name: TC_FAN_3_1.py, duration: 15 seconds }
    - { name: TC_MCORE_FS_1_4.py, duration: 20 seconds }
    - { name: TC_OPSTATE_2_5.py, duration: 1.25 minutes }
    - { name: TC_OPSTATE_2_6.py, duration: 35 seconds }
    - { name: TC_PS_2_3.py, duration: 30 seconds }
    - { name: TC_RR_1_1.py, duration: 25 seconds }
    - { name: TC_SWTCH.py, duration: 1 minute }
    - { name: TC_TestAttrAvail.py, duration: 30 seconds }
    - { name: TC_TIMESYNC_2_10.py, duration: 20 seconds }
    - { name: TC_TIMESYNC_2_11.py, duration: 30 seconds }
    - { name: TC_TIMESYNC_2_12.py, duration: 20 seconds }
    - { name: TC_TIMESYNC_2_7.py, duration: 20 seconds }
    - { name: TC_TIMESYNC_2_8.py, duration: 1.5 minutes }<|MERGE_RESOLUTION|>--- conflicted
+++ resolved
@@ -128,7 +128,6 @@
       reason: Helper methods for WebRTC TCs, not a standalone test.
     - name: TC_CHIMETestBase.py
       reason: Shared code for the Chime Cluster, not a standalone test.
-<<<<<<< HEAD
     - name: TC_CLCTRL_2_1.py
       reason:
           Closure app on master branch does not support this test script yet.
@@ -139,9 +138,9 @@
       reason:
           Closure app on master branch does not support this test script yet.
     - name: TC_CLCTRL_4_4.py
-=======
+      reason:
+          Closure app on master branch does not support this test script yet.
     - name: TC_CLDIM_2_1.py
->>>>>>> 0e46b1d8
       reason:
           Closure app on master branch does not support this test script yet.
 
