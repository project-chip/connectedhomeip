--- conflicted
+++ resolved
@@ -140,7 +140,6 @@
       reason: Helper methods for WebRTC TCs, not a standalone test.
     - name: TC_CHIMETestBase.py
       reason: Shared code for the Chime Cluster, not a standalone test.
-<<<<<<< HEAD
     - name: TC_WEBRTCPTestBase.py
       reason:
           Shared code for the WebRTC Provider Cluster, not a standalone test.
@@ -148,23 +147,6 @@
       reason: Camera Controller App does not support stream allocation requests
     - name: TC_WEBRTCR_2_4.py
       reason: Camera Controller App does not support stream allocation requests
-    - name: TC_CLCTRL_2_1.py
-      reason:
-          Closure app on master branch does not support this test script yet.
-    - name: TC_CLCTRL_4_2.py
-      reason:
-          Closure app on master branch does not support this test script yet.
-    - name: TC_CLCTRL_4_3.py
-      reason:
-          Closure app on master branch does not support this test script yet.
-    - name: TC_CLCTRL_4_4.py
-      reason:
-          Closure app on master branch does not support this test script yet.
-    - name: TC_CLDIM_2_1.py
-      reason:
-          Closure app on master branch does not support this test script yet.
-=======
->>>>>>> 43234ba0
 
 # This is a list of slow tests (just arbitrarily picked around 20 seconds)
 # used in some script reporting for "be patient" messages as well as potentially
