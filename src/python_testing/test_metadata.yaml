--- conflicted
+++ resolved
@@ -5,12 +5,9 @@
       reason: Code/Test not being used or not shared code for any other tests
     - name: TC_AVSMTestBase.py
       reason: Shared code for TC_AVSM, not a standalone test
-<<<<<<< HEAD
-=======
     - name: TC_CLCTRL_6_1.py
       reason:
           Closure app on the master branch does not support this test script yet
->>>>>>> 0c0e2b9f
     - name: TC_CLCTRL_4_1.py
       reason:
           Closure app on the master branch does not support this test script yet
