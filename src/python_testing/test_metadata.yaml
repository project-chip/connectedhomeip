# Tests that are NOT executed in CI, along with the reason on
# why they are not.
not_automated:
    - name: MinimalRepresentation.py
      reason: Code/Test not being used or not shared code for any other tests
    - name: TC_AVSMTestBase.py
      reason: Shared code for TC_AVSM, not a standalone test
    - name: TC_AVSM_2_2.py
      reason: Camera App does not support all features required for this TC
    - name: TC_AVSM_2_3.py
      reason: Camera App does not support all features required for this TC
    - name: TC_AVSM_2_4.py
      reason: Camera App does not support all features required for this TC
    - name: TC_AVSM_2_5.py
      reason: Camera App does not support all features required for this TC
    - name: TC_AVSM_2_6.py
      reason: Camera App does not support all features required for this TC
    - name: TC_AVSM_2_7.py
      reason: Camera App does not support all features required for this TC
    - name: TC_AVSM_2_8.py
      reason: Camera App does not support all features required for this TC
    - name: TC_AVSM_2_9.py
      reason: Camera App does not support all features required for this TC
    - name: TC_AVSM_2_10.py
      reason: Camera App does not support all features required for this TC
    - name: TC_AVSM_2_11.py
      reason: Camera App does not support all features required for this TC
    - name: TC_CNET_4_2.py
      reason: It has no CI execution block, it not executed in CI
    - name: TC_CNET_4_3.py
      reason:
          network commissioning cluster does not return expected values on linux
          example apps -
          https://github.com/project-chip/connectedhomeip/issues/37824
    - name: TC_CNET_4_4.py
      reason: It has no CI execution block, is not executed in CI
    - name: TC_CNET_4_15.py
      reason: It has no CI execution block, is not executed in CI
    - name: TC_DGGEN_3_2.py
      reason:
          src/python_testing/test_testing/test_TC_DGGEN_3_2.py is the Unit test
          of this test
    - name: TC_LVL_2_3.py
      reason:
          The microwave-oven-app does not have level control cluster on endpoint
          1 - https://github.com/project-chip/connectedhomeip/issues/36885
    - name: TC_EEVSE_Utils.py
      reason: Shared code for TC_EEVSE, not a standalone test
    - name: TC_EWATERHTRBase.py
      reason: Shared code for TC_EWATERHTR, not a standalone test
    - name: TC_EnergyReporting_Utils.py
      reason: Shared code for TC_EEM and TC_EPM, not a standalone test
    - name: TC_EGCTestBase.py
      reason: Shared code for TC_EGC, not a standalone test
    - name: TC_OpstateCommon.py
      reason: Shared code for TC_OPSTATE, not a standalone test
    - name: TC_pics_checker.py
      reason:
          Currently isn't enabled because we don't have any examples with
          conformant PICS
    - name: TC_OCC_3_1.py
      reason:
          There are CI issues for the test cases that implements manually
          controlling sensor device for the occupancy state ON/OFF change
    - name: TC_OCC_3_2.py
      reason:
          There are CI issues for the test cases that implements manually
          controlling sensor device for the occupancy state ON/OFF change
    - name: TestCommissioningTimeSync.py
      reason: Code/Test not being used or not shared code for any other tests
    - name: TestConformanceSupport.py
      reason: Unit test - does not run against an app
    - name: TestChoiceConformanceSupport.py
      reason: Unit test - does not run against an app
    - name: TC_DEMTestBase.py
      reason: Shared code for TC_DEM, not a standalone test
    - name: TC_EGCTestBase.py
      reason: Shared code for TC_EGC, not a standalone test
    - name: TC_SEPRTestBase.py
      reason: Shared code for TC_SEPR, not a standalone test
    - name: TestConformanceTest.py
      reason:
          Unit test of the conformance test (TC_DeviceConformance) - does not
          run against an app
    - name: TestDefaultWarnings.py
      reason: Unit test - does not run against an app
    - name: TestIdChecks.py
      reason: Unit test - does not run against an app
    - name: TestSpecParsingDeviceType.py
      reason: Unit test - does not run against an app
    - name: TestConformanceTest.py
      reason: Unit test - does not run against an app
    - name: TestSpecParsingSelection.py
      reason: Unit test - does not run against an app
    - name: TestMatterTestingSupport.py
      reason: Unit test - does not run against an app
    - name: TestSpecParsingSupport.py
      reason: Unit test - does not run against an app
    - name: TestTimeSyncTrustedTimeSource.py
      reason:
          Unit test and shared code for
          scripts/tests/TestTimeSyncTrustedTimeSourceRunner.py
    - name: drlk_2_x_common.py
      reason: Shared code for TC_DRLK, not a standalone test
    - name: execute_python_tests.py
      reason:
          Python code that runs all the python tests from src/python_testing
          (This code itself run via tests.yaml)
    - name: fake_device_builder.py
      reason: Unit test helper code, not a standalone test
    - name: hello_external_runner.py
      reason: Code/Test not being used or not shared code for any other tests
    - name: hello_test.py
      reason: Is a template for tests
    - name: test_plan_support.py
      reason: Shared code for TC_*, not a standalone test
    - name: test_plan_table_generator.py
      reason: Code/Test not being used or not shared code for any other tests
    - name: modebase_cluster_check.py
      reason: Shared code for Modebase derived clusters, not a standalone test.
    - name: TC_AVSUMTestBase.py
      reason:
          Shared code for Camera AV Settings (TC_AVSUM*), not a standalone test.
<<<<<<< HEAD

    - name: TC_DefaultWarnings.py
      reason:
          Fails after hard-coded values removed from defaults (seems to fail
          because fixed label is empty). See
          https://github.com/project-chip/connectedhomeip/issues/38857
=======
    - name: TC_LTIME_3_1.py
      reason:
          Flaky/failing (maybe after removing defaults)
          https://github.com/project-chip/connectedhomeip/issues/38860
>>>>>>> fdacd16c

# This is a list of slow tests (just arbitrarily picked around 20 seconds)
# used in some script reporting for "be patient" messages as well as potentially
# to consider improving. May not be exhaustive
slow_tests:
    - { name: mobile-device-test.py, duration: 3 minutes }
    - { name: TC_AccessChecker.py, duration: 1.5 minutes }
    - { name: TC_BRBINFO_4_1.py, duration: 2 minutes }
    - { name: TC_CADMIN_1_19.py, duration: 30 seconds }
    - { name: TC_CADMIN_1_22_24.py, duration: 3 minutes }
    - { name: TC_CADMIN_1_9.py, duration: 40 seconds }
    - { name: TC_CC_2_2.py, duration: 1.5 minutes }
    - { name: TC_DEM_2_10.py, duration: 40 seconds }
    - { name: TC_DeviceBasicComposition.py, duration: 25 seconds }
    - { name: TC_DRLK_2_12.py, duration: 30 seconds }
    - { name: TC_DRLK_2_3.py, duration: 30 seconds }
    - { name: TC_EEVSE_2_6.py, duration: 30 seconds }
    - { name: TC_FAN_3_1.py, duration: 15 seconds }
    - { name: TC_MCORE_FS_1_4.py, duration: 20 seconds }
    - { name: TC_OPSTATE_2_5.py, duration: 1.25 minutes }
    - { name: TC_OPSTATE_2_6.py, duration: 35 seconds }
    - { name: TC_PS_2_3.py, duration: 30 seconds }
    - { name: TC_RR_1_1.py, duration: 25 seconds }
    - { name: TC_SWTCH.py, duration: 1 minute }
    - { name: TC_TestAttrAvail.py, duration: 30 seconds }
    - { name: TC_TIMESYNC_2_10.py, duration: 20 seconds }
    - { name: TC_TIMESYNC_2_11.py, duration: 30 seconds }
    - { name: TC_TIMESYNC_2_12.py, duration: 20 seconds }
    - { name: TC_TIMESYNC_2_7.py, duration: 20 seconds }
    - { name: TC_TIMESYNC_2_8.py, duration: 1.5 minutes }<|MERGE_RESOLUTION|>--- conflicted
+++ resolved
@@ -121,19 +121,6 @@
     - name: TC_AVSUMTestBase.py
       reason:
           Shared code for Camera AV Settings (TC_AVSUM*), not a standalone test.
-<<<<<<< HEAD
-
-    - name: TC_DefaultWarnings.py
-      reason:
-          Fails after hard-coded values removed from defaults (seems to fail
-          because fixed label is empty). See
-          https://github.com/project-chip/connectedhomeip/issues/38857
-=======
-    - name: TC_LTIME_3_1.py
-      reason:
-          Flaky/failing (maybe after removing defaults)
-          https://github.com/project-chip/connectedhomeip/issues/38860
->>>>>>> fdacd16c
 
 # This is a list of slow tests (just arbitrarily picked around 20 seconds)
 # used in some script reporting for "be patient" messages as well as potentially
