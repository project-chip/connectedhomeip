--- conflicted
+++ resolved
@@ -142,10 +142,8 @@
           are fully verified.
     - name: TC_WEBRTC_Utils.py
       reason: Helper methods for WebRTC TCs, not a standalone test.
-<<<<<<< HEAD
     - name: TC_CHIMETestBase.py
       reason: Shared code for the Chime Cluster, not a standalone test.
-=======
     - name: TC_WEBRTCP_2_1.py
       reason:
           Breaks CI. Temporarily disabling to allow correct fix. See
@@ -154,7 +152,6 @@
       reason:
           Breaks CI. Temporarily disabling to allow correct fix. See
           https://github.com/project-chip/connectedhomeip/issues/39529
->>>>>>> 2ca0b15e
 
 # This is a list of slow tests (just arbitrarily picked around 20 seconds)
 # used in some script reporting for "be patient" messages as well as potentially
