# Tests that are NOT executed in CI, along with the reason on
# why they are not.
not_automated:
    - name: MinimalRepresentation.py
      reason: Code/Test not being used or not shared code for any other tests
    - name: TC_AVSMTestBase.py
      reason: Shared code for TC_AVSM, not a standalone test
    - name: TC_CNET_4_2.py
      reason: It has no CI execution block, it not executed in CI
    - name: TC_CNET_4_1.py
      reason: Required commissioning not implemented on CI
    - name: TC_CNET_4_4.py
      reason: It has no CI execution block, is not executed in CI
<<<<<<< HEAD
    - name: TC_CNET_4_11.py
=======
    - name: TC_CNET_4_9.py
      reason: It has no CI execution block, is not executed in CI
    - name: TC_CNET_4_12.py
>>>>>>> 2f277fca
      reason: It has no CI execution block, is not executed in CI
    - name: TC_CNET_4_15.py
      reason: It has no CI execution block, is not executed in CI
    - name: TC_CNET_4_22.py
      reason: It has no CI execution block, is not executed in CI
    - name: TC_DGGEN_3_2.py
      reason:
          src/python_testing/test_testing/test_TC_DGGEN_3_2.py is the Unit test
          of this test
    - name: TC_LVL_2_3.py
      reason:
          The microwave-oven-app does not have level control cluster on endpoint
          1 - https://github.com/project-chip/connectedhomeip/issues/36885
    - name: TC_EEVSE_Utils.py
      reason: Shared code for TC_EEVSE, not a standalone test
    - name: TC_EWATERHTRBase.py
      reason: Shared code for TC_EWATERHTR, not a standalone test
    - name: TC_EnergyReporting_Utils.py
      reason: Shared code for TC_EEM and TC_EPM, not a standalone test
    - name: TC_EGCTestBase.py
      reason: Shared code for TC_EGC, not a standalone test
    - name: TC_OpstateCommon.py
      reason: Shared code for TC_OPSTATE, not a standalone test
    - name: TC_pics_checker.py
      reason:
          Currently isn't enabled because we don't have any examples with
          conformant PICS
    - name: TC_OCC_3_1.py
      reason:
          There are CI issues for the test cases that implements manually
          controlling sensor device for the occupancy state ON/OFF change
    - name: TC_OCC_3_2.py
      reason:
          There are CI issues for the test cases that implements manually
          controlling sensor device for the occupancy state ON/OFF change
    - name: TestCommissioningTimeSync.py
      reason: Code/Test not being used or not shared code for any other tests
    - name: TestConformanceSupport.py
      reason: Unit test - does not run against an app
    - name: TestChoiceConformanceSupport.py
      reason: Unit test - does not run against an app
    - name: TC_DEMTestBase.py
      reason: Shared code for TC_DEM, not a standalone test
    - name: TC_EGCTestBase.py
      reason: Shared code for TC_EGC, not a standalone test
    - name: TC_SEPRTestBase.py
      reason: Shared code for TC_SEPR, not a standalone test
    - name: TestConformanceTest.py
      reason:
          Unit test of the conformance test (TC_DeviceConformance) - does not
          run against an app
    - name: TestDefaultWarnings.py
      reason: Unit test - does not run against an app
    - name: TestIdChecks.py
      reason: Unit test - does not run against an app
    - name: TestSpecParsingDeviceType.py
      reason: Unit test - does not run against an app
    - name: TestConformanceTest.py
      reason: Unit test - does not run against an app
    - name: TestSpecParsingSelection.py
      reason: Unit test - does not run against an app
    - name: TestMatterTestingSupport.py
      reason: Unit test - does not run against an app
    - name: TestSpecParsingSupport.py
      reason: Unit test - does not run against an app
    - name: TestTimeSyncTrustedTimeSource.py
      reason:
          Unit test and shared code for
          scripts/tests/TestTimeSyncTrustedTimeSourceRunner.py
    - name: drlk_2_x_common.py
      reason: Shared code for TC_DRLK, not a standalone test
    - name: execute_python_tests.py
      reason:
          Python code that runs all the python tests from src/python_testing
          (This code itself run via tests.yaml)
    - name: fake_device_builder.py
      reason: Unit test helper code, not a standalone test
    - name: hello_external_runner.py
      reason: Code/Test not being used or not shared code for any other tests
    - name: hello_test.py
      reason: Is a template for tests
    - name: test_plan_support.py
      reason: Shared code for TC_*, not a standalone test
    - name: test_plan_table_generator.py
      reason: Code/Test not being used or not shared code for any other tests
    - name: modebase_cluster_check.py
      reason: Shared code for Modebase derived clusters, not a standalone test.
    - name: TC_AVSUMTestBase.py
      reason:
          Shared code for Camera AV Settings (TC_AVSUM*), not a standalone test.
    - name: TC_WEBRTC_1_1.py
      reason:
          Depends on Python WebRTC bindings. Will be enabled once local tests
          are fully verified.
    - name: TC_WEBRTC_1_2.py
      reason:
          Depends on Python WebRTC bindings. Will be enabled once local tests
          are fully verified.
    - name: TC_WEBRTC_1_3.py
      reason:
          Depends on Python WebRTC bindings. Will be enabled once local tests
          are fully verified.
    - name: TC_WEBRTC_1_4.py
      reason:
          Depends on Python WebRTC bindings. Will be enabled once local tests
          are fully verified.
    - name: TC_WEBRTC_1_5.py
      reason:
          Depends on Python WebRTC bindings. Will be enabled once local tests
          are fully verified.
    - name: TC_WEBRTC_Utils.py
      reason: Helper methods for WebRTC TCs, not a standalone test.
    - name: TC_CHIMETestBase.py
      reason: Shared code for the Chime Cluster, not a standalone test.
    - name: TC_CLDIM_2_1.py
      reason:
          Closure app on master branch does not support this test script yet.

# This is a list of slow tests (just arbitrarily picked around 20 seconds)
# used in some script reporting for "be patient" messages as well as potentially
# to consider improving. May not be exhaustive
slow_tests:
    - { name: mobile-device-test.py, duration: 3 minutes }
    - { name: TC_AccessChecker.py, duration: 1.5 minutes }
    - { name: TC_BRBINFO_4_1.py, duration: 2 minutes }
    - { name: TC_CADMIN_1_19.py, duration: 30 seconds }
    - { name: TC_CADMIN_1_22_24.py, duration: 3 minutes }
    - { name: TC_CADMIN_1_9.py, duration: 40 seconds }
    - { name: TC_CC_2_2.py, duration: 1.5 minutes }
    - { name: TC_DEM_2_10.py, duration: 40 seconds }
    - { name: TC_DeviceBasicComposition.py, duration: 25 seconds }
    - { name: TC_DRLK_2_12.py, duration: 30 seconds }
    - { name: TC_DRLK_2_3.py, duration: 30 seconds }
    - { name: TC_EEVSE_2_6.py, duration: 30 seconds }
    - { name: TC_FAN_3_1.py, duration: 15 seconds }
    - { name: TC_MCORE_FS_1_4.py, duration: 20 seconds }
    - { name: TC_OPSTATE_2_5.py, duration: 1.25 minutes }
    - { name: TC_OPSTATE_2_6.py, duration: 35 seconds }
    - { name: TC_PS_2_3.py, duration: 30 seconds }
    - { name: TC_RR_1_1.py, duration: 25 seconds }
    - { name: TC_SWTCH.py, duration: 1 minute }
    - { name: TC_TestAttrAvail.py, duration: 30 seconds }
    - { name: TC_TIMESYNC_2_10.py, duration: 20 seconds }
    - { name: TC_TIMESYNC_2_11.py, duration: 30 seconds }
    - { name: TC_TIMESYNC_2_12.py, duration: 20 seconds }
    - { name: TC_TIMESYNC_2_7.py, duration: 20 seconds }
    - { name: TC_TIMESYNC_2_8.py, duration: 1.5 minutes }<|MERGE_RESOLUTION|>--- conflicted
+++ resolved
@@ -11,13 +11,11 @@
       reason: Required commissioning not implemented on CI
     - name: TC_CNET_4_4.py
       reason: It has no CI execution block, is not executed in CI
-<<<<<<< HEAD
-    - name: TC_CNET_4_11.py
-=======
     - name: TC_CNET_4_9.py
       reason: It has no CI execution block, is not executed in CI
+    - name: TC_CNET_4_11.py
+      reason: It has no CI execution block, is not executed in CI
     - name: TC_CNET_4_12.py
->>>>>>> 2f277fca
       reason: It has no CI execution block, is not executed in CI
     - name: TC_CNET_4_15.py
       reason: It has no CI execution block, is not executed in CI
