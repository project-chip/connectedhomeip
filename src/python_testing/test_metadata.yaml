# Tests that are NOT executed in CI, along with the reason on
# why they are not.
not_automated:
    - name: MinimalRepresentation.py
      reason: Code/Test not being used or not shared code for any other tests
    - name: TC_AVSMTestBase.py
      reason: Shared code for TC_AVSM, not a standalone test
    - name: TC_CNET_4_2.py
      reason: It has no CI execution block, it not executed in CI
    - name: TC_CNET_4_1.py
      reason: Required commissioning not implemented on CI
    - name: TC_CNET_4_4.py
      reason: It has no CI execution block, is not executed in CI
    - name: TC_CNET_4_9.py
      reason: It has no CI execution block, is not executed in CI
    - name: TC_CNET_4_12.py
      reason: It has no CI execution block, is not executed in CI
    - name: TC_CNET_4_15.py
      reason: It has no CI execution block, is not executed in CI
    - name: TC_CNET_4_22.py
      reason: It has no CI execution block, is not executed in CI
    - name: TC_DGGEN_3_2.py
      reason:
          src/python_testing/test_testing/test_TC_DGGEN_3_2.py is the Unit test
          of this test
    - name: TC_LVL_2_3.py
      reason:
          The microwave-oven-app does not have level control cluster on endpoint
          1 - https://github.com/project-chip/connectedhomeip/issues/36885
    - name: TC_EEVSE_Utils.py
      reason: Shared code for TC_EEVSE, not a standalone test
    - name: TC_EWATERHTRBase.py
      reason: Shared code for TC_EWATERHTR, not a standalone test
    - name: TC_EnergyReporting_Utils.py
      reason: Shared code for TC_EEM and TC_EPM, not a standalone test
    - name: TC_EGCTestBase.py
      reason: Shared code for TC_EGC, not a standalone test
    - name: TC_OpstateCommon.py
      reason: Shared code for TC_OPSTATE, not a standalone test
    - name: TC_pics_checker.py
      reason:
          Currently isn't enabled because we don't have any examples with
          conformant PICS
    - name: TC_OCC_3_1.py
      reason:
          There are CI issues for the test cases that implements manually
          controlling sensor device for the occupancy state ON/OFF change
    - name: TC_OCC_3_2.py
      reason:
          There are CI issues for the test cases that implements manually
          controlling sensor device for the occupancy state ON/OFF change
    - name: TestCommissioningTimeSync.py
      reason: Code/Test not being used or not shared code for any other tests
    - name: TestConformanceSupport.py
      reason: Unit test - does not run against an app
    - name: TestChoiceConformanceSupport.py
      reason: Unit test - does not run against an app
    - name: TC_DEMTestBase.py
      reason: Shared code for TC_DEM, not a standalone test
    - name: TC_EGCTestBase.py
      reason: Shared code for TC_EGC, not a standalone test
    - name: TC_SEPRTestBase.py
      reason: Shared code for TC_SEPR, not a standalone test
    - name: TestConformanceTest.py
      reason:
          Unit test of the conformance test (TC_DeviceConformance) - does not
          run against an app
    - name: TestDefaultWarnings.py
      reason: Unit test - does not run against an app
    - name: TestIdChecks.py
      reason: Unit test - does not run against an app
    - name: TestSpecParsingDeviceType.py
      reason: Unit test - does not run against an app
    - name: TestConformanceTest.py
      reason: Unit test - does not run against an app
    - name: TestSpecParsingSelection.py
      reason: Unit test - does not run against an app
    - name: TestMatterTestingSupport.py
      reason: Unit test - does not run against an app
    - name: TestSpecParsingSupport.py
      reason: Unit test - does not run against an app
    - name: TestTimeSyncTrustedTimeSource.py
      reason:
          Unit test and shared code for
          scripts/tests/TestTimeSyncTrustedTimeSourceRunner.py
    - name: drlk_2_x_common.py
      reason: Shared code for TC_DRLK, not a standalone test
    - name: execute_python_tests.py
      reason:
          Python code that runs all the python tests from src/python_testing
          (This code itself run via tests.yaml)
    - name: fake_device_builder.py
      reason: Unit test helper code, not a standalone test
    - name: hello_external_runner.py
      reason: Code/Test not being used or not shared code for any other tests
    - name: hello_test.py
      reason: Is a template for tests
    - name: test_plan_support.py
      reason: Shared code for TC_*, not a standalone test
    - name: test_plan_table_generator.py
      reason: Code/Test not being used or not shared code for any other tests
    - name: modebase_cluster_check.py
      reason: Shared code for Modebase derived clusters, not a standalone test.
    - name: TC_AVSUMTestBase.py
      reason:
          Shared code for Camera AV Settings (TC_AVSUM*), not a standalone test.
<<<<<<< HEAD
    - name: TC_CLDIM_3_1.py
      reason:
          Closure app on master branch does not support this test script yet.
    - name: TC_CLDIM_3_2.py
      reason:
          Closure app on master branch does not support this test script yet.
    - name: TC_CLDIM_3_3.py
=======
    - name: TC_CLDIM_4_1.py
      reason:
          Closure app on master branch does not support this test script yet.
    - name: TC_CLDIM_4_2.py
>>>>>>> 050f895c
      reason:
          Closure app on master branch does not support this test script yet.
    - name: TC_WEBRTC_1_1.py
      reason:
          Depends on Python WebRTC bindings. Will be enabled once local tests
          are fully verified.
    - name: TC_WEBRTC_1_2.py
      reason:
          Depends on Python WebRTC bindings. Will be enabled once local tests
          are fully verified.
    - name: TC_WEBRTC_1_3.py
      reason:
          Depends on Python WebRTC bindings. Will be enabled once local tests
          are fully verified.
    - name: TC_WEBRTC_1_4.py
      reason:
          Depends on Python WebRTC bindings. Will be enabled once local tests
          are fully verified.
    - name: TC_WEBRTC_1_5.py
      reason:
          Depends on Python WebRTC bindings. Will be enabled once local tests
          are fully verified.
    - name: TC_WEBRTC_Utils.py
      reason: Helper methods for WebRTC TCs, not a standalone test.
    - name: TC_CHIMETestBase.py
      reason: Shared code for the Chime Cluster, not a standalone test.
    - name: TC_CLCTRL_2_1.py
      reason:
          Closure app on master branch does not support this test script yet.
    - name: TC_CLCTRL_4_2.py
      reason:
          Closure app on master branch does not support this test script yet.
    - name: TC_CLCTRL_4_3.py
      reason:
          Closure app on master branch does not support this test script yet.
    - name: TC_CLCTRL_4_4.py
      reason:
          Closure app on master branch does not support this test script yet.
    - name: TC_CLDIM_2_1.py
      reason:
          Closure app on master branch does not support this test script yet.

# This is a list of slow tests (just arbitrarily picked around 20 seconds)
# used in some script reporting for "be patient" messages as well as potentially
# to consider improving. May not be exhaustive
slow_tests:
    - { name: mobile-device-test.py, duration: 3 minutes }
    - { name: TC_AccessChecker.py, duration: 1.5 minutes }
    - { name: TC_BRBINFO_4_1.py, duration: 2 minutes }
    - { name: TC_CADMIN_1_19.py, duration: 30 seconds }
    - { name: TC_CADMIN_1_22_24.py, duration: 3 minutes }
    - { name: TC_CADMIN_1_9.py, duration: 40 seconds }
    - { name: TC_CC_2_2.py, duration: 1.5 minutes }
    - { name: TC_DEM_2_10.py, duration: 40 seconds }
    - { name: TC_DeviceBasicComposition.py, duration: 25 seconds }
    - { name: TC_DRLK_2_12.py, duration: 30 seconds }
    - { name: TC_DRLK_2_3.py, duration: 30 seconds }
    - { name: TC_EEVSE_2_6.py, duration: 30 seconds }
    - { name: TC_FAN_3_1.py, duration: 15 seconds }
    - { name: TC_MCORE_FS_1_4.py, duration: 20 seconds }
    - { name: TC_OPSTATE_2_5.py, duration: 1.25 minutes }
    - { name: TC_OPSTATE_2_6.py, duration: 35 seconds }
    - { name: TC_PS_2_3.py, duration: 30 seconds }
    - { name: TC_RR_1_1.py, duration: 25 seconds }
    - { name: TC_SWTCH.py, duration: 1 minute }
    - { name: TC_TestAttrAvail.py, duration: 30 seconds }
    - { name: TC_TIMESYNC_2_10.py, duration: 20 seconds }
    - { name: TC_TIMESYNC_2_11.py, duration: 30 seconds }
    - { name: TC_TIMESYNC_2_12.py, duration: 20 seconds }
    - { name: TC_TIMESYNC_2_7.py, duration: 20 seconds }
    - { name: TC_TIMESYNC_2_8.py, duration: 1.5 minutes }<|MERGE_RESOLUTION|>--- conflicted
+++ resolved
@@ -104,7 +104,6 @@
     - name: TC_AVSUMTestBase.py
       reason:
           Shared code for Camera AV Settings (TC_AVSUM*), not a standalone test.
-<<<<<<< HEAD
     - name: TC_CLDIM_3_1.py
       reason:
           Closure app on master branch does not support this test script yet.
@@ -112,12 +111,12 @@
       reason:
           Closure app on master branch does not support this test script yet.
     - name: TC_CLDIM_3_3.py
-=======
+      reason:
+          Closure app on master branch does not support this test script yet.
     - name: TC_CLDIM_4_1.py
       reason:
           Closure app on master branch does not support this test script yet.
     - name: TC_CLDIM_4_2.py
->>>>>>> 050f895c
       reason:
           Closure app on master branch does not support this test script yet.
     - name: TC_WEBRTC_1_1.py
