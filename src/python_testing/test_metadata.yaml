# Tests that are NOT executed in CI, along with the reason on
# why they are not.
not_automated:
    - name: MinimalRepresentation.py
      reason: Code/Test not being used or not shared code for any other tests
<<<<<<< HEAD
    - name: TC_AVSMTestBase.py
      reason: Shared code for TC_AVSM, not a standalone test
    - name: TC_AVSM_2_2.py
      reason: Camera App does not support all features required for this TC
    - name: TC_AVSM_2_3.py
      reason: Camera App does not support all features required for this TC
    - name: TC_AVSM_2_4.py
      reason: Camera App does not support all features required for this TC
    - name: TC_AVSM_2_5.py
      reason: Camera App does not support all features required for this TC
    - name: TC_AVSM_2_6.py
      reason: Camera App does not support all features required for this TC
    - name: TC_AVSM_2_7.py
      reason: Camera App does not support all features required for this TC
    - name: TC_AVSM_2_8.py
      reason: Camera App does not support all features required for this TC
    - name: TC_AVSM_2_9.py
      reason: Camera App does not support all features required for this TC
    - name: TC_AVSM_2_10.py
      reason: Camera App does not support all features required for this TC
    - name: TC_AVSM_2_11.py
      reason: Camera App does not support all features required for this TC
=======
    - name: TC_CNET_4_2.py
      reason: It has no CI execution block, it not executed in CI
    - name: TC_CNET_4_3.py
      reason:
          network commissioning cluster does not return expected values on linux
          example apps -
          https://github.com/project-chip/connectedhomeip/issues/37824
>>>>>>> 8476de3b
    - name: TC_CNET_4_4.py
      reason: It has no CI execution block, is not executed in CI
    - name: TC_CNET_4_15.py
      reason: It has no CI execution block, is not executed in CI
    - name: TC_DGGEN_3_2.py
      reason:
          src/python_testing/test_testing/test_TC_DGGEN_3_2.py is the Unit test
          of this test
    - name: TC_LVL_2_3.py
      reason:
          The microwave-oven-app does not have level control cluster on endpoint
          1 - https://github.com/project-chip/connectedhomeip/issues/36885
    - name: TC_EEVSE_Utils.py
      reason: Shared code for TC_EEVSE, not a standalone test
    - name: TC_EWATERHTRBase.py
      reason: Shared code for TC_EWATERHTR, not a standalone test
    - name: TC_EnergyReporting_Utils.py
      reason: Shared code for TC_EEM and TC_EPM, not a standalone test
    - name: TC_EGCTestBase.py
      reason: Shared code for TC_EGC, not a standalone test
    - name: TC_OpstateCommon.py
      reason: Shared code for TC_OPSTATE, not a standalone test
    - name: TC_pics_checker.py
      reason:
          Currently isn't enabled because we don't have any examples with
          conformant PICS
    - name: TC_TMP_2_1.py
      reason:
          src/python_testing/test_testing/test_TC_TMP_2_1.py is the Unit test of
          this test
    - name: TC_OCC_3_1.py
      reason:
          There are CI issues for the test cases that implements manually
          controlling sensor device for the occupancy state ON/OFF change
    - name: TC_OCC_3_2.py
      reason:
          There are CI issues for the test cases that implements manually
          controlling sensor device for the occupancy state ON/OFF change
    - name: TestCommissioningTimeSync.py
      reason: Code/Test not being used or not shared code for any other tests
    - name: TestConformanceSupport.py
      reason: Unit test - does not run against an app
    - name: TestChoiceConformanceSupport.py
      reason: Unit test - does not run against an app
    - name: TC_DEMTestBase.py
      reason: Shared code for TC_DEM, not a standalone test
    - name: TC_EGCTestBase.py
      reason: Shared code for TC_EGC, not a standalone test
    - name: TC_SEPRTestBase.py
      reason: Shared code for TC_SEPR, not a standalone test
    - name: TestConformanceTest.py
      reason:
          Unit test of the conformance test (TC_DeviceConformance) - does not
          run against an app
    - name: TestDefaultWarnings.py
      reason: Unit test - does not run against an app
    - name: TestIdChecks.py
      reason: Unit test - does not run against an app
    - name: TestSpecParsingDeviceType.py
      reason: Unit test - does not run against an app
    - name: TestConformanceTest.py
      reason: Unit test - does not run against an app
    - name: TestSpecParsingSelection.py
      reason: Unit test - does not run against an app
    - name: TestMatterTestingSupport.py
      reason: Unit test - does not run against an app
    - name: TestSpecParsingSupport.py
      reason: Unit test - does not run against an app
    - name: TestTimeSyncTrustedTimeSource.py
      reason:
          Unit test and shared code for
          scripts/tests/TestTimeSyncTrustedTimeSourceRunner.py
    - name: drlk_2_x_common.py
      reason: Shared code for TC_DRLK, not a standalone test
    - name: execute_python_tests.py
      reason:
          Python code that runs all the python tests from src/python_testing
          (This code itself run via tests.yaml)
    - name: fake_device_builder.py
      reason: Unit test helper code, not a standalone test
    - name: hello_external_runner.py
      reason: Code/Test not being used or not shared code for any other tests
    - name: hello_test.py
      reason: Is a template for tests
    - name: test_plan_support.py
      reason: Shared code for TC_*, not a standalone test
    - name: test_plan_table_generator.py
      reason: Code/Test not being used or not shared code for any other tests
    - name: modebase_cluster_check.py
      reason: Shared code for Modebase derived clusters, not a standalone test.
    - name: TC_AVSUMTestBase.py
      reason:
          Shared code for Camera AV Settings (TC_AVSUM*), not a standalone test.

# This is a list of slow tests (just arbitrarily picked around 20 seconds)
# used in some script reporting for "be patient" messages as well as potentially
# to consider improving. May not be exhaustive
slow_tests:
    - { name: mobile-device-test.py, duration: 3 minutes }
    - { name: TC_AccessChecker.py, duration: 1.5 minutes }
    - { name: TC_BRBINFO_4_1.py, duration: 2 minutes }
    - { name: TC_CADMIN_1_19.py, duration: 30 seconds }
    - { name: TC_CADMIN_1_22_24.py, duration: 3 minutes }
    - { name: TC_CADMIN_1_9.py, duration: 40 seconds }
    - { name: TC_CC_2_2.py, duration: 1.5 minutes }
    - { name: TC_DEM_2_10.py, duration: 40 seconds }
    - { name: TC_DeviceBasicComposition.py, duration: 25 seconds }
    - { name: TC_DRLK_2_12.py, duration: 30 seconds }
    - { name: TC_DRLK_2_3.py, duration: 30 seconds }
    - { name: TC_EEVSE_2_6.py, duration: 30 seconds }
    - { name: TC_FAN_3_1.py, duration: 15 seconds }
    - { name: TC_MCORE_FS_1_4.py, duration: 20 seconds }
    - { name: TC_OPSTATE_2_5.py, duration: 1.25 minutes }
    - { name: TC_OPSTATE_2_6.py, duration: 35 seconds }
    - { name: TC_PS_2_3.py, duration: 30 seconds }
    - { name: TC_RR_1_1.py, duration: 25 seconds }
    - { name: TC_SWTCH.py, duration: 1 minute }
    - { name: TC_TestAttrAvail.py, duration: 30 seconds }
    - { name: TC_TIMESYNC_2_10.py, duration: 20 seconds }
    - { name: TC_TIMESYNC_2_11.py, duration: 30 seconds }
    - { name: TC_TIMESYNC_2_12.py, duration: 20 seconds }
    - { name: TC_TIMESYNC_2_7.py, duration: 20 seconds }
    - { name: TC_TIMESYNC_2_8.py, duration: 1.5 minutes }<|MERGE_RESOLUTION|>--- conflicted
+++ resolved
@@ -3,7 +3,6 @@
 not_automated:
     - name: MinimalRepresentation.py
       reason: Code/Test not being used or not shared code for any other tests
-<<<<<<< HEAD
     - name: TC_AVSMTestBase.py
       reason: Shared code for TC_AVSM, not a standalone test
     - name: TC_AVSM_2_2.py
@@ -26,7 +25,6 @@
       reason: Camera App does not support all features required for this TC
     - name: TC_AVSM_2_11.py
       reason: Camera App does not support all features required for this TC
-=======
     - name: TC_CNET_4_2.py
       reason: It has no CI execution block, it not executed in CI
     - name: TC_CNET_4_3.py
@@ -34,7 +32,6 @@
           network commissioning cluster does not return expected values on linux
           example apps -
           https://github.com/project-chip/connectedhomeip/issues/37824
->>>>>>> 8476de3b
     - name: TC_CNET_4_4.py
       reason: It has no CI execution block, is not executed in CI
     - name: TC_CNET_4_15.py
