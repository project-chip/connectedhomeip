# Tests that are NOT executed in CI, along with the reason on
# why they are not.
not_automated:
    - name: MinimalRepresentation.py
      reason: Code/Test not being used or not shared code for any other tests
    - name: TC_CNET_4_3.py
      reason:
          network commissioning cluster does not return expected values on linux
          example apps -
          https://github.com/project-chip/connectedhomeip/issues/37824
    - name: TC_CNET_4_4.py
      reason: It has no CI execution block, is not executed in CI
<<<<<<< HEAD
    - name: TC_CNET_4_22.py
      reason: Can not run thread CNET tests in CI
=======
    - name: TC_CNET_4_15.py
      reason: It has no CI execution block, is not executed in CI
>>>>>>> 039b4301
    - name: TC_DGGEN_3_2.py
      reason:
          src/python_testing/test_testing/test_TC_DGGEN_3_2.py is the Unit test
          of this test
    - name: TC_LVL_2_3.py
      reason:
          The microwave-oven-app does not have level control cluster on endpoint
          1 - https://github.com/project-chip/connectedhomeip/issues/36885
    - name: TC_EEVSE_Utils.py
      reason: Shared code for TC_EEVSE, not a standalone test
    - name: TC_EWATERHTRBase.py
      reason: Shared code for TC_EWATERHTR, not a standalone test
    - name: TC_EnergyReporting_Utils.py
      reason: Shared code for TC_EEM and TC_EPM, not a standalone test
    - name: TC_EGCTestBase.py
      reason: Shared code for TC_EGC, not a standalone test
    - name: TC_OpstateCommon.py
      reason: Shared code for TC_OPSTATE, not a standalone test
    - name: TC_pics_checker.py
      reason:
          Currently isn't enabled because we don't have any examples with
          conformant PICS
    - name: TC_TMP_2_1.py
      reason:
          src/python_testing/test_testing/test_TC_TMP_2_1.py is the Unit test of
          this test
    - name: TC_OCC_3_1.py
      reason:
          There are CI issues for the test cases that implements manually
          controlling sensor device for the occupancy state ON/OFF change
    - name: TC_OCC_3_2.py
      reason:
          There are CI issues for the test cases that implements manually
          controlling sensor device for the occupancy state ON/OFF change
    - name: TestCommissioningTimeSync.py
      reason: Code/Test not being used or not shared code for any other tests
    - name: TestConformanceSupport.py
      reason: Unit test - does not run against an app
    - name: TestChoiceConformanceSupport.py
      reason: Unit test - does not run against an app
    - name: TC_DEMTestBase.py
      reason: Shared code for TC_DEM, not a standalone test
    - name: TC_EGCTestBase.py
      reason: Shared code for TC_EGC, not a standalone test
    - name: TC_SEPRTestBase.py
      reason: Shared code for TC_SEPR, not a standalone test
    - name: TestConformanceTest.py
      reason:
          Unit test of the conformance test (TC_DeviceConformance) - does not
          run against an app
    - name: TestDefaultWarnings.py
      reason: Unit test - does not run against an app
    - name: TestIdChecks.py
      reason: Unit test - does not run against an app
    - name: TestSpecParsingDeviceType.py
      reason: Unit test - does not run against an app
    - name: TestConformanceTest.py
      reason: Unit test - does not run against an app
    - name: TestSpecParsingSelection.py
      reason: Unit test - does not run against an app
    - name: TestMatterTestingSupport.py
      reason: Unit test - does not run against an app
    - name: TestSpecParsingSupport.py
      reason: Unit test - does not run against an app
    - name: TestTimeSyncTrustedTimeSource.py
      reason:
          Unit test and shared code for
          scripts/tests/TestTimeSyncTrustedTimeSourceRunner.py
    - name: drlk_2_x_common.py
      reason: Shared code for TC_DRLK, not a standalone test
    - name: execute_python_tests.py
      reason:
          Python code that runs all the python tests from src/python_testing
          (This code itself run via tests.yaml)
    - name: fake_device_builder.py
      reason: Unit test helper code, not a standalone test
    - name: hello_external_runner.py
      reason: Code/Test not being used or not shared code for any other tests
    - name: hello_test.py
      reason: Is a template for tests
    - name: test_plan_support.py
      reason: Shared code for TC_*, not a standalone test
    - name: test_plan_table_generator.py
      reason: Code/Test not being used or not shared code for any other tests
    - name: modebase_cluster_check.py
      reason: Shared code for Modebase derived clusters, not a standalone test.
    - name: TC_AVSUMTestBase.py
      reason:
          Shared code for Camera AV Settings (TC_AVSUM*), not a standalone test.

# This is a list of slow tests (just arbitrarily picked around 20 seconds)
# used in some script reporting for "be patient" messages as well as potentially
# to consider improving. May not be exhaustive
slow_tests:
    - { name: mobile-device-test.py, duration: 3 minutes }
    - { name: TC_AccessChecker.py, duration: 1.5 minutes }
    - { name: TC_BRBINFO_4_1.py, duration: 2 minutes }
    - { name: TC_CADMIN_1_19.py, duration: 30 seconds }
    - { name: TC_CADMIN_1_22_24.py, duration: 3 minutes }
    - { name: TC_CADMIN_1_9.py, duration: 40 seconds }
    - { name: TC_CC_2_2.py, duration: 1.5 minutes }
    - { name: TC_DEM_2_10.py, duration: 40 seconds }
    - { name: TC_DeviceBasicComposition.py, duration: 25 seconds }
    - { name: TC_DRLK_2_12.py, duration: 30 seconds }
    - { name: TC_DRLK_2_3.py, duration: 30 seconds }
    - { name: TC_EEVSE_2_6.py, duration: 30 seconds }
    - { name: TC_FAN_3_1.py, duration: 15 seconds }
    - { name: TC_MCORE_FS_1_4.py, duration: 20 seconds }
    - { name: TC_OPSTATE_2_5.py, duration: 1.25 minutes }
    - { name: TC_OPSTATE_2_6.py, duration: 35 seconds }
    - { name: TC_PS_2_3.py, duration: 30 seconds }
    - { name: TC_RR_1_1.py, duration: 25 seconds }
    - { name: TC_SWTCH.py, duration: 1 minute }
    - { name: TC_TestAttrAvail.py, duration: 30 seconds }
    - { name: TC_TIMESYNC_2_10.py, duration: 20 seconds }
    - { name: TC_TIMESYNC_2_11.py, duration: 30 seconds }
    - { name: TC_TIMESYNC_2_12.py, duration: 20 seconds }
    - { name: TC_TIMESYNC_2_7.py, duration: 20 seconds }
    - { name: TC_TIMESYNC_2_8.py, duration: 1.5 minutes }<|MERGE_RESOLUTION|>--- conflicted
+++ resolved
@@ -10,13 +10,10 @@
           https://github.com/project-chip/connectedhomeip/issues/37824
     - name: TC_CNET_4_4.py
       reason: It has no CI execution block, is not executed in CI
-<<<<<<< HEAD
-    - name: TC_CNET_4_22.py
-      reason: Can not run thread CNET tests in CI
-=======
     - name: TC_CNET_4_15.py
       reason: It has no CI execution block, is not executed in CI
->>>>>>> 039b4301
+    - name: TC_CNET_4_22.py
+      reason: It has no CI execution block, is not executed in CI
     - name: TC_DGGEN_3_2.py
       reason:
           src/python_testing/test_testing/test_TC_DGGEN_3_2.py is the Unit test
