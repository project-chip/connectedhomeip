#
#    Copyright (c) 2024 Project CHIP Authors
#    All rights reserved.
#
#    Licensed under the Apache License, Version 2.0 (the "License");
#    you may not use this file except in compliance with the License.
#    You may obtain a copy of the License at
#
#        http://www.apache.org/licenses/LICENSE-2.0
#
#    Unless required by applicable law or agreed to in writing, software
#    distributed under the License is distributed on an "AS IS" BASIS,
#    WITHOUT WARRANTIES OR CONDITIONS OF ANY KIND, either express or implied.
#    See the License for the specific language governing permissions and
#    limitations under the License.
#


# Hooks:
# If this is a per-endpoint test
# - If test is run, hook object will get one test_start and one test_stop call per endpoint on which the test is run
# - If the test is skipped, hook object will get test_start, test_skipped, test_stop
# If this is a whole-node test:
# - test will always be run, so hook object will get test_start, test_stop
#
# You will get step_* calls as appropriate in between the test_start and test_stop calls if the test is not skipped.

import sys
from pathlib import Path
from typing import Optional

<<<<<<< HEAD
=======
import chip.clusters as Clusters
from chip.clusters import Attribute
from chip.testing.matter_test_config import MatterTestConfig
from chip.testing.matter_testing import (MatterBaseTest, async_test_body, has_attribute, has_cluster, has_feature,
                                         run_if_endpoint_matches, run_on_singleton_matching_endpoint, should_run_test_on_endpoint)
from chip.testing.runner import MockTestRunner
>>>>>>> 3176ce8e
from mobly import asserts

import matter.clusters as Clusters
from matter.clusters import Attribute
from matter.testing.matter_testing import (MatterBaseTest, MatterTestConfig, async_test_body, has_attribute, has_cluster,
                                           has_feature, run_if_endpoint_matches, run_on_singleton_matching_endpoint,
                                           should_run_test_on_endpoint)
from matter.testing.runner import MockTestRunner


def get_clusters(endpoints: list[int]) -> Attribute.AsyncReadTransaction.ReadResponse:
    c = Clusters.OnOff
    attr = c.Attributes
    # We're JUST populating the globals here because that's all that matters for this particular test
    feature_map = c.Bitmaps.Feature.kLighting
    # Only supported attributes - globals and OnOff. This isn't a compliant device. Doesn't matter for this test.
    attribute_list = [attr.FeatureMap.attribute_id, attr.AttributeList.attribute_id,
                      attr.AcceptedCommandList.attribute_id, attr.GeneratedCommandList.attribute_id, attr.OnOff.attribute_id]
    accepted_commands = [c.Commands.Off, c.Commands.On]
    resp = Attribute.AsyncReadTransaction.ReadResponse({}, [], {})
    for e in endpoints:
        resp.attributes[e] = {c: {attr.FeatureMap: feature_map,
                                  attr.AttributeList: attribute_list, attr.AcceptedCommandList: accepted_commands}}
    return resp


class DecoratorTestRunnerHooks:
    def __init__(self):
        self.started = []
        self.skipped = []
        self.stopped = 0

    def start(self, count: int):
        pass

    def stop(self, duration: int):
        pass

    def test_start(self, filename: str, name: str, count: int, steps: list[str] = []):
        self.started.append(name)

    def test_skipped(self, filename: str, name: str):
        self.skipped.append(name)

    def test_stop(self, exception: Exception, duration: int):
        self.stopped += 1

    def step_skipped(self, name: str, expression: str):
        pass

    def step_start(self, name: str):
        pass

    def step_success(self, logger, logs, duration: int, request):
        pass

    def step_failure(self, logger, logs, duration: int, request, received):
        pass

    def step_unknown(self):
        pass

    def show_prompt(self,
                    msg: str,
                    placeholder: Optional[str] = None,
                    default_value: Optional[str] = None) -> None:
        pass


class TestDecorators(MatterBaseTest):
    def test_checkers(self):
        has_onoff = has_cluster(Clusters.OnOff)
        has_onoff_onoff = has_attribute(Clusters.OnOff.Attributes.OnOff)
        has_onoff_ontime = has_attribute(Clusters.OnOff.Attributes.OnTime)
        has_timesync = has_cluster(Clusters.TimeSynchronization)
        has_timesync_utc = has_attribute(Clusters.TimeSynchronization.Attributes.UTCTime)

        wildcard = get_clusters([0, 1])

        def check_endpoints(f, expect_true, expectation: str):
            asserts.assert_equal(f(wildcard, 0), expect_true, f"Expected {expectation} == {expect_true} on EP0")
            asserts.assert_equal(f(wildcard, 1), expect_true, f"Expected {expectation} == {expect_true} on EP1")
            asserts.assert_false(f(wildcard, 2), f"Expected {expectation} == False on EP2")

        check_endpoints(has_onoff, True, "OnOff Cluster")
        check_endpoints(has_onoff_onoff, True, "OnOff attribute")
        check_endpoints(has_onoff_ontime, False, "OnTime attribute")
        check_endpoints(has_timesync, False, "TimeSynchronization Cluster")
        check_endpoints(has_timesync_utc, False, "UTC attribute")

    @async_test_body
    async def test_endpoints(self):
        has_onoff = has_cluster(Clusters.OnOff)
        has_onoff_onoff = has_attribute(Clusters.OnOff.Attributes.OnOff)
        has_onoff_ontime = has_attribute(Clusters.OnOff.Attributes.OnTime)
        has_timesync = has_cluster(Clusters.TimeSynchronization)
        has_timesync_utc = has_attribute(Clusters.TimeSynchronization.Attributes.UTCTime)

        all_endpoints = await self.default_controller.Read(self.dut_node_id, [()])
        all_endpoints = list(all_endpoints.attributes.keys())

        msg = "Unexpected evaluation of should_run_test_on_endpoint"
        for e in all_endpoints:
            self.matter_test_config.endpoint = e
            should_run = await should_run_test_on_endpoint(self, has_onoff)
            asserts.assert_true(should_run, msg)

            should_run = await should_run_test_on_endpoint(self, has_onoff_onoff)
            asserts.assert_true(should_run, msg)

            should_run = await should_run_test_on_endpoint(self, has_onoff_ontime)
            asserts.assert_false(should_run, msg)

            should_run = await should_run_test_on_endpoint(self, has_timesync)
            asserts.assert_false(should_run, msg)

            should_run = await should_run_test_on_endpoint(self, has_timesync_utc)
            asserts.assert_false(should_run, msg)

    # This test should be run once per endpoint
    @run_if_endpoint_matches(has_cluster(Clusters.OnOff))
    async def test_endpoint_cluster_yes(self):
        pass

    # This test should be skipped since this cluster isn't on any endpoint
    @run_if_endpoint_matches(has_cluster(Clusters.TimeSynchronization))
    async def test_endpoint_cluster_no(self):
        pass

    # This test should be run once per endpoint
    @run_if_endpoint_matches(has_attribute(Clusters.OnOff.Attributes.OnOff))
    async def test_endpoint_attribute_yes(self):
        pass

    # This test should be skipped since this attribute isn't on the supported cluster
    @run_if_endpoint_matches(has_attribute(Clusters.OnOff.Attributes.OffWaitTime))
    async def test_endpoint_attribute_supported_cluster_no(self):
        pass

    # This test should be skipped since this attribute is part of an unsupported cluster
    @run_if_endpoint_matches(has_attribute(Clusters.TimeSynchronization.Attributes.Granularity))
    async def test_endpoint_attribute_unsupported_cluster_no(self):
        pass

    # This test should be run once per endpoint
    @run_if_endpoint_matches(has_feature(Clusters.OnOff, Clusters.OnOff.Bitmaps.Feature.kLighting))
    async def test_endpoint_feature_yes(self):
        pass

    # This test should be skipped since this attribute is part of an unsupported cluster
    @run_if_endpoint_matches(has_feature(Clusters.TimeSynchronization, Clusters.TimeSynchronization.Bitmaps.Feature.kNTPClient))
    async def test_endpoint_feature_unsupported_cluster_no(self):
        pass

    # This test should be run since both are present
    @run_if_endpoint_matches(has_attribute(Clusters.OnOff.Attributes.OnOff) and has_cluster(Clusters.OnOff))
    async def test_endpoint_boolean_yes(self):
        pass

    # This test should be skipped since we have an OnOff cluster, but no Time sync
    @run_if_endpoint_matches(has_cluster(Clusters.OnOff) and has_cluster(Clusters.TimeSynchronization))
    async def test_endpoint_boolean_no(self):
        pass

    @run_if_endpoint_matches(has_cluster(Clusters.OnOff))
    async def test_fail_on_ep0(self):
        if self.matter_test_config.endpoint == 0:
            asserts.fail("Expected failure")

    @run_if_endpoint_matches(has_cluster(Clusters.OnOff))
    async def test_fail_on_ep1(self):
        if self.matter_test_config.endpoint == 1:
            asserts.fail("Expected failure")

    @run_on_singleton_matching_endpoint(has_cluster(Clusters.OnOff))
    async def test_run_on_singleton_matching_endpoint(self):
        pass

    @run_on_singleton_matching_endpoint(has_cluster(Clusters.OnOff))
    async def test_run_on_singleton_matching_endpoint_failure(self):
        asserts.fail("Expected failure")

    @run_on_singleton_matching_endpoint(has_attribute(Clusters.OnOff.Attributes.OffWaitTime))
    async def test_no_run_on_singleton_matching_endpoint(self):
        pass


def main():
    failures = []
    hooks = DecoratorTestRunnerHooks()
    test_runner = MockTestRunner(Path(__file__).parent / 'TestDecorators.py',
                                 'TestDecorators', 'test_checkers')
    read_resp = get_clusters([0, 1])
    ok = test_runner.run_test_with_mock_read(read_resp, hooks)
    if not ok:
        failures.append("Test case failure: test_checkers")

    test_runner.set_test('TestDecorators.py', 'TestDecorators', 'test_endpoints')
    read_resp = get_clusters([0, 1])
    ok = test_runner.run_test_with_mock_read(read_resp, hooks)
    if not ok:
        failures.append("Test case failure: test_endpoints")

    read_resp = get_clusters([0])
    ok = test_runner.run_test_with_mock_read(read_resp, hooks)
    if not ok:
        failures.append("Test case failure: test_endpoints")

    # Test should run once for the whole node, regardless of the number of endpoints
    def run_check(test_name: str, read_response: Attribute.AsyncReadTransaction.ReadResponse, expect_skip: bool) -> None:
        nonlocal failures
        test_runner.set_test('TestDecorators.py', 'TestDecorators', test_name)
        hooks = DecoratorTestRunnerHooks()
        num_endpoints = 2
        for e in [0, 1]:
            test_runner.set_test_config(MatterTestConfig(endpoint=e))
            ok = test_runner.run_test_with_mock_read(read_response, hooks)
        started_ok = len(hooks.started) == num_endpoints
        expected_num_skips = 2 if expect_skip else 0
        skipped_ok = len(hooks.skipped) == expected_num_skips
        stopped_ok = hooks.stopped == num_endpoints
        if not ok or not started_ok or not skipped_ok or not stopped_ok:
            failures.append(
                f'Expected {num_endpoints} run of {test_name}, skips expected: {expect_skip}. Runs: {hooks.started}, skips: {hooks.skipped} stops: {hooks.stopped}')

    def check_once_per_endpoint(test_name: str):
        run_check(test_name, get_clusters([0, 1]), False)

    def check_all_skipped(test_name: str):
        run_check(test_name, get_clusters([0, 1]), True)

    check_once_per_endpoint('test_endpoint_cluster_yes')
    check_all_skipped('test_endpoint_cluster_no')
    check_once_per_endpoint('test_endpoint_attribute_yes')
    check_all_skipped('test_endpoint_attribute_supported_cluster_no')
    check_all_skipped('test_endpoint_attribute_unsupported_cluster_no')
    check_once_per_endpoint('test_endpoint_feature_yes')
    check_all_skipped('test_endpoint_feature_unsupported_cluster_no')
    check_once_per_endpoint('test_endpoint_boolean_yes')
    check_all_skipped('test_endpoint_boolean_no')

    test_name = 'test_fail_on_ep0'
    test_runner.set_test('TestDecorators.py', 'TestDecorators', test_name)
    read_resp = get_clusters([0, 1])
    # fail on EP0, pass on EP1
    test_runner.set_test_config(MatterTestConfig(endpoint=0))
    ok = test_runner.run_test_with_mock_read(read_resp, hooks)
    if ok:
        failures.append(f"Did not get expected test assertion on {test_name}")
    test_runner.set_test_config(MatterTestConfig(endpoint=1))
    ok = test_runner.run_test_with_mock_read(read_resp, hooks)
    if not ok:
        failures.append(f"Unexpected failure on {test_name}")

    test_name = 'test_fail_on_ep1'
    test_runner.set_test('TestDecorators.py', 'TestDecorators', test_name)
    read_resp = get_clusters([0, 1])
    # pass on EP0, fail on EP1
    test_runner.set_test_config(MatterTestConfig(endpoint=0))
    ok = test_runner.run_test_with_mock_read(read_resp, hooks)
    if not ok:
        failures.append(f"Unexpected failure on {test_name}")
    test_runner.set_test_config(MatterTestConfig(endpoint=1))
    ok = test_runner.run_test_with_mock_read(read_resp, hooks)
    if ok:
        failures.append(f"Did not get expected test assertion on {test_name}")

    def run_singleton_dynamic(test_name: str, cluster_list: list[int]) -> tuple[bool, DecoratorTestRunnerHooks]:
        nonlocal failures
        read_resp = get_clusters(cluster_list)
        test_runner.set_test('TestDecorators.py', 'TestDecorators', test_name)
        test_runner.set_test_config(MatterTestConfig(endpoint=2))
        hooks = DecoratorTestRunnerHooks()
        ok = test_runner.run_test_with_mock_read(read_resp, hooks)
        # for all tests, we need to ensure the endpoint was set back to the prior values
        if test_runner.config.endpoint != 2:
            failures.append(f"Dynamic tests {test_name} with clusters {cluster_list} did not set endpoint back to prior")
        # All tests should have a start and a stop
        started_ok = len(hooks.started) == 1
        stopped_ok = hooks.stopped == 1
        if not started_ok or not stopped_ok:
            failures.append(
                f'Hooks failure on {test_name}, Runs: {hooks.started}, skips: {hooks.skipped} stops: {hooks.stopped}')
        return ok, hooks

    def expect_success_dynamic(test_name: str, cluster_list: list[int]):
        ok, hooks = run_singleton_dynamic(test_name, cluster_list)
        if not ok:
            failures.append(f"Unexpected failure on {test_name} with cluster list {cluster_list}")
        if hooks.skipped:
            failures.append(f'Unexpected skip call on {test_name} with cluster list {cluster_list}')

    def expect_failure_dynamic(test_name: str, cluster_list: list[int]):
        ok, hooks = run_singleton_dynamic(test_name, cluster_list)
        if ok:
            failures.append(f"Unexpected success on {test_name} with cluster list {cluster_list}")
        if hooks.skipped:
            # We don't expect a skip call because the test actually failed.
            failures.append(f'Skip called for {test_name} with cluster list {cluster_list}')

    def expect_skip_dynamic(test_name: str, cluster_list: list[int]):
        ok, hooks = run_singleton_dynamic(test_name, cluster_list)
        if not ok:
            failures.append(f"Unexpected failure on {test_name} with cluster list {cluster_list}")
        if not hooks.skipped:
            # We don't expect a skip call because the test actually failed.
            failures.append(f'Skip not called for {test_name} with cluster list {cluster_list}')

    test_name = 'test_run_on_singleton_matching_endpoint'
    expect_success_dynamic(test_name, [0])
    expect_success_dynamic(test_name, [1])
    # expect failure because there is more than 1 endpoint
    expect_failure_dynamic(test_name, [0, 1])

    test_name = 'test_run_on_singleton_matching_endpoint_failure'
    expect_failure_dynamic(test_name, [0])
    expect_failure_dynamic(test_name, [1])
    expect_failure_dynamic(test_name, [0, 1])

    test_name = 'test_no_run_on_singleton_matching_endpoint'
    # no failure, no matches, expect skips on all endpoints
    expect_skip_dynamic(test_name, [0])
    expect_skip_dynamic(test_name, [1])
    expect_skip_dynamic(test_name, [0, 1])

    test_runner.Shutdown()
    print(
        f"Test of Decorators: test response incorrect: {len(failures)}")
    for f in failures:
        print(f)

    return 1 if failures else 0


if __name__ == "__main__":
    sys.exit(main())<|MERGE_RESOLUTION|>--- conflicted
+++ resolved
@@ -29,22 +29,13 @@
 from pathlib import Path
 from typing import Optional
 
-<<<<<<< HEAD
-=======
-import chip.clusters as Clusters
-from chip.clusters import Attribute
-from chip.testing.matter_test_config import MatterTestConfig
-from chip.testing.matter_testing import (MatterBaseTest, async_test_body, has_attribute, has_cluster, has_feature,
-                                         run_if_endpoint_matches, run_on_singleton_matching_endpoint, should_run_test_on_endpoint)
-from chip.testing.runner import MockTestRunner
->>>>>>> 3176ce8e
 from mobly import asserts
 
 import matter.clusters as Clusters
 from matter.clusters import Attribute
-from matter.testing.matter_testing import (MatterBaseTest, MatterTestConfig, async_test_body, has_attribute, has_cluster,
-                                           has_feature, run_if_endpoint_matches, run_on_singleton_matching_endpoint,
-                                           should_run_test_on_endpoint)
+from matter.testing.matter_test_config import MatterTestConfig
+from matter.testing.matter_testing import (MatterBaseTest, async_test_body, has_attribute, has_cluster, has_feature,
+                                           run_if_endpoint_matches, run_on_singleton_matching_endpoint, should_run_test_on_endpoint)
 from matter.testing.runner import MockTestRunner
 
 
