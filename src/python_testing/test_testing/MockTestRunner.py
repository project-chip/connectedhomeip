--- conflicted
+++ resolved
@@ -37,17 +37,12 @@
 
 
 class MockTestRunner():
-<<<<<<< HEAD
-    def __init__(self, filename: str, classname: str, test: str, endpoint: int = 0, pics: dict[str, bool] = {}):
-        self.set_test(filename, classname, test, endpoint, pics)
-=======
-    def __init__(self, filename: str, classname: str, test: str, endpoint: int, pics: dict[str, bool] = None):
+
+    def __init__(self, filename: str, classname: str, test: str, endpoint: int = 0, pics: dict[str, bool] = None):
         self.test = test
         self.endpoint = endpoint
         self.pics = pics
-        self.set_test_config(MatterTestConfig())
-
->>>>>>> 138fb4f0
+        self.set_test(filename, classname, test, endpoint, pics)
         self.stack = MatterStackState(self.config)
         self.default_controller = self.stack.certificate_authorities[0].adminList[0].NewController(
             nodeId=self.config.controller_node_id,
@@ -56,12 +51,12 @@
         )
 
     def set_test(self, filename: str, classname: str, test: str, endpoint: int = 0, pics: dict[str, bool] = {}):
-        self.config = MatterTestConfig(
-            tests=[test], endpoint=endpoint, dut_node_ids=[1], pics=pics)
+        self.test = test
+        self.set_test_config()
         module = importlib.import_module(Path(os.path.basename(filename)).stem)
         self.test_class = getattr(module, classname)
 
-    def set_test_config(self, test_config: MatterTestConfig):
+    def set_test_config(self, test_config: MatterTestConfig = MatterTestConfig()):
         self.config = test_config
         self.config.tests = [self.test]
         self.config.endpoint = self.endpoint
@@ -75,10 +70,6 @@
 
     def run_test_with_mock_read(self,  read_cache: Attribute.AsyncReadTransaction.ReadResponse, hooks = None):
         self.default_controller.Read = AsyncMock(return_value=read_cache)
-<<<<<<< HEAD
-        return run_tests_no_exit(self.test_class, self.config, hooks, self.default_controller, self.stack)
-=======
         # This doesn't need to do anything since we are overriding the read anyway
         self.default_controller.FindOrEstablishPASESession = AsyncMock(return_value=None)
-        return run_tests_no_exit(self.test_class, self.config, None, self.default_controller, self.stack)
->>>>>>> 138fb4f0
+        return run_tests_no_exit(self.test_class, self.config, hooks, self.default_controller, self.stack)