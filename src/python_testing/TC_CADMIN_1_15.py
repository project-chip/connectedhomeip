--- conflicted
+++ resolved
@@ -199,15 +199,6 @@
         removeFabricCmd = Clusters.OperationalCredentials.Commands.RemoveFabric(fabric_idx_cr2)
         await self.th2.SendCommand(nodeid=self.dut_node_id, endpoint=0, payload=removeFabricCmd)
 
-<<<<<<< HEAD
-        self.step(11)
-        with asserts.assert_raises(ChipStackError) as cm:
-            await self.read_single_attribute_check_success(dev_ctrl=self.th2,
-                                                           endpoint=0,
-                                                           cluster=Clusters.BasicInformation,
-                                                           attribute=Clusters.BasicInformation.Attributes.NodeLabel)
-        asserts.assert_equal(cm.exception.err, 0x00000032, "Expected to timeout as DUT_CE is no longer on network")
-=======
         self.step(12)
         # Verifies TH_CR2 is unable to read the Basic Information Cluster’s NodeLabel attribute of DUT_CE as no longer on network
         try:
@@ -222,7 +213,6 @@
             # Verify that the DUT returns an "Timeout" status response
             asserts.assert_equal(e.err, 0x00000032,
                                  "Expected to timeout as DUT_CE is no longer on network")
->>>>>>> 0db703a5
 
         self.step(13)
         fabrics2 = await self.get_fabrics(th=self.th1)
