#
#    Copyright (c) 2022 Project CHIP Authors
#    All rights reserved.
#
#    Licensed under the Apache License, Version 2.0 (the "License");
#    you may not use this file except in compliance with the License.
#    You may obtain a copy of the License at
#
#        http://www.apache.org/licenses/LICENSE-2.0
#
#    Unless required by applicable law or agreed to in writing, software
#    distributed under the License is distributed on an "AS IS" BASIS,
#    WITHOUT WARRANTIES OR CONDITIONS OF ANY KIND, either express or implied.
#    See the License for the specific language governing permissions and
#    limitations under the License.
#

import logging
import time

import chip.CertificateAuthority
import chip.clusters as Clusters
import chip.clusters.enum
import chip.FabricAdmin
from chip import ChipDeviceCtrl
from matter_testing_support import MatterBaseTest, async_test_body, default_matter_test_main
from mobly import asserts


class TC_CGEN_2_4(MatterBaseTest):

    def OpenCommissioningWindow(self) -> int:
        try:
            pin, code = self.th1.OpenCommissioningWindow(
                nodeid=self.dut_node_id, timeout=600, iteration=10000, discriminator=self.matter_test_config.discriminators[0], option=1)
            time.sleep(5)
            return pin, code

        except Exception as e:
            logging.exception('Error running OpenCommissioningWindow %s', e)
            asserts.assert_true(False, 'Failed to open commissioning window')

    async def CommissionToStageSendCompleteAndCleanup(
            self, stage: int, expectedErrorPart: chip.native.ErrorSDKPart, expectedErrCode: int):

        logging.info("-----------------Fail on step {}-------------------------".format(stage))
        pin, code = self.OpenCommissioningWindow()
        self.th2.ResetTestCommissioner()
        # This will run the commissioning up to the point where stage x is run and the
        # response is sent before the test commissioner simulates a failure
        self.th2.SetTestCommissionerPrematureCompleteAfter(stage)
        errcode = self.th2.CommissionOnNetwork(
            nodeId=self.dut_node_id, setupPinCode=pin,
<<<<<<< HEAD
            filterType=ChipDeviceCtrl.DiscoveryFilterType.LONG_DISCRIMINATOR, filter=self.matter_test_config.discriminator[0])
        logging.info('Commissioning complete done. Successful? {}, errorcode = {}'.format(errcode.is_success, errcode))
        asserts.assert_false(errcode.is_success, 'Commissioning complete did not error as expected')
=======
            filterType=ChipDeviceCtrl.DiscoveryFilterType.LONG_DISCRIMINATOR, filter=self.matter_test_config.discriminators[0])
        logging.info('Commissioning complete done. Successful? {}, errorcode = {}'.format(success, errcode))
        asserts.assert_false(success, 'Commissioning complete did not error as expected')
>>>>>>> b6111447
        asserts.assert_true(errcode.sdk_part == expectedErrorPart, 'Unexpected error type returned from CommissioningComplete')
        asserts.assert_true(errcode.sdk_code == expectedErrCode, 'Unexpected error code returned from CommissioningComplete')
        revokeCmd = Clusters.AdministratorCommissioning.Commands.RevokeCommissioning()
        await self.th1.SendCommand(nodeid=self.dut_node_id, endpoint=0, payload=revokeCmd, timedRequestTimeoutMs=6000)
        # The failsafe cleanup is scheduled after the command completes, so give it a bit of time to do that
        time.sleep(1)

    @async_test_body
    async def test_TC_CGEN_2_4(self):
        self.th1 = self.default_controller
        th2_certificate_authority = self.certificate_authority_manager.NewCertificateAuthority()
        th2_fabric_admin = th2_certificate_authority.NewFabricAdmin(vendorId=0xFFF1, fabricId=self.th1.fabricId + 1)
        self.th2 = th2_fabric_admin.NewController(nodeId=2, useTestCommissioner=True)
        # Stage 3 = kArmFailsafe, expect General error 0x7e (UNSUPPORTED_ACCESS)
        await self.CommissionToStageSendCompleteAndCleanup(3, chip.native.ErrorSDKPart.IM_GLOBAL_STATUS, 0x7e)
        # Stage 4 = kConfigRegulatory, expect General error 0x7e (UNSUPPORTED_ACCESS)
        await self.CommissionToStageSendCompleteAndCleanup(4, chip.native.ErrorSDKPart.IM_GLOBAL_STATUS, 0x7e)
        # Stage 5 = kSendPAICertificateRequest, expect General error 0x7e (UNSUPPORTED_ACCESS)
        await self.CommissionToStageSendCompleteAndCleanup(5, chip.native.ErrorSDKPart.IM_GLOBAL_STATUS, 0x7e)
        # Stage 6 = kSendDACCertificateRequest, expect General error 0x7e (UNSUPPORTED_ACCESS)
        await self.CommissionToStageSendCompleteAndCleanup(6, chip.native.ErrorSDKPart.IM_GLOBAL_STATUS, 0x7e)
        # Stage 7 = kSendAttestationRequest, expect General error 0x7e (UNSUPPORTED_ACCESS)
        await self.CommissionToStageSendCompleteAndCleanup(7, chip.native.ErrorSDKPart.IM_GLOBAL_STATUS, 0x7e)
        # Stage 9 = kSendOpCertSigningRequest, expect General error 0x7e (UNSUPPORTED_ACCESS)
        await self.CommissionToStageSendCompleteAndCleanup(9, chip.native.ErrorSDKPart.IM_GLOBAL_STATUS, 0x7e)
        # Stage 12 = kSendTrustedRootCert, expect General error 0x7e (UNSUPPORTED_ACCESS)
        await self.CommissionToStageSendCompleteAndCleanup(12, chip.native.ErrorSDKPart.IM_GLOBAL_STATUS, 0x7e)
        # Stage 13 = kSendNOC, expect cluster error InvalidAuthentication
        await self.CommissionToStageSendCompleteAndCleanup(13, chip.native.ErrorSDKPart.IM_CLUSTER_STATUS, 0x02)

        logging.info('Step 15 - TH1 opens a commissioning window')
        pin, code = self.OpenCommissioningWindow()

        logging.info('Step 16 - TH2 fully commissions the DUT')
        self.th2.ResetTestCommissioner()
        errcode = self.th2.CommissionOnNetwork(
            nodeId=self.dut_node_id, setupPinCode=pin,
<<<<<<< HEAD
            filterType=ChipDeviceCtrl.DiscoveryFilterType.LONG_DISCRIMINATOR, filter=self.matter_test_config.discriminator[0])
        logging.info('Commissioning complete done. Successful? {}, errorcode = {}'.format(errcode.is_success, errcode))
=======
            filterType=ChipDeviceCtrl.DiscoveryFilterType.LONG_DISCRIMINATOR, filter=self.matter_test_config.discriminators[0])
        logging.info('Commissioning complete done. Successful? {}, errorcode = {}'.format(success, errcode))
>>>>>>> b6111447

        logging.info('Step 17 - TH1 sends an arm failsafe')
        cmd = Clusters.GeneralCommissioning.Commands.ArmFailSafe(expiryLengthSeconds=900, breadcrumb=0)
        # This will throw if not successful
        await self.th1.SendCommand(nodeid=self.dut_node_id, endpoint=0, payload=cmd)

        logging.info('Step 18 - TH1 reads the location capability')
        attr = Clusters.GeneralCommissioning.Attributes.LocationCapability
        cap = await self.read_single_attribute(dev_ctrl=self.th1, node_id=self.dut_node_id, endpoint=0, attribute=attr)
        if cap == Clusters.GeneralCommissioning.Enums.RegulatoryLocationTypeEnum.kIndoor:
            newloc = Clusters.GeneralCommissioning.Enums.RegulatoryLocationTypeEnum.kOutdoor
        elif cap == Clusters.GeneralCommissioning.Enums.RegulatoryLocationTypeEnum.kOutdoor:
            newloc = Clusters.GeneralCommissioning.Enums.RegulatoryLocationTypeEnum.kIndoor
        else:
            newloc = Clusters.GeneralCommissioning.Enums.RegulatoryLocationTypeEnum.extend_enum_if_value_doesnt_exist(3)

        logging.info('Step 19 Send SetRgulatoryConfig with incorrect location newloc = {}'.format(newloc))
        cmd = Clusters.GeneralCommissioning.Commands.SetRegulatoryConfig(
            newRegulatoryConfig=newloc, countryCode="XX", breadcrumb=0)
        ret = await self.th1.SendCommand(nodeid=self.dut_node_id, endpoint=0, payload=cmd)
        asserts.assert_true(ret.errorCode, Clusters.GeneralCommissioning.Enums.CommissioningErrorEnum.kValueOutsideRange)

        logging.info('Step 20 - TH2 sends CommissioningComplete')
        cmd = Clusters.GeneralCommissioning.Commands.CommissioningComplete()
        resp = await self.th2.SendCommand(nodeid=self.dut_node_id, endpoint=0, payload=cmd)
        asserts.assert_true(isinstance(resp, Clusters.GeneralCommissioning.Commands.CommissioningCompleteResponse),
                            'Incorrect response type from command')
        asserts.assert_true(
            resp.errorCode == Clusters.GeneralCommissioning.Enums.CommissioningErrorEnum.kInvalidAuthentication, 'Incorrect error code')

        logging.info('Step 21 - TH1 sends an arm failsafe with timeout==0')
        cmd = Clusters.GeneralCommissioning.Commands.ArmFailSafe(expiryLengthSeconds=0, breadcrumb=0)
        # This will throw if not successful
        await self.th1.SendCommand(nodeid=self.dut_node_id, endpoint=0, payload=cmd)

        logging.info('Step 22 - TH1 sends CommissioningComplete')
        cmd = Clusters.GeneralCommissioning.Commands.CommissioningComplete()
        resp = await self.th2.SendCommand(nodeid=self.dut_node_id, endpoint=0, payload=cmd)
        asserts.assert_true(isinstance(resp, Clusters.GeneralCommissioning.Commands.CommissioningCompleteResponse),
                            'Incorrect response type from command')
        asserts.assert_true(resp.errorCode == Clusters.GeneralCommissioning.Enums.CommissioningErrorEnum.kNoFailSafe,
                            'Incorrect error code')

        logging.info('Step 23 - TH2 reads fabric index')
        attr = Clusters.OperationalCredentials.Attributes.CurrentFabricIndex
        th2FabricIndex = await self.read_single_attribute(dev_ctrl=self.th2, node_id=self.dut_node_id, endpoint=0, attribute=attr)

        logging.info('Step 24 - TH1 removes TH2')
        cmd = Clusters.OperationalCredentials.Commands.RemoveFabric(fabricIndex=th2FabricIndex)
        await self.th1.SendCommand(nodeid=self.dut_node_id, endpoint=0, payload=cmd)


if __name__ == "__main__":
    default_matter_test_main()<|MERGE_RESOLUTION|>--- conflicted
+++ resolved
@@ -51,15 +51,9 @@
         self.th2.SetTestCommissionerPrematureCompleteAfter(stage)
         errcode = self.th2.CommissionOnNetwork(
             nodeId=self.dut_node_id, setupPinCode=pin,
-<<<<<<< HEAD
-            filterType=ChipDeviceCtrl.DiscoveryFilterType.LONG_DISCRIMINATOR, filter=self.matter_test_config.discriminator[0])
+            filterType=ChipDeviceCtrl.DiscoveryFilterType.LONG_DISCRIMINATOR, filter=self.matter_test_config.discriminators[0])
         logging.info('Commissioning complete done. Successful? {}, errorcode = {}'.format(errcode.is_success, errcode))
         asserts.assert_false(errcode.is_success, 'Commissioning complete did not error as expected')
-=======
-            filterType=ChipDeviceCtrl.DiscoveryFilterType.LONG_DISCRIMINATOR, filter=self.matter_test_config.discriminators[0])
-        logging.info('Commissioning complete done. Successful? {}, errorcode = {}'.format(success, errcode))
-        asserts.assert_false(success, 'Commissioning complete did not error as expected')
->>>>>>> b6111447
         asserts.assert_true(errcode.sdk_part == expectedErrorPart, 'Unexpected error type returned from CommissioningComplete')
         asserts.assert_true(errcode.sdk_code == expectedErrCode, 'Unexpected error code returned from CommissioningComplete')
         revokeCmd = Clusters.AdministratorCommissioning.Commands.RevokeCommissioning()
@@ -97,13 +91,8 @@
         self.th2.ResetTestCommissioner()
         errcode = self.th2.CommissionOnNetwork(
             nodeId=self.dut_node_id, setupPinCode=pin,
-<<<<<<< HEAD
-            filterType=ChipDeviceCtrl.DiscoveryFilterType.LONG_DISCRIMINATOR, filter=self.matter_test_config.discriminator[0])
+            filterType=ChipDeviceCtrl.DiscoveryFilterType.LONG_DISCRIMINATOR, filter=self.matter_test_config.discriminators[0])
         logging.info('Commissioning complete done. Successful? {}, errorcode = {}'.format(errcode.is_success, errcode))
-=======
-            filterType=ChipDeviceCtrl.DiscoveryFilterType.LONG_DISCRIMINATOR, filter=self.matter_test_config.discriminators[0])
-        logging.info('Commissioning complete done. Successful? {}, errorcode = {}'.format(success, errcode))
->>>>>>> b6111447
 
         logging.info('Step 17 - TH1 sends an arm failsafe')
         cmd = Clusters.GeneralCommissioning.Commands.ArmFailSafe(expiryLengthSeconds=900, breadcrumb=0)
