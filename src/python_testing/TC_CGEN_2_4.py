--- conflicted
+++ resolved
@@ -50,13 +50,8 @@
         # This will run the commissioning up to the point where stage x is run and the
         # response is sent before the test commissioner simulates a failure
         self.th2.SetTestCommissionerPrematureCompleteAfter(stage)
-<<<<<<< HEAD
-        success, errcode = self.th2.CommissionOnNetwork(
+        errcode = self.th2.CommissionOnNetwork(
             nodeId=self.dut_node_id, setupPinCode=params.setupPinCode,
-=======
-        errcode = self.th2.CommissionOnNetwork(
-            nodeId=self.dut_node_id, setupPinCode=pin,
->>>>>>> 4cbe62e1
             filterType=ChipDeviceCtrl.DiscoveryFilterType.LONG_DISCRIMINATOR, filter=self.matter_test_config.discriminators[0])
         logging.info('Commissioning complete done. Successful? {}, errorcode = {}'.format(errcode.is_success, errcode))
         asserts.assert_false(errcode.is_success, 'Commissioning complete did not error as expected')
@@ -95,13 +90,8 @@
 
         logging.info('Step 16 - TH2 fully commissions the DUT')
         self.th2.ResetTestCommissioner()
-<<<<<<< HEAD
-        success, errcode = self.th2.CommissionOnNetwork(
+        errcode = self.th2.CommissionOnNetwork(
             nodeId=self.dut_node_id, setupPinCode=params.setupPinCode,
-=======
-        errcode = self.th2.CommissionOnNetwork(
-            nodeId=self.dut_node_id, setupPinCode=pin,
->>>>>>> 4cbe62e1
             filterType=ChipDeviceCtrl.DiscoveryFilterType.LONG_DISCRIMINATOR, filter=self.matter_test_config.discriminators[0])
         logging.info('Commissioning complete done. Successful? {}, errorcode = {}'.format(errcode.is_success, errcode))
 
