#
#    Copyright (c) 2022 Project CHIP Authors
#    All rights reserved.
#
#    Licensed under the Apache License, Version 2.0 (the "License");
#    you may not use this file except in compliance with the License.
#    You may obtain a copy of the License at
#
#        http://www.apache.org/licenses/LICENSE-2.0
#
#    Unless required by applicable law or agreed to in writing, software
#    distributed under the License is distributed on an "AS IS" BASIS,
#    WITHOUT WARRANTIES OR CONDITIONS OF ANY KIND, either express or implied.
#    See the License for the specific language governing permissions and
#    limitations under the License.
#

# See https://github.com/project-chip/connectedhomeip/blob/master/docs/testing/python.md#defining-the-ci-test-arguments
# for details about the block below.
#
# === BEGIN CI TEST ARGUMENTS ===
# test-runner-runs: run1
# test-runner-run/run1/app: ${ALL_CLUSTERS_APP}
# test-runner-run/run1/factoryreset: True
# test-runner-run/run1/quiet: True
# test-runner-run/run1/app-args: --discriminator 1234 --KVS kvs1 --trace-to json:${TRACE_APP}.json
# test-runner-run/run1/script-args: --storage-path admin_storage.json --commissioning-method on-network --discriminator 1234 --passcode 20202021 --trace-to json:${TRACE_TEST_JSON}.json --trace-to perfetto:${TRACE_TEST_PERFETTO}.perfetto
# === END CI TEST ARGUMENTS ===

import logging
import random
import time

import chip.CertificateAuthority
import chip.clusters as Clusters
import chip.clusters.enum
import chip.FabricAdmin
from chip import ChipDeviceCtrl
from chip.ChipDeviceCtrl import CommissioningParameters
from chip.exceptions import ChipStackError
<<<<<<< HEAD
from matter_testing_support.matter_testing import MatterBaseTest, async_test_body, default_matter_test_main
=======
from chip.native import PyChipError
from matter_testing_support import MatterBaseTest, async_test_body, default_matter_test_main
>>>>>>> b823a29a
from mobly import asserts

# Commissioning stage numbers - we should find a better way to match these to the C++ code
kArmFailsafe = 4
kConfigRegulatory = 5
kSendPAICertificateRequest = 10
kSendDACCertificateRequest = 11
kSendAttestationRequest = 12
kSendOpCertSigningRequest = 15
kSendTrustedRootCert = 18
kSendNOC = 19


class TC_CGEN_2_4(MatterBaseTest):

    async def OpenCommissioningWindow(self) -> CommissioningParameters:
        try:
            params = await self.th1.OpenCommissioningWindow(
                nodeid=self.dut_node_id, timeout=600, iteration=10000, discriminator=self.discriminator, option=1)
            return params

        except Exception as e:
            logging.exception('Error running OpenCommissioningWindow %s', e)
            asserts.assert_true(False, 'Failed to open commissioning window')

    async def CommissionToStageSendCompleteAndCleanup(
            self, stage: int, expectedErrorPart: chip.native.ErrorSDKPart, expectedErrCode: int):

        logging.info("-----------------Fail on step {}-------------------------".format(stage))
        params = await self.OpenCommissioningWindow()
        self.th2.ResetTestCommissioner()
        # This will run the commissioning up to the point where stage x is run and the
        # response is sent before the test commissioner simulates a failure
        self.th2.SetTestCommissionerPrematureCompleteAfter(stage)
        ctx = asserts.assert_raises(ChipStackError)
        with ctx:
            await self.th2.CommissionOnNetwork(
                nodeId=self.dut_node_id, setupPinCode=params.setupPinCode,
                filterType=ChipDeviceCtrl.DiscoveryFilterType.LONG_DISCRIMINATOR, filter=self.discriminator)
        errcode = PyChipError.from_code(ctx.exception.err)
        asserts.assert_true(errcode.sdk_part == expectedErrorPart, 'Unexpected error type returned from CommissioningComplete')
        asserts.assert_true(errcode.sdk_code == expectedErrCode, 'Unexpected error code returned from CommissioningComplete')
        revokeCmd = Clusters.AdministratorCommissioning.Commands.RevokeCommissioning()
        await self.th1.SendCommand(nodeid=self.dut_node_id, endpoint=0, payload=revokeCmd, timedRequestTimeoutMs=6000)
        # The failsafe cleanup is scheduled after the command completes, so give it a bit of time to do that
        time.sleep(1)

    @async_test_body
    async def test_TC_CGEN_2_4(self):
        self.th1 = self.default_controller
        self.discriminator = random.randint(0, 4095)
        th2_certificate_authority = self.certificate_authority_manager.NewCertificateAuthority()
        th2_fabric_admin = th2_certificate_authority.NewFabricAdmin(vendorId=0xFFF1, fabricId=self.th1.fabricId + 1)
        self.th2 = th2_fabric_admin.NewController(nodeId=2, useTestCommissioner=True)
        # kArmFailsafe, expect General error 0x7e (UNSUPPORTED_ACCESS)
        await self.CommissionToStageSendCompleteAndCleanup(kArmFailsafe, chip.native.ErrorSDKPart.IM_GLOBAL_STATUS, 0x7e)
        # kConfigRegulatory, expect General error 0x7e (UNSUPPORTED_ACCESS)
        await self.CommissionToStageSendCompleteAndCleanup(kConfigRegulatory, chip.native.ErrorSDKPart.IM_GLOBAL_STATUS, 0x7e)
        # kSendPAICertificateRequest, expect General error 0x7e (UNSUPPORTED_ACCESS)
        await self.CommissionToStageSendCompleteAndCleanup(kSendPAICertificateRequest, chip.native.ErrorSDKPart.IM_GLOBAL_STATUS, 0x7e)
        # kSendDACCertificateRequest, expect General error 0x7e (UNSUPPORTED_ACCESS)
        await self.CommissionToStageSendCompleteAndCleanup(kSendDACCertificateRequest, chip.native.ErrorSDKPart.IM_GLOBAL_STATUS, 0x7e)
        # kSendAttestationRequest, expect General error 0x7e (UNSUPPORTED_ACCESS)
        await self.CommissionToStageSendCompleteAndCleanup(kSendAttestationRequest, chip.native.ErrorSDKPart.IM_GLOBAL_STATUS, 0x7e)
        # kSendOpCertSigningRequest, expect General error 0x7e (UNSUPPORTED_ACCESS)
        await self.CommissionToStageSendCompleteAndCleanup(kSendOpCertSigningRequest, chip.native.ErrorSDKPart.IM_GLOBAL_STATUS, 0x7e)
        # kSendTrustedRootCert, expect General error 0x7e (UNSUPPORTED_ACCESS)
        await self.CommissionToStageSendCompleteAndCleanup(kSendTrustedRootCert, chip.native.ErrorSDKPart.IM_GLOBAL_STATUS, 0x7e)
        # kSendNOC, expect cluster error InvalidAuthentication
        await self.CommissionToStageSendCompleteAndCleanup(kSendNOC, chip.native.ErrorSDKPart.IM_CLUSTER_STATUS, 0x02)

        logging.info('Step 15 - TH1 opens a commissioning window')
        params = await self.OpenCommissioningWindow()

        logging.info('Step 16 - TH2 fully commissions the DUT')
        self.th2.ResetTestCommissioner()

        await self.th2.CommissionOnNetwork(
            nodeId=self.dut_node_id, setupPinCode=params.setupPinCode,
            filterType=ChipDeviceCtrl.DiscoveryFilterType.LONG_DISCRIMINATOR, filter=self.discriminator)
        logging.info('Commissioning complete done.')

        logging.info('Step 17 - TH1 sends an arm failsafe')
        cmd = Clusters.GeneralCommissioning.Commands.ArmFailSafe(expiryLengthSeconds=900, breadcrumb=0)
        # This will throw if not successful
        await self.th1.SendCommand(nodeid=self.dut_node_id, endpoint=0, payload=cmd)

        logging.info('Step 18 - TH1 reads the location capability')
        attr = Clusters.GeneralCommissioning.Attributes.LocationCapability
        cap = await self.read_single_attribute(dev_ctrl=self.th1, node_id=self.dut_node_id, endpoint=0, attribute=attr)
        if cap == Clusters.GeneralCommissioning.Enums.RegulatoryLocationTypeEnum.kIndoor:
            newloc = Clusters.GeneralCommissioning.Enums.RegulatoryLocationTypeEnum.kOutdoor
        elif cap == Clusters.GeneralCommissioning.Enums.RegulatoryLocationTypeEnum.kOutdoor:
            newloc = Clusters.GeneralCommissioning.Enums.RegulatoryLocationTypeEnum.kIndoor
        else:
            newloc = Clusters.GeneralCommissioning.Enums.RegulatoryLocationTypeEnum.extend_enum_if_value_doesnt_exist(3)

        logging.info('Step 19 Send SetRgulatoryConfig with incorrect location newloc = {}'.format(newloc))
        cmd = Clusters.GeneralCommissioning.Commands.SetRegulatoryConfig(
            newRegulatoryConfig=newloc, countryCode="XX", breadcrumb=0)
        ret = await self.th1.SendCommand(nodeid=self.dut_node_id, endpoint=0, payload=cmd)
        asserts.assert_true(ret.errorCode, Clusters.GeneralCommissioning.Enums.CommissioningErrorEnum.kValueOutsideRange)

        logging.info('Step 20 - TH2 sends CommissioningComplete')
        cmd = Clusters.GeneralCommissioning.Commands.CommissioningComplete()
        resp = await self.th2.SendCommand(nodeid=self.dut_node_id, endpoint=0, payload=cmd)
        asserts.assert_true(isinstance(resp, Clusters.GeneralCommissioning.Commands.CommissioningCompleteResponse),
                            'Incorrect response type from command')
        asserts.assert_true(
            resp.errorCode == Clusters.GeneralCommissioning.Enums.CommissioningErrorEnum.kInvalidAuthentication, 'Incorrect error code')

        logging.info('Step 21 - TH1 sends an arm failsafe with timeout==0')
        cmd = Clusters.GeneralCommissioning.Commands.ArmFailSafe(expiryLengthSeconds=0, breadcrumb=0)
        # This will throw if not successful
        await self.th1.SendCommand(nodeid=self.dut_node_id, endpoint=0, payload=cmd)

        logging.info('Step 22 - TH1 sends CommissioningComplete')
        cmd = Clusters.GeneralCommissioning.Commands.CommissioningComplete()
        resp = await self.th2.SendCommand(nodeid=self.dut_node_id, endpoint=0, payload=cmd)
        asserts.assert_true(isinstance(resp, Clusters.GeneralCommissioning.Commands.CommissioningCompleteResponse),
                            'Incorrect response type from command')
        asserts.assert_true(resp.errorCode == Clusters.GeneralCommissioning.Enums.CommissioningErrorEnum.kNoFailSafe,
                            'Incorrect error code')

        logging.info('Step 23 - TH2 reads fabric index')
        attr = Clusters.OperationalCredentials.Attributes.CurrentFabricIndex
        th2FabricIndex = await self.read_single_attribute(dev_ctrl=self.th2, node_id=self.dut_node_id, endpoint=0, attribute=attr)

        logging.info('Step 24 - TH1 removes TH2')
        cmd = Clusters.OperationalCredentials.Commands.RemoveFabric(fabricIndex=th2FabricIndex)
        await self.th1.SendCommand(nodeid=self.dut_node_id, endpoint=0, payload=cmd)


if __name__ == "__main__":
    default_matter_test_main()<|MERGE_RESOLUTION|>--- conflicted
+++ resolved
@@ -38,12 +38,8 @@
 from chip import ChipDeviceCtrl
 from chip.ChipDeviceCtrl import CommissioningParameters
 from chip.exceptions import ChipStackError
-<<<<<<< HEAD
+from chip.native import PyChipError
 from matter_testing_support.matter_testing import MatterBaseTest, async_test_body, default_matter_test_main
-=======
-from chip.native import PyChipError
-from matter_testing_support import MatterBaseTest, async_test_body, default_matter_test_main
->>>>>>> b823a29a
 from mobly import asserts
 
 # Commissioning stage numbers - we should find a better way to match these to the C++ code
