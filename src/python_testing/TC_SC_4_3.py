#
#    Copyright (c) 2024 Project CHIP Authors
#    All rights reserved.
#
#    Licensed under the Apache License, Version 2.0 (the "License");
#    you may not use this file except in compliance with the License.
#    You may obtain a copy of the License at
#
#        http://www.apache.org/licenses/LICENSE-2.0
#
#    Unless required by applicable law or agreed to in writing, software
#    distributed under the License is distributed on an "AS IS" BASIS,
#    WITHOUT WARRANTIES OR CONDITIONS OF ANY KIND, either express or implied.
#    See the License for the specific language governing permissions and
#    limitations under the License.
#

# See https://github.com/project-chip/connectedhomeip/blob/master/docs/testing/python.md#defining-the-ci-test-arguments
# for details about the block below.

# === BEGIN CI TEST ARGUMENTS ===
# test-runner-runs:
#   run1:
#     app: ${LIT_ICD_APP}
#     factory-reset: true
#     quiet: true
#     app-args: --discriminator 1234 --KVS kvs1 --trace-to json:${TRACE_APP}.json
#     script-args: >
#       --storage-path admin_storage.json
#       --commissioning-method on-network
#       --discriminator 1234
#       --passcode 20202021
#       --trace-to json:${TRACE_TEST_JSON}.json
#       --trace-to perfetto:${TRACE_TEST_PERFETTO}.perfetto
#   run2:
#     app: ${ALL_CLUSTERS_APP}
#     factory-reset: true
#     quiet: true
#     app-args: --discriminator 1234 --KVS kvs1 --trace-to json:${TRACE_APP}.json
#     script-args: >
#       --storage-path admin_storage.json
#       --commissioning-method on-network
#       --discriminator 1234
#       --passcode 20202021
#       --trace-to json:${TRACE_TEST_JSON}.json
#       --trace-to perfetto:${TRACE_TEST_PERFETTO}.perfetto
# === END CI TEST ARGUMENTS ===

import logging

from mdns_discovery.mdns_discovery import MdnsDiscovery, MdnsServiceType
<<<<<<< HEAD
=======
from mdns_discovery.utils.asserts import (assert_valid_hostname, assert_valid_icd_key, assert_valid_ipv6_addresses,
                                          assert_valid_sai_key, assert_valid_sat_key, assert_valid_sii_key, assert_valid_t_key)
>>>>>>> 7377d866
from mobly import asserts

import matter.clusters as Clusters
from matter.testing.matter_testing import MatterBaseTest, TestStep, async_test_body, default_matter_test_main

'''
Purpose
The purpose of this test case is to verify that a Matter node is discoverable
and can advertise its services in a Matter network.

Test Plan
https://github.com/CHIP-Specifications/chip-test-plans/blob/master/src/securechannel.adoc#343-tc-sc-43-discovery-dut_commissionee
'''

TCP_PICS_STR = "MCORE.SC.TCP"
ONE_HOUR_IN_MS = 3600000
MAX_SAT_VALUE = 65535
MAX_T_VALUE = 6


class TC_SC_4_3(MatterBaseTest):

    def steps_TC_SC_4_3(self):
        return [TestStep(1, "DUT is commissioned on the same fabric as TH.", is_commissioning=True),
                TestStep(2, "TH reads ServerList attribute from the Descriptor cluster on EP0. ",
                         "If the ICD Management cluster ID (70,0x46) is present in the list, set supports_icd to true, otherwise set supports_icd to false."),
                TestStep(3,
                         "If supports_icd is true, TH reads ActiveModeThreshold from the ICD Management cluster on EP0 and saves as active_mode_threshold.", ""),
                TestStep(4, "If supports_icd is true, TH reads FeatureMap from the ICD Management cluster on EP0. If the LITS feature is set, set supports_lit to true. Otherwise set supports_lit to false.", ""),
                TestStep(5, "TH constructs the instance name for the DUT as the 64-bit compressed Fabric identifier, and the assigned 64-bit Node identifier, each expressed as a fixed-length sixteen-character hexadecimal string, encoded as ASCII (UTF-8) text using capital letters, separated by a hyphen.", ""),
                TestStep(6, "TH performs a query for the SRV record against the qname instance_qname.",
                         "Verify SRV record is returned"),
                TestStep(7, "TH performs a query for the TXT record against the qname instance_qname.",
                         "Verify TXT record is returned if the device supports ICD or TCP. The TXT record MAY be returned if these are not supported, but it is not required."),
                TestStep(8, "TH performs a query for the AAAA record against the target listed in the SRV record",
                         "Verify AAAA record is returned"),
                TestStep(9, "TH verifies the following from the returned records:",
                         "The hostname must be a fixed-length twelve-character (or sixteen-character) hexadecimal string, encoded as ASCII (UTF-8) text using capital letters.. ICD TXT key: • If supports_lit is false, verify that the ICD key is NOT present in the TXT record • If supports_lit is true, verify the ICD key IS present in the TXT record, and it has the value of 0 or 1 (ASCII) SII TXT key: • If supports_icd is true and supports_lit is false, set sit_mode to true • If supports_icd is true and supports_lit is true, set sit_mode to true if ICD=0 otherwise set sit_mode to false • If supports_icd is false, set sit_mode to false • If sit_mode is true, verify that the SII key IS present in the TXT record • if the SII key is present, verify it is a decimal value with no leading zeros and is less than or equal to 3600000 (1h in ms) SAI TXT key: • if supports_icd is true, verify that the SAI key is present in the TXT record • If the SAI key is present, verify it is a decimal value with no leading zeros and is less than or equal to 3600000 (1h in ms)"),
                TestStep(10, "TH performs a DNS-SD browse for _I<hhhh>._sub._matter._tcp.local, where <hhhh> is the 64-bit compressed Fabric identifier, expressed as a fixed-length, sixteencharacter hexadecimal string, encoded as ASCII (UTF-8) text using capital letters.",
                         "Verify DUT returns a PTR record with DNS-SD instance name set to instance_name"),
                TestStep(11, "TH performs a DNS-SD browse for _matter._tcp.local",
                         "Verify DUT returns a PTR record with DNS-SD instance name set to instance_name"),
                ]

    async def get_descriptor_server_list(self):
        return await self.read_single_attribute_check_success(
            endpoint=0,
            dev_ctrl=self.default_controller,
            cluster=Clusters.Descriptor,
            attribute=Clusters.Descriptor.Attributes.ServerList
        )

    async def get_idle_mode_threshhold_ms(self):
        return await self.read_single_attribute_check_success(
            endpoint=0,
            dev_ctrl=self.default_controller,
            cluster=Clusters.IcdManagement,
            attribute=Clusters.IcdManagement.Attributes.ActiveModeThreshold
        )

    async def get_icd_feature_map(self):
        return await self.read_single_attribute_check_success(
            endpoint=0,
            dev_ctrl=self.default_controller,
            cluster=Clusters.IcdManagement,
            attribute=Clusters.IcdManagement.Attributes.FeatureMap
        )

    def get_dut_instance_name(self, log_result: bool = False) -> str:
        node_id = self.dut_node_id
        compressed_fabric_id = self.default_controller.GetCompressedFabricId()
        instance_name = f'{compressed_fabric_id:016X}-{node_id:016X}'
        if log_result:
            logging.info(f"\n\n\tDUT Instance Name: {instance_name}\n")
        return instance_name

    def get_operational_subtype(self, log_result: bool = False) -> str:
        compressed_fabric_id = self.default_controller.GetCompressedFabricId()
        operational_subtype = f'_I{compressed_fabric_id:016X}._sub.{MdnsServiceType.OPERATIONAL.value}'
        if log_result:
            logging.info(f"\n\n\tOperational Subtype: {operational_subtype}\n")
        return operational_subtype

    @staticmethod
    def verify_decimal_value(input_value, max_value: int):
        try:
            input_float = float(input_value)
            input_int = int(input_float)

            if str(input_value).startswith("0") and input_int != 0:
                return (False, f"Input ({input_value}) has leading zeros.")

            if input_float != input_int:
                return (False, f"Input ({input_value}) is not an integer.")

            if input_int <= max_value:
                return (True, f"Input ({input_value}) is valid.")
            else:
                return (False, f"Input ({input_value}) exceeds the allowed value {max_value}.")
        except ValueError:
            return (False, f"Input ({input_value}) is not a valid decimal number.")

    def verify_t_value(self, operational_record):
        has_t = operational_record and operational_record.txt and 'T' in operational_record.txt
        if not has_t:
            asserts.assert_false(self.check_pics(TCP_PICS_STR),
                                 f"T key must be included if TCP is supported - returned TXT record: {operational_record}")
            return True, 'T is not provided or required'

        t_value = operational_record.txt['T']
        logging.info("T key is present in TXT record, verify if that it is a decimal value with no leading zeros and is less than or equal to 6. Convert the value to a bitmap and verify bit 0 is clear.")
        # Verify t_value is a decimal number without leading zeros and less than or equal to 6
        try:
<<<<<<< HEAD
            T_int = int(t_value)
            if T_int < 0 or T_int > MAX_T_VALUE:
                return False, f"T value ({t_value}) is not in the range 0 to 6. ({t_value})"
            if str(t_value).startswith("0") and T_int != 0:
                return False, f"T value ({t_value}) has leading zeros."
            if T_int != float(t_value):
                return False, f"T value ({t_value}) is not an integer."
=======
            assert_valid_t_key(t_value, enforce_provisional=False)
>>>>>>> 7377d866

            # Convert to bitmap and verify bit 0 is clear
            T_int = int(t_value)
            if T_int & 1 == 0:
                return True, f"T value ({t_value}) is valid and bit 0 is clear."
            else:
                return False, f"Bit 0 is not clear. T value ({t_value})"

            # Check that the value can be either 2, 4 or 6 depending on whether
            # DUT is a TCPClient, TCPServer or both.
            if self.check_pics(TCP_PICS_STR):
                if (T_int & 0x04 != 0):
                    return True, f"T value ({t_value}) represents valid TCP support info."
                else:
                    return False, f"T value ({t_value}) does not have TCP bits set even though the MCORE.SC.TCP PICS indicates it is required."
            else:
                if (T_int & 0x04 != 0):
                    return False, f"T value ({t_value}) has the TCP bits set even though the MCORE.SC.TCP PICS is not set."
                else:
                    return True, f"T value ({t_value}) is valid."
        except ValueError:
            return False, f"T value ({t_value}) is not a valid integer"

<<<<<<< HEAD
    @staticmethod
    def is_valid_ipv6_address(address) -> bool:
        try:
            # Attempt to create an IPv6 address object. If successful, this is an IPv6 address.
            ipaddress.IPv6Address(address)
            return True
        except ipaddress.AddressValueError:
            # If an AddressValueError is raised, the current address is not a valid IPv6 address.
            return False

    @staticmethod
    def verify_hostname(hostname: str) -> bool:
        # Remove any trailing dot
        if hostname.endswith('.'):
            hostname = hostname[:-1]

        # Remove '.local' suffix if present
        if hostname.endswith('.local'):
            hostname = hostname[:-6]

        # Regular expression to match an uppercase hexadecimal string of 12 or 16 characters
        pattern = re.compile(r'^[0-9A-F]{12}$|^[0-9A-F]{16}$')
        return bool(pattern.match(hostname))

=======
>>>>>>> 7377d866
    @async_test_body
    async def test_TC_SC_4_3(self):
        supports_icd = None
        supports_lit = None
        active_mode_threshold_ms = None

        # *** STEP 1 ***
        # DUT is commissioned on the same fabric as TH.
        self.step(1)

        # *** STEP 2 ***
        # TH reads from the DUT the ServerList attribute from the Descriptor cluster on EP0. If the ICD Management
        # cluster ID (70,0x46) is present in the list, set supports_icd to true, otherwise set supports_icd to false.
        self.step(2)
        ep0_servers = await self.get_descriptor_server_list()

        # Check if ep0_servers contain the ICD Management cluster ID (0x0046)
        supports_icd = Clusters.IcdManagement.id in ep0_servers
        logging.info(f"supports_icd: {supports_icd}")

        # *** STEP 3 ***
        # If supports_icd is true, TH reads ActiveModeThreshold from the ICD Management cluster on EP0 and saves
        # as active_mode_threshold.
        self.step(3)
        if supports_icd:
            active_mode_threshold_ms = await self.get_idle_mode_threshhold_ms()
        logging.info(f"active_mode_threshold_ms: {active_mode_threshold_ms}")

        # *** STEP 4 ***
        # If supports_icd is true, TH reads FeatureMap from the ICD Management cluster on EP0. If the LITS feature
        # is set, set supports_lit to true. Otherwise set supports_lit to false.
        self.step(4)
        if supports_icd:
            feature_map = await self.get_icd_feature_map()
            LITS = Clusters.IcdManagement.Bitmaps.Feature.kLongIdleTimeSupport
            supports_lit = bool(feature_map & LITS == LITS)
            logging.info(f"kLongIdleTimeSupport set: {supports_lit}")

        # *** STEP 5 ***
        # TH constructs the instance name for the DUT as the 64-bit compressed Fabric identifier, and the
        # assigned 64-bit Node identifier, each expressed as a fixed-length sixteen-character hexadecimal
        # string, encoded as ASCII (UTF-8) text using capital letters, separated by a hyphen.
        self.step(5)
        instance_name = self.get_dut_instance_name(log_result=True)
        instance_qname = f"{instance_name}.{MdnsServiceType.OPERATIONAL.value}"

        # *** STEP 6 ***
        # TH performs a query for the SRV record against the qname instance_qname.
        self.step(6)
        mdns = MdnsDiscovery()
<<<<<<< HEAD
        operational_record = await mdns.get_srv_record(
=======
        srv_record = await mdns.get_srv_record(
>>>>>>> 7377d866
            service_name=instance_qname,
            service_type=MdnsServiceType.OPERATIONAL.value,
            log_output=True
        )

        # Verify SRV record is returned
        srv_record_returned = srv_record is not None and srv_record.service_name == instance_qname
        asserts.assert_true(srv_record_returned, "SRV record was not returned")

<<<<<<< HEAD
        # Will be used in Step 8
        hostname = operational_record.server

=======
>>>>>>> 7377d866
        # *** STEP 7 ***
        # TH performs a query for the TXT record against the qname instance_qname.
        # Verify TXT record is returned
        self.step(7)
<<<<<<< HEAD
        operational_record = await mdns.get_txt_record(
=======
        txt_record = await mdns.get_txt_record(
>>>>>>> 7377d866
            service_name=instance_qname,
            service_type=MdnsServiceType.OPERATIONAL.value,
            log_output=True
        )

        # Request the TXT record. The device may opt not to return a TXT record if there are no mandatory TXT keys
        txt_record_returned = txt_record is not None and txt_record.txt is not None and bool(
            txt_record.txt)
        txt_record_required = supports_icd or self.check_pics(TCP_PICS_STR)

        if txt_record_required:
            asserts.assert_true(txt_record_returned, "TXT record is required and was not returned or contains no values")

        # *** STEP 8 ***
        # TH performs a query for the AAAA record against the target listed in the SRV record.
        self.step(8)
        quada_records = await mdns.get_quada_records(
<<<<<<< HEAD
            hostname=hostname,
=======
            hostname=srv_record.hostname,
>>>>>>> 7377d866
            log_output=True
        )

        # Verify AAAA record is returned
<<<<<<< HEAD
        asserts.assert_greater(len(quada_records), 0, f"No AAAA addresses were resolved for hostname '{hostname}'")
=======
        asserts.assert_greater(len(quada_records), 0, f"No AAAA addresses were resolved for hostname '{srv_record.hostname}'")
>>>>>>> 7377d866

        # # *** STEP 9 ***
        # TH verifies the following from the returned records: The hostname must be a fixed-length twelve-character (or sixteen-character)
        # hexadecimal string, encoded as ASCII (UTF-8) text using capital letters.. ICD TXT key: • If supports_lit is false, verify that the
        # ICD key is NOT present in the TXT record • If supports_lit is true, verify the ICD key IS present in the TXT record, and it has the
        # value of 0 or 1 (ASCII) SII TXT key: • If supports_icd is true and supports_lit is false, set sit_mode to true • If supports_icd is
        # true and supports_lit is true, set sit_mode to true if ICD=0 otherwise set sit_mode to false • If supports_icd is false, set
        # sit_mode to false • If sit_mode is true, verify that the SII key IS present in the TXT record • if the SII key is present, verify
        # it is a decimal value with no leading zeros and is less than or equal to 3600000 (1h in ms) SAI TXT key: • if supports_icd is true,
        # verify that the SAI key is present in the TXT record • If the SAI key is present, verify it is a decimal value with no leading
        # zeros and is less than or equal to 3600000 (1h in ms)
        self.step(9)

        def txt_has_key(key: str):
            return txt_record_returned and key in txt_record.txt.keys()

        # Verify hostname character length (12 or 16)
        assert_valid_hostname(srv_record.hostname)

        # ICD TXT KEY
        if supports_lit:
            logging.info("supports_lit is true, verify the ICD key IS present in the TXT record, and it has the value of 0 or 1 (ASCII).")

            # Verify the ICD key IS present
            asserts.assert_true(txt_has_key('ICD'), "ICD key is NOT present in the TXT record.")

            # Verify it has the value of 0 or 1 (ASCII)
            assert_valid_icd_key(txt_record.txt['ICD'])
        else:
            logging.info("supports_lit is false, verify that the ICD key is NOT present in the TXT record.")
            if txt_record_returned:
                asserts.assert_not_in('ICD', txt_record.txt, "ICD key is present in the TXT record.")

        # SII TXT KEY
        if supports_icd and not supports_lit:
            sit_mode = True

        if supports_icd and supports_lit:
            if int(txt_record.txt['ICD']) == 0:
                sit_mode = True
            else:
                sit_mode = False

        if not supports_icd:
            sit_mode = False

        if sit_mode:
            logging.info("sit_mode is True, verify the SII key IS present.")
            asserts.assert_true(txt_has_key('SII'), "SII key is NOT present in the TXT record.")

            logging.info("Verify SII value is a decimal with no leading zeros and is less than or equal to 3600000 (1h in ms).")
<<<<<<< HEAD
            sii_value = operational_record.txt_record['SII']
            result, message = self.verify_decimal_value(sii_value, ONE_HOUR_IN_MS)
            asserts.assert_true(result, message)
=======
            assert_valid_sii_key(txt_record.txt['SII'])
>>>>>>> 7377d866

        # SAI TXT KEY
        if supports_icd:
            logging.info("supports_icd is True, verify the SAI key IS present.")
            asserts.assert_true(txt_has_key('SAI'), "SAI key is NOT present in the TXT record.")

            logging.info("Verify SAI value is a decimal with no leading zeros and is less than or equal to 3600000 (1h in ms).")
<<<<<<< HEAD
            sai_value = operational_record.txt_record['SAI']
            result, message = self.verify_decimal_value(sai_value, ONE_HOUR_IN_MS)
            asserts.assert_true(result, message)
=======
            assert_valid_sai_key(txt_record.txt['SAI'])
>>>>>>> 7377d866

        # SAT TXT KEY
        if txt_has_key('SAT'):
            logging.info(
                "SAT key is present in TXT record, verify that it is a decimal value with no leading zeros and is less than or equal to 65535.")
<<<<<<< HEAD
            sat_value = operational_record.txt_record['SAT']
            result, message = self.verify_decimal_value(sat_value, MAX_SAT_VALUE)
            asserts.assert_true(result, message)
=======
            assert_valid_sat_key(txt_record.txt['SAT'])
>>>>>>> 7377d866

            if supports_icd:
                logging.info("supports_icd is True, verify the SAT value is equal to active_mode_threshold.")
                asserts.assert_equal(int(txt_record.txt['SAT']), active_mode_threshold_ms)

        # T TXT KEY
        result, message = self.verify_t_value(txt_record)
        asserts.assert_true(result, message)

        # Verify the AAAA records contain a valid IPv6 address
        logging.info("Verify the AAAA record contains a valid IPv6 address")
<<<<<<< HEAD
        for r in quada_records:
            asserts.assert_true(
                self.is_valid_ipv6_address(r.address),
                f"Invalid IPv6 address: '{r.address}'"
            )
=======
        ipv6_addresses = [f"{r.address}%{r.interface}" for r in quada_records]
        assert_valid_ipv6_addresses(ipv6_addresses)
>>>>>>> 7377d866

        # # *** STEP 10 ***
        # TH performs a DNS-SD browse for _I<hhhh>._sub._matter._tcp.local, where <hhhh> is the 64-bit compressed
        # Fabric identifier, expressed as a fixed-length, sixteencharacter hexadecimal string, encoded as ASCII (UTF-8)
        # text using capital letters.
        self.step(10)
        op_sub_type = self.get_operational_subtype(log_result=True)
        ptr_records = await mdns.get_ptr_records(
            service_types=[op_sub_type],
            log_output=True,
        )

        # Verify DUT returns a PTR record with DNS-SD instance name set to instance_name
        asserts.assert_true(
            any(r.instance_name == instance_name for r in ptr_records),
            f"No PTR record with DNS-SD instance name '{instance_name}' was found."
        )

        # # *** STEP 11 ***
        # TH performs a DNS-SD browse for _matter._tcp.local
        self.step(11)
        ptr_records = await mdns.get_ptr_records(
            service_types=[MdnsServiceType.OPERATIONAL.value],
            log_output=True,
        )

        # Verify DUT returns a PTR record with DNS-SD instance name set to instance_name
        asserts.assert_true(
            any(r.instance_name == instance_name for r in ptr_records),
            f"No PTR record with DNS-SD instance name '{instance_name}' was found."
        )


if __name__ == "__main__":
    default_matter_test_main()<|MERGE_RESOLUTION|>--- conflicted
+++ resolved
@@ -49,11 +49,8 @@
 import logging
 
 from mdns_discovery.mdns_discovery import MdnsDiscovery, MdnsServiceType
-<<<<<<< HEAD
-=======
 from mdns_discovery.utils.asserts import (assert_valid_hostname, assert_valid_icd_key, assert_valid_ipv6_addresses,
                                           assert_valid_sai_key, assert_valid_sat_key, assert_valid_sii_key, assert_valid_t_key)
->>>>>>> 7377d866
 from mobly import asserts
 
 import matter.clusters as Clusters
@@ -167,17 +164,7 @@
         logging.info("T key is present in TXT record, verify if that it is a decimal value with no leading zeros and is less than or equal to 6. Convert the value to a bitmap and verify bit 0 is clear.")
         # Verify t_value is a decimal number without leading zeros and less than or equal to 6
         try:
-<<<<<<< HEAD
-            T_int = int(t_value)
-            if T_int < 0 or T_int > MAX_T_VALUE:
-                return False, f"T value ({t_value}) is not in the range 0 to 6. ({t_value})"
-            if str(t_value).startswith("0") and T_int != 0:
-                return False, f"T value ({t_value}) has leading zeros."
-            if T_int != float(t_value):
-                return False, f"T value ({t_value}) is not an integer."
-=======
             assert_valid_t_key(t_value, enforce_provisional=False)
->>>>>>> 7377d866
 
             # Convert to bitmap and verify bit 0 is clear
             T_int = int(t_value)
@@ -201,33 +188,6 @@
         except ValueError:
             return False, f"T value ({t_value}) is not a valid integer"
 
-<<<<<<< HEAD
-    @staticmethod
-    def is_valid_ipv6_address(address) -> bool:
-        try:
-            # Attempt to create an IPv6 address object. If successful, this is an IPv6 address.
-            ipaddress.IPv6Address(address)
-            return True
-        except ipaddress.AddressValueError:
-            # If an AddressValueError is raised, the current address is not a valid IPv6 address.
-            return False
-
-    @staticmethod
-    def verify_hostname(hostname: str) -> bool:
-        # Remove any trailing dot
-        if hostname.endswith('.'):
-            hostname = hostname[:-1]
-
-        # Remove '.local' suffix if present
-        if hostname.endswith('.local'):
-            hostname = hostname[:-6]
-
-        # Regular expression to match an uppercase hexadecimal string of 12 or 16 characters
-        pattern = re.compile(r'^[0-9A-F]{12}$|^[0-9A-F]{16}$')
-        return bool(pattern.match(hostname))
-
-=======
->>>>>>> 7377d866
     @async_test_body
     async def test_TC_SC_4_3(self):
         supports_icd = None
@@ -278,11 +238,7 @@
         # TH performs a query for the SRV record against the qname instance_qname.
         self.step(6)
         mdns = MdnsDiscovery()
-<<<<<<< HEAD
-        operational_record = await mdns.get_srv_record(
-=======
         srv_record = await mdns.get_srv_record(
->>>>>>> 7377d866
             service_name=instance_qname,
             service_type=MdnsServiceType.OPERATIONAL.value,
             log_output=True
@@ -292,21 +248,11 @@
         srv_record_returned = srv_record is not None and srv_record.service_name == instance_qname
         asserts.assert_true(srv_record_returned, "SRV record was not returned")
 
-<<<<<<< HEAD
-        # Will be used in Step 8
-        hostname = operational_record.server
-
-=======
->>>>>>> 7377d866
         # *** STEP 7 ***
         # TH performs a query for the TXT record against the qname instance_qname.
         # Verify TXT record is returned
         self.step(7)
-<<<<<<< HEAD
-        operational_record = await mdns.get_txt_record(
-=======
         txt_record = await mdns.get_txt_record(
->>>>>>> 7377d866
             service_name=instance_qname,
             service_type=MdnsServiceType.OPERATIONAL.value,
             log_output=True
@@ -324,20 +270,12 @@
         # TH performs a query for the AAAA record against the target listed in the SRV record.
         self.step(8)
         quada_records = await mdns.get_quada_records(
-<<<<<<< HEAD
-            hostname=hostname,
-=======
             hostname=srv_record.hostname,
->>>>>>> 7377d866
             log_output=True
         )
 
         # Verify AAAA record is returned
-<<<<<<< HEAD
-        asserts.assert_greater(len(quada_records), 0, f"No AAAA addresses were resolved for hostname '{hostname}'")
-=======
         asserts.assert_greater(len(quada_records), 0, f"No AAAA addresses were resolved for hostname '{srv_record.hostname}'")
->>>>>>> 7377d866
 
         # # *** STEP 9 ***
         # TH verifies the following from the returned records: The hostname must be a fixed-length twelve-character (or sixteen-character)
@@ -389,13 +327,7 @@
             asserts.assert_true(txt_has_key('SII'), "SII key is NOT present in the TXT record.")
 
             logging.info("Verify SII value is a decimal with no leading zeros and is less than or equal to 3600000 (1h in ms).")
-<<<<<<< HEAD
-            sii_value = operational_record.txt_record['SII']
-            result, message = self.verify_decimal_value(sii_value, ONE_HOUR_IN_MS)
-            asserts.assert_true(result, message)
-=======
             assert_valid_sii_key(txt_record.txt['SII'])
->>>>>>> 7377d866
 
         # SAI TXT KEY
         if supports_icd:
@@ -403,25 +335,13 @@
             asserts.assert_true(txt_has_key('SAI'), "SAI key is NOT present in the TXT record.")
 
             logging.info("Verify SAI value is a decimal with no leading zeros and is less than or equal to 3600000 (1h in ms).")
-<<<<<<< HEAD
-            sai_value = operational_record.txt_record['SAI']
-            result, message = self.verify_decimal_value(sai_value, ONE_HOUR_IN_MS)
-            asserts.assert_true(result, message)
-=======
             assert_valid_sai_key(txt_record.txt['SAI'])
->>>>>>> 7377d866
 
         # SAT TXT KEY
         if txt_has_key('SAT'):
             logging.info(
                 "SAT key is present in TXT record, verify that it is a decimal value with no leading zeros and is less than or equal to 65535.")
-<<<<<<< HEAD
-            sat_value = operational_record.txt_record['SAT']
-            result, message = self.verify_decimal_value(sat_value, MAX_SAT_VALUE)
-            asserts.assert_true(result, message)
-=======
             assert_valid_sat_key(txt_record.txt['SAT'])
->>>>>>> 7377d866
 
             if supports_icd:
                 logging.info("supports_icd is True, verify the SAT value is equal to active_mode_threshold.")
@@ -433,16 +353,8 @@
 
         # Verify the AAAA records contain a valid IPv6 address
         logging.info("Verify the AAAA record contains a valid IPv6 address")
-<<<<<<< HEAD
-        for r in quada_records:
-            asserts.assert_true(
-                self.is_valid_ipv6_address(r.address),
-                f"Invalid IPv6 address: '{r.address}'"
-            )
-=======
         ipv6_addresses = [f"{r.address}%{r.interface}" for r in quada_records]
         assert_valid_ipv6_addresses(ipv6_addresses)
->>>>>>> 7377d866
 
         # # *** STEP 10 ***
         # TH performs a DNS-SD browse for _I<hhhh>._sub._matter._tcp.local, where <hhhh> is the 64-bit compressed
