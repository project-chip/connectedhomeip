#
#    Copyright (c) 2025 Project CHIP Authors
#    All rights reserved.
#
#    Licensed under the Apache License, Version 2.0 (the "License");
#    you may not use this file except in compliance with the License.
#    You may obtain a copy of the License at
#
#        http://www.apache.org/licenses/LICENSE-2.0
#
#    Unless required by applicable law or agreed to in writing, software
#    distributed under the License is distributed on an "AS IS" BASIS,
#    WITHOUT WARRANTIES OR CONDITIONS OF ANY KIND, either express or implied.
#    See the License for the specific language governing permissions and
#    limitations under the License.

# See https://github.com/project-chip/connectedhomeip/blob/master/docs/testing/python.md#defining-the-ci-test-arguments
# for details about the block below.
#
# === BEGIN CI TEST ARGUMENTS ===
# test-runner-runs:
#   run1:
#     app: ${ENERGY_GATEWAY_APP}
#     app-args: >
#       --discriminator 1234
#       --KVS kvs1
#       --trace-to json:${TRACE_APP}.json
#       --enable-key 000102030405060708090a0b0c0d0e0f
#     script-args: >
#       --storage-path admin_storage.json
#       --commissioning-method on-network
#       --discriminator 1234
#       --passcode 20202021
#       --hex-arg enableKey:000102030405060708090a0b0c0d0e0f
#       --endpoint 1
#       --trace-to json:${TRACE_TEST_JSON}.json
#       --trace-to perfetto:${TRACE_TEST_PERFETTO}.perfetto
#     factory-reset: true
#     quiet: true
# === END CI TEST ARGUMENTS ===

<<<<<<< HEAD
=======
import chip.clusters as Clusters
from chip.clusters.Types import NullValue
from chip.testing.event_attribute_reporting import EventSubscriptionHandler
from chip.testing.matter_testing import MatterBaseTest, TestStep, default_matter_test_main, has_cluster, run_if_endpoint_matches
>>>>>>> 3176ce8e
from mobly import asserts
from TC_EGCTestBase import ElectricalGridConditionsTestBaseHelper

import matter.clusters as Clusters
from matter.clusters.Types import NullValue
from matter.testing.matter_testing import (EventChangeCallback, MatterBaseTest, TestStep, default_matter_test_main, has_cluster,
                                           run_if_endpoint_matches)

cluster = Clusters.ElectricalGridConditions


class TC_EGC_2_2(ElectricalGridConditionsTestBaseHelper, MatterBaseTest):
    """Implementation of test case TC_EGC_2_2."""

    def desc_TC_EGC_2_2(self) -> str:
        """Returns a description of this test"""
        return "[TC-EGC-2.2] Primary Functionality with DUT as Server"

    def pics_TC_EGC_2_2(self) -> list[str]:
        """This function returns a list of PICS for this test case that must be True for the test to be run"""
        return ["EGC.S"]

    def steps_TC_EGC_2_2(self) -> list[TestStep]:
        steps = [
            TestStep("1", "Commission DUT to TH (can be skipped if done in a preceding test).",
                     is_commissioning=True),
            TestStep("2", "Set up a subscription to all ElectricalGridConditions cluster events"),
            TestStep("3", "TH reads TestEventTriggersEnabled attribute from General Diagnostics Cluster",
                     "Value has to be 1 (True)"),
            TestStep("4", "TH sends TestEventTrigger command to General Diagnostics Cluster on Endpoint 0 with EnableKey field set to PIXIT.EGC.TESTEVENT_TRIGGERKEY and EventTrigger field set to PIXIT.EGC.TESTEVENTTRIGGER for Current Conditions Update Test Event",
                     """Verify DUT responds w/ status SUCCESS(0x00) and event EGC.S.E0000(CurrentConditionsChanged) sent.
                     Store the event's CurrentConditions field as NewCurrentConditions."""),
            TestStep("4a", "TH reads from the DUT the CurrentConditions attribute.",
                     """Verify that the DUT response contains a ElectricalGridConditionsStruct value.
                        Verify that the value matches the NewCurrentConditions from step 4."""),
        ]
        return steps

    @run_if_endpoint_matches(has_cluster(Clusters.ElectricalGridConditions))
    async def test_TC_EGC_2_2(self):
        endpoint = self.get_endpoint()
        attributes = cluster.Attributes

        self.step("1")
        # Commission DUT - already done

        self.step("2")
        events_callback = EventSubscriptionHandler(expected_cluster=cluster)
        await events_callback.start(self.default_controller,
                                    self.dut_node_id,
                                    endpoint)

        self.step("3")
        # TH reads TestEventTriggersEnabled attribute from General Diagnostics Cluster
        await self.check_test_event_triggers_enabled()

        self.step("4")
        # TH sends TestEventTrigger command to General Diagnostics Cluster on Endpoint 0 with EnableKey field set to PIXIT.EGC.TESTEVENT_TRIGGERKEY and EventTrigger field set to PIXIT.EGC.TESTEVENTTRIGGER for Current Conditions Update Test Event",
        # Verify DUT responds w/ status SUCCESS(0x00) and event EGC.S.E0000(CurrentConditionsChanged) sent.
        #  Store the event's CurrentConditions field as NewCurrentConditions.
        await self.send_test_event_trigger_current_conditions_update()

        event_data = events_callback.wait_for_event_report(
            Clusters.ElectricalGridConditions.Events.CurrentConditionsChanged)

        newCurrentConditions = event_data.currentConditions
        if newCurrentConditions is not NullValue:
            asserts.assert_true(isinstance(
                newCurrentConditions, cluster.Structs.ElectricalGridConditionsStruct), "val must be of type ElectricalGridConditionsStruct")

            # The other aspects of this verification are handled by the helper
            self.check_ElectricalGridConditionsStruct(cluster=cluster,
                                                      struct=newCurrentConditions)

        self.step("4a")
        # TH reads from the DUT the CurrentConditions attribute.
        #  Verify that the DUT response contains a ElectricalGridConditionsStruct value.
        #  Verify that the value matches the NewCurrentConditions from step 4.
        val = await self.read_single_attribute_check_success(endpoint=endpoint, cluster=cluster,
                                                             attribute=attributes.CurrentConditions)
        if val is not NullValue:
            asserts.assert_true(isinstance(
                val, cluster.Structs.ElectricalGridConditionsStruct), "val must be of type ElectricalGridConditionsStruct")
            self.check_ElectricalGridConditionsStruct(cluster=cluster, struct=val)

        asserts.assert_equal(val, newCurrentConditions, "CurrentConditions is not equal to NewCurrentConditions")


if __name__ == "__main__":
    default_matter_test_main()<|MERGE_RESOLUTION|>--- conflicted
+++ resolved
@@ -39,20 +39,13 @@
 #     quiet: true
 # === END CI TEST ARGUMENTS ===
 
-<<<<<<< HEAD
-=======
-import chip.clusters as Clusters
-from chip.clusters.Types import NullValue
-from chip.testing.event_attribute_reporting import EventSubscriptionHandler
-from chip.testing.matter_testing import MatterBaseTest, TestStep, default_matter_test_main, has_cluster, run_if_endpoint_matches
->>>>>>> 3176ce8e
 from mobly import asserts
 from TC_EGCTestBase import ElectricalGridConditionsTestBaseHelper
 
 import matter.clusters as Clusters
 from matter.clusters.Types import NullValue
-from matter.testing.matter_testing import (EventChangeCallback, MatterBaseTest, TestStep, default_matter_test_main, has_cluster,
-                                           run_if_endpoint_matches)
+from matter.testing.event_attribute_reporting import EventSubscriptionHandler
+from matter.testing.matter_testing import MatterBaseTest, TestStep, default_matter_test_main, has_cluster, run_if_endpoint_matches
 
 cluster = Clusters.ElectricalGridConditions
 
