#
#    Copyright (c) 2025 Project CHIP Authors
#    All rights reserved.
#
#    Licensed under the Apache License, Version 2.0 (the "License");
#    you may not use this file except in compliance with the License.
#    You may obtain a copy of the License at
#
#        http://www.apache.org/licenses/LICENSE-2.0
#
#    Unless required by applicable law or agreed to in writing, software
#    distributed under the License is distributed on an "AS IS" BASIS,
#    WITHOUT WARRANTIES OR CONDITIONS OF ANY KIND, either express or implied.
#    See the License for the specific language governing permissions and
#    limitations under the License.

# See https://github.com/project-chip/connectedhomeip/blob/master/docs/testing/python.md#defining-the-ci-test-arguments
# for details about the block below.
#
# === BEGIN CI TEST ARGUMENTS ===
# test-runner-runs:
#   run1:
#     app: ${CAMERA_APP}
#     app-args: --discriminator 1234 --KVS kvs1 --trace-to json:${TRACE_APP}.json
#     script-args: >
#       --storage-path admin_storage.json
#       --commissioning-method on-network
#       --discriminator 1234
#       --passcode 20202021
#       --PICS src/app/tests/suites/certification/ci-pics-values
#       --trace-to json:${TRACE_TEST_JSON}.json
#       --trace-to perfetto:${TRACE_TEST_PERFETTO}.perfetto
#       --endpoint 1
#     factory-reset: true
#     quiet: true
# === END CI TEST ARGUMENTS ===

import chip.clusters as Clusters
from chip.interaction_model import Status
from chip.testing.matter_testing import MatterBaseTest, TestStep, default_matter_test_main, has_feature, run_if_endpoint_matches
from mobly import asserts
from TC_AVSUMTestBase import AVSUMTestBase


class TC_AVSUM_2_6(MatterBaseTest, AVSUMTestBase):

    def desc_TC_AVSUM_2_6(self) -> str:
        return "[TC-AVSUM-2.6] MPTZRemovePreset command validation"

    def steps_TC_AVSUM_2_6(self) -> list[TestStep]:
        steps = [
            TestStep(1, "Commissioning, already done", is_commissioning=True),
            TestStep(2, "Read the value of MaxPresets, fail if unsupported."),
            TestStep(3, "Read the value of MPTZPresets, fail if unsupported"),
            TestStep(4, "Send a MPTZRemovePreset for a value larger than MaxPresets, verify failure"),
            TestStep(5, "If MPTZPresets is not empty, send MPTZRemovePreset for the first item in the list. Verify it has been removed. Otherwise skip to step 8."),
            TestStep(6, "Read MPTZPresets, verify the entry has been removed."),
            TestStep(7, "Repeat step 5, sending a MPTZRemovePreset command for the already removed preset. Verify failurre. End the test case."),
            TestStep(8, "If MPTZPresets is empty, via the MPTZSavePreset command, create a new saved preset with PresetID of MaxPresets, name of 'newpreset'"),
            TestStep(9, "Read the value of MPTZPresets. Ensure it has an entry for a PresetID of MaxPresets with a name 'newpreset' that matches the saved MPTZPosition"),
            TestStep(10, "Via MPTZRemovePreset remove the saved preset."),
            TestStep(11, "Read MPTZPresets, verify this is empty."),
            TestStep(12, "Repeat step 10, sending a MPTZRemovePreset command for a PresetID of MaxPresets. Verify failure."),
        ]
        return steps

    def pics_TC_AVSUM_2_6(self) -> list[str]:
        pics = [
            "AVSUM.S", "AVSUM.S.F04"
        ]
        return pics

    @run_if_endpoint_matches(has_feature(Clusters.CameraAvSettingsUserLevelManagement,
                                         Clusters.CameraAvSettingsUserLevelManagement.Bitmaps.Feature.kMechanicalPresets))
    async def test_TC_AVSUM_2_6(self):
        cluster = Clusters.Objects.CameraAvSettingsUserLevelManagement
        attributes = cluster.Attributes
        endpoint = self.get_endpoint(default=1)

        self.step(1)  # Already done, immediately go to step 2
        attribute_list = await self.read_avsum_attribute_expect_success(endpoint, attributes.AttributeList)

        self.step(2)
        asserts.assert_in(attributes.MaxPresets.attribute_id, attribute_list,
                          "MaxPresets attribute is a mandatory attribute if MPRESETS.")
        max_presets_dut = await self.read_avsum_attribute_expect_success(endpoint, attributes.MaxPresets)

        self.step(3)
        asserts.assert_in(attributes.MPTZPresets.attribute_id, attribute_list,
                          "MPTZPresets attribute is a mandatory attribut if MPRESETS.")
        mptz_presets_dut = await self.read_avsum_attribute_expect_success(endpoint, attributes.MPTZPresets)

        self.step(4)
        await self.send_remove_preset_command(endpoint, max_presets_dut+1, expected_status=Status.ConstraintError)

        if mptz_presets_dut:
            # Save the presetID of the first preset in the list
            presetID = mptz_presets_dut[0].presetID

            self.step(5)
            # Remove that preset
            await self.send_remove_preset_command(endpoint, presetID)

            # Re-read the attribute
            self.step(6)
            mptz_presets_dut = await self.read_avsum_attribute_expect_success(endpoint, attributes.MPTZPresets)
            notFound = True
            for mptzpreset in mptz_presets_dut:
                if mptzpreset.presetID == presetID:
                    notFound = False
                    break

            asserts.assert_true(notFound, "Preset not removed despite invocation of MPTZRemovePreset")
<<<<<<< HEAD
            self.mark_all_remaining_steps_skipped(6)
=======

            # Repeat removal of already removed value, verify Not Found
            self.step(7)
            await self.send_remove_preset_command(endpoint, presetID, expected_status=Status.NotFound)

            self.skip_all_remaining_steps(8)
>>>>>>> 25fa2e7d
            return

        self.skip_step(5)
        self.skip_step(6)
        self.skip_step(7)
        self.step(8)
        # No existing values, create one and then make sure we can delete it
        await self.send_save_preset_command(endpoint, name="newpreset", presetID=max_presets_dut)
        mptz_presets_dut = await self.read_avsum_attribute_expect_success(endpoint, attributes.MPTZPresets)

        self.step(9)
        # Verify the first entry is what we sent
        asserts.assert_equal(mptz_presets_dut[0].presetID, max_presets_dut, "Saved Preset ID does not natch the provided preset")

        self.step(10)
        # Remove and verify empty
        await self.send_remove_preset_command(endpoint, max_presets_dut)
        mptz_presets_dut = await self.read_avsum_attribute_expect_success(endpoint, attributes.MPTZPresets)

        self.step(11)
        asserts.assert_true(not mptz_presets_dut, "Added Preset not removed despite invocation of MPTZRemovePreset")

        # Repeat removal of already removed value, verify Not Found
        self.step(12)
        await self.send_remove_preset_command(endpoint, max_presets_dut, expected_status=Status.NotFound)


if __name__ == "__main__":
    default_matter_test_main()<|MERGE_RESOLUTION|>--- conflicted
+++ resolved
@@ -109,18 +109,13 @@
                 if mptzpreset.presetID == presetID:
                     notFound = False
                     break
-
             asserts.assert_true(notFound, "Preset not removed despite invocation of MPTZRemovePreset")
-<<<<<<< HEAD
-            self.mark_all_remaining_steps_skipped(6)
-=======
 
             # Repeat removal of already removed value, verify Not Found
             self.step(7)
             await self.send_remove_preset_command(endpoint, presetID, expected_status=Status.NotFound)
 
-            self.skip_all_remaining_steps(8)
->>>>>>> 25fa2e7d
+            self.mark_all_remaining_steps_skipped(8)
             return
 
         self.skip_step(5)
