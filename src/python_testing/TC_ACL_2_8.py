#    Copyright (c) 2025 Project CHIP Authors
#    All rights reserved.
#
#    Licensed under the Apache License, Version 2.0 (the "License");
#    you may not use this file except in compliance with the License.
#    You may obtain a copy of the License at
#
#        http://www.apache.org/licenses/LICENSE-2.0
#
#    Unless required by applicable law or agreed to in writing, software
#    distributed under the License is distributed on an "AS IS" BASIS,
#    WITHOUT WARRANTIES OR CONDITIONS OF ANY KIND, either express or implied.
#    See the License for the specific language governing permissions and
#    limitations under the License.
#

# === BEGIN CI TEST ARGUMENTS ===
# test-runner-runs:
#   run1:
#     app: ${ALL_CLUSTERS_APP}
#     factory-reset: true
#     quiet: true
#     app-args: --discriminator 1234 --KVS kvs1 --trace-to json:${TRACE_APP}.json
#     script-args: >
#       --storage-path admin_storage.json
#       --commissioning-method on-network
#       --discriminator 1234
#       --passcode 20202021
#       --trace-to json:${TRACE_TEST_JSON}.json
#       --trace-to perfetto:${TRACE_TEST_PERFETTO}.perfetto
#       --endpoint 1
# === END CI TEST ARGUMENTS ===

import logging
import random

import chip.clusters as Clusters
from chip import ChipDeviceCtrl
from chip.clusters.Types import NullValue
from chip.interaction_model import Status
from chip.testing.matter_testing import MatterBaseTest, TestStep, async_test_body, default_matter_test_main
from mobly import asserts


class TC_ACL_2_8(MatterBaseTest):
    async def get_latest_event_number(self, acec_event: Clusters.AccessControl.Events.AccessControlEntryChanged) -> int:
        event_path = [(self.matter_test_config.endpoint, acec_event, 1)]
        events = await self.default_controller.ReadEvent(nodeid=self.dut_node_id, events=event_path)
        if not events:
            raise AssertionError(f"No events found for {acec_event} to determine the latest event number.")
        return max([e.Header.EventNumber for e in events])

    def _get_relevant_acl_events(self, all_events: list, expected_add_subject_node_id: int, expected_change_subject_node_ids: list) -> tuple:
        """
        Extracts the most recent 'added' and 'changed' events for a specific node from all events.

        Args:
            all_events: List of all AccessControlEntryChanged events
            expected_add_subject_node_id: Node ID expected in the 'added' event subjects
            expected_change_subject_node_ids: List of node IDs expected in the 'changed' event subjects

        Returns:
            Tuple containing the relevant 'added' and 'changed' events in chronological order
        """
        # First find the most recent "added" event
        added_events = [e for e in all_events if (
            e.Data.changeType == Clusters.AccessControl.Enums.ChangeTypeEnum.kAdded and
            e.Data.latestValue.subjects == [expected_add_subject_node_id]
        )]
        asserts.assert_true(len(added_events) > 0, f"Expected 'added' event for node {expected_add_subject_node_id} not found")
        added_event = sorted(added_events, key=lambda e: e.Header.EventNumber)[-1]

        # Guarantee we have a valid added_event
        asserts.assert_is_not_none(added_event, f"Added event for node {expected_add_subject_node_id} must not be None")

        # Then find the most recent "changed" event that occurred after the "added" event
        changed_events = [e for e in all_events if (
            e.Data.changeType == Clusters.AccessControl.Enums.ChangeTypeEnum.kChanged and
            e.Data.latestValue.subjects == expected_change_subject_node_ids and
            e.Header.EventNumber > added_event.Header.EventNumber
        )]
        asserts.assert_true(len(changed_events) > 0,
                            f"Expected 'changed' event for node {expected_add_subject_node_id} not found after the 'added' event")
        changed_event = sorted(changed_events, key=lambda e: e.Header.EventNumber)[-1]

        # Guarantee we have a valid changed_event
        asserts.assert_is_not_none(changed_event, f"Changed event for node {expected_add_subject_node_id} must not be None")

        return (added_event, changed_event)

    def _verify_acl_event(
            self,
            event,
            admin_node_id,
            admin_passcode_id,
            change_type,
            subjects,
            fabric_index):
        """Verifies ACL event contents"""
        data = event.Data

        # Verify admin IDs
        asserts.assert_equal(data.adminNodeID, admin_node_id)
        asserts.assert_equal(data.adminPasscodeID, admin_passcode_id)

        # Verify event data
        asserts.assert_equal(data.changeType, change_type)
        asserts.assert_equal(data.latestValue.privilege, 5)
        asserts.assert_equal(data.latestValue.authMode, 2)
        asserts.assert_equal(
            data.latestValue.subjects,
            [subjects] if not isinstance(
                subjects,
                list) else subjects)
        asserts.assert_equal(data.latestValue.targets, NullValue)
        asserts.assert_equal(data.fabricIndex, fabric_index)

    def desc_TC_ACL_2_8(self) -> str:
        return "[TC-ACL-2.8] ACL multi-fabric"

    def _validate_events_th1(self, events, f1, f2, is_filtered):
        """Helper method to validate events for TH1"""
        logging.info("Found %d events", len(events))

        # For TH1, we expect to see two events with f1 as fabric index
        expected_events_count = 2

        found_valid_events = 0
        found_th2_event = False

        for event in events:
            logging.info("Examining event: %s", str(event))
            if hasattr(event, 'Data') and hasattr(event.Data, 'fabricIndex'):
                # If this is a TH1 event
                if event.Data.fabricIndex == f1:
                    # Check for expected field values
                    if ((event.Data.changeType == Clusters.AccessControl.Enums.ChangeTypeEnum.kAdded and
                        event.Data.adminNodeID == NullValue and
                        event.Data.adminPasscodeID == 0) or
                        (event.Data.changeType == Clusters.AccessControl.Enums.ChangeTypeEnum.kChanged and
                        event.Data.adminNodeID == self.th1.nodeId and
                            event.Data.adminPasscodeID == NullValue)):
                        found_valid_events += 1

                # If this is a TH2 event
                if event.Data.fabricIndex == f2:
                    found_th2_event = True

        asserts.assert_equal(found_valid_events, expected_events_count,
                             f"Expected {expected_events_count} valid events for TH1, found {found_valid_events}")

        if is_filtered:
            asserts.assert_false(found_th2_event, "TH1 should not see any events from TH2's fabric when fabric filtered")

    def _validate_events_th2(self, events, f1, f2, is_filtered):
        """Helper method to validate events for TH2"""
        logging.info("Found %d events", len(events))

        # For TH2, we expect to see two events with f2 as fabric index
        expected_events_count = 2

        found_valid_events = 0
        found_th1_event = False

        for event in events:
            logging.info("Examining event: %s", str(event))
            if hasattr(event, 'Data') and hasattr(event.Data, 'fabricIndex'):
                # If this is a TH2 event
                if event.Data.fabricIndex == f2:
                    # Check for expected field values
                    if ((event.Data.changeType == Clusters.AccessControl.Enums.ChangeTypeEnum.kAdded and
                        event.Data.adminNodeID == NullValue and
                        event.Data.adminPasscodeID == 0) or
                        (event.Data.changeType == Clusters.AccessControl.Enums.ChangeTypeEnum.kChanged and
                        event.Data.adminNodeID == self.th2.nodeId and
                            event.Data.adminPasscodeID == NullValue)):
                        found_valid_events += 1

                # If this is a TH1 event
                if event.Data.fabricIndex == f1:
                    found_th1_event = True

        asserts.assert_equal(found_valid_events, expected_events_count,
                             f"Expected {expected_events_count} valid events for TH2, found {found_valid_events}")

        if is_filtered:
            asserts.assert_false(found_th1_event, "TH2 should not see any events from TH1's fabric when fabric filtered")

    def steps_TC_ACL_2_8(self) -> list[TestStep]:
        steps = [
            TestStep(1, "TH1 commissions DUT using admin node ID N1",
                     "DUT is commissioned on TH1 fabric", is_commissioning=True),
            TestStep(2, "TH1 reads DUT Endpoint 0 OperationalCredentials cluster CurrentFabricIndex attribute",
                     "Result is SUCCESS, value is stored as F1"),
            TestStep(3, "TH1 puts DUT into commissioning mode, TH2 commissions DUT using admin node ID N2",
                     "DUT is commissioned on TH2 fabric"),
            TestStep(4, "TH2 reads DUT Endpoint 0 OperationalCredentials cluster CurrentFabricIndex attribute",
                     "Result is SUCCESS, value is stored as F2"),
            TestStep(5, "TH1 writes DUT Endpoint 0 AccessControl cluster ACL attribute, value is list of AccessControlEntryStruct containing 1 element",
                     "Result is SUCCESS"),
            TestStep(6, "TH2 writes DUT Endpoint 0 AccessControl cluster ACL attribute value is list of AccessControlEntryStruct containing 1 element",
                     "Result is SUCCESS"),
            TestStep(7, "TH1 reads DUT Endpoint 0 AccessControl cluster ACL attribute with both fabricFiltered True and False",
                     "Result is SUCCESS, value is list of AccessControlEntryStruct containing 1 element when fabric filtered, and the list MUST NOT contain an element with FabricIndex F2"),
            TestStep(8, "TH2 reads DUT Endpoint 0 AccessControl cluster ACL attribute with both fabricFiltered True and False",
                     "Result is SUCCESS, value is list of AccessControlEntryStruct containing 1 element when fabric filtered, and the list MUST NOT contain an element with FabricIndex F1"),
            TestStep(9, "TH1 reads DUT Endpoint 0 AccessControl cluster AccessControlEntryChanged event with both fabricFiltered True and False",
                     "Result is SUCCESS, value is list of AccessControlEntryChanged containing 2 elements when fabric filtered, and the list MUST NOT contain any element with FabricIndex F2"),
            TestStep(10, "TH2 reads DUT Endpoint 0 AccessControl cluster AccessControlEntryChanged event with both fabricFiltered True and False",
                     "Result is SUCCESS, value is list of AccessControlEntryChanged containing 2 elements when fabric filtered, and the list MUST NOT contain any element with FabricIndex F1"),
        ]
        return steps

    @async_test_body
    async def test_TC_ACL_2_8(self):
        self.step(1)
        self.th1 = self.default_controller
        self.discriminator = random.randint(0, 4095)

        self.step(2)
        # Read CurrentFabricIndex for TH1
        oc_cluster = Clusters.OperationalCredentials
        cfi_attribute = oc_cluster.Attributes.CurrentFabricIndex
        f1 = await self.read_single_attribute_check_success(endpoint=0, cluster=oc_cluster, attribute=cfi_attribute)
        logging.info(f"CurrentFabricIndex F1 {str(f1)}")

        self.step(3)
        # Commission TH2
        params = await self.th1.OpenCommissioningWindow(
            nodeid=self.dut_node_id, timeout=900, iteration=10000, discriminator=self.discriminator, option=1)
        th2_certificate_authority = self.certificate_authority_manager.NewCertificateAuthority()
        th2_fabric_admin = th2_certificate_authority.NewFabricAdmin(
            vendorId=0xFFF1, fabricId=self.th1.fabricId + 1)
        self.th2 = th2_fabric_admin.NewController(
            nodeId=2, useTestCommissioner=True)
        setupPinCode = params.setupPinCode
        await self.th2.CommissionOnNetwork(
            nodeId=self.dut_node_id, setupPinCode=setupPinCode,
            filterType=ChipDeviceCtrl.DiscoveryFilterType.LONG_DISCRIMINATOR, filter=self.discriminator)

        self.step(4)
        # Read CurrentFabricIndex for TH2
        f2 = await self.read_single_attribute_check_success(dev_ctrl=self.th2, endpoint=0, cluster=oc_cluster, attribute=cfi_attribute)
        logging.info(f"CurrentFabricIndex F2 {str(f2)}")

        self.step(5)
        # TH1 writes ACL attribute
        acl_struct = Clusters.AccessControl.Structs.AccessControlEntryStruct(
            privilege=5,
            authMode=2,
            subjects=[self.th1.nodeId, 1111]
        )
        acl_attr = Clusters.AccessControl.Attributes.Acl
        acl_list = [acl_struct]
        result = await self.th1.WriteAttribute(
            self.dut_node_id,
            [(0, acl_attr(value=acl_list))]
        )
        asserts.assert_equal(
            result[0].Status,
            Status.Success,
            "Write should have succeeded")

        self.step(6)
        # TH2 writes ACL attribute
        acl_struct_th2 = Clusters.AccessControl.Structs.AccessControlEntryStruct(
            privilege=5,
            authMode=2,
            subjects=[self.th2.nodeId, 2222]
        )
        acl_list = [acl_struct_th2]
        result = await self.th2.WriteAttribute(
            self.dut_node_id,
            [(0, acl_attr(value=acl_list))]
        )
        asserts.assert_equal(
            result[0].Status,
            Status.Success,
            "Write should have succeeded")

        self.step(7)
        # TH1 reads ACL attribute with fabricFiltered=True (default)
        ac_cluster = Clusters.AccessControl
        acl_attr = Clusters.AccessControl.Attributes.Acl

        # Read with fabric_filtered=True (default)
        acl_list_filtered = await self.read_single_attribute_check_success(
            dev_ctrl=self.th1, endpoint=0, cluster=ac_cluster, attribute=acl_attr
        )
        logging.info("TH1 read ACL result (fabricFiltered=True): %s", str(acl_list_filtered))

        asserts.assert_equal(
            len(acl_list_filtered), 1, "Should have exactly one ACL entry when fabric filtered")
        entry = acl_list_filtered[0]

        asserts.assert_equal(
            entry.privilege, 5, "Privilege should be Administer (5)")
        asserts.assert_equal(
            entry.authMode, 2, "AuthMode should be CASE (2)")
        asserts.assert_equal(entry.subjects, [self.th1.nodeId, 1111])
        asserts.assert_equal(
            entry.targets,
            NullValue,
            "Targets should be NullValue")
        asserts.assert_equal(entry.fabricIndex, f1)

        for entry in acl_list_filtered:
            asserts.assert_not_equal(
                entry.fabricIndex, f2, "Should not contain entry with FabricIndex F2")

        # Read with fabric_filtered=False
        acl_list_unfiltered = await self.read_single_attribute_check_success(
            dev_ctrl=self.th1, endpoint=0, cluster=ac_cluster, attribute=acl_attr,
            fabric_filtered=False
        )
        logging.info("TH1 read ACL result (fabric_filtered=False): %s", str(acl_list_unfiltered))
        asserts.assert_equal(len(acl_list_unfiltered), 2, "Should have two ACL entries when not fabric filtered")
        # Check non-accessing fabric entry is empty because data leaks are bad
        for entry in acl_list_unfiltered:
            if entry.fabricIndex == f2:
                asserts.assert_equal(entry.privilege, 0)
                asserts.assert_equal(entry.authMode, 0)
                asserts.assert_true(
                    entry.subjects is None or entry.subjects == NullValue or entry.subjects == [],
                    "Non-accessing fabric: subjects should be empty"
                )
                asserts.assert_true(
                    entry.targets is None or entry.targets == NullValue,
                    "Non-accessing fabric: targets should be empty"
                )

        self.step(8)
        # TH2 reads ACL attribute with fabricFiltered=True (default)
        acl_list_filtered = await self.read_single_attribute_check_success(
            dev_ctrl=self.th2, endpoint=0, cluster=ac_cluster, attribute=acl_attr
        )
        logging.info("TH2 read ACL result (fabric_filtered=True): %s", str(acl_list_filtered))

        asserts.assert_equal(
            len(acl_list_filtered), 1, "Should have exactly one ACL entry when fabric filtered")
        entry = acl_list_filtered[0]

        # Verify entry contents
        asserts.assert_equal(
            entry.privilege, 5, "Privilege should be Administer (5)")
        asserts.assert_equal(
            entry.authMode, 2, "AuthMode should be CASE (2)")
        asserts.assert_equal(entry.subjects, [self.th2.nodeId, 2222])
        asserts.assert_equal(
            entry.targets,
            NullValue,
            "Targets should be NullValue")
        asserts.assert_equal(entry.fabricIndex, f2)

        for entry in acl_list_filtered:
            asserts.assert_not_equal(
                entry.fabricIndex, f1, "Should not contain entry with FabricIndex F1")

        # Read with fabric_filtered=False
        acl_list_unfiltered = await self.read_single_attribute_check_success(
            dev_ctrl=self.th2, endpoint=0, cluster=ac_cluster, attribute=acl_attr,
            fabric_filtered=False
        )
        logging.info("TH2 read ACL result (fabric_filtered=False): %s", str(acl_list_unfiltered))
        asserts.assert_equal(len(acl_list_unfiltered), 2, "Should have two ACL entries when not fabric filtered")
        # Check non-accessing fabric entry is empty because data leaks are bad
        for entry in acl_list_unfiltered:
            if entry.fabricIndex == f1:
                asserts.assert_equal(entry.privilege, 0)
                asserts.assert_equal(entry.authMode, 0)
                asserts.assert_true(
                    entry.subjects is None or entry.subjects == NullValue or entry.subjects == [],
                    "Non-accessing fabric: subjects should be empty"
                )
                asserts.assert_true(
                    entry.targets is None or entry.targets == NullValue,
                    "Non-accessing fabric: targets should be empty"
                )

        self.step(9)
        # TH1 reads AccessControlEntryChanged events with fabricFiltered=True
        events_filtered = await self.th1.ReadEvent(
            self.dut_node_id,
            [(0, Clusters.AccessControl.Events.AccessControlEntryChanged)],
            fabricFiltered=True
        )
        self._validate_events_th1(events_filtered, f1, f2, True)

<<<<<<< HEAD
        # Read with fabricFiltered=False
        events_unfiltered = await self.th1.ReadEvent(
            self.dut_node_id,
            [(0, Clusters.AccessControl.Events.AccessControlEntryChanged)],
            fabricFiltered=False
        )
        self._validate_events_th1(events_unfiltered, f1, f2, False)
=======
        # Below event filtering and parsing is currently required in the event that the DUT is not reset before running this test.
        added_event, changed_event = self._get_relevant_acl_events(events, self.th1.nodeId, [self.th1.nodeId, 1111])
        logging.info(f"TH1 Events: added_event={added_event}, changed_event={changed_event}")

        # Verify event contents match expected sequence
        self._verify_acl_event(
            added_event,
            NullValue,
            0,
            Clusters.AccessControl.Enums.ChangeTypeEnum.kAdded,
            self.th1.nodeId,
            f1)
        self._verify_acl_event(
            changed_event,
            self.th1.nodeId,
            NullValue,
            Clusters.AccessControl.Enums.ChangeTypeEnum.kChanged,
            [self.th1.nodeId, 1111],
            f1)

        for event in [added_event, changed_event]:
            asserts.assert_not_equal(
                event.Data.fabricIndex,
                f2,
                "Should not contain event with FabricIndex F2")
>>>>>>> 91928f00

        self.step(10)
        # TH2 reads AccessControlEntryChanged events with fabricFiltered=True
        events_filtered = await self.th2.ReadEvent(
            self.dut_node_id,
            [(0, Clusters.AccessControl.Events.AccessControlEntryChanged)],
            fabricFiltered=True
        )
        self._validate_events_th2(events_filtered, f1, f2, True)

<<<<<<< HEAD
        # Read with fabricFiltered=False
        events_unfiltered = await self.th2.ReadEvent(
            self.dut_node_id,
            [(0, Clusters.AccessControl.Events.AccessControlEntryChanged)],
            fabricFiltered=False
        )
        self._validate_events_th2(events_unfiltered, f1, f2, False)
=======
        added_event, changed_event = self._get_relevant_acl_events(events, self.th2.nodeId, [self.th2.nodeId, 2222])
        logging.info(f"TH2 Events: added_event={added_event}, changed_event={changed_event}")

        # Verify event contents match expected sequence
        self._verify_acl_event(
            added_event,
            NullValue,
            0,
            Clusters.AccessControl.Enums.ChangeTypeEnum.kAdded,
            self.th2.nodeId,
            f2)

        self._verify_acl_event(
            changed_event,
            self.th2.nodeId,
            NullValue,
            Clusters.AccessControl.Enums.ChangeTypeEnum.kChanged,
            [self.th2.nodeId, 2222],
            f2)

        for event in [added_event, changed_event]:
            asserts.assert_not_equal(
                event.Data.fabricIndex,
                f1,
                "Should not contain event with FabricIndex F1")
>>>>>>> 91928f00


if __name__ == "__main__":
    default_matter_test_main()<|MERGE_RESOLUTION|>--- conflicted
+++ resolved
@@ -386,7 +386,6 @@
         )
         self._validate_events_th1(events_filtered, f1, f2, True)
 
-<<<<<<< HEAD
         # Read with fabricFiltered=False
         events_unfiltered = await self.th1.ReadEvent(
             self.dut_node_id,
@@ -394,7 +393,7 @@
             fabricFiltered=False
         )
         self._validate_events_th1(events_unfiltered, f1, f2, False)
-=======
+
         # Below event filtering and parsing is currently required in the event that the DUT is not reset before running this test.
         added_event, changed_event = self._get_relevant_acl_events(events, self.th1.nodeId, [self.th1.nodeId, 1111])
         logging.info(f"TH1 Events: added_event={added_event}, changed_event={changed_event}")
@@ -420,7 +419,6 @@
                 event.Data.fabricIndex,
                 f2,
                 "Should not contain event with FabricIndex F2")
->>>>>>> 91928f00
 
         self.step(10)
         # TH2 reads AccessControlEntryChanged events with fabricFiltered=True
@@ -431,7 +429,6 @@
         )
         self._validate_events_th2(events_filtered, f1, f2, True)
 
-<<<<<<< HEAD
         # Read with fabricFiltered=False
         events_unfiltered = await self.th2.ReadEvent(
             self.dut_node_id,
@@ -439,7 +436,7 @@
             fabricFiltered=False
         )
         self._validate_events_th2(events_unfiltered, f1, f2, False)
-=======
+
         added_event, changed_event = self._get_relevant_acl_events(events, self.th2.nodeId, [self.th2.nodeId, 2222])
         logging.info(f"TH2 Events: added_event={added_event}, changed_event={changed_event}")
 
@@ -465,7 +462,6 @@
                 event.Data.fabricIndex,
                 f1,
                 "Should not contain event with FabricIndex F1")
->>>>>>> 91928f00
 
 
 if __name__ == "__main__":
