#
#    Copyright (c) 2023 Project CHIP Authors
#    All rights reserved.
#
#    Licensed under the Apache License, Version 2.0 (the "License");
#    you may not use this file except in compliance with the License.
#    You may obtain a copy of the License at
#
#        http://www.apache.org/licenses/LICENSE-2.0
#
#    Unless required by applicable law or agreed to in writing, software
#    distributed under the License is distributed on an "AS IS" BASIS,
#    WITHOUT WARRANTIES OR CONDITIONS OF ANY KIND, either express or implied.
#    See the License for the specific language governing permissions and
#    limitations under the License.
#

# === BEGIN CI TEST ARGUMENTS ===
# test-runner-runs:
#   run1:
#     app: ${ALL_CLUSTERS_APP}
#     app-args: --discriminator 1234 --KVS kvs1 --trace-to json:${TRACE_APP}.json
#     script-args: >
#       --storage-path admin_storage.json
#       --commissioning-method on-network
#       --discriminator 1234
#       --passcode 20202021
#       --trace-to json:${TRACE_TEST_JSON}.json
#       --trace-to perfetto:${TRACE_TEST_PERFETTO}.perfetto
#     factory-reset: true
#     quiet: true
# === END CI TEST ARGUMENTS ===

import chip.clusters as Clusters
from chip.clusters.Types import NullValue
<<<<<<< HEAD
from matter_testing_support import (AttributeValue, ClusterAttributeChangeAccumulator, MatterBaseTest, TestStep, async_test_body,
                                    default_matter_test_main)
=======
from chip.interaction_model import InteractionModelError, Status
from chip.testing.matter_testing import MatterBaseTest, TestStep, async_test_body, default_matter_test_main
>>>>>>> b99a978e
from mobly import asserts


class TC_VALCC_3_1(MatterBaseTest):
    async def read_valcc_attribute_expect_success(self, endpoint, attribute):
        cluster = Clusters.Objects.ValveConfigurationAndControl
        return await self.read_single_attribute_check_success(endpoint=endpoint, cluster=cluster, attribute=attribute)

    def desc_TC_VALCC_3_1(self) -> str:
        return "[TC-VALCC-3.1] Basic state functionality with DUT as Server"

    def steps_TC_VALCC_3_1(self) -> list[TestStep]:
        steps = [
            TestStep(1, "Commissioning, already done", is_commissioning=True),
            TestStep(2, "Set up a subscription to all attributes on the DUT"),
            TestStep(3, "Send a close command to the DUT and wait until the CurrentState is closed", "DUT returns SUCCESS"),
            TestStep(4, "Send Open command", "DUT returns SUCCESS"),
            TestStep(5, "Wait until TH receives and data report for TargetState set to NULL and an attribute report for CurrentState set to Open (ordering does not matter)",
                     "Expected attribute reports are received"),
            TestStep(6, "Read CurrentState and TargetState attribute", "CurrentState is Open, TargetState is NULL"),
            TestStep(7, "Send Close command", "DUT returns SUCCESS"),
            TestStep(8, "Wait until TH receives and data report for TargetState set to NULL and an attribute report for CurrentState set to Closed (ordering does not matter)",
                     "Expected attribute reports are received"),
            TestStep(9, "Read CurrentState and TargetState attribute", "CurrentState is Closed, TargetState is NULL"),
        ]
        return steps

    def pics_TC_VALCC_3_1(self) -> list[str]:
        pics = [
            "VALCC.S",
        ]
        return pics

    @async_test_body
    async def test_TC_VALCC_3_1(self):

        endpoint = self.user_params.get("endpoint", 1)

        self.step(1)  # commissioning - already done

        self.step(2)
        cluster = Clusters.ValveConfigurationAndControl
        attributes = cluster.Attributes
        attribute_subscription = ClusterAttributeChangeAccumulator(cluster)
        await attribute_subscription.start(self.default_controller, self.dut_node_id, endpoint)

        self.step(3)
        # Wait for the entire duration of the test because this valve may be slow. The test will time out before this does. That's fine.
        timeout = self.matter_test_config.timeout if self.matter_test_config.timeout is not None else self.default_timeout
        await self.send_single_cmd(cmd=cluster.Commands.Close(), endpoint=endpoint)
        current_state_dut = await self.read_valcc_attribute_expect_success(endpoint=endpoint, attribute=attributes.CurrentState)
        if current_state_dut != cluster.Enums.ValveStateEnum.kClosed:
            current_state_closed = AttributeValue(
                endpoint_id=endpoint, attribute=attributes.CurrentState, value=cluster.Enums.ValveStateEnum.kClosed)
            attribute_subscription.await_all_final_values_reported(
                expected_final_values=[current_state_closed], timeout_sec=timeout)

        self.step(4)
        attribute_subscription.reset()
        await self.send_single_cmd(cmd=Clusters.Objects.ValveConfigurationAndControl.Commands.Open(), endpoint=endpoint)

        self.step(5)
        # Wait until the current state is open and the target state is Null.
        expected_final_state = [AttributeValue(endpoint_id=endpoint, attribute=attributes.TargetState, value=NullValue), AttributeValue(
            endpoint_id=endpoint, attribute=attributes.CurrentState, value=cluster.Enums.ValveStateEnum.kOpen)]
        attribute_subscription.await_all_final_values_reported(expected_final_values=expected_final_state, timeout_sec=timeout)

        self.step(6)
        target_state_dut = await self.read_valcc_attribute_expect_success(endpoint=endpoint, attribute=attributes.TargetState)
        current_state_dut = await self.read_valcc_attribute_expect_success(endpoint=endpoint, attribute=attributes.CurrentState)
        asserts.assert_equal(current_state_dut, cluster.Enums.ValveStateEnum.kOpen, "CurrentState is not open")
        asserts.assert_equal(target_state_dut, NullValue, "TargetState is not null")

        self.step(7)
        attribute_subscription.reset()
        await self.send_single_cmd(cmd=cluster.Commands.Close(), endpoint=endpoint)

        self.step(8)
        expected_final_state = [AttributeValue(endpoint_id=endpoint, attribute=attributes.TargetState, value=NullValue), AttributeValue(
            endpoint_id=endpoint, attribute=attributes.CurrentState, value=cluster.Enums.ValveStateEnum.kClosed)]
        attribute_subscription.await_all_final_values_reported(expected_final_values=expected_final_state, timeout_sec=timeout)

        self.step(9)
        target_state_dut = await self.read_valcc_attribute_expect_success(endpoint=endpoint, attribute=attributes.TargetState)
        current_state_dut = await self.read_valcc_attribute_expect_success(endpoint=endpoint, attribute=attributes.CurrentState)
        asserts.assert_equal(current_state_dut, cluster.Enums.ValveStateEnum.kClosed, "CurrentState is not closed")
        asserts.assert_equal(target_state_dut, NullValue, "TargetState is not null")


if __name__ == "__main__":
    default_matter_test_main()<|MERGE_RESOLUTION|>--- conflicted
+++ resolved
@@ -33,13 +33,9 @@
 
 import chip.clusters as Clusters
 from chip.clusters.Types import NullValue
-<<<<<<< HEAD
-from matter_testing_support import (AttributeValue, ClusterAttributeChangeAccumulator, MatterBaseTest, TestStep, async_test_body,
-                                    default_matter_test_main)
-=======
 from chip.interaction_model import InteractionModelError, Status
-from chip.testing.matter_testing import MatterBaseTest, TestStep, async_test_body, default_matter_test_main
->>>>>>> b99a978e
+from chip.testing.matter_testing import (AttributeValue, ClusterAttributeChangeAccumulator, MatterBaseTest, TestStep,
+                                         async_test_body, default_matter_test_main)
 from mobly import asserts
 
 
