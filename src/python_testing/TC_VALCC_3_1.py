--- conflicted
+++ resolved
@@ -34,13 +34,7 @@
 
 import chip.clusters as Clusters
 from chip.clusters.Types import NullValue
-<<<<<<< HEAD
-from chip.interaction_model import InteractionModelError, Status
-from matter_testing_support import AttributeValue, ClusterAttributeChangeAccumulator, MatterBaseTest, TestStep, default_matter_test_main, has_cluster, run_if_endpoint_matches
-=======
-from chip.testing.matter_testing import (AttributeValue, ClusterAttributeChangeAccumulator, MatterBaseTest, TestStep,
-                                         async_test_body, default_matter_test_main)
->>>>>>> b880c144
+from chip.testing.matter_testing import AttributeValue, ClusterAttributeChangeAccumulator, MatterBaseTest, TestStep, default_matter_test_main, has_cluster, run_if_endpoint_matches
 from mobly import asserts
 
 
@@ -54,17 +48,6 @@
 
     def steps_TC_VALCC_3_1(self) -> list[TestStep]:
         steps = [
-<<<<<<< HEAD
-            TestStep(1, "Commissioning, already done", is_commissioning=True),
-            TestStep(2, "Set up a subscription to all attributes on the DUT"),
-            TestStep(3, "Send a close command to the DUT and wait until the CurrentState is closed", "DUT returns SUCCESS"),
-            TestStep(4, "Send Open command", "DUT returns SUCCESS"),
-            TestStep(5, "Wait until TH receives and data report for TargetState set to NULL and an attribute report for CurrentState set to Open (ordering does not matter)",
-                     "Expected attribute reports are received"),
-            TestStep(6, "Read CurrentState and TargetState attribute", "CurrentState is Open, TargetState is NULL"),
-            TestStep(7, "Send Close command", "DUT returns SUCCESS"),
-            TestStep(8, "Wait until TH receives and data report for TargetState set to NULL and an attribute report for CurrentState set to Closed (ordering does not matter)",
-=======
             TestStep(1, "Commission DUT if required", is_commissioning=True),
             TestStep(2, "Set up a subscription to all attributes on the DUT"),
             TestStep(3, "Send a close command to the DUT and wait until the CurrentState is closed", "DUT returns SUCCESS"),
@@ -74,7 +57,6 @@
             TestStep(6, "Read CurrentState and TargetState attribute", "CurrentState is Open, TargetState is NULL"),
             TestStep(7, "Send Close command", "DUT returns SUCCESS"),
             TestStep(8, "Wait until TH receives the following reports  (ordering does not matter): TargetState set to NULL, CurrentState set to Closed",
->>>>>>> b880c144
                      "Expected attribute reports are received"),
             TestStep(9, "Read CurrentState and TargetState attribute", "CurrentState is Closed, TargetState is NULL"),
         ]
@@ -83,11 +65,7 @@
     @run_if_endpoint_matches(has_cluster(Clusters.ValveConfigurationAndControl))
     async def test_TC_VALCC_3_1(self):
 
-<<<<<<< HEAD
-        endpoint = self.matter_test_config.endpoint
-=======
         endpoint = self.get_endpoint(default=1)
->>>>>>> b880c144
 
         self.step(1)  # commissioning - already done
 
@@ -98,22 +76,15 @@
         await attribute_subscription.start(self.default_controller, self.dut_node_id, endpoint)
 
         self.step(3)
-<<<<<<< HEAD
-=======
         # Wait for the entire duration of the test because this valve may be slow. The test will time out before this does. That's fine.
         timeout = self.matter_test_config.timeout if self.matter_test_config.timeout is not None else self.default_timeout
->>>>>>> b880c144
         await self.send_single_cmd(cmd=cluster.Commands.Close(), endpoint=endpoint)
         current_state_dut = await self.read_valcc_attribute_expect_success(endpoint=endpoint, attribute=attributes.CurrentState)
         if current_state_dut != cluster.Enums.ValveStateEnum.kClosed:
             current_state_closed = AttributeValue(
                 endpoint_id=endpoint, attribute=attributes.CurrentState, value=cluster.Enums.ValveStateEnum.kClosed)
-<<<<<<< HEAD
-            attribute_subscription.await_all_final_values_reported(expected_final_values=[current_state_closed])
-=======
             attribute_subscription.await_all_final_values_reported(
                 expected_final_values=[current_state_closed], timeout_sec=timeout)
->>>>>>> b880c144
 
         self.step(4)
         attribute_subscription.reset()
@@ -121,11 +92,6 @@
 
         self.step(5)
         # Wait until the current state is open and the target state is Null.
-<<<<<<< HEAD
-        # Wait for the entire duration of the test because this valve may be slow. The test will time out before this does. That's fine.
-        timeout = self.matter_test_config.timeout if self.matter_test_config.timeout is not None else self.default_timeout
-=======
->>>>>>> b880c144
         expected_final_state = [AttributeValue(endpoint_id=endpoint, attribute=attributes.TargetState, value=NullValue), AttributeValue(
             endpoint_id=endpoint, attribute=attributes.CurrentState, value=cluster.Enums.ValveStateEnum.kOpen)]
         attribute_subscription.await_all_final_values_reported(expected_final_values=expected_final_state, timeout_sec=timeout)
