--- conflicted
+++ resolved
@@ -32,19 +32,12 @@
 #     quiet: true
 # === END CI TEST ARGUMENTS ===
 
-<<<<<<< HEAD
-=======
-import chip.clusters as Clusters
-from chip.clusters.Types import NullValue
-from chip.testing.event_attribute_reporting import AttributeSubscriptionHandler
-from chip.testing.matter_testing import AttributeValue, MatterBaseTest, TestStep, async_test_body, default_matter_test_main
->>>>>>> 3176ce8e
 from mobly import asserts
 
 import matter.clusters as Clusters
 from matter.clusters.Types import NullValue
-from matter.testing.matter_testing import (AttributeValue, ClusterAttributeChangeAccumulator, MatterBaseTest, TestStep,
-                                           async_test_body, default_matter_test_main)
+from matter.testing.event_attribute_reporting import AttributeSubscriptionHandler
+from matter.testing.matter_testing import AttributeValue, MatterBaseTest, TestStep, async_test_body, default_matter_test_main
 
 
 class TC_VALCC_3_1(MatterBaseTest):
