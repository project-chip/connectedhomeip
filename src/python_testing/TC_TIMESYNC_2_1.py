--- conflicted
+++ resolved
@@ -32,13 +32,8 @@
 
 import chip.clusters as Clusters
 from chip.clusters.Types import NullValue
-<<<<<<< HEAD
 from matter_testing_support.matter_testing import (MatterBaseTest, default_matter_test_main, has_attribute, has_cluster,
-                                                   per_endpoint_test, utc_time_in_matter_epoch)
-=======
-from matter_testing_support import (MatterBaseTest, default_matter_test_main, has_attribute, has_cluster, run_if_endpoint_matches,
-                                    utc_time_in_matter_epoch)
->>>>>>> dfa0987e
+                                                   run_if_endpoint_matches, utc_time_in_matter_epoch)
 from mobly import asserts
 
 
