#
#    Copyright (c) 2025 Project CHIP Authors
#    All rights reserved.
#
#    Licensed under the Apache License, Version 2.0 (the "License");
#    you may not use this file except in compliance with the License.
#    You may obtain a copy of the License at
#
#        http://www.apache.org/licenses/LICENSE-2.0
#
#    Unless required by applicable law or agreed to in writing, software
#    distributed under the License is distributed on an "AS IS" BASIS,
#    WITHOUT WARRANTIES OR CONDITIONS OF ANY KIND, either express or implied.
#    See the License for the specific language governing permissions and
#    limitations under the License.

# See https://github.com/project-chip/connectedhomeip/blob/master/docs/testing/python.md#defining-the-ci-test-arguments
# for details about the block below.
#
# === BEGIN CI TEST ARGUMENTS ===
# test-runner-runs:
#   run1:
#     app: ${CAMERA_APP}
#     app-args: --discriminator 1234 --KVS kvs1 --trace-to json:${TRACE_APP}.json
#     script-args: >
#       --storage-path admin_storage.json
#       --string-arg th_server_app_path:${PUSH_AV_SERVER}
#       --string-arg host_ip:localhost
#       --commissioning-method on-network
#       --discriminator 1234
#       --passcode 20202021
#       --PICS src/app/tests/suites/certification/ci-pics-values
#       --trace-to json:${TRACE_TEST_JSON}.json
#       --trace-to perfetto:${TRACE_TEST_PERFETTO}.perfetto
#       --endpoint 1
#     factory-reset: true
#     quiet: true
# === END CI TEST ARGUMENTS ===

import logging

from mobly import asserts
from TC_PAVSTI_Utils import PAVSTIUtils, PushAvServerProcess
from TC_PAVSTTestBase import PAVSTTestBase

import matter.clusters as Clusters
from matter.interaction_model import Status
from matter.testing.matter_testing import (MatterBaseTest, TestStep, async_test_body, default_matter_test_main, has_cluster,
                                           run_if_endpoint_matches)

logger = logging.getLogger(__name__)


class TC_PAVST_2_7(MatterBaseTest, PAVSTTestBase, PAVSTIUtils):
    def TC_PAVST_2_7(self) -> str:
        return "[TC-PAVST-2.7] Manually Trigger PushAV Transport Flow with Server as DUT"

    def pics_TC_PAVST_2_7(self):
        return ["PAVST.S"]

    @async_test_body
    async def setup_class(self):
        th_server_app = self.user_params.get("th_server_app_path", None)
        self.server = PushAvServerProcess(server_path=th_server_app)
        self.server.start(
            expected_output="Running on https://0.0.0.0:1234",
            timeout=30,
        )
        super().setup_class()

    def teardown_class(self):
        if self.server is not None:
            self.server.terminate()
        super().teardown_class()

    def steps_TC_PAVST_2_7(self) -> list[TestStep]:
        return [
            TestStep("precondition", "Commissioning, already done", is_commissioning=True),
            TestStep(
                1,
                "TH1 executes step 1-5 of TC-PAVST-2.3 to allocate a PushAV transport with TriggerType = Continuous.",
                "Verify successful completion of all steps.",
            ),
            TestStep(
                2,
                "TH1 Reads CurrentConnections attribute from PushAV Stream Transport Cluster on DUT over a large-payload session",
                "Verify the number of PushAV Connections in the list is 1. Store the TransportStatus and ConnectionID in the corresponding TransportConfiguration as aTransportStatus and aConnectionID.",
            ),
            TestStep(
                3,
                "TH1 sends the ManuallyTriggerTransport command with ConnectionID != aConnectionID.",
                "DUT responds with NOT_FOUND status code.",
            ),
            TestStep(
                4,
                "TH2 sends the ManuallyTriggerTransport command with ConnectionID = aConnectionID.",
                "DUT responds with NOT_FOUND status code.",
            ),
            TestStep(
                5,
                "TH1 sends the SetTransportStatus command with ConnectionID = aConnectionID and TransportStatus = Inactive.",
                "DUT responds with SUCCESS status code.",
            ),
            TestStep(
                6,
                "TH1 sends the ManuallyTriggerTransport command with ConnectionID = aConnectionID.",
                "DUT responds with InvalidTransportStatus.",
            ),
            TestStep(
                7,
                "TH1 sends the SetTransportStatus command with ConnectionID = aConnectionID and TransportStatus = Active.",
                "DUT responds with SUCCESS status code.",
            ),
            TestStep(
                8,
                "TH1 sends the ManuallyTriggerTransport command with ConnectionID = aConnectionID.",
                "DUT responds with InvalidTriggerType.",
            ),
            TestStep(
                9,
                "TH1 sends the DeallocatePushTransport command with ConnectionID = aConnectionID.",
                "DUT responds with SUCCESS status code.",
            ),
            TestStep(
                10,
                "TH1 executes step 1-5 of TC-PAVST-2.3 to allocate a PushAV transport with TriggerType = Command.",
                "Verify successful completion of all steps.",
            ),
            TestStep(
                11,
                "TH1 sends the SetTransportStatus command with ConnectionID = aConnectionID and TransportStatus = Active.",
                "DUT responds with SUCCESS status code.",
            ),
            TestStep(
                12,
<<<<<<< HEAD
                "If privacy is supported, TH1 sets SoftPrivacy to True then sends the ManuallyTriggerTransport command with ConnectionID = aConnectionID.",
                "DUT responds with INVALID_IN_STATE status code.",
            ),
            TestStep(
                13,
                "If privacy is supported and was set, it is reverted to False. Then TH1 sends the ManuallyTriggerTransport command with ConnectionID = aConnectionID.",
=======
                "TH1 sends the ManuallyTriggerTransport command with ConnectionID = aConnectionID and TimeControl field is omitted.",
                "DUT responds with DYNAMIC_CONSTRAINT_ERROR status code.",
            ),
            TestStep(
                13,
                "TH1 sends the ManuallyTriggerTransport command with ConnectionID = aConnectionID.",
>>>>>>> ebba8608
                "DUT responds with SUCCESS status code.",
            ),
        ]

    @run_if_endpoint_matches(has_cluster(Clusters.PushAvStreamTransport))
    async def test_TC_PAVST_2_7(self):
        endpoint = self.get_endpoint(default=1)
        self.endpoint = endpoint
        self.node_id = self.dut_node_id
        pvcluster = Clusters.PushAvStreamTransport
        pvattr = Clusters.PushAvStreamTransport.Attributes
        aAllocatedVideoStreams = []
        aAllocatedAudioStreams = []

        aConnectionID = ""

        self.step("precondition")
        host_ip = self.user_params.get("host_ip", None)
        tlsEndpointId, host_ip = await self.precondition_provision_tls_endpoint(endpoint=endpoint, server=self.server, host_ip=host_ip)
        uploadStreamId = self.server.create_stream()

        self.step(1)
        # Commission DUT - already done
        status = await self.check_and_delete_all_push_av_transports(endpoint, pvattr)
        asserts.assert_equal(
            status, Status.Success, "Status must be SUCCESS!"
        )

        aAllocatedVideoStreams = await self.allocate_one_video_stream()
        asserts.assert_greater_equal(
            len(aAllocatedVideoStreams),
            1,
            "AllocatedVideoStreams must not be empty",
        )

        aAllocatedAudioStreams = await self.allocate_one_audio_stream()
        asserts.assert_greater_equal(
            len(aAllocatedAudioStreams),
            1,
            "AllocatedAudioStreams must not be empty",
        )

        status = await self.allocate_one_pushav_transport(endpoint, triggerType=pvcluster.Enums.TransportTriggerTypeEnum.kContinuous,
                                                          tlsEndPoint=tlsEndpointId, url=f"https://{host_ip}:1234/streams/{uploadStreamId}")
        asserts.assert_equal(
            status, Status.Success, "Push AV Transport should be allocated successfully"
        )

        self.step(2)
        transportConfigs = await self.read_pavst_attribute_expect_success(endpoint,
                                                                          pvattr.CurrentConnections,
                                                                          )
        asserts.assert_greater_equal(
            len(transportConfigs), 1, "TransportConfigurations must not be empty!"
        )
        aConnectionID = transportConfigs[0].connectionID

        # TH1 sends command
        self.step(3)
        all_connectionID = [tc.connectionID for tc in transportConfigs]
        max_connectionID = max(all_connectionID)
        cmd = pvcluster.Commands.ManuallyTriggerTransport(
            connectionID=max_connectionID + 1,
            activationReason=pvcluster.Enums.TriggerActivationReasonEnum.kEmergency
        )
        status = await self.psvt_manually_trigger_transport(cmd)
        asserts.assert_true(
            status == Status.NotFound,
            "DUT responds with NOT_FOUND status code.",
        )

        # TH2 sends command
        self.step(4)
        # Establishing TH2 controller
        th2 = await self.psvt_create_test_harness_controller()
        cmd = pvcluster.Commands.ManuallyTriggerTransport(
            connectionID=aConnectionID,
            activationReason=pvcluster.Enums.TriggerActivationReasonEnum.kEmergency
        )
        status = await self.psvt_manually_trigger_transport(cmd, devCtrl=th2)
        asserts.assert_true(
            status == Status.NotFound,
            "DUT responds with NOT_FOUND status code.",
        )

        resp = await self.psvt_remove_current_fabric(th2)
        asserts.assert_equal(
            resp.statusCode, Clusters.OperationalCredentials.Enums.NodeOperationalCertStatusEnum.kOk, "Expected removal of TH2's fabric to succeed")

        self.step(5)
        cmd = pvcluster.Commands.SetTransportStatus(
            connectionID=aConnectionID,
            transportStatus=pvcluster.Enums.TransportStatusEnum.kInactive
        )
        status = await self.psvt_set_transport_status(cmd)
        asserts.assert_true(
            status == Status.Success,
            "DUT responds with SUCCESS status code.")

        self.step(6)
        timeControl = {"initialDuration": 1, "augmentationDuration": 1, "maxDuration": 1, "blindDuration": 1}
        cmd = pvcluster.Commands.ManuallyTriggerTransport(
            connectionID=aConnectionID,
            activationReason=pvcluster.Enums.TriggerActivationReasonEnum.kEmergency,
            timeControl=timeControl
        )
        status = await self.psvt_manually_trigger_transport(cmd, expected_cluster_status=pvcluster.Enums.StatusCodeEnum.kInvalidTransportStatus)
        asserts.assert_true(
            status == pvcluster.Enums.StatusCodeEnum.kInvalidTransportStatus,
            "DUT must respond with TransportStatus Inactive.",
        )

        self.step(7)
        cmd = pvcluster.Commands.SetTransportStatus(
            connectionID=aConnectionID,
            transportStatus=pvcluster.Enums.TransportStatusEnum.kActive
        )
        status = await self.psvt_set_transport_status(cmd)
        asserts.assert_true(
            status == Status.Success,
            "DUT responds with SUCCESS status code.")

        self.step(8)
        timeControl = {"initialDuration": 1, "augmentationDuration": 1, "maxDuration": 1, "blindDuration": 1}
        cmd = pvcluster.Commands.ManuallyTriggerTransport(
            connectionID=aConnectionID,
            activationReason=pvcluster.Enums.TriggerActivationReasonEnum.kEmergency,
            timeControl=timeControl
        )
        status = await self.psvt_manually_trigger_transport(cmd, expected_cluster_status=pvcluster.Enums.StatusCodeEnum.kInvalidTriggerType)
        asserts.assert_true(
            status == pvcluster.Enums.StatusCodeEnum.kInvalidTriggerType,
            "DUT must respond with InvalidTriggerType status code.",
        )

        self.step(9)
        cmd = pvcluster.Commands.DeallocatePushTransport(
            connectionID=aConnectionID
        )
        status = await self.psvt_deallocate_push_transport(cmd)
        asserts.assert_true(
            status == Status.Success,
            "DUT responds with SUCCESS status code.")

        self.step(10)
        status = await self.check_and_delete_all_push_av_transports(endpoint, pvattr)
        asserts.assert_equal(
            status, Status.Success, "Status must be SUCCESS!"
        )

        aAllocatedVideoStreams = await self.allocate_one_video_stream()

        aAllocatedAudioStreams = await self.allocate_one_audio_stream()

        triggerOptions = {"triggerType": pvcluster.Enums.TransportTriggerTypeEnum.kCommand,
                          "maxPreRollLen": 4000}

        status = await self.allocate_one_pushav_transport(endpoint, trigger_Options=triggerOptions, tlsEndPoint=tlsEndpointId,
                                                          url=f"https://{host_ip}:1234/streams/{uploadStreamId}")
        asserts.assert_equal(
            status, Status.Success, "Push AV Transport should be allocated successfully"
        )

        transportConfigs = await self.read_pavst_attribute_expect_success(endpoint,
                                                                          pvattr.CurrentConnections,
                                                                          )
        asserts.assert_greater_equal(
            len(transportConfigs), 1, "TransportConfigurations must not be empty!"
        )
        aConnectionID = transportConfigs[0].connectionID

        self.step(11)
        cmd = pvcluster.Commands.SetTransportStatus(
            connectionID=aConnectionID,
            transportStatus=pvcluster.Enums.TransportStatusEnum.kActive
        )
        status = await self.psvt_set_transport_status(cmd)
        asserts.assert_true(
            status == Status.Success,
            "DUT responds with SUCCESS status code.")

        self.step(12)
        cmd = pvcluster.Commands.ManuallyTriggerTransport(
            connectionID=aConnectionID,
            activationReason=pvcluster.Enums.TriggerActivationReasonEnum.kUserInitiated,
        )
        status = await self.psvt_manually_trigger_transport(cmd, expected_status=Status.DynamicConstraintError)
        asserts.assert_true(
            status == Status.DynamicConstraintError,
            "DUT responds with DynamicConstraintError status code.",
        )

        self.step(13)
        timeControl = {"initialDuration": 1, "augmentationDuration": 1, "maxDuration": 1, "blindDuration": 1}
        cmd = pvcluster.Commands.ManuallyTriggerTransport(
            connectionID=aConnectionID,
            activationReason=pvcluster.Enums.TriggerActivationReasonEnum.kUserInitiated,
            timeControl=timeControl
        )

        # Check if privacy feature is supported before testing privacy mode
        aFeatureMap = await self.read_single_attribute_check_success(
            endpoint=endpoint, cluster=Clusters.CameraAvStreamManagement, attribute=Clusters.CameraAvStreamManagement.Attributes.FeatureMap
        )
        privacySupported = aFeatureMap & Clusters.CameraAvStreamManagement.Bitmaps.Feature.kPrivacy
        if privacySupported:
            # Write SoftLivestreamPrivacyModeEnabled=true and test INVALID_IN_STATE
            await self.write_single_attribute(
                attribute_value=Clusters.CameraAvStreamManagement.Attributes.SoftRecordingPrivacyModeEnabled(True),
                endpoint_id=endpoint,
            )

            status = await self.psvt_manually_trigger_transport(cmd, expected_status=Status.InvalidInState)
            asserts.assert_true(status == Status.InvalidInState, f"Unexpected response {
                                status} received on Manually Triggered push with privacy mode enabled")

            await self.write_single_attribute(
                attribute_value=Clusters.CameraAvStreamManagement.Attributes.SoftRecordingPrivacyModeEnabled(False),
                endpoint_id=endpoint,
            )

        self.step(13)
        status = await self.psvt_manually_trigger_transport(cmd)
        asserts.assert_true(
            status == Status.Success,
            "DUT responds with Success status code.",
        )


if __name__ == "__main__":
    default_matter_test_main()<|MERGE_RESOLUTION|>--- conflicted
+++ resolved
@@ -133,21 +133,17 @@
             ),
             TestStep(
                 12,
-<<<<<<< HEAD
+                "TH1 sends the ManuallyTriggerTransport command with ConnectionID = aConnectionID and TimeControl field is omitted.",
+                "DUT responds with DYNAMIC_CONSTRAINT_ERROR status code.",
+            ),
+            TestStep(
+                13,
                 "If privacy is supported, TH1 sets SoftPrivacy to True then sends the ManuallyTriggerTransport command with ConnectionID = aConnectionID.",
                 "DUT responds with INVALID_IN_STATE status code.",
             ),
             TestStep(
-                13,
+                14,
                 "If privacy is supported and was set, it is reverted to False. Then TH1 sends the ManuallyTriggerTransport command with ConnectionID = aConnectionID.",
-=======
-                "TH1 sends the ManuallyTriggerTransport command with ConnectionID = aConnectionID and TimeControl field is omitted.",
-                "DUT responds with DYNAMIC_CONSTRAINT_ERROR status code.",
-            ),
-            TestStep(
-                13,
-                "TH1 sends the ManuallyTriggerTransport command with ConnectionID = aConnectionID.",
->>>>>>> ebba8608
                 "DUT responds with SUCCESS status code.",
             ),
         ]
@@ -369,7 +365,7 @@
                 endpoint_id=endpoint,
             )
 
-        self.step(13)
+        self.step(14)
         status = await self.psvt_manually_trigger_transport(cmd)
         asserts.assert_true(
             status == Status.Success,
