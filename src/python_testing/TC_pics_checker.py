#
#    Copyright (c) 2023 Project CHIP Authors
#    All rights reserved.
#
#    Licensed under the Apache License, Version 2.0 (the "License");
#    you may not use this file except in compliance with the License.
#    You may obtain a copy of the License at
#
#        http://www.apache.org/licenses/LICENSE-2.0
#
#    Unless required by applicable law or agreed to in writing, software
#    distributed under the License is distributed on an "AS IS" BASIS,
#    WITHOUT WARRANTIES OR CONDITIONS OF ANY KIND, either express or implied.
#    See the License for the specific language governing permissions and
#    limitations under the License.
#
import math

<<<<<<< HEAD
=======
import chip.clusters as Clusters
from chip.testing.basic_composition import BasicCompositionTests
from chip.testing.global_attribute_ids import GlobalAttributeIds
from chip.testing.matter_testing import MatterBaseTest, TestStep, async_test_body, default_matter_test_main
from chip.testing.pics import accepted_cmd_pics_str, attribute_pics_str, feature_pics_str, generated_cmd_pics_str
from chip.testing.problem_notices import (AttributePathLocation, ClusterPathLocation, CommandPathLocation, FeaturePathLocation,
                                          UnknownProblemLocation)
>>>>>>> 3176ce8e
from mobly import asserts

import matter.clusters as Clusters
from matter.testing.basic_composition import BasicCompositionTests
from matter.testing.global_attribute_ids import GlobalAttributeIds
from matter.testing.matter_testing import (AttributePathLocation, ClusterPathLocation, CommandPathLocation, FeaturePathLocation,
                                           MatterBaseTest, TestStep, UnknownProblemLocation, async_test_body,
                                           default_matter_test_main)
from matter.testing.pics import accepted_cmd_pics_str, attribute_pics_str, feature_pics_str, generated_cmd_pics_str


class TC_PICS_Checker(MatterBaseTest, BasicCompositionTests):
    @async_test_body
    async def setup_class(self):
        super().setup_class()
        await self.setup_class_helper(False)
        self.build_spec_xmls()

    def _check_and_record_errors(self, location, required, pics):
        if required and not self.check_pics(pics):
            self.record_error("PICS check", location=location,
                              problem=f"An element found on the device, but the corresponding PICS {pics} was not found in pics list")
            self.success = False
        elif not required and self.check_pics(pics):
            self.record_error("PICS check", location=location, problem=f"PICS {pics} found in PICS list, but not on device")
            self.success = False

    def _add_pics_for_lists(self, cluster_id: int, attribute_id_of_element_list: GlobalAttributeIds) -> None:
        try:
            if attribute_id_of_element_list == GlobalAttributeIds.ATTRIBUTE_LIST_ID:
                all_spec_elements_to_check = Clusters.ClusterObjects.ALL_ATTRIBUTES[cluster_id]
                pics_mapper = attribute_pics_str
            elif attribute_id_of_element_list == GlobalAttributeIds.ACCEPTED_COMMAND_LIST_ID:
                all_spec_elements_to_check = Clusters.ClusterObjects.ALL_ACCEPTED_COMMANDS[cluster_id]
                pics_mapper = accepted_cmd_pics_str

            elif attribute_id_of_element_list == GlobalAttributeIds.GENERATED_COMMAND_LIST_ID:
                all_spec_elements_to_check = Clusters.ClusterObjects.ALL_GENERATED_COMMANDS[cluster_id]
                pics_mapper = generated_cmd_pics_str
            else:
                asserts.fail("add_pics_for_list function called for non-list attribute")
        except KeyError:
            # This cluster does not have any of this element type
            return

        for element_id in all_spec_elements_to_check:
            if element_id > 0xF000:
                # No pics for global elements
                continue
            pics = pics_mapper(self.xml_clusters[cluster_id].pics, element_id)

            if cluster_id not in self.endpoint.keys():
                # This cluster is not on this endpoint
                required = False
            elif element_id in self.endpoint[cluster_id][attribute_id_of_element_list]:
                # Cluster and element are on the endpoint
                required = True
            else:
                # Cluster is on the endpoint but the element is not in the list
                required = False

            if attribute_id_of_element_list == GlobalAttributeIds.ATTRIBUTE_LIST_ID:
                location = AttributePathLocation(endpoint_id=self.endpoint_id, cluster_id=cluster_id, attribute_id=element_id)
            else:
                location = CommandPathLocation(endpoint_id=self.endpoint_id, cluster_id=cluster_id, command_id=element_id)

            self._check_and_record_errors(location, required, pics)

    def steps_TC_IDM_10_4(self):
        return [TestStep(1, "TH performs a wildcard read of all attributes on the endpoint under test (done during test setup)"),
                TestStep(2, "For every standard cluster: If the cluster is present on the endpoint, ensure the server-side PICS code for the cluster is present in the PICS file (e.g. OO.S for On/Off cluster).If the cluster is not present on the endpoint, ensure the cluster server PICS code is not present in the PICS file.", "PICS exactly match for server clusters."),
                TestStep(3, "For every standard cluster, for every attribute in the cluster:If the cluster is present on the endpoint and the attribute ID is present in the AttributeList global attribute within the cluster, ensure the server-side PICS code for the attribute is present in the PICS file (e.g. OO.S.A000 for On/Off cluster’s OnOff attribute).Otherwise, ensure the attribute PICS code is NOT present in the PICS file.", "PICS exactly match for all attributes in all clusters."),
                TestStep(4, "For every cluster present in the spec, for every client → server command in the cluster: If the cluster is present on the endpoint and the command id is present in the accepted commands list, ensure the PICS code for the accepted command is present in the PICS file. Otherwise, ensure the accepted command PICS code is not present in the PICS file.", "PICS exactly match for all accepted commands in all clusters."),
                TestStep(5, "For every cluster present in the spec, for every server → client command in the cluster: If the cluster is present on the endpoint and the command id is present in the generated commands list, ensure the PICS code for the generated command is present in the PICS file. Otherwise, ensure the generated command PICS code is not present in the PICS file.", "PICS exactly match for all generated commands in all clusters."),
                TestStep(6, "For every cluster present in the spec, for every feature in the cluster: If the cluster is present on the endpoint and the feature is marked in the feature map, ensure the PICS code for the feature is present in the PICS file. Otherwise, ensure the feature PICS code is not present in the PICS file.", "PICS exactly match for all features in all clusters."),
                TestStep(7, "Ensure that the PICS_SDK_CI_ONLY PICS does not appear in the PICS file", "CI PICS is not present"),
                TestStep(8, "If any of the checks failed, fail the test")]

    def test_TC_IDM_10_4(self):
        # wildcard read is done in setup_class
        self.step(1)
        self.endpoint_id = self.get_endpoint(default=None)
        asserts.assert_not_equal(self.endpoint_id, None, "An explicit endpoint is required for this test, please use --endpoint")
        self.endpoint = self.endpoints_tlv[self.endpoint_id]
        self.success = True

        # Data model XML is used to get the PICS code for this cluster. If we don't know the PICS
        # code, we can't evaluate the PICS list. Clusters that are present on the device but are
        # not present in the spec are checked in the IDM tests.
        checkable_clusters = {cluster_id: cluster for cluster_id, cluster in Clusters.ClusterObjects.ALL_CLUSTERS.items(
        ) if cluster_id in self.xml_clusters and self.xml_clusters[cluster_id].pics is not None}

        # TODO: consider what we want to do with the OTA clusters. They do not currently have PICS codes.
        ota_ids = [Clusters.OtaSoftwareUpdateProvider.id, Clusters.OtaSoftwareUpdateRequestor.id]
        checkable_clusters = {cluster_id: cluster for cluster_id,
                              cluster in checkable_clusters.items() if cluster_id not in ota_ids}

        self.step(2)
        for cluster_id, cluster in checkable_clusters.items():
            # Ensure the PICS.S code is correctly marked
            pics_cluster = f'{self.xml_clusters[cluster_id].pics}.S'
            location = ClusterPathLocation(endpoint_id=self.endpoint_id, cluster_id=cluster_id)
            self._check_and_record_errors(location, cluster_id in self.endpoint, pics_cluster)

        self.step(3)
        for cluster_id, cluster in checkable_clusters.items():
            self._add_pics_for_lists(cluster_id, GlobalAttributeIds.ATTRIBUTE_LIST_ID)

        self.step(4)
        for cluster_id, cluster in checkable_clusters.items():
            self._add_pics_for_lists(cluster_id, GlobalAttributeIds.ACCEPTED_COMMAND_LIST_ID)

        self.step(5)
        for cluster_id, cluster in checkable_clusters.items():
            self._add_pics_for_lists(cluster_id, GlobalAttributeIds.GENERATED_COMMAND_LIST_ID)

        self.step(6)
        for cluster_id, cluster in checkable_clusters.items():
            try:
                cluster_features = cluster.Bitmaps.Feature
            except AttributeError:
                # cluster has no features
                continue

            pics_base = self.xml_clusters[cluster_id].pics
            try:
                feature_map = self.endpoint[cluster_id][GlobalAttributeIds.FEATURE_MAP_ID]
            except KeyError:
                feature_map = 0

            for feature_mask in cluster_features:
                # Codegen in python uses feature masks (0x01, 0x02, 0x04 etc.)
                # PICS uses the mask bit number (1, 2, 3)
                # Convert the mask to a bit number so we can check the PICS.
                try:
                    feature_bit = int(math.log2(feature_mask))
                except ValueError:
                    location = FeaturePathLocation(endpoint_id=self.endpoint_id,
                                                   cluster_id=cluster_id, feature_code=str(feature_mask))
                    # The feature_mask is from the code generated feature masks, not the features as listed on the
                    # device. If we get an error here, this is a problem with the codegen or spec, not with the device
                    # under test. We still want the problem recorded, but this does not indicate a problem on the DUT.
                    # There are two clusters with known bad features here - RvcRunMode and RvcCleanMode both have a
                    # feature mask of kNoFeatures and an empty "mask" of 0x0.
                    self.record_warning("PICS check", location=location,
                                        problem=f"Unable to parse feature mask {feature_mask} from cluster {cluster}")
                    continue
                pics = feature_pics_str(pics_base, feature_bit)
                if feature_mask & feature_map:
                    required = True
                else:
                    required = False

                try:
                    location = FeaturePathLocation(endpoint_id=self.endpoint_id, cluster_id=cluster_id,
                                                   feature_code=self.xml_clusters[cluster_id].features[feature_mask].code)
                except KeyError:
                    location = ClusterPathLocation(endpoint_id=self.endpoint_id, cluster_id=cluster_id)
                self._check_and_record_errors(location, required, pics)

        self.step(7)
        if self.is_pics_sdk_ci_only:
            self.record_error("PICS check", location=UnknownProblemLocation(),
                              problem="PICS PICS_SDK_CI_ONLY found in PICS list. This PICS is disallowed for certification.")
            self.success = False

        self.step(8)
        if not self.success:
            self.fail_current_test("At least one PICS error was found for this endpoint")


if __name__ == "__main__":
    default_matter_test_main()<|MERGE_RESOLUTION|>--- conflicted
+++ resolved
@@ -16,25 +16,15 @@
 #
 import math
 
-<<<<<<< HEAD
-=======
-import chip.clusters as Clusters
-from chip.testing.basic_composition import BasicCompositionTests
-from chip.testing.global_attribute_ids import GlobalAttributeIds
-from chip.testing.matter_testing import MatterBaseTest, TestStep, async_test_body, default_matter_test_main
-from chip.testing.pics import accepted_cmd_pics_str, attribute_pics_str, feature_pics_str, generated_cmd_pics_str
-from chip.testing.problem_notices import (AttributePathLocation, ClusterPathLocation, CommandPathLocation, FeaturePathLocation,
-                                          UnknownProblemLocation)
->>>>>>> 3176ce8e
 from mobly import asserts
 
 import matter.clusters as Clusters
 from matter.testing.basic_composition import BasicCompositionTests
 from matter.testing.global_attribute_ids import GlobalAttributeIds
-from matter.testing.matter_testing import (AttributePathLocation, ClusterPathLocation, CommandPathLocation, FeaturePathLocation,
-                                           MatterBaseTest, TestStep, UnknownProblemLocation, async_test_body,
-                                           default_matter_test_main)
+from matter.testing.matter_testing import MatterBaseTest, TestStep, async_test_body, default_matter_test_main
 from matter.testing.pics import accepted_cmd_pics_str, attribute_pics_str, feature_pics_str, generated_cmd_pics_str
+from matter.testing.problem_notices import (AttributePathLocation, ClusterPathLocation, CommandPathLocation, FeaturePathLocation,
+                                            UnknownProblemLocation)
 
 
 class TC_PICS_Checker(MatterBaseTest, BasicCompositionTests):
