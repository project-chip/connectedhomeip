#
#    Copyright (c) 2025 Project CHIP Authors
#    All rights reserved.
#
#    Licensed under the Apache License, Version 2.0 (the "License");
#    you may not use this file except in compliance with the License.
#    You may obtain a copy of the License at
#
#        http://www.apache.org/licenses/LICENSE-2.0
#
#    Unless required by applicable law or agreed to in writing, software
#    distributed under the License is distributed on an "AS IS" BASIS,
#    WITHOUT WARRANTIES OR CONDITIONS OF ANY KIND, either express or implied.
#    See the License for the specific language governing permissions and
#    limitations under the License.

# See https://github.com/project-chip/connectedhomeip/blob/master/docs/testing/python.md#defining-the-ci-test-arguments
# for details about the block below.
#
# === BEGIN CI TEST ARGUMENTS ===
# test-runner-runs:
#   run1:
#     app: ${CAMERA_APP}
#     app-args: --discriminator 1234 --KVS kvs1 --trace-to json:${TRACE_APP}.json
#     script-args: >
#       --storage-path admin_storage.json
#       --commissioning-method on-network
#       --discriminator 1234
#       --passcode 20202021
#       --PICS src/app/tests/suites/certification/ci-pics-values
#       --trace-to json:${TRACE_TEST_JSON}.json
#       --trace-to perfetto:${TRACE_TEST_PERFETTO}.perfetto
#       --endpoint 1
#     factory-reset: true
#     quiet: true
# === END CI TEST ARGUMENTS ===

import logging

import chip.clusters as Clusters
from chip.interaction_model import InteractionModelError, Status
from chip.testing.matter_testing import MatterBaseTest, TestStep, default_matter_test_main, has_feature, run_if_endpoint_matches
from mobly import asserts

logger = logging.getLogger(__name__)


class TC_AVSM_2_2(MatterBaseTest):
    def desc_TC_AVSM_2_2(self) -> str:
        return "[TC-AVSM-2.2] Validate Snapshot Stream Allocation functionality with Server as DUT"

    def pics_TC_AVSM_2_2(self):
        return ["AVSM.S"]

    def steps_TC_AVSM_2_2(self) -> list[TestStep]:
        return [
            TestStep("precondition", "Commissioning, already done", is_commissioning=True),
            TestStep(
                1, "TH reads FeatureMap attribute from CameraAVStreamManagement Cluster on TH_SERVER", "Verify SNP is supported"
            ),
            TestStep(
                2,
                "TH reads AllocatedSnapshotStreams attribute from CameraAVStreamManagement Cluster on TH_SERVER",
                "Verify the number of allocated snapshot streams in the list is 0.",
            ),
            TestStep(
                3,
                "TH reads SnapshotCapabilities attribute from CameraAVStreamManagement Cluster on TH_SERVER.",
                "Store this value in aSnapshotCapabilities.",
            ),
            TestStep(
                4,
                "If the watermark feature is supported, set aWatermark to True, otherwise set this to Null.",
            ),
            TestStep(
                5,
                "If the OSD feature is supported, set aOSD to True, otherwise set this to Null.",
            ),
            TestStep(
                6,
                "TH sends the SnapshotStreamAllocate command with valid values of ImageCodec, MaxFrameRate, MinResolution=MaxResolution=Resolution from aSnapshotCapabilities,",
                "WatermarkEnabled to aWatermark, OSDEnabled to aOSD, and Quality set to 90.",
                "DUT responds with SnapshotStreamAllocateResponse command with a valid SnapshotStreamID.",
            ),
            TestStep(
                7,
                "TH reads AllocatedSnapshotStreams attribute from CameraAVStreamManagement Cluster on TH_SERVER",
                "Verify the number of allocated snapshot streams in the list is 1.",
            ),
            TestStep(
                8,
                "TH sends the SnapshotStreamAllocate command with values from step 6 except with MaxFrameRate set to 0 (outside of valid range).",
                "DUT responds with a DYNAMIC_CONSTRAINT_ERROR status code.",
            ),
            TestStep(
                9,
                "TH sends the SnapshotStreamAllocate command with values from step 6 except with Quality set to 0 (below valid range).",
                "DUT responds with a DYNAMIC_CONSTRAINT_ERROR status code.",
            ),
            TestStep(
                10,
                "TH sends the SnapshotStreamAllocate command with values from step 6 except with Quality set to 101 (above valid range).",
                "DUT responds with a DYNAMIC_CONSTRAINT_ERROR status code.",
            ),
            TestStep(
                11,
                "TH sends the SnapshotStreamAllocate command with values from step 6 except with ImageCodec set to 10(outside of valid range).",
                "DUT responds with a DYNAMIC_CONSTRAINT_ERROR status code.",
            ),
            TestStep(
                12,
                "TH sends the SnapshotStreamAllocate command with values from step 6 except with MinResolution set to {0,0} (outside of valid range).",
                "DUT responds with a DYNAMIC_CONSTRAINT_ERROR status code."
            ),
            TestStep(
                13,
                "TH sends the SnapshotStreamAllocate command with values from step 6 except with MaxResolution set to {0,0} (outside of valid range).",
                "DUT responds with a DYNAMIC_CONSTRAINT_ERROR status code.",
            ),
<<<<<<< HEAD
=======
            TestStep(
                8,
                "TH sends the SnapshotStreamAllocate command with values from step 3 except with ImageCodec set to 10(outside of valid range).",
                "DUT responds with a CONSTRAINT_ERROR status code.",
            ),
>>>>>>> 6b47c3e4
        ]

    @run_if_endpoint_matches(
        has_feature(Clusters.CameraAvStreamManagement, Clusters.CameraAvStreamManagement.Bitmaps.Feature.kSnapshot)
    )
    async def test_TC_AVSM_2_2(self):
        endpoint = self.get_endpoint(default=1)
        cluster = Clusters.CameraAvStreamManagement
        attr = Clusters.CameraAvStreamManagement.Attributes
        commands = Clusters.CameraAvStreamManagement.Commands

        self.step("precondition")
        # Commission DUT - already done

        self.step(1)
        aFeatureMap = await self.read_single_attribute_check_success(endpoint=endpoint, cluster=cluster, attribute=attr.FeatureMap)
        logger.info(f"Rx'd FeatureMap: {aFeatureMap}")
        snpSupport = (aFeatureMap & cluster.Bitmaps.Feature.kSnapshot) > 0
        asserts.assert_true(snpSupport, "Snapshot Feature is not supported.")

        self.step(2)
        aAllocatedSnapshotStreams = await self.read_single_attribute_check_success(
            endpoint=endpoint, cluster=cluster, attribute=attr.AllocatedSnapshotStreams
        )
        logger.info(f"Rx'd AllocatedSnapshotStreams: {aAllocatedSnapshotStreams}")
        asserts.assert_equal(len(aAllocatedSnapshotStreams), 0, "The number of allocated snapshot streams in the list is not 0.")

        self.step(3)
        aSnapshotCapabilities = await self.read_single_attribute_check_success(
            endpoint=endpoint, cluster=cluster, attribute=attr.SnapshotCapabilities
        )
        logger.info(f"Rx'd SnapshotCapabilities: {aSnapshotCapabilities}")

        # Check for watermark and OSD features
        self.step(4)
        watermark = True if (aFeatureMap & cluster.Bitmaps.Feature.kWatermark) != 0 else None

        self.step(5)
        osd = True if (aFeatureMap & cluster.Bitmaps.Feature.kOnScreenDisplay) != 0 else None

        self.step(6)
        asserts.assert_greater(len(aSnapshotCapabilities), 0, "SnapshotCapabilities list is empty")
        try:
            snpStreamAllocateCmd = commands.SnapshotStreamAllocate(
                imageCodec=aSnapshotCapabilities[0].imageCodec,
                maxFrameRate=aSnapshotCapabilities[0].maxFrameRate,
                minResolution=aSnapshotCapabilities[0].resolution,
                maxResolution=aSnapshotCapabilities[0].resolution,
                quality=90,
                watermarkEnabled=watermark,
                OSDEnabled=osd
            )
            snpStreamAllocateResponse = await self.send_single_cmd(endpoint=endpoint, cmd=snpStreamAllocateCmd)
            logger.info(f"Rx'd SnapshotStreamAllocateResponse: {snpStreamAllocateResponse}")
            asserts.assert_is_not_none(
                snpStreamAllocateResponse.snapshotStreamID, "SnapshotStreamAllocateResponse does not contain StreamID"
            )
        except InteractionModelError as e:
            asserts.assert_equal(e.status, Status.Success, "Unexpected error returned")
            pass

        self.step(7)
        aAllocatedSnapshotStreams = await self.read_single_attribute_check_success(
            endpoint=endpoint, cluster=cluster, attribute=attr.AllocatedSnapshotStreams
        )
        logger.info(f"Rx'd AllocatedSnapshotStreams: {aAllocatedSnapshotStreams}")
        asserts.assert_equal(len(aAllocatedSnapshotStreams), 1, "The number of allocated snapshot streams in the list is not 1.")

        self.step(8)
        try:
            snpStreamAllocateCmd = commands.SnapshotStreamAllocate(
                imageCodec=aSnapshotCapabilities[0].imageCodec,
                maxFrameRate=0,
                minResolution=aSnapshotCapabilities[0].resolution,
                maxResolution=aSnapshotCapabilities[0].resolution,
                quality=90,
                watermarkEnabled=watermark,
                OSDEnabled=osd
            )
            await self.send_single_cmd(endpoint=endpoint, cmd=snpStreamAllocateCmd)
            asserts.assert_true(
                False, "Unexpected success when expecting DYNAMIC_CONSTRAINT_ERROR due to MaxFrameRate set to 0(outside of valid range)"
            )
        except InteractionModelError as e:
            asserts.assert_equal(
                e.status,
                Status.DynamicConstraintError,
                "Unexpected status returned when expecting DYNAMIC_CONSTRAINT_ERROR due to MaxFrameRate set to 0(outside of valid range)",
            )
            pass

        self.step(9)
        try:
            snpStreamAllocateCmd = commands.SnapshotStreamAllocate(
                imageCodec=aSnapshotCapabilities[0].imageCodec,
                maxFrameRate=aSnapshotCapabilities[0].maxFrameRate,
                minResolution=aSnapshotCapabilities[0].resolution,
                maxResolution=aSnapshotCapabilities[0].resolution,
                quality=0,
                watermarkEnabled=watermark,
                OSDEnabled=osd
            )
            await self.send_single_cmd(endpoint=endpoint, cmd=snpStreamAllocateCmd)
            asserts.assert_true(
                False, "Unexpected success when expecting DYNAMIC_CONSTRAINT_ERROR due to Quality set to 0 (below valid range)"
            )
        except InteractionModelError as e:
            asserts.assert_equal(
                e.status,
                Status.DynamicConstraintError,
                "Unexpected status returned when expecting DYNAMIC_CONSTRAINT_ERROR due to Quality set to 0 (below valid range)",
            )
            pass

        self.step(10)
        try:
            snpStreamAllocateCmd = commands.SnapshotStreamAllocate(
                imageCodec=aSnapshotCapabilities[0].imageCodec,
                maxFrameRate=aSnapshotCapabilities[0].maxFrameRate,
                minResolution=aSnapshotCapabilities[0].resolution,
                maxResolution=aSnapshotCapabilities[0].resolution,
                quality=101,
                watermarkEnabled=watermark,
                OSDEnabled=osd
            )
            await self.send_single_cmd(endpoint=endpoint, cmd=snpStreamAllocateCmd)
            asserts.assert_true(
                False, "Unexpected success when expecting DYNAMIC_CONSTRAINT_ERROR due to Quality set to 101 (above valid range)"
            )
        except InteractionModelError as e:
            asserts.assert_equal(
                e.status,
                Status.DynamicConstraintError,
                "Unexpected status returned when expecting DYNAMIC_CONSTRAINT_ERROR due to Quality set to 101(outside of valid range)",
            )
            pass

        self.step(11)
        try:
            snpStreamAllocateCmd = commands.SnapshotStreamAllocate(
                imageCodec=10,
                maxFrameRate=aSnapshotCapabilities[0].maxFrameRate,
                minResolution=aSnapshotCapabilities[0].resolution,
                maxResolution=aSnapshotCapabilities[0].resolution,
                quality=90,
                watermarkEnabled=watermark,
                OSDEnabled=osd
            )
            await self.send_single_cmd(endpoint=endpoint, cmd=snpStreamAllocateCmd)
            asserts.assert_true(
                False, "Unexpected success when expecting DYNAMIC_CONSTRAINT_ERROR due to ImageCodec set to 10(outside of valid range)"
            )
        except InteractionModelError as e:
            asserts.assert_equal(
                e.status,
                Status.DynamicConstraintError,
                "Unexpected status returned when expecting DYNAMIC_CONSTRAINT_ERROR due to ImageCodec set to 10(outside of valid range)",
            )
            pass

        self.step(12)
        try:
            snpStreamAllocateCmd = commands.SnapshotStreamAllocate(
                imageCodec=aSnapshotCapabilities[0].imageCodec,
                maxFrameRate=aSnapshotCapabilities[0].maxFrameRate,
                minResolution=Clusters.CameraAvStreamManagement.Structs.VideoResolutionStruct(width=0, height=0),
                maxResolution=aSnapshotCapabilities[0].resolution,
                quality=90,
                watermarkEnabled=watermark,
                OSDEnabled=osd
            )
            await self.send_single_cmd(endpoint=endpoint, cmd=snpStreamAllocateCmd)
            asserts.assert_true(
                False, "Unexpected success when expecting DYNAMIC_CONSTRAINT_ERROR due to MinResolution set to {0,0} (outside of valid range)"
            )
        except InteractionModelError as e:
            asserts.assert_equal(
                e.status,
                Status.DynamicConstraintError,
                "Unexpected status returned when expecting DYNAMIC_CONSTRAINT_ERROR due to MinResolution set to {0,0} (outside of valid range)",
            )
            pass

        self.step(13)
        try:
            snpStreamAllocateCmd = commands.SnapshotStreamAllocate(
                imageCodec=aSnapshotCapabilities[0].imageCodec,
                maxFrameRate=aSnapshotCapabilities[0].maxFrameRate,
                minResolution=aSnapshotCapabilities[0].resolution,
                maxResolution=Clusters.CameraAvStreamManagement.Structs.VideoResolutionStruct(width=0, height=0),
                quality=90,
                watermarkEnabled=watermark,
                OSDEnabled=osd
            )
            await self.send_single_cmd(endpoint=endpoint, cmd=snpStreamAllocateCmd)
            asserts.assert_true(
                False, "Unexpected success when expecting DYNAMIC_CONSTRAINT_ERROR due to MaxResolution set to {0,0} (outside of valid range)"
            )
        except InteractionModelError as e:
            asserts.assert_equal(
                e.status,
                Status.DynamicConstraintError,
                "Unexpected status returned when expecting DYNAMIC_CONSTRAINT_ERROR due to MaxResolution set to {0,0} (outside of valid range)",
            )
            pass

        self.step(8)
        try:
            snpStreamAllocateCmd = commands.SnapshotStreamAllocate(
                imageCodec=cluster.Enums.ImageCodecEnum.extend_enum_if_value_doesnt_exist(10),
                maxFrameRate=aSnapshotCapabilities[0].maxFrameRate,
                minResolution=aSnapshotCapabilities[0].resolution,
                maxResolution=aSnapshotCapabilities[0].resolution,
                quality=90,
            )
            await self.send_single_cmd(endpoint=endpoint, cmd=snpStreamAllocateCmd)
            asserts.assert_true(
                False, "Unexpected success when expecting CONSTRAINT_ERROR due to ImageCodec set to 10(outside of valid range)"
            )
        except InteractionModelError as e:
            asserts.assert_equal(
                e.status,
                Status.ConstraintError,
                "Unexpected status returned when expecting CONSTRAINT_ERROR due to ImageCodec set to 10(outside of valid range)",
            )
            pass


if __name__ == "__main__":
    default_matter_test_main()<|MERGE_RESOLUTION|>--- conflicted
+++ resolved
@@ -117,14 +117,6 @@
                 "TH sends the SnapshotStreamAllocate command with values from step 6 except with MaxResolution set to {0,0} (outside of valid range).",
                 "DUT responds with a DYNAMIC_CONSTRAINT_ERROR status code.",
             ),
-<<<<<<< HEAD
-=======
-            TestStep(
-                8,
-                "TH sends the SnapshotStreamAllocate command with values from step 3 except with ImageCodec set to 10(outside of valid range).",
-                "DUT responds with a CONSTRAINT_ERROR status code.",
-            ),
->>>>>>> 6b47c3e4
         ]
 
     @run_if_endpoint_matches(
