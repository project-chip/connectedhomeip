--- conflicted
+++ resolved
@@ -75,11 +75,8 @@
         "TC_MCORE_FS_1_1.py",
         "TC_MCORE_FS_1_2.py",
         "TC_MCORE_FS_1_3.py",
-<<<<<<< HEAD
         "TC_MCORE_FS_1_4.py",
-=======
         "TC_MCORE_FS_1_5.py",
->>>>>>> 70855888
         "TC_OCC_3_1.py",
         "TC_OCC_3_2.py",
         "TC_BRBINFO_4_1.py",
