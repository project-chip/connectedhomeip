#
#    Copyright (c) 2024 Project CHIP Authors
#    All rights reserved.
#
#    Licensed under the Apache License, Version 2.0 (the "License");
#    you may not use this file except in compliance with the License.
#    You may obtain a copy of the License at
#
#        http://www.apache.org/licenses/LICENSE-2.0
#
#    Unless required by applicable law or agreed to in writing, software
#    distributed under the License is distributed on an "AS IS" BASIS,
#    WITHOUT WARRANTIES OR CONDITIONS OF ANY KIND, either express or implied.
#    See the License for the specific language governing permissions and
#    limitations under the License.
#

import argparse
import glob
import os
import subprocess

# Function to load --app argument environment variables from a file


def load_env_from_yaml(file_path):
    """
    Load environment variables from the specified YAML file.

    The YAML file contains key-value pairs that define --app environment variables
    required for the test scripts to run. These variables configurations needed during the test execution.

    This function reads the YAML file and sets the environment variables
    in the current process's environment using os.environ.

    Args:
        file_path (str): The path to the YAML file containing the environment variables.
    """
    with open(file_path, 'r') as file:
        for line in file:
            if line.strip():  # Skip empty lines
                key, value = line.strip().split(': ', 1)
                os.environ[key] = value


def main(search_directory, env_file):
    # Determine the root directory of the CHIP project
    chip_root = os.path.abspath(os.path.join(os.path.dirname(__file__), '..', '..'))

    # Load environment variables from the specified file
    load_env_from_yaml(env_file)

    # Define the base command to run tests
    base_command = os.path.join(chip_root, "scripts/tests/run_python_test.py")

    # Define the files and patterns to exclude
    excluded_patterns = {
        "MinimalRepresentation.py",
        "TC_CNET_4_4.py",
        "TC_CCTRL_2_1.py",
        "TC_CCTRL_2_2.py",
        "TC_DGGEN_3_2.py",
        "TC_EEVSE_Utils.py",
        "TC_ECOINFO_2_1.py",
        "TC_ECOINFO_2_2.py",
        "TC_EWATERHTRBase.py",
        "TC_EWATERHTR_2_1.py",
        "TC_EWATERHTR_2_2.py",
        "TC_EWATERHTR_2_3.py",
        "TC_EnergyReporting_Utils.py",
        "TC_OpstateCommon.py",
        "TC_pics_checker.py",
        "TC_TMP_2_1.py",
        "TC_MCORE_FS_1_1.py",
        "TC_MCORE_FS_1_2.py",
        "TC_MCORE_FS_1_3.py",
        "TC_OCC_3_1.py",
        "TC_OCC_3_2.py",
        "TC_BRBINFO_4_1.py",
        "TC_SEAR_1_2.py",
        "TC_SEAR_1_3.py",
        "TC_SEAR_1_4.py",
        "TC_SEAR_1_5.py",
        "TC_SEAR_1_6.py",
        "TestCommissioningTimeSync.py",
        "TestConformanceSupport.py",
        "TestChoiceConformanceSupport.py",
        "TC_DEMTestBase.py",
<<<<<<< HEAD
=======
        "choice_conformance_support.py",
        "TestConformanceTest.py",  # Unit test of the conformance test (TC_DeviceConformance) - does not run against an app.
>>>>>>> b88eafac
        "TestIdChecks.py",
        "TestSpecParsingDeviceType.py",
        "TestTimeSyncTrustedTimeSource.py",
        "drlk_2_x_common.py",
        "execute_python_tests.py",
        "hello_external_runner.py",
        "hello_test.py",
        "test_plan_support.py",
        "test_plan_table_generator.py"
    }

    """
    Explanation for excluded files:
    The above list of files are excluded from the tests as they are either not app-specific tests
    or are run through a different block of tests mentioned in tests.yaml.
    This is to ensure that only relevant test scripts are executed, avoiding redundancy and ensuring
    the correctness of the test suite.
    """

    # Get all .py files in the directory
    all_python_files = glob.glob(os.path.join(search_directory, "*.py"))

    # Filter out the files matching the excluded patterns
    python_files = [file for file in all_python_files if os.path.basename(file) not in excluded_patterns]

    # Run each script with the base command
    for script in python_files:
        full_command = f"{base_command} --load-from-env {env_file} --script {script}"
        print(f"Running command: {full_command}")
        subprocess.run(full_command, shell=True, check=True)


if __name__ == "__main__":
    parser = argparse.ArgumentParser(description="Run Python test scripts.")
    parser.add_argument("--search-directory", type=str, default="src/python_testing",
                        help="Directory to search for Python scripts.")
    parser.add_argument("--env-file", type=str, default="/tmp/test_env.yaml", help="Path to the environment variables file.")

    args = parser.parse_args()
    main(args.search_directory, args.env_file)<|MERGE_RESOLUTION|>--- conflicted
+++ resolved
@@ -86,11 +86,7 @@
         "TestConformanceSupport.py",
         "TestChoiceConformanceSupport.py",
         "TC_DEMTestBase.py",
-<<<<<<< HEAD
-=======
-        "choice_conformance_support.py",
         "TestConformanceTest.py",  # Unit test of the conformance test (TC_DeviceConformance) - does not run against an app.
->>>>>>> b88eafac
         "TestIdChecks.py",
         "TestSpecParsingDeviceType.py",
         "TestTimeSyncTrustedTimeSource.py",
