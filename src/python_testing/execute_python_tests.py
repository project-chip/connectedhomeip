#
#    Copyright (c) 2024 Project CHIP Authors
#    All rights reserved.
#
#    Licensed under the Apache License, Version 2.0 (the "License");
#    you may not use this file except in compliance with the License.
#    You may obtain a copy of the License at
#
#        http://www.apache.org/licenses/LICENSE-2.0
#
#    Unless required by applicable law or agreed to in writing, software
#    distributed under the License is distributed on an "AS IS" BASIS,
#    WITHOUT WARRANTIES OR CONDITIONS OF ANY KIND, either express or implied.
#    See the License for the specific language governing permissions and
#    limitations under the License.
#

import argparse
import glob
import os
import subprocess

# Function to load --app argument environment variables from a file


def load_env_from_yaml(file_path):
    """
    Load environment variables from the specified YAML file.

    The YAML file contains key-value pairs that define --app environment variables
    required for the test scripts to run. These variables configurations needed during the test execution.

    This function reads the YAML file and sets the environment variables
    in the current process's environment using os.environ.

    Args:
        file_path (str): The path to the YAML file containing the environment variables.
    """
    with open(file_path, 'r') as file:
        for line in file:
            if line.strip():  # Skip empty lines
                key, value = line.strip().split(': ', 1)
                os.environ[key] = value


def main(search_directory, env_file):
    # Determine the root directory of the CHIP project
    chip_root = os.path.abspath(os.path.join(os.path.dirname(__file__), '..', '..'))

    # Load environment variables from the specified file
    load_env_from_yaml(env_file)

    # Define the base command to run tests
    base_command = os.path.join(chip_root, "scripts/tests/run_python_test.py")

    # Define the test python script files and patterns to exclude
    excluded_patterns = {
        "MinimalRepresentation.py",
        "TC_CNET_4_4.py",
        "TC_CCTRL_2_1.py",
        "TC_CCTRL_2_2.py",
        "TC_CCTRL_2_3.py",
        "TC_DGGEN_3_2.py",
        "TC_EEVSE_Utils.py",
        "TC_ECOINFO_2_1.py",
        "TC_ECOINFO_2_2.py",
        "TC_EWATERHTRBase.py",
        "TC_EWATERHTR_2_1.py",
        "TC_EWATERHTR_2_2.py",
        "TC_EWATERHTR_2_3.py",
        "TC_EnergyReporting_Utils.py",
        "TC_OpstateCommon.py",
        "TC_pics_checker.py",
        "TC_TMP_2_1.py",
        "TC_MCORE_FS_1_1.py",
        "TC_MCORE_FS_1_2.py",
        "TC_MCORE_FS_1_3.py",
        "TC_MCORE_FS_1_4.py",
        "TC_MCORE_FS_1_5.py",
        "TC_OCC_3_1.py",
        "TC_OCC_3_2.py",
        "TC_BRBINFO_4_1.py",
        "TestCommissioningTimeSync.py",
        "TestConformanceSupport.py",
        "TestChoiceConformanceSupport.py",
        "TC_DEMTestBase.py",
<<<<<<< HEAD
=======
        "choice_conformance_support.py",
>>>>>>> dfa0987e
        "TestConformanceTest.py",  # Unit test of the conformance test (TC_DeviceConformance) - does not run against an app.
        "TestIdChecks.py",
        "TestSpecParsingDeviceType.py",
        "TestConformanceTest.py",
        "TestMatterTestingSupport.py",
        "TestSpecParsingSupport.py",
        "TestTimeSyncTrustedTimeSource.py",
        "drlk_2_x_common.py",
        "execute_python_tests.py",
        "hello_external_runner.py",
        "hello_test.py",
        "test_plan_support.py",
        "test_plan_table_generator.py"
    }

    """
    Explanation for excluded files:
    The above list of files are excluded from the tests as they are either not app-specific tests
    or are run through a different block of tests mentioned in tests.yaml.
    This is to ensure that only relevant test scripts are executed, avoiding redundancy and ensuring
    the correctness of the test suite.
    """

    # Get all .py files in the directory
    all_python_files = glob.glob(os.path.join(search_directory, "*.py"))

    # Filter out the files matching the excluded patterns
    python_files = [file for file in all_python_files if os.path.basename(file) not in excluded_patterns]

    # Run each script with the base command
    for script in python_files:
        full_command = f"{base_command} --load-from-env {env_file} --script {script}"
        print(f"Running command: {full_command}", flush=True)  # Flush print to stdout immediately
        subprocess.run(full_command, shell=True, check=True)


if __name__ == "__main__":
    parser = argparse.ArgumentParser(description="Run Python test scripts.")
    parser.add_argument("--search-directory", type=str, default="src/python_testing",
                        help="Directory to search for Python scripts.")
    parser.add_argument("--env-file", type=str, default="/tmp/test_env.yaml", help="Path to the environment variables file.")

    args = parser.parse_args()
    main(args.search_directory, args.env_file)<|MERGE_RESOLUTION|>--- conflicted
+++ resolved
@@ -84,10 +84,6 @@
         "TestConformanceSupport.py",
         "TestChoiceConformanceSupport.py",
         "TC_DEMTestBase.py",
-<<<<<<< HEAD
-=======
-        "choice_conformance_support.py",
->>>>>>> dfa0987e
         "TestConformanceTest.py",  # Unit test of the conformance test (TC_DeviceConformance) - does not run against an app.
         "TestIdChecks.py",
         "TestSpecParsingDeviceType.py",
