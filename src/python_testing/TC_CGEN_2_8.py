--- conflicted
+++ resolved
@@ -129,12 +129,6 @@
             "First CommissioningComplete failed",
         )
 
-<<<<<<< HEAD
-        # Close the commissioner session with the device to clean up resources
-        commissioner.MarkSessionDefunct(nodeid=self.dut_node_id)
-
-=======
->>>>>>> 7d7d6380
         # Step 5: Factory reset is handled by test operator
         self.step(5)
         if not self.check_pics('PICS_USER_PROMPT'):
@@ -144,7 +138,7 @@
         self.wait_for_user_input(prompt_msg="Manually trigger factory reset on the DUT, then continue")
 
         # Close the commissioner session with the device to clean up resources
-        commissioner.CloseSession(nodeid=self.dut_node_id)
+        commissioner.MarkSessionDefunct(nodeid=self.dut_node_id)
 
         # Step 6: Put device in commissioning mode (requiring user input, so skip in CI)
         self.step(6)
