--- conflicted
+++ resolved
@@ -60,15 +60,9 @@
 from chip.clusters import ClusterObjects as ClusterObjects
 from chip.clusters.Attribute import EventReadResult
 from chip.tlv import uint
-<<<<<<< HEAD
-from matter_testing_support.matter_testing import (ClusterAttributeChangeAccumulator, EventChangeCallback, MatterBaseTest, TestStep,
-                                                   await_sequence_of_reports, default_matter_test_main, has_feature,
-                                                   per_endpoint_test)
-=======
-from matter_testing_support import (AttributeValue, ClusterAttributeChangeAccumulator, EventChangeCallback, MatterBaseTest,
-                                    TestStep, await_sequence_of_reports, default_matter_test_main, has_feature,
-                                    run_if_endpoint_matches)
->>>>>>> a0730559
+from matter_testing_support.matter_testing import (AttributeValue, ClusterAttributeChangeAccumulator, EventChangeCallback, MatterBaseTest,
+                                                   TestStep, await_sequence_of_reports, default_matter_test_main, has_feature,
+                                                   run_if_endpoint_matches)
 from mobly import asserts
 
 logger = logging.getLogger(__name__)
@@ -256,7 +250,7 @@
         elapsed = 0.0
         time_remaining = timeout_sec
 
-        logging.info(f"Waiting {timeout_sec: .1f} seconds for no more events for cluster {
+        logging.info(f"Waiting {timeout_sec:.1f} seconds for no more events for cluster {
                      expected_cluster} on endpoint {endpoint_id}")
         while time_remaining > 0:
             try:
