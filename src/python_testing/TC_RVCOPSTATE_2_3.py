#
#    Copyright (c) 2023 Project CHIP Authors
#    All rights reserved.
#
#    Licensed under the Apache License, Version 2.0 (the "License");
#    you may not use this file except in compliance with the License.
#    You may obtain a copy of the License at
#
#        http://www.apache.org/licenses/LICENSE-2.0
#
#    Unless required by applicable law or agreed to in writing, software
#    distributed under the License is distributed on an "AS IS" BASIS,
#    WITHOUT WARRANTIES OR CONDITIONS OF ANY KIND, either express or implied.
#    See the License for the specific language governing permissions and
#    limitations under the License.
#

import logging
import time

import chip.clusters as Clusters
from chip.clusters.Types import NullValue
from matter_testing_support import MatterBaseTest, async_test_body, default_matter_test_main, type_matches
from mobly import asserts

# This test requires several additional command line arguments
# run with
# --int-arg PIXIT_ENDPOINT:<endpoint>


# Takes an OpState or RvcOpState state enum and returns a string representation
def state_enum_to_text(state_enum):
    if state_enum == Clusters.OperationalState.Enums.OperationalStateEnum.kStopped:
        return "Stopped(0x00)"
    elif state_enum == Clusters.OperationalState.Enums.OperationalStateEnum.kRunning:
        return "Running(0x01)"
    elif state_enum == Clusters.OperationalState.Enums.OperationalStateEnum.kPaused:
        return "Paused(0x02)"
    elif state_enum == Clusters.OperationalState.Enums.OperationalStateEnum.kError:
        return "Error(0x03)"
    elif state_enum == Clusters.RvcOperationalState.Enums.OperationalStateEnum.kSeekingCharger:
        return "SeekingCharger(0x40)"
    elif state_enum == Clusters.RvcOperationalState.Enums.OperationalStateEnum.kCharging:
        return "Charging(0x41)"
    elif state_enum == Clusters.RvcOperationalState.Enums.OperationalStateEnum.kDocked:
        return "Docked(0x42)"
    else:
        return "UnknownEnumValue"


# Takes an OpState or RvcOpState error enum and returns a string representation
def error_enum_to_text(error_enum):
    if error_enum == Clusters.OperationalState.Enums.ErrorStateEnum.kNoError:
        return "NoError(0x00)"
    elif error_enum == Clusters.OperationalState.Enums.ErrorStateEnum.kUnableToStartOrResume:
        return "UnableToStartOrResume(0x01)"
    elif error_enum == Clusters.OperationalState.Enums.ErrorStateEnum.kUnableToCompleteOperation:
        return "UnableToCompleteOperation(0x02)"
    elif error_enum == Clusters.OperationalState.Enums.ErrorStateEnum.kCommandInvalidInState:
        return "CommandInvalidInState(0x03)"
    elif error_enum == Clusters.RvcOperationalState.Enums.ErrorStateEnum.kFailedToFindChargingDock:
        return "FailedToFindChargingDock(0x40)"
    elif error_enum == Clusters.RvcOperationalState.Enums.ErrorStateEnum.kStuck:
        return "Stuck(0x41)"
    elif error_enum == Clusters.RvcOperationalState.Enums.ErrorStateEnum.kDustBinMissing:
        return "DustBinMissing(0x42)"
    elif error_enum == Clusters.RvcOperationalState.Enums.ErrorStateEnum.kDustBinFull:
        return "DustBinFull(0x43)"
    elif error_enum == Clusters.RvcOperationalState.Enums.ErrorStateEnum.kWaterTankEmpty:
        return "WaterTankEmpty(0x44)"
    elif error_enum == Clusters.RvcOperationalState.Enums.ErrorStateEnum.kWaterTankMissing:
        return "WaterTankMissing(0x45)"
    elif error_enum == Clusters.RvcOperationalState.Enums.ErrorStateEnum.kWaterTankLidOpen:
        return "WaterTankLidOpen(0x46)"
    elif error_enum == Clusters.RvcOperationalState.Enums.ErrorStateEnum.kMopCleaningPadMissing:
        return "MopCleaningPadMissing(0x47)"


class TC_RVCOPSTATE_2_3(MatterBaseTest):

    async def read_mod_attribute_expect_success(self, endpoint, attribute):
        cluster = Clusters.Objects.RvcOperationalState
        return await self.read_single_attribute_check_success(endpoint=endpoint, cluster=cluster, attribute=attribute)

    async def send_pause_cmd(self) -> Clusters.Objects.RvcOperationalState.Commands.Pause:
        ret = await self.send_single_cmd(cmd=Clusters.Objects.RvcOperationalState.Commands.Pause(), endpoint=self.endpoint)
        asserts.assert_true(type_matches(ret, Clusters.Objects.RvcOperationalState.Commands.OperationalCommandResponse),
                            "Unexpected return type for Pause")
        return ret

    async def send_resume_cmd(self) -> Clusters.Objects.RvcOperationalState.Commands.Resume:
        ret = await self.send_single_cmd(cmd=Clusters.Objects.RvcOperationalState.Commands.Resume(), endpoint=self.endpoint)
        asserts.assert_true(type_matches(ret, Clusters.Objects.RvcOperationalState.Commands.OperationalCommandResponse),
                            "Unexpected return type for Resume")
        return ret

<<<<<<< HEAD
    # Prints the step number, reads the operational state attribute and checks if it matches with expected_state
    async def read_operational_state_with_check(self, step_number, expected_state):
        self.print_step(step_number, "Read OperationalState")
        operational_state = await self.read_mod_attribute_expect_success(
            endpoint=self.endpoint, attribute=Clusters.RvcOperationalState.Attributes.OperationalState)
        logging.info("OperationalState: %s" % operational_state)
        asserts.assert_equal(operational_state, expected_state,
                             "OperationalState(%s) should be %s" % operational_state, state_enum_to_text(expected_state))

    # Sends the Pause command and checks that the returned error matches the expected_error
    async def send_pause_cmd_with_check(self, step_number, expected_error):
        self.print_step(step_number, "Send Pause command")
        ret = self.send_pause_cmd()
        asserts.assert_equal(ret.commandResponseState.errorStateID, expected_error,
                             "errorStateID(%s) should be %s" % ret.commandResponseState.errorStateID,
                             error_enum_to_text(expected_error))

    # Sends the Resume command and checks that the returned error matches the expected_error
    async def send_resume_cmd_with_check(self, step_number, expected_error):
        self.print_step(step_number, "Send Pause command")
        ret = self.send_resume_cmd()
        asserts.assert_equal(ret.commandResponseState.errorStateID, expected_error,
                             "errorStateID(%s) should be %s" % ret.commandResponseState.errorStateID,
                             error_enum_to_text(expected_error))

    # Prints the instruction and waits for a user input to continue
    def print_instruction(self, step_number, instruction):
        self.print_step(step_number, instruction)
        input("Press Enter when done.\n")
=======
    def TC_RVCOPSTATE_2_3(self) -> list[str]:
        return ["RVCOPSTATE.S"]
>>>>>>> ddc961d9

    @async_test_body
    async def test_TC_RVCOPSTATE_2_3(self):

        asserts.assert_true('PIXIT_ENDPOINT' in self.matter_test_config.global_test_params,
                            "PIXIT_ENDPOINT must be included on the command line in "
                            "the --int-arg flag as PIXIT_ENDPOINT:<endpoint>")

        self.endpoint = self.matter_test_config.global_test_params['PIXIT_ENDPOINT']

        asserts.assert_true(self.check_pics("RVCOPSTATE.S.A0003"), "RVCOPSTATE.S.A0003 must be supported")
        asserts.assert_true(self.check_pics("RVCOPSTATE.S.A0004"), "RVCOPSTATE.S.A0004 must be supported")
        asserts.assert_true(self.check_pics("RVCOPSTATE.S.C00.Rsp"), "RVCOPSTATE.S.C00.Rsp must be supported")
        asserts.assert_true(self.check_pics("RVCOPSTATE.S.C03.Rsp"), "RVCOPSTATE.S.C03.Rsp must be supported")
        # This command SHALL be supported by an implementation if any of the other commands are supported (6.5)
        asserts.assert_true(self.check_pics("RVCOPSTATE.S.C04.Rsp"), "RVCOPSTATE.S.C04.Rsp must be supported")

        attributes = Clusters.RvcOperationalState.Attributes
        op_states = Clusters.OperationalState.Enums.OperationalStateEnum
        op_errors = Clusters.OperationalState.Enums.ErrorStateEnum

        self.print_step(1, "Commissioning, already done")

        self.print_instruction(2, "Manually put the device in a state where it can receive a Pause command")

        self.print_step(3, "Read OperationalStateList attribute")
        op_state_list = await self.read_mod_attribute_expect_success(endpoint=self.endpoint,
                                                                     attribute=attributes.OperationalStateList)

        logging.info("OperationalStateList: %s" % (op_state_list))

        defined_states = [state.value for state in Clusters.OperationalState.Enums.OperationalStateEnum
                          if state is not Clusters.OperationalState.Enums.OperationalStateEnum.kUnknownEnumValue]

        state_ids = set([s.operationalStateID for s in op_state_list])

        asserts.assert_true(all(id in state_ids for id in defined_states), "OperationalStateList is missing a required entry")

        self.print_step(4, "Read OperationalState")
        old_opstate_dut = await self.read_mod_attribute_expect_success(endpoint=self.endpoint,
                                                                       attribute=attributes.OperationalState)
        logging.info("OperationalState: %s" % old_opstate_dut)

        await self.send_pause_cmd_with_check(5, op_errors.kNoError)

        await self.read_operational_state_with_check(6, op_states.kPaused)

        if self.check_pics("RVCOPSTATE.S.A0002"):
            self.print_step(7, "Read CountdownTime attribute")
            initial_countdown_time = await self.read_mod_attribute_expect_success(endpoint=self.endpoint,
                                                                                  attribute=attributes.CountdownTime)
            logging.info("CountdownTime: %s" % initial_countdown_time)
            if initial_countdown_time is not NullValue:
                in_range = (1 <= initial_countdown_time <= 259200)
            asserts.assert_true(initial_countdown_time is NullValue or in_range,
                                "invalid CountdownTime(%s). Must be in between 1 and 259200, or null " % initial_countdown_time)

            self.print_step(8, "Waiting for 5 seconds")
            time.sleep(5)

            self.print_step(9, "Read CountdownTime attribute")
            countdown_time = await self.read_mod_attribute_expect_success(endpoint=self.endpoint, attribute=attributes.CountdownTime)
            logging.info("CountdownTime: %s" % countdown_time)
            asserts.assert_true(countdown_time != 0 or countdown_time == NullValue,
                                "invalid CountdownTime(%s). Must be a non zero integer, or null" % countdown_time)
            asserts.assert_equal(countdown_time, initial_countdown_time, "CountdownTime(%s) not equal to the initial CountdownTime(%s)"
                                 % (countdown_time, initial_countdown_time))

        await self.send_pause_cmd_with_check(10, op_errors.kNoError)

        await self.send_resume_cmd_with_check(11, op_errors.kNoError)

        self.print_step(12, "Read OperationalState attribute")
        operational_state = await self.read_mod_attribute_expect_success(endpoint=self.endpoint,
                                                                         attribute=attributes.OperationalState)
        logging.info("OperationalState: %s" % operational_state)
        asserts.assert_equal(operational_state, old_opstate_dut,
                             "OperationalState(%s) should be the state before pause (%s)" % operational_state, old_opstate_dut)

        await self.send_resume_cmd_with_check(13, op_errors.kNoError)

        if self.check_pics("OPSTATE.S.M.RESUME_AFTER_ERR"):
            self.print_instruction(16, "Manually put the device in the Running state")

            await self.read_operational_state_with_check(17, op_states.kRunning)

            self.print_instruction(
                18, "Manually cause the device to pause running due to an error, and be able to resume after clearing the error")

            await self.read_operational_state_with_check(19, op_states.kError)

            self.print_instruction(20, "Manually clear the error")

            await self.read_operational_state_with_check(21, op_states.kPaused)

            await self.send_resume_cmd_with_check(22, op_errors.kNoError)

            await self.read_operational_state_with_check(23, op_states.kRunning)

        if self.check_pics("RVCOPSTATE.S.M.ST_STOPPED"):
            self.print_instruction(24, "Manually put the device in the Stopped(0x00) operational state")

            await self.send_pause_cmd_with_check(25, op_errors.kCommandInvalidInState)

            await self.send_resume_cmd_with_check(26, op_errors.kCommandInvalidInState)

        if self.check_pics("RVCOPSTATE.S.M.ST_ERROR"):
            self.print_instruction(27, "Manually put the device in the Error(0x03) operational state")

            await self.send_pause_cmd_with_check(28, op_errors.kCommandInvalidInState)

            await self.send_resume_cmd_with_check(29, op_errors.kCommandInvalidInState)

        if self.check_pics("RVCOPSTATE.S.M.ST_CHARGING"):
            self.print_instruction(30, "Manually put the device in the Charging(0x41) operational state")

            await self.send_pause_cmd_with_check(31, op_errors.kCommandInvalidInState)

            self.print_instruction(
                32, "Manually put the device in the Charging(0x41) operational state and RVC Run Mode cluster's CurrentMode attribute set to a mode with the Idle mode tag")

            await self.send_resume_cmd_with_check(33, op_errors.kCommandInvalidInState)

        if self.check_pics("RVCOPSTATE.S.M.ST_DOCKED"):
            self.print_instruction(34, "Manually put the device in the Docked(0x42) operational state")

            await self.send_pause_cmd_with_check(35, op_errors.kCommandInvalidInState)

            self.print_instruction(
                36, "Manually put the device in the Docked(0x42) operational state and RVC Run Mode cluster's CurrentMode attribute set to a mode with the Idle mode tag")

            await self.send_resume_cmd_with_check(37, op_errors.kCommandInvalidInState)

        if self.check_pics("RVCOPSTATE.S.M.ST_SEEKING_CHARGER"):
            self.print_instruction(38, "Manually put the device in the SeekingCharger(0x40) operational state")

            await self.send_resume_cmd_with_check(39, op_errors.kCommandInvalidInState)


if __name__ == "__main__":
    default_matter_test_main()<|MERGE_RESOLUTION|>--- conflicted
+++ resolved
@@ -78,6 +78,10 @@
 
 class TC_RVCOPSTATE_2_3(MatterBaseTest):
 
+    def __init__(self, *args):
+        super().__init__(args)
+        self.endpoint = 0
+
     async def read_mod_attribute_expect_success(self, endpoint, attribute):
         cluster = Clusters.Objects.RvcOperationalState
         return await self.read_single_attribute_check_success(endpoint=endpoint, cluster=cluster, attribute=attribute)
@@ -94,7 +98,6 @@
                             "Unexpected return type for Resume")
         return ret
 
-<<<<<<< HEAD
     # Prints the step number, reads the operational state attribute and checks if it matches with expected_state
     async def read_operational_state_with_check(self, step_number, expected_state):
         self.print_step(step_number, "Read OperationalState")
@@ -124,10 +127,6 @@
     def print_instruction(self, step_number, instruction):
         self.print_step(step_number, instruction)
         input("Press Enter when done.\n")
-=======
-    def TC_RVCOPSTATE_2_3(self) -> list[str]:
-        return ["RVCOPSTATE.S"]
->>>>>>> ddc961d9
 
     @async_test_body
     async def test_TC_RVCOPSTATE_2_3(self):
