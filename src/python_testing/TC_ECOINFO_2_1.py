--- conflicted
+++ resolved
@@ -62,24 +62,14 @@
 import random
 import tempfile
 
-<<<<<<< HEAD
-=======
-import chip.clusters as Clusters
-from chip.clusters.Types import NullValue
-from chip.interaction_model import Status
-from chip.testing.apps import AppServerSubprocess
-from chip.testing.commissioning import SetupParameters
-from chip.testing.matter_testing import MatterBaseTest, TestStep, async_test_body, default_matter_test_main, type_matches
-from chip.tlv import uint
->>>>>>> 3176ce8e
 from mobly import asserts
 
 import matter.clusters as Clusters
 from matter.clusters.Types import NullValue
 from matter.interaction_model import Status
 from matter.testing.apps import AppServerSubprocess
-from matter.testing.matter_testing import (MatterBaseTest, SetupParameters, TestStep, async_test_body, default_matter_test_main,
-                                           type_matches)
+from matter.testing.commissioning import SetupParameters
+from matter.testing.matter_testing import MatterBaseTest, TestStep, async_test_body, default_matter_test_main, type_matches
 from matter.tlv import uint
 
 
