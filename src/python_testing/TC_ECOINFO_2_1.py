--- conflicted
+++ resolved
@@ -140,10 +140,7 @@
             self.wait_for_user_input(
                 "Paused test to allow for manufacturer to satisfy precondition where one or more bridged devices of a supported type is connected to DUT")
 
-<<<<<<< HEAD
-=======
         current_fabric_index = await self.read_single_attribute_check_success(cluster=Clusters.OperationalCredentials, attribute=Clusters.OperationalCredentials.Attributes.CurrentFabricIndex)
->>>>>>> 0e3434a0
         self.step(1)
         endpoint_wild_card_read = await dev_ctrl.ReadAttribute(dut_node_id, [(Clusters.EcosystemInformation.Attributes.ClusterRevision)])
         list_of_endpoints = list(endpoint_wild_card_read.keys())
