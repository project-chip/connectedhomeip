--- conflicted
+++ resolved
@@ -36,18 +36,12 @@
 
 import logging
 
-<<<<<<< HEAD
-import chip.clusters as Clusters
-from chip.clusters.Types import NullValue
-from chip.testing.matter_testing import (AttributeSubscriptionHandler, MatterBaseTest, TestStep, default_matter_test_main,
-                                         has_cluster, run_if_endpoint_matches)
-=======
->>>>>>> 1c3303e2
 from mobly import asserts
 
 import matter.clusters as Clusters
 from matter.clusters.Types import NullValue
-from matter.testing.matter_testing import MatterBaseTest, TestStep, default_matter_test_main, has_cluster, run_if_endpoint_matches
+from matter.testing.matter_testing import (AttributeSubscriptionHandler, MatterBaseTest, TestStep, default_matter_test_main,
+                                           has_cluster, run_if_endpoint_matches)
 
 
 class TC_SOIL_2_2(MatterBaseTest):
