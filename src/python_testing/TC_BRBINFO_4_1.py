#
#    Copyright (c) 2024 Project CHIP Authors
#    All rights reserved.
#
#    Licensed under the Apache License, Version 2.0 (the "License");
#    you may not use this file except in compliance with the License.
#    You may obtain a copy of the License at
#
#        http://www.apache.org/licenses/LICENSE-2.0
#
#    Unless required by applicable law or agreed to in writing, software
#    distributed under the License is distributed on an "AS IS" BASIS,
#    WITHOUT WARRANTIES OR CONDITIONS OF ANY KIND, either express or implied.
#    See the License for the specific language governing permissions and
#    limitations under the License.
#

# This test requires a TH_ICD_SERVER application. Please specify with --string-arg th_icd_server_app_path:<path_to_app>
# TH_ICD_SERVER must support following arguments: --secured-device-port --discriminator --passcode --KVS
# E.g: python3 src/python_testing/TC_BRBINFO_4_1.py --commissioning-method on-network --qr-code MT:-24J042C00KA0648G00 \
#      --string-arg th_icd_server_app_path:out/linux-x64-lit-icd/lit-icd-app

import logging
import os
import queue
import signal
import subprocess
import time
import uuid

import chip.clusters as Clusters
from chip import ChipDeviceCtrl
<<<<<<< HEAD
from matter_testing_support.matter_testing import (MatterBaseTest, SimpleEventCallback, TestStep, async_test_body,
                                                   default_matter_test_main)
=======
from chip.interaction_model import InteractionModelError, Status
from matter_testing_support import MatterBaseTest, SimpleEventCallback, TestStep, async_test_body, default_matter_test_main
>>>>>>> e4502c32
from mobly import asserts

logger = logging.getLogger(__name__)
_ROOT_ENDPOINT_ID = 0


class TC_BRBINFO_4_1(MatterBaseTest):

    #
    # Class Helper functions
    #

    async def _read_attribute_expect_success(self, endpoint, cluster, attribute, node_id):
        return await self.read_single_attribute_check_success(endpoint=endpoint, cluster=cluster, attribute=attribute, node_id=node_id)

    # Override default timeout to support a 60 min wait
    @property
    def default_timeout(self) -> int:
        return 63*60

    def desc_TC_BRBINFO_4_1(self) -> str:
        """Returns a description of this test"""
        return "[TC_BRBINFO_4_1] Verification of KeepActive Command [DUT-Server]"

    def steps_TC_BRBINFO_4_1(self) -> list[TestStep]:
        steps = [
            TestStep("0",  "DUT commissioned and preconditions", is_commissioning=True),
            TestStep("1", "TH reads from the ICD the A_IDLE_MODE_DURATION, A_ACTIVE_MODE_DURATION, and ACTIVE_MODE_THRESHOLD attributes"),
            TestStep("2", "Setting up subscribe to ActiveChange event"),
            TestStep("3", "Check TimeoutMs too low fails"),
            TestStep("4", "Check TimeoutMs too high fails"),
            TestStep("5", "Check KeepActive successful with valid command parameters lowest possible TimeoutMs"),
            TestStep("6", "Validate previous command results in ActiveChanged event shortly after ICD device checks-in"),
            TestStep("7", "Check KeepActive successful with valid command parameters highest possible TimeoutMs"),
            TestStep("8", "Validate previous command results in ActiveChanged event shortly after ICD device checks-in"),
            TestStep("9", "Send multiple KeepActive commands during window where ICD device will not check in"),
            TestStep("10", "Validate previous command results in single ActiveChanged event shortly after ICD device checks-in"),
            TestStep("11", "Validate we received no additional ActiveChanged event after subsequent ICD check in"),
            TestStep("12", "Send KeepActive command with shortest TimeoutMs value while TH_ICD is prevented from sending check-ins"),
            TestStep("13", "TH allows TH_ICD to resume sending check-ins after timeout should have expired"),
            TestStep("14", "Wait for TH_ICD to check into TH twice, then confirm we have had no new ActiveChanged events reported from DUT"),
            TestStep("15", "Send KeepActive command with shortest TimeoutMs value while TH_ICD is prevented from sending check-ins"),
            TestStep("16", "Wait 15 seconds then send second KeepActive command with double the TimeoutMs value of the previous step"),
            TestStep("17", "TH allows TH_ICD to resume sending check-ins after timeout from step 15 expired but before second timeout from step 16 still valid"),
            TestStep("18", "Wait for TH_ICD to check into TH, then confirm we have received new event from DUT")]
        return steps

    def _ask_for_vendor_commissioniong_ux_operation(self, discriminator, setupPinCode, setupManualCode, setupQRCode):
        self.wait_for_user_input(
            prompt_msg=f"Using the DUT vendor's provided interface, commission the ICD device using the following parameters:\n"
            f"- discriminator: {discriminator}\n"
            f"- setupPinCode: {setupPinCode}\n"
            f"- setupQRCode: {setupQRCode}\n"
            f"- setupManualcode: {setupManualCode}\n"
            f"If using FabricSync Admin test app, you may type:\n"
            f">>> pairing onnetwork 111 {setupPinCode} --icd-registration true")

    async def _send_keep_active_command(self, stay_active_duration_ms, timeout_ms, endpoint_id) -> int:
        logging.info("Sending keep active command")
        keep_active = await self.default_controller.SendCommand(nodeid=self.dut_node_id, endpoint=endpoint_id, payload=Clusters.Objects.BridgedDeviceBasicInformation.Commands.KeepActive(stayActiveDuration=stay_active_duration_ms, timeoutMs=timeout_ms))
        return keep_active

    async def _wait_for_active_changed_event(self, timeout_s) -> int:
        try:
            promised_active_duration_event = self.q.get(block=True, timeout=timeout_s)
            logging.info(f"PromisedActiveDurationEvent: {promised_active_duration_event}")
            promised_active_duration_ms = promised_active_duration_event.Data.promisedActiveDuration
            return promised_active_duration_ms
        except queue.Empty:
            asserts.fail("Timeout on event ActiveChanged")

    async def _get_dynamic_endpoint(self) -> int:
        root_part_list = await self.read_single_attribute_check_success(cluster=Clusters.Descriptor, attribute=Clusters.Descriptor.Attributes.PartsList, endpoint=_ROOT_ENDPOINT_ID)
        set_of_endpoints_after_adding_device = set(root_part_list)

        asserts.assert_true(set_of_endpoints_after_adding_device.issuperset(
            self.set_of_dut_endpoints_before_adding_device), "Expected only new endpoints to be added")
        unique_endpoints_set = set_of_endpoints_after_adding_device - self.set_of_dut_endpoints_before_adding_device
        asserts.assert_equal(len(unique_endpoints_set), 1, "Expected only one new endpoint")
        newly_added_endpoint = list(unique_endpoints_set)[0]
        return newly_added_endpoint

    @async_test_body
    async def setup_class(self):
        # These steps are not explicitly, but they help identify the dynamically added endpoint
        # The second part of this process happens on _get_dynamic_endpoint()
        root_part_list = await self.read_single_attribute_check_success(cluster=Clusters.Descriptor, attribute=Clusters.Descriptor.Attributes.PartsList, endpoint=_ROOT_ENDPOINT_ID)
        self.set_of_dut_endpoints_before_adding_device = set(root_part_list)

        super().setup_class()
        self.app_process = None
        self.app_process_paused = False
        app = self.user_params.get("th_icd_server_app_path", None)
        if not app:
            asserts.fail('This test requires a TH_ICD_SERVER app. Specify app path with --string-arg th_icd_server_app_path:<path_to_app>')

        self.kvs = f'kvs_{str(uuid.uuid4())}'
        self.port = 5543
        discriminator = 3850
        passcode = 20202021
        app_args = f'--secured-device-port {self.port} --discriminator {discriminator} --passcode {passcode} --KVS {self.kvs} '
        cmd = f'{app} {app_args}'

        logging.info("Starting ICD Server App")
        self.app_process = subprocess.Popen(cmd, bufsize=0, shell=True)
        logging.info("ICD started")
        time.sleep(3)

        logging.info("Commissioning of ICD to fabric one (TH)")
        self.icd_nodeid = 1111

        self.default_controller.EnableICDRegistration(self.default_controller.GenerateICDRegistrationParameters())
        await self.default_controller.CommissionOnNetwork(nodeId=self.icd_nodeid, setupPinCode=passcode, filterType=ChipDeviceCtrl.DiscoveryFilterType.LONG_DISCRIMINATOR, filter=discriminator)

        logging.info("Commissioning of ICD to fabric two (DUT)")
        params = await self.openCommissioningWindow(dev_ctrl=self.default_controller, node_id=self.icd_nodeid)

        self._ask_for_vendor_commissioniong_ux_operation(params.randomDiscriminator, params.commissioningParameters.setupPinCode,
                                                         params.commissioningParameters.setupManualCode, params.commissioningParameters.setupQRCode)

    def teardown_class(self):
        # In case the th_icd_server_app_path does not exist, then we failed the test
        # and there is nothing to remove
        if self.app_process is not None:
            self.resume_th_icd_server(check_state=False)
            logging.warning("Stopping app with SIGTERM")
            self.app_process.send_signal(signal.SIGTERM.value)
            self.app_process.wait()

            if os.path.exists(self.kvs):
                os.remove(self.kvs)

        super().teardown_class()

    def pause_th_icd_server(self, check_state):
        if check_state:
            asserts.assert_false(self.app_process_paused, "ICD TH Server unexpectedly is already paused")
        if self.app_process_paused:
            return
        # stops (halts) the ICD server process by sending a SIGTOP signal
        self.app_process.send_signal(signal.SIGSTOP.value)
        self.app_process_paused = True

    def resume_th_icd_server(self, check_state):
        if check_state:
            asserts.assert_true(self.app_process_paused, "ICD TH Server unexpectedly is already running")
        if not self.app_process_paused:
            return
        # resumes (continues) the ICD server process by sending a SIGCONT signal
        self.app_process.send_signal(signal.SIGCONT.value)
        self.app_process_paused = False

    #
    # BRBINFO 4.1 Test Body
    #

    @async_test_body
    async def test_TC_BRBINFO_4_1(self):
        self.is_ci = self.check_pics('PICS_SDK_CI_ONLY')
        icdm_cluster = Clusters.Objects.IcdManagement
        icdm_attributes = icdm_cluster.Attributes
        brb_info_cluster = Clusters.Objects.BridgedDeviceBasicInformation
        basic_info_cluster = Clusters.Objects.BasicInformation
        basic_info_attributes = basic_info_cluster.Attributes

        dynamic_endpoint_id = await self._get_dynamic_endpoint()
        logging.info(f"Dynamic endpoint is {dynamic_endpoint_id}")

        self.step("0")
        logging.info("Ensuring DUT is commissioned to TH")

        # Confirms commissioning of DUT on TH as it reads its fature map
        await self._read_attribute_expect_success(
            _ROOT_ENDPOINT_ID,
            basic_info_cluster,
            basic_info_attributes.FeatureMap,
            self.dut_node_id
        )

        logging.info("Ensuring ICD is commissioned to TH")

        self.step("1")

        idle_mode_duration_s = await self._read_attribute_expect_success(
            _ROOT_ENDPOINT_ID,
            icdm_cluster,
            icdm_attributes.IdleModeDuration,
            self.icd_nodeid
        )
        logging.info(f"IdleModeDurationS: {idle_mode_duration_s}")

        active_mode_duration_ms = await self._read_attribute_expect_success(
            _ROOT_ENDPOINT_ID,
            icdm_cluster,
            icdm_attributes.ActiveModeDuration,
            self.icd_nodeid
        )
        logging.info(f"ActiveModeDurationMs: {active_mode_duration_ms}")

        self.step("2")
        event = brb_info_cluster.Events.ActiveChanged
        self.q = queue.Queue()
        urgent = 1
        cb = SimpleEventCallback("ActiveChanged", event.cluster_id, event.event_id, self.q)
        subscription = await self.default_controller.ReadEvent(nodeid=self.dut_node_id, events=[(dynamic_endpoint_id, event, urgent)], reportInterval=[1, 3])
        subscription.SetEventUpdateCallback(callback=cb)

        self.step("3")
        stay_active_duration_ms = 1000
        keep_active_timeout_ms = 29999
        try:
            await self._send_keep_active_command(stay_active_duration_ms, keep_active_timeout_ms, dynamic_endpoint_id)
            asserts.fail("KeepActive with invalid TimeoutMs was expected to fail")
        except InteractionModelError as e:
            asserts.assert_equal(e.status, Status.ConstraintError,
                                 "DUT sent back an unexpected error, we were expecting ConstraintError")

        self.step("4")
        keep_active_timeout_ms = 3600001
        try:
            await self._send_keep_active_command(stay_active_duration_ms, keep_active_timeout_ms, dynamic_endpoint_id)
            asserts.fail("KeepActive with invalid TimeoutMs was expected to fail")
        except InteractionModelError as e:
            asserts.assert_equal(e.status, Status.ConstraintError,
                                 "DUT sent back an unexpected error, we were expecting ConstraintError")

        self.step("5")
        keep_active_timeout_ms = 30000
        await self._send_keep_active_command(stay_active_duration_ms, keep_active_timeout_ms, dynamic_endpoint_id)

        self.step("6")
        wait_for_icd_checkin_timeout_s = idle_mode_duration_s + max(active_mode_duration_ms, stay_active_duration_ms)/1000
        wait_for_dut_event_subscription_s = 5
        # This will throw exception if timeout is exceeded.
        await self.default_controller.WaitForActive(self.icd_nodeid, timeoutSeconds=wait_for_icd_checkin_timeout_s, stayActiveDurationMs=5000)
        promised_active_duration_ms = await self._wait_for_active_changed_event(timeout_s=wait_for_dut_event_subscription_s)
        asserts.assert_greater_equal(promised_active_duration_ms, stay_active_duration_ms,
                                     "PromisedActiveDuration < StayActiveDuration")
        asserts.assert_equal(self.q.qsize(), 0, "Unexpected event received from DUT")

        self.step("7")
        keep_active_timeout_ms = 3600000
        await self._send_keep_active_command(stay_active_duration_ms, keep_active_timeout_ms, dynamic_endpoint_id)

        self.step("8")
        # This will throw exception if timeout is exceeded.
        await self.default_controller.WaitForActive(self.icd_nodeid, timeoutSeconds=wait_for_icd_checkin_timeout_s, stayActiveDurationMs=5000)
        promised_active_duration_ms = await self._wait_for_active_changed_event(timeout_s=wait_for_dut_event_subscription_s)
        asserts.assert_greater_equal(promised_active_duration_ms, stay_active_duration_ms,
                                     "PromisedActiveDuration < StayActiveDuration")
        asserts.assert_equal(self.q.qsize(), 0, "Unexpected event received from DUT")

        self.step("9")
        self.pause_th_icd_server(check_state=True)
        # sends 3x keep active commands
        stay_active_duration_ms = 2000
        keep_active_timeout_ms = 60000
        logging.info(f"Sending first KeepActiveCommand({stay_active_duration_ms})")
        await self._send_keep_active_command(stay_active_duration_ms, keep_active_timeout_ms, dynamic_endpoint_id)
        logging.info(f"Sending second KeepActiveCommand({stay_active_duration_ms})")
        await self._send_keep_active_command(stay_active_duration_ms, keep_active_timeout_ms, dynamic_endpoint_id)
        logging.info(f"Sending third KeepActiveCommand({stay_active_duration_ms})")
        await self._send_keep_active_command(stay_active_duration_ms, keep_active_timeout_ms, dynamic_endpoint_id)

        self.step("10")
        self.resume_th_icd_server(check_state=True)
        await self.default_controller.WaitForActive(self.icd_nodeid, timeoutSeconds=wait_for_icd_checkin_timeout_s, stayActiveDurationMs=5000)
        promised_active_duration_ms = await self._wait_for_active_changed_event(timeout_s=wait_for_dut_event_subscription_s)
        asserts.assert_equal(self.q.qsize(), 0, "More than one event received from DUT")

        self.step("11")
        await self.default_controller.WaitForActive(self.icd_nodeid, timeoutSeconds=wait_for_icd_checkin_timeout_s, stayActiveDurationMs=5000)
        asserts.assert_equal(self.q.qsize(), 0, "More than one event received from DUT")

        self.step("12")
        self.pause_th_icd_server(check_state=True)
        stay_active_duration_ms = 2000
        keep_active_timeout_ms = 30000
        await self._send_keep_active_command(stay_active_duration_ms, keep_active_timeout_ms, dynamic_endpoint_id)

        self.step("13")
        time.sleep(30)
        self.resume_th_icd_server(check_state=True)

        self.step("14")
        await self.default_controller.WaitForActive(self.icd_nodeid, timeoutSeconds=wait_for_icd_checkin_timeout_s, stayActiveDurationMs=5000)
        await self.default_controller.WaitForActive(self.icd_nodeid, timeoutSeconds=wait_for_icd_checkin_timeout_s, stayActiveDurationMs=5000)
        asserts.assert_equal(self.q.qsize(), 0, "Unexpected event received from DUT")

        self.step("15")
        self.pause_th_icd_server(check_state=True)
        stay_active_duration_ms = 2000
        keep_active_timeout_ms = 30000
        await self._send_keep_active_command(stay_active_duration_ms, keep_active_timeout_ms, dynamic_endpoint_id)

        self.step("16")
        time.sleep(15)
        stay_active_duration_ms = 2000
        keep_active_timeout_ms = 60000
        await self._send_keep_active_command(stay_active_duration_ms, keep_active_timeout_ms, dynamic_endpoint_id)

        self.step("17")
        time.sleep(15)
        self.resume_th_icd_server(check_state=True)

        self.step("18")
        await self.default_controller.WaitForActive(self.icd_nodeid, timeoutSeconds=wait_for_icd_checkin_timeout_s, stayActiveDurationMs=5000)
        promised_active_duration_ms = await self._wait_for_active_changed_event(timeout_s=wait_for_dut_event_subscription_s)
        asserts.assert_equal(self.q.qsize(), 0, "More than one event received from DUT")


if __name__ == "__main__":
    default_matter_test_main()<|MERGE_RESOLUTION|>--- conflicted
+++ resolved
@@ -30,13 +30,9 @@
 
 import chip.clusters as Clusters
 from chip import ChipDeviceCtrl
-<<<<<<< HEAD
 from matter_testing_support.matter_testing import (MatterBaseTest, SimpleEventCallback, TestStep, async_test_body,
                                                    default_matter_test_main)
-=======
 from chip.interaction_model import InteractionModelError, Status
-from matter_testing_support import MatterBaseTest, SimpleEventCallback, TestStep, async_test_body, default_matter_test_main
->>>>>>> e4502c32
 from mobly import asserts
 
 logger = logging.getLogger(__name__)
