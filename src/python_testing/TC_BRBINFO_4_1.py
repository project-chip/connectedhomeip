#
#    Copyright (c) 2024 Project CHIP Authors
#    All rights reserved.
#
#    Licensed under the Apache License, Version 2.0 (the "License");
#    you may not use this file except in compliance with the License.
#    You may obtain a copy of the License at
#
#        http://www.apache.org/licenses/LICENSE-2.0
#
#    Unless required by applicable law or agreed to in writing, software
#    distributed under the License is distributed on an "AS IS" BASIS,
#    WITHOUT WARRANTIES OR CONDITIONS OF ANY KIND, either express or implied.
#    See the License for the specific language governing permissions and
#    limitations under the License.
#

# See https://github.com/project-chip/connectedhomeip/blob/master/docs/testing/python.md#defining-the-ci-test-arguments
# for details about the block below.
#
# === BEGIN CI TEST ARGUMENTS ===
# test-runner-runs:
#   run1:
#     app: examples/fabric-admin/scripts/fabric-sync-app.py
#     app-args: --app-admin=${FABRIC_ADMIN_APP} --app-bridge=${FABRIC_BRIDGE_APP} --stdin-pipe=dut-fsa-stdin --discriminator=1234
#     app-ready-pattern: "Successfully opened pairing window on the device"
#     script-args: >
#       --PICS src/app/tests/suites/certification/ci-pics-values
#       --storage-path admin_storage.json
#       --commissioning-method on-network
#       --discriminator 1234
#       --passcode 20202021
#       --string-arg th_icd_server_app_path:${LIT_ICD_APP} dut_fsa_stdin_pipe:dut-fsa-stdin
#       --trace-to json:${TRACE_TEST_JSON}.json
#       --trace-to perfetto:${TRACE_TEST_PERFETTO}.perfetto
#     factoryreset: true
#     quiet: true
# === END CI TEST ARGUMENTS ===

# This test requires a TH_ICD_SERVER application. Please specify with --string-arg th_icd_server_app_path:<path_to_app>
# TH_ICD_SERVER must support following arguments: --secured-device-port --discriminator --passcode --KVS
# E.g: python3 src/python_testing/TC_BRBINFO_4_1.py --commissioning-method on-network --qr-code MT:-24J042C00KA0648G00 \
#      --string-arg th_icd_server_app_path:out/linux-x64-lit-icd/lit-icd-app

import asyncio
import logging
import os
import queue
import random
import tempfile

import chip.clusters as Clusters
from chip import ChipDeviceCtrl
from chip.interaction_model import InteractionModelError, Status
<<<<<<< HEAD
from matter_testing_support.matter_testing import (MatterBaseTest, SimpleEventCallback, TestStep, async_test_body,
                                                   default_matter_test_main)
=======
from chip.testing.apps import IcdAppServerSubprocess
from matter_testing_support import MatterBaseTest, SimpleEventCallback, TestStep, async_test_body, default_matter_test_main
>>>>>>> 4a21a8dc
from mobly import asserts

logger = logging.getLogger(__name__)
_ROOT_ENDPOINT_ID = 0


class TC_BRBINFO_4_1(MatterBaseTest):

    # This test has some manual steps and also multiple sleeps >= 30 seconds. Test typically runs under 3 mins,
    # so 6 minutes is more than enough.
    @property
    def default_timeout(self) -> int:
        return 6*60

    def desc_TC_BRBINFO_4_1(self) -> str:
        """Returns a description of this test"""
        return "[TC_BRBINFO_4_1] Verification of KeepActive Command [DUT-Server]"

    def steps_TC_BRBINFO_4_1(self) -> list[TestStep]:
        return [
            TestStep("0",  "DUT commissioned and preconditions", is_commissioning=True),
            TestStep("1", "TH reads from the ICD the A_IDLE_MODE_DURATION, A_ACTIVE_MODE_DURATION, and ACTIVE_MODE_THRESHOLD attributes"),
            TestStep("2", "Setting up subscribe to ActiveChange event"),
            TestStep("3", "Check TimeoutMs too low fails"),
            TestStep("4", "Check TimeoutMs too high fails"),
            TestStep("5", "Check KeepActive successful with valid command parameters lowest possible TimeoutMs"),
            TestStep("6", "Validate previous command results in ActiveChanged event shortly after ICD device checks-in"),
            TestStep("7", "Check KeepActive successful with valid command parameters highest possible TimeoutMs"),
            TestStep("8", "Validate previous command results in ActiveChanged event shortly after ICD device checks-in"),
            TestStep("9", "Send multiple KeepActive commands during window where ICD device will not check in"),
            TestStep("10", "Validate previous command results in single ActiveChanged event shortly after ICD device checks-in"),
            TestStep("11", "Validate we received no additional ActiveChanged event after subsequent ICD check in"),
            TestStep("12", "Send KeepActive command with shortest TimeoutMs value while TH_ICD is prevented from sending check-ins"),
            TestStep("13", "TH allows TH_ICD to resume sending check-ins after timeout should have expired"),
            TestStep("14", "Wait for TH_ICD to check into TH twice, then confirm we have had no new ActiveChanged events reported from DUT"),
            TestStep("15", "Send KeepActive command with shortest TimeoutMs value while TH_ICD is prevented from sending check-ins"),
            TestStep("16", "Wait 15 seconds then send second KeepActive command with double the TimeoutMs value of the previous step"),
            TestStep("17", "TH allows TH_ICD to resume sending check-ins after timeout from step 15 expired but before second timeout from step 16 still valid"),
            TestStep("18", "Wait for TH_ICD to check into TH, then confirm we have received new event from DUT"),
        ]

    def _ask_for_vendor_commissioning_ux_operation(self, discriminator, setupPinCode, setupManualCode, setupQRCode):
        self.wait_for_user_input(
            prompt_msg=f"Using the DUT vendor's provided interface, commission the ICD device using the following parameters:\n"
            f"- discriminator: {discriminator}\n"
            f"- setupPinCode: {setupPinCode}\n"
            f"- setupQRCode: {setupQRCode}\n"
            f"- setupManualCode: {setupManualCode}\n"
            f"If using FabricSync Admin test app, you may type:\n"
            f">>> pairing onnetwork 111 {setupPinCode} --icd-registration true")

    async def _send_keep_active_command(self, stay_active_duration_ms, timeout_ms, endpoint_id) -> int:
        logging.info("Sending keep active command")
        keep_active = await self.default_controller.SendCommand(nodeid=self.dut_node_id, endpoint=endpoint_id, payload=Clusters.Objects.BridgedDeviceBasicInformation.Commands.KeepActive(stayActiveDuration=stay_active_duration_ms, timeoutMs=timeout_ms))
        return keep_active

    async def _wait_for_active_changed_event(self, timeout_s) -> int:
        try:
            promised_active_duration_event = self.q.get(block=True, timeout=timeout_s)
            logging.info(f"PromisedActiveDurationEvent: {promised_active_duration_event}")
            promised_active_duration_ms = promised_active_duration_event.Data.promisedActiveDuration
            return promised_active_duration_ms
        except queue.Empty:
            asserts.fail("Timeout on event ActiveChanged")

    async def _get_dynamic_endpoint(self) -> int:
        root_part_list = await self.read_single_attribute_check_success(cluster=Clusters.Descriptor, attribute=Clusters.Descriptor.Attributes.PartsList, endpoint=_ROOT_ENDPOINT_ID)
        set_of_endpoints_after_adding_device = set(root_part_list)

        asserts.assert_true(set_of_endpoints_after_adding_device.issuperset(
            self.set_of_dut_endpoints_before_adding_device), "Expected only new endpoints to be added")
        unique_endpoints_set = set_of_endpoints_after_adding_device - self.set_of_dut_endpoints_before_adding_device
        asserts.assert_equal(len(unique_endpoints_set), 1, "Expected only one new endpoint")
        newly_added_endpoint = list(unique_endpoints_set)[0]
        return newly_added_endpoint

    @async_test_body
    async def setup_class(self):
        super().setup_class()

        # These steps are not explicitly, but they help identify the dynamically added endpoint
        # The second part of this process happens on _get_dynamic_endpoint()
        root_part_list = await self.read_single_attribute_check_success(
            cluster=Clusters.Descriptor,
            attribute=Clusters.Descriptor.Attributes.PartsList,
            endpoint=_ROOT_ENDPOINT_ID)
        self.set_of_dut_endpoints_before_adding_device = set(root_part_list)

        self._active_change_event_subscription = None
        self.th_icd_server = None
        self.storage = None

        th_icd_server_app = self.user_params.get("th_icd_server_app_path", None)
        if not th_icd_server_app:
            asserts.fail('This test requires a TH_ICD_SERVER app. Specify app path with --string-arg th_icd_server_app_path:<path_to_app>')
        if not os.path.exists(th_icd_server_app):
            asserts.fail(f'The path {th_icd_server_app} does not exist')

        # Create a temporary storage directory for keeping KVS files.
        self.storage = tempfile.TemporaryDirectory(prefix=self.__class__.__name__)
        logging.info("Temporary storage directory: %s", self.storage.name)

        if self.is_pics_sdk_ci_only:
            # Get the named pipe path for the DUT_FSA app input from the user params.
            dut_fsa_stdin_pipe = self.user_params.get("dut_fsa_stdin_pipe")
            if not dut_fsa_stdin_pipe:
                asserts.fail("CI setup requires --string-arg dut_fsa_stdin_pipe:<path_to_pipe>")
            self.dut_fsa_stdin = open(dut_fsa_stdin_pipe, "w")

        self.th_icd_server_port = 5543
        self.th_icd_server_discriminator = random.randint(0, 4095)
        self.th_icd_server_passcode = 20202021

        # Start the TH_ICD_SERVER app.
        self.th_icd_server = IcdAppServerSubprocess(
            th_icd_server_app,
            storage_dir=self.storage.name,
            port=self.th_icd_server_port,
            discriminator=self.th_icd_server_discriminator,
            passcode=self.th_icd_server_passcode)
        self.th_icd_server.start(
            expected_output="Server initialization complete",
            timeout=30)

        logging.info("Commissioning of ICD to fabric one (TH)")
        self.icd_nodeid = 1111

        self.default_controller.EnableICDRegistration(self.default_controller.GenerateICDRegistrationParameters())
        await self.default_controller.CommissionOnNetwork(
            nodeId=self.icd_nodeid,
            setupPinCode=self.th_icd_server_passcode,
            filterType=ChipDeviceCtrl.DiscoveryFilterType.LONG_DISCRIMINATOR,
            filter=self.th_icd_server_discriminator)

        logging.info("Commissioning of ICD to fabric two (DUT)")
        params = await self.openCommissioningWindow(dev_ctrl=self.default_controller, node_id=self.icd_nodeid)

        if not self.is_pics_sdk_ci_only:
            self._ask_for_vendor_commissioning_ux_operation(
                params.randomDiscriminator,
                params.commissioningParameters.setupPinCode,
                params.commissioningParameters.setupManualCode,
                params.commissioningParameters.setupQRCode)
        else:
            self.dut_fsa_stdin.write(
                f"pairing onnetwork 2 {params.commissioningParameters.setupPinCode} --icd-registration true\n")
            self.dut_fsa_stdin.flush()
            # Wait for the commissioning to complete.
            await asyncio.sleep(5)

    def teardown_class(self):
        if self._active_change_event_subscription is not None:
            self._active_change_event_subscription.Shutdown()
            self._active_change_event_subscription = None
        if self.th_icd_server is not None:
            self.th_icd_server.terminate()
        if self.storage is not None:
            self.storage.cleanup()
        super().teardown_class()

    #
    # BRBINFO 4.1 Test Body
    #

    @async_test_body
    async def test_TC_BRBINFO_4_1(self):
        icdm_cluster = Clusters.Objects.IcdManagement
        icdm_attributes = icdm_cluster.Attributes
        brb_info_cluster = Clusters.Objects.BridgedDeviceBasicInformation
        basic_info_cluster = Clusters.Objects.BasicInformation
        basic_info_attributes = basic_info_cluster.Attributes

        dynamic_endpoint_id = await self._get_dynamic_endpoint()
        logging.info(f"Dynamic endpoint is {dynamic_endpoint_id}")

        self.step("0")
        logging.info("Ensuring DUT is commissioned to TH")

        # Confirms commissioning of DUT on TH as it reads its feature map
        await self.read_single_attribute_check_success(
            endpoint=_ROOT_ENDPOINT_ID,
            cluster=basic_info_cluster,
            attribute=basic_info_attributes.FeatureMap,
            node_id=self.dut_node_id,
        )

        logging.info("Ensuring ICD is commissioned to TH")

        self.step("1")

        idle_mode_duration_s = await self.read_single_attribute_check_success(
            endpoint=_ROOT_ENDPOINT_ID,
            cluster=icdm_cluster,
            attribute=icdm_attributes.IdleModeDuration,
            node_id=self.icd_nodeid,
        )
        logging.info(f"IdleModeDurationS: {idle_mode_duration_s}")

        active_mode_duration_ms = await self.read_single_attribute_check_success(
            endpoint=_ROOT_ENDPOINT_ID,
            cluster=icdm_cluster,
            attribute=icdm_attributes.ActiveModeDuration,
            node_id=self.icd_nodeid,
        )
        logging.info(f"ActiveModeDurationMs: {active_mode_duration_ms}")

        active_mode_threshold_ms = await self.read_single_attribute_check_success(
            endpoint=_ROOT_ENDPOINT_ID,
            cluster=icdm_cluster,
            attribute=icdm_attributes.ActiveModeThreshold,
            node_id=self.icd_nodeid,
        )
        logging.info(f"ActiveModeThresholdMs: {active_mode_threshold_ms}")

        self.step("2")
        event = brb_info_cluster.Events.ActiveChanged
        self.q = queue.Queue()
        urgent = 1
        cb = SimpleEventCallback("ActiveChanged", event.cluster_id, event.event_id, self.q)
        self._active_change_event_subscription = await self.default_controller.ReadEvent(nodeid=self.dut_node_id, events=[(dynamic_endpoint_id, event, urgent)], reportInterval=[1, 3])
        self._active_change_event_subscription.SetEventUpdateCallback(callback=cb)

        self.step("3")
        stay_active_duration_ms = 1000
        keep_active_timeout_ms = 29999
        try:
            await self._send_keep_active_command(stay_active_duration_ms, keep_active_timeout_ms, dynamic_endpoint_id)
            asserts.fail("KeepActive with invalid TimeoutMs was expected to fail")
        except InteractionModelError as e:
            asserts.assert_equal(e.status, Status.ConstraintError,
                                 "DUT sent back an unexpected error, we were expecting ConstraintError")

        self.step("4")
        keep_active_timeout_ms = 3600001
        try:
            await self._send_keep_active_command(stay_active_duration_ms, keep_active_timeout_ms, dynamic_endpoint_id)
            asserts.fail("KeepActive with invalid TimeoutMs was expected to fail")
        except InteractionModelError as e:
            asserts.assert_equal(e.status, Status.ConstraintError,
                                 "DUT sent back an unexpected error, we were expecting ConstraintError")

        self.step("5")
        keep_active_timeout_ms = 30000
        await self._send_keep_active_command(stay_active_duration_ms, keep_active_timeout_ms, dynamic_endpoint_id)

        self.step("6")
        wait_for_icd_checkin_timeout_s = idle_mode_duration_s + max(active_mode_duration_ms, stay_active_duration_ms)/1000
        wait_for_dut_event_subscription_s = 5
        # This will throw exception if timeout is exceeded.
        await self.default_controller.WaitForActive(self.icd_nodeid, timeoutSeconds=wait_for_icd_checkin_timeout_s, stayActiveDurationMs=5000)
        promised_active_duration_ms = await self._wait_for_active_changed_event(timeout_s=wait_for_dut_event_subscription_s)
        asserts.assert_greater_equal(promised_active_duration_ms, stay_active_duration_ms,
                                     "PromisedActiveDuration < StayActiveDuration")
        asserts.assert_equal(self.q.qsize(), 0, "Unexpected event received from DUT")

        self.step("7")
        keep_active_timeout_ms = 3600000
        await self._send_keep_active_command(stay_active_duration_ms, keep_active_timeout_ms, dynamic_endpoint_id)

        self.step("8")
        # This will throw exception if timeout is exceeded.
        await self.default_controller.WaitForActive(self.icd_nodeid, timeoutSeconds=wait_for_icd_checkin_timeout_s, stayActiveDurationMs=5000)
        promised_active_duration_ms = await self._wait_for_active_changed_event(timeout_s=wait_for_dut_event_subscription_s)
        asserts.assert_greater_equal(promised_active_duration_ms, stay_active_duration_ms,
                                     "PromisedActiveDuration < StayActiveDuration")
        asserts.assert_equal(self.q.qsize(), 0, "Unexpected event received from DUT")

        self.step("9")
        self.th_icd_server.pause()
        # sends 3x keep active commands
        stay_active_duration_ms = 2000
        keep_active_timeout_ms = 60000
        logging.info(f"Sending first KeepActiveCommand({stay_active_duration_ms})")
        await self._send_keep_active_command(stay_active_duration_ms, keep_active_timeout_ms, dynamic_endpoint_id)
        logging.info(f"Sending second KeepActiveCommand({stay_active_duration_ms})")
        await self._send_keep_active_command(stay_active_duration_ms, keep_active_timeout_ms, dynamic_endpoint_id)
        logging.info(f"Sending third KeepActiveCommand({stay_active_duration_ms})")
        await self._send_keep_active_command(stay_active_duration_ms, keep_active_timeout_ms, dynamic_endpoint_id)

        self.step("10")
        self.th_icd_server.resume()
        await self.default_controller.WaitForActive(self.icd_nodeid, timeoutSeconds=wait_for_icd_checkin_timeout_s, stayActiveDurationMs=5000)
        promised_active_duration_ms = await self._wait_for_active_changed_event(timeout_s=wait_for_dut_event_subscription_s)
        asserts.assert_equal(self.q.qsize(), 0, "More than one event received from DUT")

        self.step("11")
        await self.default_controller.WaitForActive(self.icd_nodeid, timeoutSeconds=wait_for_icd_checkin_timeout_s, stayActiveDurationMs=5000)
        asserts.assert_equal(self.q.qsize(), 0, "More than one event received from DUT")

        self.step("12")
        self.th_icd_server.pause()
        stay_active_duration_ms = 2000
        keep_active_timeout_ms = 30000
        await self._send_keep_active_command(stay_active_duration_ms, keep_active_timeout_ms, dynamic_endpoint_id)

        self.step("13")
        await asyncio.sleep(30)
        self.th_icd_server.resume()

        self.step("14")
        await self.default_controller.WaitForActive(self.icd_nodeid, timeoutSeconds=wait_for_icd_checkin_timeout_s, stayActiveDurationMs=5000)
        await self.default_controller.WaitForActive(self.icd_nodeid, timeoutSeconds=wait_for_icd_checkin_timeout_s, stayActiveDurationMs=5000)
        asserts.assert_equal(self.q.qsize(), 0, "Unexpected event received from DUT")

        self.step("15")
        self.th_icd_server.pause()
        stay_active_duration_ms = 2000
        keep_active_timeout_ms = 30000
        await self._send_keep_active_command(stay_active_duration_ms, keep_active_timeout_ms, dynamic_endpoint_id)

        self.step("16")
        await asyncio.sleep(15)
        stay_active_duration_ms = 2000
        keep_active_timeout_ms = 60000
        await self._send_keep_active_command(stay_active_duration_ms, keep_active_timeout_ms, dynamic_endpoint_id)

        self.step("17")
        await asyncio.sleep(15)
        self.th_icd_server.resume()

        self.step("18")
        await self.default_controller.WaitForActive(self.icd_nodeid, timeoutSeconds=wait_for_icd_checkin_timeout_s, stayActiveDurationMs=5000)
        promised_active_duration_ms = await self._wait_for_active_changed_event(timeout_s=wait_for_dut_event_subscription_s)
        asserts.assert_equal(self.q.qsize(), 0, "More than one event received from DUT")


if __name__ == "__main__":
    default_matter_test_main()<|MERGE_RESOLUTION|>--- conflicted
+++ resolved
@@ -52,13 +52,9 @@
 import chip.clusters as Clusters
 from chip import ChipDeviceCtrl
 from chip.interaction_model import InteractionModelError, Status
-<<<<<<< HEAD
+from matter_testing_support.apps import IcdAppServerSubprocess
 from matter_testing_support.matter_testing import (MatterBaseTest, SimpleEventCallback, TestStep, async_test_body,
                                                    default_matter_test_main)
-=======
-from chip.testing.apps import IcdAppServerSubprocess
-from matter_testing_support import MatterBaseTest, SimpleEventCallback, TestStep, async_test_body, default_matter_test_main
->>>>>>> 4a21a8dc
 from mobly import asserts
 
 logger = logging.getLogger(__name__)
