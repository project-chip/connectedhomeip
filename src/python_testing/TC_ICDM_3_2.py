--- conflicted
+++ resolved
@@ -245,12 +245,8 @@
 
             self.step("2d")
             if not is_ci:
-<<<<<<< HEAD
-                time.sleep(wait_time_reboot)
+                await asyncio.sleep(wait_time_reboot)
                 await self.default_controller.ExpireSessions(self.dut_node_id)
-=======
-                await asyncio.sleep(wait_time_reboot)
->>>>>>> 2091fef5
 
             self.step("2e")
             registeredClients = await self._read_icdm_attribute_expect_success(
