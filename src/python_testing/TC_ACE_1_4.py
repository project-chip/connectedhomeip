#
#    Copyright (c) 2022 Project CHIP Authors
#    All rights reserved.
#
#    Licensed under the Apache License, Version 2.0 (the "License");
#    you may not use this file except in compliance with the License.
#    You may obtain a copy of the License at
#
#        http://www.apache.org/licenses/LICENSE-2.0
#
#    Unless required by applicable law or agreed to in writing, software
#    distributed under the License is distributed on an "AS IS" BASIS,
#    WITHOUT WARRANTIES OR CONDITIONS OF ANY KIND, either express or implied.
#    See the License for the specific language governing permissions and
#    limitations under the License.
#

# See https://github.com/project-chip/connectedhomeip/blob/master/docs/testing/python.md#defining-the-ci-test-arguments
# for details about the block below.
#
# === BEGIN CI TEST ARGUMENTS ===
<<<<<<< HEAD
# test-runner-runs: run1
# test-runner-run/run1/app: ${ALL_CLUSTERS_APP}
# test-runner-run/run1/factoryreset: True
# test-runner-run/run1/quiet: True
# test-runner-run/run1/app-args: --discriminator 1234 --KVS kvs1 --trace-to json:${TRACE_APP}.json
# test-runner-run/run1/script-args: --storage-path admin_storage.json --commissioning-method on-network --discriminator 1234 --passcode 20202021 --int-arg PIXIT.ACE.APPENDPOINT:1 --int-arg PIXIT.ACE.APPDEVTYPEID:0x0100 --string-arg PIXIT.ACE.APPCLUSTER:OnOff --string-arg PIXIT.ACE.APPATTRIBUTE:OnOff --trace-to json:${TRACE_TEST_JSON}.json --trace-to perfetto:${TRACE_TEST_PERFETTO}.perfetto
=======
# test-runner-runs:
#   run1:
#     app: ${ALL_CLUSTERS_APP}
#     factoryreset: true
#     quiet: true
#     app-args: --discriminator 1234 --KVS kvs1 --trace-to json:${TRACE_APP}.json
#     script-args: >
#       --storage-path admin_storage.json
#       --commissioning-method on-network
#       --discriminator 1234
#       --passcode 20202021
#       --int-arg PIXIT.ACE.APPENDPOINT:1 PIXIT.ACE.APPDEVTYPEID:0x0100
#       --string-arg PIXIT.ACE.APPCLUSTER:OnOff PIXIT.ACE.APPATTRIBUTE:OnOff
#       --trace-to json:${TRACE_TEST_JSON}.json
#       --trace-to perfetto:${TRACE_TEST_PERFETTO}.perfetto
>>>>>>> 83159c25
# === END CI TEST ARGUMENTS ===

import sys

import chip.clusters as Clusters
from chip.interaction_model import Status
from matter_testing_support import MatterBaseTest, async_test_body, default_matter_test_main
from mobly import asserts

# This test requires several additional command line arguments
# run with
# --int-arg PIXIT.ACE.ENDPOINT:<endpoint> --int-arg PIXIT.ACE.APPDEVTYPE:<device_type_id>
# --string-arg PIXIT.ACE.APPCLUSTER:<cluster_name> --string-arg PIXIT.ACE.APPATTRIBUTE:<attribute_name>


def str_to_cluster(str):
    return getattr(sys.modules["chip.clusters.Objects"], str)


def str_to_attribute(cluster, str):
    return getattr(cluster.Attributes, str)


class TC_ACE_1_4(MatterBaseTest):

    async def write_acl(self, acl):
        # This returns an attribute status
        result = await self.default_controller.WriteAttribute(self.dut_node_id, [(0, Clusters.AccessControl.Attributes.Acl(acl))])
        asserts.assert_equal(result[0].Status, Status.Success, "ACL write failed")

    async def read_descriptor_expect_success(self, endpoint: int) -> None:
        cluster = Clusters.Objects.Descriptor
        attribute = Clusters.Descriptor.Attributes.DeviceTypeList
        await self.read_single_attribute_check_success(endpoint=endpoint, cluster=cluster, attribute=attribute)

    async def read_descriptor_expect_unsupported_access(self, endpoint: int) -> None:
        cluster = Clusters.Objects.Descriptor
        attribute = Clusters.Descriptor.Attributes.DeviceTypeList
        await self.read_single_attribute_expect_error(
            endpoint=endpoint, cluster=cluster, attribute=attribute, error=Status.UnsupportedAccess)

    async def read_appcluster_expect_success(self) -> None:
        await self.read_single_attribute_check_success(endpoint=self.endpoint, cluster=self.cluster, attribute=self.attribute)

    async def read_appcluster_expect_unsupported_access(self) -> None:
        await self.read_single_attribute_expect_error(
            endpoint=self.endpoint, cluster=self.cluster, attribute=self.attribute, error=Status.UnsupportedAccess)

    async def read_wildcard_endpoint(self, attribute: object) -> object:
        return await self.default_controller.ReadAttribute(self.dut_node_id, [(attribute)])

    def check_read_success(self, results: object, endpoint: int, cluster: object, attribute: object) -> None:
        err_msg = "Results not returned for ep {}".format(str(endpoint))
        asserts.assert_true(endpoint in results, err_msg)
        err_msg = "Results not returned for cluster {} on ep {}".format(str(cluster), str(endpoint))
        asserts.assert_true(cluster in results[endpoint], err_msg)
        err_msg = "Results not returned for attribute {} on ep {}".format(str(attribute), str(endpoint))
        asserts.assert_true(attribute in results[endpoint][cluster], err_msg)
        attr_ret = results[endpoint][cluster][attribute]
        err_msg = "Error reading {}:{}".format(str(cluster), str(attribute))
        asserts.assert_true(attr_ret is not None, err_msg)
        asserts.assert_false(isinstance(attr_ret, Clusters.Attribute.ValueDecodeFailure), err_msg)

    @async_test_body
    async def test_TC_ACE_1_4(self):
        # TODO: Guard these on the PICS
        asserts.assert_true('PIXIT.ACE.APPENDPOINT' in self.matter_test_config.global_test_params,
                            "PIXIT.ACE.APPENDPOINT must be included on the command line in "
                            "the --int-arg flag as PIXIT.ACE.APPENDPOINT:<endpoint>")
        asserts.assert_true('PIXIT.ACE.APPCLUSTER' in self.matter_test_config.global_test_params,
                            "PIXIT.ACE.APPCLUSTER must be included on the command line in "
                            "the --string-arg flag as PIXIT.ACE.APPCLUSTER:<cluster_name>")
        asserts.assert_true('PIXIT.ACE.APPATTRIBUTE' in self.matter_test_config.global_test_params,
                            "PIXIT.ACE.APPATTRIBUTE must be included on the command line in "
                            "the --string-arg flag as PIXIT.ACE.APPATTRIBUTE:<attribute_name>")
        asserts.assert_true('PIXIT.ACE.APPDEVTYPEID' in self.matter_test_config.global_test_params,
                            "PIXIT.ACE.APPDEVTYPEID must be included on the command line in "
                            "the --int-arg flag as PIXIT.ACE.APPDEVTYPEID:<device_type_id>")

        cluster_str = self.matter_test_config.global_test_params['PIXIT.ACE.APPCLUSTER']
        attribute_str = self.matter_test_config.global_test_params['PIXIT.ACE.APPATTRIBUTE']

        self.cluster = str_to_cluster(cluster_str)
        self.attribute = str_to_attribute(self.cluster, attribute_str)
        self.devtype = self.matter_test_config.global_test_params['PIXIT.ACE.APPDEVTYPEID']
        self.endpoint = self.matter_test_config.global_test_params['PIXIT.ACE.APPENDPOINT']

        asserts.assert_true(self.cluster is not None, "Invalid cluster name")
        asserts.assert_true(self.attribute is not None, "Invalue attribute name")

        self.print_step(1, "Commissioning, already done")

        self.print_step(2, "TH1 writes ACL all clusters view on all endpoints")
        admin_acl = Clusters.AccessControl.Structs.AccessControlEntryStruct(
            privilege=Clusters.AccessControl.Enums.AccessControlEntryPrivilegeEnum.kAdminister,
            authMode=Clusters.AccessControl.Enums.AccessControlEntryAuthModeEnum.kCase,
            subjects=[],
            targets=[Clusters.AccessControl.Structs.AccessControlTargetStruct(endpoint=0, cluster=Clusters.AccessControl.id)])
        all_view = Clusters.AccessControl.Structs.AccessControlEntryStruct(
            privilege=Clusters.AccessControl.Enums.AccessControlEntryPrivilegeEnum.kView,
            authMode=Clusters.AccessControl.Enums.AccessControlEntryAuthModeEnum.kCase,
            subjects=[],
            targets=[])
        acl = [admin_acl, all_view]
        await self.write_acl(acl)

        self.print_step(3, "TH1 reads EP0 descriptor - expect SUCCESS")
        await self.read_descriptor_expect_success(0)

        self.print_step(4, "TH1 reads PIXIT.ACE.APPENDPOINT descriptor - expect SUCCESS")
        await self.read_descriptor_expect_success(self.endpoint)

        self.print_step(5, "TH1 reads PIXIT.ACE.APPENDPOINT PIXIT.ACE.APPCLUSTER - expect SUCCESS")
        await self.read_appcluster_expect_success()

        self.print_step(6, "TH1 writes ACL descriptor view all endpoints")
        descriptor_view = Clusters.AccessControl.Structs.AccessControlEntryStruct(
            privilege=Clusters.AccessControl.Enums.AccessControlEntryPrivilegeEnum.kView,
            authMode=Clusters.AccessControl.Enums.AccessControlEntryAuthModeEnum.kCase,
            subjects=[],
            targets=[Clusters.AccessControl.Structs.AccessControlTargetStruct(cluster=Clusters.Descriptor.id)])

        acl = [admin_acl, descriptor_view]
        await self.write_acl(acl)

        self.print_step(7, "TH1 reads EP0 descriptor - expect SUCCESS")
        await self.read_descriptor_expect_success(0)

        self.print_step(8, "TH1 reads PIXIT.ACE.APPENDPOINT descriptor - expect SUCCESS")
        await self.read_descriptor_expect_success(self.endpoint)

        self.print_step(9, "TH1 reads PIXIT.ACE.APPENDPOINT PIXIT.ACE.APPCLUSTER - expect UNSUPPORTED_ACCESS")
        await self.read_appcluster_expect_unsupported_access()

        self.print_step(10, "TH1 writes ACL PIXIT.ACE.APPCLUSTER view on all endpoints")
        appcluster_view = Clusters.AccessControl.Structs.AccessControlEntryStruct(
            privilege=Clusters.AccessControl.Enums.AccessControlEntryPrivilegeEnum.kView,
            authMode=Clusters.AccessControl.Enums.AccessControlEntryAuthModeEnum.kCase,
            subjects=[],
            targets=[Clusters.AccessControl.Structs.AccessControlTargetStruct(cluster=self.cluster.id)])

        acl = [admin_acl, appcluster_view]
        await self.write_acl(acl)

        self.print_step(11, "TH1 reads EP0 descriptor - expect UNSUPPORTED_ACCESS")
        await self.read_descriptor_expect_unsupported_access(0)

        self.print_step(12, "TH1 reads PIXIT.ACE.APPENDPOINT descriptor - expect UNSUPPORTED_ACCESS")
        await self.read_descriptor_expect_unsupported_access(self.endpoint)

        self.print_step(13, "TH1 reads PIXIT.ACE.APPENDPOINT PIXIT.ACE.APPCLUSTER - expect SUCCESS")
        await self.read_appcluster_expect_success()

        self.print_step(14, "TH1 writes ACL descriptor view on PIXIT.ACE.APPENDPOINT")
        descriptor_appendpoint_view = Clusters.AccessControl.Structs.AccessControlEntryStruct(
            privilege=Clusters.AccessControl.Enums.AccessControlEntryPrivilegeEnum.kView,
            authMode=Clusters.AccessControl.Enums.AccessControlEntryAuthModeEnum.kCase,
            subjects=[],
            targets=[Clusters.AccessControl.Structs.AccessControlTargetStruct(endpoint=self.endpoint, cluster=Clusters.Descriptor.id)])

        acl = [admin_acl, descriptor_appendpoint_view]
        await self.write_acl(acl)

        self.print_step(15, "TH1 reads EP0 descriptor - expect UNSUPPORTED_ACCESS")
        await self.read_descriptor_expect_unsupported_access(0)

        self.print_step(16, "TH1 reads PIXIT.ACE.APPENDPOINT descriptor - expect SUCCESS")
        await self.read_descriptor_expect_success(self.endpoint)

        self.print_step(17, "TH1 reads PIXIT.ACE.APPENDPOINT PIXIT.ACE.APPCLUSTER - expect UNSUPPORTED_ACCESS")
        await self.read_appcluster_expect_unsupported_access()

        self.print_step(18, "TH1 writes ACL appcluster view on PIXIT.ACE.APPENDPOINT")
        appcluster_appendpoint_view = Clusters.AccessControl.Structs.AccessControlEntryStruct(
            privilege=Clusters.AccessControl.Enums.AccessControlEntryPrivilegeEnum.kView,
            authMode=Clusters.AccessControl.Enums.AccessControlEntryAuthModeEnum.kCase,
            subjects=[],
            targets=[Clusters.AccessControl.Structs.AccessControlTargetStruct(endpoint=self.endpoint, cluster=self.cluster.id)])

        acl = [admin_acl, appcluster_appendpoint_view]
        await self.write_acl(acl)

        self.print_step(19, "TH1 reads EP0 descriptor - expect UNSUPPORTED_ACCESS")
        await self.read_descriptor_expect_unsupported_access(0)

        self.print_step(20, "TH1 reads PIXIT.ACE.APPENDPOINT descriptor - expect UNSUPPORTED_ACCESS")
        await self.read_descriptor_expect_unsupported_access(self.endpoint)

        self.print_step(21, "TH1 reads PIXIT.ACE.APPENDPOINT PIXIT.ACE.APPCLUSTER - expect SUCCESS")
        await self.read_appcluster_expect_success()

        self.print_step(22, "TH1 writes ACL all clusters view on PIXIT.ACE.APPENDPOINT")
        allclusters_appendpoint_view = Clusters.AccessControl.Structs.AccessControlEntryStruct(
            privilege=Clusters.AccessControl.Enums.AccessControlEntryPrivilegeEnum.kView,
            authMode=Clusters.AccessControl.Enums.AccessControlEntryAuthModeEnum.kCase,
            subjects=[],
            targets=[Clusters.AccessControl.Structs.AccessControlTargetStruct(endpoint=self.endpoint)])

        acl = [admin_acl, allclusters_appendpoint_view]
        await self.write_acl(acl)

        self.print_step(23, "TH1 reads EP0 descriptor - expect UNSUPPORTED_ACCESS")
        await self.read_descriptor_expect_unsupported_access(0)

        self.print_step(24, "TH1 reads PIXIT.ACE.APPENDPOINT descriptor - expect SUCCESS")
        await self.read_descriptor_expect_success(self.endpoint)

        self.print_step(25, "TH1 reads PIXIT.ACE.APPENDPOINT PIXIT.ACE.APPCLUSTER - expect SUCCESS")
        await self.read_appcluster_expect_success()

        self.print_step(26, "TH1 writes ACL rootnode device type view on all endpoints")
        rootnode_view = Clusters.AccessControl.Structs.AccessControlEntryStruct(
            privilege=Clusters.AccessControl.Enums.AccessControlEntryPrivilegeEnum.kView,
            authMode=Clusters.AccessControl.Enums.AccessControlEntryAuthModeEnum.kCase,
            subjects=[],
            targets=[Clusters.AccessControl.Structs.AccessControlTargetStruct(deviceType=0x0016)])

        acl = [admin_acl, rootnode_view]
        await self.write_acl(acl)

        self.print_step(27, "TH1 reads EP0 descriptor - expect SUCCESS")
        await self.read_descriptor_expect_success(0)

        self.print_step(28, "TH1 reads PIXIT.ACE.APPENDPOINT descriptor - expect UNSUPPORTED_ACCESS")
        await self.read_descriptor_expect_unsupported_access(self.endpoint)

        self.print_step(29, "TH1 reads PIXIT.ACE.APPENDPOINT PIXIT.ACE.APPCLUSTER - expect UNSUPPORTED_ACCESS")
        await self.read_appcluster_expect_unsupported_access()

        self.print_step(30, "TH1 writes ACL PIXIT.ACE.APPDEVTYPE view on all endpoints")
        appdevtype_view = Clusters.AccessControl.Structs.AccessControlEntryStruct(
            privilege=Clusters.AccessControl.Enums.AccessControlEntryPrivilegeEnum.kView,
            authMode=Clusters.AccessControl.Enums.AccessControlEntryAuthModeEnum.kCase,
            subjects=[],
            targets=[Clusters.AccessControl.Structs.AccessControlTargetStruct(deviceType=self.devtype)])

        acl = [admin_acl, appdevtype_view]
        await self.write_acl(acl)

        self.print_step(31, "TH1 reads EP0 descriptor - expect UNSUPPORTED_ACCESS")
        await self.read_descriptor_expect_unsupported_access(0)

        self.print_step(32, "TH1 reads PIXIT.ACE.APPENDPOINT descriptor - expect SUCCESS")
        await self.read_descriptor_expect_success(self.endpoint)

        self.print_step(33, "TH1 reads PIXIT.ACE.APPENDPOINT PIXIT.ACE.APPCLUSTER - expect SUCCESS")
        await self.read_appcluster_expect_success()

        self.print_step(34, "TH1 writes ACL descriptor cluster on appdevtype on all endpoints")
        descriptor_appdevtype_view = Clusters.AccessControl.Structs.AccessControlEntryStruct(
            privilege=Clusters.AccessControl.Enums.AccessControlEntryPrivilegeEnum.kView,
            authMode=Clusters.AccessControl.Enums.AccessControlEntryAuthModeEnum.kCase,
            subjects=[],
            targets=[Clusters.AccessControl.Structs.AccessControlTargetStruct(cluster=0x001d, deviceType=self.devtype)])

        acl = [admin_acl, descriptor_appdevtype_view]
        await self.write_acl(acl)

        self.print_step(35, "TH1 reads EP0 descriptor - expect UNSUPPORTED_ACCESS")
        await self.read_descriptor_expect_unsupported_access(0)

        self.print_step(36, "TH1 reads PIXIT.ACE.APPENDPOINT descriptor - expect SUCCESS")
        await self.read_descriptor_expect_success(self.endpoint)

        self.print_step(37, "TH1 reads PIXIT.ACE.APPENDPOINT PIXIT.ACE.APPCLUSTER - expect UNSUPPORTED_ACCESS")
        await self.read_appcluster_expect_unsupported_access()

        self.print_step(38, "TH1 writes ACL PIXIT.ACE.APPCLUSTER view on PIXIT.ACE.APPDEVTYPE")
        appcluster_appdevtype_view = Clusters.AccessControl.Structs.AccessControlEntryStruct(
            privilege=Clusters.AccessControl.Enums.AccessControlEntryPrivilegeEnum.kView,
            authMode=Clusters.AccessControl.Enums.AccessControlEntryAuthModeEnum.kCase,
            subjects=[],
            targets=[Clusters.AccessControl.Structs.AccessControlTargetStruct(cluster=self.cluster.id, deviceType=self.devtype)])

        acl = [admin_acl, appcluster_appdevtype_view]
        await self.write_acl(acl)

        self.print_step(39, "TH1 reads EP0 descriptor - expect UNSUPPORTED_ACCESS")
        await self.read_descriptor_expect_unsupported_access(0)

        self.print_step(40, "TH1 reads PIXIT.ACE.APPENDPOINT descriptor - expect UNSUPPORTED_ACCESS")
        await self.read_descriptor_expect_unsupported_access(self.endpoint)

        self.print_step(41, "TH1 reads PIXIT.ACE.APPENDPOINT PIXIT.ACE.APPCLUSTER - expect SUCCESS")
        await self.read_appcluster_expect_success()

        self.print_step(42, "TH1 writes ACL multi-target view")
        multitarget_view = Clusters.AccessControl.Structs.AccessControlEntryStruct(
            privilege=Clusters.AccessControl.Enums.AccessControlEntryPrivilegeEnum.kView,
            authMode=Clusters.AccessControl.Enums.AccessControlEntryAuthModeEnum.kCase,
            subjects=[],
            targets=[Clusters.AccessControl.Structs.AccessControlTargetStruct(cluster=Clusters.Descriptor.id, endpoint=0),
                     Clusters.AccessControl.Structs.AccessControlTargetStruct(cluster=self.cluster.id, endpoint=self.endpoint)])

        acl = [admin_acl, multitarget_view]
        await self.write_acl(acl)

        self.print_step(43, "TH1 reads EP0 descriptor - expect SUCCESS")
        await self.read_descriptor_expect_success(0)

        self.print_step(44, "TH1 reads PIXIT.ACE.APPENDPOINT descriptor - expect UNSUPPORTED_ACCESS")
        await self.read_descriptor_expect_unsupported_access(self.endpoint)

        self.print_step(45, "TH1 reads PIXIT.ACE.APPENDPOINT PIXIT.ACE.APPCLUSTER - expect SUCCESS")
        await self.read_appcluster_expect_success()

        self.print_step(46, "TH1 reads wildcard descriptor - expect SUCCESS on EP0, no response on PIXIT.ACE.APPENDPOINT")
        descriptor_wildcard = await self.read_wildcard_endpoint(Clusters.Descriptor.Attributes.DeviceTypeList)
        # Ensure we get a success callback for ep 0
        self.check_read_success(descriptor_wildcard, 0, Clusters.Objects.Descriptor, Clusters.Descriptor.Attributes.DeviceTypeList)

        # Ensure we get NO results back for ep PIXIT.ACE.APPENDPOINT
        asserts.assert_false(self.endpoint in descriptor_wildcard, "Received unexpected results on PIXIT.ACE.APPENDPOINT")

        self.print_step(47, "TH1 reads wildcard PIXIT.ACE.APPCLUSTER - expect no response on EP0, success on PIXIT.ACE.APPENDPOINT")
        appcluster_wildcard = await self.read_wildcard_endpoint(self.attribute)
        # Ensure we get no response on EP 0
        asserts.assert_false(0 in appcluster_wildcard, "Received unexpected results on EP 0")

        # Ensure we get a success callback for PIXIT.ACE.APPENDPOINT
        self.check_read_success(appcluster_wildcard, self.endpoint, self.cluster, self.attribute)

        self.print_step(48, "TH1 resets ACL")
        full_acl = Clusters.AccessControl.Structs.AccessControlEntryStruct(
            privilege=Clusters.AccessControl.Enums.AccessControlEntryPrivilegeEnum.kAdminister,
            authMode=Clusters.AccessControl.Enums.AccessControlEntryAuthModeEnum.kCase,
            subjects=[self.matter_test_config.controller_node_id],
            targets=[])

        acl = [full_acl]
        await self.write_acl(acl)


if __name__ == "__main__":
    default_matter_test_main()<|MERGE_RESOLUTION|>--- conflicted
+++ resolved
@@ -19,30 +19,23 @@
 # for details about the block below.
 #
 # === BEGIN CI TEST ARGUMENTS ===
-<<<<<<< HEAD
-# test-runner-runs: run1
-# test-runner-run/run1/app: ${ALL_CLUSTERS_APP}
-# test-runner-run/run1/factoryreset: True
-# test-runner-run/run1/quiet: True
-# test-runner-run/run1/app-args: --discriminator 1234 --KVS kvs1 --trace-to json:${TRACE_APP}.json
-# test-runner-run/run1/script-args: --storage-path admin_storage.json --commissioning-method on-network --discriminator 1234 --passcode 20202021 --int-arg PIXIT.ACE.APPENDPOINT:1 --int-arg PIXIT.ACE.APPDEVTYPEID:0x0100 --string-arg PIXIT.ACE.APPCLUSTER:OnOff --string-arg PIXIT.ACE.APPATTRIBUTE:OnOff --trace-to json:${TRACE_TEST_JSON}.json --trace-to perfetto:${TRACE_TEST_PERFETTO}.perfetto
-=======
 # test-runner-runs:
 #   run1:
 #     app: ${ALL_CLUSTERS_APP}
-#     factoryreset: true
-#     quiet: true
 #     app-args: --discriminator 1234 --KVS kvs1 --trace-to json:${TRACE_APP}.json
 #     script-args: >
 #       --storage-path admin_storage.json
 #       --commissioning-method on-network
 #       --discriminator 1234
 #       --passcode 20202021
-#       --int-arg PIXIT.ACE.APPENDPOINT:1 PIXIT.ACE.APPDEVTYPEID:0x0100
-#       --string-arg PIXIT.ACE.APPCLUSTER:OnOff PIXIT.ACE.APPATTRIBUTE:OnOff
+#       --int-arg PIXIT.ACE.APPENDPOINT:1
+#       --int-arg PIXIT.ACE.APPDEVTYPEID:0x0100
+#       --string-arg PIXIT.ACE.APPCLUSTER:OnOff
+#       --string-arg PIXIT.ACE.APPATTRIBUTE:OnOff
 #       --trace-to json:${TRACE_TEST_JSON}.json
 #       --trace-to perfetto:${TRACE_TEST_PERFETTO}.perfetto
->>>>>>> 83159c25
+#     factoryreset: true
+#     quiet: true
 # === END CI TEST ARGUMENTS ===
 
 import sys
