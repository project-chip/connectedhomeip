#
#    Copyright (c) 2024 Project CHIP Authors
#    All rights reserved.
#
#    Licensed under the Apache License, Version 2.0 (the "License");
#    you may not use this file except in compliance with the License.
#    You may obtain a copy of the License at
#
#        http://www.apache.org/licenses/LICENSE-2.0
#
#    Unless required by applicable law or agreed to in writing, software
#    distributed under the License is distributed on an "AS IS" BASIS,
#    WITHOUT WARRANTIES OR CONDITIONS OF ANY KIND, either express or implied.
#    See the License for the specific language governing permissions and
#    limitations under the License.
#

# See https://github.com/project-chip/connectedhomeip/blob/master/docs/testing/python.md#defining-the-ci-test-arguments
# for details about the block below.
#
# === BEGIN CI TEST ARGUMENTS ===
# test-runner-runs: run1
# test-runner-run/run1/app: ${ALL_CLUSTERS_APP}
# test-runner-run/run1/factoryreset: True
# test-runner-run/run1/quiet: True
# test-runner-run/run1/app-args: --discriminator 1234 --KVS kvs1 --trace-to json:${TRACE_APP}.json
# test-runner-run/run1/script-args: --storage-path admin_storage.json --commissioning-method on-network --discriminator 1234 --passcode 20202021 --PICS src/app/tests/suites/certification/ci-pics-values --endpoint 1 --trace-to json:${TRACE_TEST_JSON}.json --trace-to perfetto:${TRACE_TEST_PERFETTO}.perfetto
# === END CI TEST ARGUMENTS ===

import logging
import time

import chip.clusters as Clusters
from chip.clusters import ClusterObjects as ClusterObjects
<<<<<<< HEAD
from matter_testing_support.matter_testing import (ClusterAttributeChangeAccumulator, MatterBaseTest, TestStep,
                                                   default_matter_test_main, has_cluster, per_endpoint_test)
=======
from matter_testing_support import (ClusterAttributeChangeAccumulator, MatterBaseTest, TestStep, default_matter_test_main,
                                    has_cluster, run_if_endpoint_matches)
>>>>>>> dfa0987e
from mobly import asserts
from test_plan_support import commission_if_required, read_attribute, verify_success


class TC_CC_2_3(MatterBaseTest):

    # Test includes several long waits, adjust timeout to accommodate.
    @property
    def default_timeout(self) -> int:
        return 180

    def steps_TC_CC_2_2(self):
        THcommand = "Test Harness sends the"

        def store_values(reportList: str, attr: str) -> str:
            return f"TH stores the reported values of _{attr}_ in all incoming reports for _{attr}_ attribute, that contains data in _{reportList}_, over a period of 20 seconds."

        def verify_entry_count(reportList: str, attr: str) -> str:
            return f'TH verifies that _{reportList}_ does not contain more than 12 entries for _{attr}_'

        def entry_count_verification(reportList: str) -> str:
            return f'_{reportList}_ has 12 or less entries in the list'

        return [TestStep(1, commission_if_required(), is_commissioning=True),
                TestStep(2, read_attribute('FeatureMap')),
                TestStep(3, read_attribute('AttributeList')),
                TestStep(4, read_attribute('ServerList', 'Descriptor')),
                TestStep(
                    5, f"If OnOff cluster is present in _ServerList_, {THcommand} On command on OnOff cluster", verify_success()),
<<<<<<< HEAD
                TestStep(
                    6, f'{if_feature_supported("HS")}, {THcommand} MoveHue with _MoveMode_ field set to Down, _Rate_ field set to 255 and remaining fields set to 0', verify_success()),
                TestStep(7, f'{if_feature_supported("HS")}, {
                         THcommand} MoveSaturation with _MoveMode_ field set to Down, _Rate_ field set to 255 and remaining fields set to 0', verify_success()),
                TestStep(8, 'Set up a subscription wildcard subscription for the Color Control Cluster, with MinIntervalFloor set to 0, MaxIntervalCeiling set to 30 and KeepSubscriptions set to false',
                         'Subscription successfully established'),
                TestStep(9, 'If the HS feature is not supported, skip step 10 to 15'),
                TestStep(10, f'{
                         THcommand} MoveToHue with _Hue_ field set to 254, _TransitionTime_ field set to 100, _Direction_ field set to Shortest and remaining fields set to 0', verify_success()),
                TestStep(11, store_values('CurrentHue')),
                TestStep(12, verify_entry_count('CurrentHue'), entry_count_verification()),
=======
                TestStep(6, 'Set up a subscription wildcard subscription for the Color Control Cluster, with MinIntervalFloor set to 0, MaxIntervalCeiling set to 30 and KeepSubscriptions set to false',
                         'Subscription successfully established'),
                TestStep(7, 'If the CT feature is not supported, skip step 8 to 12'),
                TestStep(
                    8, f'{THcommand} MoveColorTemperature with _MoveMode_ field set to Down, _Rate_ field set to 65535 and remaining fields set to 0', verify_success()),
                TestStep(
                    9, 'TH reads from the DUT the ColorTempPhysicalMaxMireds and stores the returned value as colorTempPhysicalMaxMireds', verify_success()),
                TestStep(10, f'{THcommand} MoveToColorTemperature with ColorTemperatureMireds field set to the value of colorTempPhysicalMaxMireds, TransitionTime field set to 100, remaining fields set to 0', verify_success()),
                TestStep(11, store_values('reportedColorTemperatureMiredsValuesList', 'ColorTemperatureMireds')),
                TestStep(12, verify_entry_count('reportedColorTemperatureMiredsValuesList', 'ColorTemperatureMireds'),
                         entry_count_verification('reportedColorTemperatureMiredsValuesList')),
                TestStep(13, 'If the HS feature is not supported, skip step 14 to 21'),
                TestStep(
                    14, f'{THcommand} MoveHue with _MoveMode_ field set to Down, _Rate_ field set to 255 and remaining fields set to 0', verify_success()),
                TestStep(
                    15, f'{THcommand} MoveSaturation with _MoveMode_ field set to Down, _Rate_ field set to 255 and remaining fields set to 0', verify_success()),
                TestStep(16, f'{THcommand} MoveToHue with _Hue_ field set to 254, _TransitionTime_ field set to 100, _Direction_ field set to Shortest and remaining fields set to 0', verify_success()),
                TestStep(17, store_values('reportedCurrentHueValuesList', 'CurrentHue')),
                TestStep(18, verify_entry_count('reportedCurrentHueValuesList', 'CurrentHue'),
                         entry_count_verification('reportedCurrentHueValuesList')),
                TestStep(
                    19, f"{THcommand} MoveToSaturation with _Saturation_ field set to 254, _TransitionTime_ field set to 100 and remaining fields set to 0"),
                TestStep(20, store_values('reportedCurrentSaturationValuesList', 'CurrentSaturation')),
                TestStep(21, verify_entry_count('reportedCurrentSaturationValuesList',
                         'CurrentSaturation'), entry_count_verification('reportedCurrentSaturationValuesList')),
                TestStep(22, 'If XY feature is not supported, skip steps 23-28'),
                TestStep(
                    23, f"{THcommand} MoveToColor with _ColorX_ field set to 32768, _ColorY_ set to 19660, _TransitionTime_ field set to 0 and remaining fields set to 0"),
>>>>>>> dfa0987e
                TestStep(
                    24, f"{THcommand} MoveToColor with _ColorX_ field set to 13107, _ColorY_ set to 13107, _TransitionTime_ field set to 100 and remaining fields set to 0"),
                TestStep(25, store_values('reportedCurrentXValuesList', 'CurrentX')),
                TestStep(26, store_values('reportedCurrentYValuesList', 'CurrentY')),
                TestStep(27, verify_entry_count('reportedCurrentXValuesList', 'CurrentX'),
                         entry_count_verification('reportedCurrentXValuesList')),
                TestStep(28, verify_entry_count('reportedCurrentYValuesList', 'CurrentY'),
                         entry_count_verification('reportedCurrentYValuesList')),
                TestStep(29, "If the EHUE feature is not supported, skip steps 30 to 32"),
                TestStep(30, f"{THcommand} EnhancedMoveToHue with _EnhancedHue_ field set to 0, _TransitionTime_ field set to 100, _Direction_ field set to Shortest and remaining fields set to 0", verify_success()),
                TestStep(31, store_values('reportedEnhancedCurrentHueValuesList', 'EnhancedCurrentHue')),
                TestStep(32, verify_entry_count('reportedEnhancedCurrentHueValuesList',
                         'EnhancedCurrentHue'), entry_count_verification('reportedEnhancedCurrentHueValuesList')),
                TestStep(
                    33, 'If the RemainingTime attribute is not supported or the CT feature is not supported, skip the remaining steps and end test case'),
                TestStep(
                    34, f'{THcommand} MoveColorTemperature with MoveMode field set to Down, Rate field set to 65535 and remaining fields set to 0', verify_success()),
                TestStep(35, 'TH stores the reported values of RemainingTime in all incoming reports for RemainingTime attribute, for steps 36 to 39 that contains data in reportedRemainingTimeValuesList.'),
                TestStep(
                    36, f'{THcommand} MoveToColorTemperature with ColorTemperatureMireds field set to the value of colorTempPhysicalMaxMireds / 2, TransitionTime field set to 100, remaining fields set to 0', verify_success()),
                TestStep(37, "Wait for 5 seconds"),
                TestStep(
                    38, f'{THcommand} MoveToColorTemperature with ColorTemperatureMireds field set to the value of colorTempPhysicalMaxMireds, TransitionTime field set to 150, remaining fields set to 0', verify_success()),
                TestStep(39, "Wait for 20 seconds"),
                TestStep(40, "TH verifies _reportedRemainingTimeValuesList_ contains three entries",
                         "_reportedRemainingTimeValuesList_ has 3 entries in the list"),
                TestStep(41, "TH verifies the first entry in _reportedRemainingTimeValuesList_ is 100",
                         "The first entry in reportedRemainingTimeValuesList is in the range of 95 to 100"),
                TestStep(42, "TH verifies the second entry in _reportedRemainingTimeValuesList_ is approximately 150",
                         "The second entry in reportedRemainingTimeValuesList is in the range of 145 to 150"),
                TestStep(43, "TH verifies the third entry in _reportedRemainingTimeValuesList_ is 0",
                         "The third entry in _reportedRemainingTimeValuesList_ is equal to 0")
                ]

    @run_if_endpoint_matches(has_cluster(Clusters.ColorControl))
    async def test_TC_CC_2_2(self):
        gather_time = 20

        # commissioning - already done
        self.step(1)

        cc = Clusters.ColorControl

        self.step(2)
        feature_map = await self.read_single_attribute_check_success(cluster=cc, attribute=cc.Attributes.FeatureMap)
        supports_ct = (feature_map & cc.Bitmaps.Feature.kColorTemperature) != 0
        supports_hs = (feature_map & cc.Bitmaps.Feature.kHueAndSaturation) != 0
        supports_xy = (feature_map & cc.Bitmaps.Feature.kXy) != 0
        supports_ehue = (feature_map & cc.Bitmaps.Feature.kEnhancedHue) != 0

        self.step(3)
        attribute_list = await self.read_single_attribute_check_success(cluster=cc, attribute=cc.Attributes.AttributeList)

        self.step(4)
        server_list = await self.read_single_attribute_check_success(cluster=Clusters.Descriptor, attribute=Clusters.Descriptor.Attributes.ServerList)

        self.step(5)
        if Clusters.OnOff.id in server_list:
            cmd = Clusters.OnOff.Commands.On()
            await self.send_single_cmd(cmd)
        else:
            self.mark_current_step_skipped()

        self.step(6)
        sub_handler = ClusterAttributeChangeAccumulator(cc)
        await sub_handler.start(self.default_controller, self.dut_node_id, self.matter_test_config.endpoint)

        def accumulate_reports():
            sub_handler.reset()
            logging.info(f"Test will now wait {gather_time} seconds to accumulate reports")
            time.sleep(gather_time)

        def check_report_counts(attr: ClusterObjects.ClusterAttributeDescriptor):
            count = sub_handler.attribute_report_counts[attr]
            asserts.assert_less_equal(count, 12, "More than 12 reports received")
            asserts.assert_less_equal(count, gather_time, f"More than {gather_time} reports received")

        self.step(7)
        if not supports_ct:
            self.skip_step(8)
            self.skip_step(9)
            self.skip_step(10)
            self.skip_step(11)
            self.skip_step(12)
        else:
            self.step(8)
            cmd = cc.Commands.MoveColorTemperature(moveMode=cc.Enums.MoveModeEnum.kDown, rate=65535)
            await self.send_single_cmd(cmd)

            self.step(9)
            colorTempPhysicalMaxMireds = await self.read_single_attribute_check_success(cluster=cc, attribute=cc.Attributes.ColorTempPhysicalMaxMireds)

            self.step(10)
            cmd = cc.Commands.MoveToColorTemperature(colorTemperatureMireds=colorTempPhysicalMaxMireds, transitionTime=100)
            await self.send_single_cmd(cmd)

            self.step(11)
            accumulate_reports()

            self.step(12)
            check_report_counts(cc.Attributes.ColorTemperatureMireds)

        self.step(13)
        if not supports_hs:
            self.skip_step(14)
            self.skip_step(15)
            self.skip_step(16)
            self.skip_step(17)
            self.skip_step(18)
            self.skip_step(19)
            self.skip_step(20)
            self.skip_step(21)
        else:
            self.step(14)
            cmd = cc.Commands.MoveHue(moveMode=cc.Enums.MoveModeEnum.kDown, rate=225)
            await self.send_single_cmd(cmd)

            self.step(15)
            cmd = cc.Commands.MoveSaturation(moveMode=cc.Enums.MoveModeEnum.kDown, rate=225)
            await self.send_single_cmd(cmd)

            self.step(16)
            cmd = cc.Commands.MoveToHue(hue=254, transitionTime=100, direction=cc.Enums.DirectionEnum.kShortest)
            await self.send_single_cmd(cmd)

            self.step(17)
            accumulate_reports()

            self.step(18)
            check_report_counts(cc.Attributes.CurrentHue)

            self.step(19)
            cmd = cc.Commands.MoveToSaturation(saturation=254, transitionTime=100)
            await self.send_single_cmd(cmd)

            self.step(20)
            accumulate_reports()

            self.step(21)
            check_report_counts(cc.Attributes.CurrentSaturation)

        self.step(22)
        if not supports_xy:
            self.skip_step(23)
            self.skip_step(24)
            self.skip_step(25)
            self.skip_step(26)
            self.skip_step(27)
            self.skip_step(28)
        else:
            self.step(23)
            cmd = cc.Commands.MoveToColor(colorX=32768, colorY=19660, transitionTime=0)
            await self.send_single_cmd(cmd)

            self.step(24)
            cmd = cc.Commands.MoveToColor(colorX=13107, colorY=13107, transitionTime=100)
            await self.send_single_cmd(cmd)

            self.step(25)
            accumulate_reports()

            self.step(26)
            # reports for x and y are both accumulated in a dict - done above

            self.step(27)
            check_report_counts(cc.Attributes.CurrentX)

            self.step(28)
            check_report_counts(cc.Attributes.CurrentY)

        self.step(29)
        if not supports_ehue:
            self.skip_step(30)
            self.skip_step(31)
            self.skip_step(32)
        else:
            self.step(30)
            cmd = cc.Commands.EnhancedMoveToHue(enhancedHue=0, transitionTime=100,
                                                direction=cc.Enums.DirectionEnum.kShortest)
            await self.send_single_cmd(cmd)

            self.step(31)
            accumulate_reports()

            self.step(32)
            check_report_counts(cc.Attributes.EnhancedCurrentHue)

        self.step(33)
        if cc.Attributes.RemainingTime.attribute_id not in attribute_list or not supports_ct:
            self.skip_all_remaining_steps(34)
            return

        self.step(34)
        cmd = cc.Commands.MoveColorTemperature(moveMode=cc.Enums.MoveModeEnum.kDown, rate=65535)
        await self.send_single_cmd(cmd)

        self.step(35)
        accumulate_reports()

        self.step(36)
        cmd = cc.Commands.MoveToColorTemperature(colorTemperatureMireds=colorTempPhysicalMaxMireds/2, transitionTime=100)
        await self.send_single_cmd(cmd)

        self.step(37)
        logging.info("Test will now wait for 5 seconds")
        time.sleep(5)

        self.step(38)
        cmd = cc.Commands.MoveToColorTemperature(colorTemperatureMireds=colorTempPhysicalMaxMireds, transitionTime=150)
        await self.send_single_cmd(cmd)

        self.step(39)
        logging.info("Test will now wait for 20 seconds")
        time.sleep(20)

        self.step(40)
        logging.info(f'received reports: {sub_handler.attribute_reports[cc.Attributes.RemainingTime]}')
        count = sub_handler.attribute_report_counts[cc.Attributes.RemainingTime]
        asserts.assert_equal(count, 3, "Unexpected number of reports received")

        self.step(41)
        asserts.assert_less_equal(
            sub_handler.attribute_reports[cc.Attributes.RemainingTime][0].value, 100, "Unexpected first report")
        asserts.assert_almost_equal(
            sub_handler.attribute_reports[cc.Attributes.RemainingTime][0].value, 100, delta=10, msg="Unexpected first report")

        self.step(42)
        asserts.assert_less_equal(
            sub_handler.attribute_reports[cc.Attributes.RemainingTime][1].value, 150, "Unexpected second report")
        asserts.assert_almost_equal(
            sub_handler.attribute_reports[cc.Attributes.RemainingTime][1].value, 150, delta=10, msg="Unexpected second report")

        self.step(43)
        asserts.assert_equal(sub_handler.attribute_reports[cc.Attributes.RemainingTime][-1].value, 0, "Unexpected last report")


if __name__ == "__main__":
    default_matter_test_main()<|MERGE_RESOLUTION|>--- conflicted
+++ resolved
@@ -32,13 +32,8 @@
 
 import chip.clusters as Clusters
 from chip.clusters import ClusterObjects as ClusterObjects
-<<<<<<< HEAD
-from matter_testing_support.matter_testing import (ClusterAttributeChangeAccumulator, MatterBaseTest, TestStep,
-                                                   default_matter_test_main, has_cluster, per_endpoint_test)
-=======
-from matter_testing_support import (ClusterAttributeChangeAccumulator, MatterBaseTest, TestStep, default_matter_test_main,
-                                    has_cluster, run_if_endpoint_matches)
->>>>>>> dfa0987e
+from matter_testing_support.matter_testing import (ClusterAttributeChangeAccumulator, MatterBaseTest, TestStep, default_matter_test_main,
+                                                   has_cluster, run_if_endpoint_matches)
 from mobly import asserts
 from test_plan_support import commission_if_required, read_attribute, verify_success
 
@@ -68,19 +63,6 @@
                 TestStep(4, read_attribute('ServerList', 'Descriptor')),
                 TestStep(
                     5, f"If OnOff cluster is present in _ServerList_, {THcommand} On command on OnOff cluster", verify_success()),
-<<<<<<< HEAD
-                TestStep(
-                    6, f'{if_feature_supported("HS")}, {THcommand} MoveHue with _MoveMode_ field set to Down, _Rate_ field set to 255 and remaining fields set to 0', verify_success()),
-                TestStep(7, f'{if_feature_supported("HS")}, {
-                         THcommand} MoveSaturation with _MoveMode_ field set to Down, _Rate_ field set to 255 and remaining fields set to 0', verify_success()),
-                TestStep(8, 'Set up a subscription wildcard subscription for the Color Control Cluster, with MinIntervalFloor set to 0, MaxIntervalCeiling set to 30 and KeepSubscriptions set to false',
-                         'Subscription successfully established'),
-                TestStep(9, 'If the HS feature is not supported, skip step 10 to 15'),
-                TestStep(10, f'{
-                         THcommand} MoveToHue with _Hue_ field set to 254, _TransitionTime_ field set to 100, _Direction_ field set to Shortest and remaining fields set to 0', verify_success()),
-                TestStep(11, store_values('CurrentHue')),
-                TestStep(12, verify_entry_count('CurrentHue'), entry_count_verification()),
-=======
                 TestStep(6, 'Set up a subscription wildcard subscription for the Color Control Cluster, with MinIntervalFloor set to 0, MaxIntervalCeiling set to 30 and KeepSubscriptions set to false',
                          'Subscription successfully established'),
                 TestStep(7, 'If the CT feature is not supported, skip step 8 to 12'),
@@ -97,7 +79,8 @@
                     14, f'{THcommand} MoveHue with _MoveMode_ field set to Down, _Rate_ field set to 255 and remaining fields set to 0', verify_success()),
                 TestStep(
                     15, f'{THcommand} MoveSaturation with _MoveMode_ field set to Down, _Rate_ field set to 255 and remaining fields set to 0', verify_success()),
-                TestStep(16, f'{THcommand} MoveToHue with _Hue_ field set to 254, _TransitionTime_ field set to 100, _Direction_ field set to Shortest and remaining fields set to 0', verify_success()),
+                TestStep(16, f'{
+                         THcommand} MoveToHue with _Hue_ field set to 254, _TransitionTime_ field set to 100, _Direction_ field set to Shortest and remaining fields set to 0', verify_success()),
                 TestStep(17, store_values('reportedCurrentHueValuesList', 'CurrentHue')),
                 TestStep(18, verify_entry_count('reportedCurrentHueValuesList', 'CurrentHue'),
                          entry_count_verification('reportedCurrentHueValuesList')),
@@ -109,7 +92,6 @@
                 TestStep(22, 'If XY feature is not supported, skip steps 23-28'),
                 TestStep(
                     23, f"{THcommand} MoveToColor with _ColorX_ field set to 32768, _ColorY_ set to 19660, _TransitionTime_ field set to 0 and remaining fields set to 0"),
->>>>>>> dfa0987e
                 TestStep(
                     24, f"{THcommand} MoveToColor with _ColorX_ field set to 13107, _ColorY_ set to 13107, _TransitionTime_ field set to 100 and remaining fields set to 0"),
                 TestStep(25, store_values('reportedCurrentXValuesList', 'CurrentX')),
