--- conflicted
+++ resolved
@@ -94,30 +94,6 @@
         await self.TH_server_controller.CommissionOnNetwork(nodeId=node_id_for_th, setupPinCode=passcode, filterType=ChipDeviceCtrl.DiscoveryFilterType.LONG_DISCRIMINATOR, filter=discriminator)
         logging.info("Commissioning device for DUT ecosystem onto TH for managing")
 
-<<<<<<< HEAD
-    async def create_and_commission_device_for_th_ecosystem(self):
-        # TODO: confirm whether we can open processes like this on the TH
-        app = self.user_params.get("th_server_app_path", None)
-
-        self.device_for_th_eco_kvs = f'kvs_{str(uuid.uuid4())}'
-        discriminator = random.randint(0, 4095)
-        passcode = 20202021
-        app_args = f'- -secured-device-port {self.device_for_th_eco_port} - -discriminator {
-            discriminator} - -passcode {passcode} - -KVS {self.device_for_th_eco_kvs}'
-        cmd = f'{app} {app_args}'
-        # TODO: Determine if we want these logs cooked or pushed to somewhere else
-        logging.info("Starting TH device for TH ecosystem")
-        self.app_process_for_th_eco = subprocess.Popen(cmd, bufsize=0, shell=True)
-        logging.info("Started TH device for TH ecosystem")
-        time.sleep(3)
-
-        logging.info("Commissioning from separate fabric")
-        self.server_nodeid = 1112
-        await self.TH_server_controller.CommissionOnNetwork(nodeId=self.server_nodeid, setupPinCode=passcode, filterType=ChipDeviceCtrl.DiscoveryFilterType.LONG_DISCRIMINATOR, filter=discriminator)
-        logging.info("Commissioning TH device for TH ecosystem")
-
-=======
->>>>>>> 4e6847d0
     def steps_TC_MCORE_FS_1_3(self) -> list[TestStep]:
         steps = [TestStep(1, "DUT_FSA commissions TH_SED_DUT to DUT_FSAs fabric and generates a UniqueID", is_commissioning=True),
                  TestStep(2, "TH_FSA commissions TH_SED_TH onto TH_FSAs fabric and generates a UniqueID."),
