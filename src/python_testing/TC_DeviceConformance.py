#
#    Copyright (c) 2023 Project CHIP Authors
#    All rights reserved.
#
#    Licensed under the Apache License, Version 2.0 (the "License");
#    you may not use this file except in compliance with the License.
#    You may obtain a copy of the License at
#
#        http://www.apache.org/licenses/LICENSE-2.0
#
#    Unless required by applicable law or agreed to in writing, software
#    distributed under the License is distributed on an "AS IS" BASIS,
#    WITHOUT WARRANTIES OR CONDITIONS OF ANY KIND, either express or implied.
#    See the License for the specific language governing permissions and
#    limitations under the License.
#

# See https://github.com/project-chip/connectedhomeip/blob/master/docs/testing/python.md#defining-the-ci-test-arguments
# for details about the block below.
#
# === BEGIN CI TEST ARGUMENTS ===
# test-runner-runs:
#   run1:
#     app: ${CHIP_LOCK_APP}
#     app-args: --discriminator 1234 --KVS kvs1 --trace-to json:${TRACE_APP}.json
#     script-args: >
#       --storage-path admin_storage.json
#       --manual-code 10054912339
#       --bool-arg ignore_in_progress:True allow_provisional:True
#       --PICS src/app/tests/suites/certification/ci-pics-values
#       --trace-to json:${TRACE_TEST_JSON}.json
#       --trace-to perfetto:${TRACE_TEST_PERFETTO}.perfetto
#       --tests test_TC_IDM_10_2 test_TC_IDM_10_6 test_TC_DESC_2_3
#     factory-reset: true
#     quiet: true
# === END CI TEST ARGUMENTS ===

# TODO: Enable 10.5 in CI once the door lock OTA requestor problem is sorted.
from typing import Callable

<<<<<<< HEAD
import matter.clusters as Clusters
from matter.testing.basic_composition import BasicCompositionTests
from matter.testing.choice_conformance import (evaluate_attribute_choice_conformance, evaluate_command_choice_conformance,
                                               evaluate_feature_choice_conformance)
from matter.testing.conformance import ConformanceDecision, conformance_allowed
from matter.testing.global_attribute_ids import (ClusterIdType, DeviceTypeIdType, GlobalAttributeIds, cluster_id_type,
                                                 device_type_id_type, is_valid_device_type_id)
from matter.testing.matter_testing import (AttributePathLocation, ClusterPathLocation, CommandPathLocation, DeviceTypePathLocation,
                                           MatterBaseTest, ProblemNotice, ProblemSeverity, async_test_body,
                                           default_matter_test_main)
from matter.testing.spec_parsing import CommandType
from matter.tlv import uint
=======
import chip.clusters as Clusters
from chip.testing.basic_composition import BasicCompositionTests
from chip.testing.choice_conformance import (evaluate_attribute_choice_conformance, evaluate_command_choice_conformance,
                                             evaluate_feature_choice_conformance)
from chip.testing.conformance import ConformanceDecision, conformance_allowed
from chip.testing.global_attribute_ids import (ClusterIdType, DeviceTypeIdType, GlobalAttributeIds, cluster_id_type,
                                               device_type_id_type, is_valid_device_type_id)
from chip.testing.matter_testing import (AttributePathLocation, ClusterPathLocation, CommandPathLocation, DeviceTypePathLocation,
                                         MatterBaseTest, ProblemNotice, ProblemSeverity, TestStep, async_test_body,
                                         default_matter_test_main)
from chip.testing.spec_parsing import CommandType, XmlDeviceType
from chip.tlv import uint
>>>>>>> 2ed64bc1


def get_supersets(xml_device_types: dict[int, XmlDeviceType]) -> list[set[int]]:
    ''' Returns a list of the sets of device type id that each constitute a single superset.

        Endpoints can have multiple application device types from a single line, even with skips, but cannot have multiple
        higher-level device types that map to a lower level endpoint
        Ex. Color temperature light is a superset of dimmable light, which is a superset of on/off light
        If there were another device type (ex Blinkable light) that were a superset of on/off light, the following
        would be acceptable
        - Blinkable light + on/off
        - Dimmable light + on/off
        - Color temperature light + dimmable light + on/off
        - Color temperature light + on/off (skipping middle device type)
        But the following would not be acceptable
        - Blinkable light + dimmable light
        - Blinkable light + dimmable light + on/off
        Because it's not clear to clients whether the endpoint should be treated as a Blinkable light or dimmable light,
        even if both can be an on/off light

        This means that we need to know that all the devices come from a single line of device types, rather than that they
        all belong to one tree
        To do this, we need to identify the top-level device type and generate the list of acceptable children
    '''

    device_types_that_have_supersets = set([dt.superset_of_device_type_id for dt in xml_device_types.values()]) - {0}

    # Ex. in the above example, the top level device types would be blinkable light and color temperature light
    # because they are supersets of other things, but have no device types that are supersets of them.
    top_level_device_types = [id for id, dt in xml_device_types.items(
    ) if dt.superset_of_device_type_id != 0 and id not in device_types_that_have_supersets]
    supersets: list[set[int]] = []
    for top in top_level_device_types:
        line: set[int] = set()
        dt = top
        while dt != 0 and dt not in line:
            line.add(dt)
            dt = xml_device_types[dt].superset_of_device_type_id
        supersets.append(line)
    return supersets


class DeviceConformanceTests(BasicCompositionTests):
    async def setup_class_helper(self):
        await super().setup_class_helper()
        self.build_spec_xmls()

    def _get_device_type_id(self, device_type_name: str) -> int:
        id = [id for id, dt in self.xml_device_types.items() if dt.name.lower() == device_type_name.lower()]
        if len(id) != 1:
            self.fail_current_test(f"Unable to find {device_type_name} device type")
        return id[0]

    def _has_device_type_supporting_macl(self):
        # Currently this is just NIM. We may later be able to pull this from the device type scrape using the ManagedAclAllowed condition,
        # but these are not currently exposed directly by the device.
        allowed_ids = [self._get_device_type_id('network infrastructure manager')]
        for endpoint in self.endpoints.values():
            desc = Clusters.Descriptor
            device_types = [dt.deviceType for dt in endpoint[desc][desc.Attributes.DeviceTypeList]]
            if set(allowed_ids).intersection(set(device_types)):
                # TODO: it's unclear if this needs to be present on every endpoint. Right now, this assumes one is sufficient.
                return True
        return False

    def check_conformance(self, ignore_in_progress: bool, is_ci: bool, allow_provisional: bool):
        problems = []
        success = True

        def conformance_str(conformance: Callable, feature_map: uint, feature_dict: dict[str, uint]) -> str:
            codes = []
            for mask, details in feature_dict.items():
                if mask & feature_map:
                    codes.append(details.code)

            return f'Conformance: {str(conformance)}, implemented features: {",".join(codes)}'

        def record_problem(location, problem, severity):
            problems.append(ProblemNotice("IDM-10.2", location, severity, problem, ""))

        def record_error(location, problem):
            nonlocal success
            record_problem(location, problem, ProblemSeverity.ERROR)
            success = False

        def record_warning(location, problem):
            record_problem(location, problem, ProblemSeverity.WARNING)

        ignore_attributes: dict[int, list[int]] = {}
        if ignore_in_progress:
            # This is a manually curated list of attributes that are in-progress in the SDK, but have landed in the spec
            in_progress_attributes = {Clusters.ThreadNetworkDiagnostics.id: [0x3F, 0x40]}
            ignore_attributes.update(in_progress_attributes)

        if is_ci:
            # The network commissioning clusters on the CI select the features on the fly and end up non-conformant
            # on these attributes. Production devices should not.
            ci_ignore_attributes = {Clusters.NetworkCommissioning.id: [
                Clusters.NetworkCommissioning.Attributes.ScanMaxTimeSeconds.attribute_id, Clusters.NetworkCommissioning.Attributes.ConnectMaxTimeSeconds.attribute_id]}
            ignore_attributes.update(ci_ignore_attributes)

        success = True
        provisional_cluster_ids = []
        # TODO: Remove this once we have a scrape without items not going to the test events
        # These are clusters that weren't part of the 1.3 or 1.4 spec that landed in the SDK before the branch cut
        # They're not marked provisional, but are present in the ToT spec under an ifdef.
        provisional_cluster_ids.extend([])

        for endpoint_id, endpoint in self.endpoints_tlv.items():
            for cluster_id, cluster in endpoint.items():
                cluster_location = ClusterPathLocation(endpoint_id=endpoint_id, cluster_id=cluster_id)

                if cluster_id not in self.xml_clusters.keys():
                    if (cluster_id & 0xFFFF_0000) != 0:
                        # manufacturer cluster
                        continue
                    record_error(location=cluster_location,
                                 problem='Standard cluster found on device, but is not present in spec data')
                    continue

                is_provisional = cluster_id in provisional_cluster_ids or self.xml_clusters[cluster_id].is_provisional
                if not allow_provisional and is_provisional:
                    record_error(location=cluster_location, problem='Provisional cluster found on device')
                    continue

                feature_map = cluster[GlobalAttributeIds.FEATURE_MAP_ID]
                attribute_list = cluster[GlobalAttributeIds.ATTRIBUTE_LIST_ID]
                all_command_list = cluster[GlobalAttributeIds.ACCEPTED_COMMAND_LIST_ID] + \
                    cluster[GlobalAttributeIds.GENERATED_COMMAND_LIST_ID]

                # Feature conformance checking
                feature_masks = [1 << i for i in range(32) if feature_map & (1 << i)]
                for f in feature_masks:
                    location = AttributePathLocation(endpoint_id=endpoint_id, cluster_id=cluster_id,
                                                     attribute_id=GlobalAttributeIds.FEATURE_MAP_ID)
                    if cluster_id == Clusters.AccessControl.id and f == Clusters.AccessControl.Bitmaps.Feature.kManagedDevice:
                        # Managed ACL is treated as a special case because it is only allowed if other endpoints support NIM and disallowed otherwise.
                        if not self._has_device_type_supporting_macl():
                            record_error(
                                location=location, problem="MACL feature is disallowed if the a supported device type is not present")
                        continue

                    if f not in self.xml_clusters[cluster_id].features.keys():
                        record_error(location=location, problem=f'Unknown feature with mask 0x{f:02x}')
                        continue
                    xml_feature = self.xml_clusters[cluster_id].features[f]
                    conformance_decision_with_choice = xml_feature.conformance(feature_map, attribute_list, all_command_list)
                    if not conformance_allowed(conformance_decision_with_choice, allow_provisional):
                        record_error(location=location, problem=f'Disallowed feature with mask 0x{f:02x}')
                for feature_mask, xml_feature in self.xml_clusters[cluster_id].features.items():
                    conformance_decision_with_choice = xml_feature.conformance(feature_map, attribute_list, all_command_list)
                    if conformance_decision_with_choice.decision == ConformanceDecision.MANDATORY and feature_mask not in feature_masks:
                        record_error(
                            location=location, problem=f'Required feature with mask 0x{feature_mask:02x} is not present in feature map. {conformance_str(xml_feature.conformance, feature_map, self.xml_clusters[cluster_id].features)}')

                # Attribute conformance checking
                for attribute_id, attribute in cluster.items():
                    if cluster_id in ignore_attributes and attribute_id in ignore_attributes[cluster_id]:
                        continue
                    location = AttributePathLocation(endpoint_id=endpoint_id, cluster_id=cluster_id, attribute_id=attribute_id)
                    if attribute_id not in self.xml_clusters[cluster_id].attributes.keys():
                        # TODO: Consolidate the range checks with IDM-10.1 once that lands
                        if attribute_id <= 0x4FFF:
                            record_error(location=location, problem='Standard attribute found on device, but not in spec')
                        continue
                    xml_attribute = self.xml_clusters[cluster_id].attributes[attribute_id]
                    conformance_decision_with_choice = xml_attribute.conformance(feature_map, attribute_list, all_command_list)
                    if not conformance_allowed(conformance_decision_with_choice, allow_provisional):
                        location = AttributePathLocation(endpoint_id=endpoint_id, cluster_id=cluster_id, attribute_id=attribute_id)
                        record_error(
                            location=location, problem=f'Attribute 0x{attribute_id:02x} is included, but is disallowed by conformance. {conformance_str(xml_attribute.conformance, feature_map, self.xml_clusters[cluster_id].features)}')
                for attribute_id, xml_attribute in self.xml_clusters[cluster_id].attributes.items():
                    if cluster_id in ignore_attributes and attribute_id in ignore_attributes[cluster_id]:
                        continue
                    conformance_decision_with_choice = xml_attribute.conformance(feature_map, attribute_list, all_command_list)
                    if conformance_decision_with_choice.decision == ConformanceDecision.MANDATORY and attribute_id not in cluster.keys():
                        location = AttributePathLocation(endpoint_id=endpoint_id, cluster_id=cluster_id, attribute_id=attribute_id)
                        record_error(
                            location=location, problem=f'Attribute 0x{attribute_id:02x} is required, but is not present on the DUT. {conformance_str(xml_attribute.conformance, feature_map, self.xml_clusters[cluster_id].features)}')

                def check_spec_conformance_for_commands(command_type: CommandType):
                    global_attribute_id = GlobalAttributeIds.ACCEPTED_COMMAND_LIST_ID if command_type == CommandType.ACCEPTED else GlobalAttributeIds.GENERATED_COMMAND_LIST_ID
                    xml_commands_dict = self.xml_clusters[cluster_id].accepted_commands if command_type == CommandType.ACCEPTED else self.xml_clusters[cluster_id].generated_commands
                    command_list = cluster[global_attribute_id]
                    for command_id in command_list:
                        location = CommandPathLocation(endpoint_id=endpoint_id, cluster_id=cluster_id, command_id=command_id)
                        if command_id not in xml_commands_dict:
                            # TODO: Consolidate range checks with IDM-10.1 once that lands
                            if command_id <= 0xFF:
                                record_error(location=location, problem='Standard command found on device, but not in spec')
                            continue
                        xml_command = xml_commands_dict[command_id]
                        conformance_decision_with_choice = xml_command.conformance(feature_map, attribute_list, all_command_list)
                        if not conformance_allowed(conformance_decision_with_choice, allow_provisional):
                            record_error(
                                location=location, problem=f'Command 0x{command_id:02x} is included, but disallowed by conformance. {conformance_str(xml_command.conformance, feature_map, self.xml_clusters[cluster_id].features)}')
                    for command_id, xml_command in xml_commands_dict.items():
                        conformance_decision_with_choice = xml_command.conformance(feature_map, attribute_list, all_command_list)
                        if conformance_decision_with_choice.decision == ConformanceDecision.MANDATORY and command_id not in command_list:
                            location = CommandPathLocation(endpoint_id=endpoint_id, cluster_id=cluster_id, command_id=command_id)
                            record_error(
                                location=location, problem=f'Command 0x{command_id:02x} is required, but is not present on the DUT. {conformance_str(xml_command.conformance, feature_map, self.xml_clusters[cluster_id].features)}')

                # Command conformance checking
                check_spec_conformance_for_commands(CommandType.ACCEPTED)
                check_spec_conformance_for_commands(CommandType.GENERATED)

                feature_choice_problems = evaluate_feature_choice_conformance(
                    endpoint_id, cluster_id, self.xml_clusters, feature_map, attribute_list, all_command_list)
                attribute_choice_problems = evaluate_attribute_choice_conformance(
                    endpoint_id, cluster_id, self.xml_clusters, feature_map, attribute_list, all_command_list)
                command_choice_problem = evaluate_command_choice_conformance(
                    endpoint_id, cluster_id, self.xml_clusters, feature_map, attribute_list, all_command_list)

                if feature_choice_problems or attribute_choice_problems or command_choice_problem:
                    success = False
                problems.extend(feature_choice_problems + attribute_choice_problems + command_choice_problem)

        print(f'success = {success}')
        return success, problems

    def check_revisions(self, ignore_in_progress: bool):
        problems = []
        success = True

        def record_problem(location, problem, severity):
            problems.append(ProblemNotice("IDM-10.3", location, severity, problem, ""))

        def record_error(location, problem):
            nonlocal success
            record_problem(location, problem, ProblemSeverity.ERROR)
            success = False

        def record_warning(location, problem):
            record_problem(location, problem, ProblemSeverity.WARNING)

        ignore_revisions: list[int] = []
        if ignore_in_progress:
            # This is a manually curated list of cluster revisions that are in-progress in the SDK, but have landed in the spec
            in_progress_revisions = [Clusters.BasicInformation.id, Clusters.PowerSource.id, Clusters.NetworkCommissioning.id]
            ignore_revisions.extend(in_progress_revisions)

        for endpoint_id, endpoint in self.endpoints_tlv.items():
            for cluster_id, cluster in endpoint.items():
                if cluster_id not in self.xml_clusters.keys():
                    if (cluster_id & 0xFFFF_0000) != 0:
                        # manufacturer cluster
                        continue
                    location = ClusterPathLocation(endpoint_id=endpoint_id, cluster_id=cluster_id)
                    # TODO: update this from a warning once we have all the data
                    record_warning(location=location, problem='Standard cluster found on device, but is not present in spec data')
                    continue
                if cluster_id in ignore_revisions:
                    continue
                if int(self.xml_clusters[cluster_id].revision) != cluster[GlobalAttributeIds.CLUSTER_REVISION_ID]:
                    location = AttributePathLocation(endpoint_id=endpoint_id, cluster_id=cluster_id,
                                                     attribute_id=GlobalAttributeIds.CLUSTER_REVISION_ID)
                    record_error(
                        location=location, problem=f'Revision found on cluster ({cluster[GlobalAttributeIds.CLUSTER_REVISION_ID]}) does not match revision listed in the spec ({self.xml_clusters[cluster_id].revision})')

        return success, problems

    def check_device_type_revisions(self) -> tuple[bool, list[ProblemNotice]]:
        success = True
        problems = []

        def record_error(location, problem):
            nonlocal success
            problems.append(ProblemNotice("IDM-10.6", location, ProblemSeverity.ERROR, problem, ""))
            success = False

        for endpoint_id, endpoint in self.endpoints.items():
            if Clusters.Descriptor not in endpoint:
                # Descriptor cluster presence checked in 10.5
                continue

            standard_device_types = [x for x in endpoint[Clusters.Descriptor]
                                     [Clusters.Descriptor.Attributes.DeviceTypeList] if device_type_id_type(x.deviceType) == DeviceTypeIdType.kStandard]
            for device_type in standard_device_types:
                device_type_id = device_type.deviceType
                if device_type_id not in self.xml_device_types.keys():
                    # problem recorded in 10.5
                    continue
                expected_revision = self.xml_device_types[device_type_id].revision
                actual_revision = device_type.revision
                if expected_revision != actual_revision:
                    location = ClusterPathLocation(endpoint_id=endpoint_id, cluster_id=Clusters.Descriptor.id)
                    record_error(
                        location, f"Expected Device type revision for device type {device_type_id} {self.xml_device_types[device_type_id].name} on endpoint {endpoint_id} does not match revision on DUT. Expected: {expected_revision} DUT: {actual_revision}")
        return success, problems

    def check_device_type(self, fail_on_extra_clusters: bool = True, allow_provisional: bool = False) -> tuple[bool, list[ProblemNotice]]:
        success = True
        problems = []

        def record_problem(location, problem, severity):
            problems.append(ProblemNotice("IDM-10.5", location, severity, problem, ""))

        def record_error(location, problem):
            nonlocal success
            record_problem(location, problem, ProblemSeverity.ERROR)
            success = False

        def record_warning(location, problem):
            record_problem(location, problem, ProblemSeverity.WARNING)

        for endpoint_id, endpoint in self.endpoints.items():
            if Clusters.Descriptor not in endpoint:
                location = ClusterPathLocation(endpoint_id=endpoint_id, cluster_id=Clusters.Descriptor.id)
                record_error(location=location, problem='No descriptor cluster found on endpoint')
                continue

            device_type_list = endpoint[Clusters.Descriptor][Clusters.Descriptor.Attributes.DeviceTypeList]
            invalid_device_types = [x for x in device_type_list if not is_valid_device_type_id(x.deviceType)]
            standard_device_types = [x for x in endpoint[Clusters.Descriptor]
                                     [Clusters.Descriptor.Attributes.DeviceTypeList] if device_type_id_type(x.deviceType) == DeviceTypeIdType.kStandard]
            endpoint_clusters = []
            server_clusters = []
            for device_type in invalid_device_types:
                location = DeviceTypePathLocation(device_type_id=device_type.deviceType)
                record_error(location=location, problem='Invalid device type ID (out of valid range)')

            for device_type in standard_device_types:
                device_type_id = device_type.deviceType
                location = DeviceTypePathLocation(device_type_id=device_type_id)
                if device_type_id not in self.xml_device_types.keys():
                    record_error(location=location, problem='Unknown device type ID in standard range')
                    continue

                xml_device = self.xml_device_types[device_type_id]
                # IDM 10.1 checks individual clusters for validity,
                # so here we can ignore checks for invalid and manufacturer clusters.
                server_clusters = [x for x in endpoint[Clusters.Descriptor]
                                   [Clusters.Descriptor.Attributes.ServerList] if cluster_id_type(x) == ClusterIdType.kStandard]

                # As a start, we are only checking server clusters
                # TODO: check client clusters too?
                for cluster_id, cluster_requirement in xml_device.server_clusters.items():
                    # Device type cluster conformances do not include any conformances based on cluster elements
                    conformance_decision_with_choice = cluster_requirement.conformance(0, [], [])
                    location = DeviceTypePathLocation(device_type_id=device_type_id, cluster_id=cluster_id)
                    if conformance_decision_with_choice.decision == ConformanceDecision.MANDATORY and cluster_id not in server_clusters:
                        record_error(location=location,
                                     problem=f"Mandatory cluster {cluster_requirement.name} for device type {xml_device.name} is not present in the server list")
                        success = False

                    if cluster_id in server_clusters and not conformance_allowed(conformance_decision_with_choice, allow_provisional):
                        record_error(location=location,
                                     problem=f"Disallowed cluster {cluster_requirement.name} found in server list for device type {xml_device.name}")
                        success = False
                # If we want to check for extra clusters on the endpoint, we need to know the entire set of clusters in all the device type
                # lists across all the device types on the endpoint.
                endpoint_clusters += xml_device.server_clusters.keys()
            if fail_on_extra_clusters:
                fn = record_error
            else:
                fn = record_warning
            extra_clusters = set(server_clusters) - set(endpoint_clusters)
            for extra in extra_clusters:
                location = ClusterPathLocation(endpoint_id=endpoint_id, cluster_id=extra)
                fn(location=location, problem=f"Extra cluster found on endpoint with device types {device_type_list}")

        return success, problems

    def check_root_endpoint_for_application_device_types(self) -> list[ProblemNotice]:
        problems = []
        device_types = [d.deviceType for d in self.endpoints[0][Clusters.Descriptor][Clusters.Descriptor.Attributes.DeviceTypeList]]

        for d in device_types:
            if self.xml_device_types[d].classification_class.lower() == 'simple':
                location = DeviceTypePathLocation(device_type_id=d)
                problems.append(ProblemNotice("TC-DESC-2.3", location, ProblemSeverity.ERROR,
                                f"Application device type {self.xml_device_types[d].name} found on EP0"))

        return problems

    def check_all_application_device_types_superset(self) -> list[ProblemNotice]:
        problems = []
        supersets = get_supersets(self.xml_device_types)
        for endpoint_num, endpoint in self.endpoints.items():
            all_device_type_ids = [dt.deviceType for dt in endpoint[Clusters.Descriptor]
                                   [Clusters.Descriptor.Attributes.DeviceTypeList]]
            application_device_type_ids = set([
                dt for dt in all_device_type_ids if self.xml_device_types[dt].classification_class == 'simple'])
            if len(application_device_type_ids) <= 1:
                continue
            if any([application_device_type_ids.issubset(superset) for superset in supersets]):
                continue

            location = AttributePathLocation(3, Clusters.Descriptor.id, Clusters.Descriptor.Attributes.DeviceTypeList.attribute_id)
            problems.append(ProblemNotice('TC-DESC-2.3', location=location, severity=ProblemSeverity.ERROR,
                            problem=f"Multiple non-superset application device types found on EP {endpoint_num} ({application_device_type_ids})"))
        return problems


class TC_DeviceConformance(MatterBaseTest, DeviceConformanceTests):
    @async_test_body
    async def setup_class(self):
        super().setup_class()
        await self.setup_class_helper()

    def test_TC_IDM_10_2(self):
        # TODO: Turn this off after TE2
        # https://github.com/project-chip/connectedhomeip/issues/34615
        ignore_in_progress = self.user_params.get("ignore_in_progress", True)
        allow_provisional = self.user_params.get("allow_provisional", False)
        success, problems = self.check_conformance(ignore_in_progress, self.is_pics_sdk_ci_only, allow_provisional)
        self.problems.extend(problems)
        if not success:
            self.fail_current_test("Problems with conformance")

    def test_TC_IDM_10_3(self):
        ignore_in_progress = self.user_params.get("ignore_in_progress", False)
        success, problems = self.check_revisions(ignore_in_progress)
        self.problems.extend(problems)
        if not success:
            self.fail_current_test("Problems with cluster revision on at least one cluster")

    def test_TC_IDM_10_5(self):
        fail_on_extra_clusters = self.user_params.get("fail_on_extra_clusters", True)
        allow_provisional = self.user_params.get("allow_provisional", False)
        success, problems = self.check_device_type(fail_on_extra_clusters, allow_provisional)
        self.problems.extend(problems)
        if not success:
            self.fail_current_test("Problems with Device type conformance on one or more endpoints")

    def test_TC_IDM_10_6(self):
        success, problems = self.check_device_type_revisions()
        self.problems.extend(problems)
        if not success:
            self.fail_current_test("Problems with Device type revisions on one or more endpoints")

    def steps_TC_DESC_2_3(self):
        return [TestStep(0, "TH performs a wildcard read of all attributes on all endpoints on the device"),
                TestStep(1, "TH checks the Root node endpoint and ensures no application device types are listed",
                         "No Application device types on EP0"),
                TestStep(2, "For each non-root endpoint on the device, TH checks the DeviceTypeList of the Descriptor cluster and verifies that all the listed application device types are part of the same superset, and that no two device types are unrelated supersets of any device type."),
                TestStep(3, "Fail test if either of the above steps failed.")]
        # TODO: add check that at least one endpoint has an application endpoint or an aggregator

    def desc_TC_DESC_2_3(self):
        return "[TC-DESC-2.3] Test for superset application device types"

    def test_TC_DESC_2_3(self):
        self.step(0)  # done in setup class
        problems = []

        self.step(1)
        problems.extend(self.check_root_endpoint_for_application_device_types())

        self.step(2)
        problems.extend(self.check_all_application_device_types_superset())

        self.step(3)
        self.problems.extend(problems)
        if problems:
            self.fail_current_test("One or more application device type endpoint violations")


if __name__ == "__main__":
    default_matter_test_main()<|MERGE_RESOLUTION|>--- conflicted
+++ resolved
@@ -38,7 +38,6 @@
 # TODO: Enable 10.5 in CI once the door lock OTA requestor problem is sorted.
 from typing import Callable
 
-<<<<<<< HEAD
 import matter.clusters as Clusters
 from matter.testing.basic_composition import BasicCompositionTests
 from matter.testing.choice_conformance import (evaluate_attribute_choice_conformance, evaluate_command_choice_conformance,
@@ -47,24 +46,10 @@
 from matter.testing.global_attribute_ids import (ClusterIdType, DeviceTypeIdType, GlobalAttributeIds, cluster_id_type,
                                                  device_type_id_type, is_valid_device_type_id)
 from matter.testing.matter_testing import (AttributePathLocation, ClusterPathLocation, CommandPathLocation, DeviceTypePathLocation,
-                                           MatterBaseTest, ProblemNotice, ProblemSeverity, async_test_body,
+                                           MatterBaseTest, ProblemNotice, ProblemSeverity, TestStep, async_test_body,
                                            default_matter_test_main)
-from matter.testing.spec_parsing import CommandType
+from matter.testing.spec_parsing import CommandType, XmlDeviceType
 from matter.tlv import uint
-=======
-import chip.clusters as Clusters
-from chip.testing.basic_composition import BasicCompositionTests
-from chip.testing.choice_conformance import (evaluate_attribute_choice_conformance, evaluate_command_choice_conformance,
-                                             evaluate_feature_choice_conformance)
-from chip.testing.conformance import ConformanceDecision, conformance_allowed
-from chip.testing.global_attribute_ids import (ClusterIdType, DeviceTypeIdType, GlobalAttributeIds, cluster_id_type,
-                                               device_type_id_type, is_valid_device_type_id)
-from chip.testing.matter_testing import (AttributePathLocation, ClusterPathLocation, CommandPathLocation, DeviceTypePathLocation,
-                                         MatterBaseTest, ProblemNotice, ProblemSeverity, TestStep, async_test_body,
-                                         default_matter_test_main)
-from chip.testing.spec_parsing import CommandType, XmlDeviceType
-from chip.tlv import uint
->>>>>>> 2ed64bc1
 
 
 def get_supersets(xml_device_types: dict[int, XmlDeviceType]) -> list[set[int]]:
