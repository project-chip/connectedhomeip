#
#    Copyright (c) 2023 Project CHIP Authors
#    All rights reserved.
#
#    Licensed under the Apache License, Version 2.0 (the "License");
#    you may not use this file except in compliance with the License.
#    You may obtain a copy of the License at
#
#        http://www.apache.org/licenses/LICENSE-2.0
#
#    Unless required by applicable law or agreed to in writing, software
#    distributed under the License is distributed on an "AS IS" BASIS,
#    WITHOUT WARRANTIES OR CONDITIONS OF ANY KIND, either express or implied.
#    See the License for the specific language governing permissions and
#    limitations under the License.
#

# test-runner-runs: run1
# test-runner-run/run1/app: ${CHIP_LOCK_APP}
# test-runner-run/run1/factoryreset: True
# test-runner-run/run1/quiet: True
# test-runner-run/run1/app-args: --discriminator 1234 --KVS kvs1 --trace-to json:${TRACE_APP}.json
# test-runner-run/run1/script-args: --storage-path admin_storage.json --manual-code 10054912339 --bool-arg ignore_in_progress:True allow_provisional:True --PICS src/app/tests/suites/certification/ci-pics-values --trace-to json:${TRACE_TEST_JSON}.json --trace-to perfetto:${TRACE_TEST_PERFETTO}.perfetto --tests test_TC_IDM_10_2

from typing import Callable

import chip.clusters as Clusters
from basic_composition_support import BasicCompositionTests
from chip.tlv import uint
from conformance_support import ConformanceDecision, conformance_allowed
from global_attribute_ids import GlobalAttributeIds
from matter_testing_support import (AttributePathLocation, ClusterPathLocation, CommandPathLocation, MatterBaseTest, ProblemNotice,
                                    ProblemSeverity, async_test_body, default_matter_test_main)
from spec_parsing_support import CommandType, build_xml_clusters


class DeviceConformanceTests(BasicCompositionTests):
    async def setup_class_helper(self):
        await super().setup_class_helper()
        self.xml_clusters, self.problems = build_xml_clusters()

    def check_conformance(self, ignore_in_progress: bool, is_ci: bool):
        problems = []
        success = True

        def conformance_str(conformance: Callable, feature_map: uint, feature_dict: dict[str, uint]) -> str:
            codes = []
            for mask, details in feature_dict.items():
                if mask & feature_map:
                    codes.append(details.code)

            return f'Conformance: {str(conformance)}, implemented features: {",".join(codes)}'

        def record_problem(location, problem, severity):
            problems.append(ProblemNotice("IDM-10.2", location, severity, problem, ""))

        def record_error(location, problem):
            nonlocal success
            record_problem(location, problem, ProblemSeverity.ERROR)
            success = False

        def record_warning(location, problem):
            record_problem(location, problem, ProblemSeverity.WARNING)

        ignore_attributes: dict[int, list[int]] = {}
        if ignore_in_progress:
            # This is a manually curated list of attributes that are in-progress in the SDK, but have landed in the spec
            in_progress_attributes = {Clusters.BasicInformation.id: [0x15, 0x016],
                                      Clusters.PowerSource.id: [0x20, 0x21, 0x22, 0x23, 0x24, 0x25, 0x26, 0x27, 0x28, 0x29, 0x2A]}
            ignore_attributes.update(in_progress_attributes)

        if is_ci:
            # The network commissioning clusters on the CI select the features on the fly and end up non-conformant
            # on these attributes. Production devices should not.
            ci_ignore_attributes = {Clusters.NetworkCommissioning.id: [
                Clusters.NetworkCommissioning.Attributes.ScanMaxTimeSeconds.attribute_id, Clusters.NetworkCommissioning.Attributes.ConnectMaxTimeSeconds.attribute_id]}
            ignore_attributes.update(ci_ignore_attributes)

        success = True
        allow_provisional = self.user_params.get("allow_provisional", False)
        # TODO: automate this once https://github.com/csa-data-model/projects/issues/454 is done.
        provisional_cluster_ids = [Clusters.ContentControl.id, Clusters.ScenesManagement.id, Clusters.BallastConfiguration.id,
                                   Clusters.EnergyPreference.id, Clusters.DeviceEnergyManagement.id, Clusters.DeviceEnergyManagementMode.id, Clusters.PulseWidthModulation.id,
                                   Clusters.ProxyConfiguration.id, Clusters.ProxyDiscovery.id, Clusters.ProxyValid.id]
        # TODO: Remove this once the latest 1.3 lands with the clusters removed from the DM XML and change the warning below about missing DM XMLs into a proper error
        # These are clusters that weren't part of the 1.3 spec that landed in the SDK before the branch cut
        provisional_cluster_ids.extend([Clusters.DemandResponseLoadControl.id])
        # These clusters are zigbee only. I don't even know why they're part of the codegen, but we should get rid of them.
        provisional_cluster_ids.extend([Clusters.BarrierControl.id, Clusters.OnOffSwitchConfiguration.id,
                                       Clusters.BinaryInputBasic.id, Clusters.ElectricalMeasurement.id])
        for endpoint_id, endpoint in self.endpoints_tlv.items():
            for cluster_id, cluster in endpoint.items():
                cluster_location = ClusterPathLocation(endpoint_id=endpoint_id, cluster_id=cluster_id)

                if not allow_provisional and cluster_id in provisional_cluster_ids:
                    record_error(location=cluster_location, problem='Provisional cluster found on device')
                    continue

                if cluster_id not in self.xml_clusters.keys():
                    if (cluster_id & 0xFFFF_0000) != 0:
                        # manufacturer cluster
                        continue
                    # TODO: update this from a warning once we have all the data
                    record_warning(location=cluster_location,
                                   problem='Standard cluster found on device, but is not present in spec data')
                    continue

                feature_map = cluster[GlobalAttributeIds.FEATURE_MAP_ID]
                attribute_list = cluster[GlobalAttributeIds.ATTRIBUTE_LIST_ID]
                all_command_list = cluster[GlobalAttributeIds.ACCEPTED_COMMAND_LIST_ID] + \
                    cluster[GlobalAttributeIds.GENERATED_COMMAND_LIST_ID]

                # Feature conformance checking
                feature_masks = [1 << i for i in range(32) if feature_map & (1 << i)]
                for f in feature_masks:
                    location = AttributePathLocation(endpoint_id=endpoint_id, cluster_id=cluster_id,
                                                     attribute_id=GlobalAttributeIds.FEATURE_MAP_ID)
                    if f not in self.xml_clusters[cluster_id].features.keys():
                        record_error(location=location, problem=f'Unknown feature with mask 0x{f:02x}')
                        continue
                    xml_feature = self.xml_clusters[cluster_id].features[f]
                    conformance_decision_with_choice = xml_feature.conformance(feature_map, attribute_list, all_command_list)
                    if not conformance_allowed(conformance_decision_with_choice, allow_provisional):
                        record_error(location=location, problem=f'Disallowed feature with mask 0x{f:02x}')
                for feature_mask, xml_feature in self.xml_clusters[cluster_id].features.items():
<<<<<<< HEAD
                    if cluster_id in ignore_features and feature_mask in ignore_features[cluster_id]:
                        continue
                    conformance_decision_with_choice = xml_feature.conformance(feature_map, attribute_list, all_command_list)
                    if conformance_decision_with_choice.decision == ConformanceDecision.MANDATORY and feature_mask not in feature_masks:
=======
                    conformance_decision = xml_feature.conformance(feature_map, attribute_list, all_command_list)
                    if conformance_decision == ConformanceDecision.MANDATORY and feature_mask not in feature_masks:
>>>>>>> e26859c8
                        record_error(
                            location=location, problem=f'Required feature with mask 0x{f:02x} is not present in feature map. {conformance_str(xml_feature.conformance, feature_map, self.xml_clusters[cluster_id].features)}')

                # Attribute conformance checking
                for attribute_id, attribute in cluster.items():
                    if cluster_id in ignore_attributes and attribute_id in ignore_attributes[cluster_id]:
                        continue
                    location = AttributePathLocation(endpoint_id=endpoint_id, cluster_id=cluster_id, attribute_id=attribute_id)
                    if attribute_id not in self.xml_clusters[cluster_id].attributes.keys():
                        # TODO: Consolidate the range checks with IDM-10.1 once that lands
                        if attribute_id <= 0x4FFF:
                            # manufacturer attribute
                            record_error(location=location, problem='Standard attribute found on device, but not in spec')
                        continue
                    xml_attribute = self.xml_clusters[cluster_id].attributes[attribute_id]
                    conformance_decision_with_choice = xml_attribute.conformance(feature_map, attribute_list, all_command_list)
                    if not conformance_allowed(conformance_decision_with_choice, allow_provisional):
                        location = AttributePathLocation(endpoint_id=endpoint_id, cluster_id=cluster_id, attribute_id=attribute_id)
                        record_error(
                            location=location, problem=f'Attribute 0x{attribute_id:02x} is included, but is disallowed by conformance. {conformance_str(xml_attribute.conformance, feature_map, self.xml_clusters[cluster_id].features)}')
                for attribute_id, xml_attribute in self.xml_clusters[cluster_id].attributes.items():
                    if cluster_id in ignore_attributes and attribute_id in ignore_attributes[cluster_id]:
                        continue
                    conformance_decision_with_choice = xml_attribute.conformance(feature_map, attribute_list, all_command_list)
                    if conformance_decision_with_choice.decision == ConformanceDecision.MANDATORY and attribute_id not in cluster.keys():
                        location = AttributePathLocation(endpoint_id=endpoint_id, cluster_id=cluster_id, attribute_id=attribute_id)
                        record_error(
                            location=location, problem=f'Attribute 0x{attribute_id:02x} is required, but is not present on the DUT. {conformance_str(xml_attribute.conformance, feature_map, self.xml_clusters[cluster_id].features)}')

                def check_spec_conformance_for_commands(command_type: CommandType):
                    global_attribute_id = GlobalAttributeIds.ACCEPTED_COMMAND_LIST_ID if command_type == CommandType.ACCEPTED else GlobalAttributeIds.GENERATED_COMMAND_LIST_ID
                    xml_commands_dict = self.xml_clusters[cluster_id].accepted_commands if command_type == CommandType.ACCEPTED else self.xml_clusters[cluster_id].generated_commands
                    command_list = cluster[global_attribute_id]
                    for command_id in command_list:
                        location = CommandPathLocation(endpoint_id=endpoint_id, cluster_id=cluster_id, command_id=command_id)
                        if command_id not in xml_commands_dict:
                            # TODO: Consolidate range checks with IDM-10.1 once that lands
                            if command_id <= 0xFF:
                                # manufacturer command
                                continue
                            record_error(location=location, problem='Standard command found on device, but not in spec')
                            continue
                        xml_command = xml_commands_dict[command_id]
                        conformance_decision_with_choice = xml_command.conformance(feature_map, attribute_list, all_command_list)
                        if not conformance_allowed(conformance_decision_with_choice, allow_provisional):
                            record_error(
                                location=location, problem=f'Command 0x{command_id:02x} is included, but disallowed by conformance. {conformance_str(xml_command.conformance, feature_map, self.xml_clusters[cluster_id].features)}')
                    for command_id, xml_command in xml_commands_dict.items():
                        conformance_decision_with_choice = xml_command.conformance(feature_map, attribute_list, all_command_list)
                        if conformance_decision_with_choice.decision == ConformanceDecision.MANDATORY and command_id not in command_list:
                            location = CommandPathLocation(endpoint_id=endpoint_id, cluster_id=cluster_id, command_id=command_id)
                            record_error(
                                location=location, problem=f'Command 0x{command_id:02x} is required, but is not present on the DUT. {conformance_str(xml_command.conformance, feature_map, self.xml_clusters[cluster_id].features)}')

                # Command conformance checking
                check_spec_conformance_for_commands(CommandType.ACCEPTED)
                check_spec_conformance_for_commands(CommandType.GENERATED)

        # TODO: Add choice checkers
        print(f'success = {success}')
        return success, problems

    def check_revisions(self, ignore_in_progress: bool):
        problems = []
        success = True

        def record_problem(location, problem, severity):
            problems.append(ProblemNotice("IDM-10.3", location, severity, problem, ""))

        def record_error(location, problem):
            nonlocal success
            record_problem(location, problem, ProblemSeverity.ERROR)
            success = False

        def record_warning(location, problem):
            record_problem(location, problem, ProblemSeverity.WARNING)

        ignore_revisions: list[int] = []
        if ignore_in_progress:
            # This is a manually curated list of cluster revisions that are in-progress in the SDK, but have landed in the spec
            in_progress_revisions = [Clusters.BasicInformation.id, Clusters.PowerSource.id, Clusters.NetworkCommissioning.id]
            ignore_revisions.extend(in_progress_revisions)

        for endpoint_id, endpoint in self.endpoints_tlv.items():
            for cluster_id, cluster in endpoint.items():
                if cluster_id not in self.xml_clusters.keys():
                    if (cluster_id & 0xFFFF_0000) != 0:
                        # manufacturer cluster
                        continue
                    location = ClusterPathLocation(endpoint_id=endpoint_id, cluster_id=cluster_id)
                    # TODO: update this from a warning once we have all the data
                    record_warning(location=location, problem='Standard cluster found on device, but is not present in spec data')
                    continue
                if cluster_id in ignore_revisions:
                    continue
                if int(self.xml_clusters[cluster_id].revision) != cluster[GlobalAttributeIds.CLUSTER_REVISION_ID]:
                    location = AttributePathLocation(endpoint_id=endpoint_id, cluster_id=cluster_id,
                                                     attribute_id=GlobalAttributeIds.CLUSTER_REVISION_ID)
                    record_error(
                        location=location, problem=f'Revision found on cluster ({cluster[GlobalAttributeIds.CLUSTER_REVISION_ID]}) does not match revision listed in the spec ({self.xml_clusters[cluster_id].revision})')

        return success, problems


class TC_DeviceConformance(MatterBaseTest, DeviceConformanceTests):
    @async_test_body
    async def setup_class(self):
        super().setup_class()
        await self.setup_class_helper()

    def test_TC_IDM_10_2(self):
        ignore_in_progress = self.user_params.get("ignore_in_progress", False)
        is_ci = self.check_pics('PICS_SDK_CI_ONLY')
        success, problems = self.check_conformance(ignore_in_progress, is_ci)
        self.problems.extend(problems)
        if not success:
            self.fail_current_test("Problems with conformance")

    def test_TC_IDM_10_3(self):
        ignore_in_progress = self.user_params.get("ignore_in_progress", False)
        success, problems = self.check_revisions(ignore_in_progress)
        self.problems.extend(problems)
        if not success:
            self.fail_current_test("Problems with cluster revision on at least one cluster")


if __name__ == "__main__":
    default_matter_test_main()<|MERGE_RESOLUTION|>--- conflicted
+++ resolved
@@ -123,15 +123,8 @@
                     if not conformance_allowed(conformance_decision_with_choice, allow_provisional):
                         record_error(location=location, problem=f'Disallowed feature with mask 0x{f:02x}')
                 for feature_mask, xml_feature in self.xml_clusters[cluster_id].features.items():
-<<<<<<< HEAD
-                    if cluster_id in ignore_features and feature_mask in ignore_features[cluster_id]:
-                        continue
                     conformance_decision_with_choice = xml_feature.conformance(feature_map, attribute_list, all_command_list)
                     if conformance_decision_with_choice.decision == ConformanceDecision.MANDATORY and feature_mask not in feature_masks:
-=======
-                    conformance_decision = xml_feature.conformance(feature_map, attribute_list, all_command_list)
-                    if conformance_decision == ConformanceDecision.MANDATORY and feature_mask not in feature_masks:
->>>>>>> e26859c8
                         record_error(
                             location=location, problem=f'Required feature with mask 0x{f:02x} is not present in feature map. {conformance_str(xml_feature.conformance, feature_map, self.xml_clusters[cluster_id].features)}')
 
