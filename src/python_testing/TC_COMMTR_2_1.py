--- conflicted
+++ resolved
@@ -164,12 +164,7 @@
         # Read TariffUnit attribute, expected to be TariffUnitEnum
         val = await self.read_single_attribute_check_success(endpoint=endpoint, cluster=cluster, attribute=cluster.Attributes.TariffUnit)
         asserts.assert_not_equal(val, NullValue, "TariffUnit must not be NullValue")
-        matter_asserts.assert_valid_enum(
-<<<<<<< HEAD
-            val, "TariffUnit attribute must return a TariffUnitEnum", cluster.Enums.TariffUnitEnum)
-=======
-            val, "TariffUnit attribute must return a TariffUnitEnum", Globals.Enums.TariffUnitEnum)
->>>>>>> bdc38cd7
+        matter_asserts.assert_valid_enum(val, "TariffUnit attribute must return a TariffUnitEnum", cluster.Enums.TariffUnitEnum)
 
         self.step("10")
         # Read MaximumMeteredQuantities attribute, expected to be uint16
