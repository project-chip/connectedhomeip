#
#    Copyright (c) 2025 Project CHIP Authors
#    All rights reserved.
#
#    Licensed under the Apache License, Version 2.0 (the "License");
#    you may not use this file except in compliance with the License.
#    You may obtain a copy of the License at
#
#        http://www.apache.org/licenses/LICENSE-2.0
#
#    Unless required by applicable law or agreed to in writing, software
#    distributed under the License is distributed on an "AS IS" BASIS,
#    WITHOUT WARRANTIES OR CONDITIONS OF ANY KIND, either express or implied.
#    See the License for the specific language governing permissions and
#    limitations under the License.

# See https://github.com/project-chip/connectedhomeip/blob/master/docs/testing/python.md#defining-the-ci-test-arguments
# for details about the block below.
#
# === BEGIN CI TEST ARGUMENTS ===
# test-runner-runs:
#   run1:
#     app: ${CAMERA_APP}
#     app-args: --discriminator 1234 --KVS kvs1 --trace-to json:${TRACE_APP}.json
#     script-args: >
#       --storage-path admin_storage.json
#       --commissioning-method on-network
#       --discriminator 1234
#       --passcode 20202021
#       --PICS src/app/tests/suites/certification/ci-pics-values
#       --trace-to json:${TRACE_TEST_JSON}.json
#       --trace-to perfetto:${TRACE_TEST_PERFETTO}.perfetto
#       --endpoint 1
#     factory-reset: true
#     quiet: true
# === END CI TEST ARGUMENTS ===

<<<<<<< HEAD
=======
import chip.clusters as Clusters
from chip.clusters import Globals
from chip.interaction_model import Status
from chip.testing.matter_testing import MatterBaseTest, TestStep, default_matter_test_main, has_feature, run_if_endpoint_matches
>>>>>>> 3176ce8e
from TC_AVSUMTestBase import AVSUMTestBase

import matter.clusters as Clusters
from matter.interaction_model import Status
from matter.testing.matter_testing import (MatterBaseTest, TestStep, default_matter_test_main, has_cluster, has_feature,
                                           run_if_endpoint_matches)


class TC_AVSUM_2_8(MatterBaseTest, AVSUMTestBase):

    def desc_TC_AVSUM_2_8(self) -> str:
        return "[TC-AVSUM-2.8] DPTZRelativeMove command validation"

    def steps_TC_AVSUM_2_8(self) -> list[TestStep]:
        steps = [
            TestStep(1, "Commissioning, already done", is_commissioning=True),
            TestStep(2, "Send DPTZRelativeMove with an unknown stream ID, but valid Zoom Delta verify NotFound response"),
            TestStep(3, "Send a VideoStreamAllocate command to AVStreamManagement to allocate a video stream ID. Record the returned ID"),
            TestStep(4, "Send DPTZRelativeMove with the allocated stream ID, invalid Zoom Delta. Verify ConstraintError response"),
            TestStep(5, "Create a viewport with a valid AR. Set this via DPTZSetViewport"),
            TestStep(6, "Setup deltaX and deltaY to move beyond the cartesian plan, send via DPTZRelativeMove. Verify success"),
            TestStep(7, "Setup deltaX to move the viewport to the right, send via DPTZRelativeMove. Verify success"),
            TestStep(8, "Setup deltaY to move the viewport down, send via DPTZRelativeMove. Verify success"),
            TestStep(9, "Repeatedly invoke DPTZRelativeMove with a Zoom Delta of 100%, verify no error on max out of sensor size"),
        ]
        return steps

    def pics_TC_AVSUM_2_8(self) -> list[str]:
        pics = [
            "AVSUM.S", "AVSUM.S.F00", "AVSM.S"
        ]
        return pics

    @run_if_endpoint_matches(has_feature(Clusters.CameraAvSettingsUserLevelManagement,
                                         Clusters.CameraAvSettingsUserLevelManagement.Bitmaps.Feature.kDigitalPTZ) and
                             has_feature(Clusters.CameraAvStreamManagement,
                                         Clusters.CameraAvStreamManagement.Bitmaps.Feature.kVideo))
    async def test_TC_AVSUM_2_8(self):
        clusterAVSTR = Clusters.Objects.CameraAvStreamManagement
        attributesAVSTR = clusterAVSTR.Attributes
        endpoint = self.get_endpoint(default=1)

        self.step(1)  # Already done, immediately go to step 2

        self.step(2)
        # Create a dummy stream ID, initially it will fail.
        failingvideostreamID = 5

        # Send a dptzrelativemove for the dodgy stream
        # Include a valid ZoomDelta
        await self.send_dptz_relative_move_command(endpoint, failingvideostreamID, zoomDelta=50, expected_status=Status.NotFound)

        self.step(3)
        # Allocate the stream
        videoStreamID = await self.video_stream_allocate_command(endpoint)

        self.step(4)
        # Send a dptzrelativemove for the correct stream but with an invalid ZoomDelta
        await self.send_dptz_relative_move_command(endpoint, videoStreamID, zoomDelta=101, expected_status=Status.ConstraintError)

        self.step(5)
        # Set a viewport
        viewport = await self.read_avstr_attribute_expect_success(endpoint, attributesAVSTR.Viewport)
        sensordimensions = await self.read_avstr_attribute_expect_success(endpoint, attributesAVSTR.VideoSensorParams)

        viewportwidth = viewport.x2 - viewport.x1
        viewportheight = viewport.y2 - viewport.y1
        x1 = sensordimensions.sensorWidth - viewportwidth
        passingviewport = Globals.Structs.ViewportStruct(x1=x1, y1=0, x2=sensordimensions.sensorWidth, y2=viewportheight)
        await self.send_dptz_set_viewport_command(endpoint, videoStreamID, passingviewport)

        self.step(6)
        # Send a dptzrelativemove based on the set viewport, move to beyond cartesian plane
        deltaX = -x1 * 2
        deltaY = -viewportheight * 2
        await self.send_dptz_relative_move_command(endpoint, videoStreamID, deltaX=deltaX, deltaY=deltaY)

        self.step(7)
        # Send a dptzrelativemove based on the current viewport, move to the right
        await self.send_dptz_relative_move_command(endpoint, videoStreamID, deltaX=100)

        self.step(8)
        # Send a dptzrelativemove based on the new viewport, move down
        await self.send_dptz_relative_move_command(endpoint, videoStreamID, deltaY=100)

        self.step(9)
        # Send a dptzrelativemove based on the new viewport, zoom to beyond sensor size
        currentsize = (viewport.x2-viewport.x1) * (viewport.y2-viewport.y1)
        sensorsize = sensordimensions.sensorWidth * sensordimensions.sensorHeight
        zoomedsize = currentsize * 2

        await self.send_dptz_relative_move_command(endpoint, videoStreamID, zoomDelta=100)

        while True:
            if zoomedsize < sensorsize:
                zoomedsize = zoomedsize * 2
                await self.send_dptz_relative_move_command(endpoint, videoStreamID, zoomDelta=100)
            else:
                break


if __name__ == "__main__":
    default_matter_test_main()<|MERGE_RESOLUTION|>--- conflicted
+++ resolved
@@ -35,19 +35,12 @@
 #     quiet: true
 # === END CI TEST ARGUMENTS ===
 
-<<<<<<< HEAD
-=======
-import chip.clusters as Clusters
-from chip.clusters import Globals
-from chip.interaction_model import Status
-from chip.testing.matter_testing import MatterBaseTest, TestStep, default_matter_test_main, has_feature, run_if_endpoint_matches
->>>>>>> 3176ce8e
 from TC_AVSUMTestBase import AVSUMTestBase
 
 import matter.clusters as Clusters
+from matter.clusters import Globals
 from matter.interaction_model import Status
-from matter.testing.matter_testing import (MatterBaseTest, TestStep, default_matter_test_main, has_cluster, has_feature,
-                                           run_if_endpoint_matches)
+from matter.testing.matter_testing import MatterBaseTest, TestStep, default_matter_test_main, has_feature, run_if_endpoint_matches
 
 
 class TC_AVSUM_2_8(MatterBaseTest, AVSUMTestBase):
