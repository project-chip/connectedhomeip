--- conflicted
+++ resolved
@@ -37,11 +37,7 @@
 import chip.clusters as Clusters
 from chip.clusters.Types import NullValue
 from chip.interaction_model import InteractionModelError, Status
-<<<<<<< HEAD
-from matter_testing_support import MatterBaseTest, TestStep, default_matter_test_main, has_cluster, run_if_endpoint_matches
-=======
-from chip.testing.matter_testing import MatterBaseTest, TestStep, async_test_body, default_matter_test_main
->>>>>>> b880c144
+from chip.testing.matter_testing import MatterBaseTest, TestStep, default_matter_test_main, has_cluster, run_if_endpoint_matches
 from mobly import asserts
 
 
@@ -70,11 +66,7 @@
     @run_if_endpoint_matches(has_cluster(Clusters.ValveConfigurationAndControl))
     async def test_TC_VALCC_4_1(self):
 
-<<<<<<< HEAD
-        endpoint = self.matter_test_config.endpoint
-=======
         endpoint = self.get_endpoint(default=1)
->>>>>>> b880c144
 
         self.step(1)
         attributes = Clusters.ValveConfigurationAndControl.Attributes
