#
#    Copyright (c) 2023 Project CHIP Authors
#    All rights reserved.
#
#    Licensed under the Apache License, Version 2.0 (the "License");
#    you may not use this file except in compliance with the License.
#    You may obtain a copy of the License at
#
#        http://www.apache.org/licenses/LICENSE-2.0
#
#    Unless required by applicable law or agreed to in writing, software
#    distributed under the License is distributed on an "AS IS" BASIS,
#    WITHOUT WARRANTIES OR CONDITIONS OF ANY KIND, either express or implied.
#    See the License for the specific language governing permissions and
#    limitations under the License.
#

# See https://github.com/project-chip/connectedhomeip/blob/master/docs/testing/python.md#defining-the-ci-test-arguments
# for details about the block below.
#
# === BEGIN CI TEST ARGUMENTS ===
# test-runner-runs:
#   run1:
#     app: ${CHIP_RVC_APP}
#     app-args: --discriminator 1234 --KVS kvs1 --trace-to json:${TRACE_APP}.json
#     script-args: >
#       --storage-path admin_storage.json
#       --commissioning-method on-network
#       --discriminator 1234
#       --passcode 20202021
#       --PICS examples/rvc-app/rvc-common/pics/rvc-app-pics-values
#       --endpoint 1
#       --trace-to json:${TRACE_TEST_JSON}.json
#       --trace-to perfetto:${TRACE_TEST_PERFETTO}.perfetto
#     factory-reset: true
#     quiet: true
# === END CI TEST ARGUMENTS ===

<<<<<<< HEAD
import logging

=======
import chip.clusters as Clusters
from chip.testing.matter_testing import MatterBaseTest, async_test_body, default_matter_test_main
>>>>>>> 3176ce8e
from mobly import asserts
from modebase_cluster_check import ModeBaseClusterChecks

cluster_rvcrunm_mode = Clusters.RvcRunMode

import matter.clusters as Clusters
from matter.testing.matter_testing import MatterBaseTest, async_test_body, default_matter_test_main


class TC_RVCRUNM_1_2(MatterBaseTest, ModeBaseClusterChecks):
    def __init__(self, *args):
        MatterBaseTest.__init__(self, *args)
        ModeBaseClusterChecks.__init__(self,
                                       modebase_derived_cluster=cluster_rvcrunm_mode)

    def pics_TC_RVCRUNM_1_2(self) -> list[str]:
        return ["RVCRUNM.S"]

    @async_test_body
    async def test_TC_RVCRUNM_1_2(self):
        self.endpoint = self.get_endpoint()
        supported_modes = []

        self.print_step(1, "Commissioning, already done")
        if self.check_pics("RVCRUNM.S.A0000"):

            self.print_step(2, "Read SupportedModes attribute")
            # Verify common checks for Mode Base as described in the TC-RVCRUNM-1.2
            supported_modes = await self.check_supported_modes_and_labels(self.endpoint)

            self.check_tags_in_lists(supported_modes)

            # Verify that at least one ModeOptionsStruct entry includes the Idle(0x4000)
            # mode tag in the ModeTags field
            at_least_one_idle_mode_tag = False
            # Verify that at least one ModeOptionsStruct entry includes the Cleaning(0x4001)
            # mode tag in the ModeTags field
            at_least_one_cleaning_mode_tag = False
            for m in supported_modes:
                # Verify that each ModeOptionsStruct entry includes at most one of the following
                # mode tags: Idle(0x4000), Cleaning(0x4001), _Mapping(0x4002)
                count_of_idle_cleaning_or_mapping_mode_tags = 0
                for t in m.modeTags:
                    if t.value == Clusters.RvcRunMode.Enums.ModeTag.kIdle:
                        at_least_one_idle_mode_tag = True
                        count_of_idle_cleaning_or_mapping_mode_tags += 1

                    if t.value == Clusters.RvcRunMode.Enums.ModeTag.kCleaning:
                        at_least_one_cleaning_mode_tag = True
                        count_of_idle_cleaning_or_mapping_mode_tags += 1

                    if t.value == Clusters.RvcRunMode.Enums.ModeTag.kMapping:
                        count_of_idle_cleaning_or_mapping_mode_tags += 1

                if count_of_idle_cleaning_or_mapping_mode_tags > 1:
                    asserts.fail("A ModeOptionsStruct entry includes more than one of the following "
                                 "mode tags: Idle(0x4000), Cleaning(0x4001), Mapping(0x4002)!")

            asserts.assert_true(at_least_one_idle_mode_tag,
                                "The Supported Modes does not have an entry of Idle(0x4000)")
            asserts.assert_true(at_least_one_cleaning_mode_tag,
                                "The Supported Modes does not have an entry of Cleaning(0x4001)")

        if self.check_pics("RVCRUNM.S.A0001"):
            self.print_step(3, "Read CurrentMode attribute")
            mode = self.cluster.Attributes.CurrentMode
            await self.read_and_check_mode(endpoint=self.endpoint, mode=mode, supported_modes=supported_modes)


if __name__ == "__main__":
    default_matter_test_main()<|MERGE_RESOLUTION|>--- conflicted
+++ resolved
@@ -36,20 +36,13 @@
 #     quiet: true
 # === END CI TEST ARGUMENTS ===
 
-<<<<<<< HEAD
-import logging
-
-=======
-import chip.clusters as Clusters
-from chip.testing.matter_testing import MatterBaseTest, async_test_body, default_matter_test_main
->>>>>>> 3176ce8e
 from mobly import asserts
 from modebase_cluster_check import ModeBaseClusterChecks
 
-cluster_rvcrunm_mode = Clusters.RvcRunMode
-
 import matter.clusters as Clusters
 from matter.testing.matter_testing import MatterBaseTest, async_test_body, default_matter_test_main
+
+cluster_rvcrunm_mode = Clusters.RvcRunMode
 
 
 class TC_RVCRUNM_1_2(MatterBaseTest, ModeBaseClusterChecks):
