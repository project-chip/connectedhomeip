--- conflicted
+++ resolved
@@ -17,15 +17,10 @@
 
 import logging
 
-<<<<<<< HEAD
-import chip.clusters as Clusters
-from chip.clusters import Globals
-from chip.interaction_model import InteractionModelError, Status
-=======
->>>>>>> 233d3f79
 from mobly import asserts
 
 import matter.clusters as Clusters
+from matter.clusters import Globals
 from matter.interaction_model import InteractionModelError, Status
 
 logger = logging.getLogger(__name__)
