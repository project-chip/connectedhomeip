#
#    Copyright (c) 2023 Project CHIP Authors
#    All rights reserved.
#
#    Licensed under the Apache License, Version 2.0 (the "License");
#    you may not use this file except in compliance with the License.
#    You may obtain a copy of the License at
#
#        http://www.apache.org/licenses/LICENSE-2.0
#
#    Unless required by applicable law or agreed to in writing, software
#    distributed under the License is distributed on an "AS IS" BASIS,
#    WITHOUT WARRANTIES OR CONDITIONS OF ANY KIND, either express or implied.
#    See the License for the specific language governing permissions and
#    limitations under the License.
#

import itertools
import xml.etree.ElementTree as ElementTree

import jinja2
<<<<<<< HEAD
=======
from chip.testing.choice_conformance import (evaluate_attribute_choice_conformance, evaluate_command_choice_conformance,
                                             evaluate_feature_choice_conformance)
from chip.testing.matter_testing import MatterBaseTest, default_matter_test_main
from chip.testing.problem_notices import ProblemNotice
from chip.testing.spec_parsing import XmlCluster, add_cluster_data_from_xml
>>>>>>> 3176ce8e
from mobly import asserts

from matter.testing.choice_conformance import (evaluate_attribute_choice_conformance, evaluate_command_choice_conformance,
                                               evaluate_feature_choice_conformance)
from matter.testing.matter_testing import MatterBaseTest, ProblemNotice, default_matter_test_main
from matter.testing.spec_parsing import XmlCluster, add_cluster_data_from_xml

FEATURE_TEMPLATE = '''\
    <feature bit="{{ id }}" code="{{ name }}" name="{{ name }}" summary="summary">
      <optionalConform choice="{{ choice }}" more="{{ more }}">
      {%- if XXX %}'
       <feature name="XXX" />
      {% endif %}
      </optionalConform>
    </feature>
'''

ATTRIBUTE_TEMPLATE = (
    '    <attribute id="{{ id }}" name="{{ name }}" type="uint16">\n'
    '      <optionalConform choice="{{ choice }}" more="{{ more }}">\n'
    '    {% if XXX %}'
    '        <attribute name="XXX" />\n'
    '    {% endif %}'
    '    </optionalConform>\n'
    '    </attribute>\n'
)

COMMAND_TEMPLATE = (
    '    <command id="{{ id }}" name="{{ name }}" direction="commandToServer" response="Y">\n'
    '      <optionalConform choice="{{ choice }}" more="{{ more }}">\n'
    '    {% if XXX %}'
    '        <command name="XXX" />\n'
    '    {% endif %}'
    '    </optionalConform>\n'
    '    </command>\n'
)

CLUSTER_TEMPLATE = (
    '<cluster xmlns:xsi="http://www.w3.org/2001/XMLSchema-instance" xsi:schemaLocation="types types.xsd cluster cluster.xsd" id="0x0001" name="Test Base" revision="1">\n'
    '  <revisionHistory>\n'
    '    <revision revision="1" summary="Initial version"/>\n'
    '  </revisionHistory>\n'
    '  <clusterIds>\n'
    '    <clusterId id="0x0001" name="Test Base"/>\n'
    '  </clusterIds>\n'
    '  <classification hierarchy="base" role="application" picsCode="BASE" scope="Endpoint"/>\n'
    '  <features>\n'
    '    {{ feature_string }}\n'
    '  </features>\n'
    '  <attributes>\n'
    '    {{ attribute_string}}\n'
    '  </attributes>\n'
    '  <commands>\n'
    '    {{ command_string }}\n'
    '  </commands>\n'
    '</cluster>\n')


def _create_elements(template_str: str, base_name: str) -> list[str]:
    xml_str = []

    def add_elements(curr_choice: str, starting_id: int, more: str, XXX: bool):
        for i in range(3):
            element_name = f'{base_name}{curr_choice.upper()*(i+1)}'
            environment = jinja2.Environment()
            template = environment.from_string(template_str)
            xml_str.append(template.render(id=(i + starting_id), name=element_name, choice=curr_choice, more=more, XXX=XXX))
    add_elements('a', 1, 'false', False)
    add_elements('b', 4, 'true', False)
    add_elements('c', 7, 'false', True)
    add_elements('d', 10, 'true', True)

    return xml_str

# TODO: this setup makes my life easy because it assumes that choice conformances apply only within one table
# if this is not true (ex, you can have choose 1 of a feature or an attribute), then this gets more complex
# in this case we need to have this test evaluate the same choice conformance value between multiple tables, and all
# the conformances need to be assessed for the entire element set.
# I've done it this way specifically so I can hardcode the choice values and test the features, attributes and commands
# separately, even though I load them all at the start.

# Cluster with choices on all elements
# 3 of each element with O.a
# 3 of each element with O.b+
# 3 of each element with [XXX].c
# 3 of each element with [XXX].d+
# 1 element named XXX


def _create_features():
    xml = _create_elements(FEATURE_TEMPLATE, 'F')
    xxx = ('    <feature bit="13" code="XXX" name="XXX" summary="summary">\n'
           '      <optionalConform />\n'
           '    </feature>\n')
    xml.append(xxx)
    return '\n'.join(xml)


def _create_attributes():
    xml = _create_elements(ATTRIBUTE_TEMPLATE, "attr")
    xxx = ('    <attribute id="13" name="XXX" summary="summary">\n'
           '      <optionalConform />\n'
           '    </attribute>\n')
    xml.append(xxx)
    return '\n'.join(xml)


def _create_commands():
    xml = _create_elements(COMMAND_TEMPLATE, 'cmd')
    xxx = ('    <command id="13" name="XXX" summary="summary" direction="commandToServer" response="Y">\n'
           '      <optionalConform />\n'
           '    </command>\n')
    xml.append(xxx)
    return '\n'.join(xml)


def _create_cluster():
    environment = jinja2.Environment()
    template = environment.from_string(CLUSTER_TEMPLATE)
    return template.render(feature_string=_create_features(), attribute_string=_create_attributes(), command_string=_create_commands())


class TestConformanceSupport(MatterBaseTest):
    def setup_class(self):
        super().setup_class()

        clusters: dict[int, XmlCluster] = {}
        pure_base_clusters: dict[str, XmlCluster] = {}
        ids_by_name: dict[str, int] = {}
        problems: list[ProblemNotice] = []
        cluster_xml = ElementTree.fromstring(_create_cluster())
        add_cluster_data_from_xml(cluster_xml, clusters, pure_base_clusters, ids_by_name, problems)
        self.clusters = clusters
        # each element type uses 13 IDs from 1-13 (or bits for the features) and we want to test all the combinations
        num_elements = 13
        ids = range(1, num_elements + 1)
        self.all_id_combos = []
        combos = []
        for r in range(1, num_elements + 1):
            combos.extend(list(itertools.combinations(ids, r)))
        for combo in combos:
            # The first three IDs are all O.a, so we need exactly one for the conformance to be valid
            expected_failures = set()
            if len(set([1, 2, 3]) & set(combo)) != 1:
                expected_failures.add('a')
            if len(set([4, 5, 6]) & set(combo)) < 1:
                expected_failures.add('b')
            # For these, we are checking that choice conformance checkers
            # - Correctly report errors and correct cases when the gating feature is ON
            # - Do not report any errors when the gating features is off.
            # Errors where we incorrectly set disallowed features based on the gating feature are checked
            # elsewhere in the cert test in a comprehensive way. We just want to ensure that we are not
            # incorrectly reporting choice conformance error as well
            if 13 in combo and ((len(set([7, 8, 9]) & set(combo)) != 1)):
                expected_failures.add('c')
            if 13 in combo and (len(set([10, 11, 12]) & set(combo)) < 1):
                expected_failures.add('d')

            self.all_id_combos.append((combo, expected_failures))

    def _evaluate_problems(self, problems, expected_failures=list[str]):
        if len(expected_failures) != len(problems):
            print(problems)
        asserts.assert_equal(len(expected_failures), len(problems), 'Unexpected number of choice conformance problems')
        actual_failures = set([p.choice.marker for p in problems])
        asserts.assert_equal(actual_failures, expected_failures, "Mismatch between failures")

    def test_features(self):
        def make_feature_map(combo: tuple[int]) -> int:
            feature_map = 0
            for bit in combo:
                feature_map += pow(2, bit)
            return feature_map

        for combo, expected_failures in self.all_id_combos:
            problems = evaluate_feature_choice_conformance(0, 1, self.clusters, make_feature_map(combo), [], [])
            self._evaluate_problems(problems, expected_failures)

    def test_attributes(self):
        for combo, expected_failures in self.all_id_combos:
            problems = evaluate_attribute_choice_conformance(0, 1, self.clusters, 0, list(combo), [])
            self._evaluate_problems(problems, expected_failures)

    def test_commands(self):
        for combo, expected_failures in self.all_id_combos:
            problems = evaluate_command_choice_conformance(0, 1, self.clusters, 0, [], list(combo))
            self._evaluate_problems(problems, expected_failures)


if __name__ == "__main__":
    default_matter_test_main()<|MERGE_RESOLUTION|>--- conflicted
+++ resolved
@@ -19,19 +19,12 @@
 import xml.etree.ElementTree as ElementTree
 
 import jinja2
-<<<<<<< HEAD
-=======
-from chip.testing.choice_conformance import (evaluate_attribute_choice_conformance, evaluate_command_choice_conformance,
-                                             evaluate_feature_choice_conformance)
-from chip.testing.matter_testing import MatterBaseTest, default_matter_test_main
-from chip.testing.problem_notices import ProblemNotice
-from chip.testing.spec_parsing import XmlCluster, add_cluster_data_from_xml
->>>>>>> 3176ce8e
 from mobly import asserts
 
 from matter.testing.choice_conformance import (evaluate_attribute_choice_conformance, evaluate_command_choice_conformance,
                                                evaluate_feature_choice_conformance)
-from matter.testing.matter_testing import MatterBaseTest, ProblemNotice, default_matter_test_main
+from matter.testing.matter_testing import MatterBaseTest, default_matter_test_main
+from matter.testing.problem_notices import ProblemNotice
 from matter.testing.spec_parsing import XmlCluster, add_cluster_data_from_xml
 
 FEATURE_TEMPLATE = '''\
