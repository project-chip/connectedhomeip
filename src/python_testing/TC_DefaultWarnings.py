--- conflicted
+++ resolved
@@ -36,19 +36,13 @@
 
 from typing import Optional
 
-<<<<<<< HEAD
-=======
-import chip.clusters as Clusters
-from chip.testing.basic_composition import BasicCompositionTests
-from chip.testing.matter_testing import MatterBaseTest, TestStep, async_test_body, default_matter_test_main
-from chip.testing.problem_notices import AttributePathLocation, ClusterPathLocation, ProblemLocation, ProblemNotice, ProblemSeverity
->>>>>>> 3176ce8e
 from mobly import asserts
 
 import matter.clusters as Clusters
 from matter.testing.basic_composition import BasicCompositionTests
-from matter.testing.matter_testing import (AttributePathLocation, ClusterPathLocation, MatterBaseTest, ProblemLocation,
-                                           ProblemNotice, ProblemSeverity, TestStep, async_test_body, default_matter_test_main)
+from matter.testing.matter_testing import MatterBaseTest, TestStep, async_test_body, default_matter_test_main
+from matter.testing.problem_notices import (AttributePathLocation, ClusterPathLocation, ProblemLocation, ProblemNotice,
+                                            ProblemSeverity)
 
 FLAG_PRODUCT_NAME = "pixit_allow_test_in_product_name"
 FLAG_VENDOR_NAME = "pixit_allow_test_in_vendor_name"
