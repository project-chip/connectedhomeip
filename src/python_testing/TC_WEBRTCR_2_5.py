--- conflicted
+++ resolved
@@ -263,13 +263,8 @@
         asserts.assert_equal(
             session_read_success,
             True,
-<<<<<<< HEAD
-            "CurrentSessions attribute read succeeded with session info" if session_read_success
-            else "CurrentSessions attribute read failed or returned incorrect data"
-=======
             ("CurrentSessions attribute read "
              f"{'succeeded with session info' if session_read_success else 'failed or returned incorrect data'}")
->>>>>>> 5d26b5df
         )
 
         # Ensure we have a valid session ID before proceeding
@@ -321,13 +316,8 @@
         asserts.assert_equal(
             final_read_success,
             True,
-<<<<<<< HEAD
-            "Final CurrentSessions attribute read succeeded with empty list" if final_read_success
-            else "Final CurrentSessions attribute read failed or returned non-empty list"
-=======
             ("CurrentSessions attribute read"
              f"{'succeeded with empty list' if final_read_success else 'failed or returned non-empty list'}")
->>>>>>> 5d26b5df
         )
 
 
