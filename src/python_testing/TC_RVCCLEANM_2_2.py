#
#    Copyright (c) 2024 Project CHIP Authors
#    All rights reserved.
#
#    Licensed under the Apache License, Version 2.0 (the "License");
#    you may not use this file except in compliance with the License.
#    You may obtain a copy of the License at
#
#        http://www.apache.org/licenses/LICENSE-2.0
#
#    Unless required by applicable law or agreed to in writing, software
#    distributed under the License is distributed on an "AS IS" BASIS,
#    WITHOUT WARRANTIES OR CONDITIONS OF ANY KIND, either express or implied.
#    See the License for the specific language governing permissions and
#    limitations under the License.
#

# See https://github.com/project-chip/connectedhomeip/blob/master/docs/testing/python.md#defining-the-ci-test-arguments
# for details about the block below.
#
# === BEGIN CI TEST ARGUMENTS ===
# test-runner-runs:
#   run1:
#     app: ${CHIP_RVC_APP}
#     app-args: --discriminator 1234 --KVS kvs1 --trace-to json:${TRACE_APP}.json
#     script-args: >
#       --storage-path admin_storage.json
#       --commissioning-method on-network
#       --discriminator 1234
#       --passcode 20202021
#       --PICS examples/rvc-app/rvc-common/pics/rvc-app-pics-values
#       --endpoint 1
#       --trace-to json:${TRACE_TEST_JSON}.json
#       --trace-to perfetto:${TRACE_TEST_PERFETTO}.perfetto
#     factory-reset: true
#     quiet: true
# === END CI TEST ARGUMENTS ===

import enum

import chip.clusters as Clusters
from chip.testing.matter_testing import MatterBaseTest, async_test_body, default_matter_test_main, type_matches
from mobly import asserts


class RvcStatusEnum(enum.IntEnum):
    # TODO remove this class once InvalidInMode response code is implemented in python SDK
    Success = 0x0
    UnsupportedMode = 0x1
    GenericFailure = 0x2
    InvalidInMode = 0x3


class TC_RVCCLEANM_2_2(MatterBaseTest):

    def __init__(self, *args):
        super().__init__(*args)
        self.endpoint = 0
        self.supported_run_modes = {}  # these are the ModeOptionStructs
        self.supported_run_modes_dut = []
        self.supported_clean_modes_dut = []
        self.run_mode_dut = 0
        self.old_clean_mode_dut = 0
        self.new_clean_mode_th = 0
        self.is_ci = False
        self.app_pipe = "/tmp/chip_rvc_fifo_"

    async def read_mod_attribute_expect_success(self, cluster, attribute):
        return await self.read_single_attribute_check_success(
            endpoint=self.endpoint, cluster=cluster, attribute=attribute)

    async def read_run_supported_modes(self) -> Clusters.Objects.RvcRunMode.Attributes.SupportedModes:
        ret = await self.read_mod_attribute_expect_success(
            Clusters.RvcRunMode,
            Clusters.RvcRunMode.Attributes.SupportedModes)
        return ret

    async def read_clean_supported_modes(self) -> Clusters.Objects.RvcCleanMode.Attributes.SupportedModes:
        ret = await self.read_mod_attribute_expect_success(
            Clusters.RvcCleanMode,
            Clusters.RvcCleanMode.Attributes.SupportedModes)
        return ret

    async def read_feature_map_attribute(self):
        ret = await self.read_mod_attribute_expect_success(Clusters.RvcCleanMode,
                                                           Clusters.RvcCleanMode.Attributes.FeatureMap)
        return ret

    async def send_clean_change_to_mode_cmd(self, newMode) -> Clusters.Objects.RvcCleanMode.Commands.ChangeToModeResponse:
        ret = await self.send_single_cmd(cmd=Clusters.Objects.RvcCleanMode.Commands.ChangeToMode(newMode=newMode), endpoint=self.endpoint)
        return ret

    async def send_run_change_to_mode_cmd(self, newMode) -> Clusters.Objects.RvcRunMode.Commands.ChangeToModeResponse:
        ret = await self.send_single_cmd(cmd=Clusters.Objects.RvcRunMode.Commands.ChangeToMode(newMode=newMode), endpoint=self.endpoint)
        return ret

    # Prints the instruction and waits for a user input to continue
    def print_instruction(self, step_number, instruction):
        self.print_step(step_number, instruction)
        self.wait_for_user_input(prompt_msg=f"{instruction}, and press Enter when ready.")

    def pics_TC_RVCCLEANM_2_2(self) -> list[str]:
        return ["RVCCLEANM.S"]

<<<<<<< HEAD
    # Sends an out-of-band command to the rvc-app
    def write_to_app_pipe(self, command):
        with open(self.app_pipe, "w") as app_pipe:
            app_pipe.write(command + "\n")
        # Delay for pipe command to be processed (otherwise tests are flaky)
        # TODO(#31239): centralize pipe write logic and remove the need of sleep
        sleep(0.001)

=======
>>>>>>> c98b1f52
    @async_test_body
    async def test_TC_RVCCLEANM_2_2(self):
        self.directmodech_bit_mask = Clusters.RvcCleanMode.Bitmaps.Feature.kDirectModeChange
        self.endpoint = self.matter_test_config.endpoint
        self.is_ci = self.check_pics("PICS_SDK_CI_ONLY")
        app_pid = self.matter_test_config.app_pid
        if app_pid != 0:
            self.app_pipe = self.app_pipe + str(app_pid)

        self.print_step(1, "Commissioning, already done")

        # Ensure that the device is in the correct state
        if self.is_ci:
            self.write_to_app_pipe({"Name": "Reset"})

        self.print_step(
            2, "Manually put the device in a state in which the RVC Run Mode cluster’s CurrentMode attribute is set to a mode without the Idle mode tag.")

        if self.is_ci:
            await self.send_run_change_to_mode_cmd(1)

        else:
            self.wait_for_user_input(
                prompt_msg="Manually put the device in a state in which the RVC Run Mode cluster’s CurrentMode attribute is set to a mode without the Idle mode tag, and press Enter when done.")

        self.print_step(3, "Read the RvcRunMode SupportedModes attribute")
        supported_run_modes = await self.read_run_supported_modes()
        for mode in supported_run_modes:
            self.supported_run_modes[mode.mode] = mode
            # Save the Mode field values as supported_run_modes_dut
            self.supported_run_modes_dut.append(mode.mode)

        self.print_step(4, "Read the RvcRunMode CurrentMode attribute")
        current_run_mode = await self.read_mod_attribute_expect_success(
            Clusters.RvcRunMode,
            Clusters.RvcRunMode.Attributes.CurrentMode)

        # Save the value as run_mode_dut
        self.run_mode_dut = current_run_mode

        # Verify that the supported_run_modes_dut entry matching run_mode_dut does not have the Idle (0x4000) mode tag.
        for t in self.supported_run_modes[current_run_mode].modeTags:
            asserts.assert_true(t.value != Clusters.RvcRunMode.Enums.ModeTag.kIdle,
                                "The device must be in a mode without the Idle (0x4000) mode tag.")

        self.print_step(5, "Read the RvcCleanMode SupportedModes attribute")
        supported_clean_modes = await self.read_clean_supported_modes()
        for mode in supported_clean_modes:
            # Save the Mode field values as supported_run_modes_dut
            self.supported_clean_modes_dut.append(mode.mode)

        self.print_step(6, "Read the RvcCleanMode CurrentMode attribute")
        current_clean_mode = await self.read_mod_attribute_expect_success(
            Clusters.RvcCleanMode,
            Clusters.RvcCleanMode.Attributes.CurrentMode)

        # Save the value as old_clean_mode_dut
        self.old_clean_mode_dut = current_clean_mode

        # Select from supported_clean_modes_dut a value which is different from old_clean_mode_dut,
        # and save it as new_clean_mode_th
        for mode in self.supported_clean_modes_dut:
            if mode != self.old_clean_mode_dut:
                self.new_clean_mode_th = mode
                break

        self.print_step("7a", "Read FeatureMap Attribute")
        feature_map = await self.read_feature_map_attribute()
        directmode_enabled = feature_map & self.directmodech_bit_mask

        self.print_step("7b", "Send ChangeToMode command")
        response = await self.send_clean_change_to_mode_cmd(self.new_clean_mode_th)
        asserts.assert_true(type_matches(response, Clusters.RvcCleanMode.Commands.ChangeToModeResponse),
                            "The response should ChangeToModeResponse command")
        if directmode_enabled:
            asserts.assert_equal(response.status, RvcStatusEnum.Success,
                                 "The response should contain a ChangeToModeResponse command "
                                 "with the Status set to Success(0x0).")
        else:
            asserts.assert_equal(response.status, RvcStatusEnum.InvalidInMode,
                                 "The response should contain a ChangeToModeResponse command "
                                 "with the Status set to InvalidInMode(0x03).")


if __name__ == "__main__":
    default_matter_test_main()<|MERGE_RESOLUTION|>--- conflicted
+++ resolved
@@ -102,17 +102,6 @@
     def pics_TC_RVCCLEANM_2_2(self) -> list[str]:
         return ["RVCCLEANM.S"]
 
-<<<<<<< HEAD
-    # Sends an out-of-band command to the rvc-app
-    def write_to_app_pipe(self, command):
-        with open(self.app_pipe, "w") as app_pipe:
-            app_pipe.write(command + "\n")
-        # Delay for pipe command to be processed (otherwise tests are flaky)
-        # TODO(#31239): centralize pipe write logic and remove the need of sleep
-        sleep(0.001)
-
-=======
->>>>>>> c98b1f52
     @async_test_body
     async def test_TC_RVCCLEANM_2_2(self):
         self.directmodech_bit_mask = Clusters.RvcCleanMode.Bitmaps.Feature.kDirectModeChange
