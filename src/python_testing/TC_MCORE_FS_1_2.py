--- conflicted
+++ resolved
@@ -152,17 +152,6 @@
             f">>> pairing onnetwork 111 {setup_params.passcode}")
 
     def steps_TC_MCORE_FS_1_2(self) -> list[TestStep]:
-<<<<<<< HEAD
-        steps = [TestStep(0, "Commissioning already done.", is_commissioning=True),
-                 TestStep(1, "TH subscribes to PartsList attribute of the Descriptor cluster of DUT_FSA endpoint 0."),
-                 TestStep(2, "Follow manufacturer provided instructions to have DUT_FSA commission TH_SERVER"),
-                 TestStep(3, "TH waits up to 30 seconds for subscription report from the PartsList attribute of the Descriptor to contain new endpoint"),
-                 TestStep(4, "TH uses DUT to open commissioning window to TH_SERVER"),
-                 TestStep(5, "TH commissions TH_SERVER"),
-                 TestStep(6, "TH reads all attributes in Basic Information cluster from TH_SERVER directly"),
-                 TestStep(7, "TH reads all attributes in the Bridged Device Basic Information cluster on new endpoint identified in step 3 from the DUT_FSA")]
-        return steps
-=======
         return [
             TestStep(0, "Commission DUT if not done", is_commissioning=True),
             TestStep(1, "TH subscribes to PartsList attribute of the Descriptor cluster of DUT_FSA endpoint 0."),
@@ -173,7 +162,6 @@
             TestStep(6, "TH reads all attributes in Basic Information cluster from TH_SERVER directly"),
             TestStep(7, "TH reads all attributes in the Bridged Device Basic Information cluster on new endpoint identified in step 3 from the DUT_FSA"),
         ]
->>>>>>> f20194e8
 
     # This test has some manual steps, so we need a longer timeout. Test typically runs under 1 mins so 3 mins should
     # be enough time for test to run
