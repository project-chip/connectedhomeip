#
#    Copyright (c) 2025 Project CHIP Authors
#    All rights reserved.
#
#    Licensed under the Apache License, Version 2.0 (the "License");
#    you may not use this file except in compliance with the License.
#    You may obtain a copy of the License at
#
#        http://www.apache.org/licenses/LICENSE-2.0
#
#    Unless required by applicable law or agreed to in writing, software
#    distributed under the License is distributed on an "AS IS" BASIS,
#    WITHOUT WARRANTIES OR CONDITIONS OF ANY KIND, either express or implied.
#    See the License for the specific language governing permissions and
#    limitations under the License.
#

# See https://github.com/project-chip/connectedhomeip/blob/master/docs/testing/python.md#defining-the-ci-test-arguments
# for details about the block below.
#
# === BEGIN CI TEST ARGUMENTS ===
# test-runner-runs:
#   run1:
#     app: ${ALL_CLUSTERS_APP}
#     app-args: --discriminator 1234 --KVS kvs1 --trace-to json:${TRACE_APP}.json
#     script-args: >
#       --storage-path admin_storage.json
#       --commissioning-method on-network
#       --discriminator 1234
#       --passcode 20202021
#       --endpoint 0
#       --PICS src/app/tests/suites/certification/ci-pics-values
#       --trace-to json:${TRACE_TEST_JSON}.json
#       --trace-to perfetto:${TRACE_TEST_PERFETTO}.perfetto
#     factory-reset: true
#     quiet: true
# === END CI TEST ARGUMENTS ===

import enum
import hashlib
import inspect
import logging
import re
import sys
from binascii import hexlify, unhexlify
from typing import Optional

import nest_asyncio
<<<<<<< HEAD
=======
from chip.interaction_model import InteractionModelError, Status
from chip.testing.event_attribute_reporting import AttributeSubscriptionHandler
from chip.testing.matter_testing import (AttributeMatcher, AttributeValue, MatterBaseTest, TestStep, default_matter_test_main,
                                         has_command, run_if_endpoint_matches)
from chip.testing.pics import accepted_cmd_pics_str
from chip.tlv import TLVReader
from chip.utils import CommissioningBuildingBlocks
>>>>>>> 3176ce8e
from ecdsa import NIST256p, VerifyingKey
from ecdsa.keys import BadSignatureError
from mobly import asserts

import matter.clusters as Clusters
from matter.interaction_model import InteractionModelError, Status
from matter.testing.matter_testing import (AttributeMatcher, AttributeValue, ClusterAttributeChangeAccumulator, MatterBaseTest,
                                           TestStep, async_test_body, default_matter_test_main)
from matter.tlv import TLVReader
from matter.utils import CommissioningBuildingBlocks

nest_asyncio.apply()


def to_octet_string(input: bytes) -> str:
    """Takes `input` bytes and convert to a colon-separated hex octet string representation."""
    return ":".join(["%02x" % b for b in input])


class MatterCertParser:
    SUBJECT_TAG = 6
    SUBJECT_PUBLIC_KEY_TAG = 9
    SUBJECT_FABRIC_ID_TAG = 21

    def __init__(self, matter_cert_bytes: bytes):
        try:
            full_parsed_tlv = TLVReader(matter_cert_bytes).get()
        except (ValueError, TypeError, KeyError, IndexError) as e:
            raise ValueError(f"Failed to parse Matter TLV cert: {str(e)}. TLV cert bytes: {hexlify(matter_cert_bytes)}")

        if (not isinstance(full_parsed_tlv, dict)) or ("Any" not in full_parsed_tlv) or (not isinstance(full_parsed_tlv['Any'], dict)):
            raise ValueError(f"Failed to find top-level anonymous struct in Matter TLV cert: (TLV: {full_parsed_tlv}).")

        self.parsed_tlv = full_parsed_tlv["Any"]

    def get_subject_names(self) -> dict[int, object]:
        if self.SUBJECT_TAG not in self.parsed_tlv:
            raise ValueError(f"Did not find Subject tag in Matter TLV certificate: {self.parsed_tlv}")
        return {tag: value for tag, value in self.parsed_tlv[self.SUBJECT_TAG]}

    def get_public_key_bytes(self) -> bytes:
        if self.SUBJECT_PUBLIC_KEY_TAG not in self.parsed_tlv:
            raise ValueError(f"Did not find Subject Public Key tag in Matter TLV certificate: {self.parsed_tlv}")

        public_key_bytes = self.parsed_tlv[self.SUBJECT_PUBLIC_KEY_TAG]
        return public_key_bytes


# From Matter spec src/crypto_primitives/crypto_primitives.py
class MappingsV1(enum.IntEnum):
    CHIP_CRYPTO_HASH_LEN_BITS = 256
    CHIP_CRYPTO_HASH_LEN_BYTES = 32
    CHIP_CRYPTO_HASH_BLOCK_LEN_BYTES = 64
    CHIP_CRYPTO_GROUP_SIZE_BITS = 256
    CHIP_CRYPTO_GROUP_SIZE_BYTES = 32
    CHIP_CRYPTO_PUBLIC_KEY_SIZE_BYTES = (2 * CHIP_CRYPTO_GROUP_SIZE_BYTES) + 1
    CHIP_CRYPTO_SYMMETRIC_KEY_LENGTH_BITS = 128
    CHIP_CRYPTO_SYMMETRIC_KEY_LENGTH_BYTES = 16
    CHIP_CRYPTO_AEAD_MIC_LENGTH_BITS = 128
    CHIP_CRYPTO_AEAD_MIC_LENGTH_BYTES = 16
    CHIP_CRYPTO_AEAD_NONCE_LENGTH_BYTES = 13


# From Matter spec src/crypto_primitives/crypto_primitives.py
def bytes_from_hex(hex: str) -> bytes:
    """Converts any `hex` string representation including `01:ab:cd` to bytes

    Handles any whitespace including newlines, which are all stripped.
    """
    return unhexlify(re.sub(r'(\s|:)', "", hex))


# From Matter spec src/crypto_primitives/vid_verify_payload_test_vector.py
# ECDSA-with-SHA256 using NIST P-256
FABRIC_BINDING_VERSION_1 = 0x01
STATEMENT_VERSION_1 = 0x21
VID_VERIFICATION_CLIENT_CHALLENGE_SIZE_BYTES = 32
ATTESTATION_CHALLENGE_SIZE_BYTES = MappingsV1.CHIP_CRYPTO_SYMMETRIC_KEY_LENGTH_BYTES
VID_VERIFICATION_STATEMENT_SIZE_BYTES_V1 = 85


def verify_signature(public_key: bytes, message: bytes, signature: bytes) -> bool:
    """Verify a `signature` on the given `message` using `public_key`. Returns True on success."""

    verifying_key: VerifyingKey = VerifyingKey.from_string(public_key, curve=NIST256p)
    assert verifying_key.curve == NIST256p

    try:
        return verifying_key.verify(signature, message, hashfunc=hashlib.sha256)
    except BadSignatureError:
        return False


# From Matter spec src/crypto_primitives/vid_verify_payload_test_vector.py
def generate_vendor_fabric_binding_message(
        root_public_key_bytes: bytes,
        fabric_id: int,
        vendor_id: int) -> bytes:

    assert len(root_public_key_bytes) == MappingsV1.CHIP_CRYPTO_PUBLIC_KEY_SIZE_BYTES
    assert fabric_id > 0 and fabric_id <= 0xFFFF_FFFF_FFFF_FFFF
    assert vendor_id > 0 and vendor_id <= 0xFFF4

    fabric_id_bytes = fabric_id.to_bytes(length=8, byteorder='big')
    vendor_id_bytes = vendor_id.to_bytes(length=2, byteorder='big')
    vendor_fabric_binding_message = FABRIC_BINDING_VERSION_1.to_bytes(
        length=1) + root_public_key_bytes + fabric_id_bytes + vendor_id_bytes
    return vendor_fabric_binding_message

# From Matter spec src/crypto_primitives/vid_verify_payload_test_vector.py


def generate_vendor_id_verification_tbs(fabric_binding_version: int,
                                        attestation_challenge: bytes,
                                        client_challenge: bytes,
                                        fabric_index: int,
                                        vendor_fabric_binding_message: bytes,
                                        vid_verification_statement: Optional[bytes] = None) -> bytes:
    assert len(attestation_challenge) == ATTESTATION_CHALLENGE_SIZE_BYTES
    assert len(client_challenge) == VID_VERIFICATION_CLIENT_CHALLENGE_SIZE_BYTES
    # Valid fabric indices are [1..254]. 255 is forbidden.
    assert fabric_index >= 1 and fabric_index <= 254
    assert vendor_fabric_binding_message
    assert fabric_binding_version == FABRIC_BINDING_VERSION_1

    vendor_id_verification_tbs = fabric_binding_version.to_bytes(length=1)
    vendor_id_verification_tbs += client_challenge + attestation_challenge + fabric_index.to_bytes(length=1)
    vendor_id_verification_tbs += vendor_fabric_binding_message
    if vid_verification_statement is not None:
        vendor_id_verification_tbs += vid_verification_statement

    return vendor_id_verification_tbs


def get_unassigned_fabric_index(fabric_indices: list[int]) -> int:
    for fabric_index in range(1, 255):
        if fabric_index not in fabric_indices:
            return fabric_index
    else:
        asserts.fail(f"Somehow could not find an unallocated fabric index in {fabric_indices}")


def get_entry_for_fabric(fabric_index: int, entries: list[object]) -> object:
    for entry in entries:
        if not hasattr(entry, "fabricIndex"):
            return None
        if entry.fabricIndex == fabric_index:
            return entry
    else:
        return None


def make_vid_matcher(fabric_index: int, expected_vid: int) -> AttributeMatcher:
    def predicate(report: AttributeValue) -> bool:
        if report.attribute != Clusters.OperationalCredentials.Attributes.Fabrics or report.endpoint_id != 0 or not isinstance(report.value, list):
            return False
        for entry in report.value:
            if entry.fabricIndex == fabric_index and entry.vendorID == expected_vid:
                return True
        else:
            return False
    return AttributeMatcher.from_callable(description=f"Fabrics list entry report for FabricIndex {fabric_index} has VendorID field set to 0x{expected_vid:04x}", matcher=predicate)


def make_vvs_matcher(fabric_index: int, expected_vvs: bytes) -> AttributeMatcher:
    def predicate(report: AttributeValue) -> bool:
        if report.attribute != Clusters.OperationalCredentials.Attributes.Fabrics or report.endpoint_id != 0 or not isinstance(report.value, list):
            return False
        for entry in report.value:
            if entry.fabricIndex == fabric_index and entry.VIDVerificationStatement == expected_vvs:
                return True
        else:
            return False
    return AttributeMatcher.from_callable(description=f"Fabrics list entry report for FabricIndex {fabric_index} has VIDVerificationStatement field set to correct VIDVerificationStatement value just set", matcher=predicate)


class TestStepBlockPassException(Exception):
    def __init__(self, *args, **kwargs):
        super().__init__(*args, **kwargs)
    pass


class test_step(object):
    """Context manager for `with test_tesp(...) as step` that allows for aggregating step descriptions automatically.

    Use like:

      with test_step("1b", "Read attribute Blah from cluster Gizmo", "Verify that attribute value is set") as step:
          # NOTE: ===== THIS CANNOT BE A `pass` ====
          do_some_work_here()

    This expects a MatterBaseTest instance to be the caller, since it interacts with pieces
    that are in there for the purposes of accumulating the steps list.

    If the calling `MatterTestInstance`'s `is_aggregating_steps` field is set to True, the block
    body WILL BE SKIPPED.

    When the calling `MatterTestInstance`'s `is_aggregating_steps` field is set to False, the
    block is executed after an automatic call to `step(...)` method.

    TODO: Port back to matter_testing.py once this whole test suite is complete.
    """

    def __init__(self, id=None, description="", verification=None, is_commissioning=False):
        caller = inspect.currentframe().f_back.f_locals.get('self', None)
        if isinstance(caller, MatterBaseTest):
            self._test_instance = caller
        else:
            raise RuntimeError("Can only use `test_step` inside a MatterBaseTest-derived class")

        if id is None:
            id = self._test_instance.current_step_id
            next_step_id = self._test_instance.get_next_step_id(self._test_instance.current_step_id)
            self._test_instance.current_step_id = next_step_id
        else:
            self._test_instance.current_step_id = id

        self._id = id
        self._description = description
        self._verification = verification
        self._is_commissioning = is_commissioning

    def trace(self, frame, event, arg):
        raise TestStepBlockPassException("If you see this, you have a `pass` in a `with test_step(...):` block!")

    def __enter__(self):
        if self._test_instance.is_aggregating_steps:
            self._test_instance.aggregated_steps.append(
                TestStep(self._id, self._description, self._verification, self._is_commissioning))

            # Let's manipulate the callstack via tracing to skip the entire `with` block in steps extraction mode.
            sys.settrace(lambda *args, **keys: None)
            frame = sys._getframe(1)
            frame.f_trace = self.trace

            # NO MORE CALLS CAN BE PAST HERE IN __enter__(). Otherwise, the "skip block" feature doesn't work.
        else:
            self._test_instance.step(self._id)

        return self

    def __exit__(self, exc_type, exc_value, traceback):
        if type is None:
            return  # No exception
        if isinstance(exc_value, TestStepBlockPassException):
            return True  # Suppress special exception we expect to see.

    @property
    def id(self):
        return self._id

    def skip(self):
        self._test_instance.mark_current_step_skipped()


class TC_OPCREDS_VidVerify(MatterBaseTest):
    def __init__(self, *args, **kwargs):
        super().__init__(*args, **kwargs)
        self.is_aggregating_steps: bool = False
        self.aggregated_steps: list[TestStep] = []
        self.current_step_id = 0
        self.reset_steps()

    def reset_steps(self):
        self.aggregated_steps = []
        self.is_aggregating_steps = False
        self.current_step_id = 0

    def get_next_step_id(self, current_step_id) -> object:
        if isinstance(current_step_id, int):
            return current_step_id + 1
        elif isinstance(current_step_id, str):
            match = re.search(r"^(?P<step_number>\d+)", current_step_id)
            if match:
                return int(match.group('step_number')) + 1

        raise ValueError(f"Can't find correct next step for {current_step_id}")

    async def read_updated_fabrics(self, dev_ctrl, node_id):
        updated_fabrics = await self.read_single_attribute_check_success(
            dev_ctrl=dev_ctrl,
            node_id=node_id,
            cluster=Clusters.OperationalCredentials,
            attribute=Clusters.OperationalCredentials.Attributes.Fabrics,
            fabric_filtered=False
        )

        updated_nocs = await self.read_single_attribute_check_success(
            dev_ctrl=dev_ctrl,
            node_id=node_id,
            cluster=Clusters.OperationalCredentials,
            attribute=Clusters.OperationalCredentials.Attributes.NOCs,
            fabric_filtered=False
        )

        return updated_fabrics, updated_nocs

    def desc_TC_OPCREDS_3_8(self):
        return "[DUTServer] TC-OPCREDS-3.8 test case."

    def steps_TC_OPCREDS_3_8(self) -> list[TestStep]:
        try:
            self.current_step_id = 0
            self.is_aggregating_steps = True
            self.aggregated_steps = []
            self.test_TC_OPCREDS_3_8()
        finally:
            self.is_aggregating_steps = False

        self.current_step_id = 0
        return self.aggregated_steps

    def pics_TC_OPCREDS_3_8(self) -> list[str]:
        return [accepted_cmd_pics_str('OPCREDS', Clusters.OperationalCredentials.Commands.SetVIDVerificationStatement.command_id)]

    @run_if_endpoint_matches(has_command(Clusters.OperationalCredentials.Commands.SetVIDVerificationStatement))
    async def test_TC_OPCREDS_3_8(self):
        # TODO(test_plans#5046): actually make the test follow final test plan. For now
        # it functionally validates the VID Verification parts of Operational Credentials Cluster

        with test_step(0, description="Commission DUT in TH1's fabric. Cert chain must include ICAC.", is_commissioning=True):
            # Commissioning with ICAC was implicit due to the commissioning method passed on command line.

            opcreds = Clusters.OperationalCredentials
            dev_ctrl = self.default_controller
            th1_dev_ctrl = self.default_controller
            th1_dut_node_id = self.dut_node_id

            # Read fabric index for TH1 after commissioning it.
            th1_fabric_index = await self.read_single_attribute_check_success(
                dev_ctrl=th1_dev_ctrl,
                node_id=th1_dut_node_id,
                cluster=opcreds,
                attribute=opcreds.Attributes.CurrentFabricIndex
            )

            root_certs = await self.read_single_attribute_check_success(
                dev_ctrl=th1_dev_ctrl,
                node_id=th1_dut_node_id,
                cluster=opcreds,
                attribute=opcreds.Attributes.TrustedRootCertificates,
                fabric_filtered=True
            )
            asserts.assert_true(len(root_certs) == 1,
                                f"Expecting exactly one root from TrustedRootCertificates (TH1's), got {len(root_certs)}")

            logging.info("Parsing root certificate for TH1's fabric")
            try:
                th1_root_parser = MatterCertParser(root_certs[0])
                th1_root_public_key = th1_root_parser.get_public_key_bytes()
            except (ValueError, IndexError, KeyError, TypeError) as e:
                asserts.fail(f"Failed to parse root certificate for TH1's fabric: {str(e)}")
            logging.info("Parsed TH1's RCAC successfully.")
            logging.info(f"  -> Root public key bytes: {to_octet_string(th1_root_public_key)}")

        with test_step(1, description="Commission DUT in TH2's fabric. Cert chain must NOT include ICAC"):
            new_certificate_authority = self.certificate_authority_manager.NewCertificateAuthority()
            new_certificate_authority.alwaysOmitIcac = True
            th2_vid = 0xFFF2
            th2_fabricId = 0x2222
            th2_new_fabric_admin = new_certificate_authority.NewFabricAdmin(
                vendorId=th2_vid, fabricId=th2_fabricId)
            th2_nodeid = th1_dev_ctrl.nodeId + 1
            th2_dut_node_id = th1_dut_node_id + 1

            th2_dev_ctrl = th2_new_fabric_admin.NewController(
                nodeId=th2_nodeid)
            success, nocResp, chain = await CommissioningBuildingBlocks.AddNOCForNewFabricFromExisting(
                commissionerDevCtrl=th1_dev_ctrl, newFabricDevCtrl=th2_dev_ctrl,
                existingNodeId=th1_dut_node_id, newNodeId=th2_dut_node_id
            )
            asserts.assert_true(success, "Commissioning DUT into TH2's fabrics must succeed.")

            rcacResp = chain.rcacBytes

            th2_fabric_index = nocResp.fabricIndex

            logging.info("Parsing root certificate for TH2's fabric")
            try:
                th2_rcac = MatterCertParser(rcacResp)
                th2_root_public_key = th2_rcac.get_public_key_bytes()
            except (ValueError, IndexError, KeyError, TypeError) as e:
                asserts.fail(f"Failed to parse root certificate for TH2's fabric: {str(e)}")
            logging.info("Parsed TH2's RCAC successfully.")
            logging.info(f"  -> Root public key bytes: {to_octet_string(th2_root_public_key)}")

        # Read NOCs and validate that both the entry for TH1 and TH2 are readable
        # and have the right expected fabricId
        with test_step(2, description="Read DUT's NOCs attribute and validate both fabrics have expected values extractable from their NOC. The NOCs attribute must show the NOC for every fabric."):
            nocs_list = await self.read_single_attribute_check_success(
                dev_ctrl=th1_dev_ctrl,
                node_id=th1_dut_node_id,
                cluster=opcreds,
                attribute=opcreds.Attributes.NOCs,
                fabric_filtered=False
            )

            fabric_ids_from_certs = {}
            noc_public_keys_from_certs = {}

            fabric_indices = {
                "TH1": th1_fabric_index,
                "TH2": th2_fabric_index
            }

            fabric_ids = {
                "TH1": self.default_controller.fabricId,
                "TH2": th2_fabricId
            }

            found_fabric_indices = set()

            for controller_name, fabric_index in fabric_indices.items():
                for noc_struct in nocs_list:
                    if noc_struct.fabricIndex != fabric_index:
                        continue

                    found_fabric_indices.add(noc_struct.fabricIndex)
                    asserts.assert_true(noc_struct.noc is not None and len(
                        noc_struct.noc) > 0, "`noc` field in NOCs attribute entry not found for fabric index {fabric_index}! Ensure you are running a Matter stack for >= 1.4.2 where NOCStruct fields are not fabric-sensitive.")

                    try:
                        logging.info(f"Trying to parse NOC for fabric index {fabric_index}")
                        noc_cert = MatterCertParser(noc_struct.noc)
                        for tag, value in noc_cert.get_subject_names().items():
                            if tag == noc_cert.SUBJECT_FABRIC_ID_TAG:
                                fabric_ids_from_certs[controller_name] = value
                        noc_public_keys_from_certs[controller_name] = noc_cert.get_public_key_bytes()
                    except (ValueError, IndexError, KeyError, TypeError) as e:
                        asserts.fail(f"Failed to parse NOC for fabric index {fabric_index}: {str(e)}")

                    logging.info(f"Succeeded in parsing NOC for fabric index {fabric_index}.")
                    logging.info(f"  -> NOC public key bytes: {to_octet_string(noc_public_keys_from_certs[controller_name])}")

            logging.info(f"Fabric IDs found: {fabric_ids_from_certs}")

            asserts.assert_true(th1_fabric_index in found_fabric_indices,
                                f"Expected to have seen entry for TH1's fabric (fabric Index {th1_fabric_index}) in NOCs attribute, but did not find it!")
            asserts.assert_true(th2_fabric_index in found_fabric_indices,
                                f"Expected to have seen entry for TH2's fabric (fabric Index {th2_fabric_index}) in NOCs attribute, but did not find it!")

            for controller_name, fabric_id in fabric_ids.items():
                asserts.assert_in(controller_name, fabric_ids_from_certs.keys(),
                                  f"Did not find {controller_name}'s fabric the NOCs attribute")
                asserts.assert_equal(fabric_ids_from_certs[controller_name], fabric_id,
                                     f"Did not find {controller_name}'s fabric ID in the correct NOC")

        with test_step(3, description="Read DUT's Fabrics attribute and validate both fabrics have expected values."):
            fabric_roots = {
                "TH1": th1_root_public_key,
                "TH2": th2_root_public_key
            }

            fabric_vendor_ids = {
                "TH1": 0xfff1,
                "TH2": th2_vid
            }

            fabrics_list = await self.read_single_attribute_check_success(
                cluster=opcreds,
                attribute=opcreds.Attributes.Fabrics,
                fabric_filtered=False
            )

            for controller_name, fabric_index in fabric_indices.items():
                for fabric_struct in fabrics_list:
                    if fabric_struct.fabricIndex != fabric_index:
                        continue

                    asserts.assert_equal(fabric_struct.rootPublicKey, fabric_roots[controller_name],
                                         f"Did not find matching root public key in Fabrics attribute for {controller_name}")
                    asserts.assert_equal(
                        fabric_struct.vendorID, fabric_vendor_ids[controller_name], f"Did not find matching VendorID in Fabrics attribute for {controller_name}")
                    asserts.assert_equal(
                        fabric_struct.fabricID, fabric_ids[controller_name], f"Did not find matching FabricID in Fabrics attribute for {controller_name}")

        with test_step(4, description="TH1 sends SignVIDVerificationRequest for TH2's fabric. Verify the response and signature."):

            client_challenge = bytes_from_hex(
                "a1:a2:a3:a4:a5:a6:a7:a8:a9:aa:ab:ac:ad:ae:af:b0:b1:b2:b3:b4:b5:b6:b7:b8:b9:ba:bb:bc:bd:be:bf:c0")
            sign_vid_verification_response = await self.send_single_cmd(cmd=opcreds.Commands.SignVIDVerificationRequest(fabricIndex=th2_fabric_index, clientChallenge=client_challenge))

            asserts.assert_equal(sign_vid_verification_response.fabricIndex, th2_fabric_index,
                                 "FabricIndex in SignVIDVerificationResponse must match request.")

            # Locally generate the vendor_id_verification_tbs to check the signature.
            expected_vendor_fabric_binding_message = generate_vendor_fabric_binding_message(
                root_public_key_bytes=th2_root_public_key, fabric_id=th2_fabricId, vendor_id=th2_vid)
            attestation_challenge = dev_ctrl.GetConnectedDeviceSync(self.dut_node_id, allowPASE=False).attestationChallenge
            vendor_id_verification_tbs = generate_vendor_id_verification_tbs(sign_vid_verification_response.fabricBindingVersion, attestation_challenge,
                                                                             client_challenge, sign_vid_verification_response.fabricIndex, expected_vendor_fabric_binding_message, vid_verification_statement=b"")

            # Check signature against vendor_id_verification_tbs
            asserts.assert_true(verify_signature(public_key=noc_public_keys_from_certs["TH2"], message=vendor_id_verification_tbs,
                                signature=sign_vid_verification_response.signature), "VID Verification Signature must validate using DUT's NOC public key")

        with test_step(5, description="Send bad SignVIDVerificationRequest commands and verify failures"):
            # Must fail with correct client challenge but non-existent fabric.
            unassigned_fabric_index = get_unassigned_fabric_index(fabric_indices.values())
            with asserts.assert_raises(InteractionModelError) as exception_context:
                await self.send_single_cmd(cmd=opcreds.Commands.SignVIDVerificationRequest(fabricIndex=unassigned_fabric_index, clientChallenge=client_challenge))

            asserts.assert_equal(exception_context.exception.status, Status.ConstraintError,
                                 f"Expected CONSTRAINT_ERROR from SignVIDVerificationRequest against fabricIndex {unassigned_fabric_index}")

            # Must fail with correct client challenge but fabricIndex 0.
            with asserts.assert_raises(InteractionModelError) as exception_context:
                await self.send_single_cmd(cmd=opcreds.Commands.SignVIDVerificationRequest(fabricIndex=0, clientChallenge=client_challenge))

            asserts.assert_equal(exception_context.exception.status, Status.ConstraintError,
                                 "Expected CONSTRAINT_ERROR from SignVIDVerificationRequest against fabricIndex 0")

            # Must fail with client challenge different than expected length
            CHALLENGE_TOO_SMALL = b"\x01" * (VID_VERIFICATION_CLIENT_CHALLENGE_SIZE_BYTES - 1)
            CHALLENGE_TOO_BIG = b"\x02" * (VID_VERIFICATION_CLIENT_CHALLENGE_SIZE_BYTES + 1)

            with asserts.assert_raises(InteractionModelError) as exception_context:
                await self.send_single_cmd(cmd=opcreds.Commands.SignVIDVerificationRequest(fabricIndex=th2_fabric_index, clientChallenge=CHALLENGE_TOO_SMALL))

            asserts.assert_equal(exception_context.exception.status, Status.ConstraintError,
                                 f"Expected CONSTRAINT_ERROR from SignVIDVerificationRequest with ClientChallenge of length {len(CHALLENGE_TOO_SMALL)}")

            with asserts.assert_raises(InteractionModelError) as exception_context:
                await self.send_single_cmd(cmd=opcreds.Commands.SignVIDVerificationRequest(fabricIndex=th2_fabric_index, clientChallenge=CHALLENGE_TOO_BIG))

            asserts.assert_equal(exception_context.exception.status, Status.ConstraintError,
                                 f"Expected CONSTRAINT_ERROR from SignVIDVerificationRequest with ClientChallenge of length {len(CHALLENGE_TOO_BIG)}")

        with test_step(6, description="Invoke SetVIDVerificationStatement with VVSC, VIDVerificationStatement and VID fields all missing, outside fail-safe. Expect INVALID_COMMAND"):
            with asserts.assert_raises(InteractionModelError) as exception_context:
                await self.send_single_cmd(cmd=opcreds.Commands.SetVIDVerificationStatement())
            asserts.assert_equal(exception_context.exception.status, Status.InvalidCommand,
                                 "Expected INVALID_COMMAND for SetVIDVerificationStatement with no arguments present")

        with test_step(7, description="Invoke SetVIDVerificationStatement using TH2's fabric (no ICAC present) with VVSC field set to a size > 400 bytes, outside fail-safe. Expect CONSTRAINT_ERROR"):
            with asserts.assert_raises(InteractionModelError) as exception_context:
                await self.send_single_cmd(dev_ctrl=th2_dev_ctrl, node_id=th2_dut_node_id, cmd=opcreds.Commands.SetVIDVerificationStatement(vvsc=(b"\x01" * 401)))
            asserts.assert_equal(exception_context.exception.status, Status.ConstraintError,
                                 "Expected CONSTRAINT_ERROR for SetVIDVerificationStatement with VVSC too large")

        with test_step(8, description="Invoke SetVIDVerificationStatement with VIDVerificationStatement field set to a size > 85 bytes, outside fail-safe. Expect CONSTRAINT_ERROR"):
            with asserts.assert_raises(InteractionModelError) as exception_context:
                await self.send_single_cmd(cmd=opcreds.Commands.SetVIDVerificationStatement(VIDVerificationStatement=(b"\x01" * (VID_VERIFICATION_STATEMENT_SIZE_BYTES_V1 + 1))))
            asserts.assert_equal(exception_context.exception.status, Status.ConstraintError,
                                 "Expected CONSTRAINT_ERROR for SetVIDVerificationStatement with VIDVerificationStatement too large")

        with test_step(9, description="Establish a subscription to Operational Credentials cluster on endpoint 0 from TH1 fabric client, with MinIntervalFloor=0, MaxIntervalCeiling=30"):
            attrib_listener = AttributeSubscriptionHandler(expected_cluster=opcreds)
            await attrib_listener.start(th1_dev_ctrl, th1_dut_node_id, endpoint=0, min_interval_sec=0, max_interval_sec=30)

        with test_step(10, description="Invoke SetVIDVerificationStatement with maximum-sized VVSC and VIDVerificationStatement present and setting VID to 0x6a01 on TH2's fabric, outside fail-safe. Verify VIDVerificationStatement, VVSC and VID updates are correct. Verify subscription received the updated values."):
            vvsc = b"\xaa" * 400
            VIDVerificationStatement = b"\x01" * VID_VERIFICATION_STATEMENT_SIZE_BYTES_V1
            vendorID = 0x6a01

            attrib_listener.reset()
            await self.send_single_cmd(dev_ctrl=th2_dev_ctrl, node_id=th2_dut_node_id, cmd=opcreds.Commands.SetVIDVerificationStatement(VIDVerificationStatement=VIDVerificationStatement, vvsc=vvsc, vendorID=vendorID))
            attrib_listener.await_all_expected_report_matches(expected_matchers=[make_vid_matcher(
                th2_fabric_index, vendorID), make_vvs_matcher(th2_fabric_index, VIDVerificationStatement)], timeout_sec=30.0)

            updated_fabrics, updated_nocs = await self.read_updated_fabrics(dev_ctrl=th1_dev_ctrl, node_id=th1_dut_node_id)

            th2_fabrics_entry = get_entry_for_fabric(th2_fabric_index, updated_fabrics)
            asserts.assert_is_not_none(
                th2_fabrics_entry, f"Could not find Fabrics list entry for TH2's fabric index {th2_fabric_index}")

            th2_nocs_entry = get_entry_for_fabric(th2_fabric_index, updated_nocs)
            asserts.assert_is_not_none(th2_nocs_entry, f"Could not find NOCs list entry for TH2's fabric index {th2_fabric_index}")

            asserts.assert_equal(th2_nocs_entry.vvsc, vvsc,
                                 "Did not get the expected value set for VVSC field of NOCs list for TH2's fabric.")
            asserts.assert_equal(th2_fabrics_entry.VIDVerificationStatement, VIDVerificationStatement,
                                 "Did not get the expected value set for VIDVerificationStatement field of Fabrics list for TH2's fabric.")
            asserts.assert_equal(th2_fabrics_entry.vendorID, vendorID,
                                 "Did not get the expected value set for VendorID field of Fabrics list for TH2's fabric.")

        with test_step(11, description="Invoke SetVIDVerificationStatement with maximum-sized VVSC on TH1's fabric, outside fail-safe. Verify INVALID_COMMAND due to presence of ICAC."):
            vvsc = b"\xaa" * 400

            with asserts.assert_raises(InteractionModelError) as exception_context:
                await self.send_single_cmd(dev_ctrl=th1_dev_ctrl, node_id=th1_dut_node_id, cmd=opcreds.Commands.SetVIDVerificationStatement(vvsc=vvsc))
            asserts.assert_equal(exception_context.exception.status, Status.InvalidCommand,
                                 "Expected INVALID_COMMAND for SetVIDVerificationStatement with VVSC present against DUT on TH1's fabric due to presence of ICAC.")

        with test_step(12, description="Invoke SetVIDVerificationStatement with setting VID to 0xFFF1 on TH2's fabric, outside fail-safe. Verify VID is now 0xFFF1."):
            vendorID = 0xFFF1

            attrib_listener.reset()
            await self.send_single_cmd(dev_ctrl=th2_dev_ctrl, node_id=th2_dut_node_id, cmd=opcreds.Commands.SetVIDVerificationStatement(vendorID=vendorID))
            attrib_listener.await_all_expected_report_matches(
                expected_matchers=[make_vid_matcher(th2_fabric_index, vendorID)], timeout_sec=30.0)

            updated_fabrics, _ = await self.read_updated_fabrics(dev_ctrl=th1_dev_ctrl, node_id=th1_dut_node_id)

            th2_fabrics_entry = get_entry_for_fabric(th2_fabric_index, updated_fabrics)
            asserts.assert_is_not_none(
                th2_fabrics_entry, f"Could not find Fabrics list entry for TH2's fabric index {th2_fabric_index}")
            asserts.assert_equal(th2_fabrics_entry.vendorID, vendorID,
                                 "Did not get the expected value set for VendorID field of Fabrics list for TH2's fabric.")

        with test_step(13, description="Arm a fail safe for 300s from TH2 on dut_node_id2 with breadcrumb set to 10."):
            await self.send_single_cmd(dev_ctrl=th2_dev_ctrl, node_id=th2_dut_node_id, cmd=Clusters.GeneralCommissioning.Commands.ArmFailSafe(expiryLengthSeconds=60, breadcrumb=10))

        with test_step(14, description="Invoke SetVIDVerificationStatement with VVSC and VIDVerificationStatement to empty, and VID set to 0xFFF3 on TH2's fabric, inside fail-safe. Verify VVSC, VIDVerificationStatement are now empty and VID is 0xFFF3 for that fabric."):
            vvsc = b""
            VIDVerificationStatement = b""
            vendorID = 0xFFF3

            attrib_listener.reset()
            await self.send_single_cmd(dev_ctrl=th2_dev_ctrl, node_id=th2_dut_node_id, cmd=opcreds.Commands.SetVIDVerificationStatement(VIDVerificationStatement=VIDVerificationStatement, vvsc=vvsc, vendorID=vendorID))
            attrib_listener.await_all_expected_report_matches(expected_matchers=[make_vid_matcher(
                th2_fabric_index, vendorID), make_vvs_matcher(th2_fabric_index, None)], timeout_sec=30.0)

            updated_fabrics, updated_nocs = await self.read_updated_fabrics(dev_ctrl=th2_dev_ctrl, node_id=th2_dut_node_id)

            th2_fabrics_entry = get_entry_for_fabric(th2_fabric_index, updated_fabrics)
            asserts.assert_is_not_none(
                th2_fabrics_entry, f"Could not find Fabrics list entry for TH2's fabric index {th2_fabric_index}")

            th2_nocs_entry = get_entry_for_fabric(th2_fabric_index, updated_nocs)
            asserts.assert_is_not_none(th2_nocs_entry, f"Could not find NOCs list entry for TH2's fabric index {th2_fabric_index}")

            asserts.assert_equal(th2_nocs_entry.vvsc, None,
                                 "Expected VVSC to be missing")
            asserts.assert_equal(th2_fabrics_entry.VIDVerificationStatement, None,
                                 "Did not get the expected value set for VIDVerificationStatement field of Fabrics list for TH2's fabric.")
            asserts.assert_equal(th2_fabrics_entry.vendorID, 0xFFF3,
                                 "Did not get the expected value set for VendorID field of Fabrics list for TH2's fabric.")

        with test_step(15, description="Disarm fail safe with ArmFailSafe(0s). Verify VVS, VendorID are not reverted, since there had been no AddNOC/UpdateNOC"):
            await self.send_single_cmd(dev_ctrl=th2_dev_ctrl, node_id=th2_dut_node_id, cmd=Clusters.GeneralCommissioning.Commands.ArmFailSafe(expiryLengthSeconds=0, breadcrumb=11))
            updated_fabrics, updated_nocs = await self.read_updated_fabrics(dev_ctrl=th2_dev_ctrl, node_id=th2_dut_node_id)

            th2_fabrics_entry = get_entry_for_fabric(th2_fabric_index, updated_fabrics)
            asserts.assert_is_not_none(
                th2_fabrics_entry, f"Could not find Fabrics list entry for TH2's fabric index {th2_fabric_index}")

            th2_nocs_entry = get_entry_for_fabric(th2_fabric_index, updated_nocs)
            asserts.assert_is_not_none(th2_nocs_entry, f"Could not find NOCs list entry for TH2's fabric index {th2_fabric_index}")

            asserts.assert_equal(th2_nocs_entry.vvsc, None,
                                 "Did not get the expected value set for VVSC field of NOCs list for TH2's fabric.")
            asserts.assert_equal(th2_fabrics_entry.VIDVerificationStatement, None,
                                 "Did not get the expected value set for VIDVerificationStatement field of Fabrics list for TH2's fabric.")
            asserts.assert_equal(th2_fabrics_entry.vendorID, 0xFFF3,
                                 "Did not get the expected value set for VendorID field of Fabrics list for TH2's fabric.")

        with test_step(16, description="Create a new fabric under TH2's root with fabric ID 0x3333, node ID 0x33333333, VendorID 0xFFF2, by invoking ArmFailSafe(600s), CSRRequest, AddTrustedRootCertificate and AddNOC. Do not disarm failsafe, do not execute commissioning complete."):
            th3_dut_node_id = 0x33333333

            th3_vid = 0xFFF2
            th3_fabricId = 0x3333
            th3_new_fabric_admin = new_certificate_authority.NewFabricAdmin(
                vendorId=th3_vid, fabricId=th3_fabricId)
            th3_nodeid = th2_nodeid + 1
            th3_dut_node_id = th2_dut_node_id + 1

            th3_dev_ctrl = th3_new_fabric_admin.NewController(
                nodeId=th3_nodeid)

            success, nocResp, chain = await CommissioningBuildingBlocks.AddNOCForNewFabricFromExisting(
                commissionerDevCtrl=th2_dev_ctrl, newFabricDevCtrl=th3_dev_ctrl,
                existingNodeId=th2_dut_node_id, newNodeId=th3_dut_node_id,
                omitCommissioningComplete=True, failSafeDurationSeconds=600
            )

            th3_fabric_index = nocResp.fabricIndex
            asserts.assert_true(success, "Commissioning DUT into TH3's fabrics must succeed.")

        with test_step(17, description="Invoke SetVIDVerificationStatement with VVSC and VIDVerificationStatement present and setting VID to 0xFFF1 on fabric ID 0x3333 under TH2's root, inside fail-safe. Verify VIDVerificationStatement, VVSC and VID values match values set."):
            vvsc = b"\xcc" * 400
            VIDVerificationStatement = b"\x01" * VID_VERIFICATION_STATEMENT_SIZE_BYTES_V1
            vendorID = 0xFFF1

            attrib_listener.reset()
            await self.send_single_cmd(dev_ctrl=th3_dev_ctrl, node_id=th3_dut_node_id, cmd=opcreds.Commands.SetVIDVerificationStatement(VIDVerificationStatement=VIDVerificationStatement, vvsc=vvsc, vendorID=vendorID))
            attrib_listener.await_all_expected_report_matches(expected_matchers=[make_vid_matcher(
                th3_fabric_index, vendorID), make_vvs_matcher(th3_fabric_index, VIDVerificationStatement)], timeout_sec=30.0)

            updated_fabrics, updated_nocs = await self.read_updated_fabrics(dev_ctrl=th3_dev_ctrl, node_id=th3_dut_node_id)

            th3_fabrics_entry = get_entry_for_fabric(th3_fabric_index, updated_fabrics)
            asserts.assert_is_not_none(
                th3_fabrics_entry, f"Could not find Fabrics list entry for TH3's fabric index {th3_fabric_index}")

            th3_nocs_entry = get_entry_for_fabric(th3_fabric_index, updated_nocs)
            asserts.assert_is_not_none(th3_nocs_entry, f"Could not find NOCs list entry for TH3's fabric index {th3_fabric_index}")

            asserts.assert_equal(th3_nocs_entry.vvsc, vvsc,
                                 "Did not get the expected value set for VVSC field of NOCs list for TH3.")
            asserts.assert_equal(th3_fabrics_entry.VIDVerificationStatement, VIDVerificationStatement,
                                 "Did not get the expected value set for VIDVerificationStatement field of Fabrics list for TH3's fabric.")
            asserts.assert_equal(th3_fabrics_entry.vendorID, vendorID,
                                 "Did not get the expected value set for VendorID field of Fabrics list for TH3's fabric.")

        with test_step(18, description="Disarm failsafe with ArmFailSafe(0s) from TH3 client. Verify that fabric table no longer has VVSC and VIDVerificationStatement for the pending fabric that was dropped."):
            attrib_listener.reset()

            await self.send_single_cmd(dev_ctrl=th3_dev_ctrl, node_id=th3_dut_node_id, cmd=Clusters.GeneralCommissioning.Commands.ArmFailSafe(expiryLengthSeconds=0, breadcrumb=12))

            updated_fabrics, updated_nocs = await self.read_updated_fabrics(dev_ctrl=th2_dev_ctrl, node_id=th2_dut_node_id)

            th3_fabrics_entry = get_entry_for_fabric(th3_fabric_index, updated_fabrics)
            asserts.assert_is_none(
                th3_fabrics_entry, f"Expected to see no more data for TH3's fabric in Fabrics attribute, but found some anyway: {th3_fabrics_entry}")

            th3_nocs_entry = get_entry_for_fabric(th3_fabric_index, updated_nocs)
            asserts.assert_is_none(
                th3_nocs_entry, f"Expected to see no more data for TH3's fabric in NOCs attribute, but found some anyway: {th3_nocs_entry}")

        with test_step(19, description="SetVIDVerificationStatement against TH1's fabric with VendorID set to 0xFFF5. Expect a CONSTRAINT_ERROR."):
            with asserts.assert_raises(InteractionModelError) as exception_context:
                await self.send_single_cmd(cmd=opcreds.Commands.SetVIDVerificationStatement(vendorID=0xFFF5))
            asserts.assert_equal(exception_context.exception.status, Status.ConstraintError,
                                 "Expected CONSTRAINT_ERROR for SetVIDVerificationStatement with invalid VendorID 0xFFF5")

        with test_step(20, description="Invoke SetVIDVerificationStatement with maximum-sized VVSC and VIDVerificationStatement present and setting VID to 0x6a01 on TH2's fabric, outside fail-safe. Expect success."):
            vvsc = b"\x5a" * 400
            VIDVerificationStatement = b"\x01" * VID_VERIFICATION_STATEMENT_SIZE_BYTES_V1
            th2_vid = 0x6a01

            await self.send_single_cmd(dev_ctrl=th2_dev_ctrl, node_id=th2_dut_node_id, cmd=opcreds.Commands.SetVIDVerificationStatement(VIDVerificationStatement=VIDVerificationStatement, vvsc=vvsc, vendorID=th2_vid))

        with test_step(21, description="TH1 sends SignVIDVerificationRequest for TH2's fabric (which has a VIDVerificationStatement). Verify the response and signature."):
            client_challenge = bytes_from_hex(
                "a1:a2:a3:a4:a5:a6:a7:a8:a9:aa:ab:ac:ad:ae:af:b0:b1:b2:b3:b4:b5:b6:b7:b8:b9:ba:bb:bc:bd:be:bf:c1")
            sign_vid_verification_response = await self.send_single_cmd(cmd=opcreds.Commands.SignVIDVerificationRequest(fabricIndex=th2_fabric_index, clientChallenge=client_challenge))

            asserts.assert_equal(sign_vid_verification_response.fabricIndex, th2_fabric_index,
                                 "FabricIndex in SignVIDVerificationResponse must match request.")

            # Locally generate the vendor_id_verification_tbs to check the signature.
            expected_vendor_fabric_binding_message = generate_vendor_fabric_binding_message(
                root_public_key_bytes=th2_root_public_key, fabric_id=th2_fabricId, vendor_id=th2_vid)
            attestation_challenge = dev_ctrl.GetConnectedDeviceSync(self.dut_node_id, allowPASE=False).attestationChallenge
            vendor_id_verification_tbs = generate_vendor_id_verification_tbs(sign_vid_verification_response.fabricBindingVersion, attestation_challenge,
                                                                             client_challenge, sign_vid_verification_response.fabricIndex, expected_vendor_fabric_binding_message, vid_verification_statement=VIDVerificationStatement)

            # Check signature against vendor_id_verification_tbs
            asserts.assert_true(verify_signature(public_key=noc_public_keys_from_certs["TH2"], message=vendor_id_verification_tbs,
                                signature=sign_vid_verification_response.signature), "VID Verification Signature must validate using DUT's NOC public key")

        # Cover having done UpdateNOC in a Fail-safe, overriding the VVS and VVSC, and then expiring failsafe and seeing the prior values are returned.
        with test_step(22, description="Start updating fabric under TH2's root with fabric ID 0x2222, node ID 0x22222222, by invoking ArmFailSafe(600s), CSRRequest and UpdateNOC. Do not disarm failsafe, do not execute commissioning complete."):
            # fabricId is already 0x2222
            new_th2_nodeId = 0x22222222
            success = await CommissioningBuildingBlocks.UpdateNOC(
                devCtrl=th2_dev_ctrl, existingNodeId=th2_dut_node_id, newNodeId=new_th2_nodeId,
                omitCommissioningComplete=True, failSafeDurationSeconds=600
            )

            asserts.assert_true(success, "UpdateNOC into TH2's fabric must succeed.")

        with test_step(23, description="Invoke SetVIDVerificationStatement with different VVSC and VIDVerificationStatement present and setting VID back to 0xFFF2 under TH2's fabric, inside fail-safe. Verify VIDVerificationStatement, VVSC and VID values match values set."):
            new_vvsc = b"\xcc" * 400
            new_VIDVerificationStatement = b"\x01" + (b"\x02" * (VID_VERIFICATION_STATEMENT_SIZE_BYTES_V1 - 1))
            new_vendorID = 0xFFF2

            attrib_listener.reset()
            await self.send_single_cmd(dev_ctrl=th2_dev_ctrl, node_id=new_th2_nodeId, cmd=opcreds.Commands.SetVIDVerificationStatement(VIDVerificationStatement=new_VIDVerificationStatement, vvsc=new_vvsc, vendorID=new_vendorID))
            attrib_listener.await_all_expected_report_matches(expected_matchers=[make_vid_matcher(
                th2_fabric_index, new_vendorID), make_vvs_matcher(th2_fabric_index, new_VIDVerificationStatement)], timeout_sec=30.0)

            updated_fabrics, updated_nocs = await self.read_updated_fabrics(dev_ctrl=th2_dev_ctrl, node_id=new_th2_nodeId)

            th2_fabrics_entry = get_entry_for_fabric(th2_fabric_index, updated_fabrics)
            asserts.assert_is_not_none(
                th2_fabrics_entry, f"Could not find Fabrics list entry for TH2's fabric index {th2_fabric_index}")

            th2_nocs_entry = get_entry_for_fabric(th2_fabric_index, updated_nocs)
            asserts.assert_is_not_none(th2_nocs_entry, f"Could not find NOCs list entry for TH2's fabric index {th2_fabric_index}")

            asserts.assert_equal(th2_nocs_entry.vvsc, new_vvsc,
                                 "Did not get the expected value set for VVSC field of NOCs list for TH2.")
            asserts.assert_equal(th2_fabrics_entry.VIDVerificationStatement, new_VIDVerificationStatement,
                                 "Did not get the expected value set for VIDVerificationStatement field of Fabrics list for TH2's fabric.")
            asserts.assert_equal(th2_fabrics_entry.vendorID, new_vendorID,
                                 "Did not get the expected value set for VendorID field of Fabrics list for TH2's fabric.")

        with test_step(24, description="Disarm failsafe with ArmFailSafe(0s) from TH2 client. Verify that fabric table has previous VIDVerificationStatement and VVSC due to the pending fabric update that was dropped."):
            attrib_listener.reset()

            await self.send_single_cmd(dev_ctrl=th2_dev_ctrl, node_id=new_th2_nodeId, cmd=Clusters.GeneralCommissioning.Commands.ArmFailSafe(expiryLengthSeconds=0, breadcrumb=24))

            updated_fabrics, updated_nocs = await self.read_updated_fabrics(dev_ctrl=th2_dev_ctrl, node_id=th2_dut_node_id)

            attrib_listener.await_all_expected_report_matches(expected_matchers=[make_vid_matcher(
                th2_fabric_index, th2_vid), make_vvs_matcher(th2_fabric_index, VIDVerificationStatement)], timeout_sec=30.0)

            th2_fabrics_entry = get_entry_for_fabric(th2_fabric_index, updated_fabrics)
            asserts.assert_is_not_none(
                th2_fabrics_entry, f"Could not find Fabrics list entry for TH2's fabric index {th2_fabric_index}")

            th2_nocs_entry = get_entry_for_fabric(th2_fabric_index, updated_nocs)
            asserts.assert_is_not_none(th2_nocs_entry, f"Could not find NOCs list entry for TH2's fabric index {th2_fabric_index}")

            asserts.assert_equal(th2_nocs_entry.vvsc, vvsc,
                                 "Did not get the expected value set for VVSC field of NOCs list for TH2's fabric.")
            asserts.assert_equal(th2_fabrics_entry.VIDVerificationStatement, VIDVerificationStatement,
                                 "Did not get the expected value set for VIDVerificationStatement field of Fabrics list for TH2's fabric.")
            asserts.assert_equal(th2_fabrics_entry.vendorID, th2_vid,
                                 "Did not get the expected value set for VendorID field of Fabrics list for TH2's fabric.")

        # Cover having done UpdateNOC in a Fail-safe, overriding the VVS and VVSC, and then commissioning complete, and seeing the updated values are seen.
        with test_step(25, description="Start updating fabric under TH2's root with fabric ID 0x2222, node ID 0x77777777, by invoking ArmFailSafe(600s), CSRRequest and UpdateNOC. Do not disarm failsafe, do not execute commissioning complete."):
            # fabricId is already 0x2222
            new_th2_nodeId = 0x77777777
            success = await CommissioningBuildingBlocks.UpdateNOC(
                devCtrl=th2_dev_ctrl, existingNodeId=th1_dut_node_id + 1, newNodeId=new_th2_nodeId,
                omitCommissioningComplete=True, failSafeDurationSeconds=600
            )

            asserts.assert_true(success, "UpdateNOC into TH2's fabric must succeed.")

        with test_step(26, description="Invoke SetVIDVerificationStatement with VVSC and VIDVerificationStatement present and setting VID to 0xFFF4 under TH2's fabric, inside fail-safe. Verify VIDVerificationStatement, VVSC and VID values match values set."):
            vvsc = b"\xcd" * 400
            VIDVerificationStatement = b"\x01" + (b"\x03" * (VID_VERIFICATION_STATEMENT_SIZE_BYTES_V1 - 1))
            vendorID = 0xFFF4

            attrib_listener.reset()
            await self.send_single_cmd(dev_ctrl=th2_dev_ctrl, node_id=new_th2_nodeId, cmd=opcreds.Commands.SetVIDVerificationStatement(VIDVerificationStatement=VIDVerificationStatement, vvsc=vvsc, vendorID=vendorID))
            attrib_listener.await_all_expected_report_matches(expected_matchers=[make_vid_matcher(
                th2_fabric_index, vendorID), make_vvs_matcher(th2_fabric_index, VIDVerificationStatement)], timeout_sec=30.0)

            updated_fabrics, updated_nocs = await self.read_updated_fabrics(dev_ctrl=th2_dev_ctrl, node_id=new_th2_nodeId)

            th2_fabrics_entry = get_entry_for_fabric(th2_fabric_index, updated_fabrics)
            asserts.assert_is_not_none(
                th2_fabrics_entry, f"Could not find Fabrics list entry for TH2's fabric index {th2_fabric_index}")

            th2_nocs_entry = get_entry_for_fabric(th2_fabric_index, updated_nocs)
            asserts.assert_is_not_none(th2_nocs_entry, f"Could not find NOCs list entry for TH2's fabric index {th2_fabric_index}")

            asserts.assert_equal(th2_nocs_entry.vvsc, vvsc,
                                 "Did not get the expected value set for VVSC field of NOCs list for TH2.")
            asserts.assert_equal(th2_fabrics_entry.VIDVerificationStatement, VIDVerificationStatement,
                                 "Did not get the expected value set for VIDVerificationStatement field of Fabrics list for TH2's fabric.")
            asserts.assert_equal(th2_fabrics_entry.vendorID, vendorID,
                                 "Did not get the expected value set for VendorID field of Fabrics list for TH2's fabric.")

        with test_step(27, description="Invoke CommissioningComplete on the pending fabric under TH2 root. Verify VIDVerificationStatement, VVSC and VID values match the values that were set inside the fail-safe period."):
            resp = await self.send_single_cmd(dev_ctrl=th2_dev_ctrl, node_id=new_th2_nodeId, cmd=Clusters.GeneralCommissioning.Commands.CommissioningComplete())
            if resp.errorCode is not Clusters.GeneralCommissioning.Enums.CommissioningErrorEnum.kOk:
                # Expiring the failsafe timer in an attempt to clean up.
                await self.send_single_cmd(dev_ctrl=th2_dev_ctrl, node_id=new_th2_nodeId, cmd=Clusters.GeneralCommissioning.Commands.ArmFailSafe(expiryLengthSeconds=0, breadcrumb=27))
                asserts.assert_equal(resp.errorCode, Clusters.GeneralCommissioning.Enums.CommissioningErrorEnum.kOk,
                                     "Expected success of CommissioningComplete")

            th2_dut_node_id = new_th2_nodeId

            updated_fabrics, updated_nocs = await self.read_updated_fabrics(dev_ctrl=th2_dev_ctrl, node_id=th2_dut_node_id)

            th2_fabrics_entry = get_entry_for_fabric(th2_fabric_index, updated_fabrics)
            asserts.assert_is_not_none(
                th2_fabrics_entry, f"Could not find Fabrics list entry for TH2's fabric index {th2_fabric_index}")

            th2_nocs_entry = get_entry_for_fabric(th2_fabric_index, updated_nocs)
            asserts.assert_is_not_none(th2_nocs_entry, f"Could not find NOCs list entry for TH2's fabric index {th2_fabric_index}")

            asserts.assert_equal(th2_nocs_entry.vvsc, vvsc,
                                 "Did not get the expected value set for VVSC field of NOCs list for TH2.")
            asserts.assert_equal(th2_fabrics_entry.VIDVerificationStatement, VIDVerificationStatement,
                                 "Did not get the expected value set for VIDVerificationStatement field of Fabrics list for TH2's fabric.")
            asserts.assert_equal(th2_fabrics_entry.vendorID, vendorID,
                                 "Did not get the expected value set for VendorID field of Fabrics list for TH2's fabric.")

        with test_step(28, description="Remove TH2 and TH3's fabric"):
            cmd = opcreds.Commands.RemoveFabric(th2_fabric_index)
            resp = await self.send_single_cmd(cmd=cmd)
            asserts.assert_equal(
                resp.statusCode, opcreds.Enums.NodeOperationalCertStatusEnum.kOk, "Expected removal of TH2's fabric to succeed")


if __name__ == "__main__":
    default_matter_test_main()<|MERGE_RESOLUTION|>--- conflicted
+++ resolved
@@ -46,24 +46,16 @@
 from typing import Optional
 
 import nest_asyncio
-<<<<<<< HEAD
-=======
-from chip.interaction_model import InteractionModelError, Status
-from chip.testing.event_attribute_reporting import AttributeSubscriptionHandler
-from chip.testing.matter_testing import (AttributeMatcher, AttributeValue, MatterBaseTest, TestStep, default_matter_test_main,
-                                         has_command, run_if_endpoint_matches)
-from chip.testing.pics import accepted_cmd_pics_str
-from chip.tlv import TLVReader
-from chip.utils import CommissioningBuildingBlocks
->>>>>>> 3176ce8e
 from ecdsa import NIST256p, VerifyingKey
 from ecdsa.keys import BadSignatureError
 from mobly import asserts
 
 import matter.clusters as Clusters
 from matter.interaction_model import InteractionModelError, Status
-from matter.testing.matter_testing import (AttributeMatcher, AttributeValue, ClusterAttributeChangeAccumulator, MatterBaseTest,
-                                           TestStep, async_test_body, default_matter_test_main)
+from matter.testing.event_attribute_reporting import AttributeSubscriptionHandler
+from matter.testing.matter_testing import (AttributeMatcher, AttributeValue, MatterBaseTest, TestStep, default_matter_test_main,
+                                           has_command, run_if_endpoint_matches)
+from matter.testing.pics import accepted_cmd_pics_str
 from matter.tlv import TLVReader
 from matter.utils import CommissioningBuildingBlocks
 
