--- conflicted
+++ resolved
@@ -41,16 +41,11 @@
 import time
 
 import test_plan_support
-<<<<<<< HEAD
-=======
-from chip.testing.event_attribute_reporting import AttributeSubscriptionHandler
-from chip.testing.matter_testing import MatterBaseTest, TestStep, default_matter_test_main, has_cluster, run_if_endpoint_matches
->>>>>>> 3176ce8e
 from mobly import asserts
 
 import matter.clusters as Clusters
-from matter.testing.matter_testing import (ClusterAttributeChangeAccumulator, MatterBaseTest, TestStep, default_matter_test_main,
-                                           has_cluster, run_if_endpoint_matches)
+from matter.testing.event_attribute_reporting import AttributeSubscriptionHandler
+from matter.testing.matter_testing import MatterBaseTest, TestStep, default_matter_test_main, has_cluster, run_if_endpoint_matches
 
 
 class TC_LVL_2_3(MatterBaseTest):
