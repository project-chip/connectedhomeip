--- conflicted
+++ resolved
@@ -32,13 +32,8 @@
 
 import chip.clusters as Clusters
 import test_plan_support
-<<<<<<< HEAD
-from matter_testing_support.matter_testing import (ClusterAttributeChangeAccumulator, MatterBaseTest, TestStep,
-                                                   default_matter_test_main, has_cluster, per_endpoint_test)
-=======
-from matter_testing_support import (ClusterAttributeChangeAccumulator, MatterBaseTest, TestStep, default_matter_test_main,
-                                    has_cluster, run_if_endpoint_matches)
->>>>>>> a0730559
+from matter_testing_support.matter_testing import (ClusterAttributeChangeAccumulator, MatterBaseTest, TestStep, default_matter_test_main,
+                                                   has_cluster, run_if_endpoint_matches)
 from mobly import asserts
 
 
