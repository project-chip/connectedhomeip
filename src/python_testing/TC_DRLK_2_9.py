#
#    Copyright (c) 2024 Project CHIP Authors
#    All rights reserved.
#
#    Licensed under the Apache License, Version 2.0 (the "License");
#    you may not use this file except in compliance with the License.
#    You may obtain a copy of the License at
#
#        http://www.apache.org/licenses/LICENSE-2.0
#
#    Unless required by applicable law or agreed to in writing, software
#    distributed under the License is distributed on an "AS IS" BASIS,
#    WITHOUT WARRANTIES OR CONDITIONS OF ANY KIND, either express or implied.
#    See the License for the specific language governing permissions and
#    limitations under the License.

# See https://github.com/project-chip/connectedhomeip/blob/master/docs/testing/python.md#defining-the-ci-test-arguments
# for details about the block below.
#
# === BEGIN CI TEST ARGUMENTS ===
# test-runner-runs:
#   run1:
#     app: ${CHIP_LOCK_APP}
#     app-args: --discriminator 1234 --KVS kvs1 --trace-to json:${TRACE_APP}.json
#     script-args: >
#       --storage-path admin_storage.json
#       --commissioning-method on-network
#       --discriminator 1234
#       --passcode 20202021
#       --PICS src/app/tests/suites/certification/ci-pics-values
#       --trace-to json:${TRACE_TEST_JSON}.json
#       --trace-to perfetto:${TRACE_TEST_PERFETTO}.perfetto
#     factory-reset: true
#     quiet: true
# === END CI TEST ARGUMENTS ===

import logging
import random
import string

from drlk_2_x_common import DRLK_COMMON
from mobly import asserts

import matter.clusters as Clusters
from matter.clusters.Types import NullValue
from matter.interaction_model import InteractionModelError, Status
from matter.testing.matter_testing import MatterBaseTest, TestStep, async_test_body, default_matter_test_main, matchers

logger = logging.getLogger(__name__)

drlkcluster = Clusters.DoorLock


class TC_DRLK_2_9(MatterBaseTest, DRLK_COMMON):

    def steps_TC_DRLK_2_9(self) -> list[TestStep]:
<<<<<<< HEAD
        steps = [
            TestStep("precondition", "Commissioning already done.", is_commissioning=True),
=======
        return [
>>>>>>> 67ad6e04
            TestStep("1", "TH reads NumberOfTotalUsersSupported attribute.",
                     "Verify that TH is able to read the attribute successfully."),
            TestStep("2a", "TH sends SetUser Command to DUT.", "Verify that the DUT sends SUCCESS response"),
            TestStep("2b", "TH reads MinPINCodeLength attribute .",
                     "Verify that TH is able to read the attribute successfully and value is within range."),
            TestStep("2c", "TH reads MaxPINCodeLength attribute.",
                     "Verify that TH is able to read the attribute successfully and value is within range."),
            TestStep("2d", "TH reads MinRFIDCodeLength attribute.",
                     "Verify that TH is able to read the attribute successfully."),
            TestStep("2e", "TH reads MaxRFIDCodeLength attribute.",
                     "Verify that TH is able to read the attribute successfully and value is within range."),
            TestStep("2f", "TH sends SetCredential Command to DUT.",
                     "Verify that the DUT responds with SetCredentialResponse command with Status SUCCESS."),
            TestStep("3", "TH sends GetCredentialStatus Command .",
                     "Verify that the DUT responds with  GetCredentialStatusResponse Command ."),
            TestStep("4", "TH sends SetCredential Command to DUT.",
                     "Verify that the DUT responds with SetCredentialResponse command with Status INVALID_COMMAND."),
            TestStep("5", "TH sends SetCredential Command to DUT.",
                     "Verify that the DUT responds with SetCredentialResponse command with Status DUPLICATE."),
            TestStep("6a", "TH sends SetCredential Command to DUT.",
                     "Verify that the DUT responds with SetCredentialResponse command with Status DUPLICATE or OCCUPIED."),
            TestStep("6b", "TH sends SetCredential Command to DUT.",
                     "Verify that the DUT responds with SetCredentialResponse command with Status DUPLICATE or OCCUPIED."),
            TestStep("7", "TH sends SetCredential Command to DUT.",
                     "Verify that the DUT responds with SetCredentialResponse command with Status INVALID_COMMAND."),
            TestStep("8", "TH sends ClearCredential Command to DUT.",
                     "Verify that the DUT sends SUCCESS response."),
            TestStep("9a", "TH sends GetCredentialStatus command to DUT ",
                     "Verify that the DUT responds with  GetCredentialStatusResponse Command."),
            TestStep("9b", "TH sends ClearUser Command to DUT.",
                     "Verify that the DUT sends SUCCESS response"),
            TestStep("10", "TH sends SetUser Command to DUT.",
                     "Verify that the DUT sends SUCCESS response."),
            TestStep("11", "TH sends SetCredential Command to DUT.",
                     "Verify that the DUT responds with SetCredentialResponse command with Status SUCCESS."),
            TestStep("12a", "TH sends ClearCredential Command to DUT.",
                     " Verify that the DUT sends SUCCESS response."),
            TestStep("13", " TH sends GetCredentialStatus Command.",
                     "Verify that the DUT responds with  GetCredentialStatusResponse Command with credentialExists=FALSE."),
            TestStep("14a", "TH sends ClearCredential Command to DUT",
                     "if {PICS_SF_ALIRO} verify that the DUT sends a SUCCESS response else DUT sends an INVALID_COMMAND response."),
            TestStep("14b", "TH sends ClearCredential Command to DUT with Invalid Credential Type.",
                     "Verify that the DUT sends an INVALID_COMMAND."),
            TestStep("14c", "TH sends ClearUser Command to DUT to clear all the users.",
                     "Verify that the DUT sends SUCCESS response."),
            TestStep("14d", "TH reads NumberOfPINUsersSupported attribute.",
                     "Verify that TH is able to read the attribute successfully and value is within range."),
            TestStep("15a", "TH reads NumberOfCredentialsSupportedPerUser attribute from DUT.",
                     "Verify that TH is able to read the attribute successfully and value is within range."),
            TestStep("15b", "TH sends SetUser Command to DUT.",
                     "Verify that the DUT sends SUCCESS response."),
            TestStep("15c", "TH sends SetCredential Command to DUT.",
                     "Verify that the DUT sends SetCredentialResponse command  with Status SUCCESS."),
            TestStep("15d", " TH sends SetCredential Command  with CredentialIndex as 'max-num-credential-user'.",
                     "Verify that the DUT sends SetCredentialResponse command with Status RESOURCE_EXHAUSTION."),
            TestStep("15e", "TH sends ClearCredential Command to DUT to clear all the credentials of PIN type.",
                     "Verify that the DUT sends SUCCESS response."),
            TestStep("15f", "TH sends ClearUser Command to DUT with UserIndex as 0xFFFE to clear all the users.",
                     "Verify that the DUT sends SUCCESS response."),
            TestStep("16", " TH sends SetUser Command to DUT.",
                     "Verify that the DUT sends SUCCESS response"),
            TestStep("17", "TH sends SetCredential Command to DUT with CredentialType.RFID.",
                     "Verify that the DUT sends SetCredentialResponse command  with Status SUCCESS."),
            TestStep("18", "TH sends SetCredential Command to DUT with CredentialType.PIN.",
                     "Verify that the DUT sends SetCredentialResponse command  with Status SUCCESS."),
            TestStep("19", "TH sends GetUser Command to DUT.",
                     "Verify that the DUT responds with GetUserResponse Command."),
            TestStep("20", "TH sends SetCredential Command to DUT to modify the CredentialData.",
                     "Verify that the DUT sends SetCredentialResponse command  with Status SUCCESS."),
            TestStep("21", "TH sends GetUser Command to DUT.",
                     "Verify that the DUT responds with GetUserResponse Command."),
            TestStep("22", "TH sends ClearCredential Command to DUT to clear all the credentials.",
                     "Verify that the DUT sends SUCCESS response."),
            TestStep("23", "TH sends ClearUser Command to DUT to clear all the users.",
                     "Verify that the DUT sends SUCCESS response."),
            TestStep("24", "TH sends SetUser Command to DUT.",
                     "Verify that the DUT sends SUCCESS response."),
            TestStep("25", "TH sends ClearAliroReaderConfig Command to DUT.",
                     "Verify that the DUT sends SUCCESS response."),
            TestStep("26", ",TH sends SetAliroReaderConfig Command to DUT without GroupResolvingKey.",
                     "Verify that DUT sends success response."),
            TestStep("27", ",TH sends SetAliroReaderConfig Command to DUT with GroupResolvingKey.",
                     "Verify that DUT sends success response."),
            TestStep("28", "TH sends SetCredential Command CredentialType as AliroEvictableEndpointKey.",
                     "Verify that the DUT responds with SetCredentialResponse commad with status success "),
            TestStep("29", "TH sends SetCredential Command to DUT with CredentialType.PIN.",
                     "Verify that the DUT sends SetCredentialResponse command  with Status SUCCESS."),
            TestStep("30", "TH sends GetUser Command to DUT.",
                     "Verify that the DUT sends SUCCESS response."),
            TestStep("31", "TH sends SetCredential Command to modify PIN CredentialType",
                     "Verify that the DUT responds with SetCredentialResponse command with status success "),
            TestStep("32", "TH sends GetUser Command to DUT.",
                     "Verify that the DUT sends SUCCESS response."),
            TestStep("33", "TH sends SetCredential Command to modify AliroEvictableEndpointKey CredentialType",
                     "Verify that the DUT responds with SetCredentialResponse command with status success "),
            TestStep("34", "TH sends GetUser Command to DUT.",
                     "Verify that the DUT sends SUCCESS response."),
            TestStep("35", "TH sends ClearUser Command to DUT.",
                     "Verify that the DUT sends SUCCESS response."),
            TestStep("36", "TH sends ClearCredential Command to DUT to clear all the credentials.",
                     "Verify that the DUT sends SUCCESS response."),
            TestStep("37", "TH sends ClearAliroReaderConfig Command to DUT.",
                     "Verify that the DUT sends SUCCESS response."),
        ]

    async def read_attributes_from_dut(self, endpoint, cluster, attribute, expected_status: Status = Status.Success):
        try:
            attribute_value = await self.read_single_attribute_check_success(endpoint=endpoint, cluster=cluster,
                                                                             attribute=attribute)
            asserts.assert_equal(expected_status, Status.Success)
            return attribute_value
        except Exception as e:
            logging.error(e)
            asserts.assert_equal(expected_status, Status.Success,
                                 f"Error reading attributes, response={attribute_value}")

    def pics_TC_DRLK_2_9(self) -> list[str]:
        return ["DRLK.S"]

    async def generate_max_pincode_len(self, maxPincodeLength):
        return ''.join(random.choices(string.digits, k=maxPincodeLength))

    async def generate_code(self):
        if (self.maxpincodelength is not None):
            validpincodestr = await self.generate_max_pincode_len(self.maxpincodelength)
            self.pin_code = bytes(validpincodestr, 'ascii')
            validpincodestr = await self.generate_max_pincode_len(self.maxpincodelength)
            self.pin_code1 = bytes(validpincodestr, 'ascii')
            validpincodestr = await self.generate_max_pincode_len(self.maxpincodelength)
            self.pin_code2 = bytes(validpincodestr, 'ascii')
            inavlidpincodestr = await self.generate_max_pincode_len(self.maxpincodelength+1)
            self.inavlid_pincode = bytes(inavlidpincodestr, 'ascii')
        if (self.maxrfidcodelength is not None):
            validpincodestr = await self.generate_max_pincode_len(self.maxrfidcodelength)
            self.rfid_tag = bytes(validpincodestr, 'ascii')

    async def send_clear_user_cmd(self, user_index, expected_status: Status = Status.Success):
        try:
            await self.send_single_cmd(cmd=Clusters.DoorLock.Commands.ClearUser(userIndex=user_index),
                                       endpoint=self.app_cluster_endpoint,
                                       timedRequestTimeoutMs=1000)
            asserts.assert_equal(expected_status, Status.Success)
        except InteractionModelError as e:
            asserts.assert_equal(e.status, expected_status, f"Unexpected error returned: {e}")

    async def get_user(self, userindex, username, useruniqueid, credentiallist, expected_status: Status = Status.Success):
        try:
            response = await self.send_single_cmd(cmd=Clusters.DoorLock.Commands.GetUser(userIndex=userindex),
                                                  endpoint=self.app_cluster_endpoint,
                                                  timedRequestTimeoutMs=1000)

            asserts.assert_true(matchers.is_type(response, Clusters.DoorLock.Commands.GetUserResponse),
                                "Unexpected return type for GetUserResponse")
            asserts.assert_true(response.userIndex == userindex,
                                "Error when executing GetUserResponse command, userIndex={}".format(
                                    str(response.userIndex)))
            asserts.assert_true(response.userName == username,
                                "Error when executing GetUserResponse command, userName={}".format(
                                    str(response.userName)))
            asserts.assert_true(response.userUniqueID == useruniqueid,
                                "Error when executing GetUserResponse command, userUniqueID={}".format(
                                    str(response.userUniqueID)))
            logging.info("Credentials value is GetUserResponse Command %s" % (str(response.credentials)))

            asserts.assert_equal(len(credentiallist), len(response.credentials),  "Error mismatch in expected credential from GetUserResponse command = {}".format(
                str(credentiallist)))
            # traverse through input credentials and match each value with the resonse credential
            for input_credential_index in range(len(credentiallist)):
                match_found = False
                for response_credential_index in range(len(response.credentials)):
                    if (response.credentials[response_credential_index] == credentiallist[input_credential_index]):
                        match_found = True
                        break
                asserts.assert_equal(match_found, True,  "Error mismatch in expected credential from GetUserResponse command = {}".format(
                    str(credentiallist)))

        except InteractionModelError as e:
            asserts.assert_equal(e.status, expected_status, f"Unexpected error returned: {e}")

    async def get_credentials_status(self, credentialIndex: int, credentialType: drlkcluster.Enums.CredentialTypeEnum, credential_exists, next_credential_index):

        try:
            credentials_struct = drlkcluster.Structs.CredentialStruct(credentialIndex=credentialIndex,
                                                                      credentialType=credentialType)
            response = await self.send_single_cmd(endpoint=self.app_cluster_endpoint, timedRequestTimeoutMs=1000,
                                                  cmd=drlkcluster.Commands.GetCredentialStatus(
                                                      credential=credentials_struct))
            asserts.assert_true(matchers.is_type(response, Clusters.DoorLock.Commands.GetCredentialStatusResponse),
                                "Unexpected return type for GetCredentialStatus")
            asserts.assert_true(response.credentialExists == credential_exists,
                                "Error when executing GetCredentialStatus command, credentialExists={}".format(
                                    str(response.credentialExists)))
            if (not credential_exists):
                asserts.assert_true(response.userIndex == NullValue,
                                    "Error when executing GetCredentialStatus command, userIndex={}".format(
                                        str(response.userIndex)))
            asserts.assert_true(response.nextCredentialIndex == next_credential_index,
                                "Error when executing GetCredentialStatus command, nextCredentialIndex={}".format(
                                    str(response.nextCredentialIndex)))
            return response
        except InteractionModelError as e:
            logging.error(e)
            asserts.assert_equal(e.status, Status.Success, f"Unexpected error returned: {e}")

    async def set_credential_cmd(self, credential_enum: drlkcluster.Enums.CredentialTypeEnum, statuscode, credentialIndex,
                                 operationType, userIndex, credentialData, userStatus, userType):
        custom_status_code = 149

        credentials = drlkcluster.Structs.CredentialStruct(
            credentialType=credential_enum,
            credentialIndex=credentialIndex)
        try:

            logging.info("Credential Data is %s" % (credentialData))
            response = await self.send_single_cmd(cmd=drlkcluster.Commands.SetCredential(
                operationType=operationType,
                credential=credentials,
                credentialData=credentialData,
                userStatus=userStatus,
                userType=userType,
                userIndex=userIndex),
                endpoint=self.app_cluster_endpoint,
                timedRequestTimeoutMs=1000)
            asserts.assert_true(matchers.is_type(response, drlkcluster.Commands.SetCredentialResponse),
                                "Unexpected return type for SetCredential")
            asserts.assert_equal(response.userIndex, NullValue)
            if (statuscode != custom_status_code):
                asserts.assert_true(response.status == statuscode,
                                    "Error sending SetCredential command, status={}".format(str(response.status)))
            else:
                asserts.assert_true(response.status == 2 or response.status == 3,
                                    "Error sending SetCredential command, status={}".format(str(response.status)))
            return response.nextCredentialIndex
        except InteractionModelError as e:
            logging.exception(e)
            asserts.assert_equal(e.status, statuscode, f"Unexpected error returned: {e}")
            return -1

    async def clear_credentials_cmd(self, credential, expected_status: Status = Status.Success):
        try:

            await self.send_single_cmd(cmd=Clusters.DoorLock.Commands.ClearCredential(credential=credential),
                                       endpoint=self.app_cluster_endpoint,
                                       timedRequestTimeoutMs=1000)
        except InteractionModelError as e:
            logging.exception(e)
            asserts.assert_equal(e.status, expected_status, f"Unexpected error returned: {e}")

    async def send_clear_aliro_reader_config_cmd(self, expected_status: Status = Status.Success):
        try:
            await self.send_single_cmd(cmd=Clusters.DoorLock.Commands.ClearAliroReaderConfig(),
                                       endpoint=self.app_cluster_endpoint,
                                       timedRequestTimeoutMs=1000)
            asserts.assert_equal(expected_status, Status.Success)
        except InteractionModelError as e:
            asserts.assert_equal(e.status, expected_status, f"Unexpected error returned: {e}")

    async def send_set_aliro_reader_config_cmd(self, use_group_resolving_key: bool,
                                               expected_status: Status = Status.Success):
        try:

            signingKey = bytes.fromhex("89d085fc302ca53e279bfcdecdf3c4adb2f5d9bc9ea6c49e9566d144367df3ff")
            verificationKey = bytes.fromhex(
                "047a4c992d753924cdf3779a3c84fec2debaa6f0b3084450878acc7ddcce7856ae57b1ebbe2561015103dd7474c2a183675378ec55f1e465ac3436bf3dd5ca54d4")
            groupIdentifier = bytes.fromhex("89d085fc302ca53e279bfcdecdf3c4ad")
            groupResolvingKey = bytes.fromhex("89d0859bfcdecdf3c4adfc302ca53e27")

            # Checks Pics condition
            if use_group_resolving_key is False:
                pics_check = self.pics_guard(self.check_pics("DRLK.S.F0d") and not self.check_pics("DRLK.S.F0e") and
                                             self.check_pics("DRLK.S.C28.Rsp"))
            else:
                pics_check = self.pics_guard(self.check_pics("DRLK.S.F0e") and self.check_pics("DRLK.S.C28.Rsp"))

            if not use_group_resolving_key and pics_check:
                await self.send_single_cmd(cmd=Clusters.DoorLock.Commands.SetAliroReaderConfig(
                    signingKey=signingKey,
                    verificationKey=verificationKey,
                    groupIdentifier=groupIdentifier),
                    endpoint=self.app_cluster_endpoint,
                    timedRequestTimeoutMs=1000)
                asserts.assert_equal(expected_status, Status.Success)
            elif use_group_resolving_key and pics_check:
                await self.send_single_cmd(cmd=Clusters.DoorLock.Commands.SetAliroReaderConfig(
                    signingKey=signingKey,
                    verificationKey=verificationKey,
                    groupIdentifier=groupIdentifier,
                    groupResolvingKey=groupResolvingKey),
                    endpoint=self.app_cluster_endpoint,
                    timedRequestTimeoutMs=1000)
                asserts.assert_equal(expected_status, Status.Success)
        except InteractionModelError as e:
            logging.exception(f"Got exception when performing SetAliroReaderConfig {e}")
            asserts.assert_equal(e.status, expected_status, f"Unexpected error returned: {e}")

    @async_test_body
    async def test_TC_DRLK_2_9(self):

        self.Attrib = 0
        numberofcredentialsupportedperuser = None
        self.app_cluster_endpoint = 1
        invalid_credential_type = 9
        user_unique_id = 6459
        user_name = "xxx"
        credentialIndex_1 = 1
        credentialIndex_2 = 2
        credentialIndex_3 = 3
        userIndex_1 = 1
        userIndex_2 = 2
        invalid_user_status = 5
        invalid_user_type = 10

        self.pin_code = b""
        self.pin_code1 = b""
        self.pin_code2 = b""
        self.inavlid_pincode = b""
        self.rfid_tag = b""

        self.minpincodelength = None
        self.maxpincodelength = None
        self.maxrfidcodelength = None
        self.minrfidcodelength = None

        self.endpoint = self.get_endpoint(default=1)
        print("endpoint", self.endpoint)

        # Aliro Keys for setting Aliro configuration and credential

        aliroevictableendpointkey1 = bytes.fromhex(
            "047a4c772d753924cdf3779a3c84fec2debaa6f0b3084450878acc7ddcce7856ae57b1ebbe2561015103dd7474c2a183675378ec55f1e465ac3436bf3dd5ca54d4")

        aliroevictableendpointkey2 = bytes.fromhex(
            "047a4c662d753924cdf3779a3c84fec2debaa6f0b3084450878acc7ddcce7856ae57b1ebbe2561015103dd7474c2a183675378ec55f1e465ac3436bf3dd5ca54d4")

        # Commissioning
        self.step("precondition")

        self.step("1")
        if self.pics_guard(self.check_pics("DRLK.S.F08") and self.check_pics("DRLK.S.A0011")):
            self.numberoftotaluserssupported = await self.read_attributes_from_dut(endpoint=self.app_cluster_endpoint,
                                                                                   cluster=drlkcluster,
                                                                                   attribute=Clusters.DoorLock.Attributes.NumberOfTotalUsersSupported)
            asserts.assert_in(self.numberoftotaluserssupported, range(
                0, 65534), "NumberOfTotalUsersSupported value is out of range")
        self.step("2a")
        if self.pics_guard(self.check_pics("DRLK.S.F08") and self.check_pics("DRLK.S.C1a.Rsp")):
            try:
                await self.send_single_cmd(cmd=drlkcluster.Commands.SetUser(
                    operationType=Clusters.DoorLock.Enums.DataOperationTypeEnum.kAdd,
                    userIndex=userIndex_1,
                    userName=user_name,
                    userUniqueID=user_unique_id,
                    userStatus=Clusters.DoorLock.Enums.UserStatusEnum.kOccupiedEnabled,
                    userType=Clusters.DoorLock.Enums.UserTypeEnum.kUnrestrictedUser,
                    credentialRule=Clusters.DoorLock.Enums.CredentialRuleEnum.kSingle),
                    endpoint=self.app_cluster_endpoint,
                    timedRequestTimeoutMs=1000)
            except InteractionModelError as e:
                logging.exception(e)

        self.step("2b")
        if self.pics_guard(self.check_pics("DRLK.S.F08") and self.check_pics("DRLK.S.F00")):
            self.minpincodelength = await self.read_attributes_from_dut(endpoint=self.app_cluster_endpoint,
                                                                        cluster=drlkcluster,
                                                                        attribute=Clusters.DoorLock.Attributes.MinPINCodeLength)
            asserts.assert_in(self.minpincodelength, range(
                0, 255), "MinPINCodeLength value is out of range")
        self.step("2c")
        if self.pics_guard(self.check_pics("DRLK.S.F08") and self.check_pics("DRLK.S.F00")):
            self.maxpincodelength = await self.read_attributes_from_dut(endpoint=self.app_cluster_endpoint,
                                                                        cluster=drlkcluster,
                                                                        attribute=Clusters.DoorLock.Attributes.MaxPINCodeLength)
            asserts.assert_in(self.maxpincodelength, range(
                0, 255), "MaxPINCodeLength value is out of range")
        self.step("2d")
        if self.pics_guard(self.check_pics("DRLK.S.F01")):
            self.minrfidcodelength = await self.read_attributes_from_dut(endpoint=self.app_cluster_endpoint,
                                                                         cluster=drlkcluster,
                                                                         attribute=Clusters.DoorLock.Attributes.MinRFIDCodeLength)
            asserts.assert_in(self.minrfidcodelength, range(
                0, 255), "MinRFIDCodeLength value is out of range")
        self.step("2e")
        if self.pics_guard(self.check_pics("DRLK.S.F01")):
            self.maxrfidcodelength = await self.read_attributes_from_dut(endpoint=self.app_cluster_endpoint,
                                                                         cluster=drlkcluster,
                                                                         attribute=Clusters.DoorLock.Attributes.MaxRFIDCodeLength)
            asserts.assert_in(self.maxrfidcodelength, range(
                0, 255), "MaxRFIDCodeLength value is out of range")
        self.step("2f")
        await self.generate_code()
        if self.pics_guard(self.check_pics("DRLK.S.F00") and self.check_pics("DRLK.S.F08")
                           and self.check_pics("DRLK.S.C22.Rsp") and self.check_pics("DRLK.S.C23.Tx")):

            await self.set_credential_cmd(credentialData=self.pin_code,
                                          operationType=drlkcluster.Enums.DataOperationTypeEnum.kAdd,
                                          credential_enum=drlkcluster.Enums.CredentialTypeEnum.kPin,
                                          credentialIndex=credentialIndex_1, userIndex=userIndex_1, userStatus=NullValue, userType=NullValue, statuscode=Status.Success)
        self.step("3")
        if self.pics_guard(self.check_pics("DRLK.S.F00") and self.check_pics("DRLK.S.F08")
                           and self.check_pics("DRLK.S.C24.Rsp") and self.check_pics("DRLK.S.C25.Tx")):
            await self.get_credentials_status(credentialIndex=credentialIndex_1,
                                              credentialType=drlkcluster.Enums.CredentialTypeEnum.kPin, credential_exists=True, next_credential_index=NullValue)
        self.step("4")
        if self.pics_guard(self.check_pics("DRLK.S.F00") and self.check_pics("DRLK.S.F08")
                           and self.check_pics("DRLK.S.C22.Rsp") and self.check_pics("DRLK.S.C23.Tx")):

            await self.set_credential_cmd(credentialData=self.inavlid_pincode,
                                          operationType=drlkcluster.Enums.DataOperationTypeEnum.kAdd,
                                          credential_enum=drlkcluster.Enums.CredentialTypeEnum.kPin,
                                          credentialIndex=credentialIndex_2, userIndex=NullValue, userStatus=invalid_user_status, userType=invalid_user_type, statuscode=Status.InvalidCommand)
        self.step("5")
        if self.pics_guard(self.check_pics("DRLK.S.F00") and self.check_pics("DRLK.S.F08")
                           and self.check_pics("DRLK.S.C22.Rsp") and self.check_pics("DRLK.S.C23.Tx")):
            await self.set_credential_cmd(credentialData=self.pin_code,
                                          operationType=drlkcluster.Enums.DataOperationTypeEnum.kAdd,
                                          credential_enum=drlkcluster.Enums.CredentialTypeEnum.kPin,
                                          credentialIndex=credentialIndex_2, userIndex=NullValue, userStatus=NullValue, userType=NullValue, statuscode=2)

        self.step("6a")
        if self.pics_guard(self.check_pics("DRLK.S.F00") and self.check_pics("DRLK.S.F08")
                           and self.check_pics("DRLK.S.C22.Rsp") and self.check_pics("DRLK.S.C23.Tx")):
            await self.set_credential_cmd(credentialData=self.pin_code,
                                          operationType=drlkcluster.Enums.DataOperationTypeEnum.kAdd,
                                          credential_enum=drlkcluster.Enums.CredentialTypeEnum.kPin,
                                          credentialIndex=credentialIndex_1, userIndex=NullValue, userStatus=NullValue, userType=NullValue, statuscode=149)
        self.step("6b")
        if self.pics_guard(self.check_pics("DRLK.S.F00") and self.check_pics("DRLK.S.F08")
                           and self.check_pics("DRLK.S.C22.Rsp") and self.check_pics("DRLK.S.C23.Tx")):
            await self.set_credential_cmd(credentialData=self.pin_code1,
                                          operationType=drlkcluster.Enums.DataOperationTypeEnum.kAdd,
                                          credential_enum=drlkcluster.Enums.CredentialTypeEnum.kPin,
                                          credentialIndex=credentialIndex_1, userIndex=NullValue, userStatus=NullValue, userType=NullValue, statuscode=149)
        self.step("7")
        if self.pics_guard(self.check_pics("DRLK.S.F00") and self.check_pics("DRLK.S.F08")
                           and self.check_pics("DRLK.S.C22.Rsp") and self.check_pics("DRLK.S.C23.Tx")):
            await self.set_credential_cmd(credentialData=self.pin_code2,
                                          operationType=drlkcluster.Enums.DataOperationTypeEnum.kModify,
                                          credential_enum=drlkcluster.Enums.CredentialTypeEnum.kPin,
                                          credentialIndex=credentialIndex_3, userIndex=userIndex_1, userStatus=NullValue, userType=NullValue, statuscode=Status.InvalidCommand)
        self.step("8")
        if self.pics_guard(self.check_pics("DRLK.S.F00") and self.check_pics("DRLK.S.F08") and self.check_pics("DRLK.S.C26.Rsp")):
            credentials = drlkcluster.Structs.CredentialStruct(credentialIndex=1,
                                                               credentialType=drlkcluster.Enums.CredentialTypeEnum.kPin)
            await self.clear_credentials_cmd(credential=credentials)

        self.step("9a")
        if self.pics_guard(self.check_pics("DRLK.S.F00") and self.check_pics("DRLK.S.F08") and self.check_pics("DRLK.S.C24.Rsp")):
            await self.get_credentials_status(credentialIndex=credentialIndex_1,
                                              credentialType=drlkcluster.Enums.CredentialTypeEnum.kPin, credential_exists=False, next_credential_index=NullValue)
        self.step("9b")
        if self.pics_guard(self.check_pics("DRLK.S.F08") and self.check_pics("DRLK.S.C1d.Rsp")):
            await self.send_clear_user_cmd(user_index=1)

        self.step("10")
        if self.pics_guard(self.check_pics("DRLK.S.F08") and self.check_pics("DRLK.S.C1a.Rsp")):
            try:
                await self.send_single_cmd(cmd=drlkcluster.Commands.SetUser(
                    operationType=Clusters.DoorLock.Enums.DataOperationTypeEnum.kAdd,
                    userIndex=userIndex_2,
                    userName=user_name,
                    userUniqueID=user_unique_id,
                    userStatus=Clusters.DoorLock.Enums.UserStatusEnum.kOccupiedEnabled,
                    userType=Clusters.DoorLock.Enums.UserTypeEnum.kUnrestrictedUser,
                    credentialRule=Clusters.DoorLock.Enums.CredentialRuleEnum.kSingle),
                    endpoint=self.app_cluster_endpoint,
                    timedRequestTimeoutMs=1000)
            except InteractionModelError as e:
                logging.exception(e)

        self.step("11")
        if self.pics_guard(self.check_pics("DRLK.S.F00") and self.check_pics("DRLK.S.F08")
                           and self.check_pics("DRLK.S.C22.Rsp") and self.check_pics("DRLK.S.C23.Tx")):
            await self.set_credential_cmd(credentialData=self.pin_code,
                                          operationType=drlkcluster.Enums.DataOperationTypeEnum.kAdd,
                                          credential_enum=drlkcluster.Enums.CredentialTypeEnum.kPin,
                                          credentialIndex=credentialIndex_1, userIndex=userIndex_2, userStatus=NullValue, userType=NullValue, statuscode=Status.Success)
        self.step("12a")
        if self.pics_guard(self.check_pics("DRLK.S.F00") and self.check_pics("DRLK.S.F08") and self.check_pics("DRLK.S.C26.Rsp")):
            credentials = drlkcluster.Structs.CredentialStruct(credentialIndex=0xFFFE,
                                                               credentialType=drlkcluster.Enums.CredentialTypeEnum.kPin)
            await self.clear_credentials_cmd(credential=credentials)

        self.step("13")
        if self.pics_guard(self.check_pics("DRLK.S.F00") and self.check_pics("DRLK.S.F08") and self.check_pics("DRLK.S.C24.Rsp") and self.check_pics("DRLK.S.C25.Tx")):
            await self.get_credentials_status(credentialIndex=credentialIndex_1,
                                              credentialType=drlkcluster.Enums.CredentialTypeEnum.kPin, credential_exists=False, next_credential_index=NullValue)
        self.step("14a")
        if self.pics_guard(self.check_pics("DRLK.S.F08") and self.check_pics("DRLK.S.C26.Rsp")):
            feature_map = await self.read_attributes_from_dut(endpoint=self.app_cluster_endpoint,
                                                              cluster=drlkcluster,
                                                              attribute=Clusters.DoorLock.Attributes.FeatureMap)
            aliro_enabled = feature_map & Clusters.DoorLock.Bitmaps.Feature.kAliroProvisioning
            credentials = drlkcluster.Structs.CredentialStruct(credentialIndex=credentialIndex_1,
                                                               credentialType=drlkcluster.Enums.CredentialTypeEnum.kAliroNonEvictableEndpointKey)
            if (aliro_enabled):

                await self.clear_credentials_cmd(credential=credentials)
            else:
                try:
                    await self.send_single_cmd(cmd=Clusters.DoorLock.Commands.ClearCredential(credential=credentials),
                                               endpoint=self.app_cluster_endpoint,
                                               timedRequestTimeoutMs=1000)
                    asserts.fail("Unexpected success in sending ClearCredential Command  with invalid CredentialTpe")

                except InteractionModelError as e:
                    asserts.assert_equal(e.status, Status.InvalidCommand,
                                         "Unexpected error sending ClearCredential Command  with invalid CredentialTpe")

        self.step("14b")
        if self.pics_guard(self.check_pics("DRLK.S.F08") and self.check_pics("DRLK.S.C26.Rsp")):
            credentials = drlkcluster.Structs.CredentialStruct(credentialIndex=credentialIndex_1,
                                                               credentialType=invalid_credential_type)
            try:
                await self.send_single_cmd(cmd=Clusters.DoorLock.Commands.ClearCredential(credential=credentials),
                                           endpoint=self.app_cluster_endpoint,
                                           timedRequestTimeoutMs=1000)
                asserts.fail("Unexpected success in sending ClearCredential Command  with invalid CredentialTpe")
            except InteractionModelError as e:
                asserts.assert_equal(e.status, Status.InvalidCommand,
                                     "Unexpected error sending ClearCredential Command  with invalid CredentialTpe")

        self.step("14c")
        if self.pics_guard(self.check_pics("DRLK.S.F08") and self.check_pics("DRLK.S.C1d.Rsp")):
            await self.send_clear_user_cmd(user_index=int(0xFFFE))

        self.step("14d")
        if self.pics_guard(self.check_pics("DRLK.S.F00") and self.check_pics("DRLK.S.A0012")):
            num_pin_users_supported = await self.read_attributes_from_dut(endpoint=self.app_cluster_endpoint,
                                                                          cluster=drlkcluster,
                                                                          attribute=Clusters.DoorLock.Attributes.NumberOfPINUsersSupported)
            asserts.assert_in(num_pin_users_supported, range(
                0, 65534), "NumberOfPINUsersSupported value is out of range")
        self.step("15a")
        if self.pics_guard(self.check_pics("DRLK.S.F00") and self.check_pics("DRLK.S.F08") and self.check_pics("DRLK.S.A001c")):

            numberofcredentialsupportedperuser = await self.read_attributes_from_dut(endpoint=self.app_cluster_endpoint,
                                                                                     cluster=drlkcluster,
                                                                                     attribute=Clusters.DoorLock.Attributes.NumberOfCredentialsSupportedPerUser)
            asserts.assert_in(numberofcredentialsupportedperuser, range(
                0, 255), "NumberOfCredentialsSupportedPerUser value is out of range")
        self.step("15b")
        if self.pics_guard(self.check_pics("DRLK.S.F08") and self.check_pics("DRLK.S.C1a.Rsp")):
            try:
                await self.send_single_cmd(cmd=drlkcluster.Commands.SetUser(
                    operationType=Clusters.DoorLock.Enums.DataOperationTypeEnum.kAdd,
                    userIndex=userIndex_1,
                    userName=user_name,
                    userUniqueID=user_unique_id,
                    userStatus=Clusters.DoorLock.Enums.UserStatusEnum.kOccupiedEnabled,
                    userType=Clusters.DoorLock.Enums.UserTypeEnum.kUnrestrictedUser,
                    credentialRule=Clusters.DoorLock.Enums.CredentialRuleEnum.kSingle),
                    endpoint=self.app_cluster_endpoint,
                    timedRequestTimeoutMs=1000)
            except InteractionModelError as e:
                logging.exception(e)

        self.step("15c")
        if self.pics_guard(self.check_pics("DRLK.S.F00") and self.check_pics("DRLK.S.F08")
                           and self.check_pics("DRLK.S.C22.Rsp") and self.check_pics("DRLK.S.C23.Tx")):
            if (numberofcredentialsupportedperuser < num_pin_users_supported):
                logging.info("setting 'start_credential_index' to value 1 ")
                start_credential_index = 1
                nextCredentialIndex = 1
                while 1:
                    uniquePincodeString = await self.generate_max_pincode_len(self.maxpincodelength)
                    uniquePincode = bytes(uniquePincodeString, 'ascii')
                    logging.info("Credential Data value is %s" % (uniquePincode))
                    if start_credential_index <= (numberofcredentialsupportedperuser):
                        nextCredentialIndex = await self.set_credential_cmd(credentialData=uniquePincode,
                                                                            operationType=drlkcluster.Enums.DataOperationTypeEnum.kAdd,
                                                                            credential_enum=drlkcluster.Enums.CredentialTypeEnum.kPin,

                                                                            credentialIndex=start_credential_index, userIndex=userIndex_1, userStatus=NullValue, userType=NullValue, statuscode=Status.Success)
                        logging.info(f"The updated value of nextCredentialIndex is {nextCredentialIndex}")
                        start_credential_index += 1
                        asserts.assert_true(nextCredentialIndex == start_credential_index,
                                            "Error mismatch in expected nextCredentialIndex={}".format(str(nextCredentialIndex)))
                        logging.info(f"The updated value of start_credential_index is {start_credential_index}")
                    else:
                        break
        self.step("15d")
        if self.pics_guard(self.check_pics("DRLK.S.F00") and self.check_pics("DRLK.S.F08")
                           and self.check_pics("DRLK.S.C22.Rsp") and self.check_pics("DRLK.S.C23.Tx")):
            if (numberofcredentialsupportedperuser < num_pin_users_supported):
                await self.set_credential_cmd(credentialData=self.pin_code,
                                              operationType=drlkcluster.Enums.DataOperationTypeEnum.kAdd,
                                              credential_enum=drlkcluster.Enums.CredentialTypeEnum.kPin,
                                              credentialIndex=start_credential_index, userIndex=userIndex_1, userStatus=NullValue, userType=NullValue, statuscode=Status.ResourceExhausted)
        self.step("15e")
        if self.pics_guard(self.check_pics("DRLK.S.F08") and self.check_pics("DRLK.S.C26.Rsp")):
            credentials = drlkcluster.Structs.CredentialStruct(credentialIndex=0xFFFE,
                                                               credentialType=drlkcluster.Enums.CredentialTypeEnum.kPin)
            await self.clear_credentials_cmd(credential=credentials)
        self.step("15f")
        if self.pics_guard(self.check_pics("DRLK.S.F08") and self.check_pics("DRLK.S.C1d.Rsp")):
            await self.send_clear_user_cmd(user_index=int(0xFFFE))

        self.step("16")
        if self.pics_guard(self.check_pics("DRLK.S.F08") and self.check_pics("DRLK.S.C1a.Rsp")):
            try:
                await self.send_single_cmd(cmd=drlkcluster.Commands.SetUser(
                    operationType=Clusters.DoorLock.Enums.DataOperationTypeEnum.kAdd,
                    userIndex=userIndex_1,
                    userName=user_name,
                    userUniqueID=user_unique_id,
                    userStatus=Clusters.DoorLock.Enums.UserStatusEnum.kOccupiedEnabled,
                    userType=Clusters.DoorLock.Enums.UserTypeEnum.kUnrestrictedUser,
                    credentialRule=Clusters.DoorLock.Enums.CredentialRuleEnum.kSingle),
                    endpoint=self.app_cluster_endpoint,
                    timedRequestTimeoutMs=1000)
            except InteractionModelError as e:
                logging.exception(e)

        self.step("17")
        if self.pics_guard(self.check_pics("DRLK.S.F01") and self.check_pics("DRLK.S.C22.Rsp")
                           and self.check_pics("DRLK.S.C23.Tx")):
            await self.set_credential_cmd(credentialData=self.rfid_tag,
                                          operationType=drlkcluster.Enums.DataOperationTypeEnum.kAdd,
                                          credential_enum=drlkcluster.Enums.CredentialTypeEnum.kRfid,
                                          credentialIndex=credentialIndex_1, userIndex=userIndex_1, userStatus=NullValue, userType=NullValue, statuscode=Status.Success)
        self.step("18")
        if self.pics_guard(self.check_pics("DRLK.S.F00") and self.check_pics("DRLK.S.C22.Rsp") and self.check_pics("DRLK.S.C23.Tx")):
            await self.set_credential_cmd(credentialData=self.pin_code,
                                          operationType=drlkcluster.Enums.DataOperationTypeEnum.kAdd,
                                          credential_enum=drlkcluster.Enums.CredentialTypeEnum.kPin,
                                          credentialIndex=credentialIndex_1, userIndex=userIndex_1, userStatus=NullValue, userType=NullValue, statuscode=Status.Success)

        self.step("19")
        if self.pics_guard(self.check_pics("DRLK.S.F00") and self.check_pics("DRLK.S.F01") and self.check_pics("DRLK.S.C1b.Rsp")):

            credentiallist: list[drlkcluster.Structs.CredentialStruct]
            credentiallist = [drlkcluster.Structs.CredentialStruct(credentialIndex=credentialIndex_1,
                                                                   credentialType=drlkcluster.Enums.CredentialTypeEnum.kRfid),
                              drlkcluster.Structs.CredentialStruct(credentialIndex=credentialIndex_1,
                                                                   credentialType=drlkcluster.Enums.CredentialTypeEnum.kPin)]
            await self.get_user(userIndex_1, user_name, user_unique_id, credentiallist, Status.Success)

        self.step("20")
        if self.pics_guard(self.check_pics("DRLK.S.F00") and self.check_pics("DRLK.S.C22.Rsp") and self.check_pics("DRLK.S.C23.Tx")):
            await self.set_credential_cmd(credentialData=self.pin_code1,
                                          operationType=drlkcluster.Enums.DataOperationTypeEnum.kModify,
                                          credential_enum=drlkcluster.Enums.CredentialTypeEnum.kPin,
                                          credentialIndex=credentialIndex_1, userIndex=userIndex_1, userStatus=NullValue, userType=NullValue, statuscode=Status.Success)

        self.step("21")
        if self.pics_guard(self.check_pics("DRLK.S.F00") and self.check_pics("DRLK.S.F01") and self.check_pics("DRLK.S.C1b.Rsp")):
            await self.get_user(userIndex_1, user_name, user_unique_id, credentiallist, Status.Success)

        self.step("22")
        if self.pics_guard(self.check_pics("DRLK.S.F08") and self.check_pics("DRLK.S.C26.Rsp")):
            await self.clear_credentials_cmd(credential=NullValue)

        self.step("23")
        if self.pics_guard(self.check_pics("DRLK.S.F08") and self.check_pics("DRLK.S.C1d.Rsp")):
            await self.send_clear_user_cmd(userIndex_1)

        self.step("24")
        if self.pics_guard(self.check_pics("DRLK.S.F08") and self.check_pics("DRLK.S.C1a.Rsp")):
            try:
                await self.send_single_cmd(cmd=drlkcluster.Commands.SetUser(
                    operationType=Clusters.DoorLock.Enums.DataOperationTypeEnum.kAdd,
                    userIndex=userIndex_1,
                    userName=user_name,
                    userUniqueID=user_unique_id,
                    userStatus=Clusters.DoorLock.Enums.UserStatusEnum.kOccupiedEnabled,
                    userType=Clusters.DoorLock.Enums.UserTypeEnum.kUnrestrictedUser,
                    credentialRule=Clusters.DoorLock.Enums.CredentialRuleEnum.kSingle),
                    endpoint=self.app_cluster_endpoint,
                    timedRequestTimeoutMs=1000)
            except InteractionModelError as e:
                logging.exception(e)

        self.step("25")
        if self.check_pics("DRLK.S.C29.Rsp"):
            await self.send_clear_aliro_reader_config_cmd()

        self.step("26")
        await self.send_set_aliro_reader_config_cmd(use_group_resolving_key=False, expected_status=Status.Success)
        self.step("27")
        await self.send_set_aliro_reader_config_cmd(use_group_resolving_key=True, expected_status=Status.Success)

        self.step("28")
        if self.pics_guard(self.check_pics("DRLK.S.F0d")
                           and self.check_pics("DRLK.S.C22.Rsp") and self.check_pics("DRLK.S.C23.Tx")):
            await self.set_credential_cmd(credentialData=aliroevictableendpointkey1,
                                          operationType=drlkcluster.Enums.DataOperationTypeEnum.kAdd,
                                          credential_enum=drlkcluster.Enums.CredentialTypeEnum.kAliroEvictableEndpointKey,
                                          credentialIndex=credentialIndex_1, userIndex=userIndex_1, userStatus=NullValue, userType=NullValue, statuscode=Status.Success)

        self.step("29")
        if self.pics_guard(self.check_pics("DRLK.S.F00")
                           and self.check_pics("DRLK.S.C22.Rsp") and self.check_pics("DRLK.S.C23.Tx")):
            await self.set_credential_cmd(credentialData=self.pin_code,
                                          operationType=drlkcluster.Enums.DataOperationTypeEnum.kAdd,
                                          credential_enum=drlkcluster.Enums.CredentialTypeEnum.kPin,
                                          credentialIndex=credentialIndex_1, userIndex=userIndex_1, userStatus=NullValue, userType=NullValue, statuscode=Status.Success)
        self.step("30")
        if self.pics_guard(self.check_pics("DRLK.S.F00") and self.check_pics("DRLK.S.F0d") and self.check_pics("DRLK.S.C1b.Rsp")):

            credentiallist: list[drlkcluster.Structs.CredentialStruct]
            credentiallist = [drlkcluster.Structs.CredentialStruct(credentialIndex=credentialIndex_1,
                                                                   credentialType=drlkcluster.Enums.CredentialTypeEnum.kAliroEvictableEndpointKey),
                              drlkcluster.Structs.CredentialStruct(credentialIndex=credentialIndex_1,
                                                                   credentialType=drlkcluster.Enums.CredentialTypeEnum.kPin)]
            await self.get_user(userIndex_1, user_name, user_unique_id, credentiallist, Status.Success)
        self.step("31")
        if self.pics_guard(self.check_pics("DRLK.S.F00") and self.check_pics("DRLK.S.C22.Rsp") and self.check_pics("DRLK.S.C23.Tx")):
            await self.set_credential_cmd(credentialData=self.pin_code2,
                                          operationType=drlkcluster.Enums.DataOperationTypeEnum.kModify,
                                          credential_enum=drlkcluster.Enums.CredentialTypeEnum.kPin,
                                          credentialIndex=credentialIndex_1, userIndex=userIndex_1, userStatus=NullValue, userType=NullValue, statuscode=Status.Success)

        self.step("32")
        if self.pics_guard(self.check_pics("DRLK.S.F00") and self.check_pics("DRLK.S.F0d") and self.check_pics("DRLK.S.C1b.Rsp")):

            credentiallist: list[drlkcluster.Structs.CredentialStruct]
            credentiallist = [drlkcluster.Structs.CredentialStruct(credentialIndex=credentialIndex_1,
                                                                   credentialType=drlkcluster.Enums.CredentialTypeEnum.kAliroEvictableEndpointKey),
                              drlkcluster.Structs.CredentialStruct(credentialIndex=credentialIndex_1,
                                                                   credentialType=drlkcluster.Enums.CredentialTypeEnum.kPin)]
            await self.get_user(userIndex_1, user_name, user_unique_id, credentiallist, Status.Success)
        self.step("33")
        if self.pics_guard(self.check_pics("DRLK.S.F0d") and self.check_pics("DRLK.S.C22.Rsp") and self.check_pics("DRLK.S.C23.Tx")):
            await self.set_credential_cmd(credentialData=aliroevictableendpointkey2,
                                          operationType=drlkcluster.Enums.DataOperationTypeEnum.kModify,
                                          credential_enum=drlkcluster.Enums.CredentialTypeEnum.kAliroEvictableEndpointKey,
                                          credentialIndex=credentialIndex_1, userIndex=userIndex_1, userStatus=NullValue, userType=NullValue, statuscode=Status.Success)
        self.step("34")
        if self.pics_guard(self.check_pics("DRLK.S.F00") and self.check_pics("DRLK.S.F0d") and self.check_pics("DRLK.S.C1b.Rsp")):

            credentiallist: list[drlkcluster.Structs.CredentialStruct]
            credentiallist = [drlkcluster.Structs.CredentialStruct(credentialIndex=credentialIndex_1,
                                                                   credentialType=drlkcluster.Enums.CredentialTypeEnum.kAliroEvictableEndpointKey),
                              drlkcluster.Structs.CredentialStruct(credentialIndex=credentialIndex_1,
                                                                   credentialType=drlkcluster.Enums.CredentialTypeEnum.kPin)]
            await self.get_user(userIndex_1, user_name, user_unique_id, credentiallist, Status.Success)

        self.step("35")
        if self.pics_guard(self.check_pics("DRLK.S.F08") and self.check_pics("DRLK.S.C1d.Rsp")):
            await self.send_clear_user_cmd(userIndex_1)

        self.step("36")
        if self.pics_guard(self.check_pics("DRLK.S.C26.Rsp")):
            await self.clear_credentials_cmd(credential=NullValue)

        self.step("37")
        if self.pics_guard(self.check_pics("DRLK.S.C29.Rsp")):
            await self.send_clear_aliro_reader_config_cmd()


if __name__ == '__main__':
    default_matter_test_main()<|MERGE_RESOLUTION|>--- conflicted
+++ resolved
@@ -54,12 +54,8 @@
 class TC_DRLK_2_9(MatterBaseTest, DRLK_COMMON):
 
     def steps_TC_DRLK_2_9(self) -> list[TestStep]:
-<<<<<<< HEAD
         steps = [
             TestStep("precondition", "Commissioning already done.", is_commissioning=True),
-=======
-        return [
->>>>>>> 67ad6e04
             TestStep("1", "TH reads NumberOfTotalUsersSupported attribute.",
                      "Verify that TH is able to read the attribute successfully."),
             TestStep("2a", "TH sends SetUser Command to DUT.", "Verify that the DUT sends SUCCESS response"),
@@ -164,6 +160,8 @@
             TestStep("37", "TH sends ClearAliroReaderConfig Command to DUT.",
                      "Verify that the DUT sends SUCCESS response."),
         ]
+
+        return steps
 
     async def read_attributes_from_dut(self, endpoint, cluster, attribute, expected_status: Status = Status.Success):
         try:
