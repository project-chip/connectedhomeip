--- conflicted
+++ resolved
@@ -37,12 +37,8 @@
     async def setup_class(self):
         super().setup_class()
         # TODO: confirm whether we can open processes like this on the TH
-<<<<<<< HEAD
         self.app_process = None
-        app = self.matter_test_config.user_params.get("th_server_app_path", None)
-=======
         app = self.user_params.get("th_server_app_path", None)
->>>>>>> 927f99a2
         if not app:
             asserts.fail('This test requires a TH_SERVER app. Specify app path with --string-arg th_server_app_path:<path_to_app>')
 
