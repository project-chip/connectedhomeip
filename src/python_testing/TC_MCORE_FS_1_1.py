#
#    Copyright (c) 2024 Project CHIP Authors
#    All rights reserved.
#
#    Licensed under the Apache License, Version 2.0 (the "License");
#    you may not use this file except in compliance with the License.
#    You may obtain a copy of the License at
#
#        http://www.apache.org/licenses/LICENSE-2.0
#
#    Unless required by applicable law or agreed to in writing, software
#    distributed under the License is distributed on an "AS IS" BASIS,
#    WITHOUT WARRANTIES OR CONDITIONS OF ANY KIND, either express or implied.
#    See the License for the specific language governing permissions and
#    limitations under the License.
#

# This test requires a TH_SERVER application. Please specify with --string-arg th_server_app_path:<path_to_app>

# See https://github.com/project-chip/connectedhomeip/blob/master/docs/testing/python.md#defining-the-ci-test-arguments
# for details about the block below.
#
# === BEGIN CI TEST ARGUMENTS ===
# test-runner-runs: run1
# test-runner-run/run1/app: examples/fabric-admin/scripts/fabric-sync-app.py
# test-runner-run/run1/app-args: --app-admin=${FABRIC_ADMIN_APP} --app-bridge=${FABRIC_BRIDGE_APP} --stdin-pipe=dut-fsa-stdin --discriminator=1234
# test-runner-run/run1/factoryreset: true
# test-runner-run/run1/script-args: --PICS src/app/tests/suites/certification/ci-pics-values --storage-path admin_storage.json --commissioning-method on-network --discriminator 1234 --passcode 20202021 --string-arg th_server_app_path:${ALL_CLUSTERS_APP} --trace-to json:${TRACE_TEST_JSON}.json --trace-to perfetto:${TRACE_TEST_PERFETTO}.perfetto
# test-runner-run/run1/script-start-delay: 5
# test-runner-run/run1/quiet: true
# === END CI TEST ARGUMENTS ===

import logging
import os
import random
import tempfile
import time

import chip.clusters as Clusters
from chip import ChipDeviceCtrl
<<<<<<< HEAD
from matter_testing_support.matter_testing import MatterBaseTest, TestStep, async_test_body, default_matter_test_main
=======
from chip.testing.tasks import Subprocess
from matter_testing_support import MatterBaseTest, TestStep, async_test_body, default_matter_test_main
>>>>>>> f54e3c8d
from mobly import asserts


class AppServer(Subprocess):
    """Wrapper class for starting an application server in a subprocess."""

    # Prefix for log messages from the application server.
    PREFIX = "[SERVER]"

    def __init__(self, app: str, storage_dir: str, discriminator: int, passcode: int, port: int = 5540):
        storage_kvs_dir = tempfile.mkstemp(dir=storage_dir, prefix="kvs-app-")[1]
        # Start the server application with dedicated KVS storage.
        super().__init__(app, "--KVS", storage_kvs_dir,
                         '--secured-device-port', str(port),
                         "--discriminator", str(discriminator),
                         "--passcode", str(passcode),
                         prefix=self.PREFIX)

    def start(self):
        # Start process and block until it prints the expected output.
        super().start(expected_output="Server initialization complete")


class TC_MCORE_FS_1_1(MatterBaseTest):

    @async_test_body
    async def setup_class(self):
        super().setup_class()

        self.th_server = None
        self.storage = None

        th_server_app = self.user_params.get("th_server_app_path", None)
        if not th_server_app:
            asserts.fail("This test requires a TH_SERVER app. Specify app path with --string-arg th_server_app_path:<path_to_app>")
        if not os.path.exists(th_server_app):
            asserts.fail(f"The path {th_server_app} does not exist")

        # Create a temporary storage directory for keeping KVS files.
        self.storage = tempfile.TemporaryDirectory(prefix=self.__class__.__name__)
        logging.info("Temporary storage directory: %s", self.storage.name)

        self.th_server_port = 5543
        self.th_server_discriminator = random.randint(0, 4095)
        self.th_server_passcode = 20202021

        # Start the TH_SERVER_NO_UID app.
        self.th_server = AppServer(
            th_server_app,
            storage_dir=self.storage.name,
            port=self.th_server_port,
            discriminator=self.th_server_discriminator,
            passcode=self.th_server_passcode)
        self.th_server.start()

        logging.info("Commissioning from separate fabric")
        # Create a second controller on a new fabric to communicate to the server
        new_certificate_authority = self.certificate_authority_manager.NewCertificateAuthority()
        new_fabric_admin = new_certificate_authority.NewFabricAdmin(vendorId=0xFFF1, fabricId=2)
        paa_path = str(self.matter_test_config.paa_trust_store_path)
        self.TH_server_controller = new_fabric_admin.NewController(nodeId=112233, paaTrustStorePath=paa_path)
        self.server_nodeid = 1111
        await self.TH_server_controller.CommissionOnNetwork(
            nodeId=self.server_nodeid,
            setupPinCode=self.th_server_passcode,
            filterType=ChipDeviceCtrl.DiscoveryFilterType.LONG_DISCRIMINATOR,
            filter=self.th_server_discriminator)
        logging.info("Commissioning TH_SERVER complete")

    def teardown_class(self):
        if self.th_server is not None:
            self.th_server.terminate()
        if self.storage is not None:
            self.storage.cleanup()
        super().teardown_class()

    def steps_TC_MCORE_FS_1_1(self) -> list[TestStep]:
        steps = [TestStep(1, "Enable Fabric Synchronization on DUT_FSA using the manufacturer specified mechanism.", is_commissioning=True),
                 TestStep(2, "Commission DUT_FSA onto TH_FSA fabric."),
                 TestStep(3, "Reverse Commission TH_FSAs onto DUT_FSA fabric."),
                 TestStep("3a", "TH_FSA sends RequestCommissioningApproval"),
                 TestStep("3b", "TH_FSA sends CommissionNode"),
                 TestStep("3c", "DUT_FSA commissions TH_FSA")]
        return steps

    # This test has some manual steps and one sleep for up to 30 seconds. Test typically
    # runs under 1 mins, so 3 minutes is more than enough.
    @property
    def default_timeout(self) -> int:
        return 3*60

    @async_test_body
    async def test_TC_MCORE_FS_1_1(self):
        self.is_ci = self.check_pics('PICS_SDK_CI_ONLY')
        # TODO this value should either be determined or passed in from command line
        dut_commissioning_control_endpoint = 0
        self.step(1)
        self.step(2)
        self.step(3)
        th_fsa_server_fabrics = await self.read_single_attribute_check_success(cluster=Clusters.OperationalCredentials, attribute=Clusters.OperationalCredentials.Attributes.Fabrics, dev_ctrl=self.TH_server_controller, node_id=self.server_nodeid, endpoint=0, fabric_filtered=False)
        th_fsa_server_vid = await self.read_single_attribute_check_success(cluster=Clusters.BasicInformation, attribute=Clusters.BasicInformation.Attributes.VendorID, dev_ctrl=self.TH_server_controller, node_id=self.server_nodeid, endpoint=0)
        th_fsa_server_pid = await self.read_single_attribute_check_success(cluster=Clusters.BasicInformation, attribute=Clusters.BasicInformation.Attributes.ProductID, dev_ctrl=self.TH_server_controller, node_id=self.server_nodeid, endpoint=0)

        event_path = [(dut_commissioning_control_endpoint, Clusters.CommissionerControl.Events.CommissioningRequestResult, 1)]
        events = await self.default_controller.ReadEvent(nodeid=self.dut_node_id, events=event_path)

        self.step("3a")
        good_request_id = 0x1234567812345678
        cmd = Clusters.CommissionerControl.Commands.RequestCommissioningApproval(
            requestID=good_request_id, vendorID=th_fsa_server_vid, productID=th_fsa_server_pid, label="Test Ecosystem")
        await self.send_single_cmd(cmd, endpoint=dut_commissioning_control_endpoint)

        if not self.is_ci:
            self.wait_for_user_input("Approve Commissioning approval request on DUT using manufacturer specified mechanism")

        if not events:
            new_event = await self.default_controller.ReadEvent(nodeid=self.dut_node_id, events=event_path)
        else:
            event_nums = [e.Header.EventNumber for e in events]
            new_event = await self.default_controller.ReadEvent(nodeid=self.dut_node_id, events=event_path, eventNumberFilter=max(event_nums)+1)

        asserts.assert_equal(len(new_event), 1, "Unexpected event list len")
        asserts.assert_equal(new_event[0].Data.statusCode, 0, "Unexpected status code")
        asserts.assert_equal(new_event[0].Data.clientNodeID,
                             self.matter_test_config.controller_node_id, "Unexpected client node id")
        asserts.assert_equal(new_event[0].Data.requestID, good_request_id, "Unexpected request ID")

        self.step("3b")
        cmd = Clusters.CommissionerControl.Commands.CommissionNode(requestID=good_request_id, responseTimeoutSeconds=30)
        resp = await self.send_single_cmd(cmd, endpoint=dut_commissioning_control_endpoint)
        asserts.assert_equal(type(resp), Clusters.CommissionerControl.Commands.ReverseOpenCommissioningWindow,
                             "Incorrect response type")

        # min commissioning timeout is 3*60 seconds, so use that even though the command said 30.
        cmd = Clusters.AdministratorCommissioning.Commands.OpenCommissioningWindow(commissioningTimeout=3*60,
                                                                                   PAKEPasscodeVerifier=resp.PAKEPasscodeVerifier,
                                                                                   discriminator=resp.discriminator,
                                                                                   iterations=resp.iterations, salt=resp.salt)
        await self.send_single_cmd(cmd, dev_ctrl=self.TH_server_controller, node_id=self.server_nodeid, endpoint=0, timedRequestTimeoutMs=5000)

        self.step("3c")
        if not self.is_ci:
            time.sleep(30)

        th_fsa_server_fabrics_new = await self.read_single_attribute_check_success(cluster=Clusters.OperationalCredentials, attribute=Clusters.OperationalCredentials.Attributes.Fabrics, dev_ctrl=self.TH_server_controller, node_id=self.server_nodeid, endpoint=0, fabric_filtered=False)
        # TODO: this should be mocked too.
        if not self.is_ci:
            asserts.assert_equal(len(th_fsa_server_fabrics) + 1, len(th_fsa_server_fabrics_new),
                                 "Unexpected number of fabrics on TH_SERVER")


if __name__ == "__main__":
    default_matter_test_main()<|MERGE_RESOLUTION|>--- conflicted
+++ resolved
@@ -38,13 +38,29 @@
 
 import chip.clusters as Clusters
 from chip import ChipDeviceCtrl
-<<<<<<< HEAD
+from matter_testing_support.tasks import Subprocess
 from matter_testing_support.matter_testing import MatterBaseTest, TestStep, async_test_body, default_matter_test_main
-=======
-from chip.testing.tasks import Subprocess
-from matter_testing_support import MatterBaseTest, TestStep, async_test_body, default_matter_test_main
->>>>>>> f54e3c8d
 from mobly import asserts
+
+
+class AppServer(Subprocess):
+    """Wrapper class for starting an application server in a subprocess."""
+
+    # Prefix for log messages from the application server.
+    PREFIX = "[SERVER]"
+
+    def __init__(self, app: str, storage_dir: str, discriminator: int, passcode: int, port: int = 5540):
+        storage_kvs_dir = tempfile.mkstemp(dir=storage_dir, prefix="kvs-app-")[1]
+        # Start the server application with dedicated KVS storage.
+        super().__init__(app, "--KVS", storage_kvs_dir,
+                         '--secured-device-port', str(port),
+                         "--discriminator", str(discriminator),
+                         "--passcode", str(passcode),
+                         prefix=self.PREFIX)
+
+    def start(self):
+        # Start process and block until it prints the expected output.
+        super().start(expected_output="Server initialization complete")
 
 
 class AppServer(Subprocess):
