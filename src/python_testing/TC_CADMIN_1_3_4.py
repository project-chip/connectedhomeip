#
#    Copyright (c) 2024 Project CHIP Authors
#    All rights reserved.
#
#    Licensed under the Apache License, Version 2.0 (the "License");
#    you may not use this file except in compliance with the License.
#    You may obtain a copy of the License at
#
#        http://www.apache.org/licenses/LICENSE-2.0
#
#    Unless required by applicable law or agreed to in writing, software
#    distributed under the License is distributed on an "AS IS" BASIS,
#    WITHOUT WARRANTIES OR CONDITIONS OF ANY KIND, either express or implied.
#    See the License for the specific language governing permissions and
#    limitations under the License.
#
# === BEGIN CI TEST ARGUMENTS ===
# test-runner-runs:
#   run1:
#     app: ${ALL_CLUSTERS_APP}
#     app-args: --discriminator 1234 --KVS kvs1 --trace-to json:${TRACE_APP}.json
#     script-args: >
#       --storage-path admin_storage.json
#       --commissioning-method on-network
#       --discriminator 1234
#       --passcode 20202021
#       --trace-to json:${TRACE_TEST_JSON}.json
#       --trace-to perfetto:${TRACE_TEST_PERFETTO}.perfetto
#     factory-reset: true
#     quiet: true
#   run2:
#     app: ${ALL_CLUSTERS_APP}
#     app-args: --discriminator 1234 --KVS kvs1 --trace-to json:${TRACE_APP}.json
#     script-args: >
#       --tests test_TC_CADMIN_1_4
#       --storage-path admin_storage.json
#       --discriminator 1234
#       --passcode 20202021
#       --trace-to json:${TRACE_TEST_JSON}.json
#       --trace-to perfetto:${TRACE_TEST_PERFETTO}.perfetto
#     factory-reset: false
#     quiet: true
# === END CI TEST ARGUMENTS ===

import asyncio
import base64
import random
from time import sleep

import chip.clusters as Clusters
from chip import ChipDeviceCtrl
from chip.exceptions import ChipStackError
<<<<<<< HEAD
from chip.interaction_model import Status
from chip.testing.matter_testing import MatterBaseTest, TestStep, async_test_body, default_matter_test_main
from chip.tlv import TLVReader
from mdns_discovery import mdns_discovery
=======
from chip.tlv import TLVReader
from matter_testing_infrastructure.chip.testing.matter_testing import (MatterBaseTest, TestStep, async_test_body,
                                                                       default_matter_test_main)
>>>>>>> bda15c24
from mobly import asserts
from support_modules.cadmin_support import CADMINSupport

opcreds = Clusters.OperationalCredentials
nonce = random.randbytes(32)


class TC_CADMIN(MatterBaseTest):
    def __init__(self, *args, **kwargs):
        super().__init__(*args, **kwargs)
        self.support = CADMINSupport(self)

    async def combined_commission_val_steps(self, commission_type: str):
        """
        Combined test function for commissioning tests.
        :param commission_type: Type of commissioning ("BCM" or "ECM").
        """
        self.step(1)
        if commission_type == "BCM":
            setupPayloadInfo = self.get_setup_payload_info()
            if not setupPayloadInfo:
                asserts.assert_true(
                    False, 'passcode and discriminator must be provided values in order for this test to work due to using BCM, please rerun test with providing --passcode <value> and --discriminator <value>')

        # Establishing TH1
        self.th1 = self.default_controller

        self.step(2)
        GC_cluster = Clusters.GeneralCommissioning
        attribute = GC_cluster.Attributes.BasicCommissioningInfo
        duration = await self.read_single_attribute_check_success(endpoint=0, cluster=GC_cluster, attribute=attribute)
        self.max_window_duration = duration.maxCumulativeFailsafeSeconds

        self.step("3a")
        if commission_type == "ECM":
            params = await self.th1.OpenCommissioningWindow(
                nodeid=self.dut_node_id,
                timeout=self.max_window_duration,
                iteration=1000,
                discriminator=1234,
                option=1
            )

        elif commission_type == "BCM":
            obcCmd = Clusters.AdministratorCommissioning.Commands.OpenBasicCommissioningWindow(180)
            await self.th1.SendCommand(nodeid=self.dut_node_id, endpoint=0, payload=obcCmd, timedRequestTimeoutMs=6000)

        else:
            asserts.fail(f"Unknown commissioning type: {commission_type}")

        self.step("3b")
        services = await self.support.get_txt_record()
        expected_cm_value = "2" if commission_type == "ECM" else "1"
        if services.txt_record['CM'] != expected_cm_value:
            asserts.fail(f"Expected cm record value {expected_cm_value}, but found {services.txt_record['CM']}")

        self.step("3c")
        BI_cluster = Clusters.BasicInformation
        self.nl_attribute = BI_cluster.Attributes.NodeLabel
        await self.support.write_nl_attr(dut_node_id=self.dut_node_id, th=self.th1, attr_val=self.nl_attribute)
        await self.support.read_nl_attr(dut_node_id=self.dut_node_id, th=self.th1, attr_val=self.nl_attribute)

        self.step(4)
        # Establishing TH2
        th2_certificate_authority = self.certificate_authority_manager.NewCertificateAuthority()
        th2_fabric_admin = th2_certificate_authority.NewFabricAdmin(vendorId=0xFFF1, fabricId=self.th1.fabricId + 1)
        self.th2 = th2_fabric_admin.NewController(nodeId=2, useTestCommissioner=True)

        if commission_type == "ECM":
            await self.th2.CommissionOnNetwork(
                nodeId=self.dut_node_id,
                setupPinCode=params.setupPinCode,
                filterType=ChipDeviceCtrl.DiscoveryFilterType.LONG_DISCRIMINATOR,
                filter=1234
            )
        else:
            setupPayloadInfo = self.get_setup_payload_info()
            if not setupPayloadInfo:
                asserts.fail("Setup payload info is required for basic commissioning.")
            await self.th2.CommissionOnNetwork(
                nodeId=self.dut_node_id,
                setupPinCode=setupPayloadInfo[0].passcode,
                filterType=ChipDeviceCtrl.DiscoveryFilterType.LONG_DISCRIMINATOR,
                filter=setupPayloadInfo[0].filter_value
            )
        rcac = self.th2.get_rcac()
        th2_rcac_decoded = TLVReader(rcac).get()["Any"][9]

        self.step(5)
        # TH_CR1 reads the Fabrics attribute
        th1_fabric_info = await self.support.get_fabrics(th=self.th1)
        th1_cam_rcac = TLVReader(base64.b64decode(
            self.certificate_authority_manager.activeCaList[0]._persistentStorage._jsonData["sdk-config"]["f/1/r"])).get()["Any"][9]
        if th1_fabric_info[0].rootPublicKey != th1_cam_rcac:
            asserts.fail("Public keys from fabric and certs for TH1 are not the same.")
        if th1_fabric_info[0].nodeID != self.dut_node_id:
            asserts.fail("DUT node ID from fabric does not equal DUT node ID for TH1 during commissioning.")

        self.step(6)
        # TH_CR2 reads the Fabrics attribute
        th2_fabric_info = await self.support.get_fabrics(th=self.th2)
        if th2_fabric_info[0].rootPublicKey != th2_rcac_decoded:
            asserts.fail("Public keys from fabric and certs for TH2 are not the same.")
        if th2_fabric_info[0].nodeID != self.dut_node_id:
            asserts.fail("DUT node ID from fabric does not equal DUT node ID for TH2 during commissioning.")

        if commission_type == "ECM":
            self.step(7)
            # TH_CR1 writes and reads the Basic Information Cluster’s NodeLabel mandatory attribute of DUT_CE
            await self.support.write_nl_attr(dut_node_id=self.dut_node_id, th=self.th1, attr_val=self.nl_attribute)
            await self.support.read_nl_attr(dut_node_id=self.dut_node_id, th=self.th1, attr_val=self.nl_attribute)

            self.step(8)
            # TH_CR2 writes and reads the Basic Information Cluster’s NodeLabel mandatory attribute of DUT_CE
            val = await self.support.read_nl_attr(dut_node_id=self.dut_node_id, th=self.th2, attr_val=self.nl_attribute)
            self.print_step("basic information cluster node label attr value", val)
            await self.support.write_nl_attr(dut_node_id=self.dut_node_id, th=self.th2, attr_val=self.nl_attribute)
            await self.support.read_nl_attr(dut_node_id=self.dut_node_id, th=self.th2, attr_val=self.nl_attribute)

            self.step(9)
            # TH_CR2 opens a commissioning window on DUT_CE for 180 seconds using ECM
            await self.th2.OpenCommissioningWindow(nodeid=self.dut_node_id, timeout=180, iteration=1000, discriminator=0, option=1)

            self.step(10)
            sleep(181)

            self.step(11)
            # TH_CR2 reads the window status to verify the DUT_CE window is closed
            # TODO: Issue noticed when initially attempting to check window status, issue is detailed here: https://github.com/project-chip/connectedhomeip/issues/35983
            # Workaround in place until above issue resolved
            try:
                window_status = await self.th2.ReadAttribute(nodeid=self.dut_node_id, attributes=[(0, Clusters.AdministratorCommissioning.Attributes.WindowStatus)])
            except asyncio.CancelledError:
                window_status = await self.th2.ReadAttribute(nodeid=self.dut_node_id, attributes=[(0, Clusters.AdministratorCommissioning.Attributes.WindowStatus)])

            window_status = window_status[0]
            outer_key = list(window_status.keys())[0]
            inner_key = list(window_status[outer_key].keys())[1]
            if window_status[outer_key][inner_key] != Clusters.AdministratorCommissioning.Enums.CommissioningWindowStatusEnum.kWindowNotOpen:
                asserts.fail("Commissioning window is expected to be closed, but was found to be open")

            self.step(12)
            # TH_CR2 opens a commissioning window on DUT_CE using ECM
            self.discriminator = random.randint(0, 4095)
            # params2 = await self.openCommissioningWindow(dev_ctrl=self.th2, node_id=self.dut_node_id)
            params2 = await self.th2.OpenCommissioningWindow(nodeid=self.dut_node_id, timeout=self.max_window_duration, iteration=1000, discriminator=1234, option=1)

            self.step(13)
            # TH_CR1 starts a commissioning process with DUT_CE before the timeout from step 12
            try:
                await self.th1.CommissionOnNetwork(
                    nodeId=self.dut_node_id, setupPinCode=params2.setupPinCode,
                    filterType=ChipDeviceCtrl.DiscoveryFilterType.LONG_DISCRIMINATOR, filter=1234)
            except ChipStackError as e:
                asserts.assert_equal(e.err,  0x0000007E,
                                     "Expected to return Trying to add NOC for fabric that already exists")
            """
            expected error:
                [2024-10-08 11:57:43.144125][TEST][STDOUT][MatterTest] 10-08 11:57:42.777 INFO Device returned status 9 on receiving the NOC
                [2024-10-08 11:57:43.144365][TEST][STDOUT][MatterTest] 10-08 11:57:42.777 INFO Add NOC failed with error src/controller/CHIPDeviceController.cpp:1712: CHIP Error 0x0000007E: Trying to add a NOC for a fabric that already exists
            """

            revokeCmd = Clusters.AdministratorCommissioning.Commands.RevokeCommissioning()
            await self.th1.SendCommand(nodeid=self.dut_node_id, endpoint=0, payload=revokeCmd, timedRequestTimeoutMs=6000)
            # The failsafe cleanup is scheduled after the command completes, so give it a bit of time to do that
            sleep(1)

        if commission_type == "ECM":
            self.step(14)

        elif commission_type == "BCM":
            self.step(7)

        # TH_CR2 reads the CurrentFabricIndex attribute from the Operational Credentials cluster and saves as th2_idx, TH_CR1 sends the RemoveFabric command to the DUT with the FabricIndex set to th2_idx
        th2_idx = await self.th2.ReadAttribute(nodeid=self.dut_node_id, attributes=[(0, Clusters.OperationalCredentials.Attributes.CurrentFabricIndex)])
        outer_key = list(th2_idx.keys())[0]
        inner_key = list(th2_idx[outer_key].keys())[0]
        attribute_key = list(th2_idx[outer_key][inner_key].keys())[1]
        removeFabricCmd = Clusters.OperationalCredentials.Commands.RemoveFabric(th2_idx[outer_key][inner_key][attribute_key])
        await self.th1.SendCommand(nodeid=self.dut_node_id, endpoint=0, payload=removeFabricCmd)

    def pics_TC_CADMIN_1_3(self) -> list[str]:
        return ["CADMIN.S"]

    def steps_TC_CADMIN_1_3(self) -> list[TestStep]:
        return [
            TestStep(1, "TH_CR1 starts a commissioning process with DUT_CE", is_commissioning=True),
            TestStep(2, "TH_CR1 reads the BasicCommissioningInfo attribute from the General Commissioning cluster and saves the MaxCumulativeFailsafeSeconds field as max_window_duration."),
            TestStep("3a", "TH_CR1 opens a commissioning window on DUT_CE using a commissioning timeout of max_window_duration using ECM",
                     "DUT_CE opens its Commissioning window to allow a second commissioning."),
            TestStep("3b", "DNS-SD records shows DUT_CE advertising", "Verify that the DNS-SD advertisement shows CM=2"),
            TestStep("3c", "TH_CR1 writes and reads the Basic Information Cluster’s NodeLabel mandatory attribute of DUT_CE",
                     "Verify DUT_CE responds to both write/read with a success"),
            TestStep(4, "TH creates a controller (TH_CR2) on a new fabric and commissions DUT_CE using that controller. TH_CR2 should commission the device using a different NodeID than TH_CR1.",
                     "Commissioning is successful"),
            TestStep(5, "TH_CR1 reads the Fabrics attribute from the Node Operational Credentials cluster using a fabric-filtered read",
                     "Verify that the RootPublicKey matches the root public key for TH_CR1 and the NodeID matches the node ID used when TH_CR1 commissioned the device."),
            TestStep(6, "TH_CR2 reads the Fabrics attribute from the Node Operational Credentials cluster using a fabric-filtered read",
                     "Verify that the RootPublicKey matches the root public key for TH_CR2 and the NodeID matches the node ID used when TH_CR2 commissioned the device."),
            TestStep(7, "TH_CR1 writes and reads the Basic Information Cluster’s NodeLabel mandatory attribute of DUT_CE",
                     "Verify DUT_CE responds to both write/read with a success"),
            TestStep(8, "TH_CR2 reads, writes and then reads the Basic Information Cluster’s NodeLabel mandatory attribute of DUT_CE",
                     "Verify the initial read reflect the value written in the above step. Verify DUT_CE responds to both write/read with a success"),
            TestStep(9, "TH_CR2 opens a commissioning window on DUT_CE for 180 seconds using ECM"),
            TestStep(10, "Wait for the commissioning window in step 9 to timeout"),
            TestStep(11, "TH_CR2 reads the window status to verify the DUT_CE window is closed",
                     "DUT_CE windows status shows the window is closed"),
            TestStep(12, "TH_CR2 opens a commissioning window on DUT_CE using ECM",
                     "DUT_CE opens its Commissioning window to allow a new commissioning"),
            TestStep(13, "TH_CR1 starts a commissioning process with DUT_CE before the timeout from step 12",
                     "Since DUT_CE was already commissioned by TH_CR1 in step 1, AddNOC fails with NOCResponse with StatusCode field set to FabricConflict (9)"),
            TestStep(14, "TH_CR2 reads the CurrentFabricIndex attribute from the Operational Credentials cluster and saves as th2_idx, TH_CR1 sends the RemoveFabric command to the DUT with the FabricIndex set to th2_idx",
                     "TH_CR1 removes TH_CR2 fabric using th2_idx")
        ]

    def pics_TC_CADMIN_1_4(self) -> list[str]:
        return ["CADMIN.S"]

    def steps_TC_CADMIN_1_4(self) -> list[TestStep]:
        return [
            TestStep(1, "TH_CR1 starts a commissioning process with DUT_CE", is_commissioning=True),
            TestStep(2, "TH_CR1 reads the BasicCommissioningInfo attribute from the General Commissioning cluster and saves the MaxCumulativeFailsafeSeconds field as max_window_duration."),
            TestStep("3a", "TH_CR1 opens a commissioning window on DUT_CE using a commissioning timeout of max_window_duration using BCM",
                     "DUT_CE opens its Commissioning window to allow a second commissioning."),
            TestStep("3b", "DNS-SD records shows DUT_CE advertising", "Verify that the DNS-SD advertisement shows CM=1"),
            TestStep("3c", "TH_CR1 writes and reads the Basic Information Cluster’s NodeLabel mandatory attribute of DUT_CE",
                     "Verify DUT_CE responds to both write/read with a success"),
            TestStep(4, "TH creates a controller (TH_CR2) on a new fabric and commissions DUT_CE using that controller. TH_CR2 should commission the device using a different NodeID than TH_CR1.",
                     "Commissioning is successful"),
            TestStep(5, "TH_CR1 reads the Fabrics attribute from the Node Operational Credentials cluster using a fabric-filtered read",
                     "Verify that the RootPublicKey matches the root public key for TH_CR1 and the NodeID matches the node ID used when TH_CR1 commissioned the device."),
            TestStep(6, "TH_CR2 reads the Fabrics attribute from the Node Operational Credentials cluster using a fabric-filtered read",
                     "Verify that the RootPublicKey matches the root public key for TH_CR2 and the NodeID matches the node ID used when TH_CR2 commissioned the device."),
            TestStep(7, "TH_CR2 reads the CurrentFabricIndex attribute from the Operational Credentials cluster and saves as th2_idx, TH_CR1 sends the RemoveFabric command to the DUT with the FabricIndex set to th2_idx",
                     "TH_CR1 removes TH_CR2 fabric using th2_idx")
        ]

    @async_test_body
    async def test_TC_CADMIN_1_3(self):
        await self.combined_commission_val_steps(commission_type="ECM")

    @async_test_body
    async def test_TC_CADMIN_1_4(self):
        await self.combined_commission_val_steps(commission_type="BCM")


if __name__ == "__main__":
    default_matter_test_main()<|MERGE_RESOLUTION|>--- conflicted
+++ resolved
@@ -50,16 +50,11 @@
 import chip.clusters as Clusters
 from chip import ChipDeviceCtrl
 from chip.exceptions import ChipStackError
-<<<<<<< HEAD
 from chip.interaction_model import Status
 from chip.testing.matter_testing import MatterBaseTest, TestStep, async_test_body, default_matter_test_main
 from chip.tlv import TLVReader
+
 from mdns_discovery import mdns_discovery
-=======
-from chip.tlv import TLVReader
-from matter_testing_infrastructure.chip.testing.matter_testing import (MatterBaseTest, TestStep, async_test_body,
-                                                                       default_matter_test_main)
->>>>>>> bda15c24
 from mobly import asserts
 from support_modules.cadmin_support import CADMINSupport
 
