--- conflicted
+++ resolved
@@ -80,26 +80,8 @@
         endpoint = self.get_endpoint()
         attributes = Clusters.BooleanStateConfiguration.Attributes
 
-<<<<<<< HEAD
         # Commissioning
         self.step(1)
-=======
-        self.step("2a")
-        feature_map = await self.read_boolcfg_attribute_expect_success(endpoint=endpoint, attribute=attributes.FeatureMap)
-        is_sens_level_feature_supported = feature_map & Clusters.BooleanStateConfiguration.Bitmaps.Feature.kSensitivityLevel
-
-        self.step("2b")
-        if not is_sens_level_feature_supported:
-            log.info("SENS feature not supported, skipping test case")
-
-            # Skipping all remainig steps
-            for step in self.get_test_steps(self.current_test_info.name)[self.current_step_index:]:
-                self.step(step.test_plan_number)
-                log.info("Test step skipped")
-
-            return
-        log.info("Test step skipped")
->>>>>>> f9de80ce
 
         self.step(2)
         attribute_list = await self.read_boolcfg_attribute_expect_success(endpoint=endpoint, attribute=attributes.AttributeList)
@@ -113,12 +95,8 @@
         if attributes.DefaultSensitivityLevel.attribute_id in attribute_list:
             default_level = await self.read_boolcfg_attribute_expect_success(endpoint=endpoint, attribute=attributes.DefaultSensitivityLevel)
         else:
-<<<<<<< HEAD
             logging.info("DefaultSensitivityLevel not present in AttributeList, step 4 skipped")
             self.mark_current_step_skipped()
-=======
-            log.info("Test step skipped")
->>>>>>> f9de80ce
 
         self.step(5)
         current_level = await self.read_boolcfg_attribute_expect_success(endpoint=endpoint, attribute=attributes.CurrentSensitivityLevel)
