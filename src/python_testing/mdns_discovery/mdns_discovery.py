#
#    Copyright (c) 2024-2025 Project CHIP Authors
#    All rights reserved.
#
#    Licensed under the Apache License, Version 2.0 (the "License");
#    you may not use this file except in compliance with the License.
#    You may obtain a copy of the License at
#
#        http://www.apache.org/licenses/LICENSE-2.0
#
#    Unless required by applicable law or agreed to in writing, software
#    distributed under the License is distributed on an "AS IS" BASIS,
#    WITHOUT WARRANTIES OR CONDITIONS OF ANY KIND, either express or implied.
#    See the License for the specific language governing permissions and
#    limitations under the License.
#

import json
import logging
import time
<<<<<<< HEAD
from asyncio import Event, TimeoutError, create_task, ensure_future, sleep, wait_for
from functools import partial
=======
from asyncio import Event, Semaphore, TimeoutError, create_task, gather, sleep, wait_for
>>>>>>> 1fbfb65d
from typing import Dict, List, Optional

from mdns_discovery.data_clases.mdns_service_info import MdnsServiceInfo
from mdns_discovery.data_clases.ptr_record import PtrRecord
from mdns_discovery.data_clases.quada_record import QuadaRecord
from mdns_discovery.enums.mdns_service_type import MdnsServiceType
from mdns_discovery.mdns_async_service_info import AddressResolverIPv6, MdnsAsyncServiceInfo
from mdns_discovery.service_listeners.mdns_service_listener import MdnsServiceListener
<<<<<<< HEAD
from mdns_discovery.utils.net_utils import get_ipv6_addresses
from zeroconf import IPVersion, ServiceStateChange, Zeroconf
from zeroconf.asyncio import AsyncServiceBrowser, AsyncZeroconf, AsyncZeroconfServiceTypes
from zeroconf.const import _TYPE_A, _TYPE_AAAA, _TYPE_SRV, _TYPE_TXT
=======
from mdns_discovery.utils.net_utils import get_host_ipv6_addresses
from zeroconf import IPVersion, ServiceStateChange, Zeroconf
from zeroconf.asyncio import AsyncServiceBrowser, AsyncZeroconf, AsyncZeroconfServiceTypes
from zeroconf.const import _TYPE_A, _TYPE_AAAA, _TYPE_SRV, _TYPE_TXT, _TYPES
>>>>>>> 1fbfb65d

logger = logging.getLogger(__name__)


<<<<<<< HEAD
class MdnsDiscovery:

    DISCOVERY_TIMEOUT_SEC = 30
    QUERY_RECORD_TYPES = {_TYPE_SRV, _TYPE_TXT, _TYPE_A, _TYPE_AAAA}
=======
DISCOVERY_TIMEOUT_SEC = 15
SERVICE_LISTENER_TIMEOUT_SEC = 5
QUERY_TIMEOUT_SEC = 10
DISCOVERY_SILENCE_THRESHOLD_SEC = 2
QUERY_RECORD_TYPES = {_TYPE_SRV, _TYPE_TXT, _TYPE_A, _TYPE_AAAA}


class MdnsDiscovery:

    def __init__(self):
        """
        A class for performing asynchronous mDNS service discovery using Zeroconf.

        This utility supports querying various types of mDNS records (PTR, SRV, TXT, A, AAAA)
        over IPv6 interfaces and can discover Matter-specific services such as commissioner,
        commissionable, operational, and border router services.

        Key Methods:
            - `get_commissioner_services()`: Discover Matter commissioner services.
            - `get_commissionable_services()`: Discover Matter commissionable devices.
            - `get_operational_services()`: Discover operational Matter nodes.
            - `get_border_router_services()`: Discover Thread border routers.
            - `get_all_services()`: Get service info from all available discovered services.
            - `get_ptr_records()`: Discover PTR records for given service types.
            - `get_srv_record()`: Query SRV records for a given service instance.
            - `get_txt_record()`: Query TXT records for a given service instance.
            - `get_quada_records()`: Query A/AAAA records for a given host.
            - `get_all_service_types()`: Discover all available service types.
            - `get_commissionable_subtypes()`: Discover supported subtypes for commissionable nodes.
            - `discover()`: The mDNS discovery engine powering the discovery methods.

        Attributes:
            interfaces (list[str]): IPv6 interfaces used for discovery.
            _discovered_services (dict): Stores results of service discovery.
            _event (asyncio.Event): Event used to synchronize async discovery.
        """
        # List of IPv6 addresses to use for mDNS discovery.
        self.interfaces = get_host_ipv6_addresses()

        # A dictionary to store discovered services.
        self._discovered_services = {}

        # An asyncio Event to signal when a service has been discovered
        self._event = Event()

    # Public methods
    async def get_commissioner_services(self, log_output: bool = False,
                                        discovery_timeout_sec: float = DISCOVERY_TIMEOUT_SEC
                                        ) -> List[MdnsServiceInfo]:
        """
        Asynchronously discovers commissioner mDNS services on the network.

        Args:
            log_output (bool, optional): If True, logs the discovered services to the console. Defaults to False.
            discovery_timeout_sec (float): How long to wait for discovery, in seconds. Defaults to DISCOVERY_TIMEOUT_SEC (15 sec).

        Returns:
            List[MdnsServiceInfo]: List of discovered commissioner services, or an empty list if none found.
        """
        await self.discover(
            service_types=[MdnsServiceType.COMMISSIONER.value],
            query_service=True,
            append_results=True,
            discovery_timeout_sec=discovery_timeout_sec,
            log_output=log_output
        )

        return self._discovered_services.get(MdnsServiceType.COMMISSIONER.value, [])

    async def get_commissionable_services(self, log_output: bool = False,
                                          discovery_timeout_sec: float = DISCOVERY_TIMEOUT_SEC
                                          ) -> List[MdnsServiceInfo]:
        """
        Asynchronously discovers commissionable mDNS services on the network.

        Args:
            log_output (bool, optional): If True, logs the discovered services to the console. Defaults to False.
            discovery_timeout_sec (float): How long to wait for discovery, in seconds. Defaults to DISCOVERY_TIMEOUT_SEC (15 sec).

        Returns:
            List[MdnsServiceInfo]: List of discovered commissionable services, or an empty list if none found.
        """
        await self.discover(
            service_types=[MdnsServiceType.COMMISSIONABLE.value],
            query_service=True,
            append_results=True,
            discovery_timeout_sec=discovery_timeout_sec,
            log_output=log_output
        )

        return self._discovered_services.get(MdnsServiceType.COMMISSIONABLE.value, [])

    async def get_operational_services(self, log_output: bool = False,
                                       discovery_timeout_sec: float = DISCOVERY_TIMEOUT_SEC
                                       ) -> List[MdnsServiceInfo]:
        """
        Asynchronously discovers operational mDNS services on the network.

        Args:
            log_output (bool, optional): If True, logs the discovered services to the console. Defaults to False.
            discovery_timeout_sec (float): How long to wait for discovery, in seconds. Defaults to DISCOVERY_TIMEOUT_SEC (15 sec).

        Returns:
            List[MdnsServiceInfo]: List of discovered operational services, or an empty list if none found.
        """
        await self.discover(
            service_types=[MdnsServiceType.OPERATIONAL.value],
            query_service=True,
            append_results=True,
            discovery_timeout_sec=discovery_timeout_sec,
            log_output=log_output
        )

        return self._discovered_services.get(MdnsServiceType.OPERATIONAL.value, [])

    async def get_border_router_services(self, log_output: bool = False,
                                         discovery_timeout_sec: float = DISCOVERY_TIMEOUT_SEC
                                         ) -> List[MdnsServiceInfo]:
        """
        Asynchronously discovers border router mDNS services on the network.

        Args:
            log_output (bool, optional): If True, logs the discovered services to the console. Defaults to False.
            discovery_timeout_sec (float): How long to wait for discovery, in seconds. Defaults to DISCOVERY_TIMEOUT_SEC (15 sec).

        Returns:
            List[MdnsServiceInfo]: List of discovered border router services, or an empty list if none found.
        """
        await self.discover(
            service_types=[MdnsServiceType.BORDER_ROUTER.value],
            query_service=True,
            append_results=True,
            discovery_timeout_sec=discovery_timeout_sec,
            log_output=log_output
        )

        return self._discovered_services.get(MdnsServiceType.BORDER_ROUTER.value, [])
>>>>>>> 1fbfb65d

    async def get_all_services(self, log_output: bool = False,
                               discovery_timeout_sec: float = DISCOVERY_TIMEOUT_SEC
                               ) -> Dict[str, List[MdnsServiceInfo]]:
        """
<<<<<<< HEAD
        A class for performing asynchronous mDNS service discovery using Zeroconf.

        This utility supports querying various types of mDNS records (PTR, SRV, TXT, AAAA)
        over IPv6 interfaces and can discover Matter-specific services such as
        commissioner, commissionable, operational, and border router services.

        Key Methods:
            - `get_commissioner_service()`: Discover Matter commissioner services.
            - `get_commissionable_service()`: Discover Matter commissionable devices.
            - `get_operational_service()`: Discover operational Matter nodes.
            - `get_border_router_service()`: Discover Thread border routers.
            - `get_all_services()`: Get service info from all available discovered services.
            - `get_service_types()`: Discover all available service types.
            - `get_ptr_records()`: Discover PTR records for given service types.
            - `get_srv_record()`: Query SRV records for a given service instance.
            - `get_txt_record()`: Query TXT records for a given service instance.
            - `get_quada_records()`: Query A/AAAA records for a given host.
            - `get_commissionable_subtypes()`: Discover supported subtypes for commissionable nodes.

        Attributes:
            interfaces (list[str]): IPv6 interfaces used for discovery.
            _azc (AsyncZeroconf): Zeroconf manager instance.
            _discovered_services (dict): Stores results of service discovery.
            _name_filter (str | None): Optional filter for matching specific service names.
            _event (asyncio.Event): Event used to synchronize async discovery.
            _verbose_logging (bool): Enables detailed logging output.
        """
        # List of IPv6 addresses to use for mDNS discovery.
        self.interfaces = get_ipv6_addresses()

        # An instance of Zeroconf to manage mDNS operations.
        self._azc = AsyncZeroconf(interfaces=self.interfaces)
=======
        Asynchronously discovers all available mDNS services within the network.

        Optional args:
            log_output (bool, optional): If True, logs the discovered services to the console. Defaults to False.
            discovery_timeout_sec (float): How long to wait for discovery, in seconds. Defaults to DISCOVERY_TIMEOUT_SEC (15 sec).
>>>>>>> 1fbfb65d

        Returns:
            Dict[str, List[MdnsServiceInfo]]: A dictionary mapping service types (str) to
                                            lists of MdnsServiceInfo objects.
        """
        await self.discover(
            all_services=True,
            query_service=True,
            append_results=True,
            discovery_timeout_sec=discovery_timeout_sec,
            log_output=log_output
        )

<<<<<<< HEAD
        # Filtering to apply for received data items
        self._name_filter = None

        # An asyncio Event to signal when a service has been discovered
        self._event = Event()
=======
        return self._discovered_services

    async def get_srv_record(self, service_name: str,
                             service_type: str,
                             query_timeout_sec: float = DISCOVERY_TIMEOUT_SEC,
                             log_output: bool = False
                             ) -> Optional[MdnsServiceInfo]:
        """
        Asynchronously discovers the SRV record associated with an mDNS service.

        This method performs an mDNS browse and then issues a targeted SRV query 
        for the specified service instance. If a response is received within the timeout,
        it returns an MdnsServiceInfo object populated with SRV record details 
        (including target host and port).
>>>>>>> 1fbfb65d

        Args:
            service_name (str): The full mDNS service instance name.
                Example: '974B15BD2CC5278E-0000000012344321._matter._tcp.local.'
            service_type (str): The mDNS service type.
                Example: '_matter._tcp.local.'
            query_timeout_sec (float): Maximum time in seconds to wait for query results.
                Defaults to QUERY_TIMEOUT_SEC (10 sec).
            log_output (bool, optional): If True, logs the discovered service info
                to the console. Defaults to False.

        Returns:
            Optional[MdnsServiceInfo]:
                - MdnsServiceInfo with parsed SRV data if discovered.
                - None if no valid response is received within the timeout.
        """
        record = await self._query_service_info(
            service_name=service_name,
            service_type=service_type,
            query_timeout_sec=query_timeout_sec,
            query_record_types={_TYPE_SRV},
            log_output=log_output
        )

<<<<<<< HEAD
        Optional args:
            log_output (bool): Logs the discovered services to the console. Defaults to False.
            discovery_timeout_sec (float): Defaults to 30 seconds.
=======
        return record
>>>>>>> 1fbfb65d

    async def get_txt_record(self, service_name: str,
                             service_type: str,
                             query_timeout_sec: float = DISCOVERY_TIMEOUT_SEC,
                             log_output: bool = False
                             ) -> Optional[MdnsServiceInfo]:
        """
<<<<<<< HEAD
        self._name_filter = None
        return await self._get_service(MdnsServiceType.COMMISSIONER.value, log_output, discovery_timeout_sec)
=======
        Asynchronously discovers the TXT record associated with an mDNS service.
>>>>>>> 1fbfb65d

        This method performs an mDNS browse and then issues a targeted TXT query 
        for the specified service instance. If a response is received within the timeout,
        it returns an MdnsServiceInfo object populated with TXT record key-value metadata.

<<<<<<< HEAD
        Optional args:
            log_output (bool): Logs the discovered services to the console. Defaults to False.
            discovery_timeout_sec (float): Defaults to 30 seconds.
=======
        Args:
            service_name (str): The full mDNS service instance name.
                Example: '974B15BD2CC5278E-0000000012344321._matter._tcp.local.'
            service_type (str): The mDNS service type.
                Example: '_matter._tcp.local.'
            query_timeout_sec (float): Maximum time in seconds to wait for query results.
                Defaults to QUERY_TIMEOUT_SEC (10 sec).
            log_output (bool, optional): If True, logs the discovered service info
                to the console. Defaults to False.
>>>>>>> 1fbfb65d

        Returns:
            Optional[MdnsServiceInfo]:
                - MdnsServiceInfo with parsed TXT data if discovered.
                - None if no valid response is received within the timeout.
        """
<<<<<<< HEAD
        self._name_filter = None
        return await self._get_service(MdnsServiceType.COMMISSIONABLE.value, log_output, discovery_timeout_sec)
=======
        record = await self._query_service_info(
            service_name=service_name,
            service_type=service_type,
            query_timeout_sec=query_timeout_sec,
            query_record_types={_TYPE_TXT},
            log_output=log_output
        )
>>>>>>> 1fbfb65d

        return record

    async def get_quada_records(self, hostname: str,
                                query_timeout_sec: float = QUERY_TIMEOUT_SEC,
                                log_output: bool = False
                                ) -> list[QuadaRecord]:
        """
        Asynchronously retrieves the AAAA (IPv6) record of a device on the local network via mDNS.

<<<<<<< HEAD
        Optional args:
            log_output (bool): Logs the discovered services to the console. Defaults to False.
            discovery_timeout_sec (float): Defaults to 30 seconds.
            node_id: the node id to create the service name from
            compressed_fabric_id: the fabric id to create the service name from
=======
        Args:
            hostname (str): The fully qualified hostname of the target device.
                Example: '00155DF32EEB.local.'

            query_timeout_sec (float): Maximum time in seconds to wait for query results.
                Defaults to QUERY_TIMEOUT_SEC (10 sec).

            log_output (bool, optional): If True, logs the discovered records to the console.
                Defaults to False.
>>>>>>> 1fbfb65d

        Returns:
            list[QuadaRecord]: A list of discovered QuadaRecord objects.
        """
        logger.info(f"Service record information lookup (AAAA) for '{hostname}' in progress...")

        async with AsyncZeroconf(interfaces=self.interfaces) as azc:
            # Perform AAAA query
            addr_resolver = AddressResolverIPv6(server=hostname)

<<<<<<< HEAD
        self._name_filter = f'{compressed_fabric_id:016x}-{node_id:016x}.{MdnsServiceType.OPERATIONAL.value}'.upper()
        logger.info(f"name filter {self._name_filter}")
        return await self._get_service(MdnsServiceType.OPERATIONAL.value, log_output, discovery_timeout_sec, self._name_filter)
=======
            is_discovered = await addr_resolver.async_request(
                azc.zeroconf,
                timeout=query_timeout_sec * 1000)
>>>>>>> 1fbfb65d

            if is_discovered:
                logger.info(f"Service record information (AAAA) for '{hostname}' discovered.")

<<<<<<< HEAD
        Optional args:
            log_output (bool): Logs the discovered services to the console. Defaults to False.
            discovery_timeout_sec (float): Defaults to 30 seconds.

        Returns:
            Optional[MdnsServiceInfo]: An instance of MdnsServiceInfo or None if timeout reached.
        """
        return await self._get_service(MdnsServiceType.BORDER_ROUTER.value, log_output, discovery_timeout_sec)
=======
                # Get IPv6 addresses and convert to QuadaRecord objects
                ipv6_addresses = addr_resolver.ip_addresses_by_version(IPVersion.V6Only)
                quada_records: list[QuadaRecord] = []

                if ipv6_addresses:
                    quada_records = [QuadaRecord(ipv6) for ipv6 in ipv6_addresses]
>>>>>>> 1fbfb65d

                # Adds service to discovered services
                self._discovered_services = {hostname: [ipv6 for ipv6 in quada_records]}

                if log_output:
                    self._log_output()

                return quada_records

            logger.error(f"Service record information (AAAA) for '{hostname}' not found.")
            return []

    async def get_ptr_records(self,
                              service_types: list[str],
                              discovery_timeout_sec: float = DISCOVERY_TIMEOUT_SEC,
                              log_output: bool = False,
                              ) -> list[PtrRecord]:
        """
        Asynchronously discovers mDNS PTR records for the given service types.

<<<<<<< HEAD
        Optional args:
            log_output (bool): Logs the discovered services to the console. Defaults to False.
            discovery_timeout_sec (float): Defaults to 30 seconds.
=======
        Args:
            service_types (list[str]): A list of service types (e.g., "_matter._tcp.local.", "_Ixxxx._sub._matter._tcp.local.") to browse for.
            discovery_timeout_sec (float): Time in seconds to wait for responses after sending the browse request.
                Defaults to DISCOVERY_TIMEOUT_SEC (15 sec).
            log_output (bool, optional): If True, logs the discovered records to the console.
                Defaults to False.
>>>>>>> 1fbfb65d

        Returns:
            list[PtrRecord]: A list of discovered PtrRecord objects.
        """
        logger.info(f"Service record information lookup (PTR) for '{service_types}' in progress...")
        await self.discover(
            discovery_timeout_sec=discovery_timeout_sec,
            log_output=log_output,
            service_types=service_types
        )

        if self._discovered_services:
            logger.info(f"Service record information (PTR) for '{service_types}' discovered.")

            ptr_records = [
                record
                for record_list in self._discovered_services.values()
                for record in record_list
            ]

            return ptr_records

        logger.error(f"Service record information (PTR) for '{service_types}' not found.")
        return []

    async def get_all_service_types(self, log_output: bool = False, discovery_timeout_sec: float = DISCOVERY_TIMEOUT_SEC) -> List[str]:
        """
        Asynchronously discovers all available mDNS service types within the network and returns a list
        of the service types discovered. This method utilizes the AsyncZeroconfServiceTypes.async_find()
        function to perform the network scan for mDNS services.

        Optional args:
            log_output (bool, optional): If True, logs the discovered service types to the console.
                Defaults to False.
            discovery_timeout_sec (float): The maximum time (in seconds) to wait for the discovery process.
                Defaults to DISCOVERY_TIMEOUT_SEC (15 sec).

        Returns:
            List[str]: A list containing the service types (str) of the discovered mDNS services. Each
                    element in the list is a string representing a unique type of service found during
                    the discovery process.
        """
        logger.info("Discovering all available mDNS service types...")
<<<<<<< HEAD
        try:
            service_types = list(set(await wait_for(AsyncZeroconfServiceTypes.async_find(aiozc=self._azc, interfaces=self.interfaces), timeout=discovery_timeout_sec)))
        except TimeoutError:
            logger.info(f"mDNS service types discovery timed out after {discovery_timeout_sec} seconds.")
            service_types = []

        if log_output:
            logger.info(
                "\n\nDiscovered mDNS service types:\n%s\n", "\n".join(f"  - {s}" for s in service_types))

        return service_types

    async def get_srv_record(self, service_name: str,
                             service_type: str,
                             discovery_timeout_sec: float = DISCOVERY_TIMEOUT_SEC,
                             log_output: bool = False
                             ) -> Optional[MdnsServiceInfo]:
        """
        Asynchronously discovers the SRV record associated with an mDNS service.

        This method performs an mDNS browse and then issues a targeted SRV query 
        for the specified service instance. If a response is received within the timeout,
        it returns an MdnsServiceInfo object populated with SRV record details 
        (including target host and port).

        Args:
            service_name (str): The full mDNS service instance name.
                Example: '974B15BD2CC5278E-0000000012344321._matter._tcp.local.'
            service_type (str): The mDNS service type.
                Example: '_matter._tcp.local.'
            discovery_timeout_sec (float, optional): Maximum time to wait for discovery.
                Defaults to DISCOVERY_TIMEOUT_SEC.
            log_output (bool, optional): If True, logs discovered service info. Defaults to False.

        Returns:
            Optional[MdnsServiceInfo]:
                - MdnsServiceInfo with parsed SRV data if discovered.
                - None if no valid response is received within the timeout.
        """
        record = await self._query_service_info(
            service_name=service_name,
            service_type=service_type,
            discovery_timeout_sec=discovery_timeout_sec,
            query_record_types={_TYPE_SRV}
        )

        if log_output:
            self._log_output()

        return record

    async def get_txt_record(self, service_name: str,
                             service_type: str,
                             discovery_timeout_sec: float = DISCOVERY_TIMEOUT_SEC,
                             log_output: bool = False
                             ) -> Optional[MdnsServiceInfo]:
        """
        Asynchronously discovers the TXT record associated with an mDNS service.

        This method performs an mDNS browse and then issues a targeted TXT query 
        for the specified service instance. If a response is received within the timeout,
        it returns an MdnsServiceInfo object populated with TXT record key-value metadata.

        Args:
            service_name (str): The full mDNS service instance name.
                Example: '974B15BD2CC5278E-0000000012344321._matter._tcp.local.'
            service_type (str): The mDNS service type.
                Example: '_matter._tcp.local.'
            discovery_timeout_sec (float, optional): Maximum time to wait for discovery.
                Defaults to DISCOVERY_TIMEOUT_SEC.
            log_output (bool, optional): If True, logs discovered service info. Defaults to False.

        Returns:
            Optional[MdnsServiceInfo]:
                - MdnsServiceInfo with parsed TXT data if discovered.
                - None if no valid response is received within the timeout.
        """
        record = await self._query_service_info(
            service_name=service_name,
            service_type=service_type,
            discovery_timeout_sec=discovery_timeout_sec,
            query_record_types={_TYPE_TXT}
        )

        if log_output:
            self._log_output()

        return record

    async def get_quada_records(self, hostname: str,
                                discovery_timeout_sec: float = DISCOVERY_TIMEOUT_SEC,
                                log_output: bool = False
                                ) -> Optional[list[QuadaRecord]]:
        """
        Asynchronously retrieves the AAAA (IPv6) record of a device on the local network via mDNS.

        Args:
            hostname (str): The fully qualified hostname of the target device.
                Example: '00155DF32EEB.local.'

            discovery_timeout_sec (float, optional): Time in seconds to wait for discovery.
                Defaults to 3.

            log_output (bool, optional): Whether to log the discovered information. Defaults to False.

        Returns:
            Optional[list[QuadaRecord]]: A list of discovered QuadaRecord objects, or None if no services were found.
        """
        logger.info(f"Service record information lookup (AAAA) for '{hostname}' in progress...")

        async with AsyncZeroconf(interfaces=self.interfaces) as azc:
            # Perform AAAA query
            addr_resolver = AddressResolverIPv6(server=hostname)

            is_discovered = await addr_resolver.async_request(
                azc.zeroconf,
                timeout=discovery_timeout_sec * 1000)

            if is_discovered:
                if self._verbose_logging:
                    logger.info(f"Service record information (AAAA) for '{hostname}' discovered.")

                # Get IPv6 addresses and convert to QuadaRecord objects
                ipv6_addresses = addr_resolver.ip_addresses_by_version(IPVersion.V6Only)
                if ipv6_addresses:
                    quada_records: list[QuadaRecord] = [
                        QuadaRecord(ipv6)
                        for ipv6 in ipv6_addresses
                    ]

                # Adds service to discovered services
                self._discovered_services = {}
                self._discovered_services[hostname] = []
                for ipv6 in quada_records:
                    self._discovered_services[hostname].append(ipv6)

                if log_output:
                    self._log_output()

                return quada_records
            else:
                logger.error(f"Service record information (AAAA) for '{hostname}' not found.")
                return None

    async def get_ptr_records(self,
                              service_types: list[str],
                              discovery_timeout_sec: float = DISCOVERY_TIMEOUT_SEC,
                              log_output: bool = False,
                              ) -> Optional[list[PtrRecord]]:
        """
        Asynchronously discovers mDNS PTR records for the given service types.

        Args:
            service_types (list[str]): A list of service types (e.g., "_matter._tcp.local.", "_Ixxxx._sub._matter._tcp.local.") to browse for.
            discovery_timeout_sec (float): Time in seconds to wait for responses after sending the browse request.
            log_output (bool): If True, logs the discovered PTR records grouped by service type as JSON.

        Returns:
            Optional[list[PtrRecord]]: A list of discovered PtrRecord objects, or None if no services were found.
        """
        logger.info(f"Service record information lookup (PTR) for '{service_types}' in progress...")
        await self._discover(
            discovery_timeout_sec=discovery_timeout_sec,
            log_output=log_output,
            service_types=service_types,
            query_service=False,
        )

        if self._discovered_services:
            if self._verbose_logging:
                logger.info(f"Service record information (PTR) for '{service_types}' discovered.")
            ptr_records = [
                record
                for records in self._discovered_services.values()
                for record in records
            ]
            return ptr_records
        else:
            logger.error(f"Service record information (PTR) for '{service_types}' not found.")
            return None

    async def get_commissionable_subtypes(self,
                                          discovery_timeout_sec: float = DISCOVERY_TIMEOUT_SEC,
                                          log_output: bool = False,) -> list[str]:
        """
        Asynchronously retrieves a list of commissionable mDNS service subtypes.

        Args:
            discovery_timeout_sec (float, optional): Timeout in seconds for the service type discovery. Defaults to DISCOVERY_TIMEOUT_SEC.
            log_output (bool, optional): If True, logs the discovered commissionable subtypes. Defaults to False.

        Returns:
            list[str]: A list of strings representing the discovered commissionable mDNS service subtypes.
        """
        # Get service types
        service_types = await self.get_service_types(
            discovery_timeout_sec=discovery_timeout_sec,
            log_output=False
        )

        # Filter for commissionable subtypes
        sub_types = [
            st for st in service_types
            if st.startswith('_') and f'._sub.{MdnsServiceType.COMMISSIONABLE.value}' in st
        ]

        if log_output:
            logger.info(
                "\n\nDiscovered mDNS commissionable service subtypes:\n%s\n", "\n".join(f"  - {s}" for s in sub_types))

        return sub_types

    # Private methods
    async def _get_service(self, service_type: str,
                           log_output: bool,
                           discovery_timeout_sec: float,
                           service_name: str = None,
                           query_service: bool = True
                           ) -> Optional[MdnsServiceInfo]:
        """
        Asynchronously discovers a specific type of mDNS service within the network and returns its details.

        Args:
            service_type (str): Represents the type of mDNS service to discover.
            log_output (bool): Logs the discovered services to the console. Defaults to False.
            discovery_timeout_sec (float): Defaults to 30 seconds.
            service_name (str): Defaults to none as currently only utilized to gather specific record in multiple discovery records if available.
            query_service (bool): If True, queries the service info for each of the discovered service names, defaluts to True.

        Returns:
            Optional[MdnsServiceInfo]: An instance of MdnsServiceInfo representing the discovered service, if
                                    any. Returns None if no service of the specified type is discovered within
                                    the timeout period.
        """
        await self._discover(
            discovery_timeout_sec=discovery_timeout_sec,
            log_output=log_output,
            service_types=[service_type],
            query_service=query_service,
        )

        if self._verbose_logging:
            logger.info("Getting service from discovered services: %s", self._discovered_services)

        if service_type in self._discovered_services:
            if service_name is not None:
                for service in self._discovered_services[service_type]:
                    if service.service_name == service_name.replace("._MATTER._TCP.LOCAL.", "._matter._tcp.local."):
                        return service
            else:
                return self._discovered_services[service_type][0]
        else:
            return None

    async def _discover(self,
                        discovery_timeout_sec: float,
                        log_output: bool,
                        service_types: Optional[List[str]] = None,
                        all_services: bool = False,
                        query_service: bool = True,
                        ) -> None:
=======
        async with AsyncZeroconf(interfaces=self.interfaces) as azc:
            try:
                service_types = list(set(await wait_for(AsyncZeroconfServiceTypes.async_find(aiozc=azc, interfaces=self.interfaces), timeout=discovery_timeout_sec)))
            except TimeoutError:
                logger.info(f"mDNS service types discovery timed out after {discovery_timeout_sec} seconds.")
                service_types = []

            if log_output:
                logger.info(
                    "\n\nDiscovered mDNS service types:\n%s\n", "\n".join(f"  - {s}" for s in service_types))

            return service_types

    async def get_commissionable_subtypes(self, log_output: bool = False, discovery_timeout_sec: float = DISCOVERY_TIMEOUT_SEC) -> list[str]:
        """
        Asynchronously retrieves a list of commissionable mDNS service subtypes.

        Args:
            log_output (bool, optional): If True, logs the discovered commissionable subtypes to the console.
                Defaults to False.
            discovery_timeout_sec (float, optional): Timeout in seconds for the service type discovery.
                Defaults to DISCOVERY_TIMEOUT_SEC (15 sec).

        Returns:
            list[str]: A list of strings representing the discovered commissionable mDNS service subtypes.
        """
        # Get service types
        service_types = await self.get_all_service_types(
            discovery_timeout_sec=discovery_timeout_sec,
            log_output=False
        )

        # Filter for commissionable subtypes
        sub_types = [
            st for st in service_types
            if st.startswith('_') and f'._sub.{MdnsServiceType.COMMISSIONABLE.value}' in st
        ]

        if log_output:
            logger.info(
                "\n\nDiscovered mDNS commissionable service subtypes:\n%s\n", "\n".join(f"  - {s}" for s in sub_types))

        return sub_types

    async def discover(self,
                       service_types: Optional[List[str]] = None,
                       all_services: bool = False,
                       discovery_timeout_sec: float = DISCOVERY_TIMEOUT_SEC,
                       query_service: bool = False,
                       query_timeout_sec=QUERY_TIMEOUT_SEC,
                       append_results: bool = False,
                       log_output: bool = False
                       ) -> None:
>>>>>>> 1fbfb65d
        """
        Asynchronously discovers network services using multicast DNS (mDNS).

        Args:
<<<<<<< HEAD
            discovery_timeout_sec (float): The duration in seconds to wait for the discovery process, allowing for service
                                        announcements to be collected.
            log_output (bool): If True, logs the discovered services to the console in JSON format for debugging or informational
                            purposes. Defaults to False.
            service_types (Optional[List[str]]): Specific service types to discover (e.g., ['_matterc._udp.local.']).
            query_service (bool): If True, queries the service info for each of the discovered service names, defaluts to True.
            all_services (bool): If True, discovers all available mDNS services. If False, discovers services based on the
                                predefined `_service_types` list. Defaults to False.

        Raises:
            ValueError: If both `all_services` and `service_types` are provided.

        Returns:
            None: This method does not return any value.
=======
            service_types (Optional[List[str]]): Specific service types to discover
                (e.g., ['_matterc._udp.local.']).
            all_services (bool): If True, discovers all available mDNS services.
            discovery_timeout_sec (float): Maximum time in seconds to wait for service
                announcements during the discovery phase. Defaults to DISCOVERY_TIMEOUT_SEC (15 sec).
            query_service (bool): If True, queries the full service info for each
             discovered service name. Defaults to False.
            query_timeout_sec (float): Maximum time in seconds to wait for the record
                query phase. Only applies when `query_service` is True. Defaults to QUERY_TIMEOUT_SEC (10 sec).
            append_results (bool): If True, appends results to `self._discovered_services`
                without clearing previous entries. If False, clears the dictionary before
                storing new results. Only applies when `query_service` is True.
            log_output (bool, optional): If True, logs the discovered services to the
                console. Defaults to False.

        Raises:
            ValueError: If both `all_services` and `service_types` are provided.
            ValueError: If `service_types` is provided but is an empty list.
            ValueError: If `query_timeout_sec` is set when `query_service` is False.
            ValueError: If `append_results` is True when `query_service` is False.

        Returns:
            None: This method does not return any value.`
>>>>>>> 1fbfb65d
        """
        if all_services and service_types:
            raise ValueError("Specify either 'all_services' or 'service_types', not both.")

<<<<<<< HEAD
        types = []
        if all_services:
            types = await self.get_service_types(
                discovery_timeout_sec=discovery_timeout_sec,
                log_output=False
            )

        if service_types:
            types = service_types

        logger.info(f"Browsing for mDNS service(s) of type: {types}")

        self._event.clear()
        self._discovered_services = {}
        self._last_discovery_time = time.time()

        aiobrowser = AsyncServiceBrowser(
            zeroconf=self._azc.zeroconf,
            type_=types,
            handlers=[partial(self._on_service_state_change, query_service=query_service)]
        )

        # Background monitor to end discovery early after
        # a period of inactivity (no new services)
        create_task(self._monitor_discovery_silence(silence_threshold=2))

        try:
            # Wait for either the inactivity timeout (triggered by the background monitor)
            # or the full discovery timeout to elapse, whichever comes first
            await wait_for(self._event.wait(), timeout=discovery_timeout_sec)
        except TimeoutError:
            logger.info("mDNS browse finished after %d seconds.", discovery_timeout_sec)
        finally:
            logger.info("Stopping mDNS browse and cleaning up.")
            self._event.set()
            await aiobrowser.async_cancel()
=======
        if service_types is not None and not service_types:
            raise ValueError("`service_types` cannot be an empty list.")

        if not query_service and query_timeout_sec != QUERY_TIMEOUT_SEC:
            raise ValueError("`query_timeout_sec` is only valid when `query_service=True`.")

        if not query_service and append_results:
            raise ValueError("`append_results` is only valid when `query_service=True`.")

        types = (
            await self.get_all_service_types(
                discovery_timeout_sec=discovery_timeout_sec,
                log_output=False
            )
            if all_services else service_types
        )
>>>>>>> 1fbfb65d

        logger.info(f"Browsing for mDNS service(s) of type: {types}")

        # Setup fresh discovery
        self._event.clear()
        self._discovered_services = {}
        self._last_discovery_time = time.time()

        async with AsyncZeroconf(interfaces=self.interfaces) as azc:
            aiobrowser = AsyncServiceBrowser(
                zeroconf=azc.zeroconf, type_=types, handlers=[self._on_service_state_change]
            )

            # Background monitor to end discovery early after
            # a period of silence (inactivity, no new services)
            create_task(self._monitor_discovery_silence(silence_threshold=DISCOVERY_SILENCE_THRESHOLD_SEC))

            try:
                # Wait for either the silence timeout (triggered by the background monitor)
                # or the full discovery timeout to elapse, whichever comes first
                await wait_for(self._event.wait(), timeout=discovery_timeout_sec)
            except TimeoutError:
                logger.info("mDNS browse finished after %d seconds", discovery_timeout_sec)
            finally:
                logger.info("Stopping mDNS browse and cleaning up")
                self._event.set()
                await aiobrowser.async_cancel()

            if log_output:
                self._log_output()

            # Log discovery stats
            services_count = sum(len(ptr_list) for ptr_list in self._discovered_services.values())
            types_count = len(self._discovered_services)
            logger.info(f"Discovered {services_count} mDNS service(s) across {types_count} service type(s)")

            # If service querying is enabled, perform controlled parallel queries to
            # retrieve service information (TXT, SRV, A/AAAA) for each discovered PTR
            # record. This is helpful when many PTR records are found, as it prevents
            # system overload by limiting concurrent mDNS queries.
            if query_service:
                logger.info("Querying service information for discovered services...")
                semaphore = Semaphore(5)  # Limit to 5 concurrent queries

                async def limited_query(ptr):
                    async with semaphore:
                        await self._query_service_info(
                            service_type=ptr.service_type,
                            service_name=ptr.service_name,
                            query_timeout_sec=query_timeout_sec,
                            append_results=True,
                            log_output=log_output
                        )

                tasks = []
                for ptr_list in self._discovered_services.values():
                    for ptr in ptr_list:
                        tasks.append(limited_query(ptr))

                self._discovered_services = {}

                await gather(*tasks)

                if append_results and log_output:
                    self._log_output()

    # Private methods
    def _on_service_state_change(
        self,
        query_service: bool,
        zeroconf: Zeroconf,
        service_type: str,
        name: str,
        state_change: ServiceStateChange,
    ) -> None:
        """
        Callback method triggered on mDNS service state change.

        This method is called by the Zeroconf library when there is a change in the state of an mDNS service.

        Args:
            query_service (bool): If True, queries the service info for each of the discovered service names.
            zeroconf (Zeroconf): The Zeroconf instance managing the network operations.
            service_type (str): The service type of the mDNS service that changed state.
            name (str): The service name of the mDNS service.
            state_change (ServiceStateChange): The type of state change that occurred.

        Returns:
            None: This method does not return any value.
        """
<<<<<<< HEAD
        if self._verbose_logging:
            logger.info("Service state change: %s on %s/%s", state_change, name, service_type)

        if state_change in [ServiceStateChange.Removed, ServiceStateChange.Updated]:
            return

        if self._name_filter is not None and name.upper() != self._name_filter:
            if self._verbose_logging:
                logger.info("   Name does NOT match \'%s\' vs \'%s\'", self._name_filter, name.upper())
            return

        self._last_discovery_time = time.time()

        if query_service:
            # Get service information
            if self._verbose_logging:
                logger.info("Received service data. Querying service information")
            ensure_future(self._query_service_info(
                service_type,
                name)
            )
        else:
            # Only gather PTR record information
            if service_type not in self._discovered_services:
                self._discovered_services[service_type] = []
=======
        # Exit if status isn't 'Added'
        if state_change in [ServiceStateChange.Removed, ServiceStateChange.Updated]:
            return

        logger.info(f"Service info added. Service name: '{name}', Service Type: '{service_type}'")

        # Used by the _monitor_discovery_silence function
        self._last_discovery_time = time.time()

        # Gather PTR record information
        self._discovered_services.setdefault(service_type, [])
        existing_names = {r.service_name for r in self._discovered_services[service_type]}
        if name not in existing_names:
>>>>>>> 1fbfb65d
            self._discovered_services[service_type].append(PtrRecord(service_type=service_type, service_name=name))

    async def _query_service_info(self,
                                  service_type: str,
                                  service_name: str,
<<<<<<< HEAD
                                  discovery_timeout_sec: float = DISCOVERY_TIMEOUT_SEC,
                                  query_record_types: set[int] = QUERY_RECORD_TYPES
                                  ) -> None:
=======
                                  query_timeout_sec: float = QUERY_TIMEOUT_SEC,
                                  query_record_types: set[int] = QUERY_RECORD_TYPES,
                                  append_results: bool = False,
                                  log_output: bool = False
                                  ) -> Optional[MdnsServiceInfo]:
>>>>>>> 1fbfb65d
        """
        Queries mDNS service record details for a given service instance, including SRV, TXT, A, and AAAA records.

        Args:
<<<<<<< HEAD
            service_type (str): The type of the mDNS service being queried.
            service_name (str): The specific service name of the mDNS service to query. This service name uniquely
            identifies the service instance within the local network.
=======
            service_type (str): The type of the mDNS service (e.g., '_matter._tcp.local.').
            service_name (str): The full service name instance to query (e.g., 'device123._matter._tcp.local.').
            query_timeout_sec (float): Maximum time in seconds to wait for query results. Defaults to QUERY_TIMEOUT_SEC (10 sec).
            query_record_types (set[int]): DNS record types to request (e.g., {33, 16, 1, 28} for SRV, TXT, A, AAAA).
                Defaults to QUERY_RECORD_TYPES (SRV, TXT, A, AAAA).
            append_results (bool): If True, appends the results to `self._discovered_services` without clearing previous entries.
                                   If False, clears `self._discovered_services` before storing the new result.
            log_output (bool, optional): If True, logs the discovered service info to the console. Defaults to False.
>>>>>>> 1fbfb65d

        Returns:
            Optional[MdnsServiceInfo]: A fully resolved service instance containing details such as host address, port,
            and associated TXT records, or None if the service could not be resolved.
        """
<<<<<<< HEAD
        DNS_TYPE_MAP = {_TYPE_SRV: "SRV", _TYPE_TXT: "TXT", _TYPE_A: "A", _TYPE_AAAA: "AAAA"}
        rec_types = "(" + ", ".join(DNS_TYPE_MAP.get(t, str(t)) for t in query_record_types) + ")"

        async with AsyncZeroconf(interfaces=self.interfaces) as azc:
            mdns_service_info = None

            # Adds service listener
            service_listener = MdnsServiceListener()
            await azc.async_add_service_listener(service_type, service_listener)

            # Wait for the add/update service event or timeout
            try:
                logger.info(f"Service record information lookup {rec_types} for '{service_name}' in progress...")
                await wait_for(service_listener.updated_event.wait(), discovery_timeout_sec)
            except TimeoutError:
                logger.info(
                    f"Service record information lookup {rec_types} for '{service_name}' timeout ({discovery_timeout_sec} seconds) reached without an update.")
            finally:
                await azc.async_remove_service_listener(service_listener)

            # Prepare and perform query
            service_info = MdnsAsyncServiceInfo(name=service_name, type_=service_type)
            service_info._query_record_types = query_record_types
            is_discovered = await service_info.async_request(
                azc.zeroconf,
                discovery_timeout_sec * 1000)

            # Adds service to discovered services
            self._event.set()
            if is_discovered:
                if self._verbose_logging:
                    logger.info(f"Service record information {rec_types} for '{service_name}'/'{service_type}' discovered.")

                mdns_service_info = MdnsServiceInfo(service_info)
                self._discovered_services = {}
                self._discovered_services[service_type] = []
                if mdns_service_info is not None:
                    self._discovered_services[service_type].append(mdns_service_info)

                return mdns_service_info
            else:
                logger.error(f"Service record information {rec_types} for '{service_name}' not found.")
                return None

    async def _monitor_discovery_silence(self, silence_threshold: float):
        """
        Monitor service discovery and end it after a period of inactivity (silence).

=======
        rec_types = "(" + ", ".join(_TYPES.get(t, str(t)).upper() for t in query_record_types) + ")"

        async with AsyncZeroconf(interfaces=self.interfaces) as azc:

            # Adds service listener
            service_listener = MdnsServiceListener()
            await azc.async_add_service_listener(service_type, service_listener)

            # Wait for the add/update service event or timeout
            try:
                logger.info(f"Service record information lookup {rec_types} for '{service_name}' in progress...")
                await wait_for(service_listener.updated_event.wait(), SERVICE_LISTENER_TIMEOUT_SEC)
            except TimeoutError:
                logger.info(
                    f"Service record information lookup {rec_types} for '{service_name}' timeout ({SERVICE_LISTENER_TIMEOUT_SEC} seconds) reached without an update.")

            # Prepare and perform query
            service_info = MdnsAsyncServiceInfo(name=service_name, type_=service_type)
            service_info._query_record_types = query_record_types
            is_discovered = await service_info.async_request(
                azc.zeroconf,
                query_timeout_sec * 1000)

            # Remove service listener
            await azc.async_remove_service_listener(service_listener)

            if is_discovered:
                logger.info(f"Service record information {rec_types} for '{service_name}' / '{service_type}' discovered.")

                # Convert discovered service info into MdnsServiceInfo object
                mdns_service_info = MdnsServiceInfo(service_info)

                # Add service to discovered services
                if not append_results:
                    self._discovered_services = {}
                self._discovered_services.setdefault(service_type, []).append(mdns_service_info)

                if not append_results:
                    if log_output:
                        self._log_output()

                return mdns_service_info

            logger.error(f"Service record information {rec_types} for '{service_name}' not found.")
            return None

    async def _monitor_discovery_silence(self, silence_threshold: float) -> None:
        """
        Monitor service discovery and end it after a period of inactivity (silence).

>>>>>>> 1fbfb65d
        Periodically checks how much time has passed since the last discovered service.
        If the duration exceeds the specified `silence_threshold` *and* at least one
        service has been discovered, it considers the discovery process complete and
        sets an internal event (`self._event`) to signal early termination of the main
        discovery logic. This coroutine also exits early if the main discovery timeout
        triggers first and sets the event.

        Args:
            silence_threshold (float): Number of seconds to wait after the last discovery
                                    before ending the discovery process early.

        Returns:
            None
        """
        while not self._event.is_set():
            # Polling delay of 0.5 seconds between checks
            # for inactivity to reduce CPU usage
            await sleep(0.5)

            time_since_last_discovery = time.time() - self._last_discovery_time

            # If the time since the last discovered service exceeds the silence threshold,
            # we assume discovery is complete and signal to stop the browsing process.
            if self._discovered_services and time_since_last_discovery >= silence_threshold:
                logger.info(f"No new mDNS services discovered after {silence_threshold:.1f} seconds, stopping browse")
                self._event.set()
                break

    def _log_output(self) -> None:
        """
        Converts the discovered services to a JSON string and logs it.

        The method is intended to be used for debugging or informational purposes, providing a clear and
        comprehensive view of all services discovered during the mDNS service discovery process.
        """
        converted_services = {
            key: [item.json_dict() for item in value]
            for key, value in self._discovered_services.items()
        }
        json_str = json.dumps(converted_services, indent=4)
        logger.info("Discovery data:\n%s", json_str)<|MERGE_RESOLUTION|>--- conflicted
+++ resolved
@@ -18,12 +18,7 @@
 import json
 import logging
 import time
-<<<<<<< HEAD
-from asyncio import Event, TimeoutError, create_task, ensure_future, sleep, wait_for
-from functools import partial
-=======
 from asyncio import Event, Semaphore, TimeoutError, create_task, gather, sleep, wait_for
->>>>>>> 1fbfb65d
 from typing import Dict, List, Optional
 
 from mdns_discovery.data_clases.mdns_service_info import MdnsServiceInfo
@@ -32,27 +27,14 @@
 from mdns_discovery.enums.mdns_service_type import MdnsServiceType
 from mdns_discovery.mdns_async_service_info import AddressResolverIPv6, MdnsAsyncServiceInfo
 from mdns_discovery.service_listeners.mdns_service_listener import MdnsServiceListener
-<<<<<<< HEAD
-from mdns_discovery.utils.net_utils import get_ipv6_addresses
-from zeroconf import IPVersion, ServiceStateChange, Zeroconf
-from zeroconf.asyncio import AsyncServiceBrowser, AsyncZeroconf, AsyncZeroconfServiceTypes
-from zeroconf.const import _TYPE_A, _TYPE_AAAA, _TYPE_SRV, _TYPE_TXT
-=======
 from mdns_discovery.utils.net_utils import get_host_ipv6_addresses
 from zeroconf import IPVersion, ServiceStateChange, Zeroconf
 from zeroconf.asyncio import AsyncServiceBrowser, AsyncZeroconf, AsyncZeroconfServiceTypes
 from zeroconf.const import _TYPE_A, _TYPE_AAAA, _TYPE_SRV, _TYPE_TXT, _TYPES
->>>>>>> 1fbfb65d
 
 logger = logging.getLogger(__name__)
 
 
-<<<<<<< HEAD
-class MdnsDiscovery:
-
-    DISCOVERY_TIMEOUT_SEC = 30
-    QUERY_RECORD_TYPES = {_TYPE_SRV, _TYPE_TXT, _TYPE_A, _TYPE_AAAA}
-=======
 DISCOVERY_TIMEOUT_SEC = 15
 SERVICE_LISTENER_TIMEOUT_SEC = 5
 QUERY_TIMEOUT_SEC = 10
@@ -190,52 +172,16 @@
         )
 
         return self._discovered_services.get(MdnsServiceType.BORDER_ROUTER.value, [])
->>>>>>> 1fbfb65d
 
     async def get_all_services(self, log_output: bool = False,
                                discovery_timeout_sec: float = DISCOVERY_TIMEOUT_SEC
                                ) -> Dict[str, List[MdnsServiceInfo]]:
         """
-<<<<<<< HEAD
-        A class for performing asynchronous mDNS service discovery using Zeroconf.
-
-        This utility supports querying various types of mDNS records (PTR, SRV, TXT, AAAA)
-        over IPv6 interfaces and can discover Matter-specific services such as
-        commissioner, commissionable, operational, and border router services.
-
-        Key Methods:
-            - `get_commissioner_service()`: Discover Matter commissioner services.
-            - `get_commissionable_service()`: Discover Matter commissionable devices.
-            - `get_operational_service()`: Discover operational Matter nodes.
-            - `get_border_router_service()`: Discover Thread border routers.
-            - `get_all_services()`: Get service info from all available discovered services.
-            - `get_service_types()`: Discover all available service types.
-            - `get_ptr_records()`: Discover PTR records for given service types.
-            - `get_srv_record()`: Query SRV records for a given service instance.
-            - `get_txt_record()`: Query TXT records for a given service instance.
-            - `get_quada_records()`: Query A/AAAA records for a given host.
-            - `get_commissionable_subtypes()`: Discover supported subtypes for commissionable nodes.
-
-        Attributes:
-            interfaces (list[str]): IPv6 interfaces used for discovery.
-            _azc (AsyncZeroconf): Zeroconf manager instance.
-            _discovered_services (dict): Stores results of service discovery.
-            _name_filter (str | None): Optional filter for matching specific service names.
-            _event (asyncio.Event): Event used to synchronize async discovery.
-            _verbose_logging (bool): Enables detailed logging output.
-        """
-        # List of IPv6 addresses to use for mDNS discovery.
-        self.interfaces = get_ipv6_addresses()
-
-        # An instance of Zeroconf to manage mDNS operations.
-        self._azc = AsyncZeroconf(interfaces=self.interfaces)
-=======
         Asynchronously discovers all available mDNS services within the network.
 
         Optional args:
             log_output (bool, optional): If True, logs the discovered services to the console. Defaults to False.
             discovery_timeout_sec (float): How long to wait for discovery, in seconds. Defaults to DISCOVERY_TIMEOUT_SEC (15 sec).
->>>>>>> 1fbfb65d
 
         Returns:
             Dict[str, List[MdnsServiceInfo]]: A dictionary mapping service types (str) to
@@ -249,13 +195,6 @@
             log_output=log_output
         )
 
-<<<<<<< HEAD
-        # Filtering to apply for received data items
-        self._name_filter = None
-
-        # An asyncio Event to signal when a service has been discovered
-        self._event = Event()
-=======
         return self._discovered_services
 
     async def get_srv_record(self, service_name: str,
@@ -270,7 +209,6 @@
         for the specified service instance. If a response is received within the timeout,
         it returns an MdnsServiceInfo object populated with SRV record details 
         (including target host and port).
->>>>>>> 1fbfb65d
 
         Args:
             service_name (str): The full mDNS service instance name.
@@ -295,13 +233,7 @@
             log_output=log_output
         )
 
-<<<<<<< HEAD
-        Optional args:
-            log_output (bool): Logs the discovered services to the console. Defaults to False.
-            discovery_timeout_sec (float): Defaults to 30 seconds.
-=======
         return record
->>>>>>> 1fbfb65d
 
     async def get_txt_record(self, service_name: str,
                              service_type: str,
@@ -309,22 +241,12 @@
                              log_output: bool = False
                              ) -> Optional[MdnsServiceInfo]:
         """
-<<<<<<< HEAD
-        self._name_filter = None
-        return await self._get_service(MdnsServiceType.COMMISSIONER.value, log_output, discovery_timeout_sec)
-=======
         Asynchronously discovers the TXT record associated with an mDNS service.
->>>>>>> 1fbfb65d
 
         This method performs an mDNS browse and then issues a targeted TXT query 
         for the specified service instance. If a response is received within the timeout,
         it returns an MdnsServiceInfo object populated with TXT record key-value metadata.
 
-<<<<<<< HEAD
-        Optional args:
-            log_output (bool): Logs the discovered services to the console. Defaults to False.
-            discovery_timeout_sec (float): Defaults to 30 seconds.
-=======
         Args:
             service_name (str): The full mDNS service instance name.
                 Example: '974B15BD2CC5278E-0000000012344321._matter._tcp.local.'
@@ -334,17 +256,12 @@
                 Defaults to QUERY_TIMEOUT_SEC (10 sec).
             log_output (bool, optional): If True, logs the discovered service info
                 to the console. Defaults to False.
->>>>>>> 1fbfb65d
 
         Returns:
             Optional[MdnsServiceInfo]:
                 - MdnsServiceInfo with parsed TXT data if discovered.
                 - None if no valid response is received within the timeout.
         """
-<<<<<<< HEAD
-        self._name_filter = None
-        return await self._get_service(MdnsServiceType.COMMISSIONABLE.value, log_output, discovery_timeout_sec)
-=======
         record = await self._query_service_info(
             service_name=service_name,
             service_type=service_type,
@@ -352,7 +269,6 @@
             query_record_types={_TYPE_TXT},
             log_output=log_output
         )
->>>>>>> 1fbfb65d
 
         return record
 
@@ -363,13 +279,6 @@
         """
         Asynchronously retrieves the AAAA (IPv6) record of a device on the local network via mDNS.
 
-<<<<<<< HEAD
-        Optional args:
-            log_output (bool): Logs the discovered services to the console. Defaults to False.
-            discovery_timeout_sec (float): Defaults to 30 seconds.
-            node_id: the node id to create the service name from
-            compressed_fabric_id: the fabric id to create the service name from
-=======
         Args:
             hostname (str): The fully qualified hostname of the target device.
                 Example: '00155DF32EEB.local.'
@@ -379,7 +288,6 @@
 
             log_output (bool, optional): If True, logs the discovered records to the console.
                 Defaults to False.
->>>>>>> 1fbfb65d
 
         Returns:
             list[QuadaRecord]: A list of discovered QuadaRecord objects.
@@ -390,36 +298,19 @@
             # Perform AAAA query
             addr_resolver = AddressResolverIPv6(server=hostname)
 
-<<<<<<< HEAD
-        self._name_filter = f'{compressed_fabric_id:016x}-{node_id:016x}.{MdnsServiceType.OPERATIONAL.value}'.upper()
-        logger.info(f"name filter {self._name_filter}")
-        return await self._get_service(MdnsServiceType.OPERATIONAL.value, log_output, discovery_timeout_sec, self._name_filter)
-=======
             is_discovered = await addr_resolver.async_request(
                 azc.zeroconf,
                 timeout=query_timeout_sec * 1000)
->>>>>>> 1fbfb65d
 
             if is_discovered:
                 logger.info(f"Service record information (AAAA) for '{hostname}' discovered.")
 
-<<<<<<< HEAD
-        Optional args:
-            log_output (bool): Logs the discovered services to the console. Defaults to False.
-            discovery_timeout_sec (float): Defaults to 30 seconds.
-
-        Returns:
-            Optional[MdnsServiceInfo]: An instance of MdnsServiceInfo or None if timeout reached.
-        """
-        return await self._get_service(MdnsServiceType.BORDER_ROUTER.value, log_output, discovery_timeout_sec)
-=======
                 # Get IPv6 addresses and convert to QuadaRecord objects
                 ipv6_addresses = addr_resolver.ip_addresses_by_version(IPVersion.V6Only)
                 quada_records: list[QuadaRecord] = []
 
                 if ipv6_addresses:
                     quada_records = [QuadaRecord(ipv6) for ipv6 in ipv6_addresses]
->>>>>>> 1fbfb65d
 
                 # Adds service to discovered services
                 self._discovered_services = {hostname: [ipv6 for ipv6 in quada_records]}
@@ -440,18 +331,12 @@
         """
         Asynchronously discovers mDNS PTR records for the given service types.
 
-<<<<<<< HEAD
-        Optional args:
-            log_output (bool): Logs the discovered services to the console. Defaults to False.
-            discovery_timeout_sec (float): Defaults to 30 seconds.
-=======
         Args:
             service_types (list[str]): A list of service types (e.g., "_matter._tcp.local.", "_Ixxxx._sub._matter._tcp.local.") to browse for.
             discovery_timeout_sec (float): Time in seconds to wait for responses after sending the browse request.
                 Defaults to DISCOVERY_TIMEOUT_SEC (15 sec).
             log_output (bool, optional): If True, logs the discovered records to the console.
                 Defaults to False.
->>>>>>> 1fbfb65d
 
         Returns:
             list[PtrRecord]: A list of discovered PtrRecord objects.
@@ -495,269 +380,6 @@
                     the discovery process.
         """
         logger.info("Discovering all available mDNS service types...")
-<<<<<<< HEAD
-        try:
-            service_types = list(set(await wait_for(AsyncZeroconfServiceTypes.async_find(aiozc=self._azc, interfaces=self.interfaces), timeout=discovery_timeout_sec)))
-        except TimeoutError:
-            logger.info(f"mDNS service types discovery timed out after {discovery_timeout_sec} seconds.")
-            service_types = []
-
-        if log_output:
-            logger.info(
-                "\n\nDiscovered mDNS service types:\n%s\n", "\n".join(f"  - {s}" for s in service_types))
-
-        return service_types
-
-    async def get_srv_record(self, service_name: str,
-                             service_type: str,
-                             discovery_timeout_sec: float = DISCOVERY_TIMEOUT_SEC,
-                             log_output: bool = False
-                             ) -> Optional[MdnsServiceInfo]:
-        """
-        Asynchronously discovers the SRV record associated with an mDNS service.
-
-        This method performs an mDNS browse and then issues a targeted SRV query 
-        for the specified service instance. If a response is received within the timeout,
-        it returns an MdnsServiceInfo object populated with SRV record details 
-        (including target host and port).
-
-        Args:
-            service_name (str): The full mDNS service instance name.
-                Example: '974B15BD2CC5278E-0000000012344321._matter._tcp.local.'
-            service_type (str): The mDNS service type.
-                Example: '_matter._tcp.local.'
-            discovery_timeout_sec (float, optional): Maximum time to wait for discovery.
-                Defaults to DISCOVERY_TIMEOUT_SEC.
-            log_output (bool, optional): If True, logs discovered service info. Defaults to False.
-
-        Returns:
-            Optional[MdnsServiceInfo]:
-                - MdnsServiceInfo with parsed SRV data if discovered.
-                - None if no valid response is received within the timeout.
-        """
-        record = await self._query_service_info(
-            service_name=service_name,
-            service_type=service_type,
-            discovery_timeout_sec=discovery_timeout_sec,
-            query_record_types={_TYPE_SRV}
-        )
-
-        if log_output:
-            self._log_output()
-
-        return record
-
-    async def get_txt_record(self, service_name: str,
-                             service_type: str,
-                             discovery_timeout_sec: float = DISCOVERY_TIMEOUT_SEC,
-                             log_output: bool = False
-                             ) -> Optional[MdnsServiceInfo]:
-        """
-        Asynchronously discovers the TXT record associated with an mDNS service.
-
-        This method performs an mDNS browse and then issues a targeted TXT query 
-        for the specified service instance. If a response is received within the timeout,
-        it returns an MdnsServiceInfo object populated with TXT record key-value metadata.
-
-        Args:
-            service_name (str): The full mDNS service instance name.
-                Example: '974B15BD2CC5278E-0000000012344321._matter._tcp.local.'
-            service_type (str): The mDNS service type.
-                Example: '_matter._tcp.local.'
-            discovery_timeout_sec (float, optional): Maximum time to wait for discovery.
-                Defaults to DISCOVERY_TIMEOUT_SEC.
-            log_output (bool, optional): If True, logs discovered service info. Defaults to False.
-
-        Returns:
-            Optional[MdnsServiceInfo]:
-                - MdnsServiceInfo with parsed TXT data if discovered.
-                - None if no valid response is received within the timeout.
-        """
-        record = await self._query_service_info(
-            service_name=service_name,
-            service_type=service_type,
-            discovery_timeout_sec=discovery_timeout_sec,
-            query_record_types={_TYPE_TXT}
-        )
-
-        if log_output:
-            self._log_output()
-
-        return record
-
-    async def get_quada_records(self, hostname: str,
-                                discovery_timeout_sec: float = DISCOVERY_TIMEOUT_SEC,
-                                log_output: bool = False
-                                ) -> Optional[list[QuadaRecord]]:
-        """
-        Asynchronously retrieves the AAAA (IPv6) record of a device on the local network via mDNS.
-
-        Args:
-            hostname (str): The fully qualified hostname of the target device.
-                Example: '00155DF32EEB.local.'
-
-            discovery_timeout_sec (float, optional): Time in seconds to wait for discovery.
-                Defaults to 3.
-
-            log_output (bool, optional): Whether to log the discovered information. Defaults to False.
-
-        Returns:
-            Optional[list[QuadaRecord]]: A list of discovered QuadaRecord objects, or None if no services were found.
-        """
-        logger.info(f"Service record information lookup (AAAA) for '{hostname}' in progress...")
-
-        async with AsyncZeroconf(interfaces=self.interfaces) as azc:
-            # Perform AAAA query
-            addr_resolver = AddressResolverIPv6(server=hostname)
-
-            is_discovered = await addr_resolver.async_request(
-                azc.zeroconf,
-                timeout=discovery_timeout_sec * 1000)
-
-            if is_discovered:
-                if self._verbose_logging:
-                    logger.info(f"Service record information (AAAA) for '{hostname}' discovered.")
-
-                # Get IPv6 addresses and convert to QuadaRecord objects
-                ipv6_addresses = addr_resolver.ip_addresses_by_version(IPVersion.V6Only)
-                if ipv6_addresses:
-                    quada_records: list[QuadaRecord] = [
-                        QuadaRecord(ipv6)
-                        for ipv6 in ipv6_addresses
-                    ]
-
-                # Adds service to discovered services
-                self._discovered_services = {}
-                self._discovered_services[hostname] = []
-                for ipv6 in quada_records:
-                    self._discovered_services[hostname].append(ipv6)
-
-                if log_output:
-                    self._log_output()
-
-                return quada_records
-            else:
-                logger.error(f"Service record information (AAAA) for '{hostname}' not found.")
-                return None
-
-    async def get_ptr_records(self,
-                              service_types: list[str],
-                              discovery_timeout_sec: float = DISCOVERY_TIMEOUT_SEC,
-                              log_output: bool = False,
-                              ) -> Optional[list[PtrRecord]]:
-        """
-        Asynchronously discovers mDNS PTR records for the given service types.
-
-        Args:
-            service_types (list[str]): A list of service types (e.g., "_matter._tcp.local.", "_Ixxxx._sub._matter._tcp.local.") to browse for.
-            discovery_timeout_sec (float): Time in seconds to wait for responses after sending the browse request.
-            log_output (bool): If True, logs the discovered PTR records grouped by service type as JSON.
-
-        Returns:
-            Optional[list[PtrRecord]]: A list of discovered PtrRecord objects, or None if no services were found.
-        """
-        logger.info(f"Service record information lookup (PTR) for '{service_types}' in progress...")
-        await self._discover(
-            discovery_timeout_sec=discovery_timeout_sec,
-            log_output=log_output,
-            service_types=service_types,
-            query_service=False,
-        )
-
-        if self._discovered_services:
-            if self._verbose_logging:
-                logger.info(f"Service record information (PTR) for '{service_types}' discovered.")
-            ptr_records = [
-                record
-                for records in self._discovered_services.values()
-                for record in records
-            ]
-            return ptr_records
-        else:
-            logger.error(f"Service record information (PTR) for '{service_types}' not found.")
-            return None
-
-    async def get_commissionable_subtypes(self,
-                                          discovery_timeout_sec: float = DISCOVERY_TIMEOUT_SEC,
-                                          log_output: bool = False,) -> list[str]:
-        """
-        Asynchronously retrieves a list of commissionable mDNS service subtypes.
-
-        Args:
-            discovery_timeout_sec (float, optional): Timeout in seconds for the service type discovery. Defaults to DISCOVERY_TIMEOUT_SEC.
-            log_output (bool, optional): If True, logs the discovered commissionable subtypes. Defaults to False.
-
-        Returns:
-            list[str]: A list of strings representing the discovered commissionable mDNS service subtypes.
-        """
-        # Get service types
-        service_types = await self.get_service_types(
-            discovery_timeout_sec=discovery_timeout_sec,
-            log_output=False
-        )
-
-        # Filter for commissionable subtypes
-        sub_types = [
-            st for st in service_types
-            if st.startswith('_') and f'._sub.{MdnsServiceType.COMMISSIONABLE.value}' in st
-        ]
-
-        if log_output:
-            logger.info(
-                "\n\nDiscovered mDNS commissionable service subtypes:\n%s\n", "\n".join(f"  - {s}" for s in sub_types))
-
-        return sub_types
-
-    # Private methods
-    async def _get_service(self, service_type: str,
-                           log_output: bool,
-                           discovery_timeout_sec: float,
-                           service_name: str = None,
-                           query_service: bool = True
-                           ) -> Optional[MdnsServiceInfo]:
-        """
-        Asynchronously discovers a specific type of mDNS service within the network and returns its details.
-
-        Args:
-            service_type (str): Represents the type of mDNS service to discover.
-            log_output (bool): Logs the discovered services to the console. Defaults to False.
-            discovery_timeout_sec (float): Defaults to 30 seconds.
-            service_name (str): Defaults to none as currently only utilized to gather specific record in multiple discovery records if available.
-            query_service (bool): If True, queries the service info for each of the discovered service names, defaluts to True.
-
-        Returns:
-            Optional[MdnsServiceInfo]: An instance of MdnsServiceInfo representing the discovered service, if
-                                    any. Returns None if no service of the specified type is discovered within
-                                    the timeout period.
-        """
-        await self._discover(
-            discovery_timeout_sec=discovery_timeout_sec,
-            log_output=log_output,
-            service_types=[service_type],
-            query_service=query_service,
-        )
-
-        if self._verbose_logging:
-            logger.info("Getting service from discovered services: %s", self._discovered_services)
-
-        if service_type in self._discovered_services:
-            if service_name is not None:
-                for service in self._discovered_services[service_type]:
-                    if service.service_name == service_name.replace("._MATTER._TCP.LOCAL.", "._matter._tcp.local."):
-                        return service
-            else:
-                return self._discovered_services[service_type][0]
-        else:
-            return None
-
-    async def _discover(self,
-                        discovery_timeout_sec: float,
-                        log_output: bool,
-                        service_types: Optional[List[str]] = None,
-                        all_services: bool = False,
-                        query_service: bool = True,
-                        ) -> None:
-=======
         async with AsyncZeroconf(interfaces=self.interfaces) as azc:
             try:
                 service_types = list(set(await wait_for(AsyncZeroconfServiceTypes.async_find(aiozc=azc, interfaces=self.interfaces), timeout=discovery_timeout_sec)))
@@ -811,27 +433,10 @@
                        append_results: bool = False,
                        log_output: bool = False
                        ) -> None:
->>>>>>> 1fbfb65d
         """
         Asynchronously discovers network services using multicast DNS (mDNS).
 
         Args:
-<<<<<<< HEAD
-            discovery_timeout_sec (float): The duration in seconds to wait for the discovery process, allowing for service
-                                        announcements to be collected.
-            log_output (bool): If True, logs the discovered services to the console in JSON format for debugging or informational
-                            purposes. Defaults to False.
-            service_types (Optional[List[str]]): Specific service types to discover (e.g., ['_matterc._udp.local.']).
-            query_service (bool): If True, queries the service info for each of the discovered service names, defaluts to True.
-            all_services (bool): If True, discovers all available mDNS services. If False, discovers services based on the
-                                predefined `_service_types` list. Defaults to False.
-
-        Raises:
-            ValueError: If both `all_services` and `service_types` are provided.
-
-        Returns:
-            None: This method does not return any value.
-=======
             service_types (Optional[List[str]]): Specific service types to discover
                 (e.g., ['_matterc._udp.local.']).
             all_services (bool): If True, discovers all available mDNS services.
@@ -855,49 +460,10 @@
 
         Returns:
             None: This method does not return any value.`
->>>>>>> 1fbfb65d
         """
         if all_services and service_types:
             raise ValueError("Specify either 'all_services' or 'service_types', not both.")
 
-<<<<<<< HEAD
-        types = []
-        if all_services:
-            types = await self.get_service_types(
-                discovery_timeout_sec=discovery_timeout_sec,
-                log_output=False
-            )
-
-        if service_types:
-            types = service_types
-
-        logger.info(f"Browsing for mDNS service(s) of type: {types}")
-
-        self._event.clear()
-        self._discovered_services = {}
-        self._last_discovery_time = time.time()
-
-        aiobrowser = AsyncServiceBrowser(
-            zeroconf=self._azc.zeroconf,
-            type_=types,
-            handlers=[partial(self._on_service_state_change, query_service=query_service)]
-        )
-
-        # Background monitor to end discovery early after
-        # a period of inactivity (no new services)
-        create_task(self._monitor_discovery_silence(silence_threshold=2))
-
-        try:
-            # Wait for either the inactivity timeout (triggered by the background monitor)
-            # or the full discovery timeout to elapse, whichever comes first
-            await wait_for(self._event.wait(), timeout=discovery_timeout_sec)
-        except TimeoutError:
-            logger.info("mDNS browse finished after %d seconds.", discovery_timeout_sec)
-        finally:
-            logger.info("Stopping mDNS browse and cleaning up.")
-            self._event.set()
-            await aiobrowser.async_cancel()
-=======
         if service_types is not None and not service_types:
             raise ValueError("`service_types` cannot be an empty list.")
 
@@ -914,7 +480,6 @@
             )
             if all_services else service_types
         )
->>>>>>> 1fbfb65d
 
         logger.info(f"Browsing for mDNS service(s) of type: {types}")
 
@@ -984,7 +549,6 @@
     # Private methods
     def _on_service_state_change(
         self,
-        query_service: bool,
         zeroconf: Zeroconf,
         service_type: str,
         name: str,
@@ -996,7 +560,6 @@
         This method is called by the Zeroconf library when there is a change in the state of an mDNS service.
 
         Args:
-            query_service (bool): If True, queries the service info for each of the discovered service names.
             zeroconf (Zeroconf): The Zeroconf instance managing the network operations.
             service_type (str): The service type of the mDNS service that changed state.
             name (str): The service name of the mDNS service.
@@ -1005,33 +568,6 @@
         Returns:
             None: This method does not return any value.
         """
-<<<<<<< HEAD
-        if self._verbose_logging:
-            logger.info("Service state change: %s on %s/%s", state_change, name, service_type)
-
-        if state_change in [ServiceStateChange.Removed, ServiceStateChange.Updated]:
-            return
-
-        if self._name_filter is not None and name.upper() != self._name_filter:
-            if self._verbose_logging:
-                logger.info("   Name does NOT match \'%s\' vs \'%s\'", self._name_filter, name.upper())
-            return
-
-        self._last_discovery_time = time.time()
-
-        if query_service:
-            # Get service information
-            if self._verbose_logging:
-                logger.info("Received service data. Querying service information")
-            ensure_future(self._query_service_info(
-                service_type,
-                name)
-            )
-        else:
-            # Only gather PTR record information
-            if service_type not in self._discovered_services:
-                self._discovered_services[service_type] = []
-=======
         # Exit if status isn't 'Added'
         if state_change in [ServiceStateChange.Removed, ServiceStateChange.Updated]:
             return
@@ -1045,32 +581,20 @@
         self._discovered_services.setdefault(service_type, [])
         existing_names = {r.service_name for r in self._discovered_services[service_type]}
         if name not in existing_names:
->>>>>>> 1fbfb65d
             self._discovered_services[service_type].append(PtrRecord(service_type=service_type, service_name=name))
 
     async def _query_service_info(self,
                                   service_type: str,
                                   service_name: str,
-<<<<<<< HEAD
-                                  discovery_timeout_sec: float = DISCOVERY_TIMEOUT_SEC,
-                                  query_record_types: set[int] = QUERY_RECORD_TYPES
-                                  ) -> None:
-=======
                                   query_timeout_sec: float = QUERY_TIMEOUT_SEC,
                                   query_record_types: set[int] = QUERY_RECORD_TYPES,
                                   append_results: bool = False,
                                   log_output: bool = False
                                   ) -> Optional[MdnsServiceInfo]:
->>>>>>> 1fbfb65d
         """
         Queries mDNS service record details for a given service instance, including SRV, TXT, A, and AAAA records.
 
         Args:
-<<<<<<< HEAD
-            service_type (str): The type of the mDNS service being queried.
-            service_name (str): The specific service name of the mDNS service to query. This service name uniquely
-            identifies the service instance within the local network.
-=======
             service_type (str): The type of the mDNS service (e.g., '_matter._tcp.local.').
             service_name (str): The full service name instance to query (e.g., 'device123._matter._tcp.local.').
             query_timeout_sec (float): Maximum time in seconds to wait for query results. Defaults to QUERY_TIMEOUT_SEC (10 sec).
@@ -1079,62 +603,11 @@
             append_results (bool): If True, appends the results to `self._discovered_services` without clearing previous entries.
                                    If False, clears `self._discovered_services` before storing the new result.
             log_output (bool, optional): If True, logs the discovered service info to the console. Defaults to False.
->>>>>>> 1fbfb65d
 
         Returns:
             Optional[MdnsServiceInfo]: A fully resolved service instance containing details such as host address, port,
             and associated TXT records, or None if the service could not be resolved.
         """
-<<<<<<< HEAD
-        DNS_TYPE_MAP = {_TYPE_SRV: "SRV", _TYPE_TXT: "TXT", _TYPE_A: "A", _TYPE_AAAA: "AAAA"}
-        rec_types = "(" + ", ".join(DNS_TYPE_MAP.get(t, str(t)) for t in query_record_types) + ")"
-
-        async with AsyncZeroconf(interfaces=self.interfaces) as azc:
-            mdns_service_info = None
-
-            # Adds service listener
-            service_listener = MdnsServiceListener()
-            await azc.async_add_service_listener(service_type, service_listener)
-
-            # Wait for the add/update service event or timeout
-            try:
-                logger.info(f"Service record information lookup {rec_types} for '{service_name}' in progress...")
-                await wait_for(service_listener.updated_event.wait(), discovery_timeout_sec)
-            except TimeoutError:
-                logger.info(
-                    f"Service record information lookup {rec_types} for '{service_name}' timeout ({discovery_timeout_sec} seconds) reached without an update.")
-            finally:
-                await azc.async_remove_service_listener(service_listener)
-
-            # Prepare and perform query
-            service_info = MdnsAsyncServiceInfo(name=service_name, type_=service_type)
-            service_info._query_record_types = query_record_types
-            is_discovered = await service_info.async_request(
-                azc.zeroconf,
-                discovery_timeout_sec * 1000)
-
-            # Adds service to discovered services
-            self._event.set()
-            if is_discovered:
-                if self._verbose_logging:
-                    logger.info(f"Service record information {rec_types} for '{service_name}'/'{service_type}' discovered.")
-
-                mdns_service_info = MdnsServiceInfo(service_info)
-                self._discovered_services = {}
-                self._discovered_services[service_type] = []
-                if mdns_service_info is not None:
-                    self._discovered_services[service_type].append(mdns_service_info)
-
-                return mdns_service_info
-            else:
-                logger.error(f"Service record information {rec_types} for '{service_name}' not found.")
-                return None
-
-    async def _monitor_discovery_silence(self, silence_threshold: float):
-        """
-        Monitor service discovery and end it after a period of inactivity (silence).
-
-=======
         rec_types = "(" + ", ".join(_TYPES.get(t, str(t)).upper() for t in query_record_types) + ")"
 
         async with AsyncZeroconf(interfaces=self.interfaces) as azc:
@@ -1185,7 +658,6 @@
         """
         Monitor service discovery and end it after a period of inactivity (silence).
 
->>>>>>> 1fbfb65d
         Periodically checks how much time has passed since the last discovered service.
         If the duration exceeds the specified `silence_threshold` *and* at least one
         service has been discovered, it considers the discovery process complete and
