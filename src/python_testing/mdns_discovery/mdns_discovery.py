--- conflicted
+++ resolved
@@ -1,9 +1,5 @@
 #
-<<<<<<< HEAD
-#    Copyright (c) 2025 Project CHIP Authors
-=======
 #    Copyright (c) 2024-2025 Project CHIP Authors
->>>>>>> b405040a
 #    All rights reserved.
 #
 #    Licensed under the Apache License, Version 2.0 (the "License");
@@ -19,25 +15,6 @@
 #    limitations under the License.
 #
 
-<<<<<<< HEAD
-import ipaddress
-import json
-import logging
-from asyncio import Event, TimeoutError, ensure_future, wait_for
-from dataclasses import asdict
-from enum import Enum
-from functools import partial
-from typing import Dict, List, Optional
-
-import netifaces
-from mdns_discovery.data_clases.mdns_service_info import MdnsServiceInfo
-from mdns_discovery.data_clases.ptr_record import PtrRecord
-from mdns_discovery.data_clases.quada_record import QuadaRecord
-from mdns_discovery.mdns_async_service_info import AddressResolverIPv6, MdnsAsyncServiceInfo
-from zeroconf import IPVersion, ServiceListener, ServiceStateChange, Zeroconf
-from zeroconf._utils.net import InterfaceChoice
-from zeroconf.asyncio import AsyncServiceBrowser, AsyncServiceInfo, AsyncZeroconf, AsyncZeroconfServiceTypes
-=======
 import json
 import logging
 import time
@@ -54,68 +31,17 @@
 from mdns_discovery.utils.net_utils import get_ipv6_addresses
 from zeroconf import IPVersion, ServiceStateChange, Zeroconf
 from zeroconf.asyncio import AsyncServiceBrowser, AsyncZeroconf, AsyncZeroconfServiceTypes
->>>>>>> b405040a
 from zeroconf.const import _TYPE_A, _TYPE_AAAA, _TYPE_SRV, _TYPE_TXT
 
 logger = logging.getLogger(__name__)
 
 
-<<<<<<< HEAD
-class MdnsServiceType(Enum):
-    """
-    Enum for Matter mDNS service types used in network service discovery.
-    """
-    COMMISSIONER = "_matterd._udp.local."
-    COMMISSIONABLE = "_matterc._udp.local."
-    OPERATIONAL = "_matter._tcp.local."
-    BORDER_ROUTER = "_meshcop._udp.local."
-
-
-class MdnsServiceListener(ServiceListener):
-    """
-    A service listener required during mDNS service discovery
-    """
-
-    def __init__(self):
-        self.updated_event = Event()
-
-    def add_service(self, zeroconf: Zeroconf, service_type: str, name: str) -> None:
-        self.updated_event.set()
-
-    def update_service(self, zeroconf: Zeroconf, service_type: str, name: str) -> None:
-        self.updated_event.set()
-
-    def remove_service(self, zeroconf: Zeroconf, service_type: str, name: str) -> None:
-        pass
-
-
-=======
->>>>>>> b405040a
 class MdnsDiscovery:
 
     DISCOVERY_TIMEOUT_SEC = 30
 
     def __init__(self, verbose_logging: bool = False):
         """
-<<<<<<< HEAD
-        Initializes the MdnsDiscovery instance.
-
-        Main methods:
-            - get_commissioner_service
-            - get_commissionable_service
-            - get_operational_service
-            - get_border_router_service
-            - get_all_services
-            - get_service_types
-            - get_srv_record
-            - get_txt_record
-            - get_quada_records
-            - get_ptr_records
-            - get_commissionable_subtypes
-        """
-        # List of IPv6 addresses to use for mDNS discovery.
-        self.interfaces = self._get_ipv6_addresses()
-=======
         A class for performing asynchronous mDNS service discovery using Zeroconf.
 
         This utility supports querying various types of mDNS records (PTR, SRV, TXT, AAAA)
@@ -145,7 +71,6 @@
         """
         # List of IPv6 addresses to use for mDNS discovery.
         self.interfaces = get_ipv6_addresses()
->>>>>>> b405040a
 
         # An instance of Zeroconf to manage mDNS operations.
         self._azc = AsyncZeroconf(interfaces=self.interfaces)
@@ -291,21 +216,12 @@
                              ) -> Optional[MdnsServiceInfo]:
         """
         Asynchronously discovers the SRV record associated with an mDNS service.
-<<<<<<< HEAD
 
         This method performs an mDNS browse and then issues a targeted SRV query 
         for the specified service instance. If a response is received within the timeout,
         it returns an MdnsServiceInfo object populated with SRV record details 
         (including target host and port).
 
-=======
-
-        This method performs an mDNS browse and then issues a targeted SRV query 
-        for the specified service instance. If a response is received within the timeout,
-        it returns an MdnsServiceInfo object populated with SRV record details 
-        (including target host and port).
-
->>>>>>> b405040a
         Args:
             service_name (str): The full mDNS service instance name.
                 Example: '974B15BD2CC5278E-0000000012344321._matter._tcp.local.'
@@ -347,11 +263,7 @@
 
             # Adds service to discovered services
             if is_discovered:
-<<<<<<< HEAD
-                mdns_service_info = self._to_mdns_service_info_class(service_info)
-=======
                 mdns_service_info = MdnsServiceInfo(service_info)
->>>>>>> b405040a
                 self._discovered_services = {}
                 self._discovered_services[service_type] = []
                 if mdns_service_info is not None:
@@ -420,11 +332,7 @@
 
             # Adds service to discovered services
             if is_discovered:
-<<<<<<< HEAD
-                mdns_service_info = self._to_mdns_service_info_class(service_info)
-=======
                 mdns_service_info = MdnsServiceInfo(service_info)
->>>>>>> b405040a
                 self._discovered_services = {}
                 self._discovered_services[service_type] = []
                 if mdns_service_info is not None:
@@ -475,11 +383,7 @@
             ipv6_addresses = addr_resolver.ip_addresses_by_version(IPVersion.V6Only)
             if ipv6_addresses:
                 quada_records: list[QuadaRecord] = [
-<<<<<<< HEAD
-                    QuadaRecord.build(ipv6)
-=======
                     QuadaRecord(ipv6)
->>>>>>> b405040a
                     for ipv6 in ipv6_addresses
                 ]
 
@@ -508,35 +412,6 @@
             log_output (bool): If True, logs the discovered PTR records grouped by service type as JSON.
 
         Returns:
-<<<<<<< HEAD
-            list[PtrRecord]: A flat list of all discovered PtrRecord objects across all requested service types.
-
-        Note:
-            This method performs a PTR browse using AsyncServiceBrowser for each specified service type.
-            It waits up to the specified timeout for responses and handles them via internal callbacks.
-            The resulting records include instance name extraction and optional subtype support.
-        """
-        self._event.clear()
-
-        logger.info(f"Browsing for mDNS service(s) of type: {service_types}")
-
-        self._discovered_services = {}
-        aiobrowser = AsyncServiceBrowser(zeroconf=self._azc.zeroconf,
-                                         type_=service_types,
-                                         handlers=[partial(self._on_service_state_change, unlock_service=False)]
-                                         )
-
-        try:
-            await wait_for(self._event.wait(), timeout=discovery_timeout_sec)
-        except TimeoutError:
-            logger.info("mDNS browse finished after %d seconds.", discovery_timeout_sec)
-        finally:
-            self._event.set()
-            await aiobrowser.async_cancel()
-
-        if log_output:
-            self._log_output()
-=======
             list[PtrRecord]: A list of all discovered PtrRecord objects across all requested service types.
         """
         await self._discover(
@@ -545,7 +420,6 @@
             service_types=service_types,
             query_service=False,
         )
->>>>>>> b405040a
 
         ptr_records = [
             record
@@ -587,71 +461,37 @@
         return sub_types
 
     # Private methods
-<<<<<<< HEAD
-    async def _get_service(self, service_type: MdnsServiceType,
-                           log_output: bool,
-                           discovery_timeout_sec: float,
-                           service_name: str = None,
-                           unlock_service: bool = True
-=======
     async def _get_service(self, service_type: str,
                            log_output: bool,
                            discovery_timeout_sec: float,
                            service_name: str = None,
                            query_service: bool = True
->>>>>>> b405040a
                            ) -> Optional[MdnsServiceInfo]:
         """
         Asynchronously discovers a specific type of mDNS service within the network and returns its details.
 
         Args:
-<<<<<<< HEAD
-            service_type (MdnsServiceType): The enum representing the type of mDNS service to discover.
-            log_output (bool): Logs the discovered services to the console. Defaults to False.
-            discovery_timeout_sec (float): Defaults to 15 seconds.
-            service_name (str): Defaults to none as currently only utilized to gather specific record in multiple discovery records if available.
-            unlock_service (bool): If True, queries the service info for each of the discovered service names, defaluts to True.
-=======
             service_type (str): Represents the type of mDNS service to discover.
             log_output (bool): Logs the discovered services to the console. Defaults to False.
             discovery_timeout_sec (float): Defaults to 30 seconds.
             service_name (str): Defaults to none as currently only utilized to gather specific record in multiple discovery records if available.
             query_service (bool): If True, queries the service info for each of the discovered service names, defaluts to True.
->>>>>>> b405040a
 
         Returns:
             Optional[MdnsServiceInfo]: An instance of MdnsServiceInfo representing the discovered service, if
                                     any. Returns None if no service of the specified type is discovered within
                                     the timeout period.
         """
-<<<<<<< HEAD
-        self._service_types = [service_type.value]
-
-        await self._discover(
-            discovery_timeout_sec=discovery_timeout_sec,
-            log_output=log_output,
-            unlock_service=unlock_service,
-=======
         await self._discover(
             discovery_timeout_sec=discovery_timeout_sec,
             log_output=log_output,
             service_types=[service_type],
             query_service=query_service,
->>>>>>> b405040a
         )
 
         if self._verbose_logging:
             logger.info("Getting service from discovered services: %s", self._discovered_services)
 
-<<<<<<< HEAD
-        if service_type.value in self._discovered_services:
-            if service_name is not None:
-                for service in self._discovered_services[service_type.value]:
-                    if service.service_name == service_name.replace("._MATTER._TCP.LOCAL.", "._matter._tcp.local."):
-                        return service
-            else:
-                return self._discovered_services[service_type.value][0]
-=======
         if service_type in self._discovered_services:
             if service_name is not None:
                 for service in self._discovered_services[service_type]:
@@ -659,7 +499,6 @@
                         return service
             else:
                 return self._discovered_services[service_type][0]
->>>>>>> b405040a
         else:
             return None
 
@@ -668,11 +507,7 @@
                         log_output: bool,
                         service_types: Optional[List[str]] = None,
                         all_services: bool = False,
-<<<<<<< HEAD
-                        unlock_service: bool = True,
-=======
                         query_service: bool = True,
->>>>>>> b405040a
                         ) -> None:
         """
         Asynchronously discovers network services using multicast DNS (mDNS).
@@ -683,11 +518,7 @@
             log_output (bool): If True, logs the discovered services to the console in JSON format for debugging or informational
                             purposes. Defaults to False.
             service_types (Optional[List[str]]): Specific service types to discover (e.g., ['_matterc._udp.local.']).
-<<<<<<< HEAD
-            unlock_service (bool): If True, queries the service info for each of the discovered service names, defaluts to True.
-=======
             query_service (bool): If True, queries the service info for each of the discovered service names, defaluts to True.
->>>>>>> b405040a
             all_services (bool): If True, discovers all available mDNS services. If False, discovers services based on the
                                 predefined `_service_types` list. Defaults to False.
 
@@ -696,45 +527,12 @@
 
         Returns:
             None: This method does not return any value.
-<<<<<<< HEAD
-
-        Note:
-            The discovery duration may need to be adjusted based on network conditions and expected response times for service
-            announcements.
         """
         if all_services and service_types:
             raise ValueError("Specify either 'all_services' or 'service_types', not both.")
 
-        self._event.clear()
-=======
-        """
-        if all_services and service_types:
-            raise ValueError("Specify either 'all_services' or 'service_types', not both.")
->>>>>>> b405040a
-
         types = []
         if all_services:
-<<<<<<< HEAD
-            self._service_types = list(set(await AsyncZeroconfServiceTypes.async_find(aiozc=self._azc, interfaces=self.interfaces)))
-
-        if service_types:
-            self._service_types = service_types
-
-        logger.info(f"Browsing for mDNS service(s) of type: {self._service_types}")
-
-        aiobrowser = AsyncServiceBrowser(zeroconf=self._azc.zeroconf,
-                                         type_=self._service_types,
-                                         handlers=[partial(self._on_service_state_change, unlock_service=unlock_service)]
-                                         )
-        try:
-            await wait_for(self._event.wait(), timeout=discovery_timeout_sec)
-        except TimeoutError:
-            if unlock_service:
-                logger.info("mDNS browse finished after %d seconds.", discovery_timeout_sec)
-            else:
-                logger.error("mDNS service discovery timed out after %d seconds.", discovery_timeout_sec)
-        finally:
-=======
             types = await self.get_service_types(
                 discovery_timeout_sec=discovery_timeout_sec,
                 log_output=False
@@ -767,7 +565,6 @@
             logger.info("mDNS browse finished after %d seconds.", discovery_timeout_sec)
         finally:
             logger.info("Stopping mDNS browse and cleaning up.")
->>>>>>> b405040a
             self._event.set()
             await aiobrowser.async_cancel()
 
@@ -776,11 +573,7 @@
 
     def _on_service_state_change(
         self,
-<<<<<<< HEAD
-        unlock_service: bool,
-=======
         query_service: bool,
->>>>>>> b405040a
         zeroconf: Zeroconf,
         service_type: str,
         name: str,
@@ -793,11 +586,7 @@
         It handles the addition of new services by initiating a query for their detailed information.
 
         Args:
-<<<<<<< HEAD
-            unlock_service (bool): If True, queries the service info for each of the discovered service names.
-=======
             query_service (bool): If True, queries the service info for each of the discovered service names.
->>>>>>> b405040a
             zeroconf (Zeroconf): The Zeroconf instance managing the network operations.
             service_type (str): The service type of the mDNS service that changed state.
             name (str): The service name of the mDNS service.
@@ -819,15 +608,10 @@
 
         self._last_discovery_time = time.time()
 
-<<<<<<< HEAD
-        if unlock_service:
-            # Get service information
-=======
         if query_service:
             # Get service information
             if self._verbose_logging:
                 logger.info("Received service data. Querying service information")
->>>>>>> b405040a
             ensure_future(self._query_service_info(
                 service_type,
                 name)
@@ -881,11 +665,7 @@
                 if self._verbose_logging:
                     logger.warning("Service discovered for %s/%s.", service_name, service_type)
 
-<<<<<<< HEAD
-                mdns_service_info = self._to_mdns_service_info_class(service_info)
-=======
                 mdns_service_info = MdnsServiceInfo(service_info)
->>>>>>> b405040a
 
                 if service_type not in self._discovered_services:
                     self._discovered_services[service_type] = []
@@ -901,34 +681,6 @@
         """
         Monitor service discovery and end it after a period of inactivity (silence).
 
-<<<<<<< HEAD
-        Returns:
-            MdnsServiceInfo: The converted service information as a data class.
-        """
-        mdns_service_info = MdnsServiceInfo(
-            service_name=service_info.name,
-            service_type=service_info.type,
-            instance_name=self._get_instance_name(service_info),
-            server=service_info.server,
-            port=service_info.port,
-            addresses=service_info.parsed_addresses(),
-            txt_record=service_info.decoded_properties,
-            priority=service_info.priority,
-            interface_index=service_info.interface_index,
-            weight=service_info.weight,
-            host_ttl=service_info.host_ttl,
-            other_ttl=service_info.other_ttl
-        )
-
-        return mdns_service_info
-
-    @staticmethod
-    def _get_instance_name(service_info: AsyncServiceInfo) -> str:
-        if service_info.type:
-            return service_info.name[: len(service_info.name) - len(service_info.type) - 1]
-        else:
-            return service_info.name
-=======
         Periodically checks how much time has passed since the last discovered service.
         If the duration exceeds the specified `silence_threshold` *and* at least one
         service has been discovered, it considers the discovery process complete and
@@ -956,7 +708,6 @@
                     logger.info(f"No new mDNS services after {silence_threshold:.1f} seconds, stopping browse")
                 self._event.set()
                 break
->>>>>>> b405040a
 
     def _log_output(self) -> str:
         """
@@ -970,46 +721,4 @@
             for key, value in self._discovered_services.items()
         }
         json_str = json.dumps(converted_services, indent=4)
-        logger.info("Discovery data:\n%s", json_str)
-
-    @staticmethod
-    def _get_ipv6_addresses():
-        results = []
-        for iface in netifaces.interfaces():
-            try:
-                # Get list of IPv6 addresses for the interface
-                addrs = netifaces.ifaddresses(iface).get(netifaces.AF_INET6, [])
-            except ValueError:
-                # Skip interfaces that don’t support IPv6
-                continue
-
-            for addr_info in addrs:
-                addr = addr_info.get('addr', '')
-                if not addr:
-                    continue
-
-                # Normalize by stripping any existing scope
-                base_addr = addr.split('%')[0]
-
-                try:
-                    ip = ipaddress.IPv6Address(base_addr)
-                except ValueError:
-                    # Skip invalid addresses
-                    continue
-
-                # Include link-local, ULA (fdxx::/8), and global (2000::/3), skip loopback (::1)
-                if ip.is_loopback:
-                    continue  # Skip ::1 (loopback); not usable for external discovery
-
-                if ip.is_link_local:
-                    results.append(f"{base_addr}%{iface}")  # Append scope for link-local
-                elif ip.is_private or ip.is_global:
-                    results.append(base_addr)  # ULA or global addresses
-
-        if not results:
-            # No usable IPv6, fallback to Zeroconf default
-            logger.info("\n\nDefaulting to InterfaceChoice.All\n")
-            return InterfaceChoice.All
-
-        logger.info(f"\n\nDiscovered IPv6 addresses: {results}\n")
-        return results+        logger.info("Discovery data:\n%s", json_str)