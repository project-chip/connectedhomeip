--- conflicted
+++ resolved
@@ -20,16 +20,8 @@
 
 from zeroconf import (BadTypeInNameException, DNSOutgoing, DNSQuestion, DNSQuestionType, ServiceInfo, Zeroconf, current_time_millis,
                       service_type_name)
-<<<<<<< HEAD
-from zeroconf._services.info import float_
 from zeroconf.const import _CLASS_IN, _DUPLICATE_QUESTION_INTERVAL, _FLAGS_QR_QUERY, _LISTENER_TIME, _MDNS_PORT, _TYPE_AAAA
 
-_AVOID_SYNC_DELAY_RANDOM_INTERVAL = (20, 120)
-
-=======
-from zeroconf.const import _CLASS_IN, _DUPLICATE_QUESTION_INTERVAL, _FLAGS_QR_QUERY, _LISTENER_TIME, _MDNS_PORT, _TYPE_AAAA
-
->>>>>>> 1fbfb65d
 
 class MdnsAsyncServiceInfo(ServiceInfo):
     """
@@ -74,18 +66,12 @@
         """Returns true if the service could be discovered on the network, and updates this
         object with details discovered.
 
-<<<<<<< HEAD
-        This override of **zeroconf.ServiceInfo.async_request** disables
-        known-answer caching and clears the cache to ensure a fresh
-        response each time.
-=======
         Custom override of `zeroconf.ServiceInfo.async_request` that prioritizes fresh data.
 
         Key differences from the base implementation:
         - Bypasses known-answer caching to force a network query on every call.
         - Clears the internal cache before querying to prevent stale results.
         - Allows filtering by specific DNS record types (SRV, TXT, A, AAAA, etc.).
->>>>>>> 1fbfb65d
         """
         if not zc.started:
             await zc.async_wait_for_start()
@@ -125,46 +111,16 @@
                 out.add_question(q)
             return out
 
-<<<<<<< HEAD
-        first_request = True
-        delay = self._get_initial_delay()
-        next_ = now
-        last = now + timeout
-=======
->>>>>>> 1fbfb65d
         try:
-            self.async_clear_cache()
             zc.async_add_listener(self, None)
             use_qu_first = (question_type in (None, DNSQuestionType.QU))
 
             while not self._is_complete:
-<<<<<<< HEAD
-                if last <= now:
-                    return False
-                if next_ <= now:
-                    this_question_type = question_type or DNSQuestionType.QU if first_request else DNSQuestionType.QM
-                    first_request = False
-
-                    # Prepare outgoing mDNS query message with
-                    # single or multiple record types
-                    out = DNSOutgoing(_FLAGS_QR_QUERY)
-                    for record_type in self._query_record_types:
-                        question = DNSQuestion(self._name, record_type, _CLASS_IN)
-                        question.unicast = question_type is DNSQuestionType.QU
-                        out.add_question(question)
-
-                    # Send the query to the specified address and port.
-                    zc.async_send(out, addr, port)
-
-                    next_ = now + delay
-                    next_ += randint(*_AVOID_SYNC_DELAY_RANDOM_INTERVAL)
-=======
                 now = current_time_millis()
 
                 # Deadline reached before record was found
                 if now >= deadline_ms:
                     return False
->>>>>>> 1fbfb65d
 
                 if now >= next_send:
                     # If this is the first cycle and QU is allowed, send a unicast-preferred query first.
@@ -198,14 +154,6 @@
         finally:
             zc.async_remove_listener(self)
 
-<<<<<<< HEAD
-        return True
-
-    def _get_initial_delay(self) -> float_:
-        return _LISTENER_TIME
-
-=======
->>>>>>> 1fbfb65d
 
 class AddressResolverIPv6(MdnsAsyncServiceInfo):
     """Resolve a host name to an IPv6 address."""
