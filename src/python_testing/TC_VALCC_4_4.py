--- conflicted
+++ resolved
@@ -37,13 +37,8 @@
 import chip.clusters as Clusters
 from chip.clusters.Types import NullValue
 from chip.interaction_model import InteractionModelError, Status
-<<<<<<< HEAD
-from matter_testing_support import (MatterBaseTest, TestStep, default_matter_test_main, has_feature, run_if_endpoint_matches,
-                                    utc_time_in_matter_epoch)
-=======
-from chip.testing.matter_testing import (MatterBaseTest, TestStep, async_test_body, default_matter_test_main,
+from chip.testing.matter_testing import (MatterBaseTest, TestStep, default_matter_test_main, has_feature, run_if_endpoint_matches,
                                          utc_time_in_matter_epoch)
->>>>>>> b880c144
 from mobly import asserts
 
 
@@ -80,11 +75,7 @@
     @run_if_endpoint_matches(has_feature(Clusters.ValveConfigurationAndControl, Clusters.ValveConfigurationAndControl.Bitmaps.Feature.kTimeSync))
     async def test_TC_VALCC_4_4(self):
 
-<<<<<<< HEAD
-        endpoint = self.matter_test_config.endpoint
-=======
         endpoint = self.get_endpoint(default=1)
->>>>>>> b880c144
 
         self.step(1)
         attributes = Clusters.ValveConfigurationAndControl.Attributes
