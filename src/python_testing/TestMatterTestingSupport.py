#
#    Copyright (c) 2023 Project CHIP Authors
#    All rights reserved.
#
#    Licensed under the Apache License, Version 2.0 (the "License");
#    you may not use this file except in compliance with the License.
#    You may obtain a copy of the License at
#
#        http://www.apache.org/licenses/LICENSE-2.0
#
#    Unless required by applicable law or agreed to in writing, software
#    distributed under the License is distributed on an "AS IS" BASIS,
#    WITHOUT WARRANTIES OR CONDITIONS OF ANY KIND, either express or implied.
#    See the License for the specific language governing permissions and
#    limitations under the License.
#

import os
import time
import typing
from datetime import datetime, timedelta, timezone

import chip.clusters as Clusters
from chip.clusters.Types import Nullable, NullValue
from chip.tlv import uint
<<<<<<< HEAD
from matter_testing_support.matter_testing import (MatterBaseTest, async_test_body, compare_time, default_matter_test_main,
                                                   get_wait_seconds_from_set_time, type_matches, utc_time_in_matter_epoch)
from matter_testing_support.pics import parse_pics, parse_pics_xml
from matter_testing_support.taglist_and_topology_test import (TagProblem, create_device_type_list_for_root,
                                                              create_device_type_lists, find_tag_list_problems, find_tree_roots,
                                                              flat_list_ok, get_all_children, get_direct_children_of_root,
                                                              parts_list_cycles, separate_endpoint_types)
=======
from matter_testing_support import (MatterBaseTest, async_test_body, compare_time, default_matter_test_main,
                                    get_wait_seconds_from_set_time, parse_matter_test_args, type_matches, utc_time_in_matter_epoch)
>>>>>>> 4a21a8dc
from mobly import asserts, signals


def get_raw_type_list():
    test = Clusters.UnitTesting
    struct = test.Structs.SimpleStruct()
    struct_type = test.Structs.SimpleStruct
    null_opt_struct = test.Structs.NullablesAndOptionalsStruct()
    null_opt_struct_type = test.Structs.NullablesAndOptionalsStruct
    double_nested_struct_list = test.Structs.DoubleNestedStructList()
    double_nested_struct_list_type = test.Structs.DoubleNestedStructList
    list_of_uints = [0, 1]
    list_of_uints_type = typing.List[uint]
    list_of_structs = [struct, struct]
    list_of_structs_type = typing.List[struct_type]
    list_of_double_nested_struct_list = [double_nested_struct_list, double_nested_struct_list]
    list_of_double_nested_struct_list_type = typing.List[double_nested_struct_list_type]

    # Create a list with all the types and a list of the values that should match for that type
    vals = {uint: [1],
            str: ["str"],
            struct_type: [struct],
            null_opt_struct_type: [null_opt_struct],
            double_nested_struct_list_type: [double_nested_struct_list],
            list_of_uints_type: [list_of_uints],
            list_of_structs_type: [list_of_structs],
            list_of_double_nested_struct_list_type: [list_of_double_nested_struct_list]}
    return vals


def test_type_matching_for_type(test_type, test_nullable: bool = False, test_optional: bool = False):
    vals = get_raw_type_list()

    if test_nullable and test_optional:
        match_type = typing.Union[Nullable, None, test_type]
    elif test_nullable:
        match_type = typing.Union[Nullable, test_type]
    elif test_optional:
        match_type = typing.Optional[test_type]
    else:
        match_type = test_type

    true_list = vals[test_type]
    if test_nullable:
        true_list.append(NullValue)
    if test_optional:
        true_list.append(None)

    del vals[test_type]

    # true_list is all the values that should match with the test type
    for i in true_list:
        asserts.assert_true(type_matches(i, match_type), "{} type checking failure".format(test_type))

    # try every value in every type in the remaining dict - they should all fail
    for v in vals.values():
        for i in v:
            asserts.assert_false(type_matches(i, match_type), "{} falsely matched to type {}".format(i, match_type))

    # Test the nullables or optionals that aren't supposed to work
    if not test_nullable:
        asserts.assert_false(type_matches(NullValue, match_type), "NullValue falsely matched to {}".format(match_type))

    if not test_optional:
        asserts.assert_false(type_matches(None, match_type), "None falsely matched to {}".format(match_type))


def run_all_match_tests_for_type(test_type):
    test_type_matching_for_type(test_type=test_type)
    test_type_matching_for_type(test_type=test_type, test_nullable=True)
    test_type_matching_for_type(test_type=test_type, test_optional=True)
    test_type_matching_for_type(test_type=test_type, test_nullable=True, test_optional=True)


class TestMatterTestingSupport(MatterBaseTest):
    @async_test_body
    async def test_matter_epoch_time(self):
        # Matter epoch should return zero
        ret = utc_time_in_matter_epoch(datetime(2000, 1, 1, 0, 0, 0, 0, timezone.utc))
        asserts.assert_equal(ret, 0, "UTC epoch returned non-zero value")

        # Jan 2 is exactly 1 day after Jan 1
        ret = utc_time_in_matter_epoch(datetime(2000, 1, 2, 0, 0, 0, 0, timezone.utc))
        expected_delay = timedelta(days=1)
        actual_delay = timedelta(microseconds=ret)
        asserts.assert_equal(expected_delay, actual_delay, "Calculation for Jan 2 date is incorrect")

        # There's a catch 22 for knowing the current time, but we can check that it's
        # going up, and that it's larger than when I wrote the test
        # Check that the returned value is larger than the test writing date
        writing_date = utc_time_in_matter_epoch(datetime(2023, 5, 5, 0, 0, 0, 0, timezone.utc))
        current_date = utc_time_in_matter_epoch()
        asserts.assert_greater(current_date, writing_date, "Calculation for current date is smaller than writing date")

        # Check that the time is going up
        last_date = current_date
        current_date = utc_time_in_matter_epoch()
        asserts.assert_greater(current_date, last_date, "Time does not appear to be incrementing")

    @async_test_body
    async def test_type_checking(self):
        vals = get_raw_type_list()
        for k in vals.keys():
            run_all_match_tests_for_type(k)

    @async_test_body
    async def test_pics_support(self):
        pics_list = ['TEST.S.A0000=1',
                     'TEST.S.A0001=0',
                     'TEST.S.A000a=1'
                     '',
                     ' ',
                     '# comment',
                     ' # comment',
                     ' SPACE.S.A0000 = 1']
        pics = parse_pics(pics_list)
        # force the parsed pics here to be in the config so we can check the check_pics function
        self.matter_test_config.pics = pics

        asserts.assert_true(self.check_pics("TEST.S.A0000"), "PICS parsed incorrectly for TEST.S.A0000")
        asserts.assert_false(self.check_pics("TEST.S.A0001"), "PICS parsed incorrectly for TEST.S.A0001")
        asserts.assert_true(self.check_pics("TEST.S.A000a"), "PICS parsed incorrectly for TEST.S.A000a")
        asserts.assert_true(self.check_pics("SPACE.S.A0000"), "PICS parsed incorrectly for SPACE.S.A0000")
        asserts.assert_false(self.check_pics("NOT.S.A0000"), "PICS parsed incorrectly for NOT.S.A0000")

        # invalid pics file should throw a value error
        pics_list.append("BAD.S.A000=5")
        try:
            pics = parse_pics(pics_list)
            asserts.assert_false(True, "PICS parser did not throw an error as expected")
        except ValueError:
            pass

    def test_time_compare_function(self):
        # only offset, exact match
        compare_time(received=1000, offset=timedelta(microseconds=1000), utc=0, tolerance=timedelta())
        # only utc, exact match
        compare_time(received=1000, offset=timedelta(), utc=1000, tolerance=timedelta())
        # both, exact match
        compare_time(received=2000, offset=timedelta(microseconds=1000), utc=1000, tolerance=timedelta())
        # both, negative offset
        compare_time(received=0, offset=timedelta(microseconds=-1000), utc=1000, tolerance=timedelta())

        # Exact match, within delta, both
        compare_time(received=2000, offset=timedelta(microseconds=1000), utc=1000, tolerance=timedelta(seconds=5))

        # Just inside tolerance
        compare_time(received=1001, offset=timedelta(), utc=2000, tolerance=timedelta(microseconds=1000))

        # Just outside tolerance
        try:
            compare_time(received=999, offset=timedelta(), utc=2000, tolerance=timedelta(microseconds=1000))
            asserts.fail("Expected failure case for time just outside of the tolerance failed")
        except signals.TestFailure:
            pass

        # everything in the seconds range
        compare_time(received=timedelta(seconds=3600).total_seconds() * 1000000,
                     offset=timedelta(seconds=3605), utc=0, tolerance=timedelta(seconds=5))

    def test_get_wait_time_function(self):
        th_utc = utc_time_in_matter_epoch()
        secs = get_wait_seconds_from_set_time(th_utc, 5)
        asserts.assert_equal(secs, 5)
        # If we've pass less than a second, we still want to wait 5
        time.sleep(0.5)
        secs = get_wait_seconds_from_set_time(th_utc, 5)
        asserts.assert_equal(secs, 5)

        time.sleep(0.5)
        secs = get_wait_seconds_from_set_time(th_utc, 5)
        asserts.assert_equal(secs, 4)
        secs = get_wait_seconds_from_set_time(th_utc, 15)
        asserts.assert_equal(secs, 14)

    def create_example_topology(self):
        """Creates a limited example of a wildcard read that contains only the descriptor cluster parts list and device types"""
        def create_endpoint(parts_list: list[uint], device_types: list[uint]):
            endpoint = {}
            device_types_structs = []
            for device_type in device_types:
                device_types_structs.append(Clusters.Descriptor.Structs.DeviceTypeStruct(deviceType=device_type, revision=1))
            endpoint[Clusters.Descriptor] = {Clusters.Descriptor.Attributes.PartsList: parts_list,
                                             Clusters.Descriptor.Attributes.DeviceTypeList: device_types_structs,
                                             Clusters.Descriptor.Attributes.FeatureMap: 0}
            return endpoint

        endpoints = {}
        # Root node is 0
        # We have two trees in the root node and two trees in the aggregator
        # 2 - 1
        #   - 3 - 4
        #       - 5 - 9
        # 6 - 7
        #   - 8
        # 10
        # 11 (aggregator - all remaining are under it)
        # 13 - 12
        #    - 14 - 15
        #         - 16
        # 17 - 18
        #    - 19
        # 20
        # 21
        endpoints[0] = create_endpoint([1, 2, 3, 4, 5, 6, 7, 8, 9, 10, 11, 12, 13, 14, 15, 16, 17, 18, 19, 20, 21], [22])
        endpoints[1] = create_endpoint([], [1])  # Just using a random device id, as long as it's not the aggregator it's fine
        endpoints[2] = create_endpoint([1, 3], [1])
        endpoints[3] = create_endpoint([4, 5], [1])
        endpoints[4] = create_endpoint([], [1])
        endpoints[5] = create_endpoint([9], [1])
        endpoints[6] = create_endpoint([7, 8], [1])
        endpoints[7] = create_endpoint([], [1])
        endpoints[8] = create_endpoint([], [1])
        endpoints[9] = create_endpoint([], [1])
        endpoints[10] = create_endpoint([], [1])
        endpoints[11] = create_endpoint([12, 13, 14, 15, 16, 17, 18, 19, 20, 21], [0xe])  # aggregator device type
        endpoints[12] = create_endpoint([], [1])
        endpoints[13] = create_endpoint([12, 14], [1])
        endpoints[14] = create_endpoint([15, 16], [1])
        endpoints[15] = create_endpoint([], [1])
        endpoints[16] = create_endpoint([], [1])
        endpoints[17] = create_endpoint([18, 19], [1])
        endpoints[18] = create_endpoint([], [1])
        endpoints[19] = create_endpoint([], [1])
        endpoints[20] = create_endpoint([], [1])
        endpoints[21] = create_endpoint([], [1])

        return endpoints

    def test_cycle_detection_and_splitting(self):
        # Example topology has no cycles
        endpoints = self.create_example_topology()
        flat, tree = separate_endpoint_types(endpoints)
        asserts.assert_equal(len(flat), len(set(flat)), "Duplicate endpoints found in flat list")
        asserts.assert_equal(len(tree), len(set(tree)), "Duplicate endpoints found in tree list")
        asserts.assert_equal(set(flat), {11}, "Aggregator node not found in list")
        asserts.assert_equal(set(tree), {1, 2, 3, 4, 5, 6, 7, 8, 9, 10, 12, 13, 14, 15, 16, 17, 18, 19, 20, 21})

        cycles = parts_list_cycles(tree, endpoints)
        asserts.assert_equal(len(cycles), 0, "Found cycles in the example tree")

        # Add in several cycles and make sure we detect them all
        # ep 10 refers back to itself (0 level cycle) on 10
        endpoints[10][Clusters.Descriptor][Clusters.Descriptor.Attributes.PartsList].append(10)
        cycles = parts_list_cycles(tree, endpoints)
        asserts.assert_equal(cycles, [10])
        endpoints[10][Clusters.Descriptor][Clusters.Descriptor.Attributes.PartsList].remove(10)
        print(endpoints[10])

        # ep 4 refers back to 3 (1 level cycle) on 3 (will include 2, 3 and 4 in the cycles list)
        endpoints[4][Clusters.Descriptor][Clusters.Descriptor.Attributes.PartsList].append(3)
        cycles = parts_list_cycles(tree, endpoints)
        asserts.assert_equal(cycles, [2, 3, 4])
        endpoints[4][Clusters.Descriptor][Clusters.Descriptor.Attributes.PartsList].remove(3)

        # ep 16 refers back to 13 (2 level cycle) on 13 (will include 13, 14 and 16 in cycles)
        endpoints[16][Clusters.Descriptor][Clusters.Descriptor.Attributes.PartsList].append(13)
        cycles = parts_list_cycles(tree, endpoints)
        asserts.assert_equal(cycles, [13, 14, 16])
        endpoints[16][Clusters.Descriptor][Clusters.Descriptor.Attributes.PartsList].remove(13)

        # ep 9 refers back to 2 (3 level cycle) on 2 (includes 2, 3, 5, and 9)
        endpoints[9][Clusters.Descriptor][Clusters.Descriptor.Attributes.PartsList].append(2)
        cycles = parts_list_cycles(tree, endpoints)
        asserts.assert_equal(cycles, [2, 3, 5, 9])
        endpoints[9][Clusters.Descriptor][Clusters.Descriptor.Attributes.PartsList].remove(2)

        # make sure we get them all
        endpoints[10][Clusters.Descriptor][Clusters.Descriptor.Attributes.PartsList].append(10)
        endpoints[4][Clusters.Descriptor][Clusters.Descriptor.Attributes.PartsList].append(3)
        endpoints[16][Clusters.Descriptor][Clusters.Descriptor.Attributes.PartsList].append(13)
        endpoints[9][Clusters.Descriptor][Clusters.Descriptor.Attributes.PartsList].append(2)
        cycles = parts_list_cycles(tree, endpoints)
        asserts.assert_equal(cycles, [2, 3, 4, 5, 9, 10, 13, 14, 16])

    def test_flat_list(self):
        endpoints = self.create_example_topology()
        # check the aggregator endpoint to ensure it's ok - aggregator is on 11
        asserts.assert_true(flat_list_ok(11, endpoints), "Incorrect failure on flat list")
        # Remove one of the sub-children endpoints from the parts list - it should fail
        endpoints[11][Clusters.Descriptor][Clusters.Descriptor.Attributes.PartsList].remove(14)
        asserts.assert_false(flat_list_ok(11, endpoints), "Incorrect pass on flat list missing a part list entry")

    def test_get_all_children(self):
        endpoints = self.create_example_topology()
        asserts.assert_equal(get_all_children(2, endpoints), {1, 3, 4, 5, 9}, "Child list for ep2 is incorrect")
        asserts.assert_equal(get_all_children(6, endpoints), {7, 8}, "Child list for ep6 is incorrect")
        asserts.assert_equal(get_all_children(13, endpoints), {12, 14, 15, 16}, "Child list for ep13 is incorrect")
        asserts.assert_equal(get_all_children(17, endpoints), {18, 19}, "Child list for ep17 is incorrect")

    def test_get_tree_roots(self):
        endpoints = self.create_example_topology()
        _, tree = separate_endpoint_types(endpoints)
        asserts.assert_equal(find_tree_roots(tree, endpoints), {2, 6, 13, 17}, "Incorrect tree root list")

    def test_tag_list_problems(self):
        # Right now, the whole endpoint list uses the same device id except for ep11, which is an aggregator
        # The relevant trees are
        # 2 - 1
        #   - 3 - 4
        #       - 5 - 9
        #
        # 6 - 7
        #   - 8
        #
        # 13 - 12
        #    - 14 - 15
        #         - 16
        #
        # 17 - 18
        #    - 19

        endpoints = self.create_example_topology()
        # First test, everything in every tree has the same device type, so the device lists
        # should contain all the device endpoints
        _, tree = separate_endpoint_types(endpoints)
        roots = find_tree_roots(tree, endpoints)
        device_types = create_device_type_lists(roots, endpoints)
        asserts.assert_equal(set(roots), set(device_types.keys()), "Device types list does not match roots list")
        for root in roots:
            asserts.assert_equal({1}, set(device_types[root].keys()), "Unexpected device type found in device type list")

        asserts.assert_equal(device_types[2][1], {2, 1, 3, 4, 5, 9}, "device type list for ep 2 is incorrect")
        asserts.assert_equal(device_types[6][1], {6, 7, 8}, "device type list for ep 6 is incorrect")
        asserts.assert_equal(device_types[13][1], {13, 12, 14, 15, 16}, "device type list for ep 13 is incorrect")
        asserts.assert_equal(device_types[17][1], {17, 18, 19}, "device type list for ep 17 is incorrect")

        # every single one of these should have the same problem - they have no tags
        problems = find_tag_list_problems(roots, device_types, endpoints)
        expected_problems = {2, 1, 3, 4, 5, 9, 6, 7, 8, 13, 12, 14, 15, 16, 17, 18, 19}
        asserts.assert_equal(set(problems.keys()), expected_problems, "Incorrect set of tag problems")
        for root in roots:
            eps = get_all_children(root, endpoints)
            eps.add(root)
            for ep in eps:
                expected_problem = TagProblem(root=root, missing_attribute=True,
                                              missing_feature=True, duplicates=set(eps), same_tag=set())
                asserts.assert_equal(problems[ep], expected_problem, f"Incorrect problem for ep {ep}")

        # Add the feature for every endpoint, but not the attribute
        for ep in expected_problems:
            endpoints[ep][Clusters.Descriptor][Clusters.Descriptor.Attributes.FeatureMap] = 1
        problems = find_tag_list_problems(roots, device_types, endpoints)
        for root in roots:
            eps = get_all_children(root, endpoints)
            eps.add(root)
            for ep in eps:
                expected_problem = TagProblem(root=root, missing_attribute=True,
                                              missing_feature=False, duplicates=set(eps), same_tag=set())
                asserts.assert_equal(problems[ep], expected_problem, f"Incorrect problem for ep {ep}")

        # Add empty tag lists
        for ep in expected_problems:
            endpoints[ep][Clusters.Descriptor][Clusters.Descriptor.Attributes.TagList] = []
        problems = find_tag_list_problems(roots, device_types, endpoints)
        for root in roots:
            eps = get_all_children(root, endpoints)
            eps.add(root)
            for ep in eps:
                expected_problem = TagProblem(root=root, missing_attribute=True,
                                              missing_feature=False, duplicates=set(eps), same_tag=set())
                asserts.assert_equal(problems[ep], expected_problem, f"Incorrect problem for ep {ep}")

        # Add a tag list on every one of these, but make it the same tag
        tag = Clusters.Descriptor.Structs.SemanticTagStruct()
        for ep in expected_problems:
            endpoints[ep][Clusters.Descriptor][Clusters.Descriptor.Attributes.TagList] = [tag]
        problems = find_tag_list_problems(roots, device_types, endpoints)
        for root in roots:
            eps = get_all_children(root, endpoints)
            eps.add(root)
            for ep in eps:
                expected_problem = TagProblem(root=root, missing_attribute=False,
                                              missing_feature=False, duplicates=set(eps), same_tag=set(eps))
                asserts.assert_equal(problems[ep], expected_problem, f"Incorrect problem for ep {ep}")

        # swap out all the tags lists so they're all different - we should get no problems
        for ep in expected_problems:
            tag = Clusters.Descriptor.Structs.SemanticTagStruct(tag=ep)
            endpoints[ep][Clusters.Descriptor][Clusters.Descriptor.Attributes.TagList] = [tag]
        problems = find_tag_list_problems(roots, device_types, endpoints)
        asserts.assert_equal(len(problems), 0, "Unexpected problems found in list")

        # Remove all the feature maps, we should get all errors again
        for ep in expected_problems:
            endpoints[ep][Clusters.Descriptor][Clusters.Descriptor.Attributes.FeatureMap] = 0
        problems = find_tag_list_problems(roots, device_types, endpoints)
        for root in roots:
            eps = get_all_children(root, endpoints)
            eps.add(root)
            for ep in eps:
                expected_problem = TagProblem(root=root, missing_attribute=False,
                                              missing_feature=True, duplicates=set(eps))
                asserts.assert_equal(problems[ep], expected_problem, f"Incorrect problem for ep {ep}")

        # Create a simple two-tree system where everything is OK, but the tags are the same between the trees (should be ok)
        # 1 (dt 1) - 2 (dt 2) - tag 2
        #          - 3 (dt 2) - tag 3
        # 4 (dt 1) - 5 (dt 2) - tag 2
        #          - 6 (dt 2) - tag 3
        desc_dt2_tag2 = {Clusters.Descriptor.Attributes.FeatureMap: 1,
                         Clusters.Descriptor.Attributes.PartsList: [],
                         Clusters.Descriptor.Attributes.DeviceTypeList: [Clusters.Descriptor.Structs.DeviceTypeStruct(2, 1)],
                         Clusters.Descriptor.Attributes.TagList: [Clusters.Descriptor.Structs.SemanticTagStruct(tag=2)]
                         }
        desc_dt2_tag3 = {Clusters.Descriptor.Attributes.FeatureMap: 1,
                         Clusters.Descriptor.Attributes.PartsList: [],
                         Clusters.Descriptor.Attributes.DeviceTypeList: [Clusters.Descriptor.Structs.DeviceTypeStruct(2, 1)],
                         Clusters.Descriptor.Attributes.TagList: [Clusters.Descriptor.Structs.SemanticTagStruct(tag=3)]
                         }
        desc_ep1 = {Clusters.Descriptor.Attributes.FeatureMap: 0,
                    Clusters.Descriptor.Attributes.PartsList: [2, 3],
                    Clusters.Descriptor.Attributes.DeviceTypeList: [Clusters.Descriptor.Structs.DeviceTypeStruct(1, 1)],
                    }
        desc_ep4 = {Clusters.Descriptor.Attributes.FeatureMap: 0,
                    Clusters.Descriptor.Attributes.PartsList: [5, 6],
                    Clusters.Descriptor.Attributes.DeviceTypeList: [Clusters.Descriptor.Structs.DeviceTypeStruct(1, 1)],
                    }
        new_endpoints = {}
        new_endpoints[1] = {Clusters.Descriptor: desc_ep1}
        new_endpoints[2] = {Clusters.Descriptor: desc_dt2_tag2}
        new_endpoints[3] = {Clusters.Descriptor: desc_dt2_tag3}
        new_endpoints[4] = {Clusters.Descriptor: desc_ep4}
        new_endpoints[5] = {Clusters.Descriptor: desc_dt2_tag2}
        new_endpoints[6] = {Clusters.Descriptor: desc_dt2_tag3}

        _, tree = separate_endpoint_types(new_endpoints)
        roots = find_tree_roots(tree, new_endpoints)
        device_types = create_device_type_lists(roots, new_endpoints)

        problems = find_tag_list_problems(roots, device_types, new_endpoints)
        asserts.assert_equal(len(problems), 0, "Unexpected problems found in list")

        # Create a simple tree where ONE of the tags in the set matches, but not the other - should be no problems
        # 1 (dt 1) - 2 (dt 2) - tag 2,3
        #          - 3 (dt 2) - tag 2,4
        desc_dt2_tag23 = {Clusters.Descriptor.Attributes.FeatureMap: 1,
                          Clusters.Descriptor.Attributes.PartsList: [],
                          Clusters.Descriptor.Attributes.DeviceTypeList: [Clusters.Descriptor.Structs.DeviceTypeStruct(2, 1)],
                          Clusters.Descriptor.Attributes.TagList: [Clusters.Descriptor.Structs.SemanticTagStruct(
                              tag=2), Clusters.Descriptor.Structs.SemanticTagStruct(tag=3)]
                          }
        desc_dt2_tag24 = {Clusters.Descriptor.Attributes.FeatureMap: 1,
                          Clusters.Descriptor.Attributes.PartsList: [],
                          Clusters.Descriptor.Attributes.DeviceTypeList: [Clusters.Descriptor.Structs.DeviceTypeStruct(2, 1)],
                          Clusters.Descriptor.Attributes.TagList: [Clusters.Descriptor.Structs.SemanticTagStruct(
                              tag=2), Clusters.Descriptor.Structs.SemanticTagStruct(tag=4)]
                          }
        simple = {}
        simple[1] = {Clusters.Descriptor: desc_ep1}
        simple[2] = {Clusters.Descriptor: desc_dt2_tag23}
        simple[3] = {Clusters.Descriptor: desc_dt2_tag24}

        _, tree = separate_endpoint_types(simple)
        roots = find_tree_roots(tree, simple)
        device_types = create_device_type_lists(roots, simple)

        problems = find_tag_list_problems(roots, device_types, simple)
        asserts.assert_equal(len(problems), 0, "Unexpected problems found in list")

        # now both match, but the ordering is different - this SHOULD be a problem
        desc_dt2_tag32 = {Clusters.Descriptor.Attributes.FeatureMap: 1,
                          Clusters.Descriptor.Attributes.PartsList: [],
                          Clusters.Descriptor.Attributes.DeviceTypeList: [Clusters.Descriptor.Structs.DeviceTypeStruct(2, 1)],
                          Clusters.Descriptor.Attributes.TagList: [Clusters.Descriptor.Structs.SemanticTagStruct(
                              tag=3), Clusters.Descriptor.Structs.SemanticTagStruct(tag=2)]
                          }
        simple[3] = {Clusters.Descriptor: desc_dt2_tag32}

        problems = find_tag_list_problems(roots, device_types, simple)
        # expect this problem reported on both 2 and 3 endpoints
        expected_problem = TagProblem(root=1, missing_attribute=False, missing_feature=False, duplicates={2, 3}, same_tag={2, 3})
        asserts.assert_true(2 in problems.keys(), "Missing problem report for ep2")
        asserts.assert_true(3 in problems.keys(), "Missing problem report for ep3")
        asserts.assert_equal(problems[2], expected_problem, "Problem report for simple EP2 is not as expected")
        asserts.assert_equal(problems[3], expected_problem, "Problem report for simple EP3 is not as expected")

        # Let's check that we're correctly checking all the pieces of the tag
        # Different mfgcode
        simple[2][Clusters.Descriptor][Clusters.Descriptor.Attributes.TagList] = [
            Clusters.Descriptor.Structs.SemanticTagStruct(mfgCode=1)]
        simple[3][Clusters.Descriptor][Clusters.Descriptor.Attributes.TagList] = [Clusters.Descriptor.Structs.SemanticTagStruct()]
        problems = find_tag_list_problems(roots, device_types, simple)
        asserts.assert_equal(len(problems), 0, "Unexpected problems found in list")

        simple[3][Clusters.Descriptor][Clusters.Descriptor.Attributes.TagList] = [
            Clusters.Descriptor.Structs.SemanticTagStruct(mfgCode=2)]
        problems = find_tag_list_problems(roots, device_types, simple)
        asserts.assert_equal(len(problems), 0, "Unexpected problems found in list")

        # Different namespace ids
        simple[2][Clusters.Descriptor][Clusters.Descriptor.Attributes.TagList] = [
            Clusters.Descriptor.Structs.SemanticTagStruct(namespaceID=1)]
        simple[3][Clusters.Descriptor][Clusters.Descriptor.Attributes.TagList] = [Clusters.Descriptor.Structs.SemanticTagStruct()]
        problems = find_tag_list_problems(roots, device_types, simple)
        asserts.assert_equal(len(problems), 0, "Unexpected problems found in list")

        # Different labels
        simple[2][Clusters.Descriptor][Clusters.Descriptor.Attributes.TagList] = [
            Clusters.Descriptor.Structs.SemanticTagStruct(label="test")]
        simple[3][Clusters.Descriptor][Clusters.Descriptor.Attributes.TagList] = [Clusters.Descriptor.Structs.SemanticTagStruct()]
        problems = find_tag_list_problems(roots, device_types, simple)
        asserts.assert_equal(len(problems), 0, "Unexpected problems found in list")

        simple[3][Clusters.Descriptor][Clusters.Descriptor.Attributes.TagList] = [
            Clusters.Descriptor.Structs.SemanticTagStruct(label="test1")]
        problems = find_tag_list_problems(roots, device_types, simple)
        asserts.assert_equal(len(problems), 0, "Unexpected problems found in list")

        # One tag list is a subset of the other - this should pass
        tag1 = Clusters.Descriptor.Structs.SemanticTagStruct(tag=1)
        tag2 = Clusters.Descriptor.Structs.SemanticTagStruct(tag=2)
        tag3 = Clusters.Descriptor.Structs.SemanticTagStruct(tag=3)

        simple[2][Clusters.Descriptor][Clusters.Descriptor.Attributes.TagList] = [tag1, tag2]
        simple[3][Clusters.Descriptor][Clusters.Descriptor.Attributes.TagList] = [tag1, tag2, tag3]
        problems = find_tag_list_problems(roots, device_types, simple)
        asserts.assert_equal(len(problems), 0, "Unexpected problems found in list")

    def test_root_node_tag_list_functions(self):
        # Example topology - see comment above for the layout.
        # There are 4 direct children of root 0
        # node 2, node 6 and node 10 all have device ID 1
        # node 11 is an aggregator
        endpoints = self.create_example_topology()
        expected = {2, 6, 10, 11}
        direct = get_direct_children_of_root(endpoints)
        asserts.assert_equal(expected, direct, 'Incorrect list of direct children returned from root')

        # add a new child endpoint that's an aggregator on EP 20
        aggregator_desc = {Clusters.Descriptor.Attributes.FeatureMap: 1,
                           Clusters.Descriptor.Attributes.PartsList: [],
                           Clusters.Descriptor.Attributes.DeviceTypeList: [Clusters.Descriptor.Structs.DeviceTypeStruct(0xe)],
                           }
        endpoints[22] = {Clusters.Descriptor: aggregator_desc}
        endpoints[0][Clusters.Descriptor][Clusters.Descriptor.Attributes.PartsList].append(22)
        expected.add(22)
        direct = get_direct_children_of_root(endpoints)
        asserts.assert_equal(expected, direct, 'Incorrect list of direct children returned from root')

        device_type_list = create_device_type_list_for_root(direct, endpoints)
        asserts.assert_equal(len(device_type_list), 2, 'Incorrect number of device types returned in root device type list')
        expected_device_types = {1, 0xe}
        asserts.assert_equal(set(device_type_list.keys()), expected_device_types, 'Unexpected device type list returned')
        expected_eps_dt1 = {2, 6, 10}
        asserts.assert_equal(set(device_type_list[1]), expected_eps_dt1, 'Unexpected endpoint list for DT1')
        expected_eps_dte = {11, 22}
        asserts.assert_equal(set(device_type_list[0xe]), expected_eps_dte, 'Unexpected endpoint list for DT 0xe')

        problems = find_tag_list_problems(roots=[0], device_types={0: device_type_list}, endpoint_dict=endpoints)

        # NONE of the endpoints currently have tags, so they should ALL be reported as having problems
        expected_problems = {2, 6, 10, 11, 22}
        asserts.assert_equal(set(problems.keys()), expected_problems, "Unexpected problem list returned for root node")

        # Let's add correct tags to everything and make sure we get no problems reported.
        # the various problems are tested individually in the above test case, so the intent is to ensure this also
        # works for the root
        for ep in expected_problems:
            endpoints[ep][Clusters.Descriptor][Clusters.Descriptor.Attributes.TagList] = [
                Clusters.Descriptor.Structs.SemanticTagStruct(namespaceID=ep)]
            endpoints[ep][Clusters.Descriptor][Clusters.Descriptor.Attributes.FeatureMap] = 1
        problems = find_tag_list_problems(roots=[0], device_types={0: device_type_list}, endpoint_dict=endpoints)
        asserts.assert_equal(len(problems.keys()), 0, 'Unexpected problems found in root endpoint')

    def pics_assert(self, pics: str, support: bool):
        asserts.assert_equal(self.check_pics(pics), support,
                             f'Unexpected PICS value for {pics} - expected {support}, got {self.check_pics(pics)}')

    def test_xml_pics(self):
        script_dir = os.path.dirname(os.path.realpath(__file__))
        with open(f'{script_dir}/test_testing/example_pics_xml_basic_info.xml') as f:
            pics = parse_pics_xml(f.read())
        print(pics)
        # force the parsed pics here to be in the config so we can check the check_pics function
        self.matter_test_config.pics = pics
        self.pics_assert('BINFO.S', True)
        self.pics_assert('BINFO.S.A0000', True)
        self.pics_assert('BINFO.S.A0001', True)
        self.pics_assert('BINFO.S.A0002', True)
        self.pics_assert('BINFO.S.A0003', True)
        self.pics_assert('BINFO.S.A0004', True)
        self.pics_assert('BINFO.S.A0005', True)
        self.pics_assert('BINFO.S.A0006', True)
        self.pics_assert('BINFO.S.A0007', True)
        self.pics_assert('BINFO.S.A0008', True)
        self.pics_assert('BINFO.S.A0009', True)
        self.pics_assert('BINFO.S.A000a', True)
        self.pics_assert('BINFO.S.A000b', True)
        self.pics_assert('BINFO.S.A000c', True)
        self.pics_assert('BINFO.S.A000d', True)
        self.pics_assert('BINFO.S.A000e', True)
        self.pics_assert('BINFO.S.A000f', True)
        self.pics_assert('BINFO.S.A0010', True)
        self.pics_assert('BINFO.S.A0011', False)
        self.pics_assert('BINFO.S.A0012', True)
        self.pics_assert('BINFO.S.A0013', False)
        self.pics_assert('BINFO.S.A0014', False)
        self.pics_assert('PICSDOESNOTEXIST', False)

    def test_parse_matter_test_args(self):
        args = [
            # Verify that values are appended to a single argument
            "--int-arg", "PIXIT.TEST.DEC:42",
            "--int-arg", "PIXIT.TEST.HEX:0x1234",
            # Verify that multiple values can be passed for a single argument
            "--string-arg", "PIXIT.TEST.STR.MULTI.1:foo", "PIXIT.TEST.STR.MULTI.2:bar",
            # Verify JSON parsing
            "--json-arg", "PIXIT.TEST.JSON:{\"key\":\"value\"}",
        ]

        parsed = parse_matter_test_args(args)
        asserts.assert_equal(parsed.global_test_params.get("PIXIT.TEST.DEC"), 42)
        asserts.assert_equal(parsed.global_test_params.get("PIXIT.TEST.HEX"), 0x1234)
        asserts.assert_equal(parsed.global_test_params.get("PIXIT.TEST.STR.MULTI.1"), "foo")
        asserts.assert_equal(parsed.global_test_params.get("PIXIT.TEST.STR.MULTI.2"), "bar")
        asserts.assert_equal(parsed.global_test_params.get("PIXIT.TEST.JSON"), {"key": "value"})


if __name__ == "__main__":
    default_matter_test_main()<|MERGE_RESOLUTION|>--- conflicted
+++ resolved
@@ -23,18 +23,13 @@
 import chip.clusters as Clusters
 from chip.clusters.Types import Nullable, NullValue
 from chip.tlv import uint
-<<<<<<< HEAD
 from matter_testing_support.matter_testing import (MatterBaseTest, async_test_body, compare_time, default_matter_test_main,
-                                                   get_wait_seconds_from_set_time, type_matches, utc_time_in_matter_epoch)
+                                                   get_wait_seconds_from_set_time, parse_matter_test_args, type_matches, utc_time_in_matter_epoch)
 from matter_testing_support.pics import parse_pics, parse_pics_xml
 from matter_testing_support.taglist_and_topology_test import (TagProblem, create_device_type_list_for_root,
                                                               create_device_type_lists, find_tag_list_problems, find_tree_roots,
                                                               flat_list_ok, get_all_children, get_direct_children_of_root,
                                                               parts_list_cycles, separate_endpoint_types)
-=======
-from matter_testing_support import (MatterBaseTest, async_test_body, compare_time, default_matter_test_main,
-                                    get_wait_seconds_from_set_time, parse_matter_test_args, type_matches, utc_time_in_matter_epoch)
->>>>>>> 4a21a8dc
 from mobly import asserts, signals
 
 
