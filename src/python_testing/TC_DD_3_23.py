--- conflicted
+++ resolved
@@ -41,21 +41,16 @@
 
         # Step 1: Here we check if the Tag is connected to the Host machine and read the NFC Tag data
         self.step(1)
-<<<<<<< HEAD
 
         nfc_reader_index = self.user_params.get("NFC_Reader_index", 0)
         reader = matter.testing.nfc.NFCReader(nfc_reader_index)
 
         nfc_tag_data = reader.read_nfc_tag_data()
-        logger.info(f"NFC Tag data : '{nfc_tag_data}'")
+        log.info(f"NFC Tag data : '{nfc_tag_data}'")
         asserts.assert_true(
             reader.is_onboarding_data(nfc_tag_data),
             f"'{nfc_tag_data}' is not a valid Matter URI"
         )
-=======
-        nfc_tag_data = connect_read_nfc_tag_data(self.user_params.get("NFC_Reader_index", 0))
-        log.info(f"NFC Tag data : '{nfc_tag_data}'")
->>>>>>> efdf99d3
         self.matter_test_config.qr_code_content.append(nfc_tag_data)
 
         # Step 2: the NFC tag data is parsed and checked if the device supports NFC commissioning and commission begins
