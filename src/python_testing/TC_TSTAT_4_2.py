#
#    Copyright (c) 2024 Project CHIP Authors
#    All rights reserved.
#
#    Licensed under the Apache License, Version 2.0 (the "License");
#    you may not use this file except in compliance with the License.
#    You may obtain a copy of the License at
#
#        http://www.apache.org/licenses/LICENSE-2.0
#
#    Unless required by applicable law or agreed to in writing, software
#    distributed under the License is distributed on an "AS IS" BASIS,
#    WITHOUT WARRANTIES OR CONDITIONS OF ANY KIND, either express or implied.
#    See the License for the specific language governing permissions and
#    limitations under the License.

# See https://github.com/project-chip/connectedhomeip/blob/master/docs/testing/python.md#defining-the-ci-test-arguments
# for details about the block below.
#
# === BEGIN CI TEST ARGUMENTS ===
# test-runner-runs: run1
# test-runner-run/run1/app: ${ALL_CLUSTERS_APP}
# test-runner-run/run1/factoryreset: True
# test-runner-run/run1/quiet: True
# test-runner-run/run1/app-args: --discriminator 1234 --KVS kvs1 --trace-to json:${TRACE_APP}.json
# test-runner-run/run1/script-args: --storage-path admin_storage.json --commissioning-method on-network --discriminator 1234 --passcode 20202021 --endpoint 1 --trace-to json:${TRACE_TEST_JSON}.json --trace-to perfetto:${TRACE_TEST_PERFETTO}.perfetto
# === END CI TEST ARGUMENTS ===

import copy
import logging

import chip.clusters as Clusters
<<<<<<< HEAD
from chip import ChipDeviceCtrl  # Needed before chip.FabricAdmin
=======
from chip.clusters import Globals
>>>>>>> 17fd793c
from chip.clusters.Types import NullValue
from chip.interaction_model import InteractionModelError, Status
from matter_testing_support import MatterBaseTest, TestStep, async_test_body, default_matter_test_main
from mobly import asserts

logger = logging.getLogger(__name__)

cluster = Clusters.Thermostat


initial_presets = []
initial_presets.append(cluster.Structs.PresetStruct(presetHandle=b'\x01', presetScenario=cluster.Enums.PresetScenarioEnum.kOccupied,
                       name=None, coolingSetpoint=2500, heatingSetpoint=2100, builtIn=True))
initial_presets.append(cluster.Structs.PresetStruct(presetHandle=b'\x02', presetScenario=cluster.Enums.PresetScenarioEnum.kUnoccupied,
                       name=None, coolingSetpoint=2600, heatingSetpoint=2000, builtIn=True))

new_presets = initial_presets.copy()
new_presets.append(cluster.Structs.PresetStruct(presetHandle=NullValue, presetScenario=cluster.Enums.PresetScenarioEnum.kSleep,
                   name="Sleep", coolingSetpoint=2700, heatingSetpoint=1900, builtIn=False))

new_presets_with_handle = initial_presets.copy()
new_presets_with_handle.append(cluster.Structs.PresetStruct(
    presetHandle=b'\x03', presetScenario=cluster.Enums.PresetScenarioEnum.kSleep, name="Sleep", coolingSetpoint=2700, heatingSetpoint=1900, builtIn=False))


class TC_TSTAT_4_2(MatterBaseTest):

    def check_atomic_response(self, response: object, expected_status: Status = Status.Success,
                              expected_overall_status: Status = Status.Success,
                              expected_preset_status: Status = Status.Success):
        asserts.assert_equal(expected_status, Status.Success, "We expected we had a valid response")
        asserts.assert_equal(response.statusCode, expected_overall_status, "Response should have the right overall status")
        found_preset_status = False
        for attrStatus in response.attributeStatus:
            if attrStatus.attributeID == cluster.Attributes.Presets.attribute_id:
                asserts.assert_equal(attrStatus.statusCode, expected_preset_status,
                                     "Preset attribute should have the right status")
                found_preset_status = True
        asserts.assert_true(found_preset_status, "Preset attribute should have a status")

    async def write_presets(self,
                            endpoint,
                            presets,
                            dev_ctrl: ChipDeviceCtrl = None,
                            expected_status: Status = Status.Success) -> Status:
        if dev_ctrl is None:
            dev_ctrl = self.default_controller
        result = await dev_ctrl.WriteAttribute(self.dut_node_id, [(endpoint, cluster.Attributes.Presets(presets))])
        status = result[0].Status
        asserts.assert_equal(status, expected_status, f"Presets write returned {status.name}; expected {expected_status.name}")
        return status

    async def send_atomic_request_begin_command(self,
                                                dev_ctrl: ChipDeviceCtrl = None,
                                                endpoint: int = None,
                                                expected_status: Status = Status.Success,
                                                expected_overall_status: Status = Status.Success,
                                                expected_preset_status: Status = Status.Success):
        try:
<<<<<<< HEAD
            response = await self.send_single_cmd(cmd=cluster.Commands.AtomicRequest(requestType=0,
                                                                                     attributeRequests=[
                                                                                         cluster.Attributes.Presets.attribute_id],
                                                                                     timeout=1800),
                                                  dev_ctrl=dev_ctrl,
                                                  endpoint=endpoint)
            self.check_atomic_response(response, expected_status, expected_overall_status, expected_preset_status)
=======
            await self.send_single_cmd(cmd=cluster.Commands.AtomicRequest(requestType=Globals.Enums.AtomicRequestTypeEnum.kBeginWrite,
                                                                          attributeRequests=[
                                                                              cluster.Attributes.Presets.attribute_id],
                                                                          timeout=1800),
                                       endpoint=endpoint)
            asserts.assert_equal(expected_status, Status.Success)
>>>>>>> 17fd793c

        except InteractionModelError as e:
            asserts.assert_equal(e.status, expected_status, "Unexpected error returned")

    async def send_atomic_request_commit_command(self,
                                                 dev_ctrl: ChipDeviceCtrl = None,
                                                 endpoint: int = None,
                                                 expected_status: Status = Status.Success,
                                                 expected_overall_status: Status = Status.Success,
                                                 expected_preset_status: Status = Status.Success):
        try:
            response = await self.send_single_cmd(cmd=cluster.Commands.AtomicRequest(requestType=Globals.Enums.AtomicRequestTypeEnum.kCommitWrite,
                                                                                     attributeRequests=[cluster.Attributes.Presets.attribute_id, cluster.Attributes.Schedules.attribute_id]),
                                                  dev_ctrl=dev_ctrl,
                                                  endpoint=endpoint)
            self.check_atomic_response(response, expected_status, expected_overall_status, expected_preset_status)
        except InteractionModelError as e:
            asserts.assert_equal(e.status, expected_status, "Unexpected error returned")

    async def send_atomic_request_rollback_command(self,
                                                   dev_ctrl: ChipDeviceCtrl = None,
                                                   endpoint: int = None,
                                                   expected_status: Status = Status.Success,
                                                   expected_overall_status: Status = Status.Success,
                                                   expected_preset_status: Status = Status.Success):
        try:
<<<<<<< HEAD
            response = await self.send_single_cmd(cmd=cluster.Commands.AtomicRequest(requestType=2,
                                                                                     attributeRequests=[cluster.Attributes.Presets.attribute_id, cluster.Attributes.Schedules.attribute_id]),
                                                  dev_ctrl=dev_ctrl,
                                                  endpoint=endpoint)
            self.check_atomic_response(response, expected_status, expected_overall_status, expected_preset_status)
=======
            await self.send_single_cmd(cmd=cluster.Commands.AtomicRequest(requestType=Globals.Enums.AtomicRequestTypeEnum.kRollbackWrite,
                                                                          attributeRequests=[cluster.Attributes.Presets.attribute_id, cluster.Attributes.Schedules.attribute_id]),
                                       endpoint=endpoint)
            asserts.assert_equal(expected_status, Status.Success)
>>>>>>> 17fd793c
        except InteractionModelError as e:
            asserts.assert_equal(e.status, expected_status, "Unexpected error returned")

    async def send_set_active_preset_handle_request_command(self,
                                                            endpoint: int = None,
                                                            value: bytes = None,
                                                            expected_status: Status = Status.Success):
        try:
            await self.send_single_cmd(cmd=cluster.Commands.SetActivePresetRequest(value),
                                       endpoint=endpoint)
            asserts.assert_equal(expected_status, Status.Success)

        except InteractionModelError as e:
            asserts.assert_equal(e.status, expected_status, "Unexpected error returned")

    def desc_TC_TSTAT_4_2(self) -> str:
        """Returns a description of this test"""
        return "3.2.4 [TC-TSTAT-4-2] Preset write and command attributes test case with server as DUT"

    def pics_TC_TSTAT_4_2(self):
        """ This function returns a list of PICS for this test case that must be True for the test to be run"""
        return ["TSTAT.S"]

    def steps_TC_TSTAT_4_2(self) -> list[TestStep]:
        steps = [
            TestStep("1", "Commissioning, already done",
                     is_commissioning=True),
            TestStep("2", "TH writes to the Presets attribute without calling the AtomicRequest command",
                     " Verify that the write request returns INVALID_IN_STATE error since the client didn't send a request to edit the presets by calling AtomicRequest command."),
            TestStep("3", "TH writes to the Presets attribute after calling the AtomicRequest begin command but doesn't call AtomicRequest commit",
                     "Verify that the Presets attribute was not updated since AtomicRequest commit command was not called."),
            TestStep("4", "TH writes to the Presets attribute after calling the AtomicRequest begin command and calls AtomicRequest commit",
                     "Verify that the Presets attribute was updated with new presets."),
            TestStep("5", "TH writes to the Presets attribute with a built-in preset removed",
                     "Verify that the AtomicRequest commit returned CONSTRAINT_ERROR (0x87)."),
            TestStep("6", "TH writes to the Presets attribute with a preset removed whose handle matches the value in the ActivePresetHandle attribute",
                     "Verify that the AtomicRequest commit returned INVALID_IN_STATE (0xcb)."),
            TestStep("7", "TH writes to the Presets attribute with a built-in preset modified to be not built-in",
                     "Verify that the AtomicRequest commit returned CONSTRAINT_ERROR (0x87)."),
            TestStep("8", "TH writes to the Presets attribute with a new preset having builtIn set to true",
                     "Verify that the AtomicRequest commit returned CONSTRAINT_ERROR (0x87)."),
            TestStep("9", "TH writes to the Presets attribute with a new preset having a preset handle that doesn't exist in the Presets attribute",
                     "Verify that the AtomicRequest commit returned NOT_FOUND (0x8b)."),
            TestStep("10", "TH writes to the Presets attribute with duplicate presets",
                     "Verify that the AtomicRequest commit returned CONSTRAINT_ERROR (0x87)."),
            TestStep("11", "TH writes to the Presets attribute with a non built-in preset modified to be built-in",
                     "Verify that the AtomicRequest commit returned CONSTRAINT_ERROR (0x87)."),
            TestStep("12", "TH writes to the Presets attribute with a preset that doesn't support names in the PresetTypeFeatures bitmap but has a name",
                     "Verify that the AtomicRequest commit returned CONSTRAINT_ERROR (0x87)."),
            TestStep("13", "TH writes to the Presets attribute but calls the AtomicRequest rollback command to cancel the edit request",
                     "Verify that the edit request was rolled back"),
            TestStep("14", "TH starts an atomic write, and TH2 attempts to open an atomic write before TH is complete",
                     "Verify that the atomic request is rejected"),
            TestStep("15", "TH starts an atomic write, and TH2 attempts to write to presets",
                     "Verify that the write request is rejected"),
            TestStep("16", "TH starts an atomic write, and before it's complete, TH2 removes TH's fabric; TH2 then opens an atomic write",
                     "Verify that the atomic request is successful"),
        ]

        return steps

    @ async_test_body
    async def test_TC_TSTAT_4_2(self):
        endpoint = self.user_params.get("endpoint", 1)

        self.step("1")
        # Commission DUT - already done

        logger.info("Commissioning under second controller")
        params = await self.default_controller.OpenCommissioningWindow(
            nodeid=self.dut_node_id, timeout=600, iteration=10000, discriminator=1234, option=1)

        secondary_authority = self.certificate_authority_manager.NewCertificateAuthority()
        secondary_fabric_admin = secondary_authority.NewFabricAdmin(vendorId=0xFFF1, fabricId=2)
        secondary_controller = secondary_fabric_admin.NewController(nodeId=112233)

        await secondary_controller.CommissionOnNetwork(
            nodeId=self.dut_node_id, setupPinCode=params.setupPinCode,
            filterType=ChipDeviceCtrl.DiscoveryFilterType.LONG_DISCRIMINATOR, filter=1234)

        self.step("2")
        if self.pics_guard(self.check_pics("TSTAT.S.F08") and self.check_pics("TSTAT.S.A0050")):
            presets = await self.read_single_attribute_check_success(endpoint=endpoint, cluster=cluster, attribute=cluster.Attributes.Presets)
            logger.info(f"Rx'd Presets: {presets}")
            asserts.assert_equal(presets, initial_presets, "Presets do not match initial value")

            # Write to the presets attribute without calling AtomicRequest command
            await self.write_presets(endpoint=endpoint, presets=new_presets, expected_status=Status.InvalidInState)

        self.step("3")
        if self.pics_guard(self.check_pics("TSTAT.S.F08") and self.check_pics("TSTAT.S.A0050") and self.check_pics("TSTAT.S.CFE.Rsp")):
            await self.send_atomic_request_begin_command()

            # Write to the presets attribute after calling AtomicRequest command
            status = await self.write_presets(endpoint=endpoint, presets=new_presets)
            status_ok = (status == Status.Success)
            asserts.assert_true(status_ok, "Presets write did not return Success as expected")

            # Read the presets attribute and verify it was updated by the write
            presets = await self.read_single_attribute_check_success(endpoint=endpoint, cluster=cluster, attribute=cluster.Attributes.Presets)
            logger.info(f"Rx'd Presets: {presets}")
            asserts.assert_equal(presets, new_presets_with_handle, "Presets were updated, as expected")

            await self.send_atomic_request_rollback_command()

            # Read the presets attribute and verify it has been properly rolled back
            presets = await self.read_single_attribute_check_success(endpoint=endpoint, cluster=cluster, attribute=cluster.Attributes.Presets)
            asserts.assert_equal(presets, initial_presets, "Presets were updated which is not expected")

        self.step("4")
        if self.pics_guard(self.check_pics("TSTAT.S.F08") and self.check_pics("TSTAT.S.A0050") and self.check_pics("TSTAT.S.CFE.Rsp")):

            # Send the AtomicRequest begin command
            await self.send_atomic_request_begin_command()

            # Write to the presets attribute after calling AtomicRequest command
            await self.write_presets(endpoint=endpoint, presets=new_presets)

            # Send the AtomicRequest commit command
            await self.send_atomic_request_commit_command()

            # Read the presets attribute and verify it was updated since AtomicRequest commit was called after writing presets
            presets = await self.read_single_attribute_check_success(endpoint=endpoint, cluster=cluster, attribute=cluster.Attributes.Presets)
            logger.info(f"Rx'd Presets: {presets}")
            asserts.assert_equal(presets, new_presets_with_handle, "Presets were not updated which is not expected")

        self.step("5")
        if self.pics_guard(self.check_pics("TSTAT.S.F08") and self.check_pics("TSTAT.S.A0050") and self.check_pics("TSTAT.S.CFE.Rsp")):

            # Send the AtomicRequest begin command
            await self.send_atomic_request_begin_command()

            # Write to the presets attribute after removing a built in preset from the list. Remove the first entry.
            test_presets = new_presets_with_handle.copy()
            test_presets.pop(0)
            await self.write_presets(endpoint=endpoint, presets=test_presets)

            # Send the AtomicRequest commit command and expect ConstraintError for presets.
            await self.send_atomic_request_commit_command(expected_overall_status=Status.Failure, expected_preset_status=Status.ConstraintError)

        self.step("6")
        if self.pics_guard(self.check_pics("TSTAT.S.F08") and self.check_pics("TSTAT.S.A0050") and self.check_pics("TSTAT.S.C06.Rsp") and self.check_pics("TSTAT.S.CFE.Rsp")):

            # Send the SetActivePresetRequest command
            await self.send_set_active_preset_handle_request_command(value=b'\x03')

            # Read the active preset handle attribute and verify it was updated to preset handle
            activePresetHandle = await self.read_single_attribute_check_success(endpoint=endpoint, cluster=cluster, attribute=cluster.Attributes.ActivePresetHandle)
            logger.info(f"Rx'd ActivePresetHandle: {activePresetHandle}")
            asserts.assert_equal(activePresetHandle, b'\x03', "Active preset handle was not updated as expected")

            # Send the AtomicRequest begin command
            await self.send_atomic_request_begin_command()

            # Write to the presets attribute after removing the preset that was set as the active preset handle. Remove the last entry with preset handle (b'\x03')
            test_presets = new_presets_with_handle.copy()
            del test_presets[-1]
            await self.write_presets(endpoint=endpoint, presets=test_presets)

            # Send the AtomicRequest commit command and expect InvalidInState for presets.
            await self.send_atomic_request_commit_command(expected_overall_status=Status.Failure, expected_preset_status=Status.InvalidInState)

        self.step("7")
        if self.pics_guard(self.check_pics("TSTAT.S.F08") and self.check_pics("TSTAT.S.A0050") and self.check_pics("TSTAT.S.CFE.Rsp")):

            # Send the AtomicRequest begin command
            await self.send_atomic_request_begin_command()

            # Write to the presets attribute after setting the builtIn flag to False for preset with handle (b'\x01')
            test_presets = copy.deepcopy(new_presets_with_handle)
            test_presets[0].builtIn = False

            await self.write_presets(endpoint=endpoint, presets=test_presets, expected_status=Status.ConstraintError)

            # Clear state for next test.
            await self.send_atomic_request_rollback_command()

        self.step("8")
        if self.pics_guard(self.check_pics("TSTAT.S.F08") and self.check_pics("TSTAT.S.A0050") and self.check_pics("TSTAT.S.CFE.Rsp")):

            # Send the AtomicRequest begin command
            await self.send_atomic_request_begin_command()

            # Write to the presets attribute after adding a preset with builtIn set to True
            test_presets = copy.deepcopy(new_presets_with_handle)
            test_presets.append(cluster.Structs.PresetStruct(presetHandle=NullValue, presetScenario=cluster.Enums.PresetScenarioEnum.kWake,
                                name="Wake", coolingSetpoint=2800, heatingSetpoint=1800, builtIn=True))

            status = await self.write_presets(endpoint=endpoint, presets=test_presets, expected_status=Status.ConstraintError)

            # Clear state for next test.
            await self.send_atomic_request_rollback_command()

        self.step("9")
        if self.pics_guard(self.check_pics("TSTAT.S.F08") and self.check_pics("TSTAT.S.A0050") and self.check_pics("TSTAT.S.CFE.Rsp")):

            # Send the AtomicRequest begin command
            await self.send_atomic_request_begin_command()

            # Write to the presets attribute after adding a preset with a preset handle that doesn't exist in Presets attribute
            test_presets = copy.deepcopy(new_presets_with_handle)
            test_presets.append(cluster.Structs.PresetStruct(presetHandle=b'\x08', presetScenario=cluster.Enums.PresetScenarioEnum.kWake,
                                name="Wake", coolingSetpoint=2800, heatingSetpoint=1800, builtIn=True))

            status = await self.write_presets(endpoint=endpoint, presets=test_presets, expected_status=Status.NotFound)

            # Clear state for next test.
            await self.send_atomic_request_rollback_command()

        self.step("10")
        if self.pics_guard(self.check_pics("TSTAT.S.F08") and self.check_pics("TSTAT.S.A0050") and self.check_pics("TSTAT.S.CFE.Rsp")):

            # Send the AtomicRequest begin command
            await self.send_atomic_request_begin_command()

            # Write to the presets attribute after adding a duplicate preset with handle (b'\x03')
            test_presets = copy.deepcopy(new_presets_with_handle)
            test_presets.append(cluster.Structs.PresetStruct(
                presetHandle=b'\x03', presetScenario=cluster.Enums.PresetScenarioEnum.kSleep, name="Sleep", coolingSetpoint=2700, heatingSetpoint=1900, builtIn=False))

            await self.write_presets(endpoint=endpoint, presets=test_presets, expected_status=Status.ConstraintError)

            # Clear state for next test.
            await self.send_atomic_request_rollback_command()

        self.step("11")
        if self.pics_guard(self.check_pics("TSTAT.S.F08") and self.check_pics("TSTAT.S.A0050") and self.check_pics("TSTAT.S.CFE.Rsp")):

            # Send the AtomicRequest begin command
            await self.send_atomic_request_begin_command()

            # Write to the presets attribute after setting the builtIn flag to True for preset with handle (b'\x03')
            test_presets = copy.deepcopy(new_presets_with_handle)
            test_presets[2].builtIn = True

            await self.write_presets(endpoint=endpoint, presets=test_presets, expected_status=Status.ConstraintError)

            # Clear state for next test.
            await self.send_atomic_request_rollback_command()

        self.step("12")
        if self.pics_guard(self.check_pics("TSTAT.S.F08") and self.check_pics("TSTAT.S.A0050") and self.check_pics("TSTAT.S.CFE.Rsp")):

            # Send the AtomicRequest begin command
            await self.send_atomic_request_begin_command()

            # Write to the presets attribute after setting a name for preset with handle (b'\x01') that doesn't support names
            test_presets = copy.deepcopy(new_presets_with_handle)
            test_presets[0].name = "Occupied"

            await self.write_presets(endpoint=endpoint, presets=test_presets, expected_status=Status.ConstraintError)

            # Clear state for next test.
            await self.send_atomic_request_rollback_command()

        self.step("13")
        if self.pics_guard(self.check_pics("TSTAT.S.F08") and self.check_pics("TSTAT.S.A0050") and self.check_pics("TSTAT.S.CFE.Rsp")):

            # Send the AtomicRequest begin command
            await self.send_atomic_request_begin_command()

            # Write to the presets attribute with a new valid preset added
            test_presets = copy.deepcopy(new_presets_with_handle)
            test_presets.append(cluster.Structs.PresetStruct(presetHandle=NullValue, presetScenario=cluster.Enums.PresetScenarioEnum.kWake,
                                name="Wake", coolingSetpoint=2800, heatingSetpoint=1800, builtIn=False))

            await self.write_presets(endpoint=endpoint, presets=test_presets)

            # Roll back
            await self.send_atomic_request_rollback_command()

            # Send the AtomicRequest commit command and expect InvalidInState as the previous edit request was cancelled
            await self.send_atomic_request_commit_command(expected_status=Status.InvalidInState)

        self.step("14")
        if self.pics_guard(self.check_pics("TSTAT.S.F08") and self.check_pics("TSTAT.S.A0050") and self.check_pics("TSTAT.S.CFE.Rsp")):

            # Send the AtomicRequest begin command
            await self.send_atomic_request_begin_command()

            # Send the AtomicRequest begin command from separate controller, which should receive busy
            status = await self.send_atomic_request_begin_command(dev_ctrl=secondary_controller, expected_overall_status=Status.Failure, expected_preset_status=Status.Busy)

            # Roll back
            await self.send_atomic_request_rollback_command()

        self.step("15")
        if self.pics_guard(self.check_pics("TSTAT.S.F08") and self.check_pics("TSTAT.S.A0050") and self.check_pics("TSTAT.S.CFE.Rsp")):
            # Send the AtomicRequest begin command from the secondary controller
            await self.send_atomic_request_begin_command()

            await self.write_presets(endpoint=endpoint, presets=test_presets, dev_ctrl=secondary_controller, expected_status=Status.Busy)

            # Roll back
            await self.send_atomic_request_rollback_command()

        self.step("16")
        if self.pics_guard(self.check_pics("TSTAT.S.F08") and self.check_pics("TSTAT.S.A0050") and self.check_pics("TSTAT.S.CFE.Rsp")):

            # Send the AtomicRequest begin command from the secondary controller
            await self.send_atomic_request_begin_command(dev_ctrl=secondary_controller)

            # Primary controller removes the second fabric
            await self.send_single_cmd(Clusters.OperationalCredentials.Commands.RemoveFabric(fabricIndex=2),  endpoint=0)

            # Send the AtomicRequest begin command from primary controller, which should succeed, as the secondary controller's atomic write state has been cleared
            status = await self.send_atomic_request_begin_command()

            # Roll back
            await self.send_atomic_request_rollback_command()

        # TODO: Add tests for the total number of Presets exceeds the NumberOfPresets supported. Also Add tests for adding presets with preset scenario not present in PresetTypes.


if __name__ == "__main__":
    default_matter_test_main()<|MERGE_RESOLUTION|>--- conflicted
+++ resolved
@@ -30,11 +30,8 @@
 import logging
 
 import chip.clusters as Clusters
-<<<<<<< HEAD
 from chip import ChipDeviceCtrl  # Needed before chip.FabricAdmin
-=======
 from chip.clusters import Globals
->>>>>>> 17fd793c
 from chip.clusters.Types import NullValue
 from chip.interaction_model import InteractionModelError, Status
 from matter_testing_support import MatterBaseTest, TestStep, async_test_body, default_matter_test_main
@@ -94,22 +91,13 @@
                                                 expected_overall_status: Status = Status.Success,
                                                 expected_preset_status: Status = Status.Success):
         try:
-<<<<<<< HEAD
-            response = await self.send_single_cmd(cmd=cluster.Commands.AtomicRequest(requestType=0,
+            response = await self.send_single_cmd(cmd=cluster.Commands.AtomicRequest(requestType=Globals.Enums.AtomicRequestTypeEnum.kBeginWrite,
                                                                                      attributeRequests=[
                                                                                          cluster.Attributes.Presets.attribute_id],
                                                                                      timeout=1800),
                                                   dev_ctrl=dev_ctrl,
                                                   endpoint=endpoint)
             self.check_atomic_response(response, expected_status, expected_overall_status, expected_preset_status)
-=======
-            await self.send_single_cmd(cmd=cluster.Commands.AtomicRequest(requestType=Globals.Enums.AtomicRequestTypeEnum.kBeginWrite,
-                                                                          attributeRequests=[
-                                                                              cluster.Attributes.Presets.attribute_id],
-                                                                          timeout=1800),
-                                       endpoint=endpoint)
-            asserts.assert_equal(expected_status, Status.Success)
->>>>>>> 17fd793c
 
         except InteractionModelError as e:
             asserts.assert_equal(e.status, expected_status, "Unexpected error returned")
@@ -136,18 +124,11 @@
                                                    expected_overall_status: Status = Status.Success,
                                                    expected_preset_status: Status = Status.Success):
         try:
-<<<<<<< HEAD
-            response = await self.send_single_cmd(cmd=cluster.Commands.AtomicRequest(requestType=2,
+            response = await self.send_single_cmd(cmd=cluster.Commands.AtomicRequest(requestType=Globals.Enums.AtomicRequestTypeEnum.kRollbackWrite,
                                                                                      attributeRequests=[cluster.Attributes.Presets.attribute_id, cluster.Attributes.Schedules.attribute_id]),
                                                   dev_ctrl=dev_ctrl,
                                                   endpoint=endpoint)
             self.check_atomic_response(response, expected_status, expected_overall_status, expected_preset_status)
-=======
-            await self.send_single_cmd(cmd=cluster.Commands.AtomicRequest(requestType=Globals.Enums.AtomicRequestTypeEnum.kRollbackWrite,
-                                                                          attributeRequests=[cluster.Attributes.Presets.attribute_id, cluster.Attributes.Schedules.attribute_id]),
-                                       endpoint=endpoint)
-            asserts.assert_equal(expected_status, Status.Success)
->>>>>>> 17fd793c
         except InteractionModelError as e:
             asserts.assert_equal(e.status, expected_status, "Unexpected error returned")
 
