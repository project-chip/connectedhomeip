--- conflicted
+++ resolved
@@ -31,10 +31,7 @@
 
 import chip.clusters as Clusters
 from chip import ChipDeviceCtrl  # Needed before chip.FabricAdmin
-<<<<<<< HEAD
-=======
 from chip.clusters import Globals
->>>>>>> 10531e1c
 from chip.clusters.Types import NullValue
 from chip.interaction_model import InteractionModelError, Status
 from matter_testing_support import MatterBaseTest, TestStep, async_test_body, default_matter_test_main
@@ -64,7 +61,6 @@
 
     def check_atomic_response(self, response: object, expected_status: Status = Status.Success,
                               expected_overall_status: Status = Status.Success,
-<<<<<<< HEAD
                               expected_preset_status: Status = Status.Success,
                               expected_schedules_status: Status = Status.Success,
                               expected_timeout: int = None):
@@ -72,18 +68,11 @@
         asserts.assert_equal(response.statusCode, expected_overall_status, "Response should have the right overall status")
         found_preset_status = False
         found_schedules_status = False
-=======
-                              expected_preset_status: Status = Status.Success):
-        asserts.assert_equal(expected_status, Status.Success, "We expected we had a valid response")
-        asserts.assert_equal(response.statusCode, expected_overall_status, "Response should have the right overall status")
-        found_preset_status = False
->>>>>>> 10531e1c
         for attrStatus in response.attributeStatus:
             if attrStatus.attributeID == cluster.Attributes.Presets.attribute_id:
                 asserts.assert_equal(attrStatus.statusCode, expected_preset_status,
                                      "Preset attribute should have the right status")
                 found_preset_status = True
-<<<<<<< HEAD
             if attrStatus.attributeID == cluster.Attributes.Schedules.attribute_id:
                 asserts.assert_equal(attrStatus.statusCode, expected_schedules_status,
                                      "Schedules attribute should have the right status")
@@ -93,9 +82,7 @@
                                  "Timeout should have the right value")
         asserts.assert_true(found_preset_status, "Preset attribute should have a status")
         asserts.assert_true(found_schedules_status, "Schedules attribute should have a status")
-=======
         asserts.assert_true(found_preset_status, "Preset attribute should have a status")
->>>>>>> 10531e1c
 
     async def write_presets(self,
                             endpoint,
@@ -112,7 +99,6 @@
     async def send_atomic_request_begin_command(self,
                                                 dev_ctrl: ChipDeviceCtrl = None,
                                                 endpoint: int = None,
-<<<<<<< HEAD
                                                 timeout: int = 1800,
                                                 expected_status: Status = Status.Success,
                                                 expected_overall_status: Status = Status.Success,
@@ -120,7 +106,7 @@
                                                 expected_schedules_status: Status = Status.Success,
                                                 expected_timeout: int = None):
         try:
-            response = await self.send_single_cmd(cmd=cluster.Commands.AtomicRequest(requestType=0,
+            response = await self.send_single_cmd(cmd=cluster.Commands.AtomicRequest(requestType=Globals.Enums.AtomicRequestTypeEnum.kBeginWrite,
                                                                                      attributeRequests=[
                                                                                          cluster.Attributes.Presets.attribute_id],
                                                                                      timeout=timeout),
@@ -128,19 +114,6 @@
                                                   endpoint=endpoint)
             self.check_atomic_response(response, expected_status, expected_overall_status,
                                        expected_preset_status, expected_schedules_status, expected_timeout)
-=======
-                                                expected_status: Status = Status.Success,
-                                                expected_overall_status: Status = Status.Success,
-                                                expected_preset_status: Status = Status.Success):
-        try:
-            response = await self.send_single_cmd(cmd=cluster.Commands.AtomicRequest(requestType=Globals.Enums.AtomicRequestTypeEnum.kBeginWrite,
-                                                                                     attributeRequests=[
-                                                                                         cluster.Attributes.Presets.attribute_id],
-                                                                                     timeout=1800),
-                                                  dev_ctrl=dev_ctrl,
-                                                  endpoint=endpoint)
-            self.check_atomic_response(response, expected_status, expected_overall_status, expected_preset_status)
->>>>>>> 10531e1c
 
         except InteractionModelError as e:
             asserts.assert_equal(e.status, expected_status, "Unexpected error returned")
@@ -150,23 +123,15 @@
                                                  endpoint: int = None,
                                                  expected_status: Status = Status.Success,
                                                  expected_overall_status: Status = Status.Success,
-<<<<<<< HEAD
                                                  expected_preset_status: Status = Status.Success,
                                                  expected_schedules_status: Status = Status.Success):
-=======
-                                                 expected_preset_status: Status = Status.Success):
->>>>>>> 10531e1c
         try:
             response = await self.send_single_cmd(cmd=cluster.Commands.AtomicRequest(requestType=Globals.Enums.AtomicRequestTypeEnum.kCommitWrite,
                                                                                      attributeRequests=[cluster.Attributes.Presets.attribute_id, cluster.Attributes.Schedules.attribute_id]),
                                                   dev_ctrl=dev_ctrl,
                                                   endpoint=endpoint)
-<<<<<<< HEAD
             self.check_atomic_response(response, expected_status, expected_overall_status,
                                        expected_preset_status, expected_schedules_status)
-=======
-            self.check_atomic_response(response, expected_status, expected_overall_status, expected_preset_status)
->>>>>>> 10531e1c
         except InteractionModelError as e:
             asserts.assert_equal(e.status, expected_status, "Unexpected error returned")
 
@@ -175,25 +140,16 @@
                                                    endpoint: int = None,
                                                    expected_status: Status = Status.Success,
                                                    expected_overall_status: Status = Status.Success,
-<<<<<<< HEAD
                                                    expected_preset_status: Status = Status.Success,
                                                    expected_schedules_status: Status = Status.Success):
         try:
-            response = await self.send_single_cmd(cmd=cluster.Commands.AtomicRequest(requestType=2,
+            response = await self.send_single_cmd(cmd=cluster.Commands.AtomicRequest(requestType=Globals.Enums.AtomicRequestTypeEnum.kRollbackWrite,
                                                                                      attributeRequests=[cluster.Attributes.Presets.attribute_id, cluster.Attributes.Schedules.attribute_id]),
                                                   dev_ctrl=dev_ctrl,
                                                   endpoint=endpoint)
             self.check_atomic_response(response, expected_status, expected_overall_status,
                                        expected_preset_status, expected_schedules_status)
-=======
-                                                   expected_preset_status: Status = Status.Success):
-        try:
-            response = await self.send_single_cmd(cmd=cluster.Commands.AtomicRequest(requestType=Globals.Enums.AtomicRequestTypeEnum.kRollbackWrite,
-                                                                                     attributeRequests=[cluster.Attributes.Presets.attribute_id, cluster.Attributes.Schedules.attribute_id]),
-                                                  dev_ctrl=dev_ctrl,
-                                                  endpoint=endpoint)
-            self.check_atomic_response(response, expected_status, expected_overall_status, expected_preset_status)
->>>>>>> 10531e1c
+
         except InteractionModelError as e:
             asserts.assert_equal(e.status, expected_status, "Unexpected error returned")
 
@@ -284,12 +240,7 @@
             await self.write_presets(endpoint=endpoint, presets=new_presets, expected_status=Status.InvalidInState)
 
         self.step("3")
-<<<<<<< HEAD
-        if self.pics_guard(self.check_pics("TSTAT.S.F08") and self.check_pics("TSTAT.S.A0050") and self.check_pics("TSTAT.S.CFE.Rsp")):
-=======
-
-        if self.pics_guard(self.check_pics("TSTAT.S.F08") and self.check_pics("TSTAT.S.A0050") and self.check_pics("TSTAT.S.Cfe.Rsp")):
->>>>>>> 10531e1c
+        if self.pics_guard(self.check_pics("TSTAT.S.F08") and self.check_pics("TSTAT.S.A0050") and self.check_pics("TSTAT.S.Cfe.Rsp")):
             await self.send_atomic_request_begin_command()
 
             # Write to the presets attribute after calling AtomicRequest command
@@ -329,11 +280,7 @@
         if self.pics_guard(self.check_pics("TSTAT.S.F08") and self.check_pics("TSTAT.S.A0050") and self.check_pics("TSTAT.S.Cfe.Rsp")):
 
             # Send the AtomicRequest begin command
-<<<<<<< HEAD
             await self.send_atomic_request_begin_command(timeout=5000, expected_timeout=3000)
-=======
-            await self.send_atomic_request_begin_command()
->>>>>>> 10531e1c
 
             # Write to the presets attribute after removing a built in preset from the list. Remove the first entry.
             test_presets = new_presets_with_handle.copy()
@@ -478,31 +425,16 @@
             await self.send_atomic_request_commit_command(expected_status=Status.InvalidInState)
 
         self.step("14")
-<<<<<<< HEAD
-        if self.pics_guard(self.check_pics("TSTAT.S.F08") and self.check_pics("TSTAT.S.A0050") and self.check_pics("TSTAT.S.CFE.Rsp")):
-=======
-        if self.pics_guard(self.check_pics("TSTAT.S.F08") and self.check_pics("TSTAT.S.A0050") and self.check_pics("TSTAT.S.Cfe.Rsp")):
->>>>>>> 10531e1c
-
-            # Send the AtomicRequest begin command
-            await self.send_atomic_request_begin_command()
-
+        if self.pics_guard(self.check_pics("TSTAT.S.F08") and self.check_pics("TSTAT.S.A0050") and self.check_pics("TSTAT.S.Cfe.Rsp")):
+            await self.send_atomic_request_begin_command()
             # Send the AtomicRequest begin command from separate controller, which should receive busy
-<<<<<<< HEAD
             status = await self.send_atomic_request_begin_command(dev_ctrl=secondary_controller, expected_overall_status=Status.Failure, expected_preset_status=Status.Busy, expected_schedules_status=Status.Busy)
-=======
-            status = await self.send_atomic_request_begin_command(dev_ctrl=secondary_controller, expected_overall_status=Status.Failure, expected_preset_status=Status.Busy)
->>>>>>> 10531e1c
 
             # Roll back
             await self.send_atomic_request_rollback_command()
 
         self.step("15")
-<<<<<<< HEAD
-        if self.pics_guard(self.check_pics("TSTAT.S.F08") and self.check_pics("TSTAT.S.A0050") and self.check_pics("TSTAT.S.CFE.Rsp")):
-=======
-        if self.pics_guard(self.check_pics("TSTAT.S.F08") and self.check_pics("TSTAT.S.A0050") and self.check_pics("TSTAT.S.Cfe.Rsp")):
->>>>>>> 10531e1c
+        if self.pics_guard(self.check_pics("TSTAT.S.F08") and self.check_pics("TSTAT.S.A0050") and self.check_pics("TSTAT.S.Cfe.Rsp")):
             # Send the AtomicRequest begin command from the secondary controller
             await self.send_atomic_request_begin_command()
 
@@ -512,11 +444,7 @@
             await self.send_atomic_request_rollback_command()
 
         self.step("16")
-<<<<<<< HEAD
-        if self.pics_guard(self.check_pics("TSTAT.S.F08") and self.check_pics("TSTAT.S.A0050") and self.check_pics("TSTAT.S.CFE.Rsp")):
-=======
-        if self.pics_guard(self.check_pics("TSTAT.S.F08") and self.check_pics("TSTAT.S.A0050") and self.check_pics("TSTAT.S.Cfe.Rsp")):
->>>>>>> 10531e1c
+        if self.pics_guard(self.check_pics("TSTAT.S.F08") and self.check_pics("TSTAT.S.A0050") and self.check_pics("TSTAT.S.Cfe.Rsp")):
 
             # Send the AtomicRequest begin command from the secondary controller
             await self.send_atomic_request_begin_command(dev_ctrl=secondary_controller)
