#
#    Copyright (c) 2024 Project CHIP Authors
#    All rights reserved.
#
#    Licensed under the Apache License, Version 2.0 (the "License");
#    you may not use this file except in compliance with the License.
#    You may obtain a copy of the License at
#
#        http://www.apache.org/licenses/LICENSE-2.0
#
#    Unless required by applicable law or agreed to in writing, software
#    distributed under the License is distributed on an "AS IS" BASIS,
#    WITHOUT WARRANTIES OR CONDITIONS OF ANY KIND, either express or implied.
#    See the License for the specific language governing permissions and
#    limitations under the License.

# See https://github.com/project-chip/connectedhomeip/blob/master/docs/testing/python.md#defining-the-ci-test-arguments
# for details about the block below.
#
# === BEGIN CI TEST ARGUMENTS ===
# test-runner-runs: run1
# test-runner-run/run1/app: ${ALL_CLUSTERS_APP}
# test-runner-run/run1/factoryreset: True
# test-runner-run/run1/quiet: True
# test-runner-run/run1/app-args: --discriminator 1234 --KVS kvs1 --trace-to json:${TRACE_APP}.json
# test-runner-run/run1/script-args: --storage-path admin_storage.json --commissioning-method on-network --discriminator 1234 --passcode 20202021 --endpoint 1 --trace-to json:${TRACE_TEST_JSON}.json --trace-to perfetto:${TRACE_TEST_PERFETTO}.perfetto
# === END CI TEST ARGUMENTS ===

import copy
import logging
import random

import chip.clusters as Clusters
from chip import ChipDeviceCtrl  # Needed before chip.FabricAdmin
from chip.clusters import Globals
from chip.clusters.Types import NullValue
from chip.interaction_model import InteractionModelError, Status
from matter_testing_support import MatterBaseTest, TestStep, async_test_body, default_matter_test_main
from mobly import asserts

logger = logging.getLogger(__name__)

cluster = Clusters.Thermostat


class TC_TSTAT_4_2(MatterBaseTest):

    def check_atomic_response(self, response: object, expected_status: Status = Status.Success,
                              expected_overall_status: Status = Status.Success,
                              expected_preset_status: Status = Status.Success,
                              expected_schedules_status: Status = None,
                              expected_timeout: int = None):
        asserts.assert_equal(expected_status, Status.Success, "We expected we had a valid response")
        asserts.assert_equal(response.statusCode, expected_overall_status, "Response should have the right overall status")
        found_preset_status = False
        found_schedules_status = False
        for attrStatus in response.attributeStatus:
            if attrStatus.attributeID == cluster.Attributes.Presets.attribute_id:
                asserts.assert_equal(attrStatus.statusCode, expected_preset_status,
                                     "Preset attribute should have the right status")
                found_preset_status = True
            if attrStatus.attributeID == cluster.Attributes.Schedules.attribute_id:
                asserts.assert_equal(attrStatus.statusCode, expected_schedules_status,
                                     "Schedules attribute should have the right status")
                found_schedules_status = True
        if expected_timeout is not None:
            asserts.assert_equal(response.timeout, expected_timeout,
                                 "Timeout should have the right value")
        asserts.assert_true(found_preset_status, "Preset attribute should have a status")
        if expected_schedules_status is not None:
            asserts.assert_true(found_schedules_status, "Schedules attribute should have a status")
            asserts.assert_equal(attrStatus.statusCode, expected_schedules_status,
                                 "Schedules attribute should have the right status")
        asserts.assert_true(found_preset_status, "Preset attribute should have a status")

    def check_returned_presets(self, sent_presets: list, returned_presets: list):
        asserts.assert_true(len(sent_presets) == len(returned_presets), "Returned presets are a different length than sent presets")
        for i, sent_preset in enumerate(sent_presets):
            returned_preset = returned_presets[i]
            if sent_preset.presetHandle is NullValue:
                sent_preset = copy.copy(sent_preset)
                sent_preset.presetHandle = returned_preset.presetHandle
            if sent_preset.builtIn is NullValue:
                sent_preset.builtIn = returned_preset.builtIn
            asserts.assert_equal(sent_preset, returned_preset,
                                 "Returned preset is not the same as sent preset")

    def count_preset_scenarios(self, presets: list):
        presetScenarios = {}
        for preset in presets:
            if preset.presetScenario not in presetScenarios:
                presetScenarios[preset.presetScenario] = 1
            else:
                presetScenarios[preset.presetScenario] += 1
        return presetScenarios

    def get_available_scenario(self, presetTypes: list, presetScenarioCounts: map):
        availableScenarios = list(presetType.presetScenario for presetType in presetTypes if presetScenarioCounts.get(
            presetType.presetScenario, 0) < presetType.numberOfPresets)
        if len(availableScenarios) > 0:
            return availableScenarios[0]
        return None

    async def write_presets(self,
                            endpoint,
                            presets,
                            dev_ctrl: ChipDeviceCtrl = None,
                            expected_status: Status = Status.Success) -> Status:
        if dev_ctrl is None:
            dev_ctrl = self.default_controller
        result = await dev_ctrl.WriteAttribute(self.dut_node_id, [(endpoint, cluster.Attributes.Presets(presets))])
        status = result[0].Status
        asserts.assert_equal(status, expected_status, f"Presets write returned {status.name}; expected {expected_status.name}")
        return status

    async def send_atomic_request_begin_command(self,
                                                dev_ctrl: ChipDeviceCtrl = None,
                                                endpoint: int = None,
                                                timeout: int = 1800,
                                                expected_status: Status = Status.Success,
                                                expected_overall_status: Status = Status.Success,
                                                expected_preset_status: Status = Status.Success,
                                                expected_schedules_status: Status = None,
                                                expected_timeout: int = None):
        try:
            response = await self.send_single_cmd(cmd=cluster.Commands.AtomicRequest(requestType=Globals.Enums.AtomicRequestTypeEnum.kBeginWrite,
                                                                                     attributeRequests=[
                                                                                         cluster.Attributes.Presets.attribute_id],
                                                                                     timeout=timeout),
                                                  dev_ctrl=dev_ctrl,
                                                  endpoint=endpoint)
            self.check_atomic_response(response, expected_status, expected_overall_status,
                                       expected_preset_status, expected_schedules_status, expected_timeout)

        except InteractionModelError as e:
            asserts.assert_equal(e.status, expected_status, "Unexpected error returned")

    async def send_atomic_request_commit_command(self,
                                                 dev_ctrl: ChipDeviceCtrl = None,
                                                 endpoint: int = None,
                                                 expected_status: Status = Status.Success,
                                                 expected_overall_status: Status = Status.Success,
                                                 expected_preset_status: Status = Status.Success,
                                                 expected_schedules_status: Status = None):
        try:
            response = await self.send_single_cmd(cmd=cluster.Commands.AtomicRequest(requestType=Globals.Enums.AtomicRequestTypeEnum.kCommitWrite,
                                                                                     attributeRequests=[cluster.Attributes.Presets.attribute_id]),
                                                  dev_ctrl=dev_ctrl,
                                                  endpoint=endpoint)
            self.check_atomic_response(response, expected_status, expected_overall_status,
                                       expected_preset_status, expected_schedules_status)
        except InteractionModelError as e:
            asserts.assert_equal(e.status, expected_status, "Unexpected error returned")

    async def send_atomic_request_rollback_command(self,
                                                   dev_ctrl: ChipDeviceCtrl = None,
                                                   endpoint: int = None,
                                                   expected_status: Status = Status.Success,
                                                   expected_overall_status: Status = Status.Success,
                                                   expected_preset_status: Status = Status.Success,
                                                   expected_schedules_status: Status = None):
        try:
            response = await self.send_single_cmd(cmd=cluster.Commands.AtomicRequest(requestType=Globals.Enums.AtomicRequestTypeEnum.kRollbackWrite,
                                                                                     attributeRequests=[cluster.Attributes.Presets.attribute_id]),
                                                  dev_ctrl=dev_ctrl,
                                                  endpoint=endpoint)
            self.check_atomic_response(response, expected_status, expected_overall_status,
                                       expected_preset_status, expected_schedules_status)

        except InteractionModelError as e:
            asserts.assert_equal(e.status, expected_status, "Unexpected error returned")

    async def send_set_active_preset_handle_request_command(self,
                                                            endpoint: int = None,
                                                            value: bytes = None,
                                                            expected_status: Status = Status.Success):
        try:
            await self.send_single_cmd(cmd=cluster.Commands.SetActivePresetRequest(value),
                                       endpoint=endpoint)
            asserts.assert_equal(expected_status, Status.Success)

        except InteractionModelError as e:
            asserts.assert_equal(e.status, expected_status, "Unexpected error returned")

    def desc_TC_TSTAT_4_2(self) -> str:
        """Returns a description of this test"""
        return "3.2.4 [TC-TSTAT-4-2] Preset write and command attributes test case with server as DUT"

    def pics_TC_TSTAT_4_2(self):
        """ This function returns a list of PICS for this test case that must be True for the test to be run"""
        return ["TSTAT.S"]

    def steps_TC_TSTAT_4_2(self) -> list[TestStep]:
        steps = [
            TestStep("1", "Commissioning, already done",
                     is_commissioning=True),
            TestStep("2", "TH writes to the Presets attribute without calling the AtomicRequest command",
                     " Verify that the write request returns INVALID_IN_STATE error since the client didn't send a request to edit the presets by calling AtomicRequest command."),
            TestStep("3", "TH writes to the Presets attribute after calling the AtomicRequest begin command but doesn't call AtomicRequest commit",
                     "Verify that the Presets attribute was not updated since AtomicRequest commit command was not called."),
            TestStep("4", "TH writes to the Presets attribute after calling the AtomicRequest begin command and calls AtomicRequest commit",
                     "Verify that the Presets attribute was updated with new presets."),
            TestStep("5", "TH writes to the Presets attribute with a built-in preset removed",
                     "Verify that the AtomicRequest commit returned CONSTRAINT_ERROR (0x87)."),
            TestStep("6", "TH writes to the Presets attribute with a preset removed whose handle matches the value in the ActivePresetHandle attribute",
                     "Verify that the AtomicRequest commit returned INVALID_IN_STATE (0xcb)."),
            TestStep("7", "TH writes to the Presets attribute with a built-in preset modified to be not built-in",
                     "Verify that the AtomicRequest commit returned CONSTRAINT_ERROR (0x87)."),
            TestStep("8", "TH writes to the Presets attribute with a new preset having builtIn set to true",
                     "Verify that the AtomicRequest commit returned CONSTRAINT_ERROR (0x87)."),
            TestStep("9", "TH writes to the Presets attribute with a new preset having a preset handle that doesn't exist in the Presets attribute",
                     "Verify that the AtomicRequest commit returned NOT_FOUND (0x8b)."),
            TestStep("10", "TH writes to the Presets attribute with duplicate presets",
                     "Verify that the AtomicRequest commit returned CONSTRAINT_ERROR (0x87)."),
            TestStep("11", "TH writes to the Presets attribute with a non built-in preset modified to be built-in",
                     "Verify that the AtomicRequest commit returned CONSTRAINT_ERROR (0x87)."),
            TestStep("12", "TH writes to the Presets attribute with a preset that doesn't support names in the PresetTypeFeatures bitmap but has a name",
                     "Verify that the AtomicRequest commit returned CONSTRAINT_ERROR (0x87)."),
            TestStep("13", "TH writes to the Presets attribute but calls the AtomicRequest rollback command to cancel the edit request",
                     "Verify that the edit request was rolled back"),
            TestStep("14", "TH starts an atomic write, and TH2 attempts to open an atomic write before TH is complete",
                     "Verify that the atomic request is rejected"),
            TestStep("15", "TH starts an atomic write, and TH2 attempts to write to presets",
                     "Verify that the write request is rejected"),
            TestStep("16", "TH starts an atomic write, and before it's complete, TH2 removes TH's fabric; TH2 then opens an atomic write",
                     "Verify that the atomic request is successful"),
            TestStep("17", "TH writes to the Presets attribute with a preset that has a presetScenario not present in PresetTypes attribute",
                     "Verify that the write request returned CONSTRAINT_ERROR (0x87)."),
            TestStep("18", "TH writes to the Presets attribute such that the total number of presets is greater than the number of presets supported",
                     "Verify that the write request returned RESOURCE_EXHAUSTED (0x89)."),
        ]

        return steps

    @ async_test_body
    async def test_TC_TSTAT_4_2(self):
        endpoint = self.user_params.get("endpoint", 1)

        self.step("1")
        # Commission DUT - already done

        logger.info("Commissioning under second controller")
        params = await self.default_controller.OpenCommissioningWindow(
            nodeid=self.dut_node_id, timeout=600, iteration=10000, discriminator=1234, option=1)

        secondary_authority = self.certificate_authority_manager.NewCertificateAuthority()
        secondary_fabric_admin = secondary_authority.NewFabricAdmin(vendorId=0xFFF1, fabricId=2)
        secondary_controller = secondary_fabric_admin.NewController(nodeId=112233)

        await secondary_controller.CommissionOnNetwork(
            nodeId=self.dut_node_id, setupPinCode=params.setupPinCode,
            filterType=ChipDeviceCtrl.DiscoveryFilterType.LONG_DISCRIMINATOR, filter=1234)

        current_presets = []
        presetTypes = []
        presetScenarioCounts = {}
        numberOfPresetsSupported = 0
        minHeatSetpointLimit = await self.read_single_attribute_check_success(endpoint=endpoint, cluster=cluster, attribute=cluster.Attributes.MinHeatSetpointLimit)
        maxHeatSetpointLimit = await self.read_single_attribute_check_success(endpoint=endpoint, cluster=cluster, attribute=cluster.Attributes.MaxHeatSetpointLimit)
        minCoolSetpointLimit = await self.read_single_attribute_check_success(endpoint=endpoint, cluster=cluster, attribute=cluster.Attributes.MinCoolSetpointLimit)
        maxCoolSetpointLimit = await self.read_single_attribute_check_success(endpoint=endpoint, cluster=cluster, attribute=cluster.Attributes.MaxCoolSetpointLimit)

        asserts.assert_true(minHeatSetpointLimit < maxHeatSetpointLimit, "Heat setpoint range invalid")
        asserts.assert_true(minCoolSetpointLimit < maxCoolSetpointLimit, "Cool setpoint range invalid")

        heatSetpoint = minHeatSetpointLimit + ((maxHeatSetpointLimit - minHeatSetpointLimit) / 2)
        coolSetpoint = minCoolSetpointLimit + ((maxCoolSetpointLimit - minCoolSetpointLimit) / 2)

        self.step("2")
        if self.pics_guard(self.check_pics("TSTAT.S.F08") and self.check_pics("TSTAT.S.A0050")):

            # Read the numberOfPresets supported.
            numberOfPresetsSupported = await self.read_single_attribute_check_success(endpoint=endpoint, cluster=cluster, attribute=cluster.Attributes.NumberOfPresets)

            # Read the PresetTypes to get the preset scenarios supported by the Thermostat.
            presetTypes = await self.read_single_attribute_check_success(endpoint=endpoint, cluster=cluster, attribute=cluster.Attributes.PresetTypes)
            logger.info(f"Rx'd Preset Types: {presetTypes}")

            current_presets = await self.read_single_attribute_check_success(endpoint=endpoint, cluster=cluster, attribute=cluster.Attributes.Presets)
            logger.info(f"Rx'd Presets: {current_presets}")

            presetScenarioCounts = self.count_preset_scenarios(current_presets)

            # Write to the presets attribute without calling AtomicRequest command
            await self.write_presets(endpoint=endpoint, presets=current_presets, expected_status=Status.InvalidInState)

        self.step("3")
        if self.pics_guard(self.check_pics("TSTAT.S.F08") and self.check_pics("TSTAT.S.A0050") and self.check_pics("TSTAT.S.Cfe.Rsp")):

            availableScenario = self.get_available_scenario(presetTypes=presetTypes, presetScenarioCounts=presetScenarioCounts)

            if availableScenario is not None and len(current_presets) < numberOfPresetsSupported:

                # Set the preset builtIn fields to a null built-in value
                test_presets = copy.deepcopy(current_presets)
                for preset in test_presets:
                    preset.builtIn = NullValue

                test_presets.append(cluster.Structs.PresetStruct(presetHandle=NullValue, presetScenario=availableScenario,
                                                                 coolingSetpoint=coolSetpoint, heatingSetpoint=heatSetpoint, builtIn=False))

                await self.send_atomic_request_begin_command()

                # Write to the presets attribute after calling AtomicRequest command
                status = await self.write_presets(endpoint=endpoint, presets=test_presets)
                status_ok = (status == Status.Success)
                asserts.assert_true(status_ok, "Presets write did not return Success as expected")

                # Read the presets attribute and verify it was updated by the write
                saved_presets = await self.read_single_attribute_check_success(endpoint=endpoint, cluster=cluster, attribute=cluster.Attributes.Presets)
                logger.info(f"Rx'd Presets: {saved_presets}")
                self.check_returned_presets(test_presets, saved_presets)

                await self.send_atomic_request_rollback_command()

                # Read the presets attribute and verify it has been properly rolled back
                presets = await self.read_single_attribute_check_success(endpoint=endpoint, cluster=cluster, attribute=cluster.Attributes.Presets)
                asserts.assert_equal(presets, current_presets, "Presets were updated which is not expected")
            else:
                logger.info(
                    "Couldn't run test step 3 since there was no available preset scenario to append")

        self.step("4")
        if self.pics_guard(self.check_pics("TSTAT.S.F08") and self.check_pics("TSTAT.S.A0050") and self.check_pics("TSTAT.S.Cfe.Rsp")):

            availableScenario = self.get_available_scenario(presetTypes=presetTypes, presetScenarioCounts=presetScenarioCounts)

            # Set the existing preset to a null built-in value; will be replaced with true on reading
            test_presets = copy.deepcopy(current_presets)

            if availableScenario is not None:
                builtInPresets = list(preset for preset in test_presets if preset.builtIn)

                if len(builtInPresets) > 0:
                    builtInPresets[0].builtIn = NullValue

                test_presets.append(cluster.Structs.PresetStruct(presetHandle=NullValue, presetScenario=availableScenario,
                                                                 coolingSetpoint=coolSetpoint, heatingSetpoint=heatSetpoint, builtIn=False))

                # Send the AtomicRequest begin command
                await self.send_atomic_request_begin_command()

                # Write to the presets attribute after calling AtomicRequest command
                await self.write_presets(endpoint=endpoint, presets=test_presets)

                # Send the AtomicRequest commit command
                await self.send_atomic_request_commit_command()

                # Read the presets attribute and verify it was updated since AtomicRequest commit was called after writing presets
                current_presets = await self.read_single_attribute_check_success(endpoint=endpoint, cluster=cluster, attribute=cluster.Attributes.Presets)
                logger.info(f"Rx'd Presets: {current_presets}")
                self.check_returned_presets(test_presets, current_presets)

                presetScenarioCounts = self.count_preset_scenarios(current_presets)
            else:
                logger.info(
                    "Couldn't run test step 4 since there were no built-in presets")
<<<<<<< HEAD
=======

            # Send the SetActivePresetRequest command
            await self.send_set_active_preset_handle_request_command(value=b'\x03')

            activePresetHandle = await self.read_single_attribute_check_success(endpoint=endpoint, cluster=cluster, attribute=cluster.Attributes.ActivePresetHandle)
>>>>>>> 0e3434a0

        self.step("5")
        if self.pics_guard(self.check_pics("TSTAT.S.F08") and self.check_pics("TSTAT.S.A0050") and self.check_pics("TSTAT.S.Cfe.Rsp")):

            # Write to the presets attribute after removing a built in preset from the list. Remove the first entry.
            test_presets = current_presets.copy()

            builtInPresets = list(preset for preset in test_presets if preset.builtIn)
            if len(builtInPresets) > 0:
                builtInPreset = builtInPresets[0]
                test_presets.remove(builtInPreset)
<<<<<<< HEAD

                # Send the AtomicRequest begin command
                await self.send_atomic_request_begin_command(timeout=5000, expected_timeout=3000)

                # Write to the presets attribute after calling AtomicRequest command
                await self.write_presets(endpoint=endpoint, presets=test_presets)

=======

                # Send the AtomicRequest begin command
                await self.send_atomic_request_begin_command(timeout=5000, expected_timeout=3000)

                # Write to the presets attribute after calling AtomicRequest command
                await self.write_presets(endpoint=endpoint, presets=test_presets)

>>>>>>> 0e3434a0
                # Send the AtomicRequest commit command and expect ConstraintError for presets.
                await self.send_atomic_request_commit_command(expected_overall_status=Status.Failure, expected_preset_status=Status.ConstraintError)
            else:
                logger.info(
                    "Couldn't run test step 5 since there were no built-in presets")

        self.step("6")
        if self.pics_guard(self.check_pics("TSTAT.S.F08") and self.check_pics("TSTAT.S.A0050") and self.check_pics("TSTAT.S.C06.Rsp") and self.check_pics("TSTAT.S.Cfe.Rsp")):

            notBuiltInPresets = list(preset for preset in current_presets if preset.builtIn is False)
            if len(notBuiltInPresets) > 0:
                activePreset = notBuiltInPresets[0]

                # Send the SetActivePresetRequest command
                await self.send_set_active_preset_handle_request_command(value=activePreset.presetHandle)

                # Read the active preset handle attribute and verify it was updated to preset handle
                activePresetHandle = await self.read_single_attribute_check_success(endpoint=endpoint, cluster=cluster, attribute=cluster.Attributes.ActivePresetHandle)
                logger.info(f"Rx'd ActivePresetHandle: {activePresetHandle}")
                asserts.assert_equal(activePresetHandle, activePreset.presetHandle,
                                     "Active preset handle was not updated as expected")

                # Send the AtomicRequest begin command
                await self.send_atomic_request_begin_command()

                # Write to the presets attribute after removing the preset that was set as the active preset handle.
                test_presets = list(preset for preset in current_presets if preset.presetHandle is not activePresetHandle)
                logger.info(f"Sending Presets: {test_presets}")
                await self.write_presets(endpoint=endpoint, presets=test_presets)

                # Send the AtomicRequest commit command and expect InvalidInState for presets.
                await self.send_atomic_request_commit_command(expected_overall_status=Status.Failure, expected_preset_status=Status.InvalidInState)
            else:
                logger.info(
                    "Couldn't run test step 6 since there were no non-built-in presets to activate and delete")
<<<<<<< HEAD
=======

            # Write the occupied cooling setpoint to a different value
            await self.write_single_attribute(attribute_value=cluster.Attributes.OccupiedCoolingSetpoint(2300), endpoint_id=endpoint)

            activePresetHandle = await self.read_single_attribute_check_success(endpoint=endpoint, cluster=cluster, attribute=cluster.Attributes.ActivePresetHandle)
            logger.info(f"Rx'd ActivePresetHandle: {activePresetHandle}")
            asserts.assert_equal(activePresetHandle, NullValue, "Active preset handle was not cleared as expected")
>>>>>>> 0e3434a0

        self.step("7")
        if self.pics_guard(self.check_pics("TSTAT.S.F08") and self.check_pics("TSTAT.S.A0050") and self.check_pics("TSTAT.S.Cfe.Rsp")):

            # Write to the presets attribute after setting the builtIn flag to False for a built-in preset.
            test_presets = copy.deepcopy(current_presets)

            builtInPresets = list(preset for preset in test_presets if preset.builtIn is True)
            if len(builtInPresets) > 0:

                # Send the AtomicRequest begin command
                await self.send_atomic_request_begin_command()

                builtInPresets[0].builtIn = False

                await self.write_presets(endpoint=endpoint, presets=test_presets, expected_status=Status.ConstraintError)

                # Clear state for next test.
                await self.send_atomic_request_rollback_command()
            else:
                logger.info(
                    "Couldn't run test step 7 since there was no built-in presets")

        self.step("8")
        if self.pics_guard(self.check_pics("TSTAT.S.F08") and self.check_pics("TSTAT.S.A0050") and self.check_pics("TSTAT.S.Cfe.Rsp")):

            availableScenario = self.get_available_scenario(presetTypes=presetTypes, presetScenarioCounts=presetScenarioCounts)

            if len(current_presets) < numberOfPresetsSupported and availableScenario is not None:

                test_presets = copy.deepcopy(current_presets)

                # Send the AtomicRequest begin command
                await self.send_atomic_request_begin_command()

                # Write to the presets attribute after adding a preset with builtIn set to True
                test_presets.append(cluster.Structs.PresetStruct(presetHandle=NullValue, presetScenario=availableScenario,
                                                                 coolingSetpoint=coolSetpoint, heatingSetpoint=heatSetpoint, builtIn=True))

                status = await self.write_presets(endpoint=endpoint, presets=test_presets, expected_status=Status.ConstraintError)

                # Clear state for next test.
                await self.send_atomic_request_rollback_command()
            else:
                logger.info(
                    "Couldn't run test step 8 since there was no available preset scenario to append")

        self.step("9")
        if self.pics_guard(self.check_pics("TSTAT.S.F08") and self.check_pics("TSTAT.S.A0050") and self.check_pics("TSTAT.S.Cfe.Rsp")):

            # Send the AtomicRequest begin command
            await self.send_atomic_request_begin_command()

            # Write to the presets attribute after adding a preset with a preset handle that doesn't exist in Presets attribute
            test_presets = copy.deepcopy(current_presets)
            test_presets.append(cluster.Structs.PresetStruct(presetHandle=random.randbytes(16), presetScenario=cluster.Enums.PresetScenarioEnum.kWake,
                                name="Wake", coolingSetpoint=coolSetpoint, heatingSetpoint=heatSetpoint, builtIn=True))

            status = await self.write_presets(endpoint=endpoint, presets=test_presets, expected_status=Status.NotFound)

            # Clear state for next test.
            await self.send_atomic_request_rollback_command()

        self.step("10")
        if self.pics_guard(self.check_pics("TSTAT.S.F08") and self.check_pics("TSTAT.S.A0050") and self.check_pics("TSTAT.S.Cfe.Rsp")):

            availableScenario = self.get_available_scenario(presetTypes=presetTypes, presetScenarioCounts=presetScenarioCounts)

            if len(current_presets) < numberOfPresetsSupported and availableScenario is not None:

                test_presets = copy.deepcopy(current_presets)
                duplicatePreset = test_presets[0]

                # Send the AtomicRequest begin command
                await self.send_atomic_request_begin_command()

                # Write to the presets attribute after adding a duplicate preset
                test_presets.append(cluster.Structs.PresetStruct(
                    presetHandle=duplicatePreset.presetHandle, presetScenario=availableScenario, coolingSetpoint=coolSetpoint, heatingSetpoint=heatSetpoint, builtIn=False))

                await self.write_presets(endpoint=endpoint, presets=test_presets, expected_status=Status.ConstraintError)

                # Clear state for next test.
                await self.send_atomic_request_rollback_command()
            else:
                logger.info(
                    "Couldn't run test step 10 since there was no available preset scenario to duplicate")

        self.step("11")
        if self.pics_guard(self.check_pics("TSTAT.S.F08") and self.check_pics("TSTAT.S.A0050") and self.check_pics("TSTAT.S.Cfe.Rsp")):

            test_presets = copy.deepcopy(current_presets)

            notBuiltInPresets = list(preset for preset in test_presets if preset.builtIn is False)

            if len(notBuiltInPresets) > 0:
                # Write to the presets attribute after setting the builtIn flag to True for a non-built-in preset.
                notBuiltInPresets[0].builtIn = True

                # Send the AtomicRequest begin command
                await self.send_atomic_request_begin_command()

                await self.write_presets(endpoint=endpoint, presets=test_presets, expected_status=Status.ConstraintError)

                # Clear state for next test.
                await self.send_atomic_request_rollback_command()
            else:
                logger.info(
                    "Couldn't run test step 11 since there were no presets that were not built-in")

        self.step("12")
        if self.pics_guard(self.check_pics("TSTAT.S.F08") and self.check_pics("TSTAT.S.A0050") and self.check_pics("TSTAT.S.Cfe.Rsp")):

            availableScenarios = list(presetType.presetScenario for presetType in presetTypes if (presetType.presetTypeFeatures & cluster.Bitmaps.PresetTypeFeaturesBitmap.kSupportsNames) == 0 and presetScenarioCounts.get(
                presetType.presetScenario, 0) <= presetType.numberOfPresets)

            test_presets = copy.deepcopy(current_presets)
            presets_without_name_support = list(preset for preset in test_presets if preset.presetScenario in availableScenarios)

            if len(presets_without_name_support) == 0 and len(availableScenarios) > 0:
                new_preset = cluster.Structs.PresetStruct(presetHandle=NullValue, presetScenario=availableScenarios[0],
                                                          coolingSetpoint=coolSetpoint, heatingSetpoint=heatSetpoint, builtIn=True)
                test_presets.append(new_preset)
                presets_without_name_support = [new_preset]

            if len(availableScenarios) > 0:

                # Write to the presets attribute after setting a name for preset with handle (b'\x01') that doesn't support names
                presets_without_name_support[0].name = "Name"

                # Send the AtomicRequest begin command
                await self.send_atomic_request_begin_command()

                await self.write_presets(endpoint=endpoint, presets=test_presets, expected_status=Status.ConstraintError)

                # Clear state for next test.
                await self.send_atomic_request_rollback_command()
            else:
                logger.info(
                    "Couldn't run test step 12 since there was no available preset scenario without name support")

        self.step("13")
        if self.pics_guard(self.check_pics("TSTAT.S.F08") and self.check_pics("TSTAT.S.A0050") and self.check_pics("TSTAT.S.Cfe.Rsp")):

            availableScenario = self.get_available_scenario(presetTypes=presetTypes, presetScenarioCounts=presetScenarioCounts)

            if len(current_presets) < numberOfPresetsSupported and availableScenario is not None:

                # Write to the presets attribute with a new valid preset added
                test_presets = copy.deepcopy(current_presets)
                test_presets.append(cluster.Structs.PresetStruct(presetHandle=NullValue, presetScenario=availableScenario,
                                    coolingSetpoint=coolSetpoint, heatingSetpoint=heatSetpoint, builtIn=False))

                # Send the AtomicRequest begin command
                await self.send_atomic_request_begin_command()

                await self.write_presets(endpoint=endpoint, presets=test_presets)

                # Roll back
                await self.send_atomic_request_rollback_command()

                # Send the AtomicRequest commit command and expect InvalidInState as the previous edit request was cancelled
                await self.send_atomic_request_commit_command(expected_status=Status.InvalidInState)
            else:
                logger.info(
                    "Couldn't run test step 13 since there was no available preset scenario to add")

        self.step("14")
        if self.pics_guard(self.check_pics("TSTAT.S.F08") and self.check_pics("TSTAT.S.A0050") and self.check_pics("TSTAT.S.Cfe.Rsp")):
            await self.send_atomic_request_begin_command()
            # Send the AtomicRequest begin command from separate controller, which should receive busy
            status = await self.send_atomic_request_begin_command(dev_ctrl=secondary_controller, expected_overall_status=Status.Failure, expected_preset_status=Status.Busy)

            # Roll back
            await self.send_atomic_request_rollback_command()

        self.step("15")
        if self.pics_guard(self.check_pics("TSTAT.S.F08") and self.check_pics("TSTAT.S.A0050") and self.check_pics("TSTAT.S.Cfe.Rsp")):
            # Send the AtomicRequest begin command from the secondary controller
            await self.send_atomic_request_begin_command()

            await self.write_presets(endpoint=endpoint, presets=current_presets, dev_ctrl=secondary_controller, expected_status=Status.Busy)

            # Roll back
            await self.send_atomic_request_rollback_command()

        self.step("16")
        if self.pics_guard(self.check_pics("TSTAT.S.F08") and self.check_pics("TSTAT.S.A0050") and self.check_pics("TSTAT.S.Cfe.Rsp")):

            # Send the AtomicRequest begin command from the secondary controller
            await self.send_atomic_request_begin_command(dev_ctrl=secondary_controller)

            # Primary controller removes the second fabric
            await self.send_single_cmd(Clusters.OperationalCredentials.Commands.RemoveFabric(fabricIndex=2),  endpoint=0)

            # Send the AtomicRequest begin command from primary controller, which should succeed, as the secondary controller's atomic write state has been cleared
            status = await self.send_atomic_request_begin_command()

            # Roll back
            await self.send_atomic_request_rollback_command()

        self.step("17")
        if self.pics_guard(self.check_pics("TSTAT.S.F08") and self.check_pics("TSTAT.S.A0050") and self.check_pics("TSTAT.S.Cfe.Rsp")):

            # Find a preset scenario not present in PresetTypes to run this test.
            supportedScenarios = set(presetType.presetScenario for presetType in presetTypes)
            unavailableScenarios = list(
                presetScenario for presetScenario in cluster.Enums.PresetScenarioEnum if presetScenario not in supportedScenarios)
            if len(unavailableScenarios) > 0:
                test_presets = current_presets.copy()
                test_presets.append(cluster.Structs.PresetStruct(presetHandle=NullValue, presetScenario=unavailableScenarios[0],
<<<<<<< HEAD
                                                                 coolingSetpoint=coolSetpoint, heatingSetpoint=heatSetpoint, builtIn=False))
=======
                                                                 name="Preset", coolingSetpoint=coolSetpoint, heatingSetpoint=heatSetpoint, builtIn=False))
>>>>>>> 0e3434a0

                # Send the AtomicRequest begin command
                await self.send_atomic_request_begin_command()

                await self.write_presets(endpoint=endpoint, presets=test_presets, expected_status=Status.ConstraintError)

                # Clear state for next test.
                await self.send_atomic_request_rollback_command()
            else:
                logger.info(
                    "Couldn't run test step 17 since all preset scenarios in PresetScenarioEnum are supported by this Thermostat")

        self.step("18")
        if self.pics_guard(self.check_pics("TSTAT.S.F08") and self.check_pics("TSTAT.S.A0050") and self.check_pics("TSTAT.S.Cfe.Rsp")):

<<<<<<< HEAD
            # Generate list of tuples of scenarios and number of remaining presets per scenario allowed
            presetScenarioHeadroom = list([presetType.presetScenario,
                                           presetType.numberOfPresets - presetScenarioCounts.get(presetType.presetScenario, 0)] for presetType in presetTypes)

            if len(presetScenarioHeadroom) > 0:
                # Find the preset scenario with the fewest number of remaining allowed presets
                presetScenarioHeadroom = sorted(presetScenarioHeadroom, key=lambda diff: diff[1])
                presetScenario = presetScenarioHeadroom[0][0]
                headroom = presetScenarioHeadroom[0][1]

                # Add one more preset than is allowed by the preset type
                test_presets = copy.deepcopy(current_presets)
                for _ in range(0, headroom + 1):
                    test_presets.append(cluster.Structs.PresetStruct(presetHandle=NullValue, presetScenario=presetScenario,
                                                                     coolingSetpoint=coolSetpoint, heatingSetpoint=heatSetpoint, builtIn=False))

                await self.send_atomic_request_begin_command()

                await self.write_presets(endpoint=endpoint, presets=test_presets, expected_status=Status.ResourceExhausted)

                # Clear state for next test.
                await self.send_atomic_request_rollback_command()

=======
>>>>>>> 0e3434a0
            # Calculate the length of the Presets list that could be created using the preset scenarios in PresetTypes and numberOfPresets supported for each scenario.
            totalExpectedPresetsLength = sum(presetType.numberOfPresets for presetType in presetTypes)

            if totalExpectedPresetsLength > numberOfPresetsSupported:
                testPresets = []
                for presetType in presetTypes:
                    scenario = presetType.presetScenario

                    # For each supported scenario, copy all the existing presets that match it, then add more presets
                    # until we hit the cap on the number of presets for that scenario.
                    presetsAddedForScenario = 0
                    for preset in current_presets:
                        if scenario == preset.presetScenario:
                            testPresets.append(preset)
                            presetsAddedForScenario = presetsAddedForScenario + 1

                    while presetsAddedForScenario < presetType.numberOfPresets:
                        testPresets.append(cluster.Structs.PresetStruct(presetHandle=NullValue, presetScenario=scenario,
                                                                        coolingSetpoint=coolSetpoint, heatingSetpoint=heatSetpoint, builtIn=False))
                        presetsAddedForScenario = presetsAddedForScenario + 1

                # Send the AtomicRequest begin command
                await self.send_atomic_request_begin_command()

                await self.write_presets(endpoint=endpoint, presets=testPresets, expected_status=Status.ResourceExhausted)

                # Clear state for next test.
                await self.send_atomic_request_rollback_command()
            else:
                logger.info(
                    "Couldn't run test step 18 since there are not enough preset types to build a Presets list that exceeds the number of presets supported")


if __name__ == "__main__":
    default_matter_test_main()<|MERGE_RESOLUTION|>--- conflicted
+++ resolved
@@ -355,14 +355,12 @@
             else:
                 logger.info(
                     "Couldn't run test step 4 since there were no built-in presets")
-<<<<<<< HEAD
-=======
-
-            # Send the SetActivePresetRequest command
-            await self.send_set_active_preset_handle_request_command(value=b'\x03')
+
+            notBuiltInPresets = list(preset for preset in current_presets if preset.builtIn is False)
+            if len(notBuiltInPresets) > 0:
+                activePreset = notBuiltInPresets[0]
 
             activePresetHandle = await self.read_single_attribute_check_success(endpoint=endpoint, cluster=cluster, attribute=cluster.Attributes.ActivePresetHandle)
->>>>>>> 0e3434a0
 
         self.step("5")
         if self.pics_guard(self.check_pics("TSTAT.S.F08") and self.check_pics("TSTAT.S.A0050") and self.check_pics("TSTAT.S.Cfe.Rsp")):
@@ -374,7 +372,6 @@
             if len(builtInPresets) > 0:
                 builtInPreset = builtInPresets[0]
                 test_presets.remove(builtInPreset)
-<<<<<<< HEAD
 
                 # Send the AtomicRequest begin command
                 await self.send_atomic_request_begin_command(timeout=5000, expected_timeout=3000)
@@ -382,15 +379,6 @@
                 # Write to the presets attribute after calling AtomicRequest command
                 await self.write_presets(endpoint=endpoint, presets=test_presets)
 
-=======
-
-                # Send the AtomicRequest begin command
-                await self.send_atomic_request_begin_command(timeout=5000, expected_timeout=3000)
-
-                # Write to the presets attribute after calling AtomicRequest command
-                await self.write_presets(endpoint=endpoint, presets=test_presets)
-
->>>>>>> 0e3434a0
                 # Send the AtomicRequest commit command and expect ConstraintError for presets.
                 await self.send_atomic_request_commit_command(expected_overall_status=Status.Failure, expected_preset_status=Status.ConstraintError)
             else:
@@ -426,8 +414,6 @@
             else:
                 logger.info(
                     "Couldn't run test step 6 since there were no non-built-in presets to activate and delete")
-<<<<<<< HEAD
-=======
 
             # Write the occupied cooling setpoint to a different value
             await self.write_single_attribute(attribute_value=cluster.Attributes.OccupiedCoolingSetpoint(2300), endpoint_id=endpoint)
@@ -435,7 +421,6 @@
             activePresetHandle = await self.read_single_attribute_check_success(endpoint=endpoint, cluster=cluster, attribute=cluster.Attributes.ActivePresetHandle)
             logger.info(f"Rx'd ActivePresetHandle: {activePresetHandle}")
             asserts.assert_equal(activePresetHandle, NullValue, "Active preset handle was not cleared as expected")
->>>>>>> 0e3434a0
 
         self.step("7")
         if self.pics_guard(self.check_pics("TSTAT.S.F08") and self.check_pics("TSTAT.S.A0050") and self.check_pics("TSTAT.S.Cfe.Rsp")):
@@ -647,11 +632,7 @@
             if len(unavailableScenarios) > 0:
                 test_presets = current_presets.copy()
                 test_presets.append(cluster.Structs.PresetStruct(presetHandle=NullValue, presetScenario=unavailableScenarios[0],
-<<<<<<< HEAD
                                                                  coolingSetpoint=coolSetpoint, heatingSetpoint=heatSetpoint, builtIn=False))
-=======
-                                                                 name="Preset", coolingSetpoint=coolSetpoint, heatingSetpoint=heatSetpoint, builtIn=False))
->>>>>>> 0e3434a0
 
                 # Send the AtomicRequest begin command
                 await self.send_atomic_request_begin_command()
@@ -667,7 +648,6 @@
         self.step("18")
         if self.pics_guard(self.check_pics("TSTAT.S.F08") and self.check_pics("TSTAT.S.A0050") and self.check_pics("TSTAT.S.Cfe.Rsp")):
 
-<<<<<<< HEAD
             # Generate list of tuples of scenarios and number of remaining presets per scenario allowed
             presetScenarioHeadroom = list([presetType.presetScenario,
                                            presetType.numberOfPresets - presetScenarioCounts.get(presetType.presetScenario, 0)] for presetType in presetTypes)
@@ -691,8 +671,6 @@
                 # Clear state for next test.
                 await self.send_atomic_request_rollback_command()
 
-=======
->>>>>>> 0e3434a0
             # Calculate the length of the Presets list that could be created using the preset scenarios in PresetTypes and numberOfPresets supported for each scenario.
             totalExpectedPresetsLength = sum(presetType.numberOfPresets for presetType in presetTypes)
 
