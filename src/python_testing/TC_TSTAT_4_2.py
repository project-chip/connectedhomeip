#
#    Copyright (c) 2024 Project CHIP Authors
#    All rights reserved.
#
#    Licensed under the Apache License, Version 2.0 (the "License");
#    you may not use this file except in compliance with the License.
#    You may obtain a copy of the License at
#
#        http://www.apache.org/licenses/LICENSE-2.0
#
#    Unless required by applicable law or agreed to in writing, software
#    distributed under the License is distributed on an "AS IS" BASIS,
#    WITHOUT WARRANTIES OR CONDITIONS OF ANY KIND, either express or implied.
#    See the License for the specific language governing permissions and
#    limitations under the License.

# See https://github.com/project-chip/connectedhomeip/blob/master/docs/testing/python.md#defining-the-ci-test-arguments
# for details about the block below.
#
# === BEGIN CI TEST ARGUMENTS ===
# test-runner-runs: run1
# test-runner-run/run1/app: ${ALL_CLUSTERS_APP}
# test-runner-run/run1/factoryreset: True
# test-runner-run/run1/quiet: True
# test-runner-run/run1/app-args: --discriminator 1234 --KVS kvs1 --trace-to json:${TRACE_APP}.json
# test-runner-run/run1/script-args: --storage-path admin_storage.json --commissioning-method on-network --discriminator 1234 --passcode 20202021 --endpoint 1 --trace-to json:${TRACE_TEST_JSON}.json --trace-to perfetto:${TRACE_TEST_PERFETTO}.perfetto
# === END CI TEST ARGUMENTS ===

import copy
import logging

import chip.clusters as Clusters
from chip import ChipDeviceCtrl  # Needed before chip.FabricAdmin
from chip.clusters.Types import NullValue
from chip.interaction_model import InteractionModelError, Status
from matter_testing_support import MatterBaseTest, TestStep, async_test_body, default_matter_test_main
from mobly import asserts

logger = logging.getLogger(__name__)

cluster = Clusters.Thermostat


initial_presets = []
initial_presets.append(cluster.Structs.PresetStruct(presetHandle=b'\x01', presetScenario=cluster.Enums.PresetScenarioEnum.kOccupied,
                       name=None, coolingSetpoint=2500, heatingSetpoint=2100, builtIn=True))
initial_presets.append(cluster.Structs.PresetStruct(presetHandle=b'\x02', presetScenario=cluster.Enums.PresetScenarioEnum.kUnoccupied,
                       name=None, coolingSetpoint=2600, heatingSetpoint=2000, builtIn=True))

new_presets = initial_presets.copy()
new_presets.append(cluster.Structs.PresetStruct(presetHandle=NullValue, presetScenario=cluster.Enums.PresetScenarioEnum.kSleep,
                   name="Sleep", coolingSetpoint=2700, heatingSetpoint=1900, builtIn=False))

new_presets_with_handle = initial_presets.copy()
new_presets_with_handle.append(cluster.Structs.PresetStruct(
    presetHandle=b'\x03', presetScenario=cluster.Enums.PresetScenarioEnum.kSleep, name="Sleep", coolingSetpoint=2700, heatingSetpoint=1900, builtIn=False))


class TC_TSTAT_4_2(MatterBaseTest):

<<<<<<< HEAD
    def check_atomic_response(self, response: object, expected_status: Status = Status.Success,
                              expected_overall_status: Status = Status.Success,
                              expected_preset_status: Status = Status.Success):
        asserts.assert_equal(expected_status, Status.Success, "We expected we had a valid response")
        asserts.assert_equal(response.statusCode, expected_overall_status, "Response should have the right overall status")
        found_preset_status = False
        for attrStatus in response.attributeStatus:
            if attrStatus.attributeID == cluster.Attributes.Presets.attribute_id:
                asserts.assert_equal(attrStatus.statusCode, expected_preset_status,
                                     "Preset attribute should have the right status")
                found_preset_status = True
        asserts.assert_true(found_preset_status, "Preset attribute should have a status")

    async def write_presets(self,
                            endpoint,
                            presets,
                            dev_ctrl: ChipDeviceCtrl = None,
                            expected_status: Status = Status.Success) -> Status:
        if dev_ctrl is None:
            dev_ctrl = self.default_controller
        result = await dev_ctrl.WriteAttribute(self.dut_node_id, [(endpoint, cluster.Attributes.Presets(presets))])
        status = result[0].Status
        asserts.assert_equal(status, expected_status, f"Presets write returned {status.name}; expected {expected_status.name}")
        return status

    async def send_atomic_request_begin_command(self,
                                                dev_ctrl: ChipDeviceCtrl = None,
                                                endpoint: int = None,
                                                expected_status: Status = Status.Success,
                                                expected_overall_status: Status = Status.Success,
                                                expected_preset_status: Status = Status.Success):
        try:
            response = await self.send_single_cmd(cmd=cluster.Commands.AtomicRequest(requestType=0,
                                                                                     attributeRequests=[
                                                                                         cluster.Attributes.Presets.attribute_id],
                                                                                     timeout=1800),
                                                  dev_ctrl=dev_ctrl,
                                                  endpoint=endpoint)
            self.check_atomic_response(response, expected_status, expected_overall_status, expected_preset_status)
=======
    async def write_presets(self, endpoint, presets) -> Status:
        result = await self.default_controller.WriteAttribute(self.dut_node_id, [(endpoint, cluster.Attributes.Presets(presets))])
        return result[0].Status

    async def send_edit_atomic_request_begin_command(self,
                                                     endpoint: int = None,
                                                     expected_status: Status = Status.Success):
        try:
            await self.send_single_cmd(cmd=cluster.Commands.AtomicRequest(requestType=0,
                                                                          attributeRequests=[
                                                                              cluster.Attributes.Presets.attribute_id],
                                                                          timeout=1800),
                                       endpoint=endpoint)
            asserts.assert_equal(expected_status, Status.Success)
>>>>>>> 653a55fc

        except InteractionModelError as e:
            asserts.assert_equal(e.status, expected_status, "Unexpected error returned")

<<<<<<< HEAD
    async def send_atomic_request_commit_command(self,
                                                 dev_ctrl: ChipDeviceCtrl = None,
                                                 endpoint: int = None,
                                                 expected_status: Status = Status.Success,
                                                 expected_overall_status: Status = Status.Success,
                                                 expected_preset_status: Status = Status.Success):
        try:
            response = await self.send_single_cmd(cmd=cluster.Commands.AtomicRequest(requestType=1,
                                                                                     attributeRequests=[cluster.Attributes.Presets.attribute_id, cluster.Attributes.Schedules.attribute_id]),
                                                  dev_ctrl=dev_ctrl,
                                                  endpoint=endpoint)
            self.check_atomic_response(response, expected_status, expected_overall_status, expected_preset_status)
        except InteractionModelError as e:
            asserts.assert_equal(e.status, expected_status, "Unexpected error returned")

    async def send_atomic_request_rollback_command(self,
                                                   dev_ctrl: ChipDeviceCtrl = None,
                                                   endpoint: int = None,
                                                   expected_status: Status = Status.Success,
                                                   expected_overall_status: Status = Status.Success,
                                                   expected_preset_status: Status = Status.Success):
        try:
            response = await self.send_single_cmd(cmd=cluster.Commands.AtomicRequest(requestType=2,
                                                                                     attributeRequests=[cluster.Attributes.Presets.attribute_id, cluster.Attributes.Schedules.attribute_id]),
                                                  dev_ctrl=dev_ctrl,
                                                  endpoint=endpoint)
            self.check_atomic_response(response, expected_status, expected_overall_status, expected_preset_status)
=======
    async def send_edit_atomic_request_commit_command(self,
                                                      endpoint: int = None,
                                                      expected_status: Status = Status.Success,
                                                      expected_overall_status: Status = Status.Success,
                                                      expected_preset_status: Status = Status.Success):
        try:
            response = await self.send_single_cmd(cmd=cluster.Commands.AtomicRequest(requestType=1,
                                                                                     attributeRequests=[cluster.Attributes.Presets.attribute_id, cluster.Attributes.Schedules.attribute_id]),
                                                  endpoint=endpoint)
            asserts.assert_equal(expected_status, Status.Success, "We expected we had a valid commit command")
            asserts.assert_equal(response.statusCode, expected_overall_status, "Commit should have the right overall status")
            found_preset_status = False
            for attrStatus in response.attributeStatus:
                if attrStatus.attributeID == cluster.Attributes.Presets.attribute_id:
                    asserts.assert_equal(attrStatus.statusCode, expected_preset_status,
                                         "Preset attribute commit should have the right status")
                    found_preset_status = True
            asserts.assert_true(found_preset_status, "Preset attribute commit should have a status")
        except InteractionModelError as e:
            asserts.assert_equal(e.status, expected_status, "Unexpected error returned")

    async def send_edit_atomic_request_rollback_command(self,
                                                        endpoint: int = None,
                                                        expected_status: Status = Status.Success):
        try:
            await self.send_single_cmd(cmd=cluster.Commands.AtomicRequest(requestType=2,
                                                                          attributeRequests=[cluster.Attributes.Presets.attribute_id, cluster.Attributes.Schedules.attribute_id]),
                                       endpoint=endpoint)
            asserts.assert_equal(expected_status, Status.Success)
>>>>>>> 653a55fc
        except InteractionModelError as e:
            asserts.assert_equal(e.status, expected_status, "Unexpected error returned")

    async def send_set_active_preset_handle_request_command(self,
                                                            endpoint: int = None,
                                                            value: bytes = None,
                                                            expected_status: Status = Status.Success):
        try:
            await self.send_single_cmd(cmd=cluster.Commands.SetActivePresetRequest(value),
                                       endpoint=endpoint)
            asserts.assert_equal(expected_status, Status.Success)

        except InteractionModelError as e:
            asserts.assert_equal(e.status, expected_status, "Unexpected error returned")

    def desc_TC_TSTAT_4_2(self) -> str:
        """Returns a description of this test"""
        return "3.2.4 [TC-TSTAT-4-2] Preset write and command attributes test case with server as DUT"

    def pics_TC_TSTAT_4_2(self):
        """ This function returns a list of PICS for this test case that must be True for the test to be run"""
        return ["TSTAT.S"]

    def steps_TC_TSTAT_4_2(self) -> list[TestStep]:
        steps = [
            TestStep("1", "Commissioning, already done",
                     is_commissioning=True),
            TestStep("2", "TH writes to the Presets attribute without calling the AtomicRequest command",
                     " Verify that the write request returns INVALID_IN_STATE error since the client didn't send a request to edit the presets by calling AtomicRequest command."),
<<<<<<< HEAD
            TestStep("3", "TH writes to the Presets attribute after calling the AtomicRequest begin command but doesn't call AtomicRequest commit",
                     "Verify that the Presets attribute was not updated since AtomicRequest commit command was not called."),
            TestStep("4", "TH writes to the Presets attribute after calling the AtomicRequest begin command and calls AtomicRequest commit",
=======
            TestStep("3", "TH writes to the Presets attribute after calling the AtomicRequest command but doesn't call CommitPresetsSchedulesRequest to commit",
                     "Verify that the Presets attribute was not updated since CommitPresetsSchedulesRequest command was not called."),
            TestStep("4", "TH writes to the Presets attribute after calling the AtomicRequest command and calls CommitPresetsSchedulesRequest to commit",
>>>>>>> 653a55fc
                     "Verify that the Presets attribute was updated with new presets."),
            TestStep("5", "TH writes to the Presets attribute with a built-in preset removed",
                     "Verify that the AtomicRequest commit returned CONSTRAINT_ERROR (0x87)."),
            TestStep("6", "TH writes to the Presets attribute with a preset removed whose handle matches the value in the ActivePresetHandle attribute",
                     "Verify that the AtomicRequest commit returned INVALID_IN_STATE (0xcb)."),
            TestStep("7", "TH writes to the Presets attribute with a built-in preset modified to be not built-in",
                     "Verify that the AtomicRequest commit returned CONSTRAINT_ERROR (0x87)."),
            TestStep("8", "TH writes to the Presets attribute with a new preset having builtIn set to true",
                     "Verify that the AtomicRequest commit returned CONSTRAINT_ERROR (0x87)."),
            TestStep("9", "TH writes to the Presets attribute with a new preset having a preset handle that doesn't exist in the Presets attribute",
                     "Verify that the AtomicRequest commit returned NOT_FOUND (0x8b)."),
            TestStep("10", "TH writes to the Presets attribute with duplicate presets",
                     "Verify that the AtomicRequest commit returned CONSTRAINT_ERROR (0x87)."),
            TestStep("11", "TH writes to the Presets attribute with a non built-in preset modified to be built-in",
                     "Verify that the AtomicRequest commit returned CONSTRAINT_ERROR (0x87)."),
            TestStep("12", "TH writes to the Presets attribute with a preset that doesn't support names in the PresetTypeFeatures bitmap but has a name",
                     "Verify that the AtomicRequest commit returned CONSTRAINT_ERROR (0x87)."),
            TestStep("13", "TH writes to the Presets attribute but calls the AtomicRequest rollback command to cancel the edit request",
                     "Verify that the edit request was rolled back"),
            TestStep("14", "TH starts an atomic write, and TH2 attempts to open an atomic write before TH is complete",
                     "Verify that the atomic request is rejected"),
            TestStep("15", "TH starts an atomic write, and TH2 attempts to write to presets",
                     "Verify that the write request is rejected"),
            TestStep("16", "TH starts an atomic write, and before it's complete, TH2 removes TH's fabric; TH2 then opens an atomic write",
                     "Verify that the atomic request is successful"),
        ]

        return steps

    @async_test_body
    async def test_TC_TSTAT_4_2(self):
        endpoint = self.user_params.get("endpoint", 1)

        self.step("1")
        # Commission DUT - already done

        logger.info(f"Commissioning under second controller")
        params = await self.default_controller.OpenCommissioningWindow(
            nodeid=self.dut_node_id, timeout=600, iteration=10000, discriminator=1234, option=1)

        secondary_authority = self.certificate_authority_manager.NewCertificateAuthority()
        secondary_fabric_admin = secondary_authority.NewFabricAdmin(vendorId=0xFFF1, fabricId=2)
        secondary_controller = secondary_fabric_admin.NewController(nodeId=112233)

        await secondary_controller.CommissionOnNetwork(
            nodeId=self.dut_node_id, setupPinCode=params.setupPinCode,
            filterType=ChipDeviceCtrl.DiscoveryFilterType.LONG_DISCRIMINATOR, filter=1234)

        self.step("2")
        if self.pics_guard(self.check_pics("TSTAT.S.F08") and self.check_pics("TSTAT.S.A0050")):
            presets = await self.read_single_attribute_check_success(endpoint=endpoint, cluster=cluster, attribute=cluster.Attributes.Presets)
            logger.info(f"Rx'd Presets: {presets}")
            asserts.assert_equal(presets, initial_presets, "Presets do not match initial value")

            # Write to the presets attribute without calling AtomicRequest command
<<<<<<< HEAD
            await self.write_presets(endpoint=endpoint, presets=new_presets, expected_status=Status.InvalidInState)

        self.step("3")
        if self.pics_guard(self.check_pics("TSTAT.S.F08") and self.check_pics("TSTAT.S.A0050") and self.check_pics("TSTAT.S.CFE.Rsp")):
            await self.send_atomic_request_begin_command()
=======
            status = await self.write_presets(endpoint=endpoint, presets=new_presets)
            status_ok = (status == Status.InvalidInState)
            asserts.assert_true(status_ok, "Presets write did not return InvalidInState as expected")

        self.step("3")
        if self.pics_guard(self.check_pics("TSTAT.S.F08") and self.check_pics("TSTAT.S.A0050") and self.check_pics("TSTAT.S.CFE.Rsp")):
            await self.send_edit_atomic_request_begin_command()
>>>>>>> 653a55fc

            # Write to the presets attribute after calling AtomicRequest command
            status = await self.write_presets(endpoint=endpoint, presets=new_presets)
            status_ok = (status == Status.Success)
            asserts.assert_true(status_ok, "Presets write did not return Success as expected")

            # Read the presets attribute and verify it was updated by the write
            presets = await self.read_single_attribute_check_success(endpoint=endpoint, cluster=cluster, attribute=cluster.Attributes.Presets)
            logger.info(f"Rx'd Presets: {presets}")
            asserts.assert_equal(presets, new_presets_with_handle, "Presets were updated, as expected")

<<<<<<< HEAD
            await self.send_atomic_request_rollback_command()
=======
            await self.send_edit_atomic_request_rollback_command()
>>>>>>> 653a55fc

            # Read the presets attribute and verify it has been properly rolled back
            presets = await self.read_single_attribute_check_success(endpoint=endpoint, cluster=cluster, attribute=cluster.Attributes.Presets)
            asserts.assert_equal(presets, initial_presets, "Presets were updated which is not expected")

        self.step("4")
        if self.pics_guard(self.check_pics("TSTAT.S.F08") and self.check_pics("TSTAT.S.A0050") and self.check_pics("TSTAT.S.CFE.Rsp")):

            # Send the AtomicRequest begin command
<<<<<<< HEAD
            await self.send_atomic_request_begin_command()

            # Write to the presets attribute after calling AtomicRequest command
            await self.write_presets(endpoint=endpoint, presets=new_presets)

            # Send the AtomicRequest commit command
            await self.send_atomic_request_commit_command()
=======
            await self.send_edit_atomic_request_begin_command()

            # Write to the presets attribute after calling AtomicRequest command
            status = await self.write_presets(endpoint=endpoint, presets=new_presets)
            status_ok = (status == Status.Success)
            asserts.assert_true(status_ok, "Presets write did not return Success as expected")

            # Send the AtomicRequest commit command
            await self.send_edit_atomic_request_commit_command()
>>>>>>> 653a55fc

            # Read the presets attribute and verify it was updated since AtomicRequest commit was called after writing presets
            presets = await self.read_single_attribute_check_success(endpoint=endpoint, cluster=cluster, attribute=cluster.Attributes.Presets)
            logger.info(f"Rx'd Presets: {presets}")
            asserts.assert_equal(presets, new_presets_with_handle, "Presets were not updated which is not expected")

        self.step("5")
        if self.pics_guard(self.check_pics("TSTAT.S.F08") and self.check_pics("TSTAT.S.A0050") and self.check_pics("TSTAT.S.CFE.Rsp")):

            # Send the AtomicRequest begin command
<<<<<<< HEAD
            await self.send_atomic_request_begin_command()
=======
            await self.send_edit_atomic_request_begin_command()
>>>>>>> 653a55fc

            # Write to the presets attribute after removing a built in preset from the list. Remove the first entry.
            test_presets = new_presets_with_handle.copy()
            test_presets.pop(0)
            await self.write_presets(endpoint=endpoint, presets=test_presets)

            # Send the AtomicRequest commit command and expect ConstraintError for presets.
<<<<<<< HEAD
            await self.send_atomic_request_commit_command(expected_overall_status=Status.Failure, expected_preset_status=Status.ConstraintError)
=======
            await self.send_edit_atomic_request_commit_command(expected_overall_status=Status.Failure, expected_preset_status=Status.ConstraintError)
>>>>>>> 653a55fc

        self.step("6")
        if self.pics_guard(self.check_pics("TSTAT.S.F08") and self.check_pics("TSTAT.S.A0050") and self.check_pics("TSTAT.S.C06.Rsp") and self.check_pics("TSTAT.S.CFE.Rsp")):

            # Send the SetActivePresetRequest command
            await self.send_set_active_preset_handle_request_command(value=b'\x03')

            # Read the active preset handle attribute and verify it was updated to preset handle
            activePresetHandle = await self.read_single_attribute_check_success(endpoint=endpoint, cluster=cluster, attribute=cluster.Attributes.ActivePresetHandle)
            logger.info(f"Rx'd ActivePresetHandle: {activePresetHandle}")
            asserts.assert_equal(activePresetHandle, b'\x03', "Active preset handle was not updated as expected")

            # Send the AtomicRequest begin command
<<<<<<< HEAD
            await self.send_atomic_request_begin_command()
=======
            await self.send_edit_atomic_request_begin_command()
>>>>>>> 653a55fc

            # Write to the presets attribute after removing the preset that was set as the active preset handle. Remove the last entry with preset handle (b'\x03')
            test_presets = new_presets_with_handle.copy()
            del test_presets[-1]
            await self.write_presets(endpoint=endpoint, presets=test_presets)

            # Send the AtomicRequest commit command and expect InvalidInState for presets.
<<<<<<< HEAD
            await self.send_atomic_request_commit_command(expected_overall_status=Status.Failure, expected_preset_status=Status.InvalidInState)
=======
            await self.send_edit_atomic_request_commit_command(expected_overall_status=Status.Failure, expected_preset_status=Status.InvalidInState)
>>>>>>> 653a55fc

        self.step("7")
        if self.pics_guard(self.check_pics("TSTAT.S.F08") and self.check_pics("TSTAT.S.A0050") and self.check_pics("TSTAT.S.CFE.Rsp")):

            # Send the AtomicRequest begin command
<<<<<<< HEAD
            await self.send_atomic_request_begin_command()
=======
            await self.send_edit_atomic_request_begin_command()
>>>>>>> 653a55fc

            # Write to the presets attribute after setting the builtIn flag to False for preset with handle (b'\x01')
            test_presets = copy.deepcopy(new_presets_with_handle)
            test_presets[0].builtIn = False

<<<<<<< HEAD
            await self.write_presets(endpoint=endpoint, presets=test_presets, expected_status=Status.ConstraintError)

            # Clear state for next test.
            await self.send_atomic_request_rollback_command()
=======
            status = await self.write_presets(endpoint=endpoint, presets=test_presets)
            asserts.assert_equal(status, Status.ConstraintError,
                                 "Presets write should return ConstraintError, because BuiltIn values do not match")

            # Clear state for next test.
            await self.send_edit_atomic_request_rollback_command()
>>>>>>> 653a55fc

        self.step("8")
        if self.pics_guard(self.check_pics("TSTAT.S.F08") and self.check_pics("TSTAT.S.A0050") and self.check_pics("TSTAT.S.CFE.Rsp")):

            # Send the AtomicRequest begin command
<<<<<<< HEAD
            await self.send_atomic_request_begin_command()
=======
            await self.send_edit_atomic_request_begin_command()
>>>>>>> 653a55fc

            # Write to the presets attribute after adding a preset with builtIn set to True
            test_presets = copy.deepcopy(new_presets_with_handle)
            test_presets.append(cluster.Structs.PresetStruct(presetHandle=NullValue, presetScenario=cluster.Enums.PresetScenarioEnum.kWake,
                                name="Wake", coolingSetpoint=2800, heatingSetpoint=1800, builtIn=True))

<<<<<<< HEAD
            status = await self.write_presets(endpoint=endpoint, presets=test_presets, expected_status=Status.ConstraintError)

            # Clear state for next test.
            await self.send_atomic_request_rollback_command()
=======
            status = await self.write_presets(endpoint=endpoint, presets=test_presets)
            status_ok = (status == Status.Success)
            asserts.assert_equal(status, Status.ConstraintError,
                                 "Presets write should return ConstraintError, since we are trying to add a new built-in preset")

            # Clear state for next test.
            await self.send_edit_atomic_request_rollback_command()
>>>>>>> 653a55fc

        self.step("9")
        if self.pics_guard(self.check_pics("TSTAT.S.F08") and self.check_pics("TSTAT.S.A0050") and self.check_pics("TSTAT.S.CFE.Rsp")):

            # Send the AtomicRequest begin command
<<<<<<< HEAD
            await self.send_atomic_request_begin_command()
=======
            await self.send_edit_atomic_request_begin_command()
>>>>>>> 653a55fc

            # Write to the presets attribute after adding a preset with a preset handle that doesn't exist in Presets attribute
            test_presets = copy.deepcopy(new_presets_with_handle)
            test_presets.append(cluster.Structs.PresetStruct(presetHandle=b'\x08', presetScenario=cluster.Enums.PresetScenarioEnum.kWake,
                                name="Wake", coolingSetpoint=2800, heatingSetpoint=1800, builtIn=True))

<<<<<<< HEAD
            status = await self.write_presets(endpoint=endpoint, presets=test_presets, expected_status=Status.NotFound)

            # Clear state for next test.
            await self.send_atomic_request_rollback_command()
=======
            status = await self.write_presets(endpoint=endpoint, presets=test_presets)
            asserts.assert_equal(status, Status.NotFound,
                                 "Presets write should return NotFound, since we are trying to modify non-existent preset")

            # Clear state for next test.
            await self.send_edit_atomic_request_rollback_command()
>>>>>>> 653a55fc

        self.step("10")
        if self.pics_guard(self.check_pics("TSTAT.S.F08") and self.check_pics("TSTAT.S.A0050") and self.check_pics("TSTAT.S.CFE.Rsp")):

            # Send the AtomicRequest begin command
<<<<<<< HEAD
            await self.send_atomic_request_begin_command()
=======
            await self.send_edit_atomic_request_begin_command()
>>>>>>> 653a55fc

            # Write to the presets attribute after adding a duplicate preset with handle (b'\x03')
            test_presets = copy.deepcopy(new_presets_with_handle)
            test_presets.append(cluster.Structs.PresetStruct(
                presetHandle=b'\x03', presetScenario=cluster.Enums.PresetScenarioEnum.kSleep, name="Sleep", coolingSetpoint=2700, heatingSetpoint=1900, builtIn=False))

<<<<<<< HEAD
            await self.write_presets(endpoint=endpoint, presets=test_presets, expected_status=Status.ConstraintError)

            # Clear state for next test.
            await self.send_atomic_request_rollback_command()
=======
            status = await self.write_presets(endpoint=endpoint, presets=test_presets)
            asserts.assert_equal(status, Status.ConstraintError,
                                 "Presets write should return ConstraintError, since we have duplicated presets")

            # Clear state for next test.
            await self.send_edit_atomic_request_rollback_command()
>>>>>>> 653a55fc

        self.step("11")
        if self.pics_guard(self.check_pics("TSTAT.S.F08") and self.check_pics("TSTAT.S.A0050") and self.check_pics("TSTAT.S.CFE.Rsp")):

            # Send the AtomicRequest begin command
<<<<<<< HEAD
            await self.send_atomic_request_begin_command()
=======
            await self.send_edit_atomic_request_begin_command()
>>>>>>> 653a55fc

            # Write to the presets attribute after setting the builtIn flag to True for preset with handle (b'\x03')
            test_presets = copy.deepcopy(new_presets_with_handle)
            test_presets[2].builtIn = True

<<<<<<< HEAD
            await self.write_presets(endpoint=endpoint, presets=test_presets, expected_status=Status.ConstraintError)

            # Clear state for next test.
            await self.send_atomic_request_rollback_command()
=======
            status = await self.write_presets(endpoint=endpoint, presets=test_presets)
            asserts.assert_equal(status, Status.ConstraintError,
                                 "Presets write should return ConstraintError, since we are trying to change whether a preset is BuiltIn")

            # Clear state for next test.
            await self.send_edit_atomic_request_rollback_command()
>>>>>>> 653a55fc

        self.step("12")
        if self.pics_guard(self.check_pics("TSTAT.S.F08") and self.check_pics("TSTAT.S.A0050") and self.check_pics("TSTAT.S.CFE.Rsp")):

            # Send the AtomicRequest begin command
<<<<<<< HEAD
            await self.send_atomic_request_begin_command()
=======
            await self.send_edit_atomic_request_begin_command()
>>>>>>> 653a55fc

            # Write to the presets attribute after setting a name for preset with handle (b'\x01') that doesn't support names
            test_presets = copy.deepcopy(new_presets_with_handle)
            test_presets[0].name = "Occupied"

<<<<<<< HEAD
            await self.write_presets(endpoint=endpoint, presets=test_presets, expected_status=Status.ConstraintError)

            # Clear state for next test.
            await self.send_atomic_request_rollback_command()
=======
            status = await self.write_presets(endpoint=endpoint, presets=test_presets)
            asserts.assert_equal(status, Status.ConstraintError,
                                 "Presets write should return ConstraintError, since we are trying to set a name for a preset that does not support that")

            # Clear state for next test.
            await self.send_edit_atomic_request_rollback_command()
>>>>>>> 653a55fc

        self.step("13")
        if self.pics_guard(self.check_pics("TSTAT.S.F08") and self.check_pics("TSTAT.S.A0050") and self.check_pics("TSTAT.S.CFE.Rsp")):

            # Send the AtomicRequest begin command
<<<<<<< HEAD
            await self.send_atomic_request_begin_command()
=======
            await self.send_edit_atomic_request_begin_command()
>>>>>>> 653a55fc

            # Write to the presets attribute with a new valid preset added
            test_presets = copy.deepcopy(new_presets_with_handle)
            test_presets.append(cluster.Structs.PresetStruct(presetHandle=NullValue, presetScenario=cluster.Enums.PresetScenarioEnum.kWake,
                                name="Wake", coolingSetpoint=2800, heatingSetpoint=1800, builtIn=False))

<<<<<<< HEAD
            await self.write_presets(endpoint=endpoint, presets=test_presets)

            # Roll back
            await self.send_atomic_request_rollback_command()

            # Send the AtomicRequest commit command and expect InvalidInState as the previous edit request was cancelled
            await self.send_atomic_request_commit_command(expected_status=Status.InvalidInState)

        self.step("14")
        if self.pics_guard(self.check_pics("TSTAT.S.F08") and self.check_pics("TSTAT.S.A0050") and self.check_pics("TSTAT.S.CFE.Rsp")):

            # Send the AtomicRequest begin command
            await self.send_atomic_request_begin_command()

            # Send the AtomicRequest begin command from separate controller, which should receive busy
            status = await self.send_atomic_request_begin_command(dev_ctrl=secondary_controller, expected_overall_status=Status.Failure, expected_preset_status=Status.Busy)

            # Roll back
            await self.send_atomic_request_rollback_command()

        self.step("15")
        if self.pics_guard(self.check_pics("TSTAT.S.F08") and self.check_pics("TSTAT.S.A0050") and self.check_pics("TSTAT.S.CFE.Rsp")):
            # Send the AtomicRequest begin command from the secondary controller
            await self.send_atomic_request_begin_command()

            await self.write_presets(endpoint=endpoint, presets=test_presets, dev_ctrl=secondary_controller, expected_status=Status.Busy)

            # Roll back
            await self.send_atomic_request_rollback_command()

        self.step("16")
        if self.pics_guard(self.check_pics("TSTAT.S.F08") and self.check_pics("TSTAT.S.A0050") and self.check_pics("TSTAT.S.CFE.Rsp")):

            # Send the AtomicRequest begin command from the secondary controller
            await self.send_atomic_request_begin_command(dev_ctrl=secondary_controller)

            # Primary controller removes the second fabric
            await self.send_single_cmd(Clusters.OperationalCredentials.Commands.RemoveFabric(fabricIndex=2),  endpoint=0)

            # Send the AtomicRequest begin command from primary controller, which should succeed, as the secondary controller's atomic write state has been cleared
            status = await self.send_atomic_request_begin_command()

            # Roll back
            await self.send_atomic_request_rollback_command()
=======
            status = await self.write_presets(endpoint=endpoint, presets=test_presets)
            status_ok = (status == Status.Success)
            asserts.assert_equal(status, Status.Success, "Presets write did not return Success as expected")

            # Roll back
            await self.send_edit_atomic_request_rollback_command()

            # Send the AtomicRequest commit command and expect InvalidInState as the previous edit request was cancelled
            await self.send_edit_atomic_request_commit_command(expected_status=Status.InvalidInState)
>>>>>>> 653a55fc

        # TODO: Add tests for the total number of Presets exceeds the NumberOfPresets supported. Also Add tests for adding presets with preset scenario not present in PresetTypes.


if __name__ == "__main__":
    default_matter_test_main()<|MERGE_RESOLUTION|>--- conflicted
+++ resolved
@@ -58,7 +58,6 @@
 
 class TC_TSTAT_4_2(MatterBaseTest):
 
-<<<<<<< HEAD
     def check_atomic_response(self, response: object, expected_status: Status = Status.Success,
                               expected_overall_status: Status = Status.Success,
                               expected_preset_status: Status = Status.Success):
@@ -98,27 +97,10 @@
                                                   dev_ctrl=dev_ctrl,
                                                   endpoint=endpoint)
             self.check_atomic_response(response, expected_status, expected_overall_status, expected_preset_status)
-=======
-    async def write_presets(self, endpoint, presets) -> Status:
-        result = await self.default_controller.WriteAttribute(self.dut_node_id, [(endpoint, cluster.Attributes.Presets(presets))])
-        return result[0].Status
-
-    async def send_edit_atomic_request_begin_command(self,
-                                                     endpoint: int = None,
-                                                     expected_status: Status = Status.Success):
-        try:
-            await self.send_single_cmd(cmd=cluster.Commands.AtomicRequest(requestType=0,
-                                                                          attributeRequests=[
-                                                                              cluster.Attributes.Presets.attribute_id],
-                                                                          timeout=1800),
-                                       endpoint=endpoint)
-            asserts.assert_equal(expected_status, Status.Success)
->>>>>>> 653a55fc
 
         except InteractionModelError as e:
             asserts.assert_equal(e.status, expected_status, "Unexpected error returned")
 
-<<<<<<< HEAD
     async def send_atomic_request_commit_command(self,
                                                  dev_ctrl: ChipDeviceCtrl = None,
                                                  endpoint: int = None,
@@ -146,37 +128,6 @@
                                                   dev_ctrl=dev_ctrl,
                                                   endpoint=endpoint)
             self.check_atomic_response(response, expected_status, expected_overall_status, expected_preset_status)
-=======
-    async def send_edit_atomic_request_commit_command(self,
-                                                      endpoint: int = None,
-                                                      expected_status: Status = Status.Success,
-                                                      expected_overall_status: Status = Status.Success,
-                                                      expected_preset_status: Status = Status.Success):
-        try:
-            response = await self.send_single_cmd(cmd=cluster.Commands.AtomicRequest(requestType=1,
-                                                                                     attributeRequests=[cluster.Attributes.Presets.attribute_id, cluster.Attributes.Schedules.attribute_id]),
-                                                  endpoint=endpoint)
-            asserts.assert_equal(expected_status, Status.Success, "We expected we had a valid commit command")
-            asserts.assert_equal(response.statusCode, expected_overall_status, "Commit should have the right overall status")
-            found_preset_status = False
-            for attrStatus in response.attributeStatus:
-                if attrStatus.attributeID == cluster.Attributes.Presets.attribute_id:
-                    asserts.assert_equal(attrStatus.statusCode, expected_preset_status,
-                                         "Preset attribute commit should have the right status")
-                    found_preset_status = True
-            asserts.assert_true(found_preset_status, "Preset attribute commit should have a status")
-        except InteractionModelError as e:
-            asserts.assert_equal(e.status, expected_status, "Unexpected error returned")
-
-    async def send_edit_atomic_request_rollback_command(self,
-                                                        endpoint: int = None,
-                                                        expected_status: Status = Status.Success):
-        try:
-            await self.send_single_cmd(cmd=cluster.Commands.AtomicRequest(requestType=2,
-                                                                          attributeRequests=[cluster.Attributes.Presets.attribute_id, cluster.Attributes.Schedules.attribute_id]),
-                                       endpoint=endpoint)
-            asserts.assert_equal(expected_status, Status.Success)
->>>>>>> 653a55fc
         except InteractionModelError as e:
             asserts.assert_equal(e.status, expected_status, "Unexpected error returned")
 
@@ -206,15 +157,9 @@
                      is_commissioning=True),
             TestStep("2", "TH writes to the Presets attribute without calling the AtomicRequest command",
                      " Verify that the write request returns INVALID_IN_STATE error since the client didn't send a request to edit the presets by calling AtomicRequest command."),
-<<<<<<< HEAD
             TestStep("3", "TH writes to the Presets attribute after calling the AtomicRequest begin command but doesn't call AtomicRequest commit",
                      "Verify that the Presets attribute was not updated since AtomicRequest commit command was not called."),
             TestStep("4", "TH writes to the Presets attribute after calling the AtomicRequest begin command and calls AtomicRequest commit",
-=======
-            TestStep("3", "TH writes to the Presets attribute after calling the AtomicRequest command but doesn't call CommitPresetsSchedulesRequest to commit",
-                     "Verify that the Presets attribute was not updated since CommitPresetsSchedulesRequest command was not called."),
-            TestStep("4", "TH writes to the Presets attribute after calling the AtomicRequest command and calls CommitPresetsSchedulesRequest to commit",
->>>>>>> 653a55fc
                      "Verify that the Presets attribute was updated with new presets."),
             TestStep("5", "TH writes to the Presets attribute with a built-in preset removed",
                      "Verify that the AtomicRequest commit returned CONSTRAINT_ERROR (0x87)."),
@@ -244,7 +189,7 @@
 
         return steps
 
-    @async_test_body
+    @ async_test_body
     async def test_TC_TSTAT_4_2(self):
         endpoint = self.user_params.get("endpoint", 1)
 
@@ -270,21 +215,11 @@
             asserts.assert_equal(presets, initial_presets, "Presets do not match initial value")
 
             # Write to the presets attribute without calling AtomicRequest command
-<<<<<<< HEAD
             await self.write_presets(endpoint=endpoint, presets=new_presets, expected_status=Status.InvalidInState)
 
         self.step("3")
         if self.pics_guard(self.check_pics("TSTAT.S.F08") and self.check_pics("TSTAT.S.A0050") and self.check_pics("TSTAT.S.CFE.Rsp")):
             await self.send_atomic_request_begin_command()
-=======
-            status = await self.write_presets(endpoint=endpoint, presets=new_presets)
-            status_ok = (status == Status.InvalidInState)
-            asserts.assert_true(status_ok, "Presets write did not return InvalidInState as expected")
-
-        self.step("3")
-        if self.pics_guard(self.check_pics("TSTAT.S.F08") and self.check_pics("TSTAT.S.A0050") and self.check_pics("TSTAT.S.CFE.Rsp")):
-            await self.send_edit_atomic_request_begin_command()
->>>>>>> 653a55fc
 
             # Write to the presets attribute after calling AtomicRequest command
             status = await self.write_presets(endpoint=endpoint, presets=new_presets)
@@ -296,11 +231,7 @@
             logger.info(f"Rx'd Presets: {presets}")
             asserts.assert_equal(presets, new_presets_with_handle, "Presets were updated, as expected")
 
-<<<<<<< HEAD
-            await self.send_atomic_request_rollback_command()
-=======
-            await self.send_edit_atomic_request_rollback_command()
->>>>>>> 653a55fc
+            await self.send_atomic_request_rollback_command()
 
             # Read the presets attribute and verify it has been properly rolled back
             presets = await self.read_single_attribute_check_success(endpoint=endpoint, cluster=cluster, attribute=cluster.Attributes.Presets)
@@ -310,7 +241,6 @@
         if self.pics_guard(self.check_pics("TSTAT.S.F08") and self.check_pics("TSTAT.S.A0050") and self.check_pics("TSTAT.S.CFE.Rsp")):
 
             # Send the AtomicRequest begin command
-<<<<<<< HEAD
             await self.send_atomic_request_begin_command()
 
             # Write to the presets attribute after calling AtomicRequest command
@@ -318,17 +248,6 @@
 
             # Send the AtomicRequest commit command
             await self.send_atomic_request_commit_command()
-=======
-            await self.send_edit_atomic_request_begin_command()
-
-            # Write to the presets attribute after calling AtomicRequest command
-            status = await self.write_presets(endpoint=endpoint, presets=new_presets)
-            status_ok = (status == Status.Success)
-            asserts.assert_true(status_ok, "Presets write did not return Success as expected")
-
-            # Send the AtomicRequest commit command
-            await self.send_edit_atomic_request_commit_command()
->>>>>>> 653a55fc
 
             # Read the presets attribute and verify it was updated since AtomicRequest commit was called after writing presets
             presets = await self.read_single_attribute_check_success(endpoint=endpoint, cluster=cluster, attribute=cluster.Attributes.Presets)
@@ -339,11 +258,7 @@
         if self.pics_guard(self.check_pics("TSTAT.S.F08") and self.check_pics("TSTAT.S.A0050") and self.check_pics("TSTAT.S.CFE.Rsp")):
 
             # Send the AtomicRequest begin command
-<<<<<<< HEAD
-            await self.send_atomic_request_begin_command()
-=======
-            await self.send_edit_atomic_request_begin_command()
->>>>>>> 653a55fc
+            await self.send_atomic_request_begin_command()
 
             # Write to the presets attribute after removing a built in preset from the list. Remove the first entry.
             test_presets = new_presets_with_handle.copy()
@@ -351,11 +266,7 @@
             await self.write_presets(endpoint=endpoint, presets=test_presets)
 
             # Send the AtomicRequest commit command and expect ConstraintError for presets.
-<<<<<<< HEAD
             await self.send_atomic_request_commit_command(expected_overall_status=Status.Failure, expected_preset_status=Status.ConstraintError)
-=======
-            await self.send_edit_atomic_request_commit_command(expected_overall_status=Status.Failure, expected_preset_status=Status.ConstraintError)
->>>>>>> 653a55fc
 
         self.step("6")
         if self.pics_guard(self.check_pics("TSTAT.S.F08") and self.check_pics("TSTAT.S.A0050") and self.check_pics("TSTAT.S.C06.Rsp") and self.check_pics("TSTAT.S.CFE.Rsp")):
@@ -369,11 +280,7 @@
             asserts.assert_equal(activePresetHandle, b'\x03', "Active preset handle was not updated as expected")
 
             # Send the AtomicRequest begin command
-<<<<<<< HEAD
-            await self.send_atomic_request_begin_command()
-=======
-            await self.send_edit_atomic_request_begin_command()
->>>>>>> 653a55fc
+            await self.send_atomic_request_begin_command()
 
             # Write to the presets attribute after removing the preset that was set as the active preset handle. Remove the last entry with preset handle (b'\x03')
             test_presets = new_presets_with_handle.copy()
@@ -381,200 +288,112 @@
             await self.write_presets(endpoint=endpoint, presets=test_presets)
 
             # Send the AtomicRequest commit command and expect InvalidInState for presets.
-<<<<<<< HEAD
             await self.send_atomic_request_commit_command(expected_overall_status=Status.Failure, expected_preset_status=Status.InvalidInState)
-=======
-            await self.send_edit_atomic_request_commit_command(expected_overall_status=Status.Failure, expected_preset_status=Status.InvalidInState)
->>>>>>> 653a55fc
 
         self.step("7")
         if self.pics_guard(self.check_pics("TSTAT.S.F08") and self.check_pics("TSTAT.S.A0050") and self.check_pics("TSTAT.S.CFE.Rsp")):
 
             # Send the AtomicRequest begin command
-<<<<<<< HEAD
-            await self.send_atomic_request_begin_command()
-=======
-            await self.send_edit_atomic_request_begin_command()
->>>>>>> 653a55fc
+            await self.send_atomic_request_begin_command()
 
             # Write to the presets attribute after setting the builtIn flag to False for preset with handle (b'\x01')
             test_presets = copy.deepcopy(new_presets_with_handle)
             test_presets[0].builtIn = False
 
-<<<<<<< HEAD
             await self.write_presets(endpoint=endpoint, presets=test_presets, expected_status=Status.ConstraintError)
 
             # Clear state for next test.
             await self.send_atomic_request_rollback_command()
-=======
-            status = await self.write_presets(endpoint=endpoint, presets=test_presets)
-            asserts.assert_equal(status, Status.ConstraintError,
-                                 "Presets write should return ConstraintError, because BuiltIn values do not match")
-
-            # Clear state for next test.
-            await self.send_edit_atomic_request_rollback_command()
->>>>>>> 653a55fc
 
         self.step("8")
         if self.pics_guard(self.check_pics("TSTAT.S.F08") and self.check_pics("TSTAT.S.A0050") and self.check_pics("TSTAT.S.CFE.Rsp")):
 
             # Send the AtomicRequest begin command
-<<<<<<< HEAD
-            await self.send_atomic_request_begin_command()
-=======
-            await self.send_edit_atomic_request_begin_command()
->>>>>>> 653a55fc
+            await self.send_atomic_request_begin_command()
 
             # Write to the presets attribute after adding a preset with builtIn set to True
             test_presets = copy.deepcopy(new_presets_with_handle)
             test_presets.append(cluster.Structs.PresetStruct(presetHandle=NullValue, presetScenario=cluster.Enums.PresetScenarioEnum.kWake,
                                 name="Wake", coolingSetpoint=2800, heatingSetpoint=1800, builtIn=True))
 
-<<<<<<< HEAD
             status = await self.write_presets(endpoint=endpoint, presets=test_presets, expected_status=Status.ConstraintError)
 
             # Clear state for next test.
             await self.send_atomic_request_rollback_command()
-=======
-            status = await self.write_presets(endpoint=endpoint, presets=test_presets)
-            status_ok = (status == Status.Success)
-            asserts.assert_equal(status, Status.ConstraintError,
-                                 "Presets write should return ConstraintError, since we are trying to add a new built-in preset")
-
-            # Clear state for next test.
-            await self.send_edit_atomic_request_rollback_command()
->>>>>>> 653a55fc
 
         self.step("9")
         if self.pics_guard(self.check_pics("TSTAT.S.F08") and self.check_pics("TSTAT.S.A0050") and self.check_pics("TSTAT.S.CFE.Rsp")):
 
             # Send the AtomicRequest begin command
-<<<<<<< HEAD
-            await self.send_atomic_request_begin_command()
-=======
-            await self.send_edit_atomic_request_begin_command()
->>>>>>> 653a55fc
+            await self.send_atomic_request_begin_command()
 
             # Write to the presets attribute after adding a preset with a preset handle that doesn't exist in Presets attribute
             test_presets = copy.deepcopy(new_presets_with_handle)
             test_presets.append(cluster.Structs.PresetStruct(presetHandle=b'\x08', presetScenario=cluster.Enums.PresetScenarioEnum.kWake,
                                 name="Wake", coolingSetpoint=2800, heatingSetpoint=1800, builtIn=True))
 
-<<<<<<< HEAD
             status = await self.write_presets(endpoint=endpoint, presets=test_presets, expected_status=Status.NotFound)
 
             # Clear state for next test.
             await self.send_atomic_request_rollback_command()
-=======
-            status = await self.write_presets(endpoint=endpoint, presets=test_presets)
-            asserts.assert_equal(status, Status.NotFound,
-                                 "Presets write should return NotFound, since we are trying to modify non-existent preset")
-
-            # Clear state for next test.
-            await self.send_edit_atomic_request_rollback_command()
->>>>>>> 653a55fc
 
         self.step("10")
         if self.pics_guard(self.check_pics("TSTAT.S.F08") and self.check_pics("TSTAT.S.A0050") and self.check_pics("TSTAT.S.CFE.Rsp")):
 
             # Send the AtomicRequest begin command
-<<<<<<< HEAD
-            await self.send_atomic_request_begin_command()
-=======
-            await self.send_edit_atomic_request_begin_command()
->>>>>>> 653a55fc
+            await self.send_atomic_request_begin_command()
 
             # Write to the presets attribute after adding a duplicate preset with handle (b'\x03')
             test_presets = copy.deepcopy(new_presets_with_handle)
             test_presets.append(cluster.Structs.PresetStruct(
                 presetHandle=b'\x03', presetScenario=cluster.Enums.PresetScenarioEnum.kSleep, name="Sleep", coolingSetpoint=2700, heatingSetpoint=1900, builtIn=False))
 
-<<<<<<< HEAD
             await self.write_presets(endpoint=endpoint, presets=test_presets, expected_status=Status.ConstraintError)
 
             # Clear state for next test.
             await self.send_atomic_request_rollback_command()
-=======
-            status = await self.write_presets(endpoint=endpoint, presets=test_presets)
-            asserts.assert_equal(status, Status.ConstraintError,
-                                 "Presets write should return ConstraintError, since we have duplicated presets")
-
-            # Clear state for next test.
-            await self.send_edit_atomic_request_rollback_command()
->>>>>>> 653a55fc
 
         self.step("11")
         if self.pics_guard(self.check_pics("TSTAT.S.F08") and self.check_pics("TSTAT.S.A0050") and self.check_pics("TSTAT.S.CFE.Rsp")):
 
             # Send the AtomicRequest begin command
-<<<<<<< HEAD
-            await self.send_atomic_request_begin_command()
-=======
-            await self.send_edit_atomic_request_begin_command()
->>>>>>> 653a55fc
+            await self.send_atomic_request_begin_command()
 
             # Write to the presets attribute after setting the builtIn flag to True for preset with handle (b'\x03')
             test_presets = copy.deepcopy(new_presets_with_handle)
             test_presets[2].builtIn = True
 
-<<<<<<< HEAD
             await self.write_presets(endpoint=endpoint, presets=test_presets, expected_status=Status.ConstraintError)
 
             # Clear state for next test.
             await self.send_atomic_request_rollback_command()
-=======
-            status = await self.write_presets(endpoint=endpoint, presets=test_presets)
-            asserts.assert_equal(status, Status.ConstraintError,
-                                 "Presets write should return ConstraintError, since we are trying to change whether a preset is BuiltIn")
-
-            # Clear state for next test.
-            await self.send_edit_atomic_request_rollback_command()
->>>>>>> 653a55fc
 
         self.step("12")
         if self.pics_guard(self.check_pics("TSTAT.S.F08") and self.check_pics("TSTAT.S.A0050") and self.check_pics("TSTAT.S.CFE.Rsp")):
 
             # Send the AtomicRequest begin command
-<<<<<<< HEAD
-            await self.send_atomic_request_begin_command()
-=======
-            await self.send_edit_atomic_request_begin_command()
->>>>>>> 653a55fc
+            await self.send_atomic_request_begin_command()
 
             # Write to the presets attribute after setting a name for preset with handle (b'\x01') that doesn't support names
             test_presets = copy.deepcopy(new_presets_with_handle)
             test_presets[0].name = "Occupied"
 
-<<<<<<< HEAD
             await self.write_presets(endpoint=endpoint, presets=test_presets, expected_status=Status.ConstraintError)
 
             # Clear state for next test.
             await self.send_atomic_request_rollback_command()
-=======
-            status = await self.write_presets(endpoint=endpoint, presets=test_presets)
-            asserts.assert_equal(status, Status.ConstraintError,
-                                 "Presets write should return ConstraintError, since we are trying to set a name for a preset that does not support that")
-
-            # Clear state for next test.
-            await self.send_edit_atomic_request_rollback_command()
->>>>>>> 653a55fc
 
         self.step("13")
         if self.pics_guard(self.check_pics("TSTAT.S.F08") and self.check_pics("TSTAT.S.A0050") and self.check_pics("TSTAT.S.CFE.Rsp")):
 
             # Send the AtomicRequest begin command
-<<<<<<< HEAD
-            await self.send_atomic_request_begin_command()
-=======
-            await self.send_edit_atomic_request_begin_command()
->>>>>>> 653a55fc
+            await self.send_atomic_request_begin_command()
 
             # Write to the presets attribute with a new valid preset added
             test_presets = copy.deepcopy(new_presets_with_handle)
             test_presets.append(cluster.Structs.PresetStruct(presetHandle=NullValue, presetScenario=cluster.Enums.PresetScenarioEnum.kWake,
                                 name="Wake", coolingSetpoint=2800, heatingSetpoint=1800, builtIn=False))
 
-<<<<<<< HEAD
             await self.write_presets(endpoint=endpoint, presets=test_presets)
 
             # Roll back
@@ -619,17 +438,6 @@
 
             # Roll back
             await self.send_atomic_request_rollback_command()
-=======
-            status = await self.write_presets(endpoint=endpoint, presets=test_presets)
-            status_ok = (status == Status.Success)
-            asserts.assert_equal(status, Status.Success, "Presets write did not return Success as expected")
-
-            # Roll back
-            await self.send_edit_atomic_request_rollback_command()
-
-            # Send the AtomicRequest commit command and expect InvalidInState as the previous edit request was cancelled
-            await self.send_edit_atomic_request_commit_command(expected_status=Status.InvalidInState)
->>>>>>> 653a55fc
 
         # TODO: Add tests for the total number of Presets exceeds the NumberOfPresets supported. Also Add tests for adding presets with preset scenario not present in PresetTypes.
 
