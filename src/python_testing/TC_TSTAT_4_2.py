#
#    Copyright (c) 2024 Project CHIP Authors
#    All rights reserved.
#
#    Licensed under the Apache License, Version 2.0 (the "License");
#    you may not use this file except in compliance with the License.
#    You may obtain a copy of the License at
#
#        http://www.apache.org/licenses/LICENSE-2.0
#
#    Unless required by applicable law or agreed to in writing, software
#    distributed under the License is distributed on an "AS IS" BASIS,
#    WITHOUT WARRANTIES OR CONDITIONS OF ANY KIND, either express or implied.
#    See the License for the specific language governing permissions and
#    limitations under the License.

# See https://github.com/project-chip/connectedhomeip/blob/master/docs/testing/python.md#defining-the-ci-test-arguments
# for details about the block below.
#
# === BEGIN CI TEST ARGUMENTS ===
# test-runner-runs: run1
# test-runner-run/run1/app: ${ALL_CLUSTERS_APP}
# test-runner-run/run1/factoryreset: True
# test-runner-run/run1/quiet: True
# test-runner-run/run1/app-args: --discriminator 1234 --KVS kvs1 --trace-to json:${TRACE_APP}.json
# test-runner-run/run1/script-args: --storage-path admin_storage.json --commissioning-method on-network --discriminator 1234 --passcode 20202021 --endpoint 1 --trace-to json:${TRACE_TEST_JSON}.json --trace-to perfetto:${TRACE_TEST_PERFETTO}.perfetto
# === END CI TEST ARGUMENTS ===

import copy
import logging

import chip.clusters as Clusters
from chip import ChipDeviceCtrl  # Needed before chip.FabricAdmin
from chip.clusters import Globals
from chip.clusters.Types import NullValue
from chip.interaction_model import InteractionModelError, Status
from matter_testing_support import MatterBaseTest, TestStep, async_test_body, default_matter_test_main
from mobly import asserts

logger = logging.getLogger(__name__)

cluster = Clusters.Thermostat


initial_presets = []
initial_presets.append(cluster.Structs.PresetStruct(presetHandle=b'\x01', presetScenario=cluster.Enums.PresetScenarioEnum.kOccupied,
                       name=None, coolingSetpoint=2500, heatingSetpoint=2100, builtIn=True))
initial_presets.append(cluster.Structs.PresetStruct(presetHandle=b'\x02', presetScenario=cluster.Enums.PresetScenarioEnum.kUnoccupied,
                       name=None, coolingSetpoint=2600, heatingSetpoint=2000, builtIn=True))

new_presets = initial_presets.copy()
new_presets.append(cluster.Structs.PresetStruct(presetHandle=NullValue, presetScenario=cluster.Enums.PresetScenarioEnum.kSleep,
                   name="Sleep", coolingSetpoint=2700, heatingSetpoint=1900, builtIn=False))

new_presets_with_handle = initial_presets.copy()
new_presets_with_handle.append(cluster.Structs.PresetStruct(
    presetHandle=b'\x03', presetScenario=cluster.Enums.PresetScenarioEnum.kSleep, name="Sleep", coolingSetpoint=2700, heatingSetpoint=1900, builtIn=False))


class TC_TSTAT_4_2(MatterBaseTest):

    def check_atomic_response(self, response: object, expected_status: Status = Status.Success,
                              expected_overall_status: Status = Status.Success,
                              expected_preset_status: Status = Status.Success):
        asserts.assert_equal(expected_status, Status.Success, "We expected we had a valid response")
        asserts.assert_equal(response.statusCode, expected_overall_status, "Response should have the right overall status")
        found_preset_status = False
        for attrStatus in response.attributeStatus:
            if attrStatus.attributeID == cluster.Attributes.Presets.attribute_id:
                asserts.assert_equal(attrStatus.statusCode, expected_preset_status,
                                     "Preset attribute should have the right status")
                found_preset_status = True
        asserts.assert_true(found_preset_status, "Preset attribute should have a status")

    async def write_presets(self,
                            endpoint,
                            presets,
                            dev_ctrl: ChipDeviceCtrl = None,
                            expected_status: Status = Status.Success) -> Status:
        if dev_ctrl is None:
            dev_ctrl = self.default_controller
        result = await dev_ctrl.WriteAttribute(self.dut_node_id, [(endpoint, cluster.Attributes.Presets(presets))])
        status = result[0].Status
        asserts.assert_equal(status, expected_status, f"Presets write returned {status.name}; expected {expected_status.name}")
        return status

    async def send_atomic_request_begin_command(self,
                                                dev_ctrl: ChipDeviceCtrl = None,
                                                endpoint: int = None,
                                                expected_status: Status = Status.Success,
                                                expected_overall_status: Status = Status.Success,
                                                expected_preset_status: Status = Status.Success):
        try:
            response = await self.send_single_cmd(cmd=cluster.Commands.AtomicRequest(requestType=Globals.Enums.AtomicRequestTypeEnum.kBeginWrite,
                                                                                     attributeRequests=[
                                                                                         cluster.Attributes.Presets.attribute_id],
                                                                                     timeout=1800),
                                                  dev_ctrl=dev_ctrl,
                                                  endpoint=endpoint)
            self.check_atomic_response(response, expected_status, expected_overall_status, expected_preset_status)

        except InteractionModelError as e:
            asserts.assert_equal(e.status, expected_status, "Unexpected error returned")

    async def send_atomic_request_commit_command(self,
                                                 dev_ctrl: ChipDeviceCtrl = None,
                                                 endpoint: int = None,
                                                 expected_status: Status = Status.Success,
                                                 expected_overall_status: Status = Status.Success,
                                                 expected_preset_status: Status = Status.Success):
        try:
            response = await self.send_single_cmd(cmd=cluster.Commands.AtomicRequest(requestType=Globals.Enums.AtomicRequestTypeEnum.kCommitWrite,
                                                                                     attributeRequests=[cluster.Attributes.Presets.attribute_id, cluster.Attributes.Schedules.attribute_id]),
                                                  dev_ctrl=dev_ctrl,
                                                  endpoint=endpoint)
            self.check_atomic_response(response, expected_status, expected_overall_status, expected_preset_status)
        except InteractionModelError as e:
            asserts.assert_equal(e.status, expected_status, "Unexpected error returned")

    async def send_atomic_request_rollback_command(self,
                                                   dev_ctrl: ChipDeviceCtrl = None,
                                                   endpoint: int = None,
                                                   expected_status: Status = Status.Success,
                                                   expected_overall_status: Status = Status.Success,
                                                   expected_preset_status: Status = Status.Success):
        try:
            response = await self.send_single_cmd(cmd=cluster.Commands.AtomicRequest(requestType=Globals.Enums.AtomicRequestTypeEnum.kRollbackWrite,
                                                                                     attributeRequests=[cluster.Attributes.Presets.attribute_id, cluster.Attributes.Schedules.attribute_id]),
                                                  dev_ctrl=dev_ctrl,
                                                  endpoint=endpoint)
            self.check_atomic_response(response, expected_status, expected_overall_status, expected_preset_status)
        except InteractionModelError as e:
            asserts.assert_equal(e.status, expected_status, "Unexpected error returned")

    async def send_set_active_preset_handle_request_command(self,
                                                            endpoint: int = None,
                                                            value: bytes = None,
                                                            expected_status: Status = Status.Success):
        try:
            await self.send_single_cmd(cmd=cluster.Commands.SetActivePresetRequest(value),
                                       endpoint=endpoint)
            asserts.assert_equal(expected_status, Status.Success)

        except InteractionModelError as e:
            asserts.assert_equal(e.status, expected_status, "Unexpected error returned")

    def desc_TC_TSTAT_4_2(self) -> str:
        """Returns a description of this test"""
        return "3.2.4 [TC-TSTAT-4-2] Preset write and command attributes test case with server as DUT"

    def pics_TC_TSTAT_4_2(self):
        """ This function returns a list of PICS for this test case that must be True for the test to be run"""
        return ["TSTAT.S"]

    def steps_TC_TSTAT_4_2(self) -> list[TestStep]:
        steps = [
            TestStep("1", "Commissioning, already done",
                     is_commissioning=True),
            TestStep("2", "TH writes to the Presets attribute without calling the AtomicRequest command",
                     " Verify that the write request returns INVALID_IN_STATE error since the client didn't send a request to edit the presets by calling AtomicRequest command."),
            TestStep("3", "TH writes to the Presets attribute after calling the AtomicRequest begin command but doesn't call AtomicRequest commit",
                     "Verify that the Presets attribute was not updated since AtomicRequest commit command was not called."),
            TestStep("4", "TH writes to the Presets attribute after calling the AtomicRequest begin command and calls AtomicRequest commit",
                     "Verify that the Presets attribute was updated with new presets."),
            TestStep("5", "TH writes to the Presets attribute with a built-in preset removed",
                     "Verify that the AtomicRequest commit returned CONSTRAINT_ERROR (0x87)."),
            TestStep("6", "TH writes to the Presets attribute with a preset removed whose handle matches the value in the ActivePresetHandle attribute",
                     "Verify that the AtomicRequest commit returned INVALID_IN_STATE (0xcb)."),
            TestStep("7", "TH writes to the Presets attribute with a built-in preset modified to be not built-in",
                     "Verify that the AtomicRequest commit returned CONSTRAINT_ERROR (0x87)."),
            TestStep("8", "TH writes to the Presets attribute with a new preset having builtIn set to true",
                     "Verify that the AtomicRequest commit returned CONSTRAINT_ERROR (0x87)."),
            TestStep("9", "TH writes to the Presets attribute with a new preset having a preset handle that doesn't exist in the Presets attribute",
                     "Verify that the AtomicRequest commit returned NOT_FOUND (0x8b)."),
            TestStep("10", "TH writes to the Presets attribute with duplicate presets",
                     "Verify that the AtomicRequest commit returned CONSTRAINT_ERROR (0x87)."),
            TestStep("11", "TH writes to the Presets attribute with a non built-in preset modified to be built-in",
                     "Verify that the AtomicRequest commit returned CONSTRAINT_ERROR (0x87)."),
            TestStep("12", "TH writes to the Presets attribute with a preset that doesn't support names in the PresetTypeFeatures bitmap but has a name",
                     "Verify that the AtomicRequest commit returned CONSTRAINT_ERROR (0x87)."),
            TestStep("13", "TH writes to the Presets attribute but calls the AtomicRequest rollback command to cancel the edit request",
                     "Verify that the edit request was rolled back"),
            TestStep("14", "TH starts an atomic write, and TH2 attempts to open an atomic write before TH is complete",
                     "Verify that the atomic request is rejected"),
            TestStep("15", "TH starts an atomic write, and TH2 attempts to write to presets",
                     "Verify that the write request is rejected"),
            TestStep("16", "TH starts an atomic write, and before it's complete, TH2 removes TH's fabric; TH2 then opens an atomic write",
                     "Verify that the atomic request is successful"),
        ]

        return steps

    @ async_test_body
    async def test_TC_TSTAT_4_2(self):
        endpoint = self.user_params.get("endpoint", 1)

        self.step("1")
        # Commission DUT - already done

        logger.info("Commissioning under second controller")
        params = await self.default_controller.OpenCommissioningWindow(
            nodeid=self.dut_node_id, timeout=600, iteration=10000, discriminator=1234, option=1)

        secondary_authority = self.certificate_authority_manager.NewCertificateAuthority()
        secondary_fabric_admin = secondary_authority.NewFabricAdmin(vendorId=0xFFF1, fabricId=2)
        secondary_controller = secondary_fabric_admin.NewController(nodeId=112233)

        await secondary_controller.CommissionOnNetwork(
            nodeId=self.dut_node_id, setupPinCode=params.setupPinCode,
            filterType=ChipDeviceCtrl.DiscoveryFilterType.LONG_DISCRIMINATOR, filter=1234)

        self.step("2")
        if self.pics_guard(self.check_pics("TSTAT.S.F08") and self.check_pics("TSTAT.S.A0050")):
            presets = await self.read_single_attribute_check_success(endpoint=endpoint, cluster=cluster, attribute=cluster.Attributes.Presets)
            logger.info(f"Rx'd Presets: {presets}")
            asserts.assert_equal(presets, initial_presets, "Presets do not match initial value")

            # Write to the presets attribute without calling AtomicRequest command
            await self.write_presets(endpoint=endpoint, presets=new_presets, expected_status=Status.InvalidInState)

        self.step("3")
<<<<<<< HEAD
        if self.pics_guard(self.check_pics("TSTAT.S.F08") and self.check_pics("TSTAT.S.A0050") and self.check_pics("TSTAT.S.Cfe.Rsp")):
            await self.send_edit_atomic_request_begin_command()
=======
        if self.pics_guard(self.check_pics("TSTAT.S.F08") and self.check_pics("TSTAT.S.A0050") and self.check_pics("TSTAT.S.CFE.Rsp")):
            await self.send_atomic_request_begin_command()
>>>>>>> c0b140b6

            # Write to the presets attribute after calling AtomicRequest command
            status = await self.write_presets(endpoint=endpoint, presets=new_presets)
            status_ok = (status == Status.Success)
            asserts.assert_true(status_ok, "Presets write did not return Success as expected")

            # Read the presets attribute and verify it was updated by the write
            presets = await self.read_single_attribute_check_success(endpoint=endpoint, cluster=cluster, attribute=cluster.Attributes.Presets)
            logger.info(f"Rx'd Presets: {presets}")
            asserts.assert_equal(presets, new_presets_with_handle, "Presets were updated, as expected")

            await self.send_atomic_request_rollback_command()

            # Read the presets attribute and verify it has been properly rolled back
            presets = await self.read_single_attribute_check_success(endpoint=endpoint, cluster=cluster, attribute=cluster.Attributes.Presets)
            asserts.assert_equal(presets, initial_presets, "Presets were updated which is not expected")

        self.step("4")
        if self.pics_guard(self.check_pics("TSTAT.S.F08") and self.check_pics("TSTAT.S.A0050") and self.check_pics("TSTAT.S.Cfe.Rsp")):

            # Send the AtomicRequest begin command
            await self.send_atomic_request_begin_command()

            # Write to the presets attribute after calling AtomicRequest command
            await self.write_presets(endpoint=endpoint, presets=new_presets)

            # Send the AtomicRequest commit command
            await self.send_atomic_request_commit_command()

            # Read the presets attribute and verify it was updated since AtomicRequest commit was called after writing presets
            presets = await self.read_single_attribute_check_success(endpoint=endpoint, cluster=cluster, attribute=cluster.Attributes.Presets)
            logger.info(f"Rx'd Presets: {presets}")
            asserts.assert_equal(presets, new_presets_with_handle, "Presets were not updated which is not expected")

        self.step("5")
        if self.pics_guard(self.check_pics("TSTAT.S.F08") and self.check_pics("TSTAT.S.A0050") and self.check_pics("TSTAT.S.Cfe.Rsp")):

            # Send the AtomicRequest begin command
            await self.send_atomic_request_begin_command()

            # Write to the presets attribute after removing a built in preset from the list. Remove the first entry.
            test_presets = new_presets_with_handle.copy()
            test_presets.pop(0)
            await self.write_presets(endpoint=endpoint, presets=test_presets)

            # Send the AtomicRequest commit command and expect ConstraintError for presets.
            await self.send_atomic_request_commit_command(expected_overall_status=Status.Failure, expected_preset_status=Status.ConstraintError)

        self.step("6")
        if self.pics_guard(self.check_pics("TSTAT.S.F08") and self.check_pics("TSTAT.S.A0050") and self.check_pics("TSTAT.S.C06.Rsp") and self.check_pics("TSTAT.S.Cfe.Rsp")):

            # Send the SetActivePresetRequest command
            await self.send_set_active_preset_handle_request_command(value=b'\x03')

            # Read the active preset handle attribute and verify it was updated to preset handle
            activePresetHandle = await self.read_single_attribute_check_success(endpoint=endpoint, cluster=cluster, attribute=cluster.Attributes.ActivePresetHandle)
            logger.info(f"Rx'd ActivePresetHandle: {activePresetHandle}")
            asserts.assert_equal(activePresetHandle, b'\x03', "Active preset handle was not updated as expected")

            # Send the AtomicRequest begin command
            await self.send_atomic_request_begin_command()

            # Write to the presets attribute after removing the preset that was set as the active preset handle. Remove the last entry with preset handle (b'\x03')
            test_presets = new_presets_with_handle.copy()
            del test_presets[-1]
            await self.write_presets(endpoint=endpoint, presets=test_presets)

            # Send the AtomicRequest commit command and expect InvalidInState for presets.
            await self.send_atomic_request_commit_command(expected_overall_status=Status.Failure, expected_preset_status=Status.InvalidInState)

        self.step("7")
        if self.pics_guard(self.check_pics("TSTAT.S.F08") and self.check_pics("TSTAT.S.A0050") and self.check_pics("TSTAT.S.Cfe.Rsp")):

            # Send the AtomicRequest begin command
            await self.send_atomic_request_begin_command()

            # Write to the presets attribute after setting the builtIn flag to False for preset with handle (b'\x01')
            test_presets = copy.deepcopy(new_presets_with_handle)
            test_presets[0].builtIn = False

            await self.write_presets(endpoint=endpoint, presets=test_presets, expected_status=Status.ConstraintError)

            # Clear state for next test.
            await self.send_atomic_request_rollback_command()

        self.step("8")
        if self.pics_guard(self.check_pics("TSTAT.S.F08") and self.check_pics("TSTAT.S.A0050") and self.check_pics("TSTAT.S.Cfe.Rsp")):

            # Send the AtomicRequest begin command
            await self.send_atomic_request_begin_command()

            # Write to the presets attribute after adding a preset with builtIn set to True
            test_presets = copy.deepcopy(new_presets_with_handle)
            test_presets.append(cluster.Structs.PresetStruct(presetHandle=NullValue, presetScenario=cluster.Enums.PresetScenarioEnum.kWake,
                                name="Wake", coolingSetpoint=2800, heatingSetpoint=1800, builtIn=True))

            status = await self.write_presets(endpoint=endpoint, presets=test_presets, expected_status=Status.ConstraintError)

            # Clear state for next test.
            await self.send_atomic_request_rollback_command()

        self.step("9")
        if self.pics_guard(self.check_pics("TSTAT.S.F08") and self.check_pics("TSTAT.S.A0050") and self.check_pics("TSTAT.S.Cfe.Rsp")):

            # Send the AtomicRequest begin command
            await self.send_atomic_request_begin_command()

            # Write to the presets attribute after adding a preset with a preset handle that doesn't exist in Presets attribute
            test_presets = copy.deepcopy(new_presets_with_handle)
            test_presets.append(cluster.Structs.PresetStruct(presetHandle=b'\x08', presetScenario=cluster.Enums.PresetScenarioEnum.kWake,
                                name="Wake", coolingSetpoint=2800, heatingSetpoint=1800, builtIn=True))

            status = await self.write_presets(endpoint=endpoint, presets=test_presets, expected_status=Status.NotFound)

            # Clear state for next test.
            await self.send_atomic_request_rollback_command()

        self.step("10")
        if self.pics_guard(self.check_pics("TSTAT.S.F08") and self.check_pics("TSTAT.S.A0050") and self.check_pics("TSTAT.S.Cfe.Rsp")):

            # Send the AtomicRequest begin command
            await self.send_atomic_request_begin_command()

            # Write to the presets attribute after adding a duplicate preset with handle (b'\x03')
            test_presets = copy.deepcopy(new_presets_with_handle)
            test_presets.append(cluster.Structs.PresetStruct(
                presetHandle=b'\x03', presetScenario=cluster.Enums.PresetScenarioEnum.kSleep, name="Sleep", coolingSetpoint=2700, heatingSetpoint=1900, builtIn=False))

            await self.write_presets(endpoint=endpoint, presets=test_presets, expected_status=Status.ConstraintError)

            # Clear state for next test.
            await self.send_atomic_request_rollback_command()

        self.step("11")
        if self.pics_guard(self.check_pics("TSTAT.S.F08") and self.check_pics("TSTAT.S.A0050") and self.check_pics("TSTAT.S.Cfe.Rsp")):

            # Send the AtomicRequest begin command
            await self.send_atomic_request_begin_command()

            # Write to the presets attribute after setting the builtIn flag to True for preset with handle (b'\x03')
            test_presets = copy.deepcopy(new_presets_with_handle)
            test_presets[2].builtIn = True

            await self.write_presets(endpoint=endpoint, presets=test_presets, expected_status=Status.ConstraintError)

            # Clear state for next test.
            await self.send_atomic_request_rollback_command()

        self.step("12")
        if self.pics_guard(self.check_pics("TSTAT.S.F08") and self.check_pics("TSTAT.S.A0050") and self.check_pics("TSTAT.S.Cfe.Rsp")):

            # Send the AtomicRequest begin command
            await self.send_atomic_request_begin_command()

            # Write to the presets attribute after setting a name for preset with handle (b'\x01') that doesn't support names
            test_presets = copy.deepcopy(new_presets_with_handle)
            test_presets[0].name = "Occupied"

            await self.write_presets(endpoint=endpoint, presets=test_presets, expected_status=Status.ConstraintError)

            # Clear state for next test.
            await self.send_atomic_request_rollback_command()

        self.step("13")
        if self.pics_guard(self.check_pics("TSTAT.S.F08") and self.check_pics("TSTAT.S.A0050") and self.check_pics("TSTAT.S.Cfe.Rsp")):

            # Send the AtomicRequest begin command
            await self.send_atomic_request_begin_command()

            # Write to the presets attribute with a new valid preset added
            test_presets = copy.deepcopy(new_presets_with_handle)
            test_presets.append(cluster.Structs.PresetStruct(presetHandle=NullValue, presetScenario=cluster.Enums.PresetScenarioEnum.kWake,
                                name="Wake", coolingSetpoint=2800, heatingSetpoint=1800, builtIn=False))

            await self.write_presets(endpoint=endpoint, presets=test_presets)

            # Roll back
            await self.send_atomic_request_rollback_command()

            # Send the AtomicRequest commit command and expect InvalidInState as the previous edit request was cancelled
            await self.send_atomic_request_commit_command(expected_status=Status.InvalidInState)

        self.step("14")
        if self.pics_guard(self.check_pics("TSTAT.S.F08") and self.check_pics("TSTAT.S.A0050") and self.check_pics("TSTAT.S.CFE.Rsp")):

            # Send the AtomicRequest begin command
            await self.send_atomic_request_begin_command()

            # Send the AtomicRequest begin command from separate controller, which should receive busy
            status = await self.send_atomic_request_begin_command(dev_ctrl=secondary_controller, expected_overall_status=Status.Failure, expected_preset_status=Status.Busy)

            # Roll back
            await self.send_atomic_request_rollback_command()

        self.step("15")
        if self.pics_guard(self.check_pics("TSTAT.S.F08") and self.check_pics("TSTAT.S.A0050") and self.check_pics("TSTAT.S.CFE.Rsp")):
            # Send the AtomicRequest begin command from the secondary controller
            await self.send_atomic_request_begin_command()

            await self.write_presets(endpoint=endpoint, presets=test_presets, dev_ctrl=secondary_controller, expected_status=Status.Busy)

            # Roll back
            await self.send_atomic_request_rollback_command()

        self.step("16")
        if self.pics_guard(self.check_pics("TSTAT.S.F08") and self.check_pics("TSTAT.S.A0050") and self.check_pics("TSTAT.S.CFE.Rsp")):

            # Send the AtomicRequest begin command from the secondary controller
            await self.send_atomic_request_begin_command(dev_ctrl=secondary_controller)

            # Primary controller removes the second fabric
            await self.send_single_cmd(Clusters.OperationalCredentials.Commands.RemoveFabric(fabricIndex=2),  endpoint=0)

            # Send the AtomicRequest begin command from primary controller, which should succeed, as the secondary controller's atomic write state has been cleared
            status = await self.send_atomic_request_begin_command()

            # Roll back
            await self.send_atomic_request_rollback_command()

        # TODO: Add tests for the total number of Presets exceeds the NumberOfPresets supported. Also Add tests for adding presets with preset scenario not present in PresetTypes.


if __name__ == "__main__":
    default_matter_test_main()<|MERGE_RESOLUTION|>--- conflicted
+++ resolved
@@ -219,13 +219,9 @@
             await self.write_presets(endpoint=endpoint, presets=new_presets, expected_status=Status.InvalidInState)
 
         self.step("3")
-<<<<<<< HEAD
-        if self.pics_guard(self.check_pics("TSTAT.S.F08") and self.check_pics("TSTAT.S.A0050") and self.check_pics("TSTAT.S.Cfe.Rsp")):
-            await self.send_edit_atomic_request_begin_command()
-=======
+
         if self.pics_guard(self.check_pics("TSTAT.S.F08") and self.check_pics("TSTAT.S.A0050") and self.check_pics("TSTAT.S.CFE.Rsp")):
             await self.send_atomic_request_begin_command()
->>>>>>> c0b140b6
 
             # Write to the presets attribute after calling AtomicRequest command
             status = await self.write_presets(endpoint=endpoint, presets=new_presets)
