#!/usr/bin/env python3
#
#    Copyright (c) 2025 Project CHIP Authors
#    All rights reserved.
#
#    Licensed under the Apache License, Version 2.0 (the "License");
#    you may not use this file except in compliance with the License.
#    You may obtain a copy of the License at
#
#        http://www.apache.org/licenses/LICENSE-2.0
#
#    Unless required by applicable law or agreed to in writing, software
#    distributed under the License is distributed on an "AS IS" BASIS,
#    WITHOUT WARRANTIES OR CONDITIONS OF ANY KIND, either express or implied.
#    See the License for the specific language governing permissions and
#    limitations under the License.
#
#

# See https://github.com/project-chip/connectedhomeip/blob/master/docs/testing/python.md#defining-the-ci-test-arguments
# for details about the block below.
#
# === BEGIN CI TEST ARGUMENTS ===
# test-runner-runs:
#   run1:
#     app: ${ALL_CLUSTERS_APP}
#     app-args: --discriminator 1234 --KVS kvs1 --trace-to json:${TRACE_APP}.json
#     script-args: >
#       --storage-path admin_storage.json
#       --commissioning-method on-network
#       --discriminator 1234
#       --passcode 20202021
#       --trace-to json:${TRACE_TEST_JSON}.json
#       --trace-to perfetto:${TRACE_TEST_PERFETTO}.perfetto
#       --PICS src/app/tests/suites/certification/ci-pics-values
#     factory-reset: true
#     quiet: true
# === END CI TEST ARGUMENTS ===

import asyncio
import logging

from mobly import asserts
from support_modules.idm_support import IDMBaseTest

import matter.clusters as Clusters
from matter.clusters.Attribute import AttributePath
from matter.testing import global_attribute_ids
from matter.testing.basic_composition import BasicCompositionTests
from matter.testing.matter_testing import TestStep, async_test_body, default_matter_test_main

log = logging.getLogger(__name__)


class TC_IDM_2_2(IDMBaseTest, BasicCompositionTests):
    """Test case for IDM-2.2: Report Data Action from DUT to TH.

    This test verifies that the DUT correctly handles read requests and responds
    with appropriate report data actions. It covers various scenarios including:
    - Reading single and multiple attributes
    - Reading global and non-global attributes
    - Handling unsupported endpoints/clusters/attributes
    - Data version filtering
    - Chunked data messages
    - Access control
    """

    def __init__(self, *args, **kwargs):
        super().__init__(*args, **kwargs)
        self.endpoint = 0

    # This test can take a long time to run especially if run in highly
    # congested lab environments since it gathers all
    # attributes/clusters/endpoints from DUT in order to run this.
    @property
    def default_timeout(self) -> int:
        return 600

<<<<<<< HEAD
=======
    # === Attribute Reading and Verification ===
    async def verify_attribute_read(self, attribute_path: list) -> dict:
        """Read and verify attributes from the device.

        Args:
            attribute_path: List of attribute paths to read (should be AttributePath objects or tuples like (endpoint, cluster, attribute))

        Returns:
            Dictionary containing the read results
        """
        read_response = await self.default_controller.Read(
            self.dut_node_id,
            attribute_path)
        self.verify_attribute_path(read_response, attribute_path[0])
        return read_response

    def verify_all_endpoints_clusters(self, read_response: dict):
        """Verify read response for a full wildcard read (all attributes from all clusters on all endpoints).

        This method performs comprehensive verification that only makes sense for wildcard reads
        where you have complete data for all endpoints, clusters, and attributes.

        Args:
            read_response: The read response from a wildcard read to verify

        Raises:
            AssertionError if verification fails
        """
        # Verify that we got data for all expected endpoints based on EP0's parts list
        # The parts list on EP0 contains all other endpoints, so total endpoints = parts_list + [0]
        if 0 in read_response.tlvAttributes:
            parts_list = read_response.tlvAttributes[0][Clusters.Descriptor.id][
                Clusters.Descriptor.Attributes.PartsList.attribute_id]
            expected_endpoints = sorted(parts_list + [0])  # parts list + endpoint 0 itself
            actual_endpoints = sorted(read_response.tlvAttributes.keys())
            asserts.assert_equal(actual_endpoints, expected_endpoints,
                                 f"Read response endpoints {actual_endpoints} don't match expected {expected_endpoints}")

        for endpoint in read_response.tlvAttributes:
            asserts.assert_in(
                Clusters.Descriptor.Attributes.PartsList.attribute_id,
                read_response.tlvAttributes[endpoint][Clusters.Descriptor.id],
                "PartsList attribute should always be present")

            # Server list matches returned clusters
            returned_clusters = sorted(read_response.tlvAttributes[endpoint].keys())
            server_list = sorted(read_response.tlvAttributes[endpoint][Clusters.Descriptor.id][
                Clusters.Descriptor.Attributes.ServerList.attribute_id])
            asserts.assert_equal(returned_clusters, server_list,
                                 f"Cluster list and server list do not match for endpoint {endpoint}")

            # Attribute lists
            for cluster in read_response.tlvAttributes[endpoint]:
                # Only verify spec-defined clusters to avoid issues with clusters that may have write-only attributes
                # Note: Comprehensive verification of wildcard reads is also performed in IDM-10.1 and ACE tests
                if global_attribute_ids.cluster_id_type(cluster) != global_attribute_ids.ClusterIdType.kStandard:
                    continue

                returned_attrs = sorted(read_response.tlvAttributes[endpoint][cluster].keys())
                attr_list = sorted(read_response.tlvAttributes[endpoint][cluster][
                    ClusterObjects.ALL_CLUSTERS[cluster].Attributes.AttributeList.attribute_id])
                asserts.assert_equal(returned_attrs, attr_list,
                                     f"Mismatch for {cluster} at endpoint {endpoint}")

    def verify_attribute_path(self, read_response: dict, path: AttributePath):
        """Verify read response for an attribute path.

        Args:
            read_response: The read response to verify
            path: The attribute path that was read

        Raises:
            AssertionError if verification fails
        """
        endpoint = path.EndpointId
        cluster_id = path.ClusterId
        attribute_id = path.AttributeId

        endpoint_list = [endpoint] if endpoint is not None else list(self.endpoints.keys())

        for ep in endpoint_list:
            asserts.assert_in(ep, read_response.tlvAttributes,
                              f"Endpoint {ep} not found in response")

            if cluster_id is not None:
                asserts.assert_in(cluster_id, read_response.tlvAttributes[ep],
                                  f"Cluster {cluster_id} not found in endpoint {ep}")

                if attribute_id is not None:
                    asserts.assert_in(attribute_id, read_response.tlvAttributes[ep][cluster_id],
                                      f"Attribute {attribute_id} not found in cluster {cluster_id} on endpoint {ep}")
                else:
                    # All attributes from the cluster were requested
                    # Verify AttributeList is present
                    cluster_obj = ClusterObjects.ALL_CLUSTERS.get(cluster_id)
                    if cluster_obj and hasattr(cluster_obj.Attributes, 'AttributeList'):
                        attr_list_id = cluster_obj.Attributes.AttributeList.attribute_id
                        asserts.assert_in(attr_list_id, read_response.tlvAttributes[ep][cluster_id],
                                          f"AttributeList not found in cluster {cluster_id} on endpoint {ep}")

                        # Verify that returned attributes match the AttributeList
                        # Extra assertion to ensure cluster_id exists before accessing (defense in depth)
                        asserts.assert_in(cluster_id, read_response.tlvAttributes[ep],
                                          f"Cluster {cluster_id} not found in endpoint {ep}")
                        returned_attrs = sorted(read_response.tlvAttributes[ep][cluster_id].keys())
                        attr_list = sorted(read_response.tlvAttributes[ep][cluster_id][
                            ClusterObjects.ALL_CLUSTERS[cluster_id].Attributes.AttributeList.attribute_id])
                        asserts.assert_equal(
                            returned_attrs,
                            attr_list,
                            f"Returned attributes don't match AttributeList for cluster {cluster_id} on endpoint {ep}")
            else:
                # For global attributes, we expect them to be present across all clusters
                if attribute_id is not None:
                    # Reading a specific global attribute - verify it exists in all clusters
                    for cluster in read_response.tlvAttributes[ep].values():
                        asserts.assert_in(attribute_id, cluster,
                                          f"Global attribute {attribute_id} not found in cluster on endpoint {ep}")

    async def _read_global_attribute_all_endpoints(self, attribute_id):
        attribute_path = AttributePath(
            EndpointId=None,
            ClusterId=None,
            AttributeId=attribute_id)
        return await self.verify_attribute_read([attribute_path])

    async def _read_cluster_all_endpoints(self, cluster):
        read_request = await self.default_controller.ReadAttribute(self.dut_node_id, [cluster])

        # Verify all expected endpoints are returned
        expected_endpoints = list(self.endpoints.keys())
        returned_endpoints = list(read_request.keys())
        asserts.assert_equal(sorted(returned_endpoints), sorted(expected_endpoints),
                             f"Expected endpoints {expected_endpoints} but got {returned_endpoints}")

        for endpoint in read_request:
            asserts.assert_in(cluster, read_request[endpoint].keys(),
                              f"{cluster} cluster not in output")
            asserts.assert_in(cluster.Attributes.AttributeList,
                              read_request[endpoint][cluster],
                              "AttributeList not in output")
            # Verify that returned attributes match the AttributeList
            # DataVersion is excluded as it is metadata and not a real attribute
            if global_attribute_ids.cluster_id_type(cluster.id) == global_attribute_ids.ClusterIdType.kStandard:
                returned_attrs = sorted([x.attribute_id for x in read_request[endpoint][cluster]
                                         if x != Clusters.Attribute.DataVersion])
                attr_list = sorted(read_request[endpoint][cluster][cluster.Attributes.AttributeList])
                asserts.assert_equal(
                    returned_attrs,
                    attr_list,
                    f"Returned attributes don't match AttributeList for cluster {cluster.id} on endpoint {endpoint}")
        return read_request

    async def _read_endpoint_all_clusters(self, endpoint):
        read_request = await self.default_controller.ReadAttribute(self.dut_node_id, [endpoint])
        asserts.assert_in(Clusters.Descriptor, read_request[endpoint].keys(), "Descriptor cluster not in output")
        asserts.assert_in(Clusters.Descriptor.Attributes.ServerList,
                          read_request[endpoint][Clusters.Descriptor], "ServerList not in output")

        # Verify that returned clusters match the ServerList
        returned_cluster_ids = sorted([cluster.id for cluster in read_request[endpoint]])
        server_list = sorted(read_request[endpoint][Clusters.Descriptor][Clusters.Descriptor.Attributes.ServerList])
        asserts.assert_equal(
            returned_cluster_ids,
            server_list,
            f"Returned cluster IDs {returned_cluster_ids} don't match ServerList {server_list} for endpoint {endpoint}")

        for cluster in read_request[endpoint]:
            attribute_ids = [a.attribute_id for a in read_request[endpoint][cluster]
                             if a != Clusters.Attribute.DataVersion]
            asserts.assert_equal(
                sorted(attribute_ids),
                sorted(read_request[endpoint][cluster][cluster.Attributes.AttributeList]),
                f"Expected attribute list does not match for cluster {cluster}"
            )
        return read_request

    async def _read_unsupported_endpoint(self):
        """
        Find unsupported endpoint and attempt to read from it
        """
        supported_endpoints = set(self.endpoints.keys())
        all_endpoints = set(range(max(supported_endpoints) + 2))
        unsupported = list(all_endpoints - supported_endpoints)
        await self.read_single_attribute_expect_error(endpoint=unsupported[0], cluster=Clusters.Descriptor, attribute=Clusters.Descriptor.Attributes.FeatureMap, error=Status.UnsupportedEndpoint)

    async def _read_unsupported_cluster(self):
        """
        Find a standard cluster that's not supported on any endpoint and try to read from it.
        """
        # Get all standard clusters supported on all endpoints
        supported_cluster_ids = set()
        for endpoint_clusters in self.endpoints.values():
            supported_cluster_ids.update({
                cluster.id for cluster in endpoint_clusters
                if global_attribute_ids.cluster_id_type(cluster.id) == global_attribute_ids.ClusterIdType.kStandard
            })

        # Get all possible standard clusters
        all_standard_cluster_ids = {
            cluster_id for cluster_id in ClusterObjects.ALL_CLUSTERS
            if global_attribute_ids.cluster_id_type(cluster_id) == global_attribute_ids.ClusterIdType.kStandard
        }

        # Find unsupported clusters
        unsupported_cluster_ids = all_standard_cluster_ids - supported_cluster_ids

        # If no unsupported clusters are found, skip this test step
        if not unsupported_cluster_ids:
            self.skip_step("No unsupported standard clusters found to test")
            return

        # Use the first unsupported cluster
        unsupported_cluster_id = next(iter(unsupported_cluster_ids))
        unsupported_cluster = ClusterObjects.ALL_CLUSTERS[unsupported_cluster_id]

        # Get any attribute from this cluster
        cluster_attributes = ClusterObjects.ALL_ATTRIBUTES[unsupported_cluster_id]
        test_attribute = next(iter(cluster_attributes.values()))

        # Test the unsupported cluster on all available endpoints
        # It should return UnsupportedCluster error from all endpoints
        for endpoint_id in self.endpoints:
            result = await self.read_single_attribute_expect_error(
                endpoint=endpoint_id,
                cluster=unsupported_cluster,
                attribute=test_attribute,
                error=Status.UnsupportedCluster)
            asserts.assert_true(isinstance(result.Reason, InteractionModelError),
                                msg=f"Unexpected success reading invalid cluster on endpoint {endpoint_id}")
            log.info(f"Confirmed unsupported cluster {unsupported_cluster_id} returns error on endpoint {endpoint_id}")

    async def _read_unsupported_attribute(self):
        """
        Attempts to read an unsupported attribute from a supported cluster on any endpoint.
        Requires an UNSUPPORTED_ATTRIBUTE error from the DUT.
        """
        for endpoint_id, endpoint in self.endpoints.items():
            for cluster_type, cluster in endpoint.items():
                if global_attribute_ids.cluster_id_type(cluster_type.id) != global_attribute_ids.ClusterIdType.kStandard:
                    continue

                all_attrs = set(ClusterObjects.ALL_ATTRIBUTES[cluster_type.id].keys())
                dut_attrs = set(cluster[cluster_type.Attributes.AttributeList])

                unsupported = [
                    attr_id for attr_id in (all_attrs - dut_attrs)
                    if global_attribute_ids.attribute_id_type(attr_id) == global_attribute_ids.AttributeIdType.kStandardNonGlobal
                ]
                if unsupported:
                    unsupported_attr = ClusterObjects.ALL_ATTRIBUTES[cluster_type.id][unsupported[0]]
                    log.info(
                        f"Testing unsupported attribute: endpoint={endpoint_id}, cluster={cluster_type}, attribute={unsupported_attr}")
                    # Only request this single attribute
                    result = await self.read_single_attribute_expect_error(
                        endpoint=endpoint_id,
                        cluster=cluster_type,
                        attribute=unsupported_attr,
                        error=Status.UnsupportedAttribute
                    )
                    asserts.assert_true(isinstance(result.Reason, InteractionModelError),
                                        msg="Unexpected success reading invalid attribute")
                    log.info(f"Confirmed unsupported attribute {unsupported_attr} returns error on endpoint {endpoint_id}")
                    return

        # If we get here, we got problems as there should always be at least one unsupported attribute
        asserts.fail("No unsupported attributes found we must find at least one unsupported attribute")

    async def _read_repeat_attribute(self, endpoint, cluster, attribute, repeat_count):
        results = []
        for i in range(repeat_count):
            path = AttributePath(EndpointId=endpoint, ClusterId=cluster.id, AttributeId=attribute.attribute_id)
            result = await self.verify_attribute_read([path])
            results.append(result)

        # Verify all reads returned consistent values
        if len(results) > 1:
            first_result = results[0]
            for i, result in enumerate(results[1:], 2):
                # Compare the attribute values from each read
                first_attr_value = first_result.tlvAttributes[endpoint][cluster.id][attribute.attribute_id]
                current_attr_value = result.tlvAttributes[endpoint][cluster.id][attribute.attribute_id]
                asserts.assert_equal(first_attr_value, current_attr_value,
                                     f"Read {i} returned different value than first read")

        log.info(f"Successfully completed {repeat_count} consistent reads of {attribute}")
        return results

    async def _read_data_version_filter(self, endpoint, cluster, attribute, test_value=None):
        read_request = await self.default_controller.ReadAttribute(
            self.dut_node_id, [(endpoint, cluster, attribute)])
        data_version = read_request[0][cluster][Clusters.Attribute.DataVersion]
        if test_value is not None:
            await self.default_controller.WriteAttribute(
                self.dut_node_id,
                [(endpoint, attribute(value=test_value))])
        data_version_filter = [(endpoint, cluster, data_version)]
        filtered_read = await self.default_controller.ReadAttribute(
            self.dut_node_id,
            [(endpoint, cluster, attribute)],
            dataVersionFilters=data_version_filter)
        return read_request, filtered_read

    async def _read_non_global_attribute_across_all_clusters(self, endpoint=None, attribute=None):
        attribute_path = AttributePath(
            EndpointId=endpoint,
            ClusterId=None,
            AttributeId=attribute.attribute_id)
        try:
            await self.default_controller.ReadAttribute(
                self.dut_node_id,
                [attribute_path]
            )
            asserts.fail("Expected INVALID_ACTION error but operation succeeded")
        except ChipStackError as e:  # chipstack-ok
            # Spec lists INVALID_ACTION as 0x80, but the stack surfaces it wrapped as 0x580
            # (General error + 0x80). Asserting 0x580 here to match the actual returned error.
            # Ref: https://github.com/CHIP-Specifications/connectedhomeip-spec/blob/master/src/data_model/Interaction-Model.adoc#101-status-code-table
            asserts.assert_equal(e.err, 0x580,
                                 "Incorrect error response for reading non-global attribute on all clusters at endpoint, should have returned GENERAL_ERROR + INVALID_ACTION")
            return

    async def _read_limited_access(self, endpoint, cluster_id):
        """Test reading all attributes from all clusters at an endpoint with limited access.

        Creates a second controller (TH2) with limited access to only one cluster, then reads
        all attributes from all clusters at the endpoint. Verifies that only the allowed cluster
        is returned and no errors are sent for clusters without access.

        Args:
            endpoint: The endpoint to test
            cluster_id: The cluster ID to grant access to
        """
        # Creates a second controller (TH2)
        fabric_admin = self.certificate_authority_manager.activeCaList[0].adminList[0]
        TH2_nodeid = self.matter_test_config.controller_node_id + 1
        TH2 = fabric_admin.NewController(nodeId=TH2_nodeid)

        # Read and save the original ACL using the default (admin) controller
        read_acl = await self.default_controller.Read(
            self.dut_node_id,
            [(self.endpoint, Clusters.AccessControl.Attributes.Acl)])
        dut_acl_original = read_acl.attributes[self.endpoint][Clusters.AccessControl][Clusters.AccessControl.Attributes.Acl]

        try:
            # Create an ACE that grants View access to TH2 for only ONE specific cluster
            ace = Clusters.AccessControl.Structs.AccessControlEntryStruct(
                privilege=Clusters.AccessControl.Enums.AccessControlEntryPrivilegeEnum.kView,
                authMode=Clusters.AccessControl.Enums.AccessControlEntryAuthModeEnum.kCase,
                targets=[Clusters.AccessControl.Structs.AccessControlTargetStruct(cluster=cluster_id)],
                subjects=[TH2_nodeid])
            dut_acl = copy.deepcopy(dut_acl_original)
            dut_acl.append(ace)

            # Write the modified ACL to grant TH2 limited access
            await self.default_controller.WriteAttribute(
                self.dut_node_id,
                [(endpoint, Clusters.AccessControl.Attributes.Acl(dut_acl))])
            log.info(f"Granted TH2 View access to only cluster {cluster_id}")

            # Use TH2 to read ALL attributes from ALL clusters at the endpoint
            read_request = await TH2.Read(
                self.dut_node_id,
                [(endpoint)])

            # Verify the endpoint is in the response
            asserts.assert_in(endpoint, read_request.attributes,
                              f"Endpoint {endpoint} not found in response - may not exist or have no accessible clusters")

            # Verify only the allowed cluster is returned
            returned_clusters = list(read_request.attributes[endpoint].keys())
            log.info(f"Clusters returned with limited access (TH2): {[c.id for c in returned_clusters]}")

            # The allowed cluster should be present
            allowed_cluster_obj = None
            for cluster_obj in returned_clusters:
                if cluster_obj.id == cluster_id:
                    allowed_cluster_obj = cluster_obj
                    break
            asserts.assert_is_not_none(allowed_cluster_obj,
                                       f"Expected cluster {cluster_id} (allowed) to be present in response")

            for cluster_obj in returned_clusters:
                if cluster_obj.id != cluster_id:
                    asserts.fail(f"Unexpected cluster {cluster_obj.id} returned - should only get allowed cluster {cluster_id}")

            return dut_acl_original, read_request

        finally:
            # Ensure cleanup happens even if an exception occurs
            # Restore original ACL
            try:
                await self.default_controller.WriteAttribute(
                    self.dut_node_id,
                    [(self.endpoint, Clusters.AccessControl.Attributes.Acl(dut_acl_original))])
                log.info("Restored original ACL")
            except Exception as e:
                log.error(f"Failed to restore original ACL: {e}")

            # Removes TH2 controller
            TH2.Shutdown()

    async def _read_all_events_attributes(self):
        return await self.default_controller.Read(nodeId=self.dut_node_id, attributes=[()], events=[()])

    async def _read_data_version_filter_multiple_clusters(self, endpoint, cluster, attribute, other_cluster, other_attribute):
        read_a = await self.default_controller.ReadAttribute(
            self.dut_node_id, [(endpoint, cluster, attribute)])
        data_version_a = read_a[0][cluster][Clusters.Attribute.DataVersion]
        data_version_filter_a = [(endpoint, cluster, data_version_a)]
        read_both = await self.default_controller.ReadAttribute(
            self.dut_node_id,
            [(endpoint, cluster, attribute),
             (endpoint, other_cluster, other_attribute)],
            dataVersionFilters=data_version_filter_a)
        return read_a, read_both

    async def _read_multiple_data_version_filters(self, endpoint, cluster, attribute, test_value=None):
        # First read to get the old data version
        read_request = await self.default_controller.ReadAttribute(
            self.dut_node_id, [(endpoint, cluster, attribute)])
        data_version_old = read_request[0][cluster][Clusters.Attribute.DataVersion]

        # Write to change the data version
        if test_value is not None:
            await self.default_controller.WriteAttribute(
                self.dut_node_id,
                [(endpoint, attribute(value=test_value))])

        # Second read to get the new (correct) data version after write
        read_after_write = await self.default_controller.ReadAttribute(
            self.dut_node_id, [(endpoint, cluster, attribute)])
        data_version_new = read_after_write[0][cluster][Clusters.Attribute.DataVersion]

        # Create filters with BOTH the correct (new) version AND the older version
        data_version_filters = [
            (endpoint, cluster, data_version_new),  # Correct/current version
            (endpoint, cluster, data_version_old)   # Older version
        ]

        # Read with both filters
        filtered_read = await self.default_controller.ReadAttribute(
            self.dut_node_id,
            [(endpoint, cluster, attribute)],
            dataVersionFilters=data_version_filters)

        return read_request, filtered_read

    def _verify_empty_wildcard(self, attr_path, read_request):
        """Verify read response for empty tuple path (all attributes from all clusters on all endpoints).

        This method is based on Austin's implementation in PR #34003.

        Args:
            attr_path: The attribute path that was read
            read_request: The read request response to verify

        Raises:
            AssertionError if verification fails
        """
        # Parts list validation
        parts_list_a = read_request.tlvAttributes[0][Clusters.Descriptor.id][Clusters.Descriptor.Attributes.PartsList.attribute_id]
        parts_list_b = self.endpoints[0][Clusters.Descriptor][Clusters.Descriptor.Attributes.PartsList]
        asserts.assert_equal(parts_list_a, parts_list_b, "Parts list is not the expected value")

        # Server list validation
        for endpoint in read_request.tlvAttributes:
            returned_clusters = sorted(read_request.tlvAttributes[endpoint].keys())
            server_list = sorted(read_request.tlvAttributes[endpoint][Clusters.Descriptor.id]
                                 [Clusters.Descriptor.Attributes.ServerList.attribute_id])
            asserts.assert_equal(returned_clusters, server_list)

        # Verify all endpoints and clusters
        self.verify_all_endpoints_clusters(read_request)

>>>>>>> efdf99d3
    def steps_TC_IDM_2_2(self) -> list[TestStep]:
        return [
            TestStep(1, "TH sends the Read Request Message to the DUT to read one attribute on a given cluster and endpoint, AttributePath = [[Endpoint = Specific Endpoint, Cluster = Specific ClusterID, Attribute = Specific Attribute]], On receipt of this message, DUT should send a report data action with the attribute value to the DUT.",
                     "On the TH verify the received report data message has the right attribute values.", is_commissioning=True),
            TestStep(2, "TH sends the Read Request Message to the DUT to read all attributes on a given cluster and Endpoint, AttributePath = [[Endpoint = Specific Endpoint, Cluster = Specific ClusterID]], On receipt of this message, DUT should send a report data action with the attribute value to the DUT.",
                     "On the TH verify the received report data message has only the attributes that the TH has privilege to."),
            TestStep(3, "TH sends the Read Request Message to the DUT to read an attribute from a cluster at all Endpoints, AttributePath = [[Cluster = Specific ClusterID, Attribute = Specific Attribute]], On receipt of this message, DUT should send a report data action with the attribute value from all the Endpoints to the DUT.",
                     "On the TH verify the received report data message has all the right attribute values."),
            TestStep(4, "TH sends the Read Request Message to the DUT to read a global attribute from all clusters at that Endpoint, AttributePath = [[Endpoint = Specific Endpoint, Attribute = Specific Global Attribute]], On receipt of this message, DUT should send a report data action with the attribute value from all the clusters to the DUT.",
                     "On the TH verify the received report data message has all the right attribute values."),
            TestStep(5, "TH sends the Read Request Message to the DUT to read all attributes from all clusters on all Endpoints, AttributePath = [[]], On receipt of this message, DUT should send a report data action with the attribute value from all the clusters to the DUT.",
                     "On the TH verify the received report data message has all the right attribute values."),
            TestStep(6, "TH sends the Read Request Message to the DUT to read a global attribute from all clusters at all Endpoints, AttributePath = [[Attribute = Specific Global Attribute]], On receipt of this message, DUT should send a report data action with the attribute value from all the clusters to the DUT.",
                     "On the TH verify the received report data message has all the right attribute values."),
            TestStep(7, "TH sends the Read Request Message to the DUT to read all attributes from a cluster at all Endpoints, AttributePath = [[Cluster = Specific ClusterID]], On receipt of this message, DUT should send a report data action with the attribute value from all the Endpoints to the DUT.",
                     "On the TH verify the received report data message has all the right attribute values."),
            TestStep(8, "TH sends the Read Request Message to the DUT to read all attributes from all clusters at one Endpoint, AttributePath = [[Endpoint = Specific Endpoint]], On receipt of this message, DUT should send a report data action with the attribute value from all the Endpoints to the DUT.",
                     "On the TH verify the received report data message has all the right attribute values."),
            TestStep(9, "TH sends the Read Request Message to the DUT to read any attribute to an unsupported Endpoint, DUT responds with the report data action.",
                     "Verify on the TH that the DUT sends the status code UNSUPPORTED_ENDPOINT"),
            TestStep(10, "TH sends the Read Request Message to the DUT to read any attribute to an unsupported cluster, DUT responds with the report data action.",
                     "Verify on the TH that the DUT sends the status code UNSUPPORTED_CLUSTER"),
            TestStep(11, "TH sends the Read Request Message to the DUT to read an unsupported attribute, DUT responds with the report data action.",
                     "Verify on the TH that the DUT sends the status code UNSUPPORTED_ATTRIBUTE"),
            TestStep(12, "TH sends the Read Request Message to the DUT to read an attribute. Repeat the above steps 3 times.",
                     "On the TH verify the received Report data message has the right attribute values for all the 3 times."),
            TestStep(13, "TH sends a Read Request Message to the DUT to read a particular attribute with the DataVersionFilter Field not set. DUT sends back the attribute value with the DataVersion of the cluster. TH sends a second read request to the same cluster with the DataVersionFilter Field set with the dataversion value received before.",
                     "On the TH verify the received Report data message has the right attribute values."),
            TestStep(14, "TH sends a Read Request Message to the DUT to read a particular attribute with the DataVersionFilter Field not set. DUT sends back the attribute value with the DataVersion of the cluster. TH sends a write request to the same cluster to write to any attribute. TH sends a second read request to read an attribute from the same cluster with the DataVersionFilter Field set with the dataversion value received before.",
                     "DUT should send a report data action with the attribute value to the TH."),
            TestStep(15, "TH sends a Read Request Message to the DUT to read all attributes on a cluster with the DataVersionFilter Field not set. DUT sends back the all the attribute values with the DataVersion of the cluster. TH sends a write request to the same cluster to write to any attribute. TH sends a second read request to read all the attributes from the same cluster with the DataVersionFilter Field set with the dataversion value received before.",
                     "DUT should send a report data action with all, the attribute values to the TH."),
            TestStep(16, "TH sends a Read Request Message to the DUT to read a particular attribute on a particular cluster with the DataVersionFilter Field not set. DUT sends back the attribute value with the DataVersion of the cluster. TH sends a read request to the same cluster to read any attribute with the right DataVersion(received in the previous step) and also an older DataVersion. The Read Request Message should have 2 DataVersionIB filters.",
                     "DUT should send a report data action with the attribute value to the TH."),
            TestStep(17, "TH sends a Read Request Message to the DUT to read any supported attribute/wildcard on a particular cluster say A with the DataVersionFilter Field not set. DUT sends back the attribute value with the DataVersion of the cluster A. TH sends a Read Request Message to read any supported attribute/wildcard on cluster A and any supported attribute/wildcard on another cluster B. DataVersionList field should only contain the DataVersion of cluster A.",
                     "Verify that the DUT sends a report data action with the attribute value from the cluster B to the TH. Verify that the DUT does not send the attribute value from cluster A."),
            TestStep(18, "TH sends a Read Request Message to the DUT to read a non global attribute from all clusters at that Endpoint, AttributePath = [[Endpoint = Specific Endpoint, Attribute = Specific Non Global Attribute]] +",
                     "On the TH verify that the DUT sends an error message and not the value of the attribute."),
            TestStep(19, "TH sends a Read Request Message to the DUT to read a non global attribute from all clusters at all Endpoints, AttributePath = [[Attribute = Specific Non Global Attribute]] +",
                     "On the TH verify that the DUT sends an error message and not the value of the attribute."),
            TestStep(20, "TH should have access to only a single cluster at one Endpoint1. TH sends a Read Request Message to the DUT to read all attributes from all clusters at Endpoint1, AttributePath = [[Endpoint = Specific Endpoint]] +",
                     "Verify that the DUT sends back data of all attributes only from that one cluster to which it has access. Verify that there are no errors sent back for attributes the TH has no access to."),
            TestStep(21, "TH sends a Read Request Message to read all events and attributes from the DUT.",
                     "Verify that the DUT sends back data of all attributes and events that the TH has access to."),
        ]

    # Update the test method to call functions directly with explicit parameters
    @async_test_body
    async def test_TC_IDM_2_2(self):
        # Test Setup with robust endpoint/cluster discovery
        await self.setup_class_helper(allow_pase=False)

        self.step(1)
        # Read a single attribute
        path = AttributePath(EndpointId=self.endpoint, ClusterId=Clusters.Descriptor.id,
                             AttributeId=Clusters.Descriptor.Attributes.ServerList.attribute_id)
        await self.verify_attribute_read([path])

        self.step(2)
        # Read all attributes on a cluster
        path = AttributePath(EndpointId=self.endpoint, ClusterId=Clusters.Descriptor.id, AttributeId=None)
        await self.verify_attribute_read([path])

        self.step(3)
        # Read an attribute from all endpoints
        path = AttributePath(EndpointId=None, ClusterId=Clusters.Descriptor.id,
                             AttributeId=Clusters.Descriptor.Attributes.ServerList.attribute_id)
        await self.verify_attribute_read([path])

        self.step(4)
        # Read a global attribute
        path = AttributePath(
            EndpointId=self.endpoint,
            ClusterId=None,
            AttributeId=global_attribute_ids.GlobalAttributeIds.ATTRIBUTE_LIST_ID)
        await self.verify_attribute_read([path])

        self.step(5)
        read_request = await asyncio.wait_for(
            self.default_controller.Read(self.dut_node_id, [()]),
            timeout=120.0
        )
        self.verify_empty_wildcard([()], read_request)

        self.step(6)
        await self.read_global_attribute_all_endpoints(
            attribute_id=global_attribute_ids.GlobalAttributeIds.ATTRIBUTE_LIST_ID)

        self.step(7)
        await self.read_cluster_all_endpoints(
            cluster=Clusters.Descriptor)

        self.step(8)
        await self.read_endpoint_all_clusters(
            endpoint=self.endpoint)

        self.step(9)
        await self.read_unsupported_endpoint()

        self.step(10)
        await self.read_unsupported_cluster()

        self.step(11)
        await self.read_unsupported_attribute()

        self.step(12)
        await self.read_repeat_attribute(
            endpoint=self.endpoint,
            cluster=Clusters.Descriptor,
            attribute=Clusters.Descriptor.Attributes.ServerList,
            repeat_count=3)

        self.step(13)
        read_request13, filtered_read13 = await self.read_data_version_filter(
            endpoint=self.endpoint,
            cluster=Clusters.Descriptor,
            attribute=Clusters.Descriptor.Attributes.ServerList)
        asserts.assert_true(0 in read_request13, "Endpoint 0 missing in first read")
        asserts.assert_true(Clusters.Descriptor in read_request13[0], "Cluster missing in first read")
        asserts.assert_equal(filtered_read13, {}, "Expected empty response with matching data version")

        # Check if BasicInformation cluster exists before running steps 14-17
        # If it doesn't exist (e.g., non-commissionable node), skip these steps
        if Clusters.BasicInformation not in self.endpoints[self.endpoint]:
            log.info("BasicInformation cluster not found on endpoint - skipping steps 14-17")
            self.skip_step(14)
            self.skip_step(15)
            self.skip_step(16)
            self.skip_step(17)
        else:
            self.step(14)
            read_request14, filtered_read14 = await self.read_data_version_filter(
                endpoint=self.endpoint,
                cluster=Clusters.BasicInformation,
                attribute=Clusters.BasicInformation.Attributes.NodeLabel,
                test_value="Hello World")
            if filtered_read14 and 0 in filtered_read14:
                data_version14 = filtered_read14[0][Clusters.BasicInformation][Clusters.Attribute.DataVersion]
                asserts.assert_equal(filtered_read14[0][Clusters.BasicInformation][Clusters.BasicInformation.Attributes.NodeLabel],
                                     "Hello World", "Data version does not match expected value")
                asserts.assert_equal((read_request14[0][Clusters.BasicInformation]
                                     [Clusters.Attribute.DataVersion] + 1), data_version14, "DataVersion was not incremented")

            self.step(15)
            # Read all attributes on BasicInformation cluster (no attribute filter)
            read_request15 = await self.default_controller.ReadAttribute(
                self.dut_node_id, [(self.endpoint, Clusters.BasicInformation)])
            data_version15_before = read_request15[self.endpoint][Clusters.BasicInformation][Clusters.Attribute.DataVersion]

            # Write to any attribute to change the data version
            await self.default_controller.WriteAttribute(
                self.dut_node_id,
                [(self.endpoint, Clusters.BasicInformation.Attributes.NodeLabel("Goodbye World"))])

            # Read all attributes again with old data version filter - should return all attributes since version changed
            data_version_filter15 = [(self.endpoint, Clusters.BasicInformation, data_version15_before)]
            filtered_read15 = await self.default_controller.ReadAttribute(
                self.dut_node_id,
                [(self.endpoint, Clusters.BasicInformation)],
                dataVersionFilters=data_version_filter15)

            # Verify we got all attributes back because data version changed
            asserts.assert_in(self.endpoint, filtered_read15, "Endpoint missing in response")
            asserts.assert_in(Clusters.BasicInformation, filtered_read15[self.endpoint], "BasicInformation cluster missing")
            data_version15_after = filtered_read15[self.endpoint][Clusters.BasicInformation][Clusters.Attribute.DataVersion]
            asserts.assert_not_equal(data_version15_before, data_version15_after, "DataVersion should have changed after write")
            asserts.assert_equal(
                filtered_read15[self.endpoint][Clusters.BasicInformation][Clusters.BasicInformation.Attributes.NodeLabel],
                "Goodbye World", "NodeLabel value does not match expected value")

            # Verify that all attributes from the cluster are returned (not just the one we wrote)
            returned_attrs15 = set(filtered_read15[self.endpoint][Clusters.BasicInformation].keys())
            expected_attrs15 = set(read_request15[self.endpoint][Clusters.BasicInformation].keys())
            asserts.assert_equal(returned_attrs15, expected_attrs15,
                                 "All cluster attributes should be returned when data version changed")

            self.step(16)
            read_request16, filtered_read16 = await self.read_multiple_data_version_filters(
                endpoint=self.endpoint,
                cluster=Clusters.BasicInformation,
                attribute=Clusters.BasicInformation.Attributes.NodeLabel,
                test_value="Hello World Again")
            if filtered_read16 and 0 in filtered_read16:
                asserts.assert_equal(filtered_read16[0][Clusters.BasicInformation][Clusters.BasicInformation.Attributes.NodeLabel],
                                     "Hello World Again", "Data version does not match expected value")

            self.step(17)
            read_a17, read_both17 = await self.read_data_version_filter_multiple_clusters(
                endpoint=self.endpoint,
                cluster=Clusters.Descriptor,
                attribute=Clusters.Descriptor.Attributes.ServerList,
                other_cluster=Clusters.BasicInformation,
                other_attribute=Clusters.BasicInformation.Attributes.NodeLabel)
            asserts.assert_in(0, read_both17, "Endpoint 0 missing in response for step 17")
            asserts.assert_not_in(Clusters.Descriptor, read_both17[0], "Cluster A (Descriptor) should have been filtered out")
            asserts.assert_in(Clusters.BasicInformation, read_both17[0], "Cluster B (BasicInformation) should be present")

        self.step(18)
        await self.read_non_global_attribute_across_all_clusters(
            endpoint=self.endpoint,
            attribute=Clusters.Descriptor.Attributes.ServerList)

        self.step(19)
        await self.read_non_global_attribute_across_all_clusters(
            attribute=Clusters.Descriptor.Attributes.ServerList)

        # Check if BasicInformation cluster exists before running step 20
        # If it doesn't exist (e.g., non-commissionable node), skip this step
        if Clusters.BasicInformation not in self.endpoints[self.endpoint]:
            log.info("BasicInformation cluster not found on endpoint - skipping step 20")
            self.skip_step(20)
        else:
            self.step(20)
            original_acl21, read_request21 = await self.read_limited_access(
                endpoint=self.endpoint,
                cluster_id=Clusters.BasicInformation.id)

            # Verify only BasicInformation cluster is returned (the one we granted access to)
            asserts.assert_true(Clusters.BasicInformation in read_request21.attributes[self.endpoint],
                                "BasicInformation cluster should be present (granted View access)")

            # Verify we got attributes from BasicInformation
            asserts.assert_true(len(read_request21.attributes[self.endpoint][Clusters.BasicInformation]) > 0,
                                "Should have received attributes from BasicInformation cluster")

        self.step(21)
        read_request22 = await self.read_all_events_attributes()
        required_attributes = ["Header", "Status", "Data"]
        for event in read_request22.events:
            for attr in required_attributes:
                asserts.assert_true(hasattr(event, attr), f"{attr} not in event")


if __name__ == "__main__":
    default_matter_test_main()
<|MERGE_RESOLUTION|>--- conflicted
+++ resolved
@@ -1,791 +1,313 @@
-#!/usr/bin/env python3
-#
-#    Copyright (c) 2025 Project CHIP Authors
-#    All rights reserved.
-#
-#    Licensed under the Apache License, Version 2.0 (the "License");
-#    you may not use this file except in compliance with the License.
-#    You may obtain a copy of the License at
-#
-#        http://www.apache.org/licenses/LICENSE-2.0
-#
-#    Unless required by applicable law or agreed to in writing, software
-#    distributed under the License is distributed on an "AS IS" BASIS,
-#    WITHOUT WARRANTIES OR CONDITIONS OF ANY KIND, either express or implied.
-#    See the License for the specific language governing permissions and
-#    limitations under the License.
-#
-#
-
-# See https://github.com/project-chip/connectedhomeip/blob/master/docs/testing/python.md#defining-the-ci-test-arguments
-# for details about the block below.
-#
-# === BEGIN CI TEST ARGUMENTS ===
-# test-runner-runs:
-#   run1:
-#     app: ${ALL_CLUSTERS_APP}
-#     app-args: --discriminator 1234 --KVS kvs1 --trace-to json:${TRACE_APP}.json
-#     script-args: >
-#       --storage-path admin_storage.json
-#       --commissioning-method on-network
-#       --discriminator 1234
-#       --passcode 20202021
-#       --trace-to json:${TRACE_TEST_JSON}.json
-#       --trace-to perfetto:${TRACE_TEST_PERFETTO}.perfetto
-#       --PICS src/app/tests/suites/certification/ci-pics-values
-#     factory-reset: true
-#     quiet: true
-# === END CI TEST ARGUMENTS ===
-
-import asyncio
-import logging
-
-from mobly import asserts
-from support_modules.idm_support import IDMBaseTest
-
-import matter.clusters as Clusters
-from matter.clusters.Attribute import AttributePath
-from matter.testing import global_attribute_ids
-from matter.testing.basic_composition import BasicCompositionTests
-from matter.testing.matter_testing import TestStep, async_test_body, default_matter_test_main
-
-log = logging.getLogger(__name__)
-
-
-class TC_IDM_2_2(IDMBaseTest, BasicCompositionTests):
-    """Test case for IDM-2.2: Report Data Action from DUT to TH.
-
-    This test verifies that the DUT correctly handles read requests and responds
-    with appropriate report data actions. It covers various scenarios including:
-    - Reading single and multiple attributes
-    - Reading global and non-global attributes
-    - Handling unsupported endpoints/clusters/attributes
-    - Data version filtering
-    - Chunked data messages
-    - Access control
-    """
-
-    def __init__(self, *args, **kwargs):
-        super().__init__(*args, **kwargs)
-        self.endpoint = 0
-
-    # This test can take a long time to run especially if run in highly
-    # congested lab environments since it gathers all
-    # attributes/clusters/endpoints from DUT in order to run this.
-    @property
-    def default_timeout(self) -> int:
-        return 600
-
-<<<<<<< HEAD
-=======
-    # === Attribute Reading and Verification ===
-    async def verify_attribute_read(self, attribute_path: list) -> dict:
-        """Read and verify attributes from the device.
-
-        Args:
-            attribute_path: List of attribute paths to read (should be AttributePath objects or tuples like (endpoint, cluster, attribute))
-
-        Returns:
-            Dictionary containing the read results
-        """
-        read_response = await self.default_controller.Read(
-            self.dut_node_id,
-            attribute_path)
-        self.verify_attribute_path(read_response, attribute_path[0])
-        return read_response
-
-    def verify_all_endpoints_clusters(self, read_response: dict):
-        """Verify read response for a full wildcard read (all attributes from all clusters on all endpoints).
-
-        This method performs comprehensive verification that only makes sense for wildcard reads
-        where you have complete data for all endpoints, clusters, and attributes.
-
-        Args:
-            read_response: The read response from a wildcard read to verify
-
-        Raises:
-            AssertionError if verification fails
-        """
-        # Verify that we got data for all expected endpoints based on EP0's parts list
-        # The parts list on EP0 contains all other endpoints, so total endpoints = parts_list + [0]
-        if 0 in read_response.tlvAttributes:
-            parts_list = read_response.tlvAttributes[0][Clusters.Descriptor.id][
-                Clusters.Descriptor.Attributes.PartsList.attribute_id]
-            expected_endpoints = sorted(parts_list + [0])  # parts list + endpoint 0 itself
-            actual_endpoints = sorted(read_response.tlvAttributes.keys())
-            asserts.assert_equal(actual_endpoints, expected_endpoints,
-                                 f"Read response endpoints {actual_endpoints} don't match expected {expected_endpoints}")
-
-        for endpoint in read_response.tlvAttributes:
-            asserts.assert_in(
-                Clusters.Descriptor.Attributes.PartsList.attribute_id,
-                read_response.tlvAttributes[endpoint][Clusters.Descriptor.id],
-                "PartsList attribute should always be present")
-
-            # Server list matches returned clusters
-            returned_clusters = sorted(read_response.tlvAttributes[endpoint].keys())
-            server_list = sorted(read_response.tlvAttributes[endpoint][Clusters.Descriptor.id][
-                Clusters.Descriptor.Attributes.ServerList.attribute_id])
-            asserts.assert_equal(returned_clusters, server_list,
-                                 f"Cluster list and server list do not match for endpoint {endpoint}")
-
-            # Attribute lists
-            for cluster in read_response.tlvAttributes[endpoint]:
-                # Only verify spec-defined clusters to avoid issues with clusters that may have write-only attributes
-                # Note: Comprehensive verification of wildcard reads is also performed in IDM-10.1 and ACE tests
-                if global_attribute_ids.cluster_id_type(cluster) != global_attribute_ids.ClusterIdType.kStandard:
-                    continue
-
-                returned_attrs = sorted(read_response.tlvAttributes[endpoint][cluster].keys())
-                attr_list = sorted(read_response.tlvAttributes[endpoint][cluster][
-                    ClusterObjects.ALL_CLUSTERS[cluster].Attributes.AttributeList.attribute_id])
-                asserts.assert_equal(returned_attrs, attr_list,
-                                     f"Mismatch for {cluster} at endpoint {endpoint}")
-
-    def verify_attribute_path(self, read_response: dict, path: AttributePath):
-        """Verify read response for an attribute path.
-
-        Args:
-            read_response: The read response to verify
-            path: The attribute path that was read
-
-        Raises:
-            AssertionError if verification fails
-        """
-        endpoint = path.EndpointId
-        cluster_id = path.ClusterId
-        attribute_id = path.AttributeId
-
-        endpoint_list = [endpoint] if endpoint is not None else list(self.endpoints.keys())
-
-        for ep in endpoint_list:
-            asserts.assert_in(ep, read_response.tlvAttributes,
-                              f"Endpoint {ep} not found in response")
-
-            if cluster_id is not None:
-                asserts.assert_in(cluster_id, read_response.tlvAttributes[ep],
-                                  f"Cluster {cluster_id} not found in endpoint {ep}")
-
-                if attribute_id is not None:
-                    asserts.assert_in(attribute_id, read_response.tlvAttributes[ep][cluster_id],
-                                      f"Attribute {attribute_id} not found in cluster {cluster_id} on endpoint {ep}")
-                else:
-                    # All attributes from the cluster were requested
-                    # Verify AttributeList is present
-                    cluster_obj = ClusterObjects.ALL_CLUSTERS.get(cluster_id)
-                    if cluster_obj and hasattr(cluster_obj.Attributes, 'AttributeList'):
-                        attr_list_id = cluster_obj.Attributes.AttributeList.attribute_id
-                        asserts.assert_in(attr_list_id, read_response.tlvAttributes[ep][cluster_id],
-                                          f"AttributeList not found in cluster {cluster_id} on endpoint {ep}")
-
-                        # Verify that returned attributes match the AttributeList
-                        # Extra assertion to ensure cluster_id exists before accessing (defense in depth)
-                        asserts.assert_in(cluster_id, read_response.tlvAttributes[ep],
-                                          f"Cluster {cluster_id} not found in endpoint {ep}")
-                        returned_attrs = sorted(read_response.tlvAttributes[ep][cluster_id].keys())
-                        attr_list = sorted(read_response.tlvAttributes[ep][cluster_id][
-                            ClusterObjects.ALL_CLUSTERS[cluster_id].Attributes.AttributeList.attribute_id])
-                        asserts.assert_equal(
-                            returned_attrs,
-                            attr_list,
-                            f"Returned attributes don't match AttributeList for cluster {cluster_id} on endpoint {ep}")
-            else:
-                # For global attributes, we expect them to be present across all clusters
-                if attribute_id is not None:
-                    # Reading a specific global attribute - verify it exists in all clusters
-                    for cluster in read_response.tlvAttributes[ep].values():
-                        asserts.assert_in(attribute_id, cluster,
-                                          f"Global attribute {attribute_id} not found in cluster on endpoint {ep}")
-
-    async def _read_global_attribute_all_endpoints(self, attribute_id):
-        attribute_path = AttributePath(
-            EndpointId=None,
-            ClusterId=None,
-            AttributeId=attribute_id)
-        return await self.verify_attribute_read([attribute_path])
-
-    async def _read_cluster_all_endpoints(self, cluster):
-        read_request = await self.default_controller.ReadAttribute(self.dut_node_id, [cluster])
-
-        # Verify all expected endpoints are returned
-        expected_endpoints = list(self.endpoints.keys())
-        returned_endpoints = list(read_request.keys())
-        asserts.assert_equal(sorted(returned_endpoints), sorted(expected_endpoints),
-                             f"Expected endpoints {expected_endpoints} but got {returned_endpoints}")
-
-        for endpoint in read_request:
-            asserts.assert_in(cluster, read_request[endpoint].keys(),
-                              f"{cluster} cluster not in output")
-            asserts.assert_in(cluster.Attributes.AttributeList,
-                              read_request[endpoint][cluster],
-                              "AttributeList not in output")
-            # Verify that returned attributes match the AttributeList
-            # DataVersion is excluded as it is metadata and not a real attribute
-            if global_attribute_ids.cluster_id_type(cluster.id) == global_attribute_ids.ClusterIdType.kStandard:
-                returned_attrs = sorted([x.attribute_id for x in read_request[endpoint][cluster]
-                                         if x != Clusters.Attribute.DataVersion])
-                attr_list = sorted(read_request[endpoint][cluster][cluster.Attributes.AttributeList])
-                asserts.assert_equal(
-                    returned_attrs,
-                    attr_list,
-                    f"Returned attributes don't match AttributeList for cluster {cluster.id} on endpoint {endpoint}")
-        return read_request
-
-    async def _read_endpoint_all_clusters(self, endpoint):
-        read_request = await self.default_controller.ReadAttribute(self.dut_node_id, [endpoint])
-        asserts.assert_in(Clusters.Descriptor, read_request[endpoint].keys(), "Descriptor cluster not in output")
-        asserts.assert_in(Clusters.Descriptor.Attributes.ServerList,
-                          read_request[endpoint][Clusters.Descriptor], "ServerList not in output")
-
-        # Verify that returned clusters match the ServerList
-        returned_cluster_ids = sorted([cluster.id for cluster in read_request[endpoint]])
-        server_list = sorted(read_request[endpoint][Clusters.Descriptor][Clusters.Descriptor.Attributes.ServerList])
-        asserts.assert_equal(
-            returned_cluster_ids,
-            server_list,
-            f"Returned cluster IDs {returned_cluster_ids} don't match ServerList {server_list} for endpoint {endpoint}")
-
-        for cluster in read_request[endpoint]:
-            attribute_ids = [a.attribute_id for a in read_request[endpoint][cluster]
-                             if a != Clusters.Attribute.DataVersion]
-            asserts.assert_equal(
-                sorted(attribute_ids),
-                sorted(read_request[endpoint][cluster][cluster.Attributes.AttributeList]),
-                f"Expected attribute list does not match for cluster {cluster}"
-            )
-        return read_request
-
-    async def _read_unsupported_endpoint(self):
-        """
-        Find unsupported endpoint and attempt to read from it
-        """
-        supported_endpoints = set(self.endpoints.keys())
-        all_endpoints = set(range(max(supported_endpoints) + 2))
-        unsupported = list(all_endpoints - supported_endpoints)
-        await self.read_single_attribute_expect_error(endpoint=unsupported[0], cluster=Clusters.Descriptor, attribute=Clusters.Descriptor.Attributes.FeatureMap, error=Status.UnsupportedEndpoint)
-
-    async def _read_unsupported_cluster(self):
-        """
-        Find a standard cluster that's not supported on any endpoint and try to read from it.
-        """
-        # Get all standard clusters supported on all endpoints
-        supported_cluster_ids = set()
-        for endpoint_clusters in self.endpoints.values():
-            supported_cluster_ids.update({
-                cluster.id for cluster in endpoint_clusters
-                if global_attribute_ids.cluster_id_type(cluster.id) == global_attribute_ids.ClusterIdType.kStandard
-            })
-
-        # Get all possible standard clusters
-        all_standard_cluster_ids = {
-            cluster_id for cluster_id in ClusterObjects.ALL_CLUSTERS
-            if global_attribute_ids.cluster_id_type(cluster_id) == global_attribute_ids.ClusterIdType.kStandard
-        }
-
-        # Find unsupported clusters
-        unsupported_cluster_ids = all_standard_cluster_ids - supported_cluster_ids
-
-        # If no unsupported clusters are found, skip this test step
-        if not unsupported_cluster_ids:
-            self.skip_step("No unsupported standard clusters found to test")
-            return
-
-        # Use the first unsupported cluster
-        unsupported_cluster_id = next(iter(unsupported_cluster_ids))
-        unsupported_cluster = ClusterObjects.ALL_CLUSTERS[unsupported_cluster_id]
-
-        # Get any attribute from this cluster
-        cluster_attributes = ClusterObjects.ALL_ATTRIBUTES[unsupported_cluster_id]
-        test_attribute = next(iter(cluster_attributes.values()))
-
-        # Test the unsupported cluster on all available endpoints
-        # It should return UnsupportedCluster error from all endpoints
-        for endpoint_id in self.endpoints:
-            result = await self.read_single_attribute_expect_error(
-                endpoint=endpoint_id,
-                cluster=unsupported_cluster,
-                attribute=test_attribute,
-                error=Status.UnsupportedCluster)
-            asserts.assert_true(isinstance(result.Reason, InteractionModelError),
-                                msg=f"Unexpected success reading invalid cluster on endpoint {endpoint_id}")
-            log.info(f"Confirmed unsupported cluster {unsupported_cluster_id} returns error on endpoint {endpoint_id}")
-
-    async def _read_unsupported_attribute(self):
-        """
-        Attempts to read an unsupported attribute from a supported cluster on any endpoint.
-        Requires an UNSUPPORTED_ATTRIBUTE error from the DUT.
-        """
-        for endpoint_id, endpoint in self.endpoints.items():
-            for cluster_type, cluster in endpoint.items():
-                if global_attribute_ids.cluster_id_type(cluster_type.id) != global_attribute_ids.ClusterIdType.kStandard:
-                    continue
-
-                all_attrs = set(ClusterObjects.ALL_ATTRIBUTES[cluster_type.id].keys())
-                dut_attrs = set(cluster[cluster_type.Attributes.AttributeList])
-
-                unsupported = [
-                    attr_id for attr_id in (all_attrs - dut_attrs)
-                    if global_attribute_ids.attribute_id_type(attr_id) == global_attribute_ids.AttributeIdType.kStandardNonGlobal
-                ]
-                if unsupported:
-                    unsupported_attr = ClusterObjects.ALL_ATTRIBUTES[cluster_type.id][unsupported[0]]
-                    log.info(
-                        f"Testing unsupported attribute: endpoint={endpoint_id}, cluster={cluster_type}, attribute={unsupported_attr}")
-                    # Only request this single attribute
-                    result = await self.read_single_attribute_expect_error(
-                        endpoint=endpoint_id,
-                        cluster=cluster_type,
-                        attribute=unsupported_attr,
-                        error=Status.UnsupportedAttribute
-                    )
-                    asserts.assert_true(isinstance(result.Reason, InteractionModelError),
-                                        msg="Unexpected success reading invalid attribute")
-                    log.info(f"Confirmed unsupported attribute {unsupported_attr} returns error on endpoint {endpoint_id}")
-                    return
-
-        # If we get here, we got problems as there should always be at least one unsupported attribute
-        asserts.fail("No unsupported attributes found we must find at least one unsupported attribute")
-
-    async def _read_repeat_attribute(self, endpoint, cluster, attribute, repeat_count):
-        results = []
-        for i in range(repeat_count):
-            path = AttributePath(EndpointId=endpoint, ClusterId=cluster.id, AttributeId=attribute.attribute_id)
-            result = await self.verify_attribute_read([path])
-            results.append(result)
-
-        # Verify all reads returned consistent values
-        if len(results) > 1:
-            first_result = results[0]
-            for i, result in enumerate(results[1:], 2):
-                # Compare the attribute values from each read
-                first_attr_value = first_result.tlvAttributes[endpoint][cluster.id][attribute.attribute_id]
-                current_attr_value = result.tlvAttributes[endpoint][cluster.id][attribute.attribute_id]
-                asserts.assert_equal(first_attr_value, current_attr_value,
-                                     f"Read {i} returned different value than first read")
-
-        log.info(f"Successfully completed {repeat_count} consistent reads of {attribute}")
-        return results
-
-    async def _read_data_version_filter(self, endpoint, cluster, attribute, test_value=None):
-        read_request = await self.default_controller.ReadAttribute(
-            self.dut_node_id, [(endpoint, cluster, attribute)])
-        data_version = read_request[0][cluster][Clusters.Attribute.DataVersion]
-        if test_value is not None:
-            await self.default_controller.WriteAttribute(
-                self.dut_node_id,
-                [(endpoint, attribute(value=test_value))])
-        data_version_filter = [(endpoint, cluster, data_version)]
-        filtered_read = await self.default_controller.ReadAttribute(
-            self.dut_node_id,
-            [(endpoint, cluster, attribute)],
-            dataVersionFilters=data_version_filter)
-        return read_request, filtered_read
-
-    async def _read_non_global_attribute_across_all_clusters(self, endpoint=None, attribute=None):
-        attribute_path = AttributePath(
-            EndpointId=endpoint,
-            ClusterId=None,
-            AttributeId=attribute.attribute_id)
-        try:
-            await self.default_controller.ReadAttribute(
-                self.dut_node_id,
-                [attribute_path]
-            )
-            asserts.fail("Expected INVALID_ACTION error but operation succeeded")
-        except ChipStackError as e:  # chipstack-ok
-            # Spec lists INVALID_ACTION as 0x80, but the stack surfaces it wrapped as 0x580
-            # (General error + 0x80). Asserting 0x580 here to match the actual returned error.
-            # Ref: https://github.com/CHIP-Specifications/connectedhomeip-spec/blob/master/src/data_model/Interaction-Model.adoc#101-status-code-table
-            asserts.assert_equal(e.err, 0x580,
-                                 "Incorrect error response for reading non-global attribute on all clusters at endpoint, should have returned GENERAL_ERROR + INVALID_ACTION")
-            return
-
-    async def _read_limited_access(self, endpoint, cluster_id):
-        """Test reading all attributes from all clusters at an endpoint with limited access.
-
-        Creates a second controller (TH2) with limited access to only one cluster, then reads
-        all attributes from all clusters at the endpoint. Verifies that only the allowed cluster
-        is returned and no errors are sent for clusters without access.
-
-        Args:
-            endpoint: The endpoint to test
-            cluster_id: The cluster ID to grant access to
-        """
-        # Creates a second controller (TH2)
-        fabric_admin = self.certificate_authority_manager.activeCaList[0].adminList[0]
-        TH2_nodeid = self.matter_test_config.controller_node_id + 1
-        TH2 = fabric_admin.NewController(nodeId=TH2_nodeid)
-
-        # Read and save the original ACL using the default (admin) controller
-        read_acl = await self.default_controller.Read(
-            self.dut_node_id,
-            [(self.endpoint, Clusters.AccessControl.Attributes.Acl)])
-        dut_acl_original = read_acl.attributes[self.endpoint][Clusters.AccessControl][Clusters.AccessControl.Attributes.Acl]
-
-        try:
-            # Create an ACE that grants View access to TH2 for only ONE specific cluster
-            ace = Clusters.AccessControl.Structs.AccessControlEntryStruct(
-                privilege=Clusters.AccessControl.Enums.AccessControlEntryPrivilegeEnum.kView,
-                authMode=Clusters.AccessControl.Enums.AccessControlEntryAuthModeEnum.kCase,
-                targets=[Clusters.AccessControl.Structs.AccessControlTargetStruct(cluster=cluster_id)],
-                subjects=[TH2_nodeid])
-            dut_acl = copy.deepcopy(dut_acl_original)
-            dut_acl.append(ace)
-
-            # Write the modified ACL to grant TH2 limited access
-            await self.default_controller.WriteAttribute(
-                self.dut_node_id,
-                [(endpoint, Clusters.AccessControl.Attributes.Acl(dut_acl))])
-            log.info(f"Granted TH2 View access to only cluster {cluster_id}")
-
-            # Use TH2 to read ALL attributes from ALL clusters at the endpoint
-            read_request = await TH2.Read(
-                self.dut_node_id,
-                [(endpoint)])
-
-            # Verify the endpoint is in the response
-            asserts.assert_in(endpoint, read_request.attributes,
-                              f"Endpoint {endpoint} not found in response - may not exist or have no accessible clusters")
-
-            # Verify only the allowed cluster is returned
-            returned_clusters = list(read_request.attributes[endpoint].keys())
-            log.info(f"Clusters returned with limited access (TH2): {[c.id for c in returned_clusters]}")
-
-            # The allowed cluster should be present
-            allowed_cluster_obj = None
-            for cluster_obj in returned_clusters:
-                if cluster_obj.id == cluster_id:
-                    allowed_cluster_obj = cluster_obj
-                    break
-            asserts.assert_is_not_none(allowed_cluster_obj,
-                                       f"Expected cluster {cluster_id} (allowed) to be present in response")
-
-            for cluster_obj in returned_clusters:
-                if cluster_obj.id != cluster_id:
-                    asserts.fail(f"Unexpected cluster {cluster_obj.id} returned - should only get allowed cluster {cluster_id}")
-
-            return dut_acl_original, read_request
-
-        finally:
-            # Ensure cleanup happens even if an exception occurs
-            # Restore original ACL
-            try:
-                await self.default_controller.WriteAttribute(
-                    self.dut_node_id,
-                    [(self.endpoint, Clusters.AccessControl.Attributes.Acl(dut_acl_original))])
-                log.info("Restored original ACL")
-            except Exception as e:
-                log.error(f"Failed to restore original ACL: {e}")
-
-            # Removes TH2 controller
-            TH2.Shutdown()
-
-    async def _read_all_events_attributes(self):
-        return await self.default_controller.Read(nodeId=self.dut_node_id, attributes=[()], events=[()])
-
-    async def _read_data_version_filter_multiple_clusters(self, endpoint, cluster, attribute, other_cluster, other_attribute):
-        read_a = await self.default_controller.ReadAttribute(
-            self.dut_node_id, [(endpoint, cluster, attribute)])
-        data_version_a = read_a[0][cluster][Clusters.Attribute.DataVersion]
-        data_version_filter_a = [(endpoint, cluster, data_version_a)]
-        read_both = await self.default_controller.ReadAttribute(
-            self.dut_node_id,
-            [(endpoint, cluster, attribute),
-             (endpoint, other_cluster, other_attribute)],
-            dataVersionFilters=data_version_filter_a)
-        return read_a, read_both
-
-    async def _read_multiple_data_version_filters(self, endpoint, cluster, attribute, test_value=None):
-        # First read to get the old data version
-        read_request = await self.default_controller.ReadAttribute(
-            self.dut_node_id, [(endpoint, cluster, attribute)])
-        data_version_old = read_request[0][cluster][Clusters.Attribute.DataVersion]
-
-        # Write to change the data version
-        if test_value is not None:
-            await self.default_controller.WriteAttribute(
-                self.dut_node_id,
-                [(endpoint, attribute(value=test_value))])
-
-        # Second read to get the new (correct) data version after write
-        read_after_write = await self.default_controller.ReadAttribute(
-            self.dut_node_id, [(endpoint, cluster, attribute)])
-        data_version_new = read_after_write[0][cluster][Clusters.Attribute.DataVersion]
-
-        # Create filters with BOTH the correct (new) version AND the older version
-        data_version_filters = [
-            (endpoint, cluster, data_version_new),  # Correct/current version
-            (endpoint, cluster, data_version_old)   # Older version
-        ]
-
-        # Read with both filters
-        filtered_read = await self.default_controller.ReadAttribute(
-            self.dut_node_id,
-            [(endpoint, cluster, attribute)],
-            dataVersionFilters=data_version_filters)
-
-        return read_request, filtered_read
-
-    def _verify_empty_wildcard(self, attr_path, read_request):
-        """Verify read response for empty tuple path (all attributes from all clusters on all endpoints).
-
-        This method is based on Austin's implementation in PR #34003.
-
-        Args:
-            attr_path: The attribute path that was read
-            read_request: The read request response to verify
-
-        Raises:
-            AssertionError if verification fails
-        """
-        # Parts list validation
-        parts_list_a = read_request.tlvAttributes[0][Clusters.Descriptor.id][Clusters.Descriptor.Attributes.PartsList.attribute_id]
-        parts_list_b = self.endpoints[0][Clusters.Descriptor][Clusters.Descriptor.Attributes.PartsList]
-        asserts.assert_equal(parts_list_a, parts_list_b, "Parts list is not the expected value")
-
-        # Server list validation
-        for endpoint in read_request.tlvAttributes:
-            returned_clusters = sorted(read_request.tlvAttributes[endpoint].keys())
-            server_list = sorted(read_request.tlvAttributes[endpoint][Clusters.Descriptor.id]
-                                 [Clusters.Descriptor.Attributes.ServerList.attribute_id])
-            asserts.assert_equal(returned_clusters, server_list)
-
-        # Verify all endpoints and clusters
-        self.verify_all_endpoints_clusters(read_request)
-
->>>>>>> efdf99d3
-    def steps_TC_IDM_2_2(self) -> list[TestStep]:
-        return [
-            TestStep(1, "TH sends the Read Request Message to the DUT to read one attribute on a given cluster and endpoint, AttributePath = [[Endpoint = Specific Endpoint, Cluster = Specific ClusterID, Attribute = Specific Attribute]], On receipt of this message, DUT should send a report data action with the attribute value to the DUT.",
-                     "On the TH verify the received report data message has the right attribute values.", is_commissioning=True),
-            TestStep(2, "TH sends the Read Request Message to the DUT to read all attributes on a given cluster and Endpoint, AttributePath = [[Endpoint = Specific Endpoint, Cluster = Specific ClusterID]], On receipt of this message, DUT should send a report data action with the attribute value to the DUT.",
-                     "On the TH verify the received report data message has only the attributes that the TH has privilege to."),
-            TestStep(3, "TH sends the Read Request Message to the DUT to read an attribute from a cluster at all Endpoints, AttributePath = [[Cluster = Specific ClusterID, Attribute = Specific Attribute]], On receipt of this message, DUT should send a report data action with the attribute value from all the Endpoints to the DUT.",
-                     "On the TH verify the received report data message has all the right attribute values."),
-            TestStep(4, "TH sends the Read Request Message to the DUT to read a global attribute from all clusters at that Endpoint, AttributePath = [[Endpoint = Specific Endpoint, Attribute = Specific Global Attribute]], On receipt of this message, DUT should send a report data action with the attribute value from all the clusters to the DUT.",
-                     "On the TH verify the received report data message has all the right attribute values."),
-            TestStep(5, "TH sends the Read Request Message to the DUT to read all attributes from all clusters on all Endpoints, AttributePath = [[]], On receipt of this message, DUT should send a report data action with the attribute value from all the clusters to the DUT.",
-                     "On the TH verify the received report data message has all the right attribute values."),
-            TestStep(6, "TH sends the Read Request Message to the DUT to read a global attribute from all clusters at all Endpoints, AttributePath = [[Attribute = Specific Global Attribute]], On receipt of this message, DUT should send a report data action with the attribute value from all the clusters to the DUT.",
-                     "On the TH verify the received report data message has all the right attribute values."),
-            TestStep(7, "TH sends the Read Request Message to the DUT to read all attributes from a cluster at all Endpoints, AttributePath = [[Cluster = Specific ClusterID]], On receipt of this message, DUT should send a report data action with the attribute value from all the Endpoints to the DUT.",
-                     "On the TH verify the received report data message has all the right attribute values."),
-            TestStep(8, "TH sends the Read Request Message to the DUT to read all attributes from all clusters at one Endpoint, AttributePath = [[Endpoint = Specific Endpoint]], On receipt of this message, DUT should send a report data action with the attribute value from all the Endpoints to the DUT.",
-                     "On the TH verify the received report data message has all the right attribute values."),
-            TestStep(9, "TH sends the Read Request Message to the DUT to read any attribute to an unsupported Endpoint, DUT responds with the report data action.",
-                     "Verify on the TH that the DUT sends the status code UNSUPPORTED_ENDPOINT"),
-            TestStep(10, "TH sends the Read Request Message to the DUT to read any attribute to an unsupported cluster, DUT responds with the report data action.",
-                     "Verify on the TH that the DUT sends the status code UNSUPPORTED_CLUSTER"),
-            TestStep(11, "TH sends the Read Request Message to the DUT to read an unsupported attribute, DUT responds with the report data action.",
-                     "Verify on the TH that the DUT sends the status code UNSUPPORTED_ATTRIBUTE"),
-            TestStep(12, "TH sends the Read Request Message to the DUT to read an attribute. Repeat the above steps 3 times.",
-                     "On the TH verify the received Report data message has the right attribute values for all the 3 times."),
-            TestStep(13, "TH sends a Read Request Message to the DUT to read a particular attribute with the DataVersionFilter Field not set. DUT sends back the attribute value with the DataVersion of the cluster. TH sends a second read request to the same cluster with the DataVersionFilter Field set with the dataversion value received before.",
-                     "On the TH verify the received Report data message has the right attribute values."),
-            TestStep(14, "TH sends a Read Request Message to the DUT to read a particular attribute with the DataVersionFilter Field not set. DUT sends back the attribute value with the DataVersion of the cluster. TH sends a write request to the same cluster to write to any attribute. TH sends a second read request to read an attribute from the same cluster with the DataVersionFilter Field set with the dataversion value received before.",
-                     "DUT should send a report data action with the attribute value to the TH."),
-            TestStep(15, "TH sends a Read Request Message to the DUT to read all attributes on a cluster with the DataVersionFilter Field not set. DUT sends back the all the attribute values with the DataVersion of the cluster. TH sends a write request to the same cluster to write to any attribute. TH sends a second read request to read all the attributes from the same cluster with the DataVersionFilter Field set with the dataversion value received before.",
-                     "DUT should send a report data action with all, the attribute values to the TH."),
-            TestStep(16, "TH sends a Read Request Message to the DUT to read a particular attribute on a particular cluster with the DataVersionFilter Field not set. DUT sends back the attribute value with the DataVersion of the cluster. TH sends a read request to the same cluster to read any attribute with the right DataVersion(received in the previous step) and also an older DataVersion. The Read Request Message should have 2 DataVersionIB filters.",
-                     "DUT should send a report data action with the attribute value to the TH."),
-            TestStep(17, "TH sends a Read Request Message to the DUT to read any supported attribute/wildcard on a particular cluster say A with the DataVersionFilter Field not set. DUT sends back the attribute value with the DataVersion of the cluster A. TH sends a Read Request Message to read any supported attribute/wildcard on cluster A and any supported attribute/wildcard on another cluster B. DataVersionList field should only contain the DataVersion of cluster A.",
-                     "Verify that the DUT sends a report data action with the attribute value from the cluster B to the TH. Verify that the DUT does not send the attribute value from cluster A."),
-            TestStep(18, "TH sends a Read Request Message to the DUT to read a non global attribute from all clusters at that Endpoint, AttributePath = [[Endpoint = Specific Endpoint, Attribute = Specific Non Global Attribute]] +",
-                     "On the TH verify that the DUT sends an error message and not the value of the attribute."),
-            TestStep(19, "TH sends a Read Request Message to the DUT to read a non global attribute from all clusters at all Endpoints, AttributePath = [[Attribute = Specific Non Global Attribute]] +",
-                     "On the TH verify that the DUT sends an error message and not the value of the attribute."),
-            TestStep(20, "TH should have access to only a single cluster at one Endpoint1. TH sends a Read Request Message to the DUT to read all attributes from all clusters at Endpoint1, AttributePath = [[Endpoint = Specific Endpoint]] +",
-                     "Verify that the DUT sends back data of all attributes only from that one cluster to which it has access. Verify that there are no errors sent back for attributes the TH has no access to."),
-            TestStep(21, "TH sends a Read Request Message to read all events and attributes from the DUT.",
-                     "Verify that the DUT sends back data of all attributes and events that the TH has access to."),
-        ]
-
-    # Update the test method to call functions directly with explicit parameters
-    @async_test_body
-    async def test_TC_IDM_2_2(self):
-        # Test Setup with robust endpoint/cluster discovery
-        await self.setup_class_helper(allow_pase=False)
-
-        self.step(1)
-        # Read a single attribute
-        path = AttributePath(EndpointId=self.endpoint, ClusterId=Clusters.Descriptor.id,
-                             AttributeId=Clusters.Descriptor.Attributes.ServerList.attribute_id)
-        await self.verify_attribute_read([path])
-
-        self.step(2)
-        # Read all attributes on a cluster
-        path = AttributePath(EndpointId=self.endpoint, ClusterId=Clusters.Descriptor.id, AttributeId=None)
-        await self.verify_attribute_read([path])
-
-        self.step(3)
-        # Read an attribute from all endpoints
-        path = AttributePath(EndpointId=None, ClusterId=Clusters.Descriptor.id,
-                             AttributeId=Clusters.Descriptor.Attributes.ServerList.attribute_id)
-        await self.verify_attribute_read([path])
-
-        self.step(4)
-        # Read a global attribute
-        path = AttributePath(
-            EndpointId=self.endpoint,
-            ClusterId=None,
-            AttributeId=global_attribute_ids.GlobalAttributeIds.ATTRIBUTE_LIST_ID)
-        await self.verify_attribute_read([path])
-
-        self.step(5)
-        read_request = await asyncio.wait_for(
-            self.default_controller.Read(self.dut_node_id, [()]),
-            timeout=120.0
-        )
-        self.verify_empty_wildcard([()], read_request)
-
-        self.step(6)
-        await self.read_global_attribute_all_endpoints(
-            attribute_id=global_attribute_ids.GlobalAttributeIds.ATTRIBUTE_LIST_ID)
-
-        self.step(7)
-        await self.read_cluster_all_endpoints(
-            cluster=Clusters.Descriptor)
-
-        self.step(8)
-        await self.read_endpoint_all_clusters(
-            endpoint=self.endpoint)
-
-        self.step(9)
-        await self.read_unsupported_endpoint()
-
-        self.step(10)
-        await self.read_unsupported_cluster()
-
-        self.step(11)
-        await self.read_unsupported_attribute()
-
-        self.step(12)
-        await self.read_repeat_attribute(
-            endpoint=self.endpoint,
-            cluster=Clusters.Descriptor,
-            attribute=Clusters.Descriptor.Attributes.ServerList,
-            repeat_count=3)
-
-        self.step(13)
-        read_request13, filtered_read13 = await self.read_data_version_filter(
-            endpoint=self.endpoint,
-            cluster=Clusters.Descriptor,
-            attribute=Clusters.Descriptor.Attributes.ServerList)
-        asserts.assert_true(0 in read_request13, "Endpoint 0 missing in first read")
-        asserts.assert_true(Clusters.Descriptor in read_request13[0], "Cluster missing in first read")
-        asserts.assert_equal(filtered_read13, {}, "Expected empty response with matching data version")
-
-        # Check if BasicInformation cluster exists before running steps 14-17
-        # If it doesn't exist (e.g., non-commissionable node), skip these steps
-        if Clusters.BasicInformation not in self.endpoints[self.endpoint]:
-            log.info("BasicInformation cluster not found on endpoint - skipping steps 14-17")
-            self.skip_step(14)
-            self.skip_step(15)
-            self.skip_step(16)
-            self.skip_step(17)
-        else:
-            self.step(14)
-            read_request14, filtered_read14 = await self.read_data_version_filter(
-                endpoint=self.endpoint,
-                cluster=Clusters.BasicInformation,
-                attribute=Clusters.BasicInformation.Attributes.NodeLabel,
-                test_value="Hello World")
-            if filtered_read14 and 0 in filtered_read14:
-                data_version14 = filtered_read14[0][Clusters.BasicInformation][Clusters.Attribute.DataVersion]
-                asserts.assert_equal(filtered_read14[0][Clusters.BasicInformation][Clusters.BasicInformation.Attributes.NodeLabel],
-                                     "Hello World", "Data version does not match expected value")
-                asserts.assert_equal((read_request14[0][Clusters.BasicInformation]
-                                     [Clusters.Attribute.DataVersion] + 1), data_version14, "DataVersion was not incremented")
-
-            self.step(15)
-            # Read all attributes on BasicInformation cluster (no attribute filter)
-            read_request15 = await self.default_controller.ReadAttribute(
-                self.dut_node_id, [(self.endpoint, Clusters.BasicInformation)])
-            data_version15_before = read_request15[self.endpoint][Clusters.BasicInformation][Clusters.Attribute.DataVersion]
-
-            # Write to any attribute to change the data version
-            await self.default_controller.WriteAttribute(
-                self.dut_node_id,
-                [(self.endpoint, Clusters.BasicInformation.Attributes.NodeLabel("Goodbye World"))])
-
-            # Read all attributes again with old data version filter - should return all attributes since version changed
-            data_version_filter15 = [(self.endpoint, Clusters.BasicInformation, data_version15_before)]
-            filtered_read15 = await self.default_controller.ReadAttribute(
-                self.dut_node_id,
-                [(self.endpoint, Clusters.BasicInformation)],
-                dataVersionFilters=data_version_filter15)
-
-            # Verify we got all attributes back because data version changed
-            asserts.assert_in(self.endpoint, filtered_read15, "Endpoint missing in response")
-            asserts.assert_in(Clusters.BasicInformation, filtered_read15[self.endpoint], "BasicInformation cluster missing")
-            data_version15_after = filtered_read15[self.endpoint][Clusters.BasicInformation][Clusters.Attribute.DataVersion]
-            asserts.assert_not_equal(data_version15_before, data_version15_after, "DataVersion should have changed after write")
-            asserts.assert_equal(
-                filtered_read15[self.endpoint][Clusters.BasicInformation][Clusters.BasicInformation.Attributes.NodeLabel],
-                "Goodbye World", "NodeLabel value does not match expected value")
-
-            # Verify that all attributes from the cluster are returned (not just the one we wrote)
-            returned_attrs15 = set(filtered_read15[self.endpoint][Clusters.BasicInformation].keys())
-            expected_attrs15 = set(read_request15[self.endpoint][Clusters.BasicInformation].keys())
-            asserts.assert_equal(returned_attrs15, expected_attrs15,
-                                 "All cluster attributes should be returned when data version changed")
-
-            self.step(16)
-            read_request16, filtered_read16 = await self.read_multiple_data_version_filters(
-                endpoint=self.endpoint,
-                cluster=Clusters.BasicInformation,
-                attribute=Clusters.BasicInformation.Attributes.NodeLabel,
-                test_value="Hello World Again")
-            if filtered_read16 and 0 in filtered_read16:
-                asserts.assert_equal(filtered_read16[0][Clusters.BasicInformation][Clusters.BasicInformation.Attributes.NodeLabel],
-                                     "Hello World Again", "Data version does not match expected value")
-
-            self.step(17)
-            read_a17, read_both17 = await self.read_data_version_filter_multiple_clusters(
-                endpoint=self.endpoint,
-                cluster=Clusters.Descriptor,
-                attribute=Clusters.Descriptor.Attributes.ServerList,
-                other_cluster=Clusters.BasicInformation,
-                other_attribute=Clusters.BasicInformation.Attributes.NodeLabel)
-            asserts.assert_in(0, read_both17, "Endpoint 0 missing in response for step 17")
-            asserts.assert_not_in(Clusters.Descriptor, read_both17[0], "Cluster A (Descriptor) should have been filtered out")
-            asserts.assert_in(Clusters.BasicInformation, read_both17[0], "Cluster B (BasicInformation) should be present")
-
-        self.step(18)
-        await self.read_non_global_attribute_across_all_clusters(
-            endpoint=self.endpoint,
-            attribute=Clusters.Descriptor.Attributes.ServerList)
-
-        self.step(19)
-        await self.read_non_global_attribute_across_all_clusters(
-            attribute=Clusters.Descriptor.Attributes.ServerList)
-
-        # Check if BasicInformation cluster exists before running step 20
-        # If it doesn't exist (e.g., non-commissionable node), skip this step
-        if Clusters.BasicInformation not in self.endpoints[self.endpoint]:
-            log.info("BasicInformation cluster not found on endpoint - skipping step 20")
-            self.skip_step(20)
-        else:
-            self.step(20)
-            original_acl21, read_request21 = await self.read_limited_access(
-                endpoint=self.endpoint,
-                cluster_id=Clusters.BasicInformation.id)
-
-            # Verify only BasicInformation cluster is returned (the one we granted access to)
-            asserts.assert_true(Clusters.BasicInformation in read_request21.attributes[self.endpoint],
-                                "BasicInformation cluster should be present (granted View access)")
-
-            # Verify we got attributes from BasicInformation
-            asserts.assert_true(len(read_request21.attributes[self.endpoint][Clusters.BasicInformation]) > 0,
-                                "Should have received attributes from BasicInformation cluster")
-
-        self.step(21)
-        read_request22 = await self.read_all_events_attributes()
-        required_attributes = ["Header", "Status", "Data"]
-        for event in read_request22.events:
-            for attr in required_attributes:
-                asserts.assert_true(hasattr(event, attr), f"{attr} not in event")
-
-
-if __name__ == "__main__":
-    default_matter_test_main()
+#!/usr/bin/env python3
+#
+#    Copyright (c) 2025 Project CHIP Authors
+#    All rights reserved.
+#
+#    Licensed under the Apache License, Version 2.0 (the "License");
+#    you may not use this file except in compliance with the License.
+#    You may obtain a copy of the License at
+#
+#        http://www.apache.org/licenses/LICENSE-2.0
+#
+#    Unless required by applicable law or agreed to in writing, software
+#    distributed under the License is distributed on an "AS IS" BASIS,
+#    WITHOUT WARRANTIES OR CONDITIONS OF ANY KIND, either express or implied.
+#    See the License for the specific language governing permissions and
+#    limitations under the License.
+#
+#
+
+# See https://github.com/project-chip/connectedhomeip/blob/master/docs/testing/python.md#defining-the-ci-test-arguments
+# for details about the block below.
+#
+# === BEGIN CI TEST ARGUMENTS ===
+# test-runner-runs:
+#   run1:
+#     app: ${ALL_CLUSTERS_APP}
+#     app-args: --discriminator 1234 --KVS kvs1 --trace-to json:${TRACE_APP}.json
+#     script-args: >
+#       --storage-path admin_storage.json
+#       --commissioning-method on-network
+#       --discriminator 1234
+#       --passcode 20202021
+#       --trace-to json:${TRACE_TEST_JSON}.json
+#       --trace-to perfetto:${TRACE_TEST_PERFETTO}.perfetto
+#       --PICS src/app/tests/suites/certification/ci-pics-values
+#     factory-reset: true
+#     quiet: true
+# === END CI TEST ARGUMENTS ===
+
+import asyncio
+import logging
+
+from mobly import asserts
+from support_modules.idm_support import IDMBaseTest
+
+import matter.clusters as Clusters
+from matter.clusters.Attribute import AttributePath
+from matter.testing import global_attribute_ids
+from matter.testing.basic_composition import BasicCompositionTests
+from matter.testing.matter_testing import TestStep, async_test_body, default_matter_test_main
+
+log = logging.getLogger(__name__)
+
+
+class TC_IDM_2_2(IDMBaseTest, BasicCompositionTests):
+    """Test case for IDM-2.2: Report Data Action from DUT to TH.
+
+    This test verifies that the DUT correctly handles read requests and responds
+    with appropriate report data actions. It covers various scenarios including:
+    - Reading single and multiple attributes
+    - Reading global and non-global attributes
+    - Handling unsupported endpoints/clusters/attributes
+    - Data version filtering
+    - Chunked data messages
+    - Access control
+    """
+
+    def __init__(self, *args, **kwargs):
+        super().__init__(*args, **kwargs)
+        self.endpoint = 0
+
+    # This test can take a long time to run especially if run in highly
+    # congested lab environments since it gathers all
+    # attributes/clusters/endpoints from DUT in order to run this.
+    @property
+    def default_timeout(self) -> int:
+        return 600
+
+    def steps_TC_IDM_2_2(self) -> list[TestStep]:
+        return [
+            TestStep(1, "TH sends the Read Request Message to the DUT to read one attribute on a given cluster and endpoint, AttributePath = [[Endpoint = Specific Endpoint, Cluster = Specific ClusterID, Attribute = Specific Attribute]], On receipt of this message, DUT should send a report data action with the attribute value to the DUT.",
+                     "On the TH verify the received report data message has the right attribute values.", is_commissioning=True),
+            TestStep(2, "TH sends the Read Request Message to the DUT to read all attributes on a given cluster and Endpoint, AttributePath = [[Endpoint = Specific Endpoint, Cluster = Specific ClusterID]], On receipt of this message, DUT should send a report data action with the attribute value to the DUT.",
+                     "On the TH verify the received report data message has only the attributes that the TH has privilege to."),
+            TestStep(3, "TH sends the Read Request Message to the DUT to read an attribute from a cluster at all Endpoints, AttributePath = [[Cluster = Specific ClusterID, Attribute = Specific Attribute]], On receipt of this message, DUT should send a report data action with the attribute value from all the Endpoints to the DUT.",
+                     "On the TH verify the received report data message has all the right attribute values."),
+            TestStep(4, "TH sends the Read Request Message to the DUT to read a global attribute from all clusters at that Endpoint, AttributePath = [[Endpoint = Specific Endpoint, Attribute = Specific Global Attribute]], On receipt of this message, DUT should send a report data action with the attribute value from all the clusters to the DUT.",
+                     "On the TH verify the received report data message has all the right attribute values."),
+            TestStep(5, "TH sends the Read Request Message to the DUT to read all attributes from all clusters on all Endpoints, AttributePath = [[]], On receipt of this message, DUT should send a report data action with the attribute value from all the clusters to the DUT.",
+                     "On the TH verify the received report data message has all the right attribute values."),
+            TestStep(6, "TH sends the Read Request Message to the DUT to read a global attribute from all clusters at all Endpoints, AttributePath = [[Attribute = Specific Global Attribute]], On receipt of this message, DUT should send a report data action with the attribute value from all the clusters to the DUT.",
+                     "On the TH verify the received report data message has all the right attribute values."),
+            TestStep(7, "TH sends the Read Request Message to the DUT to read all attributes from a cluster at all Endpoints, AttributePath = [[Cluster = Specific ClusterID]], On receipt of this message, DUT should send a report data action with the attribute value from all the Endpoints to the DUT.",
+                     "On the TH verify the received report data message has all the right attribute values."),
+            TestStep(8, "TH sends the Read Request Message to the DUT to read all attributes from all clusters at one Endpoint, AttributePath = [[Endpoint = Specific Endpoint]], On receipt of this message, DUT should send a report data action with the attribute value from all the Endpoints to the DUT.",
+                     "On the TH verify the received report data message has all the right attribute values."),
+            TestStep(9, "TH sends the Read Request Message to the DUT to read any attribute to an unsupported Endpoint, DUT responds with the report data action.",
+                     "Verify on the TH that the DUT sends the status code UNSUPPORTED_ENDPOINT"),
+            TestStep(10, "TH sends the Read Request Message to the DUT to read any attribute to an unsupported cluster, DUT responds with the report data action.",
+                     "Verify on the TH that the DUT sends the status code UNSUPPORTED_CLUSTER"),
+            TestStep(11, "TH sends the Read Request Message to the DUT to read an unsupported attribute, DUT responds with the report data action.",
+                     "Verify on the TH that the DUT sends the status code UNSUPPORTED_ATTRIBUTE"),
+            TestStep(12, "TH sends the Read Request Message to the DUT to read an attribute. Repeat the above steps 3 times.",
+                     "On the TH verify the received Report data message has the right attribute values for all the 3 times."),
+            TestStep(13, "TH sends a Read Request Message to the DUT to read a particular attribute with the DataVersionFilter Field not set. DUT sends back the attribute value with the DataVersion of the cluster. TH sends a second read request to the same cluster with the DataVersionFilter Field set with the dataversion value received before.",
+                     "On the TH verify the received Report data message has the right attribute values."),
+            TestStep(14, "TH sends a Read Request Message to the DUT to read a particular attribute with the DataVersionFilter Field not set. DUT sends back the attribute value with the DataVersion of the cluster. TH sends a write request to the same cluster to write to any attribute. TH sends a second read request to read an attribute from the same cluster with the DataVersionFilter Field set with the dataversion value received before.",
+                     "DUT should send a report data action with the attribute value to the TH."),
+            TestStep(15, "TH sends a Read Request Message to the DUT to read all attributes on a cluster with the DataVersionFilter Field not set. DUT sends back the all the attribute values with the DataVersion of the cluster. TH sends a write request to the same cluster to write to any attribute. TH sends a second read request to read all the attributes from the same cluster with the DataVersionFilter Field set with the dataversion value received before.",
+                     "DUT should send a report data action with all, the attribute values to the TH."),
+            TestStep(16, "TH sends a Read Request Message to the DUT to read a particular attribute on a particular cluster with the DataVersionFilter Field not set. DUT sends back the attribute value with the DataVersion of the cluster. TH sends a read request to the same cluster to read any attribute with the right DataVersion(received in the previous step) and also an older DataVersion. The Read Request Message should have 2 DataVersionIB filters.",
+                     "DUT should send a report data action with the attribute value to the TH."),
+            TestStep(17, "TH sends a Read Request Message to the DUT to read any supported attribute/wildcard on a particular cluster say A with the DataVersionFilter Field not set. DUT sends back the attribute value with the DataVersion of the cluster A. TH sends a Read Request Message to read any supported attribute/wildcard on cluster A and any supported attribute/wildcard on another cluster B. DataVersionList field should only contain the DataVersion of cluster A.",
+                     "Verify that the DUT sends a report data action with the attribute value from the cluster B to the TH. Verify that the DUT does not send the attribute value from cluster A."),
+            TestStep(18, "TH sends a Read Request Message to the DUT to read a non global attribute from all clusters at that Endpoint, AttributePath = [[Endpoint = Specific Endpoint, Attribute = Specific Non Global Attribute]] +",
+                     "On the TH verify that the DUT sends an error message and not the value of the attribute."),
+            TestStep(19, "TH sends a Read Request Message to the DUT to read a non global attribute from all clusters at all Endpoints, AttributePath = [[Attribute = Specific Non Global Attribute]] +",
+                     "On the TH verify that the DUT sends an error message and not the value of the attribute."),
+            TestStep(20, "TH should have access to only a single cluster at one Endpoint1. TH sends a Read Request Message to the DUT to read all attributes from all clusters at Endpoint1, AttributePath = [[Endpoint = Specific Endpoint]] +",
+                     "Verify that the DUT sends back data of all attributes only from that one cluster to which it has access. Verify that there are no errors sent back for attributes the TH has no access to."),
+            TestStep(21, "TH sends a Read Request Message to read all events and attributes from the DUT.",
+                     "Verify that the DUT sends back data of all attributes and events that the TH has access to."),
+        ]
+
+    # Update the test method to call functions directly with explicit parameters
+    @async_test_body
+    async def test_TC_IDM_2_2(self):
+        # Test Setup with robust endpoint/cluster discovery
+        await self.setup_class_helper(allow_pase=False)
+
+        self.step(1)
+        # Read a single attribute
+        path = AttributePath(EndpointId=self.endpoint, ClusterId=Clusters.Descriptor.id,
+                             AttributeId=Clusters.Descriptor.Attributes.ServerList.attribute_id)
+        await self.verify_attribute_read([path])
+
+        self.step(2)
+        # Read all attributes on a cluster
+        path = AttributePath(EndpointId=self.endpoint, ClusterId=Clusters.Descriptor.id, AttributeId=None)
+        await self.verify_attribute_read([path])
+
+        self.step(3)
+        # Read an attribute from all endpoints
+        path = AttributePath(EndpointId=None, ClusterId=Clusters.Descriptor.id,
+                             AttributeId=Clusters.Descriptor.Attributes.ServerList.attribute_id)
+        await self.verify_attribute_read([path])
+
+        self.step(4)
+        # Read a global attribute
+        path = AttributePath(
+            EndpointId=self.endpoint,
+            ClusterId=None,
+            AttributeId=global_attribute_ids.GlobalAttributeIds.ATTRIBUTE_LIST_ID)
+        await self.verify_attribute_read([path])
+
+        self.step(5)
+        read_request = await asyncio.wait_for(
+            self.default_controller.Read(self.dut_node_id, [()]),
+            timeout=120.0
+        )
+        self.verify_empty_wildcard([()], read_request)
+
+        self.step(6)
+        await self.read_global_attribute_all_endpoints(
+            attribute_id=global_attribute_ids.GlobalAttributeIds.ATTRIBUTE_LIST_ID)
+
+        self.step(7)
+        await self.read_cluster_all_endpoints(
+            cluster=Clusters.Descriptor)
+
+        self.step(8)
+        await self.read_endpoint_all_clusters(
+            endpoint=self.endpoint)
+
+        self.step(9)
+        await self.read_unsupported_endpoint()
+
+        self.step(10)
+        await self.read_unsupported_cluster()
+
+        self.step(11)
+        await self.read_unsupported_attribute()
+
+        self.step(12)
+        await self.read_repeat_attribute(
+            endpoint=self.endpoint,
+            cluster=Clusters.Descriptor,
+            attribute=Clusters.Descriptor.Attributes.ServerList,
+            repeat_count=3)
+
+        self.step(13)
+        read_request13, filtered_read13 = await self.read_data_version_filter(
+            endpoint=self.endpoint,
+            cluster=Clusters.Descriptor,
+            attribute=Clusters.Descriptor.Attributes.ServerList)
+        asserts.assert_true(0 in read_request13, "Endpoint 0 missing in first read")
+        asserts.assert_true(Clusters.Descriptor in read_request13[0], "Cluster missing in first read")
+        asserts.assert_equal(filtered_read13, {}, "Expected empty response with matching data version")
+
+        # Check if BasicInformation cluster exists before running steps 14-17
+        # If it doesn't exist (e.g., non-commissionable node), skip these steps
+        if Clusters.BasicInformation not in self.endpoints[self.endpoint]:
+            log.info("BasicInformation cluster not found on endpoint - skipping steps 14-17")
+            self.skip_step(14)
+            self.skip_step(15)
+            self.skip_step(16)
+            self.skip_step(17)
+        else:
+            self.step(14)
+            read_request14, filtered_read14 = await self.read_data_version_filter(
+                endpoint=self.endpoint,
+                cluster=Clusters.BasicInformation,
+                attribute=Clusters.BasicInformation.Attributes.NodeLabel,
+                test_value="Hello World")
+            if filtered_read14 and 0 in filtered_read14:
+                data_version14 = filtered_read14[0][Clusters.BasicInformation][Clusters.Attribute.DataVersion]
+                asserts.assert_equal(filtered_read14[0][Clusters.BasicInformation][Clusters.BasicInformation.Attributes.NodeLabel],
+                                     "Hello World", "Data version does not match expected value")
+                asserts.assert_equal((read_request14[0][Clusters.BasicInformation]
+                                     [Clusters.Attribute.DataVersion] + 1), data_version14, "DataVersion was not incremented")
+
+            self.step(15)
+            # Read all attributes on BasicInformation cluster (no attribute filter)
+            read_request15 = await self.default_controller.ReadAttribute(
+                self.dut_node_id, [(self.endpoint, Clusters.BasicInformation)])
+            data_version15_before = read_request15[self.endpoint][Clusters.BasicInformation][Clusters.Attribute.DataVersion]
+
+            # Write to any attribute to change the data version
+            await self.default_controller.WriteAttribute(
+                self.dut_node_id,
+                [(self.endpoint, Clusters.BasicInformation.Attributes.NodeLabel("Goodbye World"))])
+
+            # Read all attributes again with old data version filter - should return all attributes since version changed
+            data_version_filter15 = [(self.endpoint, Clusters.BasicInformation, data_version15_before)]
+            filtered_read15 = await self.default_controller.ReadAttribute(
+                self.dut_node_id,
+                [(self.endpoint, Clusters.BasicInformation)],
+                dataVersionFilters=data_version_filter15)
+
+            # Verify we got all attributes back because data version changed
+            asserts.assert_in(self.endpoint, filtered_read15, "Endpoint missing in response")
+            asserts.assert_in(Clusters.BasicInformation, filtered_read15[self.endpoint], "BasicInformation cluster missing")
+            data_version15_after = filtered_read15[self.endpoint][Clusters.BasicInformation][Clusters.Attribute.DataVersion]
+            asserts.assert_not_equal(data_version15_before, data_version15_after, "DataVersion should have changed after write")
+            asserts.assert_equal(
+                filtered_read15[self.endpoint][Clusters.BasicInformation][Clusters.BasicInformation.Attributes.NodeLabel],
+                "Goodbye World", "NodeLabel value does not match expected value")
+
+            # Verify that all attributes from the cluster are returned (not just the one we wrote)
+            returned_attrs15 = set(filtered_read15[self.endpoint][Clusters.BasicInformation].keys())
+            expected_attrs15 = set(read_request15[self.endpoint][Clusters.BasicInformation].keys())
+            asserts.assert_equal(returned_attrs15, expected_attrs15,
+                                 "All cluster attributes should be returned when data version changed")
+
+            self.step(16)
+            read_request16, filtered_read16 = await self.read_multiple_data_version_filters(
+                endpoint=self.endpoint,
+                cluster=Clusters.BasicInformation,
+                attribute=Clusters.BasicInformation.Attributes.NodeLabel,
+                test_value="Hello World Again")
+            if filtered_read16 and 0 in filtered_read16:
+                asserts.assert_equal(filtered_read16[0][Clusters.BasicInformation][Clusters.BasicInformation.Attributes.NodeLabel],
+                                     "Hello World Again", "Data version does not match expected value")
+
+            self.step(17)
+            read_a17, read_both17 = await self.read_data_version_filter_multiple_clusters(
+                endpoint=self.endpoint,
+                cluster=Clusters.Descriptor,
+                attribute=Clusters.Descriptor.Attributes.ServerList,
+                other_cluster=Clusters.BasicInformation,
+                other_attribute=Clusters.BasicInformation.Attributes.NodeLabel)
+            asserts.assert_in(0, read_both17, "Endpoint 0 missing in response for step 17")
+            asserts.assert_not_in(Clusters.Descriptor, read_both17[0], "Cluster A (Descriptor) should have been filtered out")
+            asserts.assert_in(Clusters.BasicInformation, read_both17[0], "Cluster B (BasicInformation) should be present")
+
+        self.step(18)
+        await self.read_non_global_attribute_across_all_clusters(
+            endpoint=self.endpoint,
+            attribute=Clusters.Descriptor.Attributes.ServerList)
+
+        self.step(19)
+        await self.read_non_global_attribute_across_all_clusters(
+            attribute=Clusters.Descriptor.Attributes.ServerList)
+
+        # Check if BasicInformation cluster exists before running step 20
+        # If it doesn't exist (e.g., non-commissionable node), skip this step
+        if Clusters.BasicInformation not in self.endpoints[self.endpoint]:
+            log.info("BasicInformation cluster not found on endpoint - skipping step 20")
+            self.skip_step(20)
+        else:
+            self.step(20)
+            original_acl21, read_request21 = await self.read_limited_access(
+                endpoint=self.endpoint,
+                cluster_id=Clusters.BasicInformation.id)
+
+            # Verify only BasicInformation cluster is returned (the one we granted access to)
+            asserts.assert_true(Clusters.BasicInformation in read_request21.attributes[self.endpoint],
+                                "BasicInformation cluster should be present (granted View access)")
+
+            # Verify we got attributes from BasicInformation
+            asserts.assert_true(len(read_request21.attributes[self.endpoint][Clusters.BasicInformation]) > 0,
+                                "Should have received attributes from BasicInformation cluster")
+
+        self.step(21)
+        read_request22 = await self.read_all_events_attributes()
+        required_attributes = ["Header", "Status", "Data"]
+        for event in read_request22.events:
+            for attr in required_attributes:
+                asserts.assert_true(hasattr(event, attr), f"{attr} not in event")
+
+
+if __name__ == "__main__":
+    default_matter_test_main()