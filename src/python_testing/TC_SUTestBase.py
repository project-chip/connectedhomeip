#
#    Copyright (c) 2025 Project CHIP Authors
#    All rights reserved.
#
#    Licensed under the Apache License, Version 2.0 (the "License");
#    you may not use this file except in compliance with the License.
#    You may obtain a copy of the License at
#
#        http://www.apache.org/licenses/LICENSE-2.0
#
#    Unless required by applicable law or agreed to in writing, software
#    distributed under the License is distributed on an "AS IS" BASIS,
#    WITHOUT WARRANTIES OR CONDITIONS OF ANY KIND, either express or implied.
#    See the License for the specific language governing permissions and
#    limitations under the License.


import logging
import tempfile
from os import path
from time import sleep
from typing import Optional

from mobly import asserts

import matter.clusters as Clusters
from matter import ChipDeviceCtrl
from matter.clusters.Types import NullValue
from matter.interaction_model import Status
from matter.testing.apps import OtaImagePath, OTAProviderSubprocess
from matter.testing.matter_testing import MatterBaseTest

log = logging.getLogger(__name__)


class SoftwareUpdateBaseTest(MatterBaseTest):
    """This is the base test class for SoftwareUpdate Test Cases"""

    current_provider_app_proc: Optional[OTAProviderSubprocess] = None
    provider_app_path: Optional[str] = None

    def start_provider(self,
                       provider_app_path: str = "",
                       ota_image_path: str = "",
                       setup_pincode: int = 20202021,
                       discriminator: int = 1234,
                       port: int = 5541,
                       storage_dir='/tmp',
                       extra_args: list = [],
                       kvs_path: Optional[str] = None,
                       log_file: Optional[str] = None, expected_output: str = "Server initialization complete",
                       timeout: int = 30):
        """Start the provider process using the provided configuration.

        Args:
            provider_app_path (str): Path of Requestor app to load.
            ota_image_path (str): Ota image to load within the provider.
            setup_pincode (int, optional): Setup pincode for the provider process. Defaults to 20202021.
            discriminator (int, optional): Discriminator for the provider process. Defaults to 1234.
            port (int, optional): Port for the provider process. Defaults to 5541.
            storage_dir (str, optional): Storage dir for the provider proccess. Defaults to '/tmp'.
            extra_args (list, optional): Extra args to send to the provider process. Defaults to [].
            kvs_path(str): Str of the path for the kvs path, if not will use temp file.
            log_file (Optional[str], optional): Destination for the app process logs. Defaults to None.
            expected_output (str): Expected string to see after a default timeout. Defaults to "Server initialization complete".
            timeout (int): Timeout to wait for the expected output. Defaults to 10 seconds
        """
<<<<<<< HEAD
        logger.info(f"Launching provider app with with ota image {ota_image_path} over the port: {port}")
=======
        log.info(f"Launching provider app with with ota image {ota_image_path}")
>>>>>>> 2fff0a96
        # Image to launch
        self.provider_app_path = provider_app_path
        if not path.exists(provider_app_path):
            raise FileNotFoundError(f"Provider app not found {provider_app_path}")

        if not path.exists(ota_image_path):
            raise FileNotFoundError(f"Ota image provided does not exists {ota_image_path}")

        # Ota image
        ota_image_path = OtaImagePath(path=ota_image_path)
        # Ideally we send the logs to a fixed location to avoid conflicts

        if log_file is None:
            # Assign the file descriptor to log_file
            log_file = tempfile.NamedTemporaryFile(  # noqa: SIM115
                dir=storage_dir, prefix='provider_', suffix='.log', mode='ab')
            log.info(f"Writing Provider logs at :{log_file.name}")
        else:
            log.info(f"Writing Provider logs at : {log_file}")
        # Launch the Provider subprocess using the Wrapper
        proc = OTAProviderSubprocess(
            provider_app_path,
            storage_dir=storage_dir,
            port=port,
            discriminator=discriminator,
            passcode=setup_pincode,
            ota_source=ota_image_path,
            extra_args=extra_args,
            kvs_path=kvs_path,
            log_file=log_file,
            err_log_file=log_file)
        proc.start(
            expected_output=expected_output,
            timeout=timeout)

        self.current_provider_app_proc = proc
        log.info(f"Provider started with PID:  {self.current_provider_app_proc.get_pid()}")

    def terminate_provider(self):
        if hasattr(self, "current_provider_app_proc") and self.current_provider_app_proc is not None:
            logger.info("Terminating existing OTA Provider")
            self.current_provider_app_proc.terminate()
            self.current_provider_app_proc = None
        else:
            logger.warning("Provider process not found. Unable to terminate.")

    async def announce_ota_provider(self,
                                    controller: ChipDeviceCtrl,
                                    provider_node_id: int,
                                    requestor_node_id: int,
                                    reason: Clusters.OtaSoftwareUpdateRequestor.Enums.AnnouncementReasonEnum = Clusters.OtaSoftwareUpdateRequestor.Enums.AnnouncementReasonEnum.kUpdateAvailable,
                                    vendor_id: int = 0xFFF1,
                                    endpoint: int = 0):
        """ Launch the requestor.AnnounceOTAProvider method with the specific configuration.
            Starts the communication from the requestor to the provider to start a software update.
        Args:
            controller (ChipDeviceCtrl): Controller for DUT
            provider_node_id (int): Node id for the provider
            requestor_node_id (int): Node id for the requestor
            reason (Clusters.OtaSoftwareUpdateRequestor.Enums.AnnouncementReasonEnum, optional): Update Reason. Defaults to Clusters.OtaSoftwareUpdateRequestor.Enums.AnnouncementReasonEnum.kUpdateAvailable.
            vendor_id (int, optional): Vendor id. Defaults to 0xFFF1.
            endpoint (int, optional): Endpoint id. Defaults to 0.

        Returns:
            object: Return the data from the OtaSoftwareUpdateRequestor.AnnounceOTAProvider command.
        """
        cmd_announce_ota_provider = Clusters.OtaSoftwareUpdateRequestor.Commands.AnnounceOTAProvider(
            providerNodeID=provider_node_id,
            vendorID=vendor_id,
            announcementReason=reason,
            metadataForNode=None,
            endpoint=endpoint
        )
        log.info("Sending AnnounceOTA Provider Command")
        cmd_resp = await self.send_single_cmd(
            cmd=cmd_announce_ota_provider,
            dev_ctrl=controller,
            node_id=requestor_node_id,
            endpoint=endpoint,
        )
        log.info(f"Announce command sent {cmd_resp}")
        return cmd_resp

    async def set_default_ota_providers_list(self, controller: ChipDeviceCtrl, provider_node_id: int, requestor_node_id: int, endpoint: int = 0):
        """Write the provider list in the requestor to initiate the Software Update.

        Args:
            controller (ChipDeviceCtrl): Controller to write the providers.
            provider_node_id (int): Node where the provider is localted.
            requestor_node_id (int): Node of the requestor to write the providers.
            endpoint (int, optional): Endpoint to write the providerss. Defaults to 0.
        """

        current_otap_info = await self.read_single_attribute_check_success(
            dev_ctrl=controller,
            cluster=Clusters.OtaSoftwareUpdateRequestor,
            attribute=Clusters.OtaSoftwareUpdateRequestor.Attributes.DefaultOTAProviders
        )
        log.info(f"OTA Providers: {current_otap_info}")

        # Create Provider Location into Requestor
        provider_location_struct = Clusters.OtaSoftwareUpdateRequestor.Structs.ProviderLocation(
            providerNodeID=provider_node_id,
            endpoint=endpoint,
            fabricIndex=controller.fabricId
        )

        # Create the OTA Provider Attribute
        ota_providers_attr = Clusters.OtaSoftwareUpdateRequestor.Attributes.DefaultOTAProviders(value=[provider_location_struct])

        # Write the Attribute
        resp = await controller.WriteAttribute(
            attributes=[(endpoint, ota_providers_attr)],
            nodeId=requestor_node_id,
        )
        asserts.assert_equal(resp[0].Status, Status.Success, "Failed to write Default OTA Providers Attribute")

        # Read Updated OTAProviders
        after_otap_info = await self.read_single_attribute_check_success(
            dev_ctrl=controller,
            cluster=Clusters.OtaSoftwareUpdateRequestor,
            attribute=Clusters.OtaSoftwareUpdateRequestor.Attributes.DefaultOTAProviders
        )
        log.info(f"OTA Providers List: {after_otap_info}")

    async def verify_version_applied_basic_information(self, controller: ChipDeviceCtrl, node_id: int, target_version: int):
        """Verify the version from the BasicInformationCluster and compares against the provider target version.

        Args:
            controller (ChipDeviceCtrl): Controller
            node_id (int): Node to request
            target_version (int): Version to compare
        """

        basicinfo_softwareversion = await self.read_single_attribute_check_success(
            dev_ctrl=controller,
            cluster=Clusters.BasicInformation,
            attribute=Clusters.BasicInformation.Attributes.SoftwareVersion,
            node_id=node_id)
        asserts.assert_equal(basicinfo_softwareversion, target_version,
                             f"Version from basic info cluster is not {target_version}, current cluster version is {basicinfo_softwareversion}")

    def get_downloaded_ota_image_info(self, ota_path='/tmp/test.bin') -> dict:
        """Return the data of the downloaded image from the provider.

        Args:
            ota_path (str, optional): _description_. Defaults to '/tmp/test.bin'.

        Returns:
            dict: Dict with the image info.
        """
        ota_image_info = {
            "path": ota_path,
            "exists": False,
            "size": 0,
        }
        try:
            ota_image_info['size'] = path.getsize(ota_path)
            ota_image_info['exists'] = True
        except OSError:
            log.info(f"OTA IMAGE at {ota_path} does not exists")
            return ota_image_info

        return ota_image_info

    def verify_state_transition_event(self,
                                      event_report: Clusters.OtaSoftwareUpdateRequestor.Events.StateTransition,
                                      expected_previous_state,
                                      expected_new_state,
                                      expected_target_version: Optional[int] = None,
                                      expected_reason: Optional[int] = None):
        """Verify the values of the StateTransitionEvent from the EventHandler given the provided arguments.

        Args:
            event_report (Clusters.OtaSoftwareUpdateRequestor.Events.StateTransition): StateTransition Event report to verify.
            previous_state (UpdateStateEnum:int): Int or UpdateStateEnum value for the previous state.
            new_state (UpdateStateEnum:int): Int or UpdateStateEnum value for the new or current state.
            target_version (Optional[int], optional): Software version to verify if not provided ignore this check.. Defaults to None.
            reason (Optional[int], optional): UpdateStateEnum reason of the event, if not provided ignore. Defaults to None.
        """
        log.info(f"Verifying the event {event_report}")
        asserts.assert_equal(event_report.previousState, expected_previous_state,
                             f"Previous state was not {expected_previous_state}")
        asserts.assert_equal(event_report.newState,  expected_new_state, f"New state is not {expected_new_state}")
        if expected_target_version is not None:
            asserts.assert_equal(event_report.targetSoftwareVersion,  expected_target_version,
                                 f"Target version is not {expected_target_version}")
        if expected_reason is not None:
            asserts.assert_equal(event_report.reason,  expected_reason, f"Reason is not {expected_reason}")

    def create_acl_entry(self,
                         dev_ctrl: ChipDeviceCtrl.ChipDeviceController,
                         provider_node_id: int,
                         requestor_node_id: Optional[int] = None,
                         acl_entries: Optional[list[Clusters.AccessControl.Structs.AccessControlEntryStruct]] = None,
                         ):
        """Create ACL entries to allow OTA requestors to access the provider.

        Args:
            dev_ctrl: Device controller for sending commands
            provider_node_id: Node ID of the OTA provider
            requestor_node_id: Optional specific requestor node ID for targeted access
            acl_entries: Optional[list[Clusters.AccessControl.Structs.AccessControlEntryStruct]]. ACL list to write ino the requestor.

        Returns:
            Result of the ACL write operation
        """
        # Standard ACL entry for OTA Provider cluster
        admin_node_id = dev_ctrl.nodeId if hasattr(dev_ctrl, 'nodeId') else self.DEFAULT_ADMIN_NODE_ID
        requestor_subjects = [requestor_node_id] if requestor_node_id else NullValue

        if acl_entries is None:
            # If there are not ACL entries using proper struct constructors create the default.
            acl_entries = [
                # Admin entry
                Clusters.AccessControl.Structs.AccessControlEntryStruct(  # type: ignore
                    privilege=Clusters.AccessControl.Enums.AccessControlEntryPrivilegeEnum.kAdminister,  # type: ignore
                    authMode=Clusters.AccessControl.Enums.AccessControlEntryAuthModeEnum.kCase,  # type: ignore
                    subjects=[admin_node_id],  # type: ignore
                    targets=NullValue
                ),
                # Operate entry
                Clusters.AccessControl.Structs.AccessControlEntryStruct(  # type: ignore
                    privilege=Clusters.AccessControl.Enums.AccessControlEntryPrivilegeEnum.kOperate,  # type: ignore
                    authMode=Clusters.AccessControl.Enums.AccessControlEntryAuthModeEnum.kCase,  # type: ignore
                    subjects=requestor_subjects,  # type: ignore
                    targets=[
                        Clusters.AccessControl.Structs.AccessControlTargetStruct(  # type: ignore
                            cluster=Clusters.OtaSoftwareUpdateProvider.id,  # type: ignore
                            endpoint=NullValue,
                            deviceType=NullValue
                        )
                    ],
                )
            ]

        # Create the attribute descriptor for the ACL attribute
        acl_attribute = Clusters.AccessControl.Attributes.Acl(acl_entries)

        return dev_ctrl.WriteAttribute(
            nodeId=provider_node_id,
            attributes=[(0, acl_attribute)]
        )

    def restart_requestor(self, requestor_th):
        """This method restart the requestor to restore Softwareupdate version.

        Args:
            controller (_type_): _description_
        """
        restart_flag_file = self.get_restart_flag_file()
        logger.info(f"RESTART FILE at {restart_flag_file}")
        if not restart_flag_file:
            # No restart flag file: ask user to manually reboot
            self.wait_for_user_input(prompt_msg="Reboot the DUT. Press Enter when ready.\n")

            # After manual reboot, expire previous sessions so that we can re-establish connections
            logging.info("Expiring sessions after manual device reboot")
            requestor_th.ExpireSessions(self.requestor_node_id)
            logging.info("Manual device reboot completed")

        else:
            try:
                # Create the restart flag file to signal the test runner
                with open(restart_flag_file, "w") as f:
                    f.write("restart")
                logging.info("Created restart flag file to signal app restart")

                # The test runner will automatically wait for the app-ready-pattern before continuing
                # Waiting 1 second after the app-ready-pattern is detected as we need to wait a tad longer for the app to be ready and stable, otherwise TH2 connection fails later on in test step 14.
                sleep(1)

                # Expire sessions and re-establish connections
                logging.info("Expiring sessions after manual device reboot")
                requestor_th.ExpireSessions(self.requestor_node_id)
                logging.info("App restart completed successfully")

            except Exception as e:
                logging.error(f"Failed to restart Requestor: {e}")
                asserts.fail(f"Requestor restart failed: {e}")

    async def clear_ota_providers(self, controller: ChipDeviceCtrl, requestor_node_id: int):
        """
        Clears the DefaultOTAProviders attribute on the Requestor, leaving it empty.
        Args:
            controller (ChipDeviceCtrl): The controller to use for writing attributes.
            requestor_node_id (int): Node ID of the Requestor device.
        Returns:
            None
        """
        # Set DefaultOTAProviders to empty list
        attr_clear = Clusters.OtaSoftwareUpdateRequestor.Attributes.DefaultOTAProviders(value=[])
        resp = await controller.WriteAttribute(
            attributes=[(0, attr_clear)],
            nodeId=requestor_node_id
        )
        logger.info('Cleanup - DefaultOTAProviders cleared')

        asserts.assert_equal(resp[0].Status, Status.Success, "Failed to clear DefaultOTAProviders")

    def clear_kvs(self, kvs_prefix: str = None):
        """
        Temporary cleanup of provider KVS files at the tmp path.

        Returns:
            None
        """
        import subprocess
        if kvs_prefix is None:
            kvs_prefix = "/tmp/chip_kvs"
        subprocess.run(f"rm -rf {kvs_prefix}*", shell=True)
        logger.info(f"KVS files removed with prefix {kvs_prefix}")<|MERGE_RESOLUTION|>--- conflicted
+++ resolved
@@ -65,11 +65,7 @@
             expected_output (str): Expected string to see after a default timeout. Defaults to "Server initialization complete".
             timeout (int): Timeout to wait for the expected output. Defaults to 10 seconds
         """
-<<<<<<< HEAD
-        logger.info(f"Launching provider app with with ota image {ota_image_path} over the port: {port}")
-=======
         log.info(f"Launching provider app with with ota image {ota_image_path}")
->>>>>>> 2fff0a96
         # Image to launch
         self.provider_app_path = provider_app_path
         if not path.exists(provider_app_path):
