--- conflicted
+++ resolved
@@ -83,13 +83,8 @@
                 "DUT responds with CaptureSnapshotResponse command with the image in the Data field.",
             ),
             TestStep(
-<<<<<<< HEAD
                 6,
                  "If DUT supports `Privacy` feature, TH writes attribute `SoftLivestreamPrivacyModeEnabled = true` in the CameraAVStreamManagement Cluster on DUT",
-=======
-                7,
-                "If DUT supports `Privacy` feature, TH writes attribute `SoftLivestreamPrivacyModeEnabled = true` in the CameraAVStreamManagement Cluster on DUT",
->>>>>>> d5baadf1
             ),
             TestStep(
                 7,
