--- conflicted
+++ resolved
@@ -35,11 +35,6 @@
 import logging
 from time import sleep
 
-<<<<<<< HEAD
-from mdns_discovery import mdns_discovery
-from mdns_discovery.enums.mdns_service_type import MdnsServiceType
-=======
->>>>>>> 1fbfb65d
 from mobly import asserts
 from support_modules.cadmin_support import CADMINBaseTest
 
@@ -50,87 +45,7 @@
 from matter.testing.matter_testing import TestStep, async_test_body, default_matter_test_main
 
 
-<<<<<<< HEAD
-class TC_CADMIN_1_5(MatterBaseTest):
-    @dataclass
-    class ParsedService:
-        service: mdns_discovery.MdnsServiceInfo
-        cm: Optional[int] = None
-        d: Optional[int] = None
-
-        def __post_init__(self):
-            # Safely convert CM value to int if present
-            cm_value = self.service.txt_record.get('CM')
-            if cm_value is not None:
-                try:
-                    self.cm = int(cm_value)
-                except (ValueError, TypeError):
-                    logging.warning(f"Could not convert CM value '{cm_value}' to integer")
-                    self.cm = None
-
-            # Safely convert D value to int if present
-            d_value = self.service.txt_record.get('D')
-            if d_value is not None:
-                try:
-                    self.d = int(d_value)
-                except (ValueError, TypeError):
-                    logging.warning(f"Could not convert discriminator value '{d_value}' to integer")
-                    self.d = None
-
-        def __str__(self) -> str:
-            return f"Service CM={self.cm}, D={self.d}"
-
-        def matches(self, expected_cm: int, expected_d: int) -> bool:
-            """Check if this service matches the expected CM and discriminator values."""
-            cm_match = self.cm == expected_cm
-            d_match = self.d == expected_d
-            return cm_match and d_match
-
-    async def get_all_txt_records(self):
-        discovery = mdns_discovery.MdnsDiscovery(verbose_logging=True)
-
-        await discovery._discover(
-            discovery_timeout_sec=240,
-            log_output=False,
-            service_types=[MdnsServiceType.COMMISSIONABLE.value]
-        )
-
-        if MdnsServiceType.COMMISSIONABLE.value in discovery._discovered_services:
-            return discovery._discovered_services[MdnsServiceType.COMMISSIONABLE.value]
-        return []
-
-    async def wait_for_correct_cm_value(self, expected_cm_value: int, expected_discriminator: int, max_attempts: int = 5, delay_sec: int = 5):
-        """Wait for the correct CM value and discriminator in DNS-SD with retries."""
-        for attempt in range(max_attempts):
-            raw_services = await self.get_all_txt_records()
-            services = [self.ParsedService(service) for service in raw_services]
-
-            # Look through all services for a match
-            for parsed_service in services:
-                if parsed_service.matches(expected_cm_value, expected_discriminator):
-                    logging.info(f"Found matching service: {parsed_service}")
-                    return parsed_service.service  # Return the original service object
-
-            # Log what we found for debugging purposes
-            logging.info(f"Found {len(services)} services, but none match CM={expected_cm_value}, D={expected_discriminator}")
-            for service in services:
-                logging.info(f"{service}")
-            else:
-                logging.info("No services found in this attempt")
-
-            # Not on last attempt, wait and retry
-            if attempt < max_attempts - 1:
-                logging.info(f"Waiting for service with CM={expected_cm_value} and D={expected_discriminator}, "
-                             f"attempt {attempt+1}/{max_attempts}")
-                sleep(delay_sec)
-            else:
-                # Final retry attempt failed
-                asserts.fail(f"Failed to find DNS-SD advertisement with CM={expected_cm_value} and "
-                             f"discriminator={expected_discriminator} after {max_attempts} attempts. "
-                             f"Found services: {[str(s) for s in services]}")
-=======
 class TC_CADMIN_1_5(CADMINBaseTest):
->>>>>>> 1fbfb65d
 
     async def commission_on_network(self, setup_code: int, discriminator: int, expected_error: int = 0):
         # This is expected to error as steps 4 and 7 expects timeout issue or pase connection error to occur due to commissioning window being closed already
