--- conflicted
+++ resolved
@@ -38,17 +38,9 @@
 import asyncio
 import enum
 import logging
-
 import chip.clusters as Clusters
-<<<<<<< HEAD
-
 from chip.testing.event_attribute_reporting import AttributeSubscriptionHandler
 from chip.testing.matter_testing import (AttributeMatcher, MatterBaseTest, TestStep)
-=======
-from chip.testing.event_attribute_reporting import AttributeSubscriptionHandler
-from chip.testing.matter_testing import (AttributeMatcher, MatterBaseTest, TestStep, async_test_body, default_matter_test_main,
-                                         type_matches)
->>>>>>> a6654cb8
 from mobly import asserts
 from chip.testing import (decorators, matchers, runner)
 
