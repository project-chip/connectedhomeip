--- conflicted
+++ resolved
@@ -87,77 +87,65 @@
                      "Verify that list is not empty. Store value as aAllocatedVideoStreams."),
             TestStep(5, "TH Reads AllocatedAudioStreams attribute from CameraAVStreamManagement Cluster on DUT",
                      "Verify that list is not empty. Store value as aAllocatedAudioStreams."),
-<<<<<<< HEAD
-            TestStep(5, "If privacy is supported, TH1 sets SoftPrivacy to True then sends the AllocatePushTransport command with valid parameters.",
+            TestStep(6, "If privacy is supported, TH1 sets SoftPrivacy to True then sends the AllocatePushTransport command with valid parameters.",
                      "Verify that the DUT responds with INVALID_IN_STATE status code."),
-            TestStep(6, "If privacy is supported and was set, it is reverted to False. Then TH sends the AllocatePushTransport command with valid parameters",
-=======
-            TestStep(6, "TH sends the AllocatePushTransport command with valid parameters",
->>>>>>> 98002e24
+            TestStep(7, "If privacy is supported and was set, it is reverted to False. Then TH sends the AllocatePushTransport command with valid parameters",
                      "DUT responds with AllocatePushTransportResponse containing the allocated ConnectionID, TransportOptions, and TransportStatus in the TransportConfigurationStruct. Store ConnectionID as aConnectionID."),
-            TestStep(7, "TH Reads CurrentConnections attribute from PushAV Stream Transport Cluster on DUT over a large-payload session",
+            TestStep(8, "TH Reads CurrentConnections attribute from PushAV Stream Transport Cluster on DUT over a large-payload session",
                      "Verify the number of PushAV Connections is 1. Verify that the TransportStatus field is Inactive."),
-            TestStep(8, "TH Reads Zones attribute from Zones Management Cluster on DUT, if the zone management cluster is present on this endpoint",
+            TestStep(9, "TH Reads Zones attribute from Zones Management Cluster on DUT, if the zone management cluster is present on this endpoint",
                      "Store value as aZones."),
-            TestStep(9, "TH Reads MaxZones attribute from Zones Management Cluster on DUT, if the zone management cluster is present on this endpoint",
+            TestStep(10, "TH Reads MaxZones attribute from Zones Management Cluster on DUT, if the zone management cluster is present on this endpoint",
                      "Store value as aMaxZones."),
-            TestStep(10, "TH Reads ProvisionedEndpoints attribute from TLS Client Management Cluster on DUT",
+            TestStep(11, "TH Reads ProvisionedEndpoints attribute from TLS Client Management Cluster on DUT",
                      "Store value as aProvisionedEndpoints."),
-            TestStep(11, "TH sends the AllocatePushTransport command with a TLSEndpointID not in aProvisionedEndpoints in the TransportOptions struct.",
+            TestStep(12, "TH sends the AllocatePushTransport command with a TLSEndpointID not in aProvisionedEndpoints in the TransportOptions struct.",
                      "DUT responds with Status Code InvalidTLSEndpoint."),
-            TestStep(12, "TH sends the AllocatePushTransport command with an invalid IngestMethod.",
+            TestStep(13, "TH sends the AllocatePushTransport command with an invalid IngestMethod.",
                      "DUT responds with Status Code ConstraintError."),
-            TestStep(13, "DUT responds with Status Code InvalidURL.",
+            TestStep(14, "DUT responds with Status Code InvalidURL.",
                      "DUT responds with Status Code InvalidURL."),
-            TestStep(14, "TH sends the AllocatePushTransport command with an invalid TriggerType in the TransportTriggerOptions struct field.",
+            TestStep(15, "TH sends the AllocatePushTransport command with an invalid TriggerType in the TransportTriggerOptions struct field.",
                      "DUT responds with Status Code InvalidTriggerType."),
-            TestStep(15, "If the zone management cluster is present on this endpoint, TH sends the AllocatePushTransport command with an Null Zone within MotionZones.",
+            TestStep(16, "If the zone management cluster is present on this endpoint, TH sends the AllocatePushTransport command with an Null Zone within MotionZones.",
                      "DUT responds with Status Code Success."),
-            TestStep(16, "If the zone management cluster is present on this endpoint, TH sends the AllocatePushTransport command with duplicate numeric Zone IDs within MotionZones.",
+            TestStep(17, "If the zone management cluster is present on this endpoint, TH sends the AllocatePushTransport command with duplicate numeric Zone IDs within MotionZones.",
                      "DUT responds with Status Code AlredyExists."),
-            TestStep(17, "If the zone management cluster is present on this endpoint, TH sends the AllocatePushTransport command with duplicate Null Zone IDs within MotionZones.",
+            TestStep(18, "If the zone management cluster is present on this endpoint, TH sends the AllocatePushTransport command with duplicate Null Zone IDs within MotionZones.",
                      "DUT responds with Status Code AlredyExists."),
-            TestStep(18, "If the zone management cluster is present on this endpoint, TH sends the AllocatePushTransport command with an invalid ZoneID that is not present in aZones.",
+            TestStep(19, "If the zone management cluster is present on this endpoint, TH sends the AllocatePushTransport command with an invalid ZoneID that is not present in aZones.",
                      "DUT responds with Status Code InvalidZone."),
-            TestStep(19, "TH sends the AllocatePushTransport command with a VideoStreamID not present in aAllocatedVideoStreams.",
+            TestStep(20, "TH sends the AllocatePushTransport command with a VideoStreamID not present in aAllocatedVideoStreams.",
                      "DUT responds with Status Code InvalidStream."),
-            TestStep(20, "TH sends the AllocatePushTransport command with a AudioStreamID not present in aAllocatedAudioStreams.",
+            TestStep(21, "TH sends the AllocatePushTransport command with a AudioStreamID not present in aAllocatedAudioStreams.",
                      "DUT responds with Status Code InvalidStream."),
-            TestStep(21, "TH sends the AllocatePushTransport command with both VideoStreamID and AudioStreamID absent.",
-<<<<<<< HEAD
-                     "DUT responds with Status Code InvalidArgument."),
-            TestStep(22, "TH sends the AllocatePushTransport command with both VideoStreamID and AudioStreamID set to None..",
+            TestStep(22, "TH sends the AllocatePushTransport command with both VideoStreamID and AudioStreamID absent.",
+                     "DUT responds with Status Code InvalidCommand."),
+            TestStep(23, "TH sends the AllocatePushTransport command with both VideoStreamID and AudioStreamID set to None..",
                      "DUT responds with AllocatePushTransportResponse containing the allocated ConnectionID."),
-            TestStep(23, "If the zone management cluster is present on this endpoint, TH sends the AllocatePushTransport command with the TriggerType = Motion and size of the MotionZones list to be greater than aMaxZones.",
+            TestStep(24, "If the zone management cluster is present on this endpoint, TH sends the AllocatePushTransport command with the TriggerType = Motion and size of the MotionZones list to be greater than aMaxZones.",
+                     "DUT responds with DynamicConstraintError."),
+            TestStep(25, "TH sends the AllocatePushTransport command with the TriggerType = Motion and valid value for MotionSensitivity if DUT supports PerZoneSensitivity.",
+                     "DUT responds with InvalidCommand."),
+            TestStep(26, "TH sends the AllocatePushTransport command with the TriggerType = Motion and MotionSensitivity > 10 if DUT does not support PerZoneSensitivity.",
                      "DUT responds with ConstraintError."),
-=======
-                     "DUT responds with Status Code InvalidCommand."),
-            TestStep(22, "TH sends the AllocatePushTransport command with both VideoStreamID and AudioStreamID set to None..",
+            TestStep(27, "TH sends the AllocatePushTransport command with the TriggerType = Motion and MotionTimeControl omitted.",
+                     "DUT responds with InvalidCommand."),
+            TestStep(28, "TH sends the AllocatePushTransport command with the TriggerType = Motion and MotionTimeControl struct with InitialDuration = 0.",
+                     "DUT responds with ConstraintError."),
+            TestStep(29, "TH sends the AllocatePushTransport command with the TriggerType = Motion and MotionTimeControl struct with MaxDuration = 0.",
+                     "DUT responds with ConstraintError."),
+            TestStep(30, "TH deallocates transport allocated in step 5 using DeallocatePushTransport command successfully. TH sends the AllocatePushTransport command with all valid parameters. The TriggerType = Motion and MotionZones and MotionSensitivity fields are present and None.",
                      "DUT responds with AllocatePushTransportResponse containing the allocated ConnectionID."),
-            TestStep(23, "If the zone management cluster is present on this endpoint, TH sends the AllocatePushTransport command with the TriggerType = Motion and size of the MotionZones list to be greater than aMaxZones.",
-                     "DUT responds with DynamicConstraintError."),
->>>>>>> 98002e24
-            TestStep(24, "TH sends the AllocatePushTransport command with the TriggerType = Motion and valid value for MotionSensitivity if DUT supports PerZoneSensitivity.",
+            TestStep(31, "DUT responds with AllocatePushTransportResponse containing the allocated ConnectionID.",
+                     "DUT responds with AllocatePushTransportResponse containing the allocated ConnectionID."),
+            TestStep(32, "TH sends the AllocatePushTransport command with an invalid value for StreamUsage in the TransportOptions struct.",
                      "DUT responds with InvalidCommand."),
-            TestStep(25, "TH sends the AllocatePushTransport command with the TriggerType = Motion and MotionSensitivity > 10 if DUT does not support PerZoneSensitivity.",
-                     "DUT responds with ConstraintError."),
-            TestStep(26, "TH sends the AllocatePushTransport command with the TriggerType = Motion and MotionTimeControl omitted.",
+            TestStep(33, "TH sends the AllocatePushTransport command with ContainerType = CMAF and CMAFContainerOptions omitted.",
                      "DUT responds with InvalidCommand."),
-            TestStep(27, "TH sends the AllocatePushTransport command with the TriggerType = Motion and MotionTimeControl struct with InitialDuration = 0.",
-                     "DUT responds with ConstraintError."),
-            TestStep(28, "TH sends the AllocatePushTransport command with the TriggerType = Motion and MotionTimeControl struct with MaxDuration = 0.",
-                     "DUT responds with ConstraintError."),
-            TestStep(29, "TH deallocates transport allocated in step 5 using DeallocatePushTransport command successfully. TH sends the AllocatePushTransport command with all valid parameters. The TriggerType = Motion and MotionZones and MotionSensitivity fields are present and None.",
-                     "DUT responds with AllocatePushTransportResponse containing the allocated ConnectionID."),
-            TestStep(30, "DUT responds with AllocatePushTransportResponse containing the allocated ConnectionID.",
-                     "DUT responds with AllocatePushTransportResponse containing the allocated ConnectionID."),
-            TestStep(31, "TH sends the AllocatePushTransport command with an invalid value for StreamUsage in the TransportOptions struct.",
-                     "DUT responds with InvalidCommand."),
-            TestStep(32, "TH sends the AllocatePushTransport command with ContainerType = CMAF and CMAFContainerOptions omitted.",
-                     "DUT responds with InvalidCommand."),
-            TestStep(33, "TH sends the AllocatePushTransport command with ContainerType = CMAF and CMAFContainerOptions having a segment that is not an exact multiplier of the framerate.",
+            TestStep(34, "TH sends the AllocatePushTransport command with ContainerType = CMAF and CMAFContainerOptions having a segment that is not an exact multiplier of the framerate.",
                      "DUT responds with InvalidOptions."),
-            TestStep(34, "TH sends the AllocatePushTransport command with an value for StreamUsage not in SupportedStreamUsages.",
+            TestStep(35, "TH sends the AllocatePushTransport command with an value for StreamUsage not in SupportedStreamUsages.",
                      "DUT responds with InvalidStreamUsage."),
         ]
 
@@ -232,8 +220,7 @@
             "AllocatedAudioStreams must not be empty",
         )
 
-<<<<<<< HEAD
-        self.step(5)
+        self.step(6)
         # Check if privacy feature is supported before testing privacy mode
         aFeatureMap = await self.read_single_attribute_check_success(
             endpoint=endpoint, cluster=Clusters.CameraAvStreamManagement, attribute=Clusters.CameraAvStreamManagement.Attributes.FeatureMap
@@ -255,15 +242,13 @@
                 endpoint_id=endpoint,
             )       
 
-=======
->>>>>>> 98002e24
-        self.step(6)
+        self.step(7)
         status = await self.allocate_one_pushav_transport(endpoint, tlsEndPoint=tlsEndpointId, url=f"https://{host_ip}:1234/streams/{uploadStreamId}")
         asserts.assert_equal(
             status, Status.Success, "Push AV Transport should be allocated successfully"
         )
 
-        self.step(7)
+        self.step(8)
         current_connections = await self.read_single_attribute_check_success(
             endpoint=endpoint, cluster=pvcluster, attribute=pvcluster.Attributes.CurrentConnections
         )
@@ -272,26 +257,26 @@
         asserts.assert_equal(current_connections[0].transportStatus,
                              pvcluster.Enums.TransportStatusEnum.kInactive, "TransportStatus must be Inactive")
 
-        self.step(8)
+        self.step(9)
         aZones = await self.read_single_attribute_check_success(
             endpoint=endpoint, cluster=zmcluster, attribute=zmcluster.Attributes.Zones
         )
         logger.info(f"aZones: {aZones}")
 
-        self.step(9)
+        self.step(10)
         aMaxZones = await self.read_single_attribute_check_success(
             endpoint=endpoint, cluster=zmcluster, attribute=zmcluster.Attributes.MaxZones
         )
         logger.info(f"aMaxZones: {aMaxZones}")
 
-        self.step(10)
+        self.step(11)
         if self.pics_guard(self.check_pics("PAVST.S")):
             aProvisionedEndpoints = await self.read_single_attribute_check_success(
                 endpoint=endpoint, cluster=tlscluster, attribute=tlscluster.Attributes.ProvisionedEndpoints
             )
             logger.info(f"aProvisionedEndpoints: {aProvisionedEndpoints}")
 
-        self.step(11)
+        self.step(12)
         if self.pics_guard(self.check_pics("PAVST.S")):
             try:
                 status = await self.send_single_cmd(cmd=pvcluster.Commands.AllocatePushTransport(
@@ -315,25 +300,25 @@
                 asserts.assert_equal(e.clusterStatus, pvcluster.Enums.StatusCodeEnum.kInvalidTLSEndpoint,
                                      "DUT must responds with Status Code InvalidTLSEndpoint.")
 
-        self.step(12)
+        self.step(13)
         status = await self.allocate_one_pushav_transport(endpoint, ingestMethod=pvcluster.Enums.IngestMethodsEnum.kUnknownEnumValue,
                                                           tlsEndPoint=tlsEndpointId, url=f"https://{host_ip}:1234/streams/{uploadStreamId}")
         asserts.assert_equal(status, Status.ConstraintError,
                              "DUT must respond with Status Code ConstraintError.")
 
-        self.step(13)
+        self.step(14)
         status = await self.allocate_one_pushav_transport(endpoint, expected_cluster_status=pvcluster.Enums.StatusCodeEnum.kInvalidURL,
                                                           tlsEndPoint=tlsEndpointId, url=f"https:/{host_ip}:1234/streams/{uploadStreamId}")
         asserts.assert_equal(status, pvcluster.Enums.StatusCodeEnum.kInvalidURL,
                              "DUT must respond with Status Code InvalidURL.")
 
-        self.step(14)
+        self.step(15)
         status = await self.allocate_one_pushav_transport(endpoint, triggerType=pvcluster.Enums.TransportTriggerTypeEnum.kUnknownEnumValue,
                                                           tlsEndPoint=tlsEndpointId, url=f"https://{host_ip}:1234/streams/{uploadStreamId}")
         asserts.assert_equal(status, Status.ConstraintError,
                              "DUT must respond with Status Code ConstraintError.")
 
-        self.step(15)
+        self.step(16)
         # Verify a null Zone is handled
         try:
             zoneList = [{"zone": NullValue, "sensitivity": 4}]
@@ -347,7 +332,7 @@
             asserts.assert_fail(f"Unexpected error when setting a Zone that is Null (meaning all Zones). Error received {e.status}")
 
         # Duplicate Zone ID rejection
-        self.step(16)
+        self.step(17)
         zoneList = [{"zone": 1, "sensitivity": 4}, {"zone": 2, "sensitivity": 4},
                     {"zone": 3, "sensitivity": 4}, {"zone": 1, "sensitivity": 4}]
         triggerOptions = {"triggerType": pvcluster.Enums.TransportTriggerTypeEnum.kMotion,
@@ -358,7 +343,7 @@
         asserts.assert_equal(status, Status.AlreadyExists,
                              "DUT should respond with Status Code AlreadyExists with a Duplicate Zone.")
 
-        self.step(17)
+        self.step(18)
         # Duplicate Zone ID rejection with Nulls
         zoneList = [{"zone": 1, "sensitivity": 4}, {"zone": NullValue, "sensitivity": 4},
                     {"zone": 3, "sensitivity": 4}, {"zone": NullValue, "sensitivity": 4}]
@@ -370,7 +355,7 @@
         asserts.assert_equal(status, Status.AlreadyExists,
                              "DUT should respond with Status Code AlreadyExists with Duplicate Null Zones.")
 
-        self.step(18)
+        self.step(19)
         try:
             zoneList = [{"zone": 14, "sensitivity": 4}]
             triggerOptions = {"triggerType": pvcluster.Enums.TransportTriggerTypeEnum.kMotion,
@@ -385,21 +370,21 @@
             asserts.assert_equal(e.clusterStatus, pvcluster.Enums.StatusCodeEnum.kInvalidZone,
                                  "DUT must responds with Status Code InvalidZone.")
 
-        self.step(19)
+        self.step(20)
         status = await self.allocate_one_pushav_transport(endpoint, videoStream_ID=-1,
                                                           expected_cluster_status=pvcluster.Enums.StatusCodeEnum.kInvalidStream,
                                                           tlsEndPoint=tlsEndpointId, url=f"https://{host_ip}:1234/streams/{uploadStreamId}")
         asserts.assert_equal(status, pvcluster.Enums.StatusCodeEnum.kInvalidStream,
                              "DUT must  responds with Status Code InvalidStream.")
 
-        self.step(20)
+        self.step(21)
         status = await self.allocate_one_pushav_transport(endpoint, audioStream_ID=-1,
                                                           expected_cluster_status=pvcluster.Enums.StatusCodeEnum.kInvalidStream,
                                                           tlsEndPoint=tlsEndpointId, url=f"https://{host_ip}:1234/streams/{uploadStreamId}")
         asserts.assert_equal(status, pvcluster.Enums.StatusCodeEnum.kInvalidStream,
                              "DUT must  responds with Status Code InvalidStream.")
 
-        self.step(21)
+        self.step(22)
         try:
             aStreamUsagePriorities = await self.read_single_attribute_check_success(
                 endpoint=endpoint, cluster=avcluster, attribute=avattr.StreamUsagePriorities
@@ -427,13 +412,13 @@
             asserts.assert_equal(e.status, Status.InvalidCommand,
                                  "DUT must respond with Status Code InvalidCommand.")
 
-        self.step(22)
+        self.step(23)
         status = await self.allocate_one_pushav_transport(endpoint, videoStream_ID=Nullable(), audioStream_ID=Nullable(),
                                                           tlsEndPoint=tlsEndpointId, url=f"https://{host_ip}:1234/streams/{uploadStreamId}")
         asserts.assert_equal(status, Status.Success,
                              "DUT must  responds with Status Code Success.")
 
-        self.step(23)
+        self.step(24)
         # Create a zoneList that is one larger than max zones that we have already read
         zoneList = []
         for i in range(aMaxZones+1):
@@ -448,7 +433,7 @@
         asserts.assert_equal(status, Status.DynamicConstraintError,
                              "DUT must respond with Status code DynamicConstraintError")
 
-        self.step(24)
+        self.step(25)
         zoneList = []
         triggerOptions = {"triggerType": pvcluster.Enums.TransportTriggerTypeEnum.kMotion,
                           "motionTimeControl": {"initialDuration": 1, "augmentationDuration": 1, "maxDuration": 1, "blindDuration": 1},
@@ -458,7 +443,7 @@
         asserts.assert_equal(status, Status.InvalidCommand,
                              "DUT must  responds with Status Code InvalidCommand.")
 
-        self.step(25)
+        self.step(26)
         zoneList = []
         triggerOptions = {"triggerType": pvcluster.Enums.TransportTriggerTypeEnum.kMotion,
                           "motionTimeControl": {"initialDuration": 1, "augmentationDuration": 1, "maxDuration": 1, "blindDuration": 1},
@@ -468,7 +453,7 @@
         asserts.assert_equal(status, Status.InvalidCommand,
                              "DUT must  responds with Status Code InvalidCommand.")
 
-        self.step(26)
+        self.step(27)
         zoneList = []
         triggerOptions = {"triggerType": pvcluster.Enums.TransportTriggerTypeEnum.kMotion,
                           "motionZones": zoneList,
@@ -477,7 +462,7 @@
         asserts.assert_equal(status, Status.InvalidCommand,
                              "DUT must  responds with Status Code InvalidCommand.")
 
-        self.step(27)
+        self.step(28)
         zoneList = []
         triggerOptions = {"triggerType": pvcluster.Enums.TransportTriggerTypeEnum.kMotion,
                           "motionZones": zoneList,
@@ -487,7 +472,7 @@
         asserts.assert_equal(status, Status.ConstraintError,
                              "DUT must  responds with Status code ConstraintError")
 
-        self.step(28)
+        self.step(29)
         zoneList = []
         triggerOptions = {"triggerType": pvcluster.Enums.TransportTriggerTypeEnum.kMotion,
                           "motionZones": zoneList,
@@ -497,7 +482,7 @@
         asserts.assert_equal(status, Status.ConstraintError,
                              "DUT must  responds with Status code ConstraintError")
 
-        self.step(29)
+        self.step(30)
         cmd = pvcluster.Commands.DeallocatePushTransport(
             connectionID=aConnectionID
         )
@@ -518,7 +503,7 @@
         )
         aConnectionID = current_connections[len(current_connections)-1].connectionID
 
-        self.step(30)
+        self.step(31)
         cmd = pvcluster.Commands.DeallocatePushTransport(
             connectionID=aConnectionID
         )
@@ -534,19 +519,19 @@
         asserts.assert_equal(status, Status.Success,
                              "DUT must  responds with Status Code Success.")
 
-        self.step(31)
+        self.step(32)
         status = await self.allocate_one_pushav_transport(endpoint, stream_Usage=Clusters.Globals.Enums.StreamUsageEnum.kUnknownEnumValue,
                                                           tlsEndPoint=tlsEndpointId, url=f"https://{host_ip}:1234/streams/{uploadStreamId}")
         asserts.assert_equal(status, Status.ConstraintError,
                              "DUT must  responds with Status code ConstraintError")
 
-        self.step(32)
+        self.step(33)
         containerOptions = {"containerType": pvcluster.Enums.ContainerFormatEnum.kCmaf}
         status = await self.allocate_one_pushav_transport(endpoint, container_Options=containerOptions, tlsEndPoint=tlsEndpointId, url=f"https://{host_ip}:1234/streams/{uploadStreamId}")
         asserts.assert_equal(status, Status.InvalidCommand,
                              "DUT must  responds with Status code InvalidCommand")
 
-        self.step(33)
+        self.step(34)
         containerOptions = {
             "containerType": pvcluster.Enums.ContainerFormatEnum.kCmaf,
             "CMAFContainerOptions": {"CMAFInterface": pvcluster.Enums.CMAFInterfaceEnum.kInterface1, "chunkDuration": 4, "segmentDuration": 6000,
@@ -558,7 +543,7 @@
         asserts.assert_equal(status, pvcluster.Enums.StatusCodeEnum.kInvalidOptions,
                              "DUT must responds with Status Code InvalidOptions.")
 
-        self.step(34)
+        self.step(35)
         status = await self.allocate_one_pushav_transport(endpoint, expected_cluster_status=pvcluster.Enums.StatusCodeEnum.kInvalidStreamUsage,
                                                           stream_Usage=Clusters.Globals.Enums.StreamUsageEnum.kInternal,
                                                           tlsEndPoint=tlsEndpointId, url=f"https://{host_ip}:1234/streams/{uploadStreamId}")
