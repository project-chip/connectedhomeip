--- conflicted
+++ resolved
@@ -129,14 +129,9 @@
             await self.send_cmd_select_areas_expect_response(step=9, new_areas=valid_areas, expected_response=Clusters.ServiceArea.Enums.SelectAreasStatus.kInvalidInMode)
 
         if self.check_pics("SEAR.S.M.VALID_STATE_FOR_SELECT_AREAS") and self.check_pics("SEAR.S.M.HAS_MANUAL_SELAREA_STATE_CONTROL"):
-<<<<<<< HEAD
             test_step = f"Manually intervene to put the device in a state that allows it to execute the SelectAreas({
-                supported_area_ids}) command"
-            self.print_step("9", test_step)
-=======
-            test_step = f"Manually intervene to put the device in a state that allows it to execute the SelectAreas({valid_areas}) command"
+                valid_areas}) command"
             self.print_step("10", test_step)
->>>>>>> dfa0987e
             if self.is_ci:
                 self.write_to_app_pipe({"Name": "Reset"})
             else:
@@ -151,12 +146,8 @@
             await self.send_cmd_select_areas_expect_response(step=13, new_areas=valid_areas, expected_response=Clusters.ServiceArea.Enums.SelectAreasStatus.kSuccess)
 
         if self.check_pics("SEAR.S.M.VALID_STATE_FOR_SELECT_AREAS") and self.check_pics("SEAR.S.M.HAS_MANUAL_SELAREA_STATE_CONTROL") and self.check_pics("SEAR.S.M.SELECT_AREAS_WHILE_NON_IDLE"):
-<<<<<<< HEAD
             test_step = f"Manually intervene to put the device in a state that allows it to execute the SelectAreas({
-                valid_area_id}) command, and put the device in a non-idle state"
-=======
-            test_step = f"Manually intervene to put the device in a state that allows it to execute the SelectAreas({valid_areas}) command, and put the device in a non-idle state"
->>>>>>> dfa0987e
+                valid_areas}) command, and put the device in a non-idle state"
             self.print_step("14", test_step)
             if self.is_ci:
                 self.write_to_app_pipe({"Name": "Reset"})
