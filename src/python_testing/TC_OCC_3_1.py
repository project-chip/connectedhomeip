--- conflicted
+++ resolved
@@ -1,281 +1,204 @@
-#
-#    Copyright (c) 2024 Project CHIP Authors
-#    All rights reserved.
-#
-#    Licensed under the Apache License, Version 2.0 (the "License");
-#    you may not use this file except in compliance with the License.
-#    You may obtain a copy of the License at
-#
-#        http://www.apache.org/licenses/LICENSE-2.0
-#
-#    Unless required by applicable law or agreed to in writing, software
-#    distributed under the License is distributed on an "AS IS" BASIS,
-#    WITHOUT WARRANTIES OR CONDITIONS OF ANY KIND, either express or implied.
-#    See the License for the specific language governing permissions and
-#    limitations under the License.
-#
-<<<<<<< HEAD
-
-#  There are CI issues to be followed up for the test cases below that implements manually controlling sensor device for
-#  the occupancy state ON/OFF change.
-#  [TC-OCC-3.1] test procedure step 4
-#  [TC-OCC-3.2] test precedure step 3c
-=======
-# === BEGIN CI TEST ARGUMENTS ===
-# test-runner-runs: run1
-# test-runner-run/run1/app: ${ALL_CLUSTERS_APP}
-# test-runner-run/run1/factoryreset: True
-# test-runner-run/run1/quiet: True
-# test-runner-run/run1/app-args: --discriminator 1234 --KVS kvs1 --trace-to json:${TRACE_APP}.json
-# test-runner-run/run1/script-args: --storage-path admin_storage.json --commissioning-method on-network --discriminator 1234 --passcode 20202021 --trace-to json:${TRACE_TEST_JSON}.json --trace-to perfetto:${TRACE_TEST_PERFETTO}.perfetto --endpoint 1 --bool-arg simulate_occupancy:true
-# === END CI TEST ARGUMENTS ===
-#  There are CI issues to be followed up for the test cases below that implements manually controlling sensor device for
-#  the occupancy state ON/OFF change.
-#  [TC-OCC-3.1] test procedure step 3, 4
-#  [TC-OCC-3.2] test precedure step 3a, 3c
->>>>>>> dfa0987e
-
-import logging
-import time
-from typing import Any, Optional
-
-import chip.clusters as Clusters
-from chip.interaction_model import Status
-<<<<<<< HEAD
-from matter_testing_support.matter_testing import MatterBaseTest, TestStep, async_test_body, default_matter_test_main
-=======
-from matter_testing_support import (ClusterAttributeChangeAccumulator, EventChangeCallback, MatterBaseTest, TestStep,
-                                    async_test_body, await_sequence_of_reports, default_matter_test_main)
->>>>>>> dfa0987e
-from mobly import asserts
-
-
-class TC_OCC_3_1(MatterBaseTest):
-<<<<<<< HEAD
-=======
-    def setup_test(self):
-        super().setup_test()
-        self.is_ci = self.matter_test_config.global_test_params.get('simulate_occupancy', False)
-
->>>>>>> dfa0987e
-    async def read_occ_attribute_expect_success(self, attribute):
-        cluster = Clusters.Objects.OccupancySensing
-        endpoint = self.matter_test_config.endpoint
-        return await self.read_single_attribute_check_success(endpoint=endpoint, cluster=cluster, attribute=attribute)
-
-    async def write_hold_time(self, hold_time: Optional[Any]) -> Status:
-        dev_ctrl = self.default_controller
-        node_id = self.dut_node_id
-        endpoint = self.matter_test_config.endpoint
-
-        cluster = Clusters.OccupancySensing
-        write_result = await dev_ctrl.WriteAttribute(node_id, [(endpoint, cluster.Attributes.HoldTime(hold_time))])
-        return write_result[0].Status
-
-    def desc_TC_OCC_3_1(self) -> str:
-        return "[TC-OCC-3.1] Primary functionality with server as DUT"
-
-    def steps_TC_OCC_3_1(self) -> list[TestStep]:
-        steps = [
-<<<<<<< HEAD
-            TestStep(1, "Commission DUT to TH and obtain DUT attribute list.", is_commissioning=True),
-            TestStep(2, "Change DUT HoldTime attribute value to 10 seconds."),
-            TestStep(3, "Do not trigger DUT occupancy sensing for the period of HoldTime. TH reads Occupancy attribute from DUT."),
-            TestStep(4, "Trigger DUT occupancy sensing to change the occupancy state and start a timer."),
-            TestStep(5, "After 10 seconds, TH reads Occupancy attribute from DUT.")
-=======
-            TestStep(1, "Commission DUT to TH.", is_commissioning=True),
-            TestStep(2, "If HoldTime is supported, TH writes HoldTime attribute to 10 sec on DUT."),
-            TestStep(3, "Prompt operator to await until DUT occupancy changes to unoccupied state."),
-            TestStep(4, "TH subscribes to Occupancy sensor attributes and events."),
-            TestStep("5a", "Prompt operator to trigger occupancy change."),
-            TestStep("5b", "TH reads Occupancy attribute from DUT. Verify occupancy changed to occupied and Occupancy attribute was reported as occupied."),
-            TestStep("5c", "If supported, verify OccupancyChangedEvent was reported as occupied."),
-            TestStep(6, "If HoldTime is supported, wait for HoldTime, otherwise prompt operator to wait until no longer occupied."),
-            TestStep("7a", "TH reads Occupancy attribute from DUT. Verify occupancy changed to unoccupied and Occupancy attribute was reported as unoccupied."),
-            TestStep("7b", "If supported, verify OccupancyChangedEvent was reported as unoccupied."),
->>>>>>> dfa0987e
-        ]
-        return steps
-
-    def pics_TC_OCC_3_1(self) -> list[str]:
-        pics = [
-            "OCC.S",
-        ]
-        return pics
-
-<<<<<<< HEAD
-    @async_test_body
-    async def test_TC_OCC_3_1(self):
-        hold_time = 10  # 10 seconds for occupancy state hold time
-=======
-    # Sends and out-of-band command to the all-clusters-app
-    def write_to_app_pipe(self, command):
-        # CI app pipe id creation
-        self.app_pipe = "/tmp/chip_all_clusters_fifo_"
-        if self.is_ci:
-            app_pid = self.matter_test_config.app_pid
-            if app_pid == 0:
-                asserts.fail("The --app-pid flag must be set when using named pipe")
-            self.app_pipe = self.app_pipe + str(app_pid)
-
-        with open(self.app_pipe, "w") as app_pipe:
-            app_pipe.write(command + "\n")
-        # Delay for pipe command to be processed (otherwise tests are flaky)
-        time.sleep(0.001)
-
-    @async_test_body
-    async def test_TC_OCC_3_1(self):
-        hold_time = 10 if not self.is_ci else 1.0  # 10 seconds for occupancy state hold time
->>>>>>> dfa0987e
-
-        self.step(1)  # Commissioning already done
-
-        self.step(2)
-
-        cluster = Clusters.OccupancySensing
-        attributes = cluster.Attributes
-        attribute_list = await self.read_occ_attribute_expect_success(attribute=attributes.AttributeList)
-
-        has_hold_time = attributes.HoldTime.attribute_id in attribute_list
-<<<<<<< HEAD
-
-        if has_hold_time:
-            # write 10 as a HoldTime attribute
-            await self.write_single_attribute(cluster.Attributes.HoldTime(hold_time))
-        else:
-            logging.info("No HoldTime attribute supports. Will test only occupancy attribute triggering functionality")
-
-        self.step(3)
-        # check if Occupancy attribute is 0
-        occupancy_dut = await self.read_occ_attribute_expect_success(attribute=attributes.Occupancy)
-
-        # if occupancy is on, then wait until the sensor occupancy state is 0.
-        if occupancy_dut == 1:
-            # Don't trigger occupancy sensor to render occupancy attribute to 0
-            if has_hold_time:
-                time.sleep(hold_time + 2.0)  # add some extra 2 seconds to ensure hold time has passed.
-            else:  # a user wait until a sensor specific time to change occupancy attribute to 0.  This is the case where the sensor doesn't support HoldTime.
-                self.wait_for_user_input(
-                    prompt_msg="Type any letter and press ENTER after the sensor occupancy is detection ready state (occupancy attribute = 0)")
-
-        # check sensor occupancy state is 0 for the next test step
-        occupancy_dut = await self.read_occ_attribute_expect_success(attribute=attributes.Occupancy)
-        asserts.assert_equal(occupancy_dut, 0, "Occupancy attribute is still 1.")
-
-        self.step(4)
-        # Trigger occupancy sensor to change Occupancy attribute value to 1 => TESTER ACTION on DUT
-        self.wait_for_user_input(prompt_msg="Type any letter and press ENTER after a sensor occupancy is triggered.")
-
-        # And then check if Occupancy attribute has changed.
-        occupancy_dut = await self.read_occ_attribute_expect_success(attribute=attributes.Occupancy)
-        asserts.assert_equal(occupancy_dut, 1, "Occupancy state is not changed to 1")
-
-        self.step(5)
-        # check if Occupancy attribute is back to 0 after HoldTime attribute period
-        # Tester should not be triggering the sensor for this test step.
-        if has_hold_time:
-
-            # Start a timer based on HoldTime
-            time.sleep(hold_time + 2.0)  # add some extra 2 seconds to ensure hold time has passed.
-
-            occupancy_dut = await self.read_occ_attribute_expect_success(attribute=attributes.Occupancy)
-            asserts.assert_equal(occupancy_dut, 0, "Occupancy state is not 0 after HoldTime period")
-
-        else:
-            logging.info("HoldTime attribute not supported. Skip this return to 0 timing test procedure.")
-            self.skip_step(5)
-=======
-        occupancy_event_supported = self.check_pics("OCC.M.OccupancyChange") or self.is_ci
-
-        if has_hold_time:
-            # write HoldTimeLimits HoldtimeMin to be 10 sec.
-            await self.write_single_attribute(cluster.Attributes.HoldTime(hold_time))
-            holdtime_dut = await self.read_occ_attribute_expect_success(attribute=attributes.HoldTime)
-            asserts.assert_equal(holdtime_dut, hold_time, "Hold time read-back does not match hold time written")
-        else:
-            logging.info("No HoldTime attribute supports. Will test only occupancy attribute triggering functionality only.")
-
-        self.step(3)
-
-        if self.is_ci:
-            # CI call to trigger unoccupied.
-            self.write_to_app_pipe('{"Name":"SetOccupancy", "EndpointId": 1, "Occupancy": 0}')
-        else:
-            self.wait_for_user_input(
-                prompt_msg="Type any letter and press ENTER after the sensor occupancy is unoccupied state (occupancy attribute = 0)")
-
-        # check sensor occupancy state is 0 for the next test step
-        occupancy_dut = await self.read_occ_attribute_expect_success(attribute=attributes.Occupancy)
-        asserts.assert_equal(occupancy_dut, 0, "Occupancy attribute is not unoccupied.")
-
-        self.step(4)
-        # Setup Occupancy attribute subscription here
-        endpoint_id = self.matter_test_config.endpoint
-        node_id = self.dut_node_id
-        dev_ctrl = self.default_controller
-        attrib_listener = ClusterAttributeChangeAccumulator(cluster)
-        await attrib_listener.start(dev_ctrl, node_id, endpoint=endpoint_id, min_interval_sec=0, max_interval_sec=30)
-
-        if occupancy_event_supported:
-            event_listener = EventChangeCallback(cluster)
-            await event_listener.start(dev_ctrl, node_id, endpoint=endpoint_id, min_interval_sec=0, max_interval_sec=30)
-
-        self.step("5a")
-        # CI call to trigger on
-        if self.is_ci:
-            self.write_to_app_pipe('{"Name":"SetOccupancy", "EndpointId": 1, "Occupancy": 1}')
-        else:
-            # Trigger occupancy sensor to change Occupancy attribute value to 1 => TESTER ACTION on DUT
-            self.wait_for_user_input(prompt_msg="Type any letter and press ENTER after a sensor occupancy is triggered.")
-
-        # And then check if Occupancy attribute has changed.
-        self.step("5b")
-        occupancy_dut = await self.read_occ_attribute_expect_success(attribute=attributes.Occupancy)
-        asserts.assert_equal(occupancy_dut, 1, "Occupancy state is not changed to 1")
-
-        # subscription verification
-        post_prompt_settle_delay_seconds = 1.0 if self.is_ci else 10.0
-        await_sequence_of_reports(report_queue=attrib_listener.attribute_queue, endpoint_id=endpoint_id, attribute=cluster.Attributes.Occupancy, sequence=[
-            1], timeout_sec=post_prompt_settle_delay_seconds)
-
-        if occupancy_event_supported:
-            self.step("5c")
-            event = event_listener.wait_for_event_report(
-                cluster.Events.OccupancyChanged, timeout_sec=post_prompt_settle_delay_seconds)
-            asserts.assert_equal(event.occupancy, 1, "Unexpected occupancy on OccupancyChanged")
-        else:
-            self.skip_step("5c")
-
-        self.step(6)
-        if self.is_ci:
-            # CI call to trigger unoccupied.
-            self.write_to_app_pipe('{"Name":"SetOccupancy", "EndpointId": 1, "Occupancy": 0}')
-
-        if has_hold_time:
-            time.sleep(hold_time + 2.0)  # add some extra 2 seconds to ensure hold time has passed.
-        else:
-            self.wait_for_user_input(
-                prompt_msg="Type any letter and press ENTER after the sensor occupancy is back to unoccupied state (occupancy attribute = 0)")
-
-        # Check if Occupancy attribute is back to 0 after HoldTime attribute period
-        # Tester should not be triggering the sensor for this test step.
-        self.step("7a")
-        occupancy_dut = await self.read_occ_attribute_expect_success(attribute=attributes.Occupancy)
-        asserts.assert_equal(occupancy_dut, 0, "Occupancy state is not back to 0 after HoldTime period")
-
-        await_sequence_of_reports(report_queue=attrib_listener.attribute_queue, endpoint_id=endpoint_id, attribute=cluster.Attributes.Occupancy, sequence=[
-            0], timeout_sec=post_prompt_settle_delay_seconds)
-
-        if occupancy_event_supported:
-            self.step("7b")
-            event = event_listener.wait_for_event_report(
-                cluster.Events.OccupancyChanged, timeout_sec=post_prompt_settle_delay_seconds)
-            asserts.assert_equal(event.occupancy, 0, "Unexpected occupancy on OccupancyChanged")
-        else:
-            self.skip_step("7b")
->>>>>>> dfa0987e
-
-
-if __name__ == "__main__":
-    default_matter_test_main()
+#
+#    Copyright (c) 2024 Project CHIP Authors
+#    All rights reserved.
+#
+#    Licensed under the Apache License, Version 2.0 (the "License");
+#    you may not use this file except in compliance with the License.
+#    You may obtain a copy of the License at
+#
+#        http://www.apache.org/licenses/LICENSE-2.0
+#
+#    Unless required by applicable law or agreed to in writing, software
+#    distributed under the License is distributed on an "AS IS" BASIS,
+#    WITHOUT WARRANTIES OR CONDITIONS OF ANY KIND, either express or implied.
+#    See the License for the specific language governing permissions and
+#    limitations under the License.
+#
+# === BEGIN CI TEST ARGUMENTS ===
+# test-runner-runs: run1
+# test-runner-run/run1/app: ${ALL_CLUSTERS_APP}
+# test-runner-run/run1/factoryreset: True
+# test-runner-run/run1/quiet: True
+# test-runner-run/run1/app-args: --discriminator 1234 --KVS kvs1 --trace-to json:${TRACE_APP}.json
+# test-runner-run/run1/script-args: --storage-path admin_storage.json --commissioning-method on-network --discriminator 1234 --passcode 20202021 --trace-to json:${TRACE_TEST_JSON}.json --trace-to perfetto:${TRACE_TEST_PERFETTO}.perfetto --endpoint 1 --bool-arg simulate_occupancy:true
+# === END CI TEST ARGUMENTS ===
+
+#  There are CI issues to be followed up for the test cases below that implements manually controlling sensor device for
+#  the occupancy state ON/OFF change.
+#  [TC-OCC-3.1] test procedure step 3, 4
+#  [TC-OCC-3.2] test precedure step 3a, 3c
+
+import logging
+import time
+from typing import Any, Optional
+
+import chip.clusters as Clusters
+from chip.interaction_model import Status
+from matter_testing_support.matter_testing import (ClusterAttributeChangeAccumulator, EventChangeCallback, MatterBaseTest, TestStep,
+                                                   async_test_body, await_sequence_of_reports, default_matter_test_main)
+from mobly import asserts
+
+
+class TC_OCC_3_1(MatterBaseTest):
+    def setup_test(self):
+        super().setup_test()
+        self.is_ci = self.matter_test_config.global_test_params.get('simulate_occupancy', False)
+
+    async def read_occ_attribute_expect_success(self, attribute):
+        cluster = Clusters.Objects.OccupancySensing
+        endpoint = self.matter_test_config.endpoint
+        return await self.read_single_attribute_check_success(endpoint=endpoint, cluster=cluster, attribute=attribute)
+
+    async def write_hold_time(self, hold_time: Optional[Any]) -> Status:
+        dev_ctrl = self.default_controller
+        node_id = self.dut_node_id
+        endpoint = self.matter_test_config.endpoint
+
+        cluster = Clusters.OccupancySensing
+        write_result = await dev_ctrl.WriteAttribute(node_id, [(endpoint, cluster.Attributes.HoldTime(hold_time))])
+        return write_result[0].Status
+
+    def desc_TC_OCC_3_1(self) -> str:
+        return "[TC-OCC-3.1] Primary functionality with server as DUT"
+
+    def steps_TC_OCC_3_1(self) -> list[TestStep]:
+        steps = [
+            TestStep(1, "Commission DUT to TH.", is_commissioning=True),
+            TestStep(2, "If HoldTime is supported, TH writes HoldTime attribute to 10 sec on DUT."),
+            TestStep(3, "Prompt operator to await until DUT occupancy changes to unoccupied state."),
+            TestStep(4, "TH subscribes to Occupancy sensor attributes and events."),
+            TestStep("5a", "Prompt operator to trigger occupancy change."),
+            TestStep("5b", "TH reads Occupancy attribute from DUT. Verify occupancy changed to occupied and Occupancy attribute was reported as occupied."),
+            TestStep("5c", "If supported, verify OccupancyChangedEvent was reported as occupied."),
+            TestStep(6, "If HoldTime is supported, wait for HoldTime, otherwise prompt operator to wait until no longer occupied."),
+            TestStep("7a", "TH reads Occupancy attribute from DUT. Verify occupancy changed to unoccupied and Occupancy attribute was reported as unoccupied."),
+            TestStep("7b", "If supported, verify OccupancyChangedEvent was reported as unoccupied."),
+        ]
+        return steps
+
+    def pics_TC_OCC_3_1(self) -> list[str]:
+        pics = [
+            "OCC.S",
+        ]
+        return pics
+
+    # Sends and out-of-band command to the all-clusters-app
+    def write_to_app_pipe(self, command):
+        # CI app pipe id creation
+        self.app_pipe = "/tmp/chip_all_clusters_fifo_"
+        if self.is_ci:
+            app_pid = self.matter_test_config.app_pid
+            if app_pid == 0:
+                asserts.fail("The --app-pid flag must be set when using named pipe")
+            self.app_pipe = self.app_pipe + str(app_pid)
+
+        with open(self.app_pipe, "w") as app_pipe:
+            app_pipe.write(command + "\n")
+        # Delay for pipe command to be processed (otherwise tests are flaky)
+        time.sleep(0.001)
+
+    @async_test_body
+    async def test_TC_OCC_3_1(self):
+        hold_time = 10 if not self.is_ci else 1.0  # 10 seconds for occupancy state hold time
+
+        self.step(1)  # Commissioning already done
+
+        self.step(2)
+
+        cluster = Clusters.OccupancySensing
+        attributes = cluster.Attributes
+        attribute_list = await self.read_occ_attribute_expect_success(attribute=attributes.AttributeList)
+
+        has_hold_time = attributes.HoldTime.attribute_id in attribute_list
+        occupancy_event_supported = self.check_pics("OCC.M.OccupancyChange") or self.is_ci
+
+        if has_hold_time:
+            # write HoldTimeLimits HoldtimeMin to be 10 sec.
+            await self.write_single_attribute(cluster.Attributes.HoldTime(hold_time))
+            holdtime_dut = await self.read_occ_attribute_expect_success(attribute=attributes.HoldTime)
+            asserts.assert_equal(holdtime_dut, hold_time, "Hold time read-back does not match hold time written")
+        else:
+            logging.info("No HoldTime attribute supports. Will test only occupancy attribute triggering functionality only.")
+
+        self.step(3)
+
+        if self.is_ci:
+            # CI call to trigger unoccupied.
+            self.write_to_app_pipe('{"Name":"SetOccupancy", "EndpointId": 1, "Occupancy": 0}')
+        else:
+            self.wait_for_user_input(
+                prompt_msg="Type any letter and press ENTER after the sensor occupancy is unoccupied state (occupancy attribute = 0)")
+
+        # check sensor occupancy state is 0 for the next test step
+        occupancy_dut = await self.read_occ_attribute_expect_success(attribute=attributes.Occupancy)
+        asserts.assert_equal(occupancy_dut, 0, "Occupancy attribute is not unoccupied.")
+
+        self.step(4)
+        # Setup Occupancy attribute subscription here
+        endpoint_id = self.matter_test_config.endpoint
+        node_id = self.dut_node_id
+        dev_ctrl = self.default_controller
+        attrib_listener = ClusterAttributeChangeAccumulator(cluster)
+        await attrib_listener.start(dev_ctrl, node_id, endpoint=endpoint_id, min_interval_sec=0, max_interval_sec=30)
+
+        if occupancy_event_supported:
+            event_listener = EventChangeCallback(cluster)
+            await event_listener.start(dev_ctrl, node_id, endpoint=endpoint_id, min_interval_sec=0, max_interval_sec=30)
+
+        self.step("5a")
+        # CI call to trigger on
+        if self.is_ci:
+            self.write_to_app_pipe('{"Name":"SetOccupancy", "EndpointId": 1, "Occupancy": 1}')
+        else:
+            # Trigger occupancy sensor to change Occupancy attribute value to 1 => TESTER ACTION on DUT
+            self.wait_for_user_input(prompt_msg="Type any letter and press ENTER after a sensor occupancy is triggered.")
+
+        # And then check if Occupancy attribute has changed.
+        self.step("5b")
+        occupancy_dut = await self.read_occ_attribute_expect_success(attribute=attributes.Occupancy)
+        asserts.assert_equal(occupancy_dut, 1, "Occupancy state is not changed to 1")
+
+        # subscription verification
+        post_prompt_settle_delay_seconds = 1.0 if self.is_ci else 10.0
+        await_sequence_of_reports(report_queue=attrib_listener.attribute_queue, endpoint_id=endpoint_id, attribute=cluster.Attributes.Occupancy, sequence=[
+            1], timeout_sec=post_prompt_settle_delay_seconds)
+
+        if occupancy_event_supported:
+            self.step("5c")
+            event = event_listener.wait_for_event_report(
+                cluster.Events.OccupancyChanged, timeout_sec=post_prompt_settle_delay_seconds)
+            asserts.assert_equal(event.occupancy, 1, "Unexpected occupancy on OccupancyChanged")
+        else:
+            self.skip_step("5c")
+
+        self.step(6)
+        if self.is_ci:
+            # CI call to trigger unoccupied.
+            self.write_to_app_pipe('{"Name":"SetOccupancy", "EndpointId": 1, "Occupancy": 0}')
+
+        if has_hold_time:
+            time.sleep(hold_time + 2.0)  # add some extra 2 seconds to ensure hold time has passed.
+        else:
+            self.wait_for_user_input(
+                prompt_msg="Type any letter and press ENTER after the sensor occupancy is back to unoccupied state (occupancy attribute = 0)")
+
+        # Check if Occupancy attribute is back to 0 after HoldTime attribute period
+        # Tester should not be triggering the sensor for this test step.
+        self.step("7a")
+        occupancy_dut = await self.read_occ_attribute_expect_success(attribute=attributes.Occupancy)
+        asserts.assert_equal(occupancy_dut, 0, "Occupancy state is not back to 0 after HoldTime period")
+
+        await_sequence_of_reports(report_queue=attrib_listener.attribute_queue, endpoint_id=endpoint_id, attribute=cluster.Attributes.Occupancy, sequence=[
+            0], timeout_sec=post_prompt_settle_delay_seconds)
+
+        if occupancy_event_supported:
+            self.step("7b")
+            event = event_listener.wait_for_event_report(
+                cluster.Events.OccupancyChanged, timeout_sec=post_prompt_settle_delay_seconds)
+            asserts.assert_equal(event.occupancy, 0, "Unexpected occupancy on OccupancyChanged")
+        else:
+            self.skip_step("7b")
+
+
+if __name__ == "__main__":
+    default_matter_test_main()