#
#    Copyright (c) 2024 Project CHIP Authors
#    All rights reserved.
#
#    Licensed under the Apache License, Version 2.0 (the "License");
#    you may not use this file except in compliance with the License.
#    You may obtain a copy of the License at
#
#        http://www.apache.org/licenses/LICENSE-2.0
#
#    Unless required by applicable law or agreed to in writing, software
#    distributed under the License is distributed on an "AS IS" BASIS,
#    WITHOUT WARRANTIES OR CONDITIONS OF ANY KIND, either express or implied.
#    See the License for the specific language governing permissions and
#    limitations under the License.
#
# === BEGIN CI TEST ARGUMENTS ===
# test-runner-runs:
#   run1:
#     app: ${ALL_CLUSTERS_APP}
#     app-args: --discriminator 1234 --KVS kvs1 --trace-to json:${TRACE_APP}.json --app-pipe /tmp/occ_3_1_fifo
#     script-args: >
#       --storage-path admin_storage.json
#       --commissioning-method on-network
#       --discriminator 1234
#       --passcode 20202021
#       --trace-to json:${TRACE_TEST_JSON}.json
#       --trace-to perfetto:${TRACE_TEST_PERFETTO}.perfetto
#       --endpoint 1
#       --app-pipe /tmp/occ_3_1_fifo
#       --bool-arg simulate_occupancy:true
#     factory-reset: true
#     quiet: true
# === END CI TEST ARGUMENTS ===
#
#  There are CI issues to be followed up for the test cases below that implements manually controlling sensor device for
#  the occupancy state ON/OFF change.
#  [TC-OCC-3.1] test procedure step 3, 4
#  [TC-OCC-3.2] test precedure step 3a, 3c

import logging
import time
from typing import Any, Optional

<<<<<<< HEAD
=======
import chip.clusters as Clusters
from chip.interaction_model import Status
from chip.testing.event_attribute_reporting import AttributeSubscriptionHandler, EventSubscriptionHandler
from chip.testing.matter_testing import MatterBaseTest, TestStep, async_test_body, default_matter_test_main
>>>>>>> 3176ce8e
from mobly import asserts

import matter.clusters as Clusters
from matter.interaction_model import Status
from matter.testing.matter_testing import (ClusterAttributeChangeAccumulator, EventChangeCallback, MatterBaseTest, TestStep,
                                           async_test_body, await_sequence_of_reports, default_matter_test_main)


class TC_OCC_3_1(MatterBaseTest):
    def setup_test(self):
        super().setup_test()
        self.is_ci = self.matter_test_config.global_test_params.get('simulate_occupancy', False)

    async def read_occ_attribute_expect_success(self, attribute):
        cluster = Clusters.Objects.OccupancySensing
        endpoint = self.get_endpoint()
        return await self.read_single_attribute_check_success(endpoint=endpoint, cluster=cluster, attribute=attribute)

    async def write_hold_time(self, hold_time: Optional[Any]) -> Status:
        dev_ctrl = self.default_controller
        node_id = self.dut_node_id
        endpoint = self.get_endpoint()

        cluster = Clusters.OccupancySensing
        write_result = await dev_ctrl.WriteAttribute(node_id, [(endpoint, cluster.Attributes.HoldTime(hold_time))])
        return write_result[0].Status

    def desc_TC_OCC_3_1(self) -> str:
        return "[TC-OCC-3.1] Primary functionality with server as DUT"

    def steps_TC_OCC_3_1(self) -> list[TestStep]:
        steps = [
            TestStep(1, "Commission DUT to TH.", is_commissioning=True),
            TestStep(2, "If HoldTime is supported, TH writes HoldTime attribute to 10 sec on DUT."),
            TestStep(3, "Prompt operator to await until DUT occupancy changes to unoccupied state."),
            TestStep(4, "TH subscribes to Occupancy sensor attributes and events."),
            TestStep("5a", "Prompt operator to trigger occupancy change."),
            TestStep("5b", "TH reads Occupancy attribute from DUT. Verify occupancy changed to occupied and Occupancy attribute was reported as occupied."),
            TestStep("5c", "If supported, verify OccupancyChangedEvent was reported as occupied."),
            TestStep(6, "If HoldTime is supported, wait for HoldTime, otherwise prompt operator to wait until no longer occupied."),
            TestStep("7a", "TH reads Occupancy attribute from DUT. Verify occupancy changed to unoccupied and Occupancy attribute was reported as unoccupied."),
            TestStep("7b", "If supported, verify OccupancyChangedEvent was reported as unoccupied."),
        ]
        return steps

    def pics_TC_OCC_3_1(self) -> list[str]:
        pics = [
            "OCC.S",
        ]
        return pics

    @async_test_body
    async def test_TC_OCC_3_1(self):
        hold_time = 10 if not self.is_ci else 1.0  # 10 seconds for occupancy state hold time
        self.step(1)  # Commissioning already done

        self.step(2)

        cluster = Clusters.OccupancySensing
        attributes = cluster.Attributes
        attribute_list = await self.read_occ_attribute_expect_success(attribute=attributes.AttributeList)

        has_hold_time = attributes.HoldTime.attribute_id in attribute_list
        occupancy_event_supported = self.check_pics("OCC.M.OccupancyChange") or self.is_ci

        if has_hold_time:
            # write HoldTimeLimits HoldtimeMin to be 10 sec.
            await self.write_single_attribute(cluster.Attributes.HoldTime(hold_time))
            holdtime_dut = await self.read_occ_attribute_expect_success(attribute=attributes.HoldTime)
            asserts.assert_equal(holdtime_dut, hold_time, "Hold time read-back does not match hold time written")
        else:
            logging.info("No HoldTime attribute supports. Will test only occupancy attribute triggering functionality only.")

        self.step(3)

        if self.is_ci:
            # CI call to trigger unoccupied.
            self.write_to_app_pipe({"Name": "SetOccupancy", "EndpointId": 1, "Occupancy": 0})
        else:
            self.wait_for_user_input(
                prompt_msg="Type any letter and press ENTER after the sensor occupancy is unoccupied state (occupancy attribute = 0)")

        # check sensor occupancy state is 0 for the next test step
        occupancy_dut = await self.read_occ_attribute_expect_success(attribute=attributes.Occupancy)
        asserts.assert_equal(occupancy_dut, 0, "Occupancy attribute is not unoccupied.")

        self.step(4)
        # Setup Occupancy attribute subscription here
        endpoint_id = self.get_endpoint()
        node_id = self.dut_node_id
        dev_ctrl = self.default_controller
        attrib_listener = AttributeSubscriptionHandler(expected_cluster=cluster)
        await attrib_listener.start(dev_ctrl, node_id, endpoint=endpoint_id, min_interval_sec=0, max_interval_sec=30)

        if occupancy_event_supported:
            event_listener = EventSubscriptionHandler(expected_cluster=cluster)
            await event_listener.start(dev_ctrl, node_id, endpoint=endpoint_id, min_interval_sec=0, max_interval_sec=30)

        self.step("5a")
        # CI call to trigger on
        if self.is_ci:
            self.write_to_app_pipe({"Name": "SetOccupancy", "EndpointId": 1, "Occupancy": 1})
        else:
            # Trigger occupancy sensor to change Occupancy attribute value to 1 => TESTER ACTION on DUT
            self.wait_for_user_input(prompt_msg="Type any letter and press ENTER after a sensor occupancy is triggered.")

        # And then check if Occupancy attribute has changed.
        self.step("5b")
        occupancy_dut = await self.read_occ_attribute_expect_success(attribute=attributes.Occupancy)
        asserts.assert_equal(occupancy_dut, 1, "Occupancy state is not changed to 1")

        # subscription verification
        post_prompt_settle_delay_seconds = 1.0 if self.is_ci else 10.0
        attrib_listener.await_sequence_of_reports(attribute=cluster.Attributes.Occupancy, sequence=[
                                                  1], timeout_sec=post_prompt_settle_delay_seconds)

        if occupancy_event_supported:
            self.step("5c")
            event = event_listener.wait_for_event_report(
                cluster.Events.OccupancyChanged, timeout_sec=post_prompt_settle_delay_seconds)
            asserts.assert_equal(event.occupancy, 1, "Unexpected occupancy on OccupancyChanged")
        else:
            self.skip_step("5c")

        self.step(6)
        if self.is_ci:
            # CI call to trigger unoccupied.
            self.write_to_app_pipe({"Name": "SetOccupancy", "EndpointId": 1, "Occupancy": 0})

        if has_hold_time:
            time.sleep(hold_time + 2.0)  # add some extra 2 seconds to ensure hold time has passed.
        else:
            self.wait_for_user_input(
                prompt_msg="Type any letter and press ENTER after the sensor occupancy is back to unoccupied state (occupancy attribute = 0)")

        # Check if Occupancy attribute is back to 0 after HoldTime attribute period
        # Tester should not be triggering the sensor for this test step.
        self.step("7a")
        occupancy_dut = await self.read_occ_attribute_expect_success(attribute=attributes.Occupancy)
        asserts.assert_equal(occupancy_dut, 0, "Occupancy state is not back to 0 after HoldTime period")

        attrib_listener.await_sequence_of_reports(attribute=cluster.Attributes.Occupancy, sequence=[
            0], timeout_sec=post_prompt_settle_delay_seconds)

        if occupancy_event_supported:
            self.step("7b")
            event = event_listener.wait_for_event_report(
                cluster.Events.OccupancyChanged, timeout_sec=post_prompt_settle_delay_seconds)
            asserts.assert_equal(event.occupancy, 0, "Unexpected occupancy on OccupancyChanged")
        else:
            self.skip_step("7b")


if __name__ == "__main__":
    default_matter_test_main()<|MERGE_RESOLUTION|>--- conflicted
+++ resolved
@@ -42,19 +42,12 @@
 import time
 from typing import Any, Optional
 
-<<<<<<< HEAD
-=======
-import chip.clusters as Clusters
-from chip.interaction_model import Status
-from chip.testing.event_attribute_reporting import AttributeSubscriptionHandler, EventSubscriptionHandler
-from chip.testing.matter_testing import MatterBaseTest, TestStep, async_test_body, default_matter_test_main
->>>>>>> 3176ce8e
 from mobly import asserts
 
 import matter.clusters as Clusters
 from matter.interaction_model import Status
-from matter.testing.matter_testing import (ClusterAttributeChangeAccumulator, EventChangeCallback, MatterBaseTest, TestStep,
-                                           async_test_body, await_sequence_of_reports, default_matter_test_main)
+from matter.testing.event_attribute_reporting import AttributeSubscriptionHandler, EventSubscriptionHandler
+from matter.testing.matter_testing import MatterBaseTest, TestStep, async_test_body, default_matter_test_main
 
 
 class TC_OCC_3_1(MatterBaseTest):
