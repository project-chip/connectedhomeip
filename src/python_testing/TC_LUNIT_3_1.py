#
#    Copyright (c) 2025 Project CHIP Authors
#    All rights reserved.
#
#    Licensed under the Apache License, Version 2.0 (the "License");
#    you may not use this file except in compliance with the License.
#    You may obtain a copy of the License at
#
#        http://www.apache.org/licenses/LICENSE-2.0
#
#    Unless required by applicable law or agreed to in writing, software
#    distributed under the License is distributed on an "AS IS" BASIS,
#    WITHOUT WARRANTIES OR CONDITIONS OF ANY KIND, either express or implied.
#    See the License for the specific language governing permissions and
#    limitations under the License.
#

# === BEGIN CI TEST ARGUMENTS ===
# test-runner-runs:
#   run1:
#     app: ${ALL_CLUSTERS_APP}
#     app-args: --discriminator 1234 --KVS kvs1 --trace-to json:${TRACE_APP}.json
#     script-args: >
#       --storage-path admin_storage.json
#       --commissioning-method on-network
#       --discriminator 1234
#       --passcode 20202021
#       --trace-to json:${TRACE_TEST_JSON}.json
#       --trace-to perfetto:${TRACE_TEST_PERFETTO}.perfetto
#       --endpoint 0
#     factory-reset: true
#     quiet: true
# === END CI TEST ARGUMENTS ===

<<<<<<< HEAD
import logging

=======
import chip.clusters as Clusters
from chip import ChipDeviceCtrl
from chip.interaction_model import Status
from chip.testing.matter_testing import (MatterBaseTest, TestStep, default_matter_test_main, has_attribute, has_cluster,
                                         run_if_endpoint_matches)
>>>>>>> 3176ce8e
from mobly import asserts

import matter.clusters as Clusters
from matter import ChipDeviceCtrl
from matter.interaction_model import Status
from matter.testing.matter_testing import (MatterBaseTest, TestStep, default_matter_test_main, has_attribute, has_cluster,
                                           run_if_endpoint_matches)


class TC_LUNIT_3_1(MatterBaseTest):
    async def read_lunit_attribute_expect_success(self, endpoint, attribute):
        cluster = Clusters.Objects.UnitLocalization
        return await self.read_single_attribute_check_success(endpoint=endpoint, cluster=cluster, attribute=attribute)

    async def write_lunit_temp_unit(self,
                                    endpoint,
                                    temp_unit,
                                    dev_ctrl: ChipDeviceCtrl = None,
                                    expected_status: list[Status] = [Status.Success]) -> Status:
        if dev_ctrl is None:
            dev_ctrl = self.default_controller
        cluster = Clusters.Objects.UnitLocalization
        result = await dev_ctrl.WriteAttribute(self.dut_node_id, [(endpoint, cluster.Attributes.TemperatureUnit(temp_unit))])
        status = result[0].Status
        asserts.assert_in(status, expected_status,
                          f"TemperatureUnit write returned {status.name}; expected {[e.name for e in expected_status]}")
        return status

    def desc_TC_LUNIT_3_1(self) -> str:
        return "[TC-LUNIT-2.1] Read and Write Unit Localization Cluster Attributes with DUT as Server"

    def steps_TC_LUNIT_3_1(self) -> list[TestStep]:
        steps = [
            TestStep(0, "Commission DUT if required", is_commissioning=True),
            TestStep(1, "TH reads from the DUT the TemperatureUnit attribute"),
            TestStep(2, "If supported, TH reads from the DUT the SupportedTemperatureUnits attribute",
                     "Verify the list length is between 2 and 3 inclusive.\nVerify that each entry in the list is a valid\nTempUnitEnum value and is unique."),
            TestStep(3, "If the SupportedTemperatureUnits is supported, TH creates a `supported` list With each entry in SupportedUnitsList. If SupportedTemperatureUnits is not supported, TH creates a `supported` list with Celsius and Fahrenheit. TH writes each entry in the `supported` list to the DUT the TemperatureUnit attribute", "Write is successful"),
            TestStep(4, "If the SupportedTemperatureUnits is supported, TH construct a list with valid TempUnitEnum values that are not contained in SupportedUnitsList"),
            TestStep(5, "if the SupportedTemperatureUnits is supported, With each entry in UnsupportedUnitsList, TH writes to the DUT the TemperatureUnit attribute",
                     "Write returns CONSTRAINT_ERROR"),
            TestStep(6, "If SupportedTemperatureUnits is not supported, TH writes Kelvin",
                     "Write either returns SUCCESS or CONSTRAINT_ERROR")
        ]
        return steps

    def pics_TC_LUNIT_3_1(self) -> list[str]:
        pics = [
            "LUNIT.S",
        ]
        return pics

    @run_if_endpoint_matches(has_cluster(Clusters.UnitLocalization) and has_attribute(Clusters.UnitLocalization.Attributes.TemperatureUnit))
    async def test_TC_LUNIT_3_1(self):

        endpoint = self.get_endpoint(default=0)
        attributes = Clusters.UnitLocalization.Attributes
        features = await self.read_lunit_attribute_expect_success(endpoint=endpoint, attribute=attributes.FeatureMap)
        self.supports_TEMP = bool(features & Clusters.UnitLocalization.Bitmaps.Feature.kTemperatureUnit)
        attribute_list = await self.read_lunit_attribute_expect_success(endpoint=endpoint, attribute=attributes.AttributeList)
        has_supported_temperature_units = attributes.SupportedTemperatureUnits.attribute_id in attribute_list

        # Step 0 - Commissioning, already done", is_commissioning=True)

        self.step(0)  # commissioning - already done

        if self.supports_TEMP:
            # Step 1 - TH reads from the DUT the TemperatureUnit attribute")
            self.step(1)
            temperature_unit = await self.read_lunit_attribute_expect_success(endpoint=endpoint, attribute=attributes.TemperatureUnit)

            asserts.assert_greater_equal(temperature_unit, Clusters.Objects.UnitLocalization.Enums.TempUnitEnum.kFahrenheit,
                                         "TemperatureUnit has to be Fahrenheit, Celsius or Kelvin")
            asserts.assert_less_equal(temperature_unit, Clusters.Objects.UnitLocalization.Enums.TempUnitEnum.kKelvin,
                                      "TemperatureUnit has to be Fahrenheit, Celsius or Kelvin")

            # Step 2 - TH reads from the DUT the SupportedTemperatureUnits attribute")
            self.step(2)
            if has_supported_temperature_units:
                supported_temperature_units = await self.read_lunit_attribute_expect_success(endpoint=endpoint, attribute=attributes.SupportedTemperatureUnits)
                asserts.assert_greater_equal(len(supported_temperature_units), 2,
                                             "SupportedTemperatureUnits must have at least two entry in the list")
                asserts.assert_less_equal(len(supported_temperature_units), 3,
                                          "SupportedTemperatureUnits may have a maximum of three entries in the list")
            else:
                # Per CCB 4201, support Kelvin is not enforced for devices that predate SupportedTemperatureUnits
                supported_temperature_units = [Clusters.UnitLocalization.Enums.TempUnitEnum.kCelsius,
                                               Clusters.UnitLocalization.Enums.TempUnitEnum.kFahrenheit]
            for unit in supported_temperature_units:
                asserts.assert_greater_equal(unit, Clusters.Objects.UnitLocalization.Enums.TempUnitEnum.kFahrenheit,
                                             "Each entry in SupportedTemperatureUnits has to be Fahrenheit, Celsius or Kelvin")
                asserts.assert_less_equal(unit, Clusters.Objects.UnitLocalization.Enums.TempUnitEnum.kKelvin,
                                          "Each entry in SupportedTemperatureUnits has to be Fahrenheit, Celsius or Kelvin")

            # Step 3 - With each entry in SupportedUnitsList, TH writes to the DUT the TemperatureUnit attribute")
            self.step(3)
            for unit in supported_temperature_units:
                await self.write_lunit_temp_unit(endpoint=endpoint, temp_unit=unit, expected_status=[Status.Success])

            # Step 4 - Construct a list with valid TempUnitEnum values that are not contained in

            self.step(4)
            if has_supported_temperature_units:
                unsupported_temperature_units = []
                for unit in [Clusters.Objects.UnitLocalization.Enums.TempUnitEnum.kFahrenheit,
                             Clusters.Objects.UnitLocalization.Enums.TempUnitEnum.kCelsius,
                             Clusters.Objects.UnitLocalization.Enums.TempUnitEnum.kKelvin]:
                    if unit not in supported_temperature_units:
                        unsupported_temperature_units.append(unit)
            else:
                self.mark_current_step_skipped()

            # Step 5 - With each entry in UnsupportedUnitsList, TH writes to the DUT the TemperatureUnit attribute")
            self.step(5)
            if has_supported_temperature_units:
                for unit in unsupported_temperature_units:
                    await self.write_lunit_temp_unit(endpoint=endpoint, temp_unit=unit, expected_status=[Status.ConstraintError])
            else:
                self.mark_current_step_skipped()

            self.step(6)
            if not has_supported_temperature_units:
                await self.write_lunit_temp_unit(endpoint=endpoint, temp_unit=unit, expected_status=[Status.Success, Status.ConstraintError])
            else:
                self.mark_current_step_skipped()

        else:
            self.skip_all_remaining_steps(1)
            return


if __name__ == "__main__":
    default_matter_test_main()<|MERGE_RESOLUTION|>--- conflicted
+++ resolved
@@ -32,16 +32,6 @@
 #     quiet: true
 # === END CI TEST ARGUMENTS ===
 
-<<<<<<< HEAD
-import logging
-
-=======
-import chip.clusters as Clusters
-from chip import ChipDeviceCtrl
-from chip.interaction_model import Status
-from chip.testing.matter_testing import (MatterBaseTest, TestStep, default_matter_test_main, has_attribute, has_cluster,
-                                         run_if_endpoint_matches)
->>>>>>> 3176ce8e
 from mobly import asserts
 
 import matter.clusters as Clusters
