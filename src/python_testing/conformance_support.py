--- conflicted
+++ resolved
@@ -28,12 +28,8 @@
 MANDATORY_CONFORM = 'mandatoryConform'
 DEPRECATE_CONFORM = 'deprecateConform'
 DISALLOW_CONFORM = 'disallowConform'
-<<<<<<< HEAD
-
-=======
 TOP_LEVEL_CONFORMANCE_TAGS = {OTHERWISE_CONFORM, OPTIONAL_CONFORM,
                               PROVISIONAL_CONFORM, MANDATORY_CONFORM, DEPRECATE_CONFORM, DISALLOW_CONFORM}
->>>>>>> 643b840b
 AND_TERM = 'andTerm'
 OR_TERM = 'orTerm'
 NOT_TERM = 'notTerm'
