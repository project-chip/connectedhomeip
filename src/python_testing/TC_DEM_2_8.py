#
#    Copyright (c) 2024 Project CHIP Authors
#    All rights reserved.
#
#    Licensed under the Apache License, Version 2.0 (the "License");
#    you may not use this file except in compliance with the License.
#    You may obtain a copy of the License at
#
#        http://www.apache.org/licenses/LICENSE-2.0
#
#    Unless required by applicable law or agreed to in writing, software
#    distributed under the License is distributed on an "AS IS" BASIS,
#    WITHOUT WARRANTIES OR CONDITIONS OF ANY KIND, either express or implied.
#    See the License for the specific language governing permissions and
#    limitations under the License.
# pylint: disable=invalid-name

# See https://github.com/project-chip/connectedhomeip/blob/master/docs/testing/python.md#defining-the-ci-test-arguments
# for details about the block below.
#
# === BEGIN CI TEST ARGUMENTS ===
# test-runner-runs: run1
# test-runner-run/run1/app: ${ENERGY_MANAGEMENT_APP}
# test-runner-run/run1/factoryreset: True
# test-runner-run/run1/quiet: True
# test-runner-run/run1/app-args: --discriminator 1234 --KVS kvs1 --trace-to json:${TRACE_APP}.json --enable-key 000102030405060708090a0b0c0d0e0f --featureSet 0x7c --application evse
# test-runner-run/run1/script-args: --storage-path admin_storage.json --commissioning-method on-network --discriminator 1234 --passcode 20202021 --hex-arg enableKey:000102030405060708090a0b0c0d0e0f --endpoint 1 --trace-to json:${TRACE_TEST_JSON}.json --trace-to perfetto:${TRACE_TEST_PERFETTO}.perfetto
# === END CI TEST ARGUMENTS ===

"""Define Matter test case TC_DEM_2_8."""


import logging

import chip.clusters as Clusters
from chip.interaction_model import Status
<<<<<<< HEAD
from matter_testing_support.matter_testing import (EventChangeCallback, MatterBaseTest, TestStep, async_test_body,
                                                   default_matter_test_main)
=======
from matter_testing_support import MatterBaseTest, TestStep, async_test_body, default_matter_test_main
>>>>>>> dfa0987e
from mobly import asserts
from TC_DEMTestBase import DEMTestBase

logger = logging.getLogger(__name__)


class TC_DEM_2_8(MatterBaseTest, DEMTestBase):
    """Implementation of test case TC_DEM_2_8."""

    def desc_TC_DEM_2_8(self) -> str:
        """Return a description of this test."""
        return "4.1.3. [TC-DEM-2.8] Constraints-based Adjustment with State Forecast Reporting feature functionality with DUT as Server"

    def pics_TC_DEM_2_8(self):
        """Return the PICS definitions associated with this test."""
        pics = [
            # Depends on Feature 06 (ConstraintBasedAdjustment) & Feature 02 (StateForecastReporting)
            "DEM.S.F06", "DEM.S.F02"
        ]
        return pics

    def steps_TC_DEM_2_8(self) -> list[TestStep]:
        """Execute the test steps."""
        steps = [
            TestStep("1", "Commission DUT to TH (can be skipped if done in a preceding test)"),
            TestStep("2", "TH reads from the DUT the _FeatureMap_ attribute",
                     "Verify that the DUT response contains the _FeatureMap_ attribute. Verify ConstraintBasedAdjustment feature is supported on the cluster. Verify StateForecastReporting feature is supported on the cluster. Verify PowerForecastReporting feature is not supported on the cluster."),
            TestStep("3", "TH reads TestEventTriggersEnabled attribute from General Diagnostics Cluster",
                     "Value has to be 1 (True)"),
            TestStep("4", "TH sends TestEventTrigger command to General Diagnostics Cluster on Endpoint 0 with EnableKey field set to PIXIT.DEM.TEST_EVENT_TRIGGER_KEY and EventTrigger field set to PIXIT.DEM.TEST_EVENT_TRIGGER for Constraints-based Adjustment Test Event",
                     "Verify DUT responds w/ status SUCCESS(0x00)"),
            TestStep("4a", "TH reads from the DUT the ESAState",
                     "Value has to be 0x01 (Online)"),
            TestStep("4b", "TH reads from the DUT the Forecast",
                     "Value has to include valid slots[0].ManufacturerESAState"),
            TestStep("4c", "TH reads from the DUT the OptOutState",
                     "Value has to be 0x00 (NoOptOut)"),
            TestStep("5", "TH sends command RequestConstraintBasedPowerForecast with constraints[0].{StartTime=now()-10, Duration=20, LoadControl=0}, Cause=LocalOptimization",
                     "Verify DUT responds w/ status CONSTRAINT_ERROR(0x87)"),
            TestStep("6", "TH sends command RequestConstraintBasedPowerForecast with constraints[0].{StartTime=now()+10, Duration=20, LoadControl=0}, constraints[1].{StartTime=now()+20, Duration=20, LoadControl=0}, constraints[2].{StartTime=now()+50, Duration=20, LoadControl=0}, Cause=LocalOptimization",
                     "Verify DUT responds w/ status CONSTRAINT_ERROR(0x87)"),
            TestStep("7", "TH sends command RequestConstraintBasedPowerForecast with constraints[0].{StartTime=now()+10, Duration=20, LoadControl=0}, constraints[1].{StartTime=now()+30, Duration=20, LoadControl=0}, constraints[2].{StartTime=now()+40, Duration=20, LoadControl=0}, Cause=LocalOptimization",
                     "Verify DUT responds w/ status CONSTRAINT_ERROR(0x87)"),
            TestStep("8", "TH sends command RequestConstraintBasedPowerForecast with constraints[0].{StartTime=now()+30, Duration=20, LoadControl=0}, constraints[1].{StartTime=now()+10, Duration=20, LoadControl=0}, constraints[2].{StartTime=now()+50, Duration=20, LoadControl=0}, Cause=LocalOptimization",
                     "Verify DUT responds w/ status CONSTRAINT_ERROR(0x87)"),
            TestStep("9", "TH sends command RequestConstraintBasedPowerForecast with constraints[0].{StartTime=now()+10, Duration=20, LoadControl=0}, constraints[1].{StartTime=now()+50, Duration=20, LoadControl=0}, constraints[2].{StartTime=now()+30, Duration=20, LoadControl=0}, Cause=LocalOptimization",
                     "Verify DUT responds w/ status CONSTRAINT_ERROR(0x87)"),
            TestStep("10", "TH sends command RequestConstraintBasedPowerForecast with constraints[0].{StartTime=Forecast.StartTime, Duration=Forecast.Slots[0].DefaultDuration, LoadControl=101}, Cause=LocalOptimization",
                     "Verify DUT responds w/ status CONSTRAINT_ERROR(0x87)"),
            TestStep("11", "TH sends command RequestConstraintBasedPowerForecast with constraints[0].{StartTime=Forecast.StartTime, Duration=Forecast.Slots[0].DefaultDuration, LoadControl=-101}, Cause=LocalOptimization",
                     "Verify DUT responds w/ status CONSTRAINT_ERROR(0x87)"),
            TestStep("12", "TH sends TestEventTrigger command to General Diagnostics Cluster on Endpoint 0 with EnableKey field set to PIXIT.DEM.TEST_EVENT_TRIGGER_KEY and EventTrigger field set to PIXIT.DEM.TEST_EVENT_TRIGGER for User Opt-out Local Optimization Test Event",
                     "Verify DUT responds w/ status SUCCESS(0x00)"),
            TestStep("12a", "TH reads from the DUT the ESAState",
                     "Value has to be 0x01 (Online)"),
            TestStep("12b", "TH reads from the DUT the OptOutState",
                     "Value has to be 0x02 (LocalOptOut)"),
            TestStep("13", "TH sends command RequestConstraintBasedPowerForecast with constraints[0].{StartTime=Forecast.StartTime, Duration=Forecast.Slots[0].DefaultDuration, LoadControl=1}, Cause=LocalOptimization",
                     "Verify DUT responds w/ status CONSTRAINT_ERROR(0x87)"),
            TestStep("14", "TH sends command RequestConstraintBasedPowerForecast with constraints[0].{StartTime=Forecast.StartTime, Duration=Forecast.Slots[0].DefaultDuration, LoadControl=1}, Cause=GridOptimization",
                     "Verify DUT responds w/ status SUCCESS(0x00)"),
            TestStep("14a", "TH reads from the DUT the Forecast",
                     "Value has to include ForecastUpdateReason=GridOptimization"),
            TestStep("15", "TH sends command CancelRequest",
                     "Verify DUT responds w/ status SUCCESS(0x00)"),
            TestStep("15a", "TH reads from the DUT the Forecast",
                     "Value has to include ForecastUpdateReason=InternalOptimization"),
            TestStep("16", "TH sends command RequestConstraintBasedPowerForecast with constraints[0].{StartTime=Forecast.StartTime, Duration=Forecast.Slots[0].DefaultDuration, LoadControl=1}, Cause=GridOptimization",
                     "Verify DUT responds w/ status SUCCESS(0x00)"),
            TestStep("16a", "TH reads from the DUT the Forecast",
                     "Value has to include ForecastUpdateReason=GridOptimization"),
            TestStep("17", "TH sends TestEventTrigger command to General Diagnostics Cluster on Endpoint 0 with EnableKey field set to PIXIT.DEM.TEST_EVENT_TRIGGER_KEY and EventTrigger field set to PIXIT.DEM.TEST_EVENT_TRIGGER for User Opt-out Grid Optimization Test Event",
                     "Verify DUT responds w/ status SUCCESS(0x00)"),
            TestStep("17a", "TH reads from the DUT the OptOutState",
                     "Value has to be 0x03 (OptOut)"),
            TestStep("17b", "TH reads from the DUT the Forecast",
                     "Value has to include ForecastUpdateReason=InternalOptimization"),
            TestStep("18", "TH sends command RequestConstraintBasedPowerForecast with constraints[0].{StartTime=Forecast.StartTime, Duration=Forecast.Slots[0].DefaultDuration, LoadControl=1}, Cause=GridOptimization",
                     "Verify DUT responds w/ status CONSTRAINT_ERROR(0x87)"),
            TestStep("19", "TH sends TestEventTrigger command to General Diagnostics Cluster on Endpoint 0 with EnableKey field set to PIXIT.DEM.TEST_EVENT_TRIGGER_KEY and EventTrigger field set to PIXIT.DEM.TEST_EVENT_TRIGGER for User Opt-out Test Event Clear",
                     "Verify DUT responds w/ status SUCCESS(0x00)"),
            TestStep("19a", "TH reads from the DUT the OptOutState",
                     "Value has to be 0x00 (NoOptOut)"),
            TestStep("20", "TH sends command RequestConstraintBasedPowerForecast with constraints[0].{StartTime=Forecast.StartTime, Duration=Forecast.Slots[0].DefaultDuration, LoadControl=1}, Cause=LocalOptimization",
                     "Verify DUT responds w/ status SUCCESS(0x00)"),
            TestStep("20a", "TH reads from the DUT the Forecast",
                     "Value has to include ForecastUpdateReason=LocalOptimization"),
            TestStep("21", "TH sends command CancelRequest",
                     "Verify DUT responds w/ status SUCCESS(0x00)"),
            TestStep("21a", "TH reads from the DUT the Forecast",
                     "Value has to include ForecastUpdateReason=InternalOptimization"),
            TestStep("22", "TH sends command CancelRequest",
                     "Verify DUT responds w/ status INVALID_IN_STATE(0xcb)"),
            TestStep("23", "TH sends TestEventTrigger command to General Diagnostics Cluster on Endpoint 0 with EnableKey field set to PIXIT.DEM.TEST_EVENT_TRIGGER_KEY and EventTrigger field set to PIXIT.DEM.TEST_EVENT_TRIGGER for Constraints-based Adjustment Adjustment Test Event Clear",
                     "Verify DUT responds w/ status SUCCESS(0x00)"),
        ]

        return steps

    @async_test_body
    async def test_TC_DEM_2_8(self):
        # pylint: disable=too-many-locals, too-many-statements
        """Run the test steps."""
        self.step("1")
        # Commission DUT - already done

        self.step("2")
        await self.validate_feature_map(must_have_features=[Clusters.DeviceEnergyManagement.Bitmaps.Feature.kConstraintBasedAdjustment,
                                                            Clusters.DeviceEnergyManagement.Bitmaps.Feature.kStateForecastReporting],
                                        must_not_have_features=[Clusters.DeviceEnergyManagement.Bitmaps.Feature.kPowerForecastReporting])

        self.step("3")
        await self.check_test_event_triggers_enabled()

        self.step("4")
        await self.send_test_event_trigger_constraint_based_adjustment()

        self.step("4a")
        await self.check_dem_attribute("ESAState", Clusters.DeviceEnergyManagement.Enums.ESAStateEnum.kOnline)

        self.step("4b")
        forecast = await self.read_dem_attribute_expect_success(attribute="Forecast")
        asserts.assert_is_not_none(forecast.slots[0].manufacturerESAState)

        self.step("4c")
        await self.check_dem_attribute("OptOutState", Clusters.DeviceEnergyManagement.Enums.OptOutStateEnum.kNoOptOut)

        self.step("5")
        # Matter UTC is time since 00:00:00 1/1/2000
        now = self.get_current_utc_time_in_seconds()

        constraintList = [Clusters.DeviceEnergyManagement.Structs.ConstraintsStruct(
            startTime=now - 10, duration=20, loadControl=0)]
        await self.send_request_constraint_based_forecast(constraintList, cause=Clusters.DeviceEnergyManagement.Enums.AdjustmentCauseEnum.kLocalOptimization, expected_status=Status.ConstraintError)

        self.step("6")
        # Matter UTC is time since 00:00:00 1/1/2000
        now = self.get_current_utc_time_in_seconds()

        constraintList = [Clusters.DeviceEnergyManagement.Structs.ConstraintsStruct(startTime=now + 10, duration=20, loadControl=0),
                          Clusters.DeviceEnergyManagement.Structs.ConstraintsStruct(startTime=now + 20, duration=20, loadControl=0),
                          Clusters.DeviceEnergyManagement.Structs.ConstraintsStruct(startTime=now + 50, duration=20, loadControl=0)]
        await self.send_request_constraint_based_forecast(constraintList, cause=Clusters.DeviceEnergyManagement.Enums.AdjustmentCauseEnum.kLocalOptimization, expected_status=Status.ConstraintError)

        self.step("7")
        # Matter UTC is time since 00:00:00 1/1/2000
        now = self.get_current_utc_time_in_seconds()

        constraintList = [Clusters.DeviceEnergyManagement.Structs.ConstraintsStruct(startTime=now + 10, duration=20, loadControl=0),
                          Clusters.DeviceEnergyManagement.Structs.ConstraintsStruct(startTime=now + 30, duration=20, loadControl=0),
                          Clusters.DeviceEnergyManagement.Structs.ConstraintsStruct(startTime=now + 40, duration=20, loadControl=0)]
        await self.send_request_constraint_based_forecast(constraintList, cause=Clusters.DeviceEnergyManagement.Enums.AdjustmentCauseEnum.kLocalOptimization, expected_status=Status.ConstraintError)

        self.step("8")
        now = self.get_current_utc_time_in_seconds()

        constraintList = [Clusters.DeviceEnergyManagement.Structs.ConstraintsStruct(startTime=now + 30, duration=20, loadControl=0),
                          Clusters.DeviceEnergyManagement.Structs.ConstraintsStruct(startTime=now + 10, duration=20, loadControl=0),
                          Clusters.DeviceEnergyManagement.Structs.ConstraintsStruct(startTime=now + 50, duration=20, loadControl=0)]
        await self.send_request_constraint_based_forecast(constraintList, cause=Clusters.DeviceEnergyManagement.Enums.AdjustmentCauseEnum.kLocalOptimization, expected_status=Status.ConstraintError)

        self.step("9")
        now = self.get_current_utc_time_in_seconds()

        constraintList = [Clusters.DeviceEnergyManagement.Structs.ConstraintsStruct(startTime=now + 10, duration=20, loadControl=0),
                          Clusters.DeviceEnergyManagement.Structs.ConstraintsStruct(startTime=now + 50, duration=20, loadControl=0),
                          Clusters.DeviceEnergyManagement.Structs.ConstraintsStruct(startTime=now + 30, duration=20, loadControl=0)]
        await self.send_request_constraint_based_forecast(constraintList, cause=Clusters.DeviceEnergyManagement.Enums.AdjustmentCauseEnum.kLocalOptimization, expected_status=Status.ConstraintError)

        self.step("10")
        constraintList = [Clusters.DeviceEnergyManagement.Structs.ConstraintsStruct(
            startTime=forecast.startTime, duration=forecast.slots[0].defaultDuration, loadControl=101)]
        await self.send_request_constraint_based_forecast(constraintList, cause=Clusters.DeviceEnergyManagement.Enums.AdjustmentCauseEnum.kLocalOptimization, expected_status=Status.ConstraintError)

        self.step("11")
        constraintList = [Clusters.DeviceEnergyManagement.Structs.ConstraintsStruct(
            startTime=forecast.startTime, duration=forecast.slots[0].defaultDuration, loadControl=-101)]
        await self.send_request_constraint_based_forecast(constraintList, cause=Clusters.DeviceEnergyManagement.Enums.AdjustmentCauseEnum.kLocalOptimization, expected_status=Status.ConstraintError)

        self.step("12")
        await self.send_test_event_trigger_user_opt_out_local()

        self.step("12a")
        await self.check_dem_attribute("ESAState", Clusters.DeviceEnergyManagement.Enums.ESAStateEnum.kOnline)

        self.step("12b")
        await self.check_dem_attribute("OptOutState", Clusters.DeviceEnergyManagement.Enums.OptOutStateEnum.kLocalOptOut)

        self.step("13")
        constraintList = [Clusters.DeviceEnergyManagement.Structs.ConstraintsStruct(
            startTime=forecast.startTime, duration=forecast.slots[0].defaultDuration, loadControl=1)]
        await self.send_request_constraint_based_forecast(constraintList, cause=Clusters.DeviceEnergyManagement.Enums.AdjustmentCauseEnum.kLocalOptimization, expected_status=Status.ConstraintError)

        self.step("14")
        constraintList = [Clusters.DeviceEnergyManagement.Structs.ConstraintsStruct(
            startTime=forecast.startTime, duration=forecast.slots[0].defaultDuration, loadControl=1)]
        await self.send_request_constraint_based_forecast(constraintList, cause=Clusters.DeviceEnergyManagement.Enums.AdjustmentCauseEnum.kGridOptimization, expected_status=Status.Success)

        self.step("14a")
        forecast = await self.read_dem_attribute_expect_success(attribute="Forecast")
        asserts.assert_equal(forecast.forecastUpdateReason,
                             Clusters.DeviceEnergyManagement.Enums.ForecastUpdateReasonEnum.kGridOptimization)

        self.step("15")
        await self.send_cancel_request_command()

        self.step("15a")
        forecast = await self.read_dem_attribute_expect_success(attribute="Forecast")
        asserts.assert_equal(forecast.forecastUpdateReason,
                             Clusters.DeviceEnergyManagement.Enums.ForecastUpdateReasonEnum.kInternalOptimization)

        self.step("16")
        constraintList = [Clusters.DeviceEnergyManagement.Structs.ConstraintsStruct(
            startTime=forecast.startTime, duration=forecast.slots[0].defaultDuration, loadControl=1)]
        await self.send_request_constraint_based_forecast(constraintList, cause=Clusters.DeviceEnergyManagement.Enums.AdjustmentCauseEnum.kGridOptimization, expected_status=Status.Success)

        self.step("16a")
        forecast = await self.read_dem_attribute_expect_success(attribute="Forecast")
        asserts.assert_equal(forecast.forecastUpdateReason,
                             Clusters.DeviceEnergyManagement.Enums.ForecastUpdateReasonEnum.kGridOptimization)

        self.step("17")
        await self.send_test_event_trigger_user_opt_out_grid()

        self.step("17a")
        await self.check_dem_attribute("OptOutState", Clusters.DeviceEnergyManagement.Enums.OptOutStateEnum.kOptOut)

        self.step("17b")
        forecast = await self.read_dem_attribute_expect_success(attribute="Forecast")
        asserts.assert_equal(forecast.forecastUpdateReason,
                             Clusters.DeviceEnergyManagement.Enums.ForecastUpdateReasonEnum.kInternalOptimization)

        self.step("18")
        constraintList = [Clusters.DeviceEnergyManagement.Structs.ConstraintsStruct(
            startTime=forecast.startTime, duration=forecast.slots[0].defaultDuration, loadControl=1)]
        await self.send_request_constraint_based_forecast(constraintList, cause=Clusters.DeviceEnergyManagement.Enums.AdjustmentCauseEnum.kGridOptimization, expected_status=Status.ConstraintError)

        self.step("19")
        await self.send_test_event_trigger_user_opt_out_clear_all()

        self.step("19a")
        await self.check_dem_attribute("OptOutState", Clusters.DeviceEnergyManagement.Enums.OptOutStateEnum.kNoOptOut)

        self.step("20")
        constraintList = [Clusters.DeviceEnergyManagement.Structs.ConstraintsStruct(
            startTime=forecast.startTime, duration=forecast.slots[0].defaultDuration, loadControl=1)]
        await self.send_request_constraint_based_forecast(constraintList, cause=Clusters.DeviceEnergyManagement.Enums.AdjustmentCauseEnum.kLocalOptimization, expected_status=Status.Success)

        self.step("20a")
        forecast = await self.read_dem_attribute_expect_success(attribute="Forecast")
        asserts.assert_equal(forecast.forecastUpdateReason,
                             Clusters.DeviceEnergyManagement.Enums.ForecastUpdateReasonEnum.kLocalOptimization)

        self.step("21")
        await self.send_cancel_request_command()

        self.step("21a")
        forecast = await self.read_dem_attribute_expect_success(attribute="Forecast")
        asserts.assert_equal(forecast.forecastUpdateReason,
                             Clusters.DeviceEnergyManagement.Enums.ForecastUpdateReasonEnum.kInternalOptimization)

        self.step("22")
        await self.send_cancel_request_command(expected_status=Status.InvalidInState)

        self.step("23")
        await self.send_test_event_trigger_constraint_based_adjustment_clear()


if __name__ == "__main__":
    default_matter_test_main()<|MERGE_RESOLUTION|>--- conflicted
+++ resolved
@@ -34,12 +34,7 @@
 
 import chip.clusters as Clusters
 from chip.interaction_model import Status
-<<<<<<< HEAD
-from matter_testing_support.matter_testing import (EventChangeCallback, MatterBaseTest, TestStep, async_test_body,
-                                                   default_matter_test_main)
-=======
-from matter_testing_support import MatterBaseTest, TestStep, async_test_body, default_matter_test_main
->>>>>>> dfa0987e
+from matter_testing_support.matter_testing import MatterBaseTest, TestStep, async_test_body, default_matter_test_main
 from mobly import asserts
 from TC_DEMTestBase import DEMTestBase
 
