#
#    Copyright (c) 2024 Project CHIP (Matter) Authors
#    All rights reserved.
#
#    Licensed under the Apache License, Version 2.0 (the "License");
#    you may not use this file except in compliance with the License.
#    You may obtain a copy of the License at
#
#        http://www.apache.org/licenses/LICENSE-2.0
#
#    Unless required by applicable law or agreed to in writing, software
#    distributed under the License is distributed on an "AS IS" BASIS,
#    WITHOUT WARRANTIES OR CONDITIONS OF ANY KIND, either express or implied.
#    See the License for the specific language governing permissions and
#    limitations under the License.
#
# See https://github.com/project-chip/connectedhomeip/blob/master/docs/testing/python.md#defining-the-ci-test-arguments
# for details about the block below.
#
# === BEGIN CI TEST ARGUMENTS ===
# test-runner-runs:
#   run1:
#     app: ${ALL_CLUSTERS_APP}
#     app-args: --discriminator 1234 --KVS kvs1 --trace-to json:${TRACE_APP}.json --app-pipe /tmp/occ_3_2_fifo
#     script-args: >
#       --storage-path admin_storage.json
#       --commissioning-method on-network
#       --discriminator 1234
#       --passcode 20202021
#       --trace-to json:${TRACE_TEST_JSON}.json
#       --trace-to perfetto:${TRACE_TEST_PERFETTO}.perfetto
#       --app-pipe /tmp/occ_3_2_fifo
#       --endpoint 1
#       --bool-arg simulate_occupancy:true
#     factory-reset: true
#     quiet: true
# === END CI TEST ARGUMENTS ===

#  There are CI integration for the test cases below that implements manually controlling sensor device for
#  the occupancy state ON/OFF change.
#  [TC-OCC-3.1] test procedure step 3, 4
#  [TC-OCC-3.2] test precedure step 3a, 3c

import logging

<<<<<<< HEAD
=======
import chip.clusters as Clusters
from chip.testing.event_attribute_reporting import AttributeSubscriptionHandler
from chip.testing.matter_testing import MatterBaseTest, TestStep, async_test_body, default_matter_test_main
>>>>>>> 3176ce8e
from mobly import asserts

import matter.clusters as Clusters
from matter.testing.matter_testing import (ClusterAttributeChangeAccumulator, MatterBaseTest, TestStep, async_test_body,
                                           await_sequence_of_reports, default_matter_test_main)


class TC_OCC_3_2(MatterBaseTest):
    def setup_test(self):
        super().setup_test()
        self.is_ci = self.matter_test_config.global_test_params.get('simulate_occupancy', False)

    async def read_occ_attribute_expect_success(self, attribute):
        cluster = Clusters.Objects.OccupancySensing
        endpoint_id = self.get_endpoint()
        return await self.read_single_attribute_check_success(endpoint=endpoint_id, cluster=cluster, attribute=attribute)

    def desc_TC_OCC_3_2(self) -> str:
        return "[TC-OCC-3.2] Subscription Report Verification with server as DUT"

    def steps_TC_OCC_3_2(self) -> list[TestStep]:
        steps = [
            TestStep(1, "Commission DUT to TH if not already done", is_commissioning=True),
            TestStep(2, "TH establishes a wildcard subscription to all attributes on Occupancy Sensing Cluster on the endpoint under test. Subscription min interval = 0 and max interval = 30 seconds."),
            TestStep("3a", "Prepare DUT to be unoccupied state."),
            TestStep("3b", "TH reads DUT Occupancy attribute."),
            TestStep("3c", "Trigger DUT to change the occupancy state."),
            TestStep("3d", "TH awaits a ReportDataMessage containing an attribute report for DUT Occupancy attribute."),
            TestStep("4a", "Check if DUT supports HoldTime attribute, If not supported, then stop and skip the rest of test cases."),
            TestStep("4b", "TH writes HoldTimeMin to HoldTime attribute."),
            TestStep("4c", "TH clears its report history and writes HoldTimeMax to HoldTime attribute."),
            TestStep("4d", "TH awaits a ReportDataMessage containing an attribute report for DUT HoldTime attribute and all legacy attributes supported."),
        ]
        return steps

    def pics_TC_OCC_3_2(self) -> list[str]:
        pics = [
            "OCC.S",
        ]
        return pics

    @async_test_body
    async def test_TC_OCC_3_2(self):
        endpoint_id = self.get_endpoint()
        node_id = self.dut_node_id
        dev_ctrl = self.default_controller

        post_prompt_settle_delay_seconds = 10.0
        cluster = Clusters.Objects.OccupancySensing
        attributes = cluster.Attributes

        self.step(1)  # Commissioning already done

        self.step(2)
        feature_map = await self.read_occ_attribute_expect_success(attribute=attributes.FeatureMap)
        has_feature_pir = (feature_map & cluster.Bitmaps.Feature.kPassiveInfrared) != 0
        has_feature_ultrasonic = (feature_map & cluster.Bitmaps.Feature.kUltrasonic) != 0
        has_feature_contact = (feature_map & cluster.Bitmaps.Feature.kPhysicalContact) != 0

        logging.info(
            f"Feature map: 0x{feature_map:x}. PIR: {has_feature_pir}, US:{has_feature_ultrasonic}, PHY:{has_feature_contact}")

        attribute_list = await self.read_occ_attribute_expect_success(attribute=attributes.AttributeList)
        has_pir_timing_attrib = attributes.PIROccupiedToUnoccupiedDelay.attribute_id in attribute_list
        has_ultrasonic_timing_attrib = attributes.UltrasonicOccupiedToUnoccupiedDelay.attribute_id in attribute_list
        has_contact_timing_attrib = attributes.PhysicalContactOccupiedToUnoccupiedDelay.attribute_id in attribute_list
        logging.info(f"Attribute list: {attribute_list}")
        logging.info(f"--> Has PIROccupiedToUnoccupiedDelay: {has_pir_timing_attrib}")
        logging.info(f"--> Has UltrasonicOccupiedToUnoccupiedDelay: {has_ultrasonic_timing_attrib}")
        logging.info(f"--> Has PhysicalContactOccupiedToUnoccupiedDelay: {has_contact_timing_attrib}")

        # min interval = 0, and max interval = 30 seconds
        attrib_listener = AttributeSubscriptionHandler(expected_cluster=Clusters.Objects.OccupancySensing)
        await attrib_listener.start(dev_ctrl, node_id, endpoint=endpoint_id, min_interval_sec=0, max_interval_sec=30)

        # add Namepiped to assimilate the manual sensor untrigger here
        self.step("3a")
        # CI call to trigger off
        if self.is_ci:
            self.write_to_app_pipe({"Name": "SetOccupancy", "EndpointId": 1, "Occupancy": 0})
        else:
            self.wait_for_user_input(prompt_msg="Type any letter and press ENTER after DUT goes back to unoccupied state.")

        self.step("3b")
        initial_dut = await self.read_occ_attribute_expect_success(attribute=attributes.Occupancy)
        asserts.assert_equal(initial_dut, 0, "Occupancy attribute is still detected state")

        # add Namepiped to assimilate the manual sensor trigger here
        self.step("3c")
        attrib_listener.reset()

        # CI call to trigger on
        if self.is_ci:
            self.write_to_app_pipe({"Name": "SetOccupancy", "EndpointId": 1, "Occupancy": 1})
        else:
            self.wait_for_user_input(
                prompt_msg="Type any letter and press ENTER after the sensor occupancy is triggered and its occupancy state changed.")

        self.step("3d")
        attrib_listener.await_sequence_of_reports(attribute=cluster.Attributes.Occupancy, sequence=[
            1], timeout_sec=post_prompt_settle_delay_seconds)

        self.step("4a")
        if attributes.HoldTime.attribute_id not in attribute_list:
            logging.info("No HoldTime attribute supports. Terminate this test case")
            self.mark_all_remaining_steps_skipped("4b")
            return

        self.step("4b")
        hold_time_limits_dut = await self.read_occ_attribute_expect_success(attribute=attributes.HoldTimeLimits)
        hold_time_min = hold_time_limits_dut.holdTimeMin
        hold_time_max = hold_time_limits_dut.holdTimeMax
        await self.write_single_attribute(attributes.HoldTime(hold_time_min))
        hold_time_dut = await self.read_occ_attribute_expect_success(attribute=attributes.HoldTime)
        asserts.assert_equal(hold_time_dut, hold_time_min, "HoldTime did not match written HoldTimeMin")

        # HoldTime may already have been HoldTimeMin, or not. Make sure we look only at subsequent reports.
        attrib_listener.reset()

        self.step("4c")
        await self.write_single_attribute(attributes.HoldTime(hold_time_max))

        self.step("4d")
        attrib_listener.await_sequence_of_reports(attribute=cluster.Attributes.HoldTime, sequence=[
                                                  hold_time_max], timeout_sec=post_prompt_settle_delay_seconds)


if __name__ == "__main__":
    default_matter_test_main()<|MERGE_RESOLUTION|>--- conflicted
+++ resolved
@@ -43,17 +43,11 @@
 
 import logging
 
-<<<<<<< HEAD
-=======
-import chip.clusters as Clusters
-from chip.testing.event_attribute_reporting import AttributeSubscriptionHandler
-from chip.testing.matter_testing import MatterBaseTest, TestStep, async_test_body, default_matter_test_main
->>>>>>> 3176ce8e
 from mobly import asserts
 
 import matter.clusters as Clusters
-from matter.testing.matter_testing import (ClusterAttributeChangeAccumulator, MatterBaseTest, TestStep, async_test_body,
-                                           await_sequence_of_reports, default_matter_test_main)
+from matter.testing.event_attribute_reporting import AttributeSubscriptionHandler
+from matter.testing.matter_testing import MatterBaseTest, TestStep, async_test_body, default_matter_test_main
 
 
 class TC_OCC_3_2(MatterBaseTest):
