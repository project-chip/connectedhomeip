<<<<<<< HEAD
#
#    Copyright (c) 2024 Project CHIP (Matter) Authors
#    All rights reserved.
#
#    Licensed under the Apache License, Version 2.0 (the "License");
#    you may not use this file except in compliance with the License.
#    You may obtain a copy of the License at
#
#        http://www.apache.org/licenses/LICENSE-2.0
#
#    Unless required by applicable law or agreed to in writing, software
#    distributed under the License is distributed on an "AS IS" BASIS,
#    WITHOUT WARRANTIES OR CONDITIONS OF ANY KIND, either express or implied.
#    See the License for the specific language governing permissions and
#    limitations under the License.
#
# See https://github.com/project-chip/connectedhomeip/blob/master/docs/testing/python.md#defining-the-ci-test-arguments
# for details about the block below.
#
# === BEGIN CI TEST ARGUMENTS ===
# test-runner-runs: run1
# test-runner-run/run1/app: ${ALL_CLUSTERS_APP}
# test-runner-run/run1/factoryreset: True
# test-runner-run/run1/quiet: True
# test-runner-run/run1/app-args: --discriminator 1234 --KVS kvs1 --trace-to json:${TRACE_APP}.json
# test-runner-run/run1/script-args: --storage-path admin_storage.json --commissioning-method on-network --discriminator 1234 --passcode 20202021 --trace-to json:${TRACE_TEST_JSON}.json --trace-to perfetto:${TRACE_TEST_PERFETTO}.perfetto --endpoint 1
# === END CI TEST ARGUMENTS ===

#  TODO: There are CI issues to be followed up for the test cases below that implements manually controlling sensor device for
#  the occupancy state ON/OFF change.
#  [TC-OCC-3.1] test procedure step 3, 4
#  [TC-OCC-3.2] test precedure step 3a, 3c

import logging
import time

import chip.clusters as Clusters
from matter_testing_support import (ClusterAttributeChangeAccumulator, MatterBaseTest, TestStep, async_test_body,
                                    await_sequence_of_reports, default_matter_test_main)
from mobly import asserts


class TC_OCC_3_2(MatterBaseTest):
    async def read_occ_attribute_expect_success(self, attribute):
        cluster = Clusters.Objects.OccupancySensing
        endpoint_id = self.user_params.get("endpoint", 1)
        #endpoint_id = self.matter_test_config.endpoint
        return await self.read_single_attribute_check_success(endpoint=endpoint_id, cluster=cluster, attribute=attribute)

    def desc_TC_OCC_3_2(self) -> str:
        return "[TC-OCC-3.2] Subscription Report Verification with server as DUT"

    def steps_TC_OCC_3_2(self) -> list[TestStep]:
        steps = [
            TestStep(1, "Commission DUT to TH if not already done", is_commissioning=True),
            TestStep(2, "TH establishes a wildcard subscription to all attributes on Occupancy Sensing Cluster on the endpoint under test. Subscription min interval = 0 and max interval = 30 seconds."),
            TestStep("3a", "Do not trigger DUT for occupancy state change."),
            TestStep("3b", "TH reads DUT Occupancy attribute and saves the initial value as initial"),
            TestStep("3c", "Trigger DUT to change the occupancy state."),
            TestStep("3d", "TH awaits a ReportDataMessage containing an attribute report for DUT Occupancy attribute."),
            TestStep("4a", "Check if DUT supports HoldTime attribute, If not supported, then stop and skip the rest of test cases."),
            TestStep("4b", "TH reads DUT HoldTime attribute and saves the initial value as initial"),
            TestStep("4c", "TH writes a different value to DUT HoldTime attribute."),
            TestStep("4d", "TH awaits a ReportDataMessage containing an attribute report for DUT HoldTime attribute."),
            TestStep("5a", "Check if DUT supports DUT feature flag PIR or OTHER, If not supported, then stop and skip to 6a."),
            TestStep("5b", "TH reads DUT PIROccupiedToUnoccupiedDelay attribute and saves the initial value as initial"),
            TestStep("5c", "TH writes a different value to DUT PIROccupiedToUnoccupiedDelay attribute."),
            TestStep("5d", "TH awaits a ReportDataMessage containing an attribute report for DUT PIROccupiedToUnoccupiedDelay attribute."),
            TestStep("6a", "Check if DUT supports DUT feature flag US, If not supported, then stop and skip to 7a."),
            TestStep("6b", "TH reads DUT UltrasonicOccupiedToUnoccupiedDelay attribute and saves the initial value as initial"),
            TestStep("6c", "TH writes a different value to DUT UltrasonicOccupiedToUnoccupiedDelay attribute."),
            TestStep("6d", "TH awaits a ReportDataMessage containing an attribute report for DUT UltrasonicOccupiedToUnoccupiedDelay attribute."),
            TestStep("7a", "Check if DUT supports DUT feature flag PHY, If not supported, terminate this test case."),
            TestStep("7b", "TH reads DUT PhysicalContactOccupiedToUnoccupiedDelay attribute and saves the initial value as initial"),
            TestStep("7c", "TH writes a different value to DUT PhysicalContactOccupiedToUnoccupiedDelay attribute."),
            TestStep("7d", "TH awaits a ReportDataMessage containing an attribute report for DUT PhysicalContactOccupiedToUnoccupiedDelay attribute.")
        ]
        return steps

    def pics_TC_OCC_3_2(self) -> list[str]:
        pics = [
            "OCC.S",
        ]
        return pics

    # Sends and out-of-band command to the all-clusters-app
    def write_to_app_pipe(self, command):
        with open(self.app_pipe, "w") as app_pipe:
            app_pipe.write(command + "\n")
        # Delay for pipe command to be processed (otherwise tests are flaky)
        time.sleep(0.001)

    @async_test_body
    async def test_TC_OCC_3_2(self):
        endpoint_id = self.matter_test_config.endpoint
        node_id = self.dut_node_id
        dev_ctrl = self.default_controller

        post_prompt_settle_delay_seconds = 10.0
        cluster = Clusters.Objects.OccupancySensing
        attributes = cluster.Attributes

        # CI app pipe id creation
        self.app_pipe = "/tmp/chip_all_clusters_fifo_"
        self.is_ci = self.check_pics("PICS_SDK_CI_ONLY")
        if self.is_ci:
            app_pid = self.matter_test_config.app_pid
            if app_pid == 0:
                asserts.fail("The --app-pid flag must be set when PICS_SDK_CI_ONLY is set.c")
            self.app_pipe = self.app_pipe + str(app_pid)

        self.step(1)

        occupancy_sensor_type_bitmap_dut = await self.read_occ_attribute_expect_success(attribute=attributes.OccupancySensorTypeBitmap)
        has_type_pir = ((occupancy_sensor_type_bitmap_dut & cluster.Enums.OccupancySensorTypeEnum.kPir) != 0) or \
                       ((occupancy_sensor_type_bitmap_dut & cluster.Enums.OccupancySensorTypeEnum.kPIRAndUltrasonic) != 0)
        has_type_ultrasonic = ((occupancy_sensor_type_bitmap_dut & cluster.Enums.OccupancySensorTypeEnum.kUltrasonic) != 0) or \
                              ((occupancy_sensor_type_bitmap_dut & cluster.Enums.OccupancySensorTypeEnum.kPIRAndUltrasonic) != 0)
        has_type_contact = (occupancy_sensor_type_bitmap_dut & cluster.Enums.OccupancySensorTypeEnum.kPhysicalContact) != 0

        attribute_list = await self.read_occ_attribute_expect_success(attribute=attributes.AttributeList)
        has_pir_timing_attrib = attributes.PIROccupiedToUnoccupiedDelay.attribute_id in attribute_list
        has_ultrasonic_timing_attrib = attributes.UltrasonicOccupiedToUnoccupiedDelay.attribute_id in attribute_list
        has_contact_timing_attrib = attributes.PhysicalContactOccupiedToUnoccupiedDelay.attribute_id in attribute_list

        self.step(2)
        # min interval = 0, and max interval = 30 seconds
        attrib_listener = ClusterAttributeChangeAccumulator(Clusters.Objects.OccupancySensing)
        await attrib_listener.start(dev_ctrl, node_id, endpoint=endpoint_id, min_interval_sec=0, max_interval_sec=30)

        self.step("3a")
        # CI call to trigger off
        if self.is_ci:
            self.write_to_app_pipe('{"Name":"SetOccupancy", "EndpointId": 1, "Occupancy": 0}')
        else:
            self.wait_for_user_input(prompt_msg="Type any letter and press ENTER after DUT goes back to unoccupied state.")

        self.step("3b")
        if attributes.Occupancy.attribute_id in attribute_list:
            initial_dut = await self.read_occ_attribute_expect_success(attribute=attributes.Occupancy)
            asserts.assert_equal(initial_dut, 0, "Occupancy attribute is still detected state")

        self.step("3c")
        # CI call to trigger on
        if self.is_ci:
            self.write_to_app_pipe('{"Name":"SetOccupancy", "EndpointId": 1, "Occupancy": 1}')
            initial_dut = await self.read_occ_attribute_expect_success(attribute=attributes.Occupancy)
            time.sleep(2)
            # will write one more to consier priming report effect of the previous CI writing
            self.write_to_app_pipe('{"Name":"SetOccupancy", "EndpointId": 1, "Occupancy": 0}')
            diff_val = await self.read_occ_attribute_expect_success(attribute=attributes.Occupancy)
        else:
            self.wait_for_user_input(
                prompt_msg="Type any letter and press ENTER after the sensor occupancy is triggered and its occupancy state 1.")
            initial_dut = await self.read_occ_attribute_expect_success(attribute=attributes.Occupancy)
            # enduce occupancy state change one more to consider priming report effect of the previous CI writing
            self.wait_for_user_input(
                prompt_msg="Type any letter and press ENTER after DUT goes back to unoccupied state.")
            diff_val = await self.read_occ_attribute_expect_success(attribute=attributes.Occupancy)

        self.step("3d")
        await_sequence_of_reports(report_queue=attrib_listener.attribute_queue, endpoint_id=endpoint_id, attribute=cluster.Attributes.Occupancy, sequence=[
                                  initial_dut, diff_val], timeout_sec=post_prompt_settle_delay_seconds)

        self.step("4a")
        if attributes.HoldTime.attribute_id not in attribute_list:
            logging.info("No HoldTime attribute supports. Terminate this test case")
            self.skip_all_remaining_steps("4b")

        self.step("4b")
        initial_dut = 8  # must be different from the initial attribute value!
        await self.write_single_attribute(attributes.HoldTime(initial_dut))  # write one more time for priming report loss

        self.step("4c")
        # write a different a HoldTime attribute value
        diff_val = 9
        await self.write_single_attribute(attributes.HoldTime(diff_val))

        self.step("4d")
        await_sequence_of_reports(report_queue=attrib_listener.attribute_queue, endpoint_id=endpoint_id, attribute=cluster.Attributes.HoldTime, sequence=[
                                  initial_dut, diff_val], timeout_sec=post_prompt_settle_delay_seconds)

        self.step("5a")
        if not has_type_pir or not has_pir_timing_attrib:
            logging.info("No PIR timing attribute support. Skip this steps 5b, 5c, 5d")
            self.skip_step("5b")
            self.skip_step("5c")
            self.skip_step("5d")
        else:
            self.step("5b")
            initial_dut = 11  # must be different from the initial attribute value!
            # write one more time for priming report loss
            await self.write_single_attribute(attributes.PIROccupiedToUnoccupiedDelay(initial_dut))

            self.step("5c")
            # write the new attribute value
            diff_val = 12
            await self.write_single_attribute(attributes.PIROccupiedToUnoccupiedDelay(diff_val))

            self.step("5d")
            await_sequence_of_reports(report_queue=attrib_listener.attribute_queue, endpoint_id=endpoint_id, attribute=cluster.Attributes.PIROccupiedToUnoccupiedDelay, sequence=[
                                      initial_dut, diff_val], timeout_sec=post_prompt_settle_delay_seconds)

        self.step("6a")
        if not has_type_ultrasonic or not has_ultrasonic_timing_attrib:
            logging.info("No Ultrasonic timing attribute supports. Skip steps 6b, 6c, 6d")
            self.skip_step("6b")
            self.skip_step("6c")
            self.skip_step("6d")
        else:
            self.step("6b")
            initial_dut = 13  # must be different from the initial attribute value!
            await self.write_single_attribute(attributes.UltrasonicOccupiedToUnoccupiedDelay(initial_dut))

            self.step("6c")
            # write the new attribute value
            diff_val = 14
            await self.write_single_attribute(attributes.UltrasonicOccupiedToUnoccupiedDelay(diff_val))

            self.step("6d")
            await_sequence_of_reports(report_queue=attrib_listener.attribute_queue, endpoint_id=endpoint_id, attribute=cluster.Attributes.UltrasonicOccupiedToUnoccupiedDelay, sequence=[
                                      initial_dut, diff_val], timeout_sec=post_prompt_settle_delay_seconds)

        self.step("7a")
        if not has_type_contact or not has_contact_timing_attrib:
            logging.info("No Physical contact timing attribute supports. Skip this test case")
            self.skip_step("7b")
            self.skip_step("7c")
            self.skip_step("7d")
        else:
            self.step("7b")
            initial_dut = 15  # must be different from the initial attribute value!
            await self.write_single_attribute(attributes.PhysicalContactOccupiedToUnoccupiedDelay(initial_dut))

            self.step("7c")
            # write the new attribute value
            diff_val = 16
            await self.write_single_attribute(attributes.PhysicalContactOccupiedToUnoccupiedDelay(diff_val))

            self.step("7d")
            await_sequence_of_reports(report_queue=attrib_listener.attribute_queue, endpoint_id=endpoint_id, attribute=cluster.Attributes.PhysicalContactOccupiedToUnoccupiedDelay, sequence=[
                                      initial_dut, diff_val], timeout_sec=post_prompt_settle_delay_seconds)


if __name__ == "__main__":
    default_matter_test_main()
=======
#
#    Copyright (c) 2024 Project CHIP (Matter) Authors
#    All rights reserved.
#
#    Licensed under the Apache License, Version 2.0 (the "License");
#    you may not use this file except in compliance with the License.
#    You may obtain a copy of the License at
#
#        http://www.apache.org/licenses/LICENSE-2.0
#
#    Unless required by applicable law or agreed to in writing, software
#    distributed under the License is distributed on an "AS IS" BASIS,
#    WITHOUT WARRANTIES OR CONDITIONS OF ANY KIND, either express or implied.
#    See the License for the specific language governing permissions and
#    limitations under the License.
#

#  TODO: There are CI issues to be followed up for the test cases below that implements manually controlling sensor device for
#  the occupancy state ON/OFF change.
#  [TC-OCC-3.1] test procedure step 4
#  [TC-OCC-3.2] test precedure step 3a, 3c

import logging

import chip.clusters as Clusters
from matter_testing_support import (ClusterAttributeChangeAccumulator, MatterBaseTest, TestStep, async_test_body,
                                    await_sequence_of_reports, default_matter_test_main)
from mobly import asserts


class TC_OCC_3_2(MatterBaseTest):
    async def read_occ_attribute_expect_success(self, attribute):
        cluster = Clusters.Objects.OccupancySensing
        endpoint_id = self.matter_test_config.endpoint
        return await self.read_single_attribute_check_success(endpoint=endpoint_id, cluster=cluster, attribute=attribute)

    def desc_TC_OCC_3_2(self) -> str:
        return "[TC-OCC-3.2] Subscription Report Verification with server as DUT"

    def steps_TC_OCC_3_2(self) -> list[TestStep]:
        steps = [
            TestStep(1, "Commission DUT to TH if not already done", is_commissioning=True),
            TestStep(2, "TH establishes a wildcard subscription to all attributes on Occupancy Sensing Cluster on the endpoint under test. Subscription min interval = 0 and max interval = 30 seconds."),
            TestStep("3a", "Do not trigger DUT for occupancy state change."),
            TestStep("3b", "TH reads DUT Occupancy attribute and saves the initial value as initial"),
            TestStep("3c", "Trigger DUT to change the occupancy state."),
            TestStep("3d", "TH awaits a ReportDataMessage containing an attribute report for DUT Occupancy attribute."),
            TestStep("4a", "Check if DUT supports HoldTime attribute, If not supported, then stop and skip the rest of test cases."),
            TestStep("4b", "TH reads DUT HoldTime attribute and saves the initial value as initial"),
            TestStep("4c", "TH writes a different value to DUT HoldTime attribute."),
            TestStep("4d", "TH awaits a ReportDataMessage containing an attribute report for DUT HoldTime attribute."),
            TestStep("5a", "Check if DUT supports DUT feature flag PIR or (!PIR & !US & !PHY) and has the PIROccupiedToUnoccupiedDelay attribute, If not supported, then skip 5b, 5c, 5d."),
            TestStep("5b", "TH reads DUT PIROccupiedToUnoccupiedDelay attribute and saves the initial value as initial"),
            TestStep("5c", "TH writes a different value to DUT PIROccupiedToUnoccupiedDelay attribute."),
            TestStep("5d", "TH awaits a ReportDataMessage containing an attribute report for DUT PIROccupiedToUnoccupiedDelay attribute."),
            TestStep("6a", "Check if DUT supports DUT feature flag US and has the UltrasonicOccupiedToUnoccupiedDelay attribute. If not supported, then skip 6b, 6c, 6d."),
            TestStep("6b", "TH reads DUT UltrasonicOccupiedToUnoccupiedDelay attribute and saves the initial value as initial"),
            TestStep("6c", "TH writes a different value to DUT UltrasonicOccupiedToUnoccupiedDelay attribute."),
            TestStep("6d", "TH awaits a ReportDataMessage containing an attribute report for DUT UltrasonicOccupiedToUnoccupiedDelay attribute."),
            TestStep("7a", "Check if DUT supports DUT feature flag PHY and has the PhysicalContactOccupiedToUnoccupiedDelay attribute. If not supported, skip 7b, 7c, 7d."),
            TestStep("7b", "TH reads DUT PhysicalContactOccupiedToUnoccupiedDelay attribute and saves the initial value as initial"),
            TestStep("7c", "TH writes a different value to DUT PhysicalContactOccupiedToUnoccupiedDelay attribute."),
            TestStep("7d", "TH awaits a ReportDataMessage containing an attribute report for DUT PhysicalContactOccupiedToUnoccupiedDelay attribute.")
        ]
        return steps

    def pics_TC_OCC_3_2(self) -> list[str]:
        pics = [
            "OCC.S",
        ]
        return pics

    @async_test_body
    async def test_TC_OCC_3_2(self):
        endpoint_id = self.matter_test_config.endpoint
        node_id = self.dut_node_id
        dev_ctrl = self.default_controller

        post_prompt_settle_delay_seconds = 10.0
        cluster = Clusters.Objects.OccupancySensing
        attributes = cluster.Attributes

        self.step(1)  # Commissioning already done

        self.step(2)
        feature_map = await self.read_occ_attribute_expect_success(attribute=attributes.FeatureMap)
        has_feature_pir = (feature_map & cluster.Bitmaps.Feature.kPassiveInfrared) != 0
        has_feature_ultrasonic = (feature_map & cluster.Bitmaps.Feature.kUltrasonic) != 0
        has_feature_contact = (feature_map & cluster.Bitmaps.Feature.kPhysicalContact) != 0

        logging.info(
            f"Feature map: 0x{feature_map:x}. PIR: {has_feature_pir}, US:{has_feature_ultrasonic}, PHY:{has_feature_contact}")

        attribute_list = await self.read_occ_attribute_expect_success(attribute=attributes.AttributeList)
        has_pir_timing_attrib = attributes.PIROccupiedToUnoccupiedDelay.attribute_id in attribute_list
        has_ultrasonic_timing_attrib = attributes.UltrasonicOccupiedToUnoccupiedDelay.attribute_id in attribute_list
        has_contact_timing_attrib = attributes.PhysicalContactOccupiedToUnoccupiedDelay.attribute_id in attribute_list
        logging.info(f"Attribute list: {attribute_list}")
        logging.info(f"--> Has PIROccupiedToUnoccupiedDelay: {has_pir_timing_attrib}")
        logging.info(f"--> Has UltrasonicOccupiedToUnoccupiedDelay: {has_ultrasonic_timing_attrib}")
        logging.info(f"--> Has PhysicalContactOccupiedToUnoccupiedDelay: {has_contact_timing_attrib}")

        # min interval = 0, and max interval = 30 seconds
        attrib_listener = ClusterAttributeChangeAccumulator(Clusters.Objects.OccupancySensing)
        await attrib_listener.start(dev_ctrl, node_id, endpoint=endpoint_id, min_interval_sec=0, max_interval_sec=30)

        # TODO - Will add Namepiped to assimilate the manual sensor untrigger here
        self.step("3a")
        self.wait_for_user_input(prompt_msg="Type any letter and press ENTER after DUT goes back to unoccupied state.")

        self.step("3b")
        if attributes.Occupancy.attribute_id in attribute_list:
            initial_dut = await self.read_occ_attribute_expect_success(attribute=attributes.Occupancy)
            asserts.assert_equal(initial_dut, 0, "Occupancy attribute is still detected state")

        # TODO - Will add Namepiped to assimilate the manual sensor trigger here
        self.step("3c")
        self.wait_for_user_input(
            prompt_msg="Type any letter and press ENTER after the sensor occupancy is triggered and its occupancy state changed.")

        self.step("3d")
        await_sequence_of_reports(report_queue=attrib_listener.attribute_queue, endpoint_id=endpoint_id, attribute=cluster.Attributes.Occupancy, sequence=[
                                  1], timeout_sec=post_prompt_settle_delay_seconds)

        self.step("4a")
        if attributes.HoldTime.attribute_id not in attribute_list:
            logging.info("No HoldTime attribute supports. Terminate this test case")
            self.skip_all_remaining_steps("4b")

        self.step("4b")
        initial_dut = await self.read_occ_attribute_expect_success(attribute=attributes.HoldTime)

        self.step("4c")
        # write a different a HoldTime attribute value
        diff_val = 12
        await self.write_single_attribute(attributes.HoldTime(diff_val))

        self.step("4d")
        await_sequence_of_reports(report_queue=attrib_listener.attribute_queue, endpoint_id=endpoint_id, attribute=cluster.Attributes.HoldTime, sequence=[
                                  diff_val], timeout_sec=post_prompt_settle_delay_seconds)

        self.step("5a")

        has_no_legacy_features = ((not has_feature_pir) and (not has_feature_ultrasonic) and (not has_feature_contact))

        if has_pir_timing_attrib and (has_feature_pir or has_no_legacy_features):
            self.step("5b")
            initial_dut = await self.read_occ_attribute_expect_success(attribute=attributes.PIROccupiedToUnoccupiedDelay)

            self.step("5c")
            # write the new attribute value
            diff_val = 11
            await self.write_single_attribute(attributes.PIROccupiedToUnoccupiedDelay(diff_val))

            self.step("5d")
            await_sequence_of_reports(report_queue=attrib_listener.attribute_queue, endpoint_id=endpoint_id, attribute=cluster.Attributes.PIROccupiedToUnoccupiedDelay, sequence=[
                                      diff_val], timeout_sec=post_prompt_settle_delay_seconds)
        else:
            logging.info("No PIR timing attribute support. Skipping steps 5b, 5c, 5d")
            self.skip_step("5b")
            self.skip_step("5c")
            self.skip_step("5d")

        self.step("6a")
        if not has_feature_ultrasonic or not has_ultrasonic_timing_attrib:
            logging.info("No Ultrasonic timing attribute supports. Skipping steps 6b, 6c, 6d")
            self.skip_step("6b")
            self.skip_step("6c")
            self.skip_step("6d")
        else:
            self.step("6b")
            initial_dut = await self.read_occ_attribute_expect_success(attribute=attributes.UltrasonicOccupiedToUnoccupiedDelay)

            self.step("6c")
            # write the new attribute value
            diff_val = 14
            await self.write_single_attribute(attributes.UltrasonicOccupiedToUnoccupiedDelay(diff_val))

            self.step("6d")
            await_sequence_of_reports(report_queue=attrib_listener.attribute_queue, endpoint_id=endpoint_id, attribute=cluster.Attributes.UltrasonicOccupiedToUnoccupiedDelay, sequence=[
                                      diff_val], timeout_sec=post_prompt_settle_delay_seconds)

        self.step("7a")
        if not has_feature_contact or not has_contact_timing_attrib:
            logging.info("No Physical contact timing attribute supports. Skipping steps 7b, 7c, 7d")
            self.skip_step("7b")
            self.skip_step("7c")
            self.skip_step("7d")
        else:
            self.step("7b")
            initial_dut = await self.read_occ_attribute_expect_success(attribute=attributes.PhysicalContactOccupiedToUnoccupiedDelay)

            self.step("7c")
            # write the new attribute value
            diff_val = 9
            await self.write_single_attribute(attributes.PhysicalContactOccupiedToUnoccupiedDelay(diff_val))

            self.step("7d")
            await_sequence_of_reports(report_queue=attrib_listener.attribute_queue, endpoint_id=endpoint_id, attribute=cluster.Attributes.PhysicalContactOccupiedToUnoccupiedDelay, sequence=[
                                      diff_val], timeout_sec=post_prompt_settle_delay_seconds)


if __name__ == "__main__":
    default_matter_test_main()
>>>>>>> 26e59b68
<|MERGE_RESOLUTION|>--- conflicted
+++ resolved
@@ -1,453 +1,240 @@
-<<<<<<< HEAD
-#
-#    Copyright (c) 2024 Project CHIP (Matter) Authors
-#    All rights reserved.
-#
-#    Licensed under the Apache License, Version 2.0 (the "License");
-#    you may not use this file except in compliance with the License.
-#    You may obtain a copy of the License at
-#
-#        http://www.apache.org/licenses/LICENSE-2.0
-#
-#    Unless required by applicable law or agreed to in writing, software
-#    distributed under the License is distributed on an "AS IS" BASIS,
-#    WITHOUT WARRANTIES OR CONDITIONS OF ANY KIND, either express or implied.
-#    See the License for the specific language governing permissions and
-#    limitations under the License.
-#
-# See https://github.com/project-chip/connectedhomeip/blob/master/docs/testing/python.md#defining-the-ci-test-arguments
-# for details about the block below.
-#
-# === BEGIN CI TEST ARGUMENTS ===
-# test-runner-runs: run1
-# test-runner-run/run1/app: ${ALL_CLUSTERS_APP}
-# test-runner-run/run1/factoryreset: True
-# test-runner-run/run1/quiet: True
-# test-runner-run/run1/app-args: --discriminator 1234 --KVS kvs1 --trace-to json:${TRACE_APP}.json
-# test-runner-run/run1/script-args: --storage-path admin_storage.json --commissioning-method on-network --discriminator 1234 --passcode 20202021 --trace-to json:${TRACE_TEST_JSON}.json --trace-to perfetto:${TRACE_TEST_PERFETTO}.perfetto --endpoint 1
-# === END CI TEST ARGUMENTS ===
-
-#  TODO: There are CI issues to be followed up for the test cases below that implements manually controlling sensor device for
-#  the occupancy state ON/OFF change.
-#  [TC-OCC-3.1] test procedure step 3, 4
-#  [TC-OCC-3.2] test precedure step 3a, 3c
-
-import logging
-import time
-
-import chip.clusters as Clusters
-from matter_testing_support import (ClusterAttributeChangeAccumulator, MatterBaseTest, TestStep, async_test_body,
-                                    await_sequence_of_reports, default_matter_test_main)
-from mobly import asserts
-
-
-class TC_OCC_3_2(MatterBaseTest):
-    async def read_occ_attribute_expect_success(self, attribute):
-        cluster = Clusters.Objects.OccupancySensing
-        endpoint_id = self.user_params.get("endpoint", 1)
-        #endpoint_id = self.matter_test_config.endpoint
-        return await self.read_single_attribute_check_success(endpoint=endpoint_id, cluster=cluster, attribute=attribute)
-
-    def desc_TC_OCC_3_2(self) -> str:
-        return "[TC-OCC-3.2] Subscription Report Verification with server as DUT"
-
-    def steps_TC_OCC_3_2(self) -> list[TestStep]:
-        steps = [
-            TestStep(1, "Commission DUT to TH if not already done", is_commissioning=True),
-            TestStep(2, "TH establishes a wildcard subscription to all attributes on Occupancy Sensing Cluster on the endpoint under test. Subscription min interval = 0 and max interval = 30 seconds."),
-            TestStep("3a", "Do not trigger DUT for occupancy state change."),
-            TestStep("3b", "TH reads DUT Occupancy attribute and saves the initial value as initial"),
-            TestStep("3c", "Trigger DUT to change the occupancy state."),
-            TestStep("3d", "TH awaits a ReportDataMessage containing an attribute report for DUT Occupancy attribute."),
-            TestStep("4a", "Check if DUT supports HoldTime attribute, If not supported, then stop and skip the rest of test cases."),
-            TestStep("4b", "TH reads DUT HoldTime attribute and saves the initial value as initial"),
-            TestStep("4c", "TH writes a different value to DUT HoldTime attribute."),
-            TestStep("4d", "TH awaits a ReportDataMessage containing an attribute report for DUT HoldTime attribute."),
-            TestStep("5a", "Check if DUT supports DUT feature flag PIR or OTHER, If not supported, then stop and skip to 6a."),
-            TestStep("5b", "TH reads DUT PIROccupiedToUnoccupiedDelay attribute and saves the initial value as initial"),
-            TestStep("5c", "TH writes a different value to DUT PIROccupiedToUnoccupiedDelay attribute."),
-            TestStep("5d", "TH awaits a ReportDataMessage containing an attribute report for DUT PIROccupiedToUnoccupiedDelay attribute."),
-            TestStep("6a", "Check if DUT supports DUT feature flag US, If not supported, then stop and skip to 7a."),
-            TestStep("6b", "TH reads DUT UltrasonicOccupiedToUnoccupiedDelay attribute and saves the initial value as initial"),
-            TestStep("6c", "TH writes a different value to DUT UltrasonicOccupiedToUnoccupiedDelay attribute."),
-            TestStep("6d", "TH awaits a ReportDataMessage containing an attribute report for DUT UltrasonicOccupiedToUnoccupiedDelay attribute."),
-            TestStep("7a", "Check if DUT supports DUT feature flag PHY, If not supported, terminate this test case."),
-            TestStep("7b", "TH reads DUT PhysicalContactOccupiedToUnoccupiedDelay attribute and saves the initial value as initial"),
-            TestStep("7c", "TH writes a different value to DUT PhysicalContactOccupiedToUnoccupiedDelay attribute."),
-            TestStep("7d", "TH awaits a ReportDataMessage containing an attribute report for DUT PhysicalContactOccupiedToUnoccupiedDelay attribute.")
-        ]
-        return steps
-
-    def pics_TC_OCC_3_2(self) -> list[str]:
-        pics = [
-            "OCC.S",
-        ]
-        return pics
-
-    # Sends and out-of-band command to the all-clusters-app
-    def write_to_app_pipe(self, command):
-        with open(self.app_pipe, "w") as app_pipe:
-            app_pipe.write(command + "\n")
-        # Delay for pipe command to be processed (otherwise tests are flaky)
-        time.sleep(0.001)
-
-    @async_test_body
-    async def test_TC_OCC_3_2(self):
-        endpoint_id = self.matter_test_config.endpoint
-        node_id = self.dut_node_id
-        dev_ctrl = self.default_controller
-
-        post_prompt_settle_delay_seconds = 10.0
-        cluster = Clusters.Objects.OccupancySensing
-        attributes = cluster.Attributes
-
-        # CI app pipe id creation
-        self.app_pipe = "/tmp/chip_all_clusters_fifo_"
-        self.is_ci = self.check_pics("PICS_SDK_CI_ONLY")
-        if self.is_ci:
-            app_pid = self.matter_test_config.app_pid
-            if app_pid == 0:
-                asserts.fail("The --app-pid flag must be set when PICS_SDK_CI_ONLY is set.c")
-            self.app_pipe = self.app_pipe + str(app_pid)
-
-        self.step(1)
-
-        occupancy_sensor_type_bitmap_dut = await self.read_occ_attribute_expect_success(attribute=attributes.OccupancySensorTypeBitmap)
-        has_type_pir = ((occupancy_sensor_type_bitmap_dut & cluster.Enums.OccupancySensorTypeEnum.kPir) != 0) or \
-                       ((occupancy_sensor_type_bitmap_dut & cluster.Enums.OccupancySensorTypeEnum.kPIRAndUltrasonic) != 0)
-        has_type_ultrasonic = ((occupancy_sensor_type_bitmap_dut & cluster.Enums.OccupancySensorTypeEnum.kUltrasonic) != 0) or \
-                              ((occupancy_sensor_type_bitmap_dut & cluster.Enums.OccupancySensorTypeEnum.kPIRAndUltrasonic) != 0)
-        has_type_contact = (occupancy_sensor_type_bitmap_dut & cluster.Enums.OccupancySensorTypeEnum.kPhysicalContact) != 0
-
-        attribute_list = await self.read_occ_attribute_expect_success(attribute=attributes.AttributeList)
-        has_pir_timing_attrib = attributes.PIROccupiedToUnoccupiedDelay.attribute_id in attribute_list
-        has_ultrasonic_timing_attrib = attributes.UltrasonicOccupiedToUnoccupiedDelay.attribute_id in attribute_list
-        has_contact_timing_attrib = attributes.PhysicalContactOccupiedToUnoccupiedDelay.attribute_id in attribute_list
-
-        self.step(2)
-        # min interval = 0, and max interval = 30 seconds
-        attrib_listener = ClusterAttributeChangeAccumulator(Clusters.Objects.OccupancySensing)
-        await attrib_listener.start(dev_ctrl, node_id, endpoint=endpoint_id, min_interval_sec=0, max_interval_sec=30)
-
-        self.step("3a")
-        # CI call to trigger off
-        if self.is_ci:
-            self.write_to_app_pipe('{"Name":"SetOccupancy", "EndpointId": 1, "Occupancy": 0}')
-        else:
-            self.wait_for_user_input(prompt_msg="Type any letter and press ENTER after DUT goes back to unoccupied state.")
-
-        self.step("3b")
-        if attributes.Occupancy.attribute_id in attribute_list:
-            initial_dut = await self.read_occ_attribute_expect_success(attribute=attributes.Occupancy)
-            asserts.assert_equal(initial_dut, 0, "Occupancy attribute is still detected state")
-
-        self.step("3c")
-        # CI call to trigger on
-        if self.is_ci:
-            self.write_to_app_pipe('{"Name":"SetOccupancy", "EndpointId": 1, "Occupancy": 1}')
-            initial_dut = await self.read_occ_attribute_expect_success(attribute=attributes.Occupancy)
-            time.sleep(2)
-            # will write one more to consier priming report effect of the previous CI writing
-            self.write_to_app_pipe('{"Name":"SetOccupancy", "EndpointId": 1, "Occupancy": 0}')
-            diff_val = await self.read_occ_attribute_expect_success(attribute=attributes.Occupancy)
-        else:
-            self.wait_for_user_input(
-                prompt_msg="Type any letter and press ENTER after the sensor occupancy is triggered and its occupancy state 1.")
-            initial_dut = await self.read_occ_attribute_expect_success(attribute=attributes.Occupancy)
-            # enduce occupancy state change one more to consider priming report effect of the previous CI writing
-            self.wait_for_user_input(
-                prompt_msg="Type any letter and press ENTER after DUT goes back to unoccupied state.")
-            diff_val = await self.read_occ_attribute_expect_success(attribute=attributes.Occupancy)
-
-        self.step("3d")
-        await_sequence_of_reports(report_queue=attrib_listener.attribute_queue, endpoint_id=endpoint_id, attribute=cluster.Attributes.Occupancy, sequence=[
-                                  initial_dut, diff_val], timeout_sec=post_prompt_settle_delay_seconds)
-
-        self.step("4a")
-        if attributes.HoldTime.attribute_id not in attribute_list:
-            logging.info("No HoldTime attribute supports. Terminate this test case")
-            self.skip_all_remaining_steps("4b")
-
-        self.step("4b")
-        initial_dut = 8  # must be different from the initial attribute value!
-        await self.write_single_attribute(attributes.HoldTime(initial_dut))  # write one more time for priming report loss
-
-        self.step("4c")
-        # write a different a HoldTime attribute value
-        diff_val = 9
-        await self.write_single_attribute(attributes.HoldTime(diff_val))
-
-        self.step("4d")
-        await_sequence_of_reports(report_queue=attrib_listener.attribute_queue, endpoint_id=endpoint_id, attribute=cluster.Attributes.HoldTime, sequence=[
-                                  initial_dut, diff_val], timeout_sec=post_prompt_settle_delay_seconds)
-
-        self.step("5a")
-        if not has_type_pir or not has_pir_timing_attrib:
-            logging.info("No PIR timing attribute support. Skip this steps 5b, 5c, 5d")
-            self.skip_step("5b")
-            self.skip_step("5c")
-            self.skip_step("5d")
-        else:
-            self.step("5b")
-            initial_dut = 11  # must be different from the initial attribute value!
-            # write one more time for priming report loss
-            await self.write_single_attribute(attributes.PIROccupiedToUnoccupiedDelay(initial_dut))
-
-            self.step("5c")
-            # write the new attribute value
-            diff_val = 12
-            await self.write_single_attribute(attributes.PIROccupiedToUnoccupiedDelay(diff_val))
-
-            self.step("5d")
-            await_sequence_of_reports(report_queue=attrib_listener.attribute_queue, endpoint_id=endpoint_id, attribute=cluster.Attributes.PIROccupiedToUnoccupiedDelay, sequence=[
-                                      initial_dut, diff_val], timeout_sec=post_prompt_settle_delay_seconds)
-
-        self.step("6a")
-        if not has_type_ultrasonic or not has_ultrasonic_timing_attrib:
-            logging.info("No Ultrasonic timing attribute supports. Skip steps 6b, 6c, 6d")
-            self.skip_step("6b")
-            self.skip_step("6c")
-            self.skip_step("6d")
-        else:
-            self.step("6b")
-            initial_dut = 13  # must be different from the initial attribute value!
-            await self.write_single_attribute(attributes.UltrasonicOccupiedToUnoccupiedDelay(initial_dut))
-
-            self.step("6c")
-            # write the new attribute value
-            diff_val = 14
-            await self.write_single_attribute(attributes.UltrasonicOccupiedToUnoccupiedDelay(diff_val))
-
-            self.step("6d")
-            await_sequence_of_reports(report_queue=attrib_listener.attribute_queue, endpoint_id=endpoint_id, attribute=cluster.Attributes.UltrasonicOccupiedToUnoccupiedDelay, sequence=[
-                                      initial_dut, diff_val], timeout_sec=post_prompt_settle_delay_seconds)
-
-        self.step("7a")
-        if not has_type_contact or not has_contact_timing_attrib:
-            logging.info("No Physical contact timing attribute supports. Skip this test case")
-            self.skip_step("7b")
-            self.skip_step("7c")
-            self.skip_step("7d")
-        else:
-            self.step("7b")
-            initial_dut = 15  # must be different from the initial attribute value!
-            await self.write_single_attribute(attributes.PhysicalContactOccupiedToUnoccupiedDelay(initial_dut))
-
-            self.step("7c")
-            # write the new attribute value
-            diff_val = 16
-            await self.write_single_attribute(attributes.PhysicalContactOccupiedToUnoccupiedDelay(diff_val))
-
-            self.step("7d")
-            await_sequence_of_reports(report_queue=attrib_listener.attribute_queue, endpoint_id=endpoint_id, attribute=cluster.Attributes.PhysicalContactOccupiedToUnoccupiedDelay, sequence=[
-                                      initial_dut, diff_val], timeout_sec=post_prompt_settle_delay_seconds)
-
-
-if __name__ == "__main__":
-    default_matter_test_main()
-=======
-#
-#    Copyright (c) 2024 Project CHIP (Matter) Authors
-#    All rights reserved.
-#
-#    Licensed under the Apache License, Version 2.0 (the "License");
-#    you may not use this file except in compliance with the License.
-#    You may obtain a copy of the License at
-#
-#        http://www.apache.org/licenses/LICENSE-2.0
-#
-#    Unless required by applicable law or agreed to in writing, software
-#    distributed under the License is distributed on an "AS IS" BASIS,
-#    WITHOUT WARRANTIES OR CONDITIONS OF ANY KIND, either express or implied.
-#    See the License for the specific language governing permissions and
-#    limitations under the License.
-#
-
-#  TODO: There are CI issues to be followed up for the test cases below that implements manually controlling sensor device for
-#  the occupancy state ON/OFF change.
-#  [TC-OCC-3.1] test procedure step 4
-#  [TC-OCC-3.2] test precedure step 3a, 3c
-
-import logging
-
-import chip.clusters as Clusters
-from matter_testing_support import (ClusterAttributeChangeAccumulator, MatterBaseTest, TestStep, async_test_body,
-                                    await_sequence_of_reports, default_matter_test_main)
-from mobly import asserts
-
-
-class TC_OCC_3_2(MatterBaseTest):
-    async def read_occ_attribute_expect_success(self, attribute):
-        cluster = Clusters.Objects.OccupancySensing
-        endpoint_id = self.matter_test_config.endpoint
-        return await self.read_single_attribute_check_success(endpoint=endpoint_id, cluster=cluster, attribute=attribute)
-
-    def desc_TC_OCC_3_2(self) -> str:
-        return "[TC-OCC-3.2] Subscription Report Verification with server as DUT"
-
-    def steps_TC_OCC_3_2(self) -> list[TestStep]:
-        steps = [
-            TestStep(1, "Commission DUT to TH if not already done", is_commissioning=True),
-            TestStep(2, "TH establishes a wildcard subscription to all attributes on Occupancy Sensing Cluster on the endpoint under test. Subscription min interval = 0 and max interval = 30 seconds."),
-            TestStep("3a", "Do not trigger DUT for occupancy state change."),
-            TestStep("3b", "TH reads DUT Occupancy attribute and saves the initial value as initial"),
-            TestStep("3c", "Trigger DUT to change the occupancy state."),
-            TestStep("3d", "TH awaits a ReportDataMessage containing an attribute report for DUT Occupancy attribute."),
-            TestStep("4a", "Check if DUT supports HoldTime attribute, If not supported, then stop and skip the rest of test cases."),
-            TestStep("4b", "TH reads DUT HoldTime attribute and saves the initial value as initial"),
-            TestStep("4c", "TH writes a different value to DUT HoldTime attribute."),
-            TestStep("4d", "TH awaits a ReportDataMessage containing an attribute report for DUT HoldTime attribute."),
-            TestStep("5a", "Check if DUT supports DUT feature flag PIR or (!PIR & !US & !PHY) and has the PIROccupiedToUnoccupiedDelay attribute, If not supported, then skip 5b, 5c, 5d."),
-            TestStep("5b", "TH reads DUT PIROccupiedToUnoccupiedDelay attribute and saves the initial value as initial"),
-            TestStep("5c", "TH writes a different value to DUT PIROccupiedToUnoccupiedDelay attribute."),
-            TestStep("5d", "TH awaits a ReportDataMessage containing an attribute report for DUT PIROccupiedToUnoccupiedDelay attribute."),
-            TestStep("6a", "Check if DUT supports DUT feature flag US and has the UltrasonicOccupiedToUnoccupiedDelay attribute. If not supported, then skip 6b, 6c, 6d."),
-            TestStep("6b", "TH reads DUT UltrasonicOccupiedToUnoccupiedDelay attribute and saves the initial value as initial"),
-            TestStep("6c", "TH writes a different value to DUT UltrasonicOccupiedToUnoccupiedDelay attribute."),
-            TestStep("6d", "TH awaits a ReportDataMessage containing an attribute report for DUT UltrasonicOccupiedToUnoccupiedDelay attribute."),
-            TestStep("7a", "Check if DUT supports DUT feature flag PHY and has the PhysicalContactOccupiedToUnoccupiedDelay attribute. If not supported, skip 7b, 7c, 7d."),
-            TestStep("7b", "TH reads DUT PhysicalContactOccupiedToUnoccupiedDelay attribute and saves the initial value as initial"),
-            TestStep("7c", "TH writes a different value to DUT PhysicalContactOccupiedToUnoccupiedDelay attribute."),
-            TestStep("7d", "TH awaits a ReportDataMessage containing an attribute report for DUT PhysicalContactOccupiedToUnoccupiedDelay attribute.")
-        ]
-        return steps
-
-    def pics_TC_OCC_3_2(self) -> list[str]:
-        pics = [
-            "OCC.S",
-        ]
-        return pics
-
-    @async_test_body
-    async def test_TC_OCC_3_2(self):
-        endpoint_id = self.matter_test_config.endpoint
-        node_id = self.dut_node_id
-        dev_ctrl = self.default_controller
-
-        post_prompt_settle_delay_seconds = 10.0
-        cluster = Clusters.Objects.OccupancySensing
-        attributes = cluster.Attributes
-
-        self.step(1)  # Commissioning already done
-
-        self.step(2)
-        feature_map = await self.read_occ_attribute_expect_success(attribute=attributes.FeatureMap)
-        has_feature_pir = (feature_map & cluster.Bitmaps.Feature.kPassiveInfrared) != 0
-        has_feature_ultrasonic = (feature_map & cluster.Bitmaps.Feature.kUltrasonic) != 0
-        has_feature_contact = (feature_map & cluster.Bitmaps.Feature.kPhysicalContact) != 0
-
-        logging.info(
-            f"Feature map: 0x{feature_map:x}. PIR: {has_feature_pir}, US:{has_feature_ultrasonic}, PHY:{has_feature_contact}")
-
-        attribute_list = await self.read_occ_attribute_expect_success(attribute=attributes.AttributeList)
-        has_pir_timing_attrib = attributes.PIROccupiedToUnoccupiedDelay.attribute_id in attribute_list
-        has_ultrasonic_timing_attrib = attributes.UltrasonicOccupiedToUnoccupiedDelay.attribute_id in attribute_list
-        has_contact_timing_attrib = attributes.PhysicalContactOccupiedToUnoccupiedDelay.attribute_id in attribute_list
-        logging.info(f"Attribute list: {attribute_list}")
-        logging.info(f"--> Has PIROccupiedToUnoccupiedDelay: {has_pir_timing_attrib}")
-        logging.info(f"--> Has UltrasonicOccupiedToUnoccupiedDelay: {has_ultrasonic_timing_attrib}")
-        logging.info(f"--> Has PhysicalContactOccupiedToUnoccupiedDelay: {has_contact_timing_attrib}")
-
-        # min interval = 0, and max interval = 30 seconds
-        attrib_listener = ClusterAttributeChangeAccumulator(Clusters.Objects.OccupancySensing)
-        await attrib_listener.start(dev_ctrl, node_id, endpoint=endpoint_id, min_interval_sec=0, max_interval_sec=30)
-
-        # TODO - Will add Namepiped to assimilate the manual sensor untrigger here
-        self.step("3a")
-        self.wait_for_user_input(prompt_msg="Type any letter and press ENTER after DUT goes back to unoccupied state.")
-
-        self.step("3b")
-        if attributes.Occupancy.attribute_id in attribute_list:
-            initial_dut = await self.read_occ_attribute_expect_success(attribute=attributes.Occupancy)
-            asserts.assert_equal(initial_dut, 0, "Occupancy attribute is still detected state")
-
-        # TODO - Will add Namepiped to assimilate the manual sensor trigger here
-        self.step("3c")
-        self.wait_for_user_input(
-            prompt_msg="Type any letter and press ENTER after the sensor occupancy is triggered and its occupancy state changed.")
-
-        self.step("3d")
-        await_sequence_of_reports(report_queue=attrib_listener.attribute_queue, endpoint_id=endpoint_id, attribute=cluster.Attributes.Occupancy, sequence=[
-                                  1], timeout_sec=post_prompt_settle_delay_seconds)
-
-        self.step("4a")
-        if attributes.HoldTime.attribute_id not in attribute_list:
-            logging.info("No HoldTime attribute supports. Terminate this test case")
-            self.skip_all_remaining_steps("4b")
-
-        self.step("4b")
-        initial_dut = await self.read_occ_attribute_expect_success(attribute=attributes.HoldTime)
-
-        self.step("4c")
-        # write a different a HoldTime attribute value
-        diff_val = 12
-        await self.write_single_attribute(attributes.HoldTime(diff_val))
-
-        self.step("4d")
-        await_sequence_of_reports(report_queue=attrib_listener.attribute_queue, endpoint_id=endpoint_id, attribute=cluster.Attributes.HoldTime, sequence=[
-                                  diff_val], timeout_sec=post_prompt_settle_delay_seconds)
-
-        self.step("5a")
-
-        has_no_legacy_features = ((not has_feature_pir) and (not has_feature_ultrasonic) and (not has_feature_contact))
-
-        if has_pir_timing_attrib and (has_feature_pir or has_no_legacy_features):
-            self.step("5b")
-            initial_dut = await self.read_occ_attribute_expect_success(attribute=attributes.PIROccupiedToUnoccupiedDelay)
-
-            self.step("5c")
-            # write the new attribute value
-            diff_val = 11
-            await self.write_single_attribute(attributes.PIROccupiedToUnoccupiedDelay(diff_val))
-
-            self.step("5d")
-            await_sequence_of_reports(report_queue=attrib_listener.attribute_queue, endpoint_id=endpoint_id, attribute=cluster.Attributes.PIROccupiedToUnoccupiedDelay, sequence=[
-                                      diff_val], timeout_sec=post_prompt_settle_delay_seconds)
-        else:
-            logging.info("No PIR timing attribute support. Skipping steps 5b, 5c, 5d")
-            self.skip_step("5b")
-            self.skip_step("5c")
-            self.skip_step("5d")
-
-        self.step("6a")
-        if not has_feature_ultrasonic or not has_ultrasonic_timing_attrib:
-            logging.info("No Ultrasonic timing attribute supports. Skipping steps 6b, 6c, 6d")
-            self.skip_step("6b")
-            self.skip_step("6c")
-            self.skip_step("6d")
-        else:
-            self.step("6b")
-            initial_dut = await self.read_occ_attribute_expect_success(attribute=attributes.UltrasonicOccupiedToUnoccupiedDelay)
-
-            self.step("6c")
-            # write the new attribute value
-            diff_val = 14
-            await self.write_single_attribute(attributes.UltrasonicOccupiedToUnoccupiedDelay(diff_val))
-
-            self.step("6d")
-            await_sequence_of_reports(report_queue=attrib_listener.attribute_queue, endpoint_id=endpoint_id, attribute=cluster.Attributes.UltrasonicOccupiedToUnoccupiedDelay, sequence=[
-                                      diff_val], timeout_sec=post_prompt_settle_delay_seconds)
-
-        self.step("7a")
-        if not has_feature_contact or not has_contact_timing_attrib:
-            logging.info("No Physical contact timing attribute supports. Skipping steps 7b, 7c, 7d")
-            self.skip_step("7b")
-            self.skip_step("7c")
-            self.skip_step("7d")
-        else:
-            self.step("7b")
-            initial_dut = await self.read_occ_attribute_expect_success(attribute=attributes.PhysicalContactOccupiedToUnoccupiedDelay)
-
-            self.step("7c")
-            # write the new attribute value
-            diff_val = 9
-            await self.write_single_attribute(attributes.PhysicalContactOccupiedToUnoccupiedDelay(diff_val))
-
-            self.step("7d")
-            await_sequence_of_reports(report_queue=attrib_listener.attribute_queue, endpoint_id=endpoint_id, attribute=cluster.Attributes.PhysicalContactOccupiedToUnoccupiedDelay, sequence=[
-                                      diff_val], timeout_sec=post_prompt_settle_delay_seconds)
-
-
-if __name__ == "__main__":
-    default_matter_test_main()
->>>>>>> 26e59b68
+#
+#    Copyright (c) 2024 Project CHIP (Matter) Authors
+#    All rights reserved.
+#
+#    Licensed under the Apache License, Version 2.0 (the "License");
+#    you may not use this file except in compliance with the License.
+#    You may obtain a copy of the License at
+#
+#        http://www.apache.org/licenses/LICENSE-2.0
+#
+#    Unless required by applicable law or agreed to in writing, software
+#    distributed under the License is distributed on an "AS IS" BASIS,
+#    WITHOUT WARRANTIES OR CONDITIONS OF ANY KIND, either express or implied.
+#    See the License for the specific language governing permissions and
+#    limitations under the License.
+#
+# See https://github.com/project-chip/connectedhomeip/blob/master/docs/testing/python.md#defining-the-ci-test-arguments
+# for details about the block below.
+#
+# === BEGIN CI TEST ARGUMENTS ===
+# test-runner-runs: run1
+# test-runner-run/run1/app: ${ALL_CLUSTERS_APP}
+# test-runner-run/run1/factoryreset: True
+# test-runner-run/run1/quiet: True
+# test-runner-run/run1/app-args: --discriminator 1234 --KVS kvs1 --trace-to json:${TRACE_APP}.json
+# test-runner-run/run1/script-args: --storage-path admin_storage.json --commissioning-method on-network --discriminator 1234 --passcode 20202021 --trace-to json:${TRACE_TEST_JSON}.json --trace-to perfetto:${TRACE_TEST_PERFETTO}.perfetto --endpoint 1
+# === END CI TEST ARGUMENTS ===
+
+#  There are CI integration for the test cases below that implements manually controlling sensor device for
+#  the occupancy state ON/OFF change.
+#  [TC-OCC-3.1] test procedure step 3, 4
+#  [TC-OCC-3.2] test precedure step 3a, 3c
+
+import logging
+import time
+
+import chip.clusters as Clusters
+from matter_testing_support import (ClusterAttributeChangeAccumulator, MatterBaseTest, TestStep, async_test_body,
+                                    await_sequence_of_reports, default_matter_test_main)
+from mobly import asserts
+
+
+class TC_OCC_3_2(MatterBaseTest):
+    async def read_occ_attribute_expect_success(self, attribute):
+        cluster = Clusters.Objects.OccupancySensing
+        endpoint_id = self.matter_test_config.endpoint
+        return await self.read_single_attribute_check_success(endpoint=endpoint_id, cluster=cluster, attribute=attribute)
+
+    def desc_TC_OCC_3_2(self) -> str:
+        return "[TC-OCC-3.2] Subscription Report Verification with server as DUT"
+
+    def steps_TC_OCC_3_2(self) -> list[TestStep]:
+        steps = [
+            TestStep(1, "Commission DUT to TH if not already done", is_commissioning=True),
+            TestStep(2, "TH establishes a wildcard subscription to all attributes on Occupancy Sensing Cluster on the endpoint under test. Subscription min interval = 0 and max interval = 30 seconds."),
+            TestStep("3a", "Do not trigger DUT for occupancy state change."),
+            TestStep("3b", "TH reads DUT Occupancy attribute and saves the initial value as initial"),
+            TestStep("3c", "Trigger DUT to change the occupancy state."),
+            TestStep("3d", "TH awaits a ReportDataMessage containing an attribute report for DUT Occupancy attribute."),
+            TestStep("4a", "Check if DUT supports HoldTime attribute, If not supported, then stop and skip the rest of test cases."),
+            TestStep("4b", "TH reads DUT HoldTime attribute and saves the initial value as initial"),
+            TestStep("4c", "TH writes a different value to DUT HoldTime attribute."),
+            TestStep("4d", "TH awaits a ReportDataMessage containing an attribute report for DUT HoldTime attribute."),
+            TestStep("5a", "Check if DUT supports DUT feature flag PIR or (!PIR & !US & !PHY) and has the PIROccupiedToUnoccupiedDelay attribute, If not supported, then skip 5b, 5c, 5d."),
+            TestStep("5b", "TH reads DUT PIROccupiedToUnoccupiedDelay attribute and saves the initial value as initial"),
+            TestStep("5c", "TH writes a different value to DUT PIROccupiedToUnoccupiedDelay attribute."),
+            TestStep("5d", "TH awaits a ReportDataMessage containing an attribute report for DUT PIROccupiedToUnoccupiedDelay attribute."),
+            TestStep("6a", "Check if DUT supports DUT feature flag US and has the UltrasonicOccupiedToUnoccupiedDelay attribute. If not supported, then skip 6b, 6c, 6d."),
+            TestStep("6b", "TH reads DUT UltrasonicOccupiedToUnoccupiedDelay attribute and saves the initial value as initial"),
+            TestStep("6c", "TH writes a different value to DUT UltrasonicOccupiedToUnoccupiedDelay attribute."),
+            TestStep("6d", "TH awaits a ReportDataMessage containing an attribute report for DUT UltrasonicOccupiedToUnoccupiedDelay attribute."),
+            TestStep("7a", "Check if DUT supports DUT feature flag PHY and has the PhysicalContactOccupiedToUnoccupiedDelay attribute. If not supported, skip 7b, 7c, 7d."),
+            TestStep("7b", "TH reads DUT PhysicalContactOccupiedToUnoccupiedDelay attribute and saves the initial value as initial"),
+            TestStep("7c", "TH writes a different value to DUT PhysicalContactOccupiedToUnoccupiedDelay attribute."),
+            TestStep("7d", "TH awaits a ReportDataMessage containing an attribute report for DUT PhysicalContactOccupiedToUnoccupiedDelay attribute.")
+        ]
+        return steps
+
+    def pics_TC_OCC_3_2(self) -> list[str]:
+        pics = [
+            "OCC.S",
+        ]
+        return pics
+
+    # Sends and out-of-band command to the all-clusters-app
+    def write_to_app_pipe(self, command):
+        with open(self.app_pipe, "w") as app_pipe:
+            app_pipe.write(command + "\n")
+        # Delay for pipe command to be processed (otherwise tests are flaky)
+        time.sleep(0.001)
+
+    @async_test_body
+    async def test_TC_OCC_3_2(self):
+        endpoint_id = self.matter_test_config.endpoint
+        node_id = self.dut_node_id
+        dev_ctrl = self.default_controller
+
+        post_prompt_settle_delay_seconds = 10.0
+        cluster = Clusters.Objects.OccupancySensing
+        attributes = cluster.Attributes
+
+        # CI app pipe id creation
+        self.app_pipe = "/tmp/chip_all_clusters_fifo_"
+        self.is_ci = self.check_pics("PICS_SDK_CI_ONLY")
+        if self.is_ci:
+            app_pid = self.matter_test_config.app_pid
+            if app_pid == 0:
+                asserts.fail("The --app-pid flag must be set when PICS_SDK_CI_ONLY is set.c")
+            self.app_pipe = self.app_pipe + str(app_pid)
+
+        self.step(1)  # Commissioning already done
+
+        self.step(2)
+        feature_map = await self.read_occ_attribute_expect_success(attribute=attributes.FeatureMap)
+        has_feature_pir = (feature_map & cluster.Bitmaps.Feature.kPassiveInfrared) != 0
+        has_feature_ultrasonic = (feature_map & cluster.Bitmaps.Feature.kUltrasonic) != 0
+        has_feature_contact = (feature_map & cluster.Bitmaps.Feature.kPhysicalContact) != 0
+
+        logging.info(
+            f"Feature map: 0x{feature_map:x}. PIR: {has_feature_pir}, US:{has_feature_ultrasonic}, PHY:{has_feature_contact}")
+
+        attribute_list = await self.read_occ_attribute_expect_success(attribute=attributes.AttributeList)
+        has_pir_timing_attrib = attributes.PIROccupiedToUnoccupiedDelay.attribute_id in attribute_list
+        has_ultrasonic_timing_attrib = attributes.UltrasonicOccupiedToUnoccupiedDelay.attribute_id in attribute_list
+        has_contact_timing_attrib = attributes.PhysicalContactOccupiedToUnoccupiedDelay.attribute_id in attribute_list
+        logging.info(f"Attribute list: {attribute_list}")
+        logging.info(f"--> Has PIROccupiedToUnoccupiedDelay: {has_pir_timing_attrib}")
+        logging.info(f"--> Has UltrasonicOccupiedToUnoccupiedDelay: {has_ultrasonic_timing_attrib}")
+        logging.info(f"--> Has PhysicalContactOccupiedToUnoccupiedDelay: {has_contact_timing_attrib}")
+
+        # min interval = 0, and max interval = 30 seconds
+        attrib_listener = ClusterAttributeChangeAccumulator(Clusters.Objects.OccupancySensing)
+        await attrib_listener.start(dev_ctrl, node_id, endpoint=endpoint_id, min_interval_sec=0, max_interval_sec=30)
+
+        # add Namepiped to assimilate the manual sensor untrigger here
+        self.step("3a")
+        # CI call to trigger off
+        if self.is_ci:
+            self.write_to_app_pipe('{"Name":"SetOccupancy", "EndpointId": 1, "Occupancy": 0}')
+        else:
+            self.wait_for_user_input(prompt_msg="Type any letter and press ENTER after DUT goes back to unoccupied state.")
+
+        self.step("3b")
+        if attributes.Occupancy.attribute_id in attribute_list:
+            initial_dut = await self.read_occ_attribute_expect_success(attribute=attributes.Occupancy)
+            asserts.assert_equal(initial_dut, 0, "Occupancy attribute is still detected state")
+
+        # add Namepiped to assimilate the manual sensor trigger here
+        self.step("3c")
+        # CI call to trigger on
+        if self.is_ci:
+            self.write_to_app_pipe('{"Name":"SetOccupancy", "EndpointId": 1, "Occupancy": 1}')
+        else:
+            self.wait_for_user_input(
+                prompt_msg="Type any letter and press ENTER after the sensor occupancy is triggered and its occupancy state changed.")
+
+        self.step("3d")
+        await_sequence_of_reports(report_queue=attrib_listener.attribute_queue, endpoint_id=endpoint_id, attribute=cluster.Attributes.Occupancy, sequence=[
+                                  1], timeout_sec=post_prompt_settle_delay_seconds)
+
+        self.step("4a")
+        if attributes.HoldTime.attribute_id not in attribute_list:
+            logging.info("No HoldTime attribute supports. Terminate this test case")
+            self.skip_all_remaining_steps("4b")
+
+        self.step("4b")
+        initial_dut = await self.read_occ_attribute_expect_success(attribute=attributes.HoldTime)
+
+        self.step("4c")
+        # write a different a HoldTime attribute value
+        diff_val = 12
+        await self.write_single_attribute(attributes.HoldTime(diff_val))
+
+        self.step("4d")
+        await_sequence_of_reports(report_queue=attrib_listener.attribute_queue, endpoint_id=endpoint_id, attribute=cluster.Attributes.HoldTime, sequence=[
+                                  diff_val], timeout_sec=post_prompt_settle_delay_seconds)
+
+        self.step("5a")
+
+        has_no_legacy_features = ((not has_feature_pir) and (not has_feature_ultrasonic) and (not has_feature_contact))
+
+        if has_pir_timing_attrib and (has_feature_pir or has_no_legacy_features):
+            self.step("5b")
+            initial_dut = await self.read_occ_attribute_expect_success(attribute=attributes.PIROccupiedToUnoccupiedDelay)
+
+            self.step("5c")
+            # write the new attribute value
+            diff_val = 11
+            await self.write_single_attribute(attributes.PIROccupiedToUnoccupiedDelay(diff_val))
+
+            self.step("5d")
+            await_sequence_of_reports(report_queue=attrib_listener.attribute_queue, endpoint_id=endpoint_id, attribute=cluster.Attributes.PIROccupiedToUnoccupiedDelay, sequence=[
+                                      diff_val], timeout_sec=post_prompt_settle_delay_seconds)
+        else:
+            logging.info("No PIR timing attribute support. Skipping steps 5b, 5c, 5d")
+            self.skip_step("5b")
+            self.skip_step("5c")
+            self.skip_step("5d")
+
+        self.step("6a")
+        if not has_feature_ultrasonic or not has_ultrasonic_timing_attrib:
+            logging.info("No Ultrasonic timing attribute supports. Skipping steps 6b, 6c, 6d")
+            self.skip_step("6b")
+            self.skip_step("6c")
+            self.skip_step("6d")
+        else:
+            self.step("6b")
+            initial_dut = await self.read_occ_attribute_expect_success(attribute=attributes.UltrasonicOccupiedToUnoccupiedDelay)
+
+            self.step("6c")
+            # write the new attribute value
+            diff_val = 14
+            await self.write_single_attribute(attributes.UltrasonicOccupiedToUnoccupiedDelay(diff_val))
+
+            self.step("6d")
+            await_sequence_of_reports(report_queue=attrib_listener.attribute_queue, endpoint_id=endpoint_id, attribute=cluster.Attributes.UltrasonicOccupiedToUnoccupiedDelay, sequence=[
+                                      diff_val], timeout_sec=post_prompt_settle_delay_seconds)
+
+        self.step("7a")
+        if not has_feature_contact or not has_contact_timing_attrib:
+            logging.info("No Physical contact timing attribute supports. Skipping steps 7b, 7c, 7d")
+            self.skip_step("7b")
+            self.skip_step("7c")
+            self.skip_step("7d")
+        else:
+            self.step("7b")
+            initial_dut = await self.read_occ_attribute_expect_success(attribute=attributes.PhysicalContactOccupiedToUnoccupiedDelay)
+
+            self.step("7c")
+            # write the new attribute value
+            diff_val = 9
+            await self.write_single_attribute(attributes.PhysicalContactOccupiedToUnoccupiedDelay(diff_val))
+
+            self.step("7d")
+            await_sequence_of_reports(report_queue=attrib_listener.attribute_queue, endpoint_id=endpoint_id, attribute=cluster.Attributes.PhysicalContactOccupiedToUnoccupiedDelay, sequence=[
+                                      diff_val], timeout_sec=post_prompt_settle_delay_seconds)
+
+
+if __name__ == "__main__":
+    default_matter_test_main()