--- conflicted
+++ resolved
@@ -273,12 +273,7 @@
         asserts.assert_equal(set(one_four_clusters.keys())-set(tot_xml_clusters.keys()),
                              set(), "There are some 1.4 clusters that are not included in the TOT spec")
 
-<<<<<<< HEAD
         str_path = get_data_model_directory(PrebuiltDataModelDirectory.kMaster, DataModelLevel.kCluster)
-=======
-        str_path = str(os.path.join(os.path.dirname(os.path.realpath(__file__)),
-                       '..', '..', 'data_model', '1.4', 'clusters'))
->>>>>>> d404400c
         string_override_check, problems = build_xml_clusters(str_path)
 
         asserts.assert_count_equal(string_override_check.keys(), self.spec_xml_clusters.keys(), "Mismatched cluster generation")
@@ -469,8 +464,6 @@
         asserts.assert_in(id, clusters.keys(), "Non-provisional cluster not parsed")
         asserts.assert_false(clusters[id].is_provisional, "Non-provisional cluster marked as provisional")
 
-<<<<<<< HEAD
-=======
     def test_atomic_thermostat(self):
         tot_xml_clusters, problems = build_xml_clusters(PrebuiltDataModelDirectory.kMaster)
         one_three_clusters, problems = build_xml_clusters(PrebuiltDataModelDirectory.k1_3)
@@ -497,7 +490,6 @@
         asserts.assert_not_in(response_id, one_three_clusters[Clusters.Thermostat.id].generated_commands.keys(),
                               "Atomic request found in thermostat generated command list for 1.3")
 
->>>>>>> d404400c
 
 if __name__ == "__main__":
     default_matter_test_main()