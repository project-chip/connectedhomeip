#
#    Copyright (c) 2023 Project CHIP Authors
#    All rights reserved.
#
#    Licensed under the Apache License, Version 2.0 (the "License");
#    you may not use this file except in compliance with the License.
#    You may obtain a copy of the License at
#
#        http://www.apache.org/licenses/LICENSE-2.0
#
#    Unless required by applicable law or agreed to in writing, software
#    distributed under the License is distributed on an "AS IS" BASIS,
#    WITHOUT WARRANTIES OR CONDITIONS OF ANY KIND, either express or implied.
#    See the License for the specific language governing permissions and
#    limitations under the License.
#

import xml.etree.ElementTree as ElementTree

import chip.clusters as Clusters
import jinja2
from matter_testing_support.global_attribute_ids import GlobalAttributeIds
from matter_testing_support.matter_testing import MatterBaseTest, ProblemNotice, default_matter_test_main
from matter_testing_support.spec_parsing import (ClusterParser, DataModelLevel, PrebuiltDataModelDirectory, SpecParsingException,
                                                 XmlCluster, add_cluster_data_from_xml, build_xml_clusters,
                                                 check_clusters_for_unknown_commands, combine_derived_clusters_with_base,
                                                 get_data_model_directory)
from mobly import asserts

# TODO: improve the test coverage here
# https://github.com/project-chip/connectedhomeip/issues/30958

CLUSTER_ID = 0x0BEE
CLUSTER_NAME = "TestCluster"
ATTRIBUTE_NAME = "TestAttribute"
ATTRIBUTE_ID = 0x0000


def single_attribute_cluster_xml(read_access: str, write_access: str, write_supported: str):
    xml_cluster = f'<cluster xmlns:xsi="http://www.w3.org/2001/XMLSchema-instance" xsi:schemaLocation="types types.xsd cluster cluster.xsd" id="{CLUSTER_ID}" name="{CLUSTER_NAME}" revision="3">'
    revision_table = ('<revisionHistory>'
                      '<revision revision="1" summary="Initial Release"/>'
                      '<revision revision="2" summary="Some other revision"/>'
                      '<revision revision="3" summary="another revision"/>'
                      '</revisionHistory>')
    id_table = ('<clusterIds>'
                f'<clusterId id="{CLUSTER_ID}" name="{CLUSTER_NAME}"/>'
                '</clusterIds>')
    classification = '<classification hierarchy="base" role="utility" picsCode="TEST" scope="Node"/>'
    read_access_str = f'read="true" readPrivilege="{read_access}"' if read_access is not None else ""
    write_access_str = f'write="{write_supported}" writePrivilege="{write_access}"' if write_access is not None else ""
    attribute = ('<attributes>'
                 f'<attribute id="{ATTRIBUTE_ID}" name="{ATTRIBUTE_NAME}" type="uint16" default="MS">'
                 f'<access {read_access_str} {write_access_str}/>'
                 '<quality changeOmitted="false" nullable="false" scene="false" persistence="fixed" reportable="false"/>'
                 '<mandatoryConform/>'
                 '</attribute>'
                 '</attributes>')

    return (f'{xml_cluster}'
            f'{revision_table}'
            f'{id_table}'
            f'{classification}'
            f'{attribute}'
            '</cluster>')


def parse_cluster(xml: str) -> XmlCluster:
    cluster = ElementTree.fromstring(xml)
    parser = ClusterParser(cluster, CLUSTER_ID, CLUSTER_NAME)
    return parser.create_cluster()


def get_access_enum_from_string(access_str: str) -> Clusters.AccessControl.Enums.AccessControlEntryPrivilegeEnum:
    if access_str == 'view':
        return Clusters.AccessControl.Enums.AccessControlEntryPrivilegeEnum.kView
    if access_str == 'operate':
        return Clusters.AccessControl.Enums.AccessControlEntryPrivilegeEnum.kOperate
    if access_str == 'manage':
        return Clusters.AccessControl.Enums.AccessControlEntryPrivilegeEnum.kManage
    if access_str == 'admin':
        return Clusters.AccessControl.Enums.AccessControlEntryPrivilegeEnum.kAdminister
    if access_str is None:
        return Clusters.AccessControl.Enums.AccessControlEntryPrivilegeEnum.kUnknownEnumValue
    asserts.fail("Unknown access string")


BASE_CLUSTER_XML_STR = (
    '<cluster xmlns:xsi="http://www.w3.org/2001/XMLSchema-instance" xsi:schemaLocation="types types.xsd cluster cluster.xsd" id="" name="Test Base" revision="1">'
    '  <revisionHistory>'
    '    <revision revision="1" summary="Initial version"/>'
    '  </revisionHistory>'
    '  <clusterIds>'
    '    <clusterId name="Test Base"/>'
    '  </clusterIds>'
    '  <classification hierarchy="base" role="application" picsCode="BASE" scope="Endpoint"/>'
    '  <features>'
    '    <feature bit="0" code="DEPONOFF" name="OnOff" summary="Dependency with the OnOff cluster">'
    '      <optionalConform/>'
    '    </feature>'
    '  </features>'
    '  <attributes>'
    '    <attribute id="0x0000" name="SupportedModes" type="list" default="MS">'
    '      <entry type="ModeOptionStruct"/>'
    '      <access read="true" readPrivilege="view"/>'
    '      <quality changeOmitted="false" nullable="false" scene="false" persistence="fixed" reportable="false"/>'
    '      <mandatoryConform/>'
    '      <constraint type="countBetween" from="2" to="255"/>'
    '    </attribute>'
    '    <attribute id="0x0001" name="CurrentMode" type="uint8" default="MS">'
    '      <access read="true" readPrivilege="view"/>'
    '      <quality changeOmitted="false" nullable="false" scene="true" persistence="nonVolatile" reportable="false"/>'
    '      <mandatoryConform/>'
    '      <constraint type="desc"/>'
    '   </attribute>'
    '    <attribute id="0x0002" name="StartUpMode" type="uint8" default="MS">'
    '      <access read="true" write="true" readPrivilege="view" writePrivilege="operate"/>'
    '      <quality changeOmitted="false" nullable="true" scene="false" persistence="nonVolatile" reportable="false"/>'
    '      <optionalConform/>'
    '      <constraint type="desc"/>'
    '    </attribute>'
    '    <attribute id="0x0003" name="OnMode" type="uint8" default="null">'
    '      <access read="true" write="true" readPrivilege="view" writePrivilege="operate"/>'
    '      <quality changeOmitted="false" nullable="true" scene="false" persistence="nonVolatile" reportable="false"/>'
    '      <mandatoryConform>'
    '        <feature name="DEPONOFF"/>'
    '      </mandatoryConform>'
    '      <constraint type="desc"/>'
    '    </attribute>'
    '  </attributes>'
    '  <commands>'
    '    <command id="0x00" name="ChangeToMode" response="ChangeToModeResponse" direction="commandToServer">'
    '      <access invokePrivilege="operate"/>'
    '      <mandatoryConform/>'
    '      <field id="0" name="NewMode" type="uint8">'
    '        <mandatoryConform/>'
    '        <constraint type="desc"/>'
    '      </field>'
    '    </command>'
    '    <command id="0x01" name="ChangeToModeResponse" direction="responseFromServer">'
    '      <access invokePrivilege="operate"/>'
    '      <mandatoryConform/>'
    '      <field id="0" name="Status" type="enum8">'
    '        <enum>'
    '          <item from="0x00" to="0x3F" name="CommonCodes" summary="Common standard values defined in the generic Mode Base cluster specification.">'
    '            <mandatoryConform/>'
    '          </item>'
    '        </enum>'
    '        <mandatoryConform/>'
    '        <constraint type="desc"/>'
    '      </field>'
    '      <field id="1" name="StatusText" type="string">'
    '        <constraint type="maxLength" value="64"/>'
    '      </field>'
    '    </command>'
    '  </commands>'
    '</cluster>')

DERIVED_CLUSTER_XML_STR = (
    '<cluster xmlns:xsi="http://www.w3.org/2001/XMLSchema-instance" xsi:schemaLocation="types types.xsd cluster cluster.xsd" id="0xFFFF" name="Test Derived" revision="1">'
    '  <revisionHistory>'
    '    <revision revision="1" summary="Initial Release"/>'
    '  </revisionHistory>'
    '  <clusterIds>'
    '    <clusterId id="0xFFFF" name="Test Derived"/>'
    '  </clusterIds>'
    '  <classification hierarchy="derived" baseCluster="Test Base" role="application" picsCode="MWOM" scope="Endpoint"/>'
    '  <attributes>'
    '    <attribute id="0x0000" name="SupportedModes">'
    '      <mandatoryConform/>'
    '    </attribute>'
    '    <attribute id="0x0002" name="StartUpMode">'
    '      <disallowConform/>'
    '    </attribute>'
    '    <attribute id="0x0003" name="OnMode">'
    '      <disallowConform/>'
    '    </attribute>'
    '  </attributes>'
    '  <commands>'
    '    <command id="0x00" name="ChangeToMode">'
    '      <access invokePrivilege="operate"/>'
    '      <disallowConform/>'
    '    </command>'
    '    <command id="0x01" name="ChangeToModeResponse">'
    '      <access invokePrivilege="operate"/>'
    '      <disallowConform/>'
    '    </command>'
    '  </commands>'
    '</cluster>'
)

CLUSTER_WITH_UNKNOWN_COMMAND = (
    '<cluster xmlns:xsi="http://www.w3.org/2001/XMLSchema-instance" xsi:schemaLocation="types types.xsd cluster cluster.xsd" id="0xFFFE" name="Test Unknown Command" revision="1">'
    '  <revisionHistory>'
    '    <revision revision="1" summary="Initial version"/>'
    '  </revisionHistory>'
    '  <clusterIds>'
    '    <clusterId id="0xFFFE" name="Test Unknown Command"/>'
    '  </clusterIds>'
    '  <classification hierarchy="base" role="application" picsCode="BASE" scope="Endpoint"/>'
    '  <commands>'
    '    <command id="0x00" name="ChangeToMode" direction="commandToClient">'
    '      <access invokePrivilege="operate"/>'
    '      <mandatoryConform/>'
    '    </command>'
    '  </commands>'
    '</cluster>'
)

ALIASED_CLUSTERS = (
    '<cluster xmlns:xsi="http://www.w3.org/2001/XMLSchema-instance" xsi:schemaLocation="types types.xsd cluster cluster.xsd" id="" name="Test Aliases" revision="1">'
    '  <revisionHistory>'
    '    <revision revision="1" summary="Initial version"/>'
    '  </revisionHistory>'
    '  <clusterIds>'
    '    <clusterId id="0xFFFE" name="Test Alias1"/>'
    '    <clusterId id="0xFFFD" name="Test Alias2"/>'
    '  </clusterIds>'
    '  <classification hierarchy="base" role="application" picsCode="BASE" scope="Endpoint"/>'
    '  <commands>'
    '    <command id="0x00" name="ChangeToMode" direction="commandToServer">'
    '      <access invokePrivilege="operate"/>'
    '      <mandatoryConform/>'
    '    </command>'
    '  </commands>'
    '</cluster>'
)

PROVISIONAL_CLUSTER_TEMPLATE = """
<cluster xmlns:xsi="http://www.w3.org/2001/XMLSchema-instance" xsi:schemaLocation="types types.xsd cluster cluster.xsd" id="{{ id }}" name="Test Provisional" revision="1">
  <revisionHistory>
    <revision revision="1" summary="Initial revision"/>
  </revisionHistory>
  <clusterIds>
    <clusterId id="{{ id }}" name="Test Provisional">
    {% if provisional %}
      <provisionalConform/>
    {% endif %}
    </clusterId>
  </clusterIds>
  <classification hierarchy="base" role="utility" picsCode="PROVISIONAL" scope="Node"/>
  <commands>
    <command id="0x00" name="My command" direction="commandToServer">
      <access invokePrivilege="operate"/>
      <mandatoryConform/>
    </command>
  </commands>
</cluster>
"""


class TestSpecParsingSupport(MatterBaseTest):
    def setup_class(self):
        super().setup_class()
        self.spec_xml_clusters, self.spec_problems = build_xml_clusters()
        self.all_spec_clusters = set([(id, c.name, c.pics) for id, c in self.spec_xml_clusters.items()])

    def test_build_xml_override(self):
        # checks that the 1.3 spec (default) does not contain in-progress clusters and the TOT does
        tot_xml_clusters, problems = build_xml_clusters(PrebuiltDataModelDirectory.kMaster)
        one_three_clusters, problems = build_xml_clusters(PrebuiltDataModelDirectory.k1_3)
        in_progress, problems = build_xml_clusters(PrebuiltDataModelDirectory.kInProgress)
        asserts.assert_greater(len(set(tot_xml_clusters.keys()) - set(one_three_clusters.keys())),
                               0, "Master dir does not contain any clusters not in 1.3")
        asserts.assert_greater(len(set(tot_xml_clusters.keys()) - set(in_progress.keys())),
                               0, "Master dir does not contain any clusters not in in_progress")
        asserts.assert_greater(len(set(in_progress.keys()) - set(one_three_clusters.keys())),
                               0, "in_progress dir does not contain any clusters not in 1.3")
        # only the pulse width modulation cluster was removed post 1.3
        asserts.assert_equal(set(one_three_clusters.keys()) - set(tot_xml_clusters.keys()),
                             set([Clusters.PulseWidthModulation.id]), "There are some 1.3 clusters that are not included in the TOT spec")
        asserts.assert_equal(set(in_progress.keys())-set(tot_xml_clusters.keys()),
                             set(), "There are some in_progress clusters that are not included in the TOT spec")

<<<<<<< HEAD
        str_path = get_data_model_directory(PrebuiltDataModelDirectory.kMaster, DataModelLevel.kCluster)
=======
        str_path = str(os.path.join(os.path.dirname(os.path.realpath(__file__)),
                       '..', '..', 'data_model', 'in_progress', 'clusters'))
>>>>>>> f54e3c8d
        string_override_check, problems = build_xml_clusters(str_path)

        asserts.assert_count_equal(string_override_check.keys(), self.spec_xml_clusters.keys(), "Mismatched cluster generation")

        with asserts.assert_raises(SpecParsingException):
            build_xml_clusters("baddir")

    def test_spec_parsing_access(self):
        strs = [None, 'view', 'operate', 'manage', 'admin']
        for read in strs:
            for write in strs:
                xml = single_attribute_cluster_xml(read, write, "true")
                xml_cluster = parse_cluster(xml)
                asserts.assert_is_not_none(xml_cluster.attributes, "No attributes found in cluster")
                asserts.assert_is_not_none(xml_cluster.attribute_map, "No attribute map found in cluster")
                asserts.assert_equal(len(xml_cluster.attributes), len(GlobalAttributeIds) + 1, "Unexpected number of attributes")
                asserts.assert_true(ATTRIBUTE_ID in xml_cluster.attributes.keys(),
                                    "Did not find test attribute in XmlCluster.attributes")
                asserts.assert_equal(xml_cluster.attributes[ATTRIBUTE_ID].read_access,
                                     get_access_enum_from_string(read), "Unexpected read access")
                asserts.assert_equal(xml_cluster.attributes[ATTRIBUTE_ID].write_access,
                                     get_access_enum_from_string(write), "Unexpected write access")

    def test_write_optional(self):
        for write_support in ['true', 'optional']:
            xml = single_attribute_cluster_xml('view', 'view', write_support)
            xml_cluster = parse_cluster(xml)
            asserts.assert_is_not_none(xml_cluster.attributes, "No attributes found in cluster")
            asserts.assert_is_not_none(xml_cluster.attribute_map, "No attribute map found in cluster")
            asserts.assert_equal(len(xml_cluster.attributes), len(GlobalAttributeIds) + 1, "Unexpected number of attributes")
            asserts.assert_true(ATTRIBUTE_ID in xml_cluster.attributes.keys(),
                                "Did not find test attribute in XmlCluster.attributes")
            asserts.assert_equal(xml_cluster.attributes[ATTRIBUTE_ID].write_optional,
                                 write_support == 'optional', "Unexpected write_optional value")

    def test_derived_clusters(self):
        clusters: dict[int, XmlCluster] = {}
        pure_base_clusters: dict[str, XmlCluster] = {}
        ids_by_name: dict[str, int] = {}
        problems: list[ProblemNotice] = []
        base_cluster_xml = ElementTree.fromstring(BASE_CLUSTER_XML_STR)
        derived_cluster_xml = ElementTree.fromstring(DERIVED_CLUSTER_XML_STR)
        expected_global_attrs = [GlobalAttributeIds.FEATURE_MAP_ID, GlobalAttributeIds.ATTRIBUTE_LIST_ID,
                                 GlobalAttributeIds.ACCEPTED_COMMAND_LIST_ID, GlobalAttributeIds.GENERATED_COMMAND_LIST_ID, GlobalAttributeIds.CLUSTER_REVISION_ID]

        add_cluster_data_from_xml(base_cluster_xml, clusters, pure_base_clusters, ids_by_name, problems)
        add_cluster_data_from_xml(derived_cluster_xml, clusters, pure_base_clusters, ids_by_name, problems)

        asserts.assert_equal(len(clusters), 1, "Unexpected number of clusters")
        asserts.assert_equal(len(pure_base_clusters), 1, "Unexpected number of pure base clusters")
        asserts.assert_equal(len(ids_by_name), 1, "Unexpected number of IDs per name")
        asserts.assert_equal(len(problems), 0, "Unexpected number of problems")
        asserts.assert_equal(ids_by_name["Test Derived"], 0xFFFF, "Test derived name not added to IDs")

        asserts.assert_true(0xFFFF in clusters, "Derived ID not found in clusters")
        asserts.assert_equal(set(clusters[0xFFFF].attributes.keys()), set(
            [0, 2, 3] + expected_global_attrs), "Unexpected attribute list")
        asserts.assert_equal(set(clusters[0xFFFF].accepted_commands.keys()), set([]), "Unexpected accepted commands")
        asserts.assert_equal(set(clusters[0xFFFF].generated_commands.keys()), set([]), "Unexpected generated commands")

        asserts.assert_true("Test Base" in pure_base_clusters, "Base ID not found in derived clusters")
        asserts.assert_equal(set(pure_base_clusters["Test Base"].attributes.keys()), set(
            [0, 1, 2, 3] + expected_global_attrs), "Unexpected attribute list")
        asserts.assert_equal(set(pure_base_clusters["Test Base"].accepted_commands.keys()),
                             set([0]), "Unexpected accepted commands")
        asserts.assert_equal(set(pure_base_clusters["Test Base"].generated_commands.keys()),
                             set([1]), "Unexpected generated commands")
        asserts.assert_equal(str(pure_base_clusters["Test Base"].accepted_commands[0].conformance),
                             "M", "Unexpected conformance on base accepted command")
        asserts.assert_equal(str(pure_base_clusters["Test Base"].generated_commands[1].conformance),
                             "M", "Unexpected conformance on base generated command")

        asserts.assert_equal(len(pure_base_clusters["Test Base"].unknown_commands),
                             0, "Unexpected number of unknown commands in base")
        asserts.assert_equal(len(clusters[0xFFFF].unknown_commands), 2, "Unexpected number of unknown commands in derived cluster")

        combine_derived_clusters_with_base(clusters, pure_base_clusters, ids_by_name, problems)
        # Ensure the base-only attribute (1) was added to the derived cluster
        asserts.assert_equal(set(clusters[0xFFFF].attributes.keys()), set(
            [0, 1, 2, 3] + expected_global_attrs), "Unexpected attribute list")
        # Ensure the conformance overrides from the derived cluster are on the attributes
        asserts.assert_equal(str(clusters[0xFFFF].attributes[0].conformance), "M", "Unexpected conformance on attribute 0")
        asserts.assert_equal(str(clusters[0xFFFF].attributes[1].conformance), "M", "Unexpected conformance on attribute 1")
        asserts.assert_equal(str(clusters[0xFFFF].attributes[2].conformance), "X", "Unexpected conformance on attribute 2")
        asserts.assert_equal(str(clusters[0xFFFF].attributes[3].conformance), "X", "Unexpected conformance on attribute 3")

        # Ensure both the accepted and generated command overrides work
        asserts.assert_true(set(clusters[0xFFFF].accepted_commands.keys()),
                            set([0]), "Unexpected accepted command list after merge")
        asserts.assert_true(set(clusters[0xFFFF].generated_commands.keys()), set([1]),
                            "Unexpected generated command list after merge")
        asserts.assert_equal(str(clusters[0xFFFF].accepted_commands[0].conformance),
                             "X", "Unexpected conformance on accepted commands")
        asserts.assert_equal(str(clusters[0xFFFF].generated_commands[1].conformance),
                             "X", "Unexpected conformance on generated commands")
        asserts.assert_equal(len(clusters[0xFFFF].unknown_commands), 0, "Unexpected number of unknown commands after merge")

    def test_missing_command_direction(self):
        clusters: dict[int, XmlCluster] = {}
        pure_base_clusters: dict[str, XmlCluster] = {}
        ids_by_name: dict[str, int] = {}
        problems: list[ProblemNotice] = []
        cluster_xml = ElementTree.fromstring(CLUSTER_WITH_UNKNOWN_COMMAND)

        add_cluster_data_from_xml(cluster_xml, clusters, pure_base_clusters, ids_by_name, problems)
        check_clusters_for_unknown_commands(clusters, problems)
        asserts.assert_equal(len(problems), 1, "Unexpected number of problems found")
        asserts.assert_equal(problems[0].location.cluster_id, 0xFFFE, "Unexpected problem location (cluster id)")
        asserts.assert_equal(problems[0].location.command_id, 0, "Unexpected problem location (command id)")

    def test_aliased_clusters(self):
        clusters: dict[int, XmlCluster] = {}
        pure_base_clusters: dict[str, XmlCluster] = {}
        ids_by_name: dict[str, int] = {}
        problems: list[ProblemNotice] = []
        cluster_xml = ElementTree.fromstring(ALIASED_CLUSTERS)

        add_cluster_data_from_xml(cluster_xml, clusters, pure_base_clusters, ids_by_name, problems)
        asserts.assert_equal(len(problems), 0, "Unexpected problem parsing aliased clusters")
        asserts.assert_equal(len(clusters), 2, "Unexpected number of clusters when parsing aliased cluster set")
        asserts.assert_equal(len(pure_base_clusters), 0, "Unexpected number of pure base clusters")
        asserts.assert_equal(len(ids_by_name), 2, "Unexpected number of ids by name")

        ids = [(id, c.name) for id, c in clusters.items()]
        asserts.assert_true((0xFFFE, 'Test Alias1') in ids, "Unable to find Test Alias1 cluster in parsed clusters")
        asserts.assert_true((0xFFFD, 'Test Alias2') in ids, "Unable to find Test Alias2 cluster in parsed clusters")

    def test_known_aliased_clusters(self):
        known_aliased_clusters = set([(0x040C, 'Carbon Monoxide Concentration Measurement', 'CMOCONC'),
                                      (0x040D, 'Carbon Dioxide Concentration Measurement', 'CDOCONC'),
                                      (0x0413, 'Nitrogen Dioxide Concentration Measurement', 'NDOCONC'),
                                      (0x0415, 'Ozone Concentration Measurement', 'OZCONC'),
                                      (0x042A, 'PM2.5 Concentration Measurement', 'PMICONC'),
                                      (0x042B, 'Formaldehyde Concentration Measurement', 'FLDCONC'),
                                      (0x042C, 'PM1 Concentration Measurement', 'PMHCONC'),
                                      (0x042D, 'PM10 Concentration Measurement', 'PMKCONC'),
                                      (0x042E, 'Total Volatile Organic Compounds Concentration Measurement', 'TVOCCONC'),
                                      (0x042F, 'Radon Concentration Measurement', 'RNCONC'),
                                      (0x0071, 'HEPA Filter Monitoring', 'HEPAFREMON'),
                                      (0x0072, 'Activated Carbon Filter Monitoring', 'ACFREMON'),
                                      (0x0405, 'Relative Humidity Measurement', 'RH')])

        missing_clusters = known_aliased_clusters - self.all_spec_clusters
        asserts.assert_equal(len(missing_clusters), 0, f"Missing aliased clusters from DM XML - {missing_clusters}")

    def test_known_derived_clusters(self):
        known_derived_clusters = set([(0x0048, 'Oven Cavity Operational State', 'OVENOPSTATE'),
                                      (0x0049, 'Oven Mode', 'OTCCM'),
                                      (0x0051, 'Laundry Washer Mode', 'LWM'),
                                      (0x0052, 'Refrigerator And Temperature Controlled Cabinet Mode', 'TCCM'),
                                      (0x0054, 'RVC Run Mode', 'RVCRUNM'),
                                      (0x0055, 'RVC Clean Mode', 'RVCCLEANM'),
                                      (0x0057, 'Refrigerator Alarm', 'REFALM'),
                                      (0x0059, 'Dishwasher Mode', 'DISHM'),
                                      (0x005c, 'Smoke CO Alarm', 'SMOKECO'),
                                      (0x005d, 'Dishwasher Alarm', 'DISHALM'),
                                      (0x005e, 'Microwave Oven Mode', 'MWOM'),
                                      (0x0061, 'RVC Operational State', 'RVCOPSTATE')])

        missing_clusters = known_derived_clusters - self.all_spec_clusters
        asserts.assert_equal(len(missing_clusters), 0, f"Missing aliased clusters from DM XML - {missing_clusters}")
        for d in known_derived_clusters:
            asserts.assert_true(self.spec_xml_clusters is not None, "Derived cluster with no base cluster marker")

    def test_provisional_clusters(self):
        clusters: dict[int, XmlCluster] = {}
        pure_base_clusters: dict[str, XmlCluster] = {}
        ids_by_name: dict[str, int] = {}
        problems: list[ProblemNotice] = []
        id = 0x0001

        environment = jinja2.Environment()
        template = environment.from_string(PROVISIONAL_CLUSTER_TEMPLATE)

        provisional = template.render(provisional=True, id=id)
        cluster_xml = ElementTree.fromstring(provisional)
        add_cluster_data_from_xml(cluster_xml, clusters, pure_base_clusters, ids_by_name, problems)

        asserts.assert_equal(len(problems), 0, "Unexpected problems parsing provisional cluster")
        asserts.assert_in(id, clusters.keys(), "Provisional cluster not parsed")
        asserts.assert_true(clusters[id].is_provisional, "Provisional cluster not marked as provisional")

        non_provisional = template.render(provisional=False, id=id)
        cluster_xml = ElementTree.fromstring(non_provisional)
        add_cluster_data_from_xml(cluster_xml, clusters, pure_base_clusters, ids_by_name, problems)

        asserts.assert_equal(len(problems), 0, "Unexpected problems parsing non-provisional cluster")
        asserts.assert_in(id, clusters.keys(), "Non-provisional cluster not parsed")
        asserts.assert_false(clusters[id].is_provisional, "Non-provisional cluster marked as provisional")

    def test_atomic_thermostat(self):
        tot_xml_clusters, problems = build_xml_clusters(PrebuiltDataModelDirectory.kMaster)
        one_three_clusters, problems = build_xml_clusters(PrebuiltDataModelDirectory.k1_3)
        in_progress, problems = build_xml_clusters(PrebuiltDataModelDirectory.kInProgress)

        asserts.assert_in("Atomic Request", tot_xml_clusters[Clusters.Thermostat.id].command_map,
                          "Atomic request not found on thermostat command map")
        request_id = tot_xml_clusters[Clusters.Thermostat.id].command_map["Atomic Request"]
        asserts.assert_in(request_id, tot_xml_clusters[Clusters.Thermostat.id].accepted_commands.keys(),
                          "Atomic request not found in thermostat accepted command list")

        asserts.assert_in("Atomic Response", tot_xml_clusters[Clusters.Thermostat.id].command_map,
                          "Atomic response not found in the thermostat command map")
        response_id = tot_xml_clusters[Clusters.Thermostat.id].command_map["Atomic Response"]
        asserts.assert_in(response_id, tot_xml_clusters[Clusters.Thermostat.id].generated_commands.keys(),
                          "Atomic response not found in thermostat generated command list")

        asserts.assert_not_in(
            "Atomic Request", one_three_clusters[Clusters.Thermostat.id].command_map, "Atomic request found on thermostat command map for 1.3")
        asserts.assert_not_in(request_id, one_three_clusters[Clusters.Thermostat.id].accepted_commands.keys(),
                              "Atomic request found in thermostat accepted command list for 1.3")
        asserts.assert_not_in(
            "Atomic Response", one_three_clusters[Clusters.Thermostat.id].command_map, "Atomic response found on thermostat command map for 1.3")
        asserts.assert_not_in(response_id, one_three_clusters[Clusters.Thermostat.id].generated_commands.keys(),
                              "Atomic request found in thermostat generated command list for 1.3")


if __name__ == "__main__":
    default_matter_test_main()<|MERGE_RESOLUTION|>--- conflicted
+++ resolved
@@ -37,7 +37,8 @@
 
 
 def single_attribute_cluster_xml(read_access: str, write_access: str, write_supported: str):
-    xml_cluster = f'<cluster xmlns:xsi="http://www.w3.org/2001/XMLSchema-instance" xsi:schemaLocation="types types.xsd cluster cluster.xsd" id="{CLUSTER_ID}" name="{CLUSTER_NAME}" revision="3">'
+    xml_cluster = f'<cluster xmlns:xsi="http://www.w3.org/2001/XMLSchema-instance" xsi:schemaLocation="types types.xsd cluster cluster.xsd" id="{
+        CLUSTER_ID}" name="{CLUSTER_NAME}" revision="3">'
     revision_table = ('<revisionHistory>'
                       '<revision revision="1" summary="Initial Release"/>'
                       '<revision revision="2" summary="Some other revision"/>'
@@ -272,12 +273,7 @@
         asserts.assert_equal(set(in_progress.keys())-set(tot_xml_clusters.keys()),
                              set(), "There are some in_progress clusters that are not included in the TOT spec")
 
-<<<<<<< HEAD
         str_path = get_data_model_directory(PrebuiltDataModelDirectory.kMaster, DataModelLevel.kCluster)
-=======
-        str_path = str(os.path.join(os.path.dirname(os.path.realpath(__file__)),
-                       '..', '..', 'data_model', 'in_progress', 'clusters'))
->>>>>>> f54e3c8d
         string_override_check, problems = build_xml_clusters(str_path)
 
         asserts.assert_count_equal(string_override_check.keys(), self.spec_xml_clusters.keys(), "Mismatched cluster generation")
@@ -468,32 +464,6 @@
         asserts.assert_in(id, clusters.keys(), "Non-provisional cluster not parsed")
         asserts.assert_false(clusters[id].is_provisional, "Non-provisional cluster marked as provisional")
 
-    def test_atomic_thermostat(self):
-        tot_xml_clusters, problems = build_xml_clusters(PrebuiltDataModelDirectory.kMaster)
-        one_three_clusters, problems = build_xml_clusters(PrebuiltDataModelDirectory.k1_3)
-        in_progress, problems = build_xml_clusters(PrebuiltDataModelDirectory.kInProgress)
-
-        asserts.assert_in("Atomic Request", tot_xml_clusters[Clusters.Thermostat.id].command_map,
-                          "Atomic request not found on thermostat command map")
-        request_id = tot_xml_clusters[Clusters.Thermostat.id].command_map["Atomic Request"]
-        asserts.assert_in(request_id, tot_xml_clusters[Clusters.Thermostat.id].accepted_commands.keys(),
-                          "Atomic request not found in thermostat accepted command list")
-
-        asserts.assert_in("Atomic Response", tot_xml_clusters[Clusters.Thermostat.id].command_map,
-                          "Atomic response not found in the thermostat command map")
-        response_id = tot_xml_clusters[Clusters.Thermostat.id].command_map["Atomic Response"]
-        asserts.assert_in(response_id, tot_xml_clusters[Clusters.Thermostat.id].generated_commands.keys(),
-                          "Atomic response not found in thermostat generated command list")
-
-        asserts.assert_not_in(
-            "Atomic Request", one_three_clusters[Clusters.Thermostat.id].command_map, "Atomic request found on thermostat command map for 1.3")
-        asserts.assert_not_in(request_id, one_three_clusters[Clusters.Thermostat.id].accepted_commands.keys(),
-                              "Atomic request found in thermostat accepted command list for 1.3")
-        asserts.assert_not_in(
-            "Atomic Response", one_three_clusters[Clusters.Thermostat.id].command_map, "Atomic response found on thermostat command map for 1.3")
-        asserts.assert_not_in(response_id, one_three_clusters[Clusters.Thermostat.id].generated_commands.keys(),
-                              "Atomic request found in thermostat generated command list for 1.3")
-
 
 if __name__ == "__main__":
     default_matter_test_main()