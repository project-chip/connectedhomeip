#
#    Copyright (c) 2023 Project CHIP Authors
#    All rights reserved.
#
#    Licensed under the Apache License, Version 2.0 (the "License");
#    you may not use this file except in compliance with the License.
#    You may obtain a copy of the License at
#
#        http://www.apache.org/licenses/LICENSE-2.0
#
#    Unless required by applicable law or agreed to in writing, software
#    distributed under the License is distributed on an "AS IS" BASIS,
#    WITHOUT WARRANTIES OR CONDITIONS OF ANY KIND, either express or implied.
#    See the License for the specific language governing permissions and
#    limitations under the License.
#

# See https://github.com/project-chip/connectedhomeip/blob/master/docs/testing/python.md#defining-the-ci-test-arguments
# for details about the block below.
#
# === BEGIN CI TEST ARGUMENTS ===
<<<<<<< HEAD
# test-runner-runs: run1
# test-runner-run/run1/app: ${CHIP_RVC_APP}
# test-runner-run/run1/factoryreset: True
# test-runner-run/run1/quiet: True
# test-runner-run/run1/app-args: --discriminator 1234 --KVS kvs1 --trace-to json:${TRACE_APP}.json
# test-runner-run/run1/script-args: --storage-path admin_storage.json --commissioning-method on-network --discriminator 1234 --passcode 20202021 --PICS examples/rvc-app/rvc-common/pics/rvc-app-pics-values --endpoint 0 --trace-to json:${TRACE_TEST_JSON}.json --trace-to perfetto:${TRACE_TEST_PERFETTO}.perfetto
=======
# test-runner-runs:
#   run1:
#     app: ${CHIP_RVC_APP}
#     app-args: --discriminator 1234 --KVS kvs1 --trace-to json:${TRACE_APP}.json
#     script-args: >
#       --storage-path admin_storage.json
#       --commissioning-method on-network
#       --discriminator 1234
#       --passcode 20202021
#       --PICS examples/rvc-app/rvc-common/pics/rvc-app-pics-values
#       --endpoint 1
#       --trace-to json:${TRACE_TEST_JSON}.json
#       --trace-to perfetto:${TRACE_TEST_PERFETTO}.perfetto
#     factory-reset: true
#     quiet: true
>>>>>>> 5c0c92e6
# === END CI TEST ARGUMENTS ===

import logging

import chip.clusters as Clusters
from chip.clusters.Types import NullValue
<<<<<<< HEAD
from matter_testing_support import MatterBaseTest, async_test_body, default_matter_test_main, has_attribute
=======
from chip.testing.matter_testing import MatterBaseTest, async_test_body, default_matter_test_main
>>>>>>> 5c0c92e6
from mobly import asserts


class TC_RVCOPSTATE_2_1(MatterBaseTest):
    def __init__(self, *args):
        super().__init__(*args)
        self.endpoint = None
        self.is_ci = False
        self.app_pipe = "/tmp/chip_rvc_fifo_"

    async def read_mod_attribute_expect_success(self, endpoint, attribute):
        cluster = Clusters.Objects.RvcOperationalState
        return await self.read_single_attribute_check_success(endpoint=endpoint, cluster=cluster, attribute=attribute)

    async def read_and_validate_opstate(self, step, expected_state):
        self.print_step(step, "Read OperationalState attribute")
        operational_state = await self.read_mod_attribute_expect_success(
            endpoint=self.endpoint, attribute=Clusters.RvcOperationalState.Attributes.OperationalState)
        logging.info("OperationalState: %s" % (operational_state))
        asserts.assert_equal(operational_state, expected_state,
                             "OperationalState(%s) should equal %s" % (operational_state, expected_state))

    async def read_and_validate_operror(self, step, expected_error):
        self.print_step(step, "Read OperationalError attribute")
        operational_error = await self.read_mod_attribute_expect_success(
            endpoint=self.endpoint, attribute=Clusters.RvcOperationalState.Attributes.OperationalError)
        logging.info("OperationalError: %s" % (operational_error))
        asserts.assert_equal(operational_error.errorStateID, expected_error,
                             "errorStateID(%s) should equal %s" % (operational_error.errorStateID, expected_error))

    async def send_run_change_to_mode_cmd(self, new_mode) -> Clusters.Objects.RvcRunMode.Commands.ChangeToModeResponse:
        ret = await self.send_single_cmd(cmd=Clusters.Objects.RvcRunMode.Commands.ChangeToMode(newMode=new_mode),
                                         endpoint=self.endpoint)
        return ret

    async def send_pause_cmd(self) -> Clusters.Objects.RvcOperationalState.Commands.OperationalCommandResponse:
        ret = await self.send_single_cmd(cmd=Clusters.Objects.RvcOperationalState.Commands.Pause(), endpoint=self.endpoint)
        return ret

    def TC_RVCOPSTATE_2_1(self) -> list[str]:
        return ["RVCOPSTATE.S"]

    @async_test_body
    async def test_TC_RVCOPSTATE_2_1(self):
        self.endpoint = self.matter_test_config.endpoint
        asserts.assert_false(self.endpoint is None, "--endpoint <endpoint> must be included on the command line in.")
        self.is_ci = self.check_pics("PICS_SDK_CI_ONLY")
        if self.is_ci:
            app_pid = self.matter_test_config.app_pid
            if app_pid == 0:
                asserts.fail("The --app-pid flag must be set when PICS_SDK_CI_ONLY is set")
            self.app_pipe = self.app_pipe + str(app_pid)

        cluster = Clusters.RvcOperationalState
        attributes = cluster.Attributes

        self.print_step(1, "Commissioning, already done")

        # Ensure that the device is in the correct state
        if self.is_ci:
            self.write_to_app_pipe({"Name": "Reset"})

        if self.attributes_guard(has_attribute(attributes.PhaseList)):
            self.print_step(2, "Read PhaseList attribute")
            phase_list = await self.read_mod_attribute_expect_success(endpoint=self.endpoint, attribute=attributes.PhaseList)

            if phase_list == NullValue:
                logging.info("PhaseList is null")
            else:
                logging.info("PhaseList: %s" % (phase_list))

                phase_list_len = len(phase_list)

                asserts.assert_less_equal(phase_list_len, 32, "PhaseList length(%d) must be less than 32!" % phase_list_len)

        if self.attributes_guard(has_attribute(attributes.CurrentPhase)):
            self.print_step(3, "Read CurrentPhase attribute")
            current_phase = await self.read_mod_attribute_expect_success(endpoint=self.endpoint, attribute=attributes.CurrentPhase)
            logging.info("CurrentPhase: %s" % (current_phase))

            if phase_list == NullValue:
                asserts.assert_true(current_phase == NullValue, "CurrentPhase(%s) should be null" % current_phase)
            else:
                asserts.assert_true(0 <= current_phase < phase_list_len,
                                    "CurrentPhase(%s) must be between 0 and %d" % (current_phase, (phase_list_len - 1)))

        if self.attributes_guard(has_attribute(attributes.CountdownTime)):
            self.print_step(4, "Read CountdownTime attribute")
            countdown_time = await self.read_mod_attribute_expect_success(endpoint=self.endpoint,
                                                                          attribute=attributes.CountdownTime)

            logging.info("CountdownTime: %s" % (countdown_time))
            if countdown_time is not NullValue:
                asserts.assert_true(countdown_time >= 0 and countdown_time <= 259200,
                                    "CountdownTime(%s) must be between 0 and 259200" % countdown_time)

        if self.attributes_guard(has_attribute(attributes.OperationalStateList)):
            self.print_step(5, "Read OperationalStateList attribute")
            operational_state_list = await self.read_mod_attribute_expect_success(endpoint=self.endpoint,
                                                                                  attribute=attributes.OperationalStateList)

            logging.info("OperationalStateList: %s" % (operational_state_list))

            defined_states = [state.value for state in Clusters.OperationalState.Enums.OperationalStateEnum
                              if state is not Clusters.OperationalState.Enums.OperationalStateEnum.kUnknownEnumValue]
            defined_states.extend(state.value for state in Clusters.RvcOperationalState.Enums.OperationalStateEnum)

            for state in operational_state_list:
                in_range = (0x80 <= state.operationalStateID <= 0xBF)
                asserts.assert_true(state.operationalStateID in defined_states or in_range,
                                    "Found an OperationalStateList entry with an invalid ID value: %s" % state.operationalStateID)
                if in_range:
                    asserts.assert_true(state.operationalStateLabel is not None,
                                        "The OperationalStateLabel should be populated")
                if state.operationalStateID == Clusters.OperationalState.Enums.OperationalStateEnum.kError:
                    error_state_present = True

            asserts.assert_true(error_state_present, "The OperationalStateList does not have an ID entry of Error(0x03)")

        if self.attributes_guard(has_attribute(attributes.OperationalState)):
            self.print_step(6, "Read OperationalState attribute")
            operational_state = await self.read_mod_attribute_expect_success(endpoint=self.endpoint,
                                                                             attribute=attributes.OperationalState)

            logging.info("OperationalState: %s" % (operational_state))

            in_range = (0x80 <= operational_state and operational_state <= 0xBF)
            asserts.assert_true(operational_state in defined_states or in_range, "OperationalState has an invalid ID value!")

            if self.check_pics("RVCOPSTATE.S.M.ST_STOPPED"):
                test_step = "Manually put the device in the stopped state"
                self.print_step("6a", test_step)
                if not self.is_ci:
                    self.wait_for_user_input(prompt_msg=f"{test_step}, and press Enter when done.\n")
                await self.read_and_validate_opstate(step="6b", expected_state=Clusters.OperationalState.Enums.OperationalStateEnum.kStopped)
            if self.check_pics("RVCOPSTATE.S.M.ST_RUNNING"):
                test_step = "Manually put the device in the running state"
                self.print_step("6c", test_step)
                if self.is_ci:
                    await self.send_run_change_to_mode_cmd(1)
                else:
                    self.wait_for_user_input(prompt_msg=f"{test_step}, and press Enter when done.\n")
                await self.read_and_validate_opstate(step="6d", expected_state=Clusters.OperationalState.Enums.OperationalStateEnum.kRunning)
            if self.check_pics("RVCOPSTATE.S.M.ST_PAUSED"):
                test_step = "Manually put the device in the paused state"
                self.print_step("6e", test_step)
                if self.is_ci:
                    await self.send_pause_cmd()
                else:
                    self.wait_for_user_input(prompt_msg=f"{test_step}, and press Enter when done.\n")
                await self.read_and_validate_opstate(step="6f", expected_state=Clusters.OperationalState.Enums.OperationalStateEnum.kPaused)
            if self.check_pics("RVCOPSTATE.S.M.ST_ERROR"):
                test_step = "Manually put the device in the error state"
                self.print_step("6g", test_step)
                if self.is_ci:
                    self.write_to_app_pipe({"Name": "ErrorEvent", "Error": "UnableToStartOrResume"})
                else:
                    self.wait_for_user_input(prompt_msg=f"{test_step}, and press Enter when done.\n")
                await self.read_and_validate_opstate(step="6h", expected_state=Clusters.OperationalState.Enums.OperationalStateEnum.kError)
            if self.check_pics("RVCOPSTATE.S.M.ST_SEEKING_CHARGER"):
                test_step = "Manually put the device in the seeking charger state"
                self.print_step("6i", test_step)
                if self.is_ci:
                    self.write_to_app_pipe({"Name": "Reset"})
                    await self.send_run_change_to_mode_cmd(1)
                    await self.send_run_change_to_mode_cmd(0)
                else:
                    self.wait_for_user_input(prompt_msg=f"{test_step}, and press Enter when done.\n")
                await self.read_and_validate_opstate(step="6j", expected_state=Clusters.RvcOperationalState.Enums.OperationalStateEnum.kSeekingCharger)
            if self.check_pics("RVCOPSTATE.S.M.ST_CHARGING"):
                test_step = "Manually put the device in the charging state"
                self.print_step("6k", test_step)
                if self.is_ci:
                    self.write_to_app_pipe({"Name": "ChargerFound"})
                else:
                    self.wait_for_user_input(prompt_msg=f"{test_step}, and press Enter when done.\n")
                await self.read_and_validate_opstate(step="6l", expected_state=Clusters.RvcOperationalState.Enums.OperationalStateEnum.kCharging)
            if self.check_pics("RVCOPSTATE.S.M.ST_DOCKED"):
                test_step = "Manually put the device in the docked state"
                self.print_step("6m", test_step)
                if self.is_ci:
                    self.write_to_app_pipe({"Name": "Charged"})
                else:
                    self.wait_for_user_input(prompt_msg=f"{test_step}, and press Enter when done.\n")
                await self.read_and_validate_opstate(step="6n", expected_state=Clusters.RvcOperationalState.Enums.OperationalStateEnum.kDocked)

        if self.attributes_guard(has_attribute(attributes.OperationalError)):
            self.print_step(7, "Read OperationalError attribute")
            operational_error = await self.read_mod_attribute_expect_success(endpoint=self.endpoint,
                                                                             attribute=attributes.OperationalError)

            logging.info("OperationalError: %s" % (operational_error))

            # Defined Errors
            defined_errors = [error.value for error in Clusters.OperationalState.Enums.ErrorStateEnum
                              if error is not Clusters.OperationalState.Enums.ErrorStateEnum.kUnknownEnumValue]
            defined_errors.extend(error.value for error in Clusters.RvcOperationalState.Enums.ErrorStateEnum)

            in_range = (0x80 <= operational_error.errorStateID <= 0xBF)
            asserts.assert_true(operational_error.errorStateID in defined_errors
                                or in_range, "OperationalError(%s) has an invalid ID value!" % operational_error.errorStateID)
            if in_range:
                asserts.assert_true(operational_error.errorStateLabel is not None, "ErrorStateLabel should be populated")

            if self.check_pics("RVCOPSTATE.S.M.ERR_NO_ERROR"):
                test_step = "Manually put the device in the no error state"
                self.print_step("7a", test_step)
                if not self.is_ci:
                    self.wait_for_user_input(prompt_msg=f"{test_step}, and press Enter when done.\n")
                await self.read_and_validate_operror(step="7b", expected_error=Clusters.OperationalState.Enums.ErrorStateEnum.kNoError)
            if self.check_pics("RVCOPSTATE.S.M.ERR_UNABLE_TO_START_OR_RESUME"):
                test_step = "Manually put the device in the unable to start or resume error state"
                self.print_step("7c", test_step)
                if self.is_ci:
                    self.write_to_app_pipe({"Name": "ErrorEvent", "Error": "UnableToStartOrResume"})
                else:
                    self.wait_for_user_input(prompt_msg=f"{test_step}, and press Enter when done.\n")
                await self.read_and_validate_operror(step="7d", expected_error=Clusters.OperationalState.Enums.ErrorStateEnum.kUnableToStartOrResume)
            if self.check_pics("RVCOPSTATE.S.M.ERR_UNABLE_TO_COMPLETE_OPERATION"):
                test_step = "Manually put the device in the unable to complete operation error state"
                self.print_step("7e", test_step)
                if self.is_ci:
                    self.write_to_app_pipe({"Name": "ErrorEvent", "Error": "UnableToCompleteOperation"})
                else:
                    self.wait_for_user_input(prompt_msg=f"{test_step}, and press Enter when done.\n")
                await self.read_and_validate_operror(step="7f", expected_error=Clusters.OperationalState.Enums.ErrorStateEnum.kUnableToCompleteOperation)
            if self.check_pics("RVCOPSTATE.S.M.ERR_COMMAND_INVALID_IN_STATE"):
                test_step = "Manually put the device in the command invalid error state"
                self.print_step("7g", test_step)
                if self.is_ci:
                    self.write_to_app_pipe({"Name": "ErrorEvent", "Error": "CommandInvalidInState"})
                else:
                    self.wait_for_user_input(prompt_msg=f"{test_step}, and press Enter when done.\n")
                await self.read_and_validate_operror(step="7h", expected_error=Clusters.OperationalState.Enums.ErrorStateEnum.kCommandInvalidInState)
            if self.check_pics("RVCOPSTATE.S.M.ERR_FAILED_TO_FIND_CHARGING_DOCK"):
                test_step = "Manually put the device in the failed to find dock error state"
                self.print_step("7i", test_step)
                if self.is_ci:
                    self.write_to_app_pipe({"Name": "ErrorEvent", "Error": "FailedToFindChargingDock"})
                else:
                    self.wait_for_user_input(prompt_msg=f"{test_step}, and press Enter when done.\n")
                await self.read_and_validate_operror(step="7j", expected_error=Clusters.RvcOperationalState.Enums.ErrorStateEnum.kFailedToFindChargingDock)
            if self.check_pics("RVCOPSTATE.S.M.ERR_STUCK"):
                test_step = "Manually put the device in the stuck error state"
                self.print_step("7k", test_step)
                if self.is_ci:
                    self.write_to_app_pipe({"Name": "ErrorEvent", "Error": "Stuck"})
                else:
                    self.wait_for_user_input(prompt_msg=f"{test_step}, and press Enter when done.\n")
                await self.read_and_validate_operror(step="7l", expected_error=Clusters.RvcOperationalState.Enums.ErrorStateEnum.kStuck)
            if self.check_pics("RVCOPSTATE.S.M.ERR_DUST_BIN_MISSING"):
                test_step = "Manually put the device in the dust bin missing error state"
                self.print_step("7m", test_step)
                if self.is_ci:
                    self.write_to_app_pipe({"Name": "ErrorEvent", "Error": "DustBinMissing"})
                else:
                    self.wait_for_user_input(prompt_msg=f"{test_step}, and press Enter when done.\n")
                await self.read_and_validate_operror(step="7n", expected_error=Clusters.RvcOperationalState.Enums.ErrorStateEnum.kDustBinMissing)
            if self.check_pics("RVCOPSTATE.S.M.ERR_DUST_BIN_FULL"):
                test_step = "Manually put the device in the dust bin full error state"
                self.print_step("7o", test_step)
                if self.is_ci:
                    self.write_to_app_pipe({"Name": "ErrorEvent", "Error": "DustBinFull"})
                else:
                    self.wait_for_user_input(prompt_msg=f"{test_step}, and press Enter when done.\n")
                await self.read_and_validate_operror(step="7p", expected_error=Clusters.RvcOperationalState.Enums.ErrorStateEnum.kDustBinFull)
            if self.check_pics("RVCOPSTATE.S.M.ERR_WATER_TANK_EMPTY"):
                test_step = "Manually put the device in the water tank empty error state"
                self.print_step("7q", test_step)
                if self.is_ci:
                    self.write_to_app_pipe({"Name": "ErrorEvent", "Error": "WaterTankEmpty"})
                else:
                    self.wait_for_user_input(prompt_msg=f"{test_step}, and press Enter when done.\n")
                await self.read_and_validate_operror(step="7r", expected_error=Clusters.RvcOperationalState.Enums.ErrorStateEnum.kWaterTankEmpty)
            if self.check_pics("RVCOPSTATE.S.M.ERR_WATER_TANK_MISSING"):
                test_step = "Manually put the device in the water tank missing error state"
                self.print_step("7s", test_step)
                if self.is_ci:
                    self.write_to_app_pipe({"Name": "ErrorEvent", "Error": "WaterTankMissing"})
                else:
                    self.wait_for_user_input(prompt_msg=f"{test_step}, and press Enter when done.\n")
                await self.read_and_validate_operror(step="7t", expected_error=Clusters.RvcOperationalState.Enums.ErrorStateEnum.kWaterTankMissing)
            if self.check_pics("RVCOPSTATE.S.M.ERR_WATER_TANK_LID_OPEN"):
                test_step = "Manually put the device in the water tank lid open error state"
                self.print_step("7u", test_step)
                if self.is_ci:
                    self.write_to_app_pipe({"Name": "ErrorEvent", "Error": "WaterTankLidOpen"})
                else:
                    self.wait_for_user_input(prompt_msg=f"{test_step}, and press Enter when done.\n")
                await self.read_and_validate_operror(step="7v", expected_error=Clusters.RvcOperationalState.Enums.ErrorStateEnum.kWaterTankLidOpen)
            if self.check_pics("RVCOPSTATE.S.M.ERR_MOP_CLEANING_PAD_MISSING"):
                test_step = "Manually put the device in the mop cleaning pad missing error state"
                self.print_step("7w", test_step)
                if self.is_ci:
                    self.write_to_app_pipe({"Name": "ErrorEvent", "Error": "MopCleaningPadMissing"})
                else:
                    self.wait_for_user_input(prompt_msg=f"{test_step}, and press Enter when done.\n")
                await self.read_and_validate_operror(step="7x", expected_error=Clusters.RvcOperationalState.Enums.ErrorStateEnum.kMopCleaningPadMissing)


if __name__ == "__main__":
    default_matter_test_main()<|MERGE_RESOLUTION|>--- conflicted
+++ resolved
@@ -19,14 +19,6 @@
 # for details about the block below.
 #
 # === BEGIN CI TEST ARGUMENTS ===
-<<<<<<< HEAD
-# test-runner-runs: run1
-# test-runner-run/run1/app: ${CHIP_RVC_APP}
-# test-runner-run/run1/factoryreset: True
-# test-runner-run/run1/quiet: True
-# test-runner-run/run1/app-args: --discriminator 1234 --KVS kvs1 --trace-to json:${TRACE_APP}.json
-# test-runner-run/run1/script-args: --storage-path admin_storage.json --commissioning-method on-network --discriminator 1234 --passcode 20202021 --PICS examples/rvc-app/rvc-common/pics/rvc-app-pics-values --endpoint 0 --trace-to json:${TRACE_TEST_JSON}.json --trace-to perfetto:${TRACE_TEST_PERFETTO}.perfetto
-=======
 # test-runner-runs:
 #   run1:
 #     app: ${CHIP_RVC_APP}
@@ -42,18 +34,13 @@
 #       --trace-to perfetto:${TRACE_TEST_PERFETTO}.perfetto
 #     factory-reset: true
 #     quiet: true
->>>>>>> 5c0c92e6
 # === END CI TEST ARGUMENTS ===
 
 import logging
 
 import chip.clusters as Clusters
 from chip.clusters.Types import NullValue
-<<<<<<< HEAD
-from matter_testing_support import MatterBaseTest, async_test_body, default_matter_test_main, has_attribute
-=======
-from chip.testing.matter_testing import MatterBaseTest, async_test_body, default_matter_test_main
->>>>>>> 5c0c92e6
+from chip.testing.matter_testing import MatterBaseTest, async_test_body, default_matter_test_main, has_attribute
 from mobly import asserts
 
 
