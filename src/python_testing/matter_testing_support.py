#
#    Copyright (c) 2022 Project CHIP Authors
#    All rights reserved.
#
#    Licensed under the Apache License, Version 2.0 (the "License");
#    you may not use this file except in compliance with the License.
#    You may obtain a copy of the License at
#
#        http://www.apache.org/licenses/LICENSE-2.0
#
#    Unless required by applicable law or agreed to in writing, software
#    distributed under the License is distributed on an "AS IS" BASIS,
#    WITHOUT WARRANTIES OR CONDITIONS OF ANY KIND, either express or implied.
#    See the License for the specific language governing permissions and
#    limitations under the License.
#

import argparse
import asyncio
import builtins
import inspect
import json
import logging
import os
import pathlib
import queue
import random
import re
import sys
import textwrap
import threading
import time
import typing
import uuid
from binascii import hexlify, unhexlify
from dataclasses import asdict as dataclass_asdict
from dataclasses import dataclass, field
from datetime import datetime, timedelta, timezone
from enum import Enum, IntFlag
from functools import partial
from typing import Any, Iterable, List, Optional, Tuple

from chip.tlv import float32, uint

# isort: off

from chip import ChipDeviceCtrl  # Needed before chip.FabricAdmin
import chip.FabricAdmin  # Needed before chip.CertificateAuthority
import chip.CertificateAuthority
from chip.ChipDeviceCtrl import CommissioningParameters

# isort: on
from time import sleep

import chip.clusters as Clusters
import chip.logging
import chip.native
from chip import discovery
from chip.ChipStack import ChipStack
from chip.clusters import Attribute
from chip.clusters import ClusterObjects as ClusterObjects
from chip.clusters.Attribute import EventReadResult, SubscriptionTransaction, TypedAttributePath
from chip.exceptions import ChipStackError
from chip.interaction_model import InteractionModelError, Status
from chip.setup_payload import SetupPayload
from chip.storage import PersistentStorage
from chip.tracing import TracingContext
from global_attribute_ids import GlobalAttributeIds
from mobly import asserts, base_test, signals, utils
from mobly.config_parser import ENV_MOBLY_LOGPATH, TestRunConfig
from mobly.test_runner import TestRunner
from pics_support import read_pics_from_file

try:
    from matter_yamltests.hooks import TestRunnerHooks
except ImportError:
    class TestRunnerHooks:
        pass


# TODO: Add utility to commission a device if needed
# TODO: Add utilities to keep track of controllers/fabrics

logger = logging.getLogger("matter.python_testing")
logger.setLevel(logging.INFO)

DiscoveryFilterType = ChipDeviceCtrl.DiscoveryFilterType

_DEFAULT_ADMIN_VENDOR_ID = 0xFFF1
_DEFAULT_STORAGE_PATH = "admin_storage.json"
_DEFAULT_LOG_PATH = "/tmp/matter_testing/logs"
_DEFAULT_CONTROLLER_NODE_ID = 112233
_DEFAULT_DUT_NODE_ID = 0x12344321
_DEFAULT_TRUST_ROOT_INDEX = 1

# Mobly cannot deal with user config passing of ctypes objects,
# so we use this dict of uuid -> object to recover items stashed
# by reference.
_GLOBAL_DATA = {}


def stash_globally(o: object) -> str:
    id = str(uuid.uuid1())
    _GLOBAL_DATA[id] = o
    return id


def unstash_globally(id: str) -> object:
    return _GLOBAL_DATA.get(id)


def default_paa_rootstore_from_root(root_path: pathlib.Path) -> Optional[pathlib.Path]:
    """Attempt to find a PAA trust store following SDK convention at `root_path`

    This attempts to find {root_path}/credentials/development/paa-root-certs.

    Returns the fully resolved path on success or None if not found.
    """
    start_path = root_path.resolve()
    cred_path = start_path.joinpath("credentials")
    dev_path = cred_path.joinpath("development")
    paa_path = dev_path.joinpath("paa-root-certs")

    return paa_path.resolve() if all([path.exists() for path in [cred_path, dev_path, paa_path]]) else None


def get_default_paa_trust_store(root_path: pathlib.Path) -> pathlib.Path:
    """Attempt to find a PAA trust store starting at `root_path`.

    This tries to find by various heuristics, and goes up one level at a time
    until found. After a given number of levels, it will stop.

    This returns `root_path` if not PAA store is not found.
    """
    # TODO: Add heuristics about TH default PAA location
    cur_dir = pathlib.Path.cwd()
    max_levels = 10

    for level in range(max_levels):
        paa_trust_store_path = default_paa_rootstore_from_root(cur_dir)
        if paa_trust_store_path is not None:
            return paa_trust_store_path

        # Go back one level
        cur_dir = cur_dir.joinpath("..")
    else:
        # On not having found a PAA dir, just return current dir to avoid blow-ups
        return pathlib.Path.cwd()


def type_matches(received_value, desired_type):
    """ Checks if the value received matches the expected type.

        Handles unpacking Nullable and Optional types and
        compares list value types for non-empty lists.
    """
    if typing.get_origin(desired_type) == typing.Union:
        return any(type_matches(received_value, t) for t in typing.get_args(desired_type))
    elif typing.get_origin(desired_type) == list:
        if isinstance(received_value, list):
            # Assume an empty list is of the correct type
            return True if received_value == [] else any(type_matches(received_value[0], t) for t in typing.get_args(desired_type))
        else:
            return False
    elif desired_type == uint:
        return isinstance(received_value, int) and received_value >= 0
    elif desired_type == float32:
        return isinstance(received_value, float)
    else:
        return isinstance(received_value, desired_type)

# TODO(#31177): Need to add unit tests for all time conversion methods.


def utc_time_in_matter_epoch(desired_datetime: Optional[datetime] = None):
    """ Returns the time in matter epoch in us.

        If desired_datetime is None, it will return the current time.
    """
    if desired_datetime is None:
        utc_native = datetime.now(tz=timezone.utc)
    else:
        utc_native = desired_datetime
    # Matter epoch is 0 hours, 0 minutes, 0 seconds on Jan 1, 2000 UTC
    utc_th_delta = utc_native - datetime(2000, 1, 1, 0, 0, 0, 0, timezone.utc)
    utc_th_us = int(utc_th_delta.total_seconds() * 1000000)
    return utc_th_us


matter_epoch_us_from_utc_datetime = utc_time_in_matter_epoch


def utc_datetime_from_matter_epoch_us(matter_epoch_us: int) -> datetime:
    """Returns the given Matter epoch time as a usable Python datetime in UTC."""
    delta_from_epoch = timedelta(microseconds=matter_epoch_us)
    matter_epoch = datetime(2000, 1, 1, 0, 0, 0, 0, timezone.utc)

    return matter_epoch + delta_from_epoch


def utc_datetime_from_posix_time_ms(posix_time_ms: int) -> datetime:
    millis = posix_time_ms % 1000
    seconds = posix_time_ms // 1000
    return datetime.fromtimestamp(seconds, timezone.utc) + timedelta(milliseconds=millis)


def compare_time(received: int, offset: timedelta = timedelta(), utc: int = None, tolerance: timedelta = timedelta(seconds=5)) -> None:
    if utc is None:
        utc = utc_time_in_matter_epoch()

    # total seconds includes fractional for microseconds
    expected = utc + offset.total_seconds() * 1000000
    delta_us = abs(expected - received)
    delta = timedelta(microseconds=delta_us)
    asserts.assert_less_equal(delta, tolerance, "Received time is out of tolerance")


def get_wait_seconds_from_set_time(set_time_matter_us: int, wait_seconds: int):
    seconds_passed = (utc_time_in_matter_epoch() - set_time_matter_us) // 1000000
    return wait_seconds - seconds_passed


class SimpleEventCallback:
    def __init__(self, name: str, expected_cluster_id: int, expected_event_id: int, output_queue: queue.SimpleQueue):
        self._name = name
        self._expected_cluster_id = expected_cluster_id
        self._expected_event_id = expected_event_id
        self._output_queue = output_queue

    def __call__(self, event_result: EventReadResult, transaction: SubscriptionTransaction):
        if (self._expected_cluster_id == event_result.Header.ClusterId and
                self._expected_event_id == event_result.Header.EventId):
            self._output_queue.put(event_result)

    @property
    def name(self) -> str:
        return self._name


class EventChangeCallback:
    def __init__(self, expected_cluster: ClusterObjects.Cluster):
        """This class creates a queue to store received event callbacks, that can be checked by the test script
           expected_cluster: is the cluster from which the events are expected
        """
        self._q = queue.Queue()
        self._expected_cluster = expected_cluster

    async def start(self, dev_ctrl, node_id: int, endpoint: int, fabric_filtered: bool = False, min_interval_sec: int = 0, max_interval_sec: int = 30) -> Any:
        """This starts a subscription for events on the specified node_id and endpoint. The cluster is specified when the class instance is created."""
        urgent = True
        self._subscription = await dev_ctrl.ReadEvent(node_id,
                                                      events=[(endpoint, self._expected_cluster, urgent)], reportInterval=(
                                                          min_interval_sec, max_interval_sec),
                                                      fabricFiltered=fabric_filtered, keepSubscriptions=True, autoResubscribe=False)
        self._subscription.SetEventUpdateCallback(self.__call__)
        return self._subscription

    def __call__(self, res: EventReadResult, transaction: SubscriptionTransaction):
        """This is the subscription callback when an event is received.
           It checks the event is from the expected_cluster and then posts it into the queue for later processing."""
        if res.Status == Status.Success and res.Header.ClusterId == self._expected_cluster.id:
            logging.info(
                f'Got subscription report for event on cluster {self._expected_cluster}: {res.Data}')
            self._q.put(res)

    def wait_for_event_report(self, expected_event: ClusterObjects.ClusterEvent, timeout_sec: float = 10.0) -> Any:
        """This function allows a test script to block waiting for the specific event to be the next event
           to arrive within a timeout (specified in seconds). It returns the event data so that the values can be checked."""
        logging.info(f"Waiting for {expected_event} for {timeout_sec:.1f} seconds")
        try:
            res = self._q.get(block=True, timeout=timeout_sec)
        except queue.Empty:
            asserts.fail("Failed to receive a report for the event {}".format(expected_event))

        asserts.assert_equal(res.Header.ClusterId, expected_event.cluster_id, "Expected cluster ID not found in event report")
        asserts.assert_equal(res.Header.EventId, expected_event.event_id, "Expected event ID not found in event report")
        logging.info(f"Successfully waited for {expected_event}")
        return res.Data

    def wait_for_event_expect_no_report(self, timeout_sec: float = 10.0):
        """This function returns if an event does not arrive within the timeout specified in seconds.
           If any event does arrive, an assert failure occurs."""
        try:
            res = self._q.get(block=True, timeout=timeout_sec)
        except queue.Empty:
            return

        asserts.fail(f"Event reported when not expected {res}")

    def get_last_event(self) -> Optional[Any]:
        """Flush entire queue, returning last (newest) event only."""
        last_event: Optional[Any] = None
        while True:
            try:
                last_event = self._q.get(block=False)
            except queue.Empty:
                return last_event

    def flush_events(self) -> None:
        """Flush entire queue, returning nothing."""
        _ = self.get_last_event()
        return

    def reset(self) -> None:
        """Resets state as if no events had ever been received."""
        self.flush_events()

    @property
    def event_queue(self) -> queue.Queue:
        return self._q


class AttributeChangeCallback:
    def __init__(self, expected_attribute: ClusterObjects.ClusterAttributeDescriptor):
        self._output = queue.Queue()
        self._expected_attribute = expected_attribute

    def __call__(self, path: TypedAttributePath, transaction: SubscriptionTransaction):
        """This is the subscription callback when an attribute is updated.
           It checks the passed in attribute is the same as the subscribed to attribute and
           then posts it into the queue for later processing."""

        asserts.assert_equal(path.AttributeType, self._expected_attribute,
                             f"[AttributeChangeCallback] Attribute mismatch. Expected: {self._expected_attribute}, received: {path.AttributeType}")
        logging.debug(f"[AttributeChangeCallback] Attribute update callback for {path.AttributeType}")
        q = (path, transaction)
        self._output.put(q)

    def wait_for_report(self):
        try:
            path, transaction = self._output.get(block=True, timeout=10)
        except queue.Empty:
            asserts.fail(
                f"[AttributeChangeCallback] Failed to receive a report for the {self._expected_attribute} attribute change")

        asserts.assert_equal(path.AttributeType, self._expected_attribute,
                             f"[AttributeChangeCallback] Received incorrect report. Expected: {self._expected_attribute}, received: {path.AttributeType}")
        try:
            attribute_value = transaction.GetAttribute(path)
            logging.info(
                f"[AttributeChangeCallback] Got attribute subscription report. Attribute {path.AttributeType}. Updated value: {attribute_value}. SubscriptionId: {transaction.subscriptionId}")
        except KeyError:
            asserts.fail(f"[AttributeChangeCallback] Attribute {self._expected_attribute} not found in returned report")


def clear_queue(report_queue: queue.Queue):
    """Flush all contents of a report queue. Useful to get back to empty point."""
    while not report_queue.empty():
        try:
            report_queue.get(block=False)
        except queue.Empty:
            break


@dataclass
class AttributeValue:
    endpoint_id: int
    attribute: ClusterObjects.ClusterAttributeDescriptor
    value: Any
    timestamp_utc: Optional[datetime] = None


def await_sequence_of_reports(report_queue: queue.Queue, endpoint_id: int, attribute: TypedAttributePath, sequence: list[Any], timeout_sec: float) -> None:
    """Given a queue.Queue hooked-up to an attribute change accumulator, await a given expected sequence of attribute reports.

    Args:
      - report_queue: the queue that receives all the reports.
      - endpoint_id: endpoint ID to match for reports to check.
      - attribute: attribute to match for reports to check.
      - sequence: list of attribute values in order that are expected.
      - timeout_sec: number of seconds to wait for.

    *** WARNING: The queue contains every report since the sub was established. Use
        clear_queue to make it empty. ***

    This will fail current Mobly test with assertion failure if the data is not as expected in order.

    Returns nothing on success so the test can go on.
    """
    start_time = time.time()
    elapsed = 0.0
    time_remaining = timeout_sec

    sequence_idx = 0
    actual_values = []

    while time_remaining > 0:
        expected_value = sequence[sequence_idx]
        logging.info(f"Expecting value {expected_value} for attribute {attribute} on endpoint {endpoint_id}")
        logging.info(f"Waiting for {timeout_sec:.1f} seconds for all reports.")
        try:
            item: AttributeValue = report_queue.get(block=True, timeout=time_remaining)

            # Track arrival of all values for the given attribute.
            if item.endpoint_id == endpoint_id and item.attribute == attribute:
                actual_values.append(item.value)

                if item.value == expected_value:
                    logging.info(f"Got expected attribute change {sequence_idx+1}/{len(sequence)} for attribute {attribute}")
                    sequence_idx += 1
                else:
                    asserts.assert_equal(item.value, expected_value,
                                         msg=f"Did not get expected attribute value in correct sequence. Sequence so far: {actual_values}")

                # We are done waiting when we have accumulated all results.
                if sequence_idx == len(sequence):
                    logging.info("Got all attribute changes, done waiting.")
                    return
        except queue.Empty:
            # No error, we update timeouts and keep going
            pass

        elapsed = time.time() - start_time
        time_remaining = timeout_sec - elapsed

    asserts.fail(f"Did not get full sequence {sequence} in {timeout_sec:.1f} seconds. Got {actual_values} before time-out.")


class ClusterAttributeChangeAccumulator:
    def __init__(self, expected_cluster: ClusterObjects.Cluster):
        self._expected_cluster = expected_cluster
        self._subscription = None
        self._lock = threading.Lock()
        self._q = queue.Queue()
        self._endpoint_id = 0
        self.reset()

    def reset(self):
        with self._lock:
            self._attribute_report_counts = {}
            attrs = [cls for name, cls in inspect.getmembers(self._expected_cluster.Attributes) if inspect.isclass(
                cls) and issubclass(cls, ClusterObjects.ClusterAttributeDescriptor)]
            self._attribute_reports = {}
            for a in attrs:
                self._attribute_report_counts[a] = 0
                self._attribute_reports[a] = []

        self.flush_reports()

    async def start(self, dev_ctrl, node_id: int, endpoint: int, fabric_filtered: bool = False, min_interval_sec: int = 0, max_interval_sec: int = 5, keepSubscriptions: bool = True) -> Any:
        """This starts a subscription for attributes on the specified node_id and endpoint. The cluster is specified when the class instance is created."""
        self._subscription = await dev_ctrl.ReadAttribute(
            nodeid=node_id,
            attributes=[(endpoint, self._expected_cluster)],
            reportInterval=(int(min_interval_sec), int(max_interval_sec)),
            fabricFiltered=fabric_filtered,
            keepSubscriptions=keepSubscriptions
        )
        self._endpoint_id = endpoint
        self._subscription.SetAttributeUpdateCallback(self.__call__)
        return self._subscription

    async def cancel(self):
        """This cancels a subscription."""
        # Wait for the asyncio.CancelledError to be called before returning
        try:
            self._subscription.Shutdown()
            await asyncio.sleep(5)
        except asyncio.CancelledError:
            pass

    def __call__(self, path: TypedAttributePath, transaction: SubscriptionTransaction):
        """This is the subscription callback when an attribute report is received.
           It checks the report is from the expected_cluster and then posts it into the queue for later processing."""
        if path.ClusterType == self._expected_cluster:
            data = transaction.GetAttribute(path)
            value = AttributeValue(endpoint_id=path.Path.EndpointId, attribute=path.AttributeType,
                                   value=data, timestamp_utc=datetime.now(timezone.utc))
            logging.info(f"Got subscription report for {path.AttributeType}: {data}")
            self._q.put(value)
            with self._lock:
                self._attribute_report_counts[path.AttributeType] += 1
                self._attribute_reports[path.AttributeType].append(value)

    def await_all_final_values_reported(self, expected_final_values: Iterable[AttributeValue], timeout_sec: float = 1.0):
        """Expect that every `expected_final_value` report is the last value reported for the given attribute, ignoring timestamps.

        Waits for at least `timeout_sec` seconds.

        This is a form of barrier for a set of attribute changes that should all happen together for an action.
        """
        start_time = time.time()
        elapsed = 0.0
        time_remaining = timeout_sec

        last_report_matches: dict[int, bool] = {idx: False for idx, _ in enumerate(expected_final_values)}

        for element in expected_final_values:
            logging.info(
                f"--> Expecting report for value {element.value} for attribute {element.attribute} on endpoint {element.endpoint_id}")
        logging.info(f"Waiting for {timeout_sec:.1f} seconds for all reports.")

        while time_remaining > 0:
            # Snapshot copy at the beginning of the loop. This is thread-safe based on the design.
            all_reports = self._attribute_reports

            # Recompute all last-value matches
            for expected_idx, expected_element in enumerate(expected_final_values):
                last_value = None
                for report in all_reports.get(expected_element.attribute, []):
                    if report.endpoint_id == expected_element.endpoint_id:
                        last_value = report.value

                last_report_matches[expected_idx] = (last_value is not None and last_value == expected_element.value)

            # Determine if all were met
            if all(last_report_matches.values()):
                logging.info("Found all expected reports were true.")
                return

            elapsed = time.time() - start_time
            time_remaining = timeout_sec - elapsed
            time.sleep(0.1)

        # If we reach here, there was no early return and we failed to find all the values.
        logging.error("Reached time-out without finding all expected report values.")
        logging.info("Values found:")
        for expected_idx, expected_element in enumerate(expected_final_values):
            logging.info(f"  -> {expected_element} found: {last_report_matches.get(expected_idx)}")
        asserts.fail("Did not find all expected last report values before time-out")

    def await_sequence_of_reports(self, attribute: TypedAttributePath, sequence: list[Any], timeout_sec: float) -> None:
        """Await a given expected sequence of attribute reports in the accumulator for the endpoint associated.

        Args:
          - attribute: attribute to match for reports to check.
          - sequence: list of attribute values in order that are expected.
          - timeout_sec: number of seconds to wait for.

        *** WARNING: The queue contains every report since the sub was established. Use
            self.reset() to make it empty. ***

        This will fail current Mobly test with assertion failure if the data is not as expected in order.

        Returns nothing on success so the test can go on.
        """
        await_sequence_of_reports(report_queue=self.attribute_queue, endpoint_id=self._endpoint_id,
                                  attribute=attribute, sequence=sequence, timeout_sec=timeout_sec)

    @property
    def attribute_queue(self) -> queue.Queue:
        return self._q

    @property
    def attribute_report_counts(self) -> dict[ClusterObjects.ClusterAttributeDescriptor, int]:
        with self._lock:
            return self._attribute_report_counts

    @property
    def attribute_reports(self) -> dict[ClusterObjects.ClusterAttributeDescriptor, AttributeValue]:
        with self._lock:
            return self._attribute_reports.copy()

    def get_last_report(self) -> Optional[Any]:
        """Flush entire queue, returning last (newest) report only."""
        last_report: Optional[Any] = None
        while True:
            try:
                last_report = self._q.get(block=False)
            except queue.Empty:
                return last_report

    def flush_reports(self) -> None:
        """Flush entire queue, returning nothing."""
        _ = self.get_last_report()
        return


class InternalTestRunnerHooks(TestRunnerHooks):

    def start(self, count: int):
        logging.info(f'Starting test set, running {count} tests')

    def stop(self, duration: int):
        logging.info(f'Finished test set, ran for {duration}ms')

    def test_start(self, filename: str, name: str, count: int, steps: list[str] = []):
        logging.info(f'Starting test from {filename}: {name} - {count} steps')

    def test_stop(self, exception: Exception, duration: int):
        logging.info(f'Finished test in {duration}ms')

    def step_skipped(self, name: str, expression: str):
        # TODO: Do we really need the expression as a string? We can evaluate this in code very easily
        logging.info(f'\t\t**** Skipping: {name}')

    def step_start(self, name: str):
        # The way I'm calling this, the name is already includes the step number, but it seems like it might be good to separate these
        logging.info(f'\t\t***** Test Step {name}')

    def step_success(self, logger, logs, duration: int, request):
        pass

    def step_failure(self, logger, logs, duration: int, request, received):
        # TODO: there's supposed to be some kind of error message here, but I have no idea where it's meant to come from in this API
        logging.info('\t\t***** Test Failure : ')

    def step_unknown(self):
        """
        This method is called when the result of running a step is unknown. For example during a dry-run.
        """
        pass

    def show_prompt(self,
                    msg: str,
                    placeholder: Optional[str] = None,
                    default_value: Optional[str] = None) -> None:
        pass

    def test_skipped(self, filename: str, name: str):
        logging.info(f"Skipping test from {filename}: {name}")


@dataclass
class MatterTestConfig:
    storage_path: pathlib.Path = pathlib.Path(".")
    logs_path: pathlib.Path = pathlib.Path(".")
    paa_trust_store_path: Optional[pathlib.Path] = None
    ble_interface_id: Optional[int] = None
    commission_only: bool = False

    admin_vendor_id: int = _DEFAULT_ADMIN_VENDOR_ID
    case_admin_subject: Optional[int] = None
    global_test_params: dict = field(default_factory=dict)
    # List of explicit tests to run by name. If empty, all tests will run
    tests: List[str] = field(default_factory=list)
    timeout: typing.Union[int, None] = None
    endpoint: typing.Union[int, None] = 0
    app_pid: int = 0

    commissioning_method: Optional[str] = None
    discriminators: Optional[List[int]] = None
    setup_passcodes: Optional[List[int]] = None
    commissionee_ip_address_just_for_testing: Optional[str] = None
    # By default, we start with maximized cert chains, as required for RR-1.1.
    # This allows cert tests to be run without re-commissioning for RR-1.1.
    maximize_cert_chains: bool = True

    qr_code_content: List[str] = field(default_factory=list)
    manual_code: List[str] = field(default_factory=list)

    wifi_ssid: Optional[str] = None
    wifi_passphrase: Optional[str] = None
    thread_operational_dataset: Optional[str] = None

    pics: dict[bool, str] = field(default_factory=dict)

    # Node ID for basic DUT
    dut_node_ids: Optional[List[int]] = None
    # Node ID to use for controller/commissioner
    controller_node_id: int = _DEFAULT_CONTROLLER_NODE_ID
    # CAT Tags for default controller/commissioner
    # By default, we commission with CAT tags specified for RR-1.1
    # so the cert tests can be run without re-commissioning the device
    # for this one test. This can be overwritten from the command line
    controller_cat_tags: List[int] = field(default_factory=lambda: [0x0001_0001])

    # Fabric ID which to use
    fabric_id: int = 1

    # "Alpha" by default
    root_of_trust_index: int = _DEFAULT_TRUST_ROOT_INDEX

    # If this is set, we will reuse root of trust keys at that location
    chip_tool_credentials_path: Optional[pathlib.Path] = None

    trace_to: List[str] = field(default_factory=list)


class ClusterMapper:
    """Describe clusters/attributes using schema names."""

    def __init__(self, legacy_cluster_mapping) -> None:
        self._mapping = legacy_cluster_mapping

    def get_cluster_string(self, cluster_id: int) -> str:
        mapping = self._mapping._CLUSTER_ID_DICT.get(cluster_id, None)
        if not mapping:
            return f"Cluster Unknown ({cluster_id}, 0x{cluster_id:08X})"
        else:
            name = mapping["clusterName"]
            return f"Cluster {name} ({cluster_id}, 0x{cluster_id:04X})"

    def get_attribute_string(self, cluster_id: int, attribute_id) -> str:
        global_attrs = [item.value for item in GlobalAttributeIds]
        if attribute_id in global_attrs:
            return f"Attribute {GlobalAttributeIds(attribute_id).to_name()} {attribute_id}, 0x{attribute_id:04X}"
        mapping = self._mapping._CLUSTER_ID_DICT.get(cluster_id, None)
        if not mapping:
            return f"Attribute Unknown ({attribute_id}, 0x{attribute_id:08X})"
        else:
            attribute_mapping = mapping["attributes"].get(attribute_id, None)

            if not attribute_mapping:
                return f"Attribute Unknown ({attribute_id}, 0x{attribute_id:08X})"
            else:
                attribute_name = attribute_mapping["attributeName"]
                return f"Attribute {attribute_name} ({attribute_id}, 0x{attribute_id:04X})"


def id_str(id):
    return f'{id} (0x{id:02x})'


def cluster_id_str(id):
    if id in Clusters.ClusterObjects.ALL_CLUSTERS.keys():
        s = Clusters.ClusterObjects.ALL_CLUSTERS[id].__name__
    else:
        s = "Unknown cluster"
    try:
        return f'{id_str(id)} {s}'
    except TypeError:
        return 'HERE IS THE PROBLEM'


@dataclass
class CustomCommissioningParameters:
    commissioningParameters: CommissioningParameters
    randomDiscriminator: int


@dataclass
class ClusterPathLocation:
    endpoint_id: int
    cluster_id: int

    def __str__(self):
        return (f'\n       Endpoint: {self.endpoint_id},'
                f'\n       Cluster:  {cluster_id_str(self.cluster_id)}')


@dataclass
class AttributePathLocation(ClusterPathLocation):
    cluster_id: Optional[int] = None
    attribute_id: Optional[int] = None

    def as_cluster_string(self, mapper: ClusterMapper):
        desc = f"Endpoint {self.endpoint_id}"
        if self.cluster_id is not None:
            desc += f", {mapper.get_cluster_string(self.cluster_id)}"
        return desc

    def as_string(self, mapper: ClusterMapper):
        desc = self.as_cluster_string(mapper)
        if self.cluster_id is not None and self.attribute_id is not None:
            desc += f", {mapper.get_attribute_string(self.cluster_id, self.attribute_id)}"

        return desc

    def __str__(self):
        return (f'{super().__str__()}'
                f'\n      Attribute:{id_str(self.attribute_id)}')


@dataclass
class EventPathLocation(ClusterPathLocation):
    event_id: int

    def __str__(self):
        return (f'{super().__str__()}'
                f'\n       Event:    {id_str(self.event_id)}')


@dataclass
class CommandPathLocation(ClusterPathLocation):
    command_id: int

    def __str__(self):
        return (f'{super().__str__()}'
                f'\n       Command:  {id_str(self.command_id)}')


@dataclass
class FeaturePathLocation(ClusterPathLocation):
    feature_code: str

    def __str__(self):
        return (f'{super().__str__()}'
                f'\n       Feature:  {self.feature_code}')


@dataclass
class DeviceTypePathLocation:
    device_type_id: int
    cluster_id: Optional[int] = None

    def __str__(self):
        msg = f'\n       DeviceType: {self.device_type_id}'
        if self.cluster_id:
            msg += f'\n       ClusterID: {self.cluster_id}'
        return msg


ProblemLocation = typing.Union[ClusterPathLocation, DeviceTypePathLocation]

# ProblemSeverity is not using StrEnum, but rather Enum, since StrEnum only
# appeared in 3.11. To make it JSON serializable easily, multiple inheritance
# from `str` is used. See https://stackoverflow.com/a/51976841.


class ProblemSeverity(str, Enum):
    NOTE = "NOTE"
    WARNING = "WARNING"
    ERROR = "ERROR"


@dataclass
class ProblemNotice:
    test_name: str
    location: ProblemLocation
    severity: ProblemSeverity
    problem: str
    spec_location: str = ""

    def __str__(self):
        return (f'\nProblem: {str(self.severity)}'
                f'\n    test_name: {self.test_name}'
                f'\n    location: {str(self.location)}'
                f'\n    problem: {self.problem}'
                f'\n    spec_location: {self.spec_location}\n')


@dataclass
class SetupPayloadInfo:
    filter_type: discovery.FilterType = discovery.FilterType.LONG_DISCRIMINATOR
    filter_value: int = 0
    passcode: int = 0


class MatterStackState:
    def __init__(self, config: MatterTestConfig):
        self._logger = logger
        self._config = config

        if not hasattr(builtins, "chipStack"):
            chip.native.Init(bluetoothAdapter=config.ble_interface_id)
            if config.storage_path is None:
                raise ValueError("Must have configured a MatterTestConfig.storage_path")
            self._init_stack(already_initialized=False, persistentStoragePath=config.storage_path)
            self._we_initialized_the_stack = True
        else:
            self._init_stack(already_initialized=True)
            self._we_initialized_the_stack = False

    def _init_stack(self, already_initialized: bool, **kwargs):
        if already_initialized:
            self._chip_stack = builtins.chipStack
            self._logger.warn(
                "Re-using existing ChipStack object found in current interpreter: "
                "storage path %s will be ignored!" % (self._config.storage_path)
            )
            # TODO: Warn that storage will not follow what we set in config
        else:
            self._chip_stack = ChipStack(**kwargs)
            builtins.chipStack = self._chip_stack

        chip.logging.RedirectToPythonLogging()

        self._storage = self._chip_stack.GetStorageManager()
        self._certificate_authority_manager = chip.CertificateAuthority.CertificateAuthorityManager(chipStack=self._chip_stack)
        self._certificate_authority_manager.LoadAuthoritiesFromStorage()

        if (len(self._certificate_authority_manager.activeCaList) == 0):
            self._logger.warn(
                "Didn't find any CertificateAuthorities in storage -- creating a new CertificateAuthority + FabricAdmin...")
            ca = self._certificate_authority_manager.NewCertificateAuthority(caIndex=self._config.root_of_trust_index)
            ca.maximizeCertChains = self._config.maximize_cert_chains
            ca.NewFabricAdmin(vendorId=0xFFF1, fabricId=self._config.fabric_id)
        elif (len(self._certificate_authority_manager.activeCaList[0].adminList) == 0):
            self._logger.warn("Didn't find any FabricAdmins in storage -- creating a new one...")
            self._certificate_authority_manager.activeCaList[0].NewFabricAdmin(vendorId=0xFFF1, fabricId=self._config.fabric_id)

    # TODO: support getting access to chip-tool credentials issuer's data

    def Shutdown(self):
        if self._we_initialized_the_stack:
            # Unfortunately, all the below are singleton and possibly
            # managed elsewhere so we have to be careful not to touch unless
            # we initialized ourselves.
            self._certificate_authority_manager.Shutdown()
            global_chip_stack = builtins.chipStack
            global_chip_stack.Shutdown()

    @property
    def certificate_authorities(self):
        return self._certificate_authority_manager.activeCaList

    @property
    def certificate_authority_manager(self):
        return self._certificate_authority_manager

    @property
    def storage(self) -> PersistentStorage:
        return self._storage

    @property
    def stack(self) -> ChipStack:
        return builtins.chipStack


def bytes_from_hex(hex: str) -> bytes:
    """Converts any `hex` string representation including `01:ab:cd` to bytes

    Handles any whitespace including newlines, which are all stripped.
    """
    return unhexlify("".join(hex.replace(":", "").replace(" ", "").split()))


def hex_from_bytes(b: bytes) -> str:
    """Converts a bytes object `b` into a hex string (reverse of bytes_from_hex)"""
    return hexlify(b).decode("utf-8")


@dataclass
class TestStep:
    test_plan_number: typing.Union[int, str]
    description: str
    expectation: str = ""
    is_commissioning: bool = False


@dataclass
class TestInfo:
    function: str
    desc: str
    steps: list[TestStep]
    pics: list[str]


class MatterBaseTest(base_test.BaseTestClass):
    def __init__(self, *args):
        super().__init__(*args)

        # List of accumulated problems across all tests
        self.problems = []
        self.is_commissioning = False
        # The named pipe name must be set in the derived classes
        self.app_pipe = None

    def get_test_steps(self, test: str) -> list[TestStep]:
        ''' Retrieves the test step list for the given test

            Test steps are defined in the function called steps_<functionname>.
            ex for test test_TC_TEST_1_1, the steps are in a function called
            steps_TC_TEST_1_1.

            Test that implement a steps_ function should call each step
            in order using self.step(number), where number is the test_plan_number
            from each TestStep.
        '''
        steps = self.get_defined_test_steps(test)
        return [TestStep(1, "Run entire test")] if steps is None else steps

    def get_defined_test_steps(self, test: str) -> list[TestStep]:
        steps_name = f'steps_{test.removeprefix("test_")}'
        try:
            fn = getattr(self, steps_name)
            return fn()
        except AttributeError:
            return None

    def get_test_pics(self, test: str) -> list[str]:
        ''' Retrieves a list of top-level PICS that should be checked before running this test

            An empty list means the test will always be run.

            PICS are defined in a function called pics_<functionname>.
            ex. for test test_TC_TEST_1_1, the pics are in a function called
            pics_TC_TEST_1_1.
        '''
        pics = self._get_defined_pics(test)
        return [] if pics is None else pics

    def _get_defined_pics(self, test: str) -> list[TestStep]:
        steps_name = f'pics_{test.removeprefix("test_")}'
        try:
            fn = getattr(self, steps_name)
            return fn()
        except AttributeError:
            return None

    def get_test_desc(self, test: str) -> str:
        ''' Returns a description of this test

            Test description is defined in the function called desc_<functionname>.
            ex for test test_TC_TEST_1_1, the steps are in a function called
            desc_TC_TEST_1_1.

            Format:
            <Test plan reference> [<test plan number>] <test plan name>

            ex:
            133.1.1. [TC-ACL-1.1] Global attributes
        '''
        desc_name = f'desc_{test.removeprefix("test_")}'
        try:
            fn = getattr(self, desc_name)
            return fn()
        except AttributeError:
            return test

    def get_default_app_pipe_name(self) -> str:
        return self.app_pipe

    def write_to_app_pipe(self, command_dict: dict, app_pipe_name: Optional[str] = None):
        """
        Sends an out-of-band command to a Matter app.

        Use the following environment variables:

         - LINUX_DUT_IP 
            * if not provided, the Matter app is assumed to run on the same machine as the test,
              such as during CI, and the commands are sent to it using a local named pipe
            * if provided, the commands for writing to the named pipe are forwarded to the DUT
        - LINUX_DUT_USER

            * if LINUX_DUT_IP is provided, use this for the DUT user name
            * If a remote password is needed, set up ssh keys to ensure that this script can log in to the DUT without a password:
                 + Step 1: If you do not have a key, create one using ssh-keygen
                 + Step 2: Authorize this key on the remote host: run ssh-copy-id user@ip once, using your password
                 + Step 3: From now on ssh user@ip will no longer ask for your password
        """

        if app_pipe_name is None:
            app_pipe_name = self.get_default_app_pipe_name()

        if not isinstance(app_pipe_name, str):
            raise TypeError("the named pipe must be provided as a string value")

        if not isinstance(command_dict, dict):
            raise TypeError("the command must be passed as a dictionary value")

        import json
        command = json.dumps(command_dict)

        import os
        dut_ip = os.getenv('LINUX_DUT_IP')

        if dut_ip is None:
            with open(app_pipe_name, "w") as app_pipe:
                app_pipe.write(command + "\n")
            # TODO(#31239): remove the need for sleep
            sleep(0.001)
        else:
            logging.info(f"Using DUT IP address: {dut_ip}")

            dut_uname = os.getenv('LINUX_DUT_USER')
            asserts.assert_true(dut_uname is not None, "The LINUX_DUT_USER environment variable must be set")

            logging.info(f"Using DUT user name: {dut_uname}")

            command_fixed = command.replace('\"', '\\"')
            cmd = "echo \"%s\" | ssh %s@%s \'cat > %s\'" % (command_fixed, dut_uname, dut_ip, app_pipe_name)
            os.system(cmd)

    # Override this if the test requires a different default timeout.
    # This value will be overridden if a timeout is supplied on the command line.
    @property
    def default_timeout(self) -> int:
        return 90

    @property
    def runner_hook(self) -> TestRunnerHooks:
        return unstash_globally(self.user_params.get("hooks"))

    @property
    def matter_test_config(self) -> MatterTestConfig:
        return unstash_globally(self.user_params.get("matter_test_config"))

    @property
    def default_controller(self) -> ChipDeviceCtrl:
        return unstash_globally(self.user_params.get("default_controller"))

    @property
    def matter_stack(self) -> MatterStackState:
        return unstash_globally(self.user_params.get("matter_stack"))

    @property
    def certificate_authority_manager(self) -> chip.CertificateAuthority.CertificateAuthorityManager:
        return unstash_globally(self.user_params.get("certificate_authority_manager"))

    @property
    def dut_node_id(self) -> int:
        return self.matter_test_config.dut_node_ids[0]

    def setup_class(self):
        super().setup_class()

        # Mappings of cluster IDs to names and metadata.
        # TODO: Move to using non-generated code and rather use data model description (.matter or .xml)
        self.cluster_mapper = ClusterMapper(self.default_controller._Cluster)
        self.current_step_index = 0
        self.step_start_time = datetime.now(timezone.utc)
        self.step_skipped = False

    def setup_test(self):
        self.current_step_index = 0
        self.test_start_time = datetime.now(timezone.utc)
        self.step_start_time = datetime.now(timezone.utc)
        self.step_skipped = False
        self.failed = False
        if self.runner_hook and not self.is_commissioning:
            test_name = self.current_test_info.name
            steps = self.get_defined_test_steps(test_name)
            num_steps = 1 if steps is None else len(steps)
            filename = inspect.getfile(self.__class__)
            desc = self.get_test_desc(test_name)
            steps_descriptions = [] if steps is None else [step.description for step in steps]
            self.runner_hook.test_start(filename=filename, name=desc, count=num_steps, steps=steps_descriptions)
            # If we don't have defined steps, we're going to start the one and only step now
            # if there are steps defined by the test, rely on the test calling the step() function
            # to indicates how it is proceeding
            if steps is None:
                self.step(1)

    def teardown_class(self):
        """Final teardown after all tests: log all problems"""
        if len(self.problems) == 0:
            return

        logging.info("###########################################################")
        logging.info("Problems found:")
        logging.info("===============")
        for problem in self.problems:
            logging.info(str(problem))
        logging.info("###########################################################")

        super().teardown_class()

    def check_pics(self, pics_key: str) -> bool:
        picsd = self.matter_test_config.pics
        pics_key = pics_key.strip()
        return pics_key in picsd and picsd[pics_key]

    async def openCommissioningWindow(self, dev_ctrl: ChipDeviceCtrl, node_id: int) -> CustomCommissioningParameters:
        rnd_discriminator = random.randint(0, 4095)
        try:
            commissioning_params = await dev_ctrl.OpenCommissioningWindow(nodeid=node_id, timeout=900, iteration=1000,
                                                                          discriminator=rnd_discriminator, option=1)
            params = CustomCommissioningParameters(commissioning_params, rnd_discriminator)
            return params

        except InteractionModelError as e:
            asserts.fail(e.status, 'Failed to open commissioning window')

    async def read_single_attribute(
            self, dev_ctrl: ChipDeviceCtrl, node_id: int, endpoint: int, attribute: object, fabricFiltered: bool = True) -> object:
        result = await dev_ctrl.ReadAttribute(node_id, [(endpoint, attribute)], fabricFiltered=fabricFiltered)
        data = result[endpoint]
        return list(data.values())[0][attribute]

    async def read_single_attribute_check_success(
            self, cluster: Clusters.ClusterObjects.ClusterCommand, attribute: Clusters.ClusterObjects.ClusterAttributeDescriptor,
            dev_ctrl: ChipDeviceCtrl = None, node_id: int = None, endpoint: int = None, fabric_filtered: bool = True, assert_on_error: bool = True, test_name: str = "") -> object:
        if dev_ctrl is None:
            dev_ctrl = self.default_controller
        if node_id is None:
            node_id = self.dut_node_id
        if endpoint is None:
            endpoint = 0 if self.matter_test_config.endpoint is None else self.matter_test_config.endpoint

        result = await dev_ctrl.ReadAttribute(node_id, [(endpoint, attribute)], fabricFiltered=fabric_filtered)
        attr_ret = result[endpoint][cluster][attribute]
        read_err_msg = f"Error reading {str(cluster)}:{str(attribute)} = {attr_ret}"
        desired_type = attribute.attribute_type.Type
        type_err_msg = f'Returned attribute {attribute} is wrong type expected {desired_type}, got {type(attr_ret)}'
        read_ok = attr_ret is not None and not isinstance(attr_ret, Clusters.Attribute.ValueDecodeFailure)
        type_ok = type_matches(attr_ret, desired_type)
        if assert_on_error:
            asserts.assert_true(read_ok, read_err_msg)
            asserts.assert_true(type_ok, type_err_msg)
        else:
            location = AttributePathLocation(endpoint_id=endpoint, cluster_id=cluster.id,
                                             attribute_id=attribute.attribute_id)
            if not read_ok:
                self.record_error(test_name=test_name, location=location, problem=read_err_msg)
                return None
            elif not type_ok:
                self.record_error(test_name=test_name, location=location, problem=type_err_msg)
                return None
        return attr_ret

    async def read_single_attribute_expect_error(
            self, cluster: object, attribute: object,
            error: Status, dev_ctrl: ChipDeviceCtrl = None, node_id: int = None, endpoint: int = None,
            fabric_filtered: bool = True, assert_on_error: bool = True, test_name: str = "") -> object:
        if dev_ctrl is None:
            dev_ctrl = self.default_controller
        if node_id is None:
            node_id = self.dut_node_id
        if endpoint is None:
            endpoint = 0 if self.matter_test_config.endpoint is None else self.matter_test_config.endpoint

        result = await dev_ctrl.ReadAttribute(node_id, [(endpoint, attribute)], fabricFiltered=fabric_filtered)
        attr_ret = result[endpoint][cluster][attribute]
        err_msg = "Did not see expected error when reading {}:{}".format(str(cluster), str(attribute))
        error_type_ok = attr_ret is not None and isinstance(
            attr_ret, Clusters.Attribute.ValueDecodeFailure) and isinstance(attr_ret.Reason, InteractionModelError)
        if assert_on_error:
            asserts.assert_true(error_type_ok, err_msg)
            asserts.assert_equal(attr_ret.Reason.status, error, err_msg)
        elif not error_type_ok or attr_ret.Reason.status != error:
            location = AttributePathLocation(endpoint_id=endpoint, cluster_id=cluster.id,
                                             attribute_id=attribute.attribute_id)
            self.record_error(test_name=test_name, location=location, problem=err_msg)
            return None

        return attr_ret

    async def write_single_attribute(self, attribute_value: object, endpoint_id: int = None, expect_success: bool = True) -> Status:
        """Write a single `attribute_value` on a given `endpoint_id` and assert on failure.

        If `endpoint_id` is None, the default DUT endpoint for the test is selected.

        If `expect_success` is True, a test assertion fails on error status codes

        Status code is returned.
        """
        dev_ctrl = self.default_controller
        node_id = self.dut_node_id
        if endpoint_id is None:
            endpoint_id = 0 if self.matter_test_config.endpoint is None else self.matter_test_config.endpoint

        write_result = await dev_ctrl.WriteAttribute(node_id, [(endpoint_id, attribute_value)])
        if expect_success:
            asserts.assert_equal(write_result[0].Status, Status.Success,
                                 f"Expected write success for write to attribute {attribute_value} on endpoint {endpoint_id}")
        return write_result[0].Status

    async def send_single_cmd(
            self, cmd: Clusters.ClusterObjects.ClusterCommand,
            dev_ctrl: ChipDeviceCtrl = None, node_id: int = None, endpoint: int = None,
            timedRequestTimeoutMs: typing.Union[None, int] = None,
            payloadCapability: int = ChipDeviceCtrl.TransportPayloadCapability.MRP_PAYLOAD) -> object:
        if dev_ctrl is None:
            dev_ctrl = self.default_controller
        if node_id is None:
            node_id = self.dut_node_id
        if endpoint is None:
            endpoint = 0 if self.matter_test_config.endpoint is None else self.matter_test_config.endpoint

        result = await dev_ctrl.SendCommand(nodeid=node_id, endpoint=endpoint, payload=cmd, timedRequestTimeoutMs=timedRequestTimeoutMs,
                                            payloadCapability=payloadCapability)
        return result

    async def send_test_event_triggers(self, eventTrigger: int, enableKey: bytes = None):
        """This helper function sends a test event trigger to the General Diagnostics cluster on endpoint 0

           The enableKey can be passed into the function, or omitted which will then
           use the one provided to the script via --hex-arg enableKey:<HEX VALUE>
           if not it defaults to 0x000102030405060708090a0b0c0d0e0f
        """
        # get the test event enable key or assume the default
        # This can be passed in on command line using
        #    --hex-arg enableKey:000102030405060708090a0b0c0d0e0f
        if enableKey is None:
            if 'enableKey' not in self.matter_test_config.global_test_params:
                enableKey = bytes([b for b in range(16)])
            else:
                enableKey = self.matter_test_config.global_test_params['enableKey']

        try:
            # GeneralDiagnostics cluster is meant to be on Endpoint 0 (Root)
            await self.send_single_cmd(endpoint=0,
                                       cmd=Clusters.GeneralDiagnostics.Commands.TestEventTrigger(
                                           enableKey,
                                           eventTrigger)
                                       )

        except InteractionModelError as e:
            asserts.fail(
                f"Sending TestEventTrigger resulted in Unexpected error. Are they enabled in DUT? Command returned - {e.status}")

    async def check_test_event_triggers_enabled(self):
        """This cluster checks that the General Diagnostics cluster TestEventTriggersEnabled attribute is True.
           It will assert and fail the test if not True."""
        full_attr = Clusters.GeneralDiagnostics.Attributes.TestEventTriggersEnabled
        cluster = Clusters.Objects.GeneralDiagnostics
        # GeneralDiagnostics cluster is meant to be on Endpoint 0 (Root)
        test_event_enabled = await self.read_single_attribute_check_success(endpoint=0, cluster=cluster, attribute=full_attr)
        asserts.assert_equal(test_event_enabled, True, "TestEventTriggersEnabled is False")

    def print_step(self, stepnum: typing.Union[int, str], title: str) -> None:
        logging.info(f'***** Test Step {stepnum} : {title}')

    def record_error(self, test_name: str, location: ProblemLocation, problem: str, spec_location: str = ""):
        self.problems.append(ProblemNotice(test_name, location, ProblemSeverity.ERROR, problem, spec_location))

    def record_warning(self, test_name: str, location: ProblemLocation, problem: str, spec_location: str = ""):
        self.problems.append(ProblemNotice(test_name, location, ProblemSeverity.WARNING, problem, spec_location))

    def record_note(self, test_name: str, location: ProblemLocation, problem: str, spec_location: str = ""):
        self.problems.append(ProblemNotice(test_name, location, ProblemSeverity.NOTE, problem, spec_location))

    def on_fail(self, record):
        ''' Called by Mobly on test failure

            record is of type TestResultRecord
        '''
        self.failed = True
        if self.runner_hook and not self.is_commissioning:
            exception = record.termination_signal.exception

            try:
                step_duration = (datetime.now(timezone.utc) - self.step_start_time) / timedelta(microseconds=1)
            except AttributeError:
                # If we failed during setup, these may not be populated
                step_duration = 0
            try:
                test_duration = (datetime.now(timezone.utc) - self.test_start_time) / timedelta(microseconds=1)
            except AttributeError:
                test_duration = 0
            # TODO: I have no idea what logger, logs, request or received are. Hope None works because I have nothing to give
            self.runner_hook.step_failure(logger=None, logs=None, duration=step_duration, request=None, received=None)
            self.runner_hook.test_stop(exception=exception, duration=test_duration)

            def extract_error_text() -> tuple[str, str]:
                no_stack_trace = ("Stack Trace Unavailable", "")
                if not record.termination_signal.stacktrace:
                    return no_stack_trace
                trace = record.termination_signal.stacktrace.splitlines()
                if not trace:
                    return no_stack_trace

                if isinstance(exception, signals.TestError):
                    # Exception gets raised by the mobly framework, so the proximal error is one line back in the stack trace
                    assert_candidates = [idx for idx, line in enumerate(trace) if "asserts" in line and "asserts.py" not in line]
                    if not assert_candidates:
                        return "Unknown error, please see stack trace above", ""
                    assert_candidate_idx = assert_candidates[-1]
                else:
                    # Normal assert is on the Last line
                    assert_candidate_idx = -1
                probable_error = trace[assert_candidate_idx]

                # Find the file marker immediately above the probable error
                file_candidates = [idx for idx, line in enumerate(trace[:assert_candidate_idx]) if "File" in line]
                if not file_candidates:
                    return probable_error, "Unknown file"
                return probable_error.strip(), trace[file_candidates[-1]].strip()

            probable_error, probable_file = extract_error_text()
            logging.error(textwrap.dedent(f"""

                                          ******************************************************************
                                          *
                                          * Test {self.current_test_info.name} failed for the following reason:
                                          * {exception}
                                          *
                                          * {probable_file}
                                          * {probable_error}
                                          *
                                          *******************************************************************

                                          """))

    def on_pass(self, record):
        ''' Called by Mobly on test pass

            record is of type TestResultRecord
        '''
        if self.runner_hook and not self.is_commissioning:
            # What is request? This seems like an implementation detail for the runner
            # TODO: As with failure, I have no idea what logger, logs or request are meant to be
            step_duration = (datetime.now(timezone.utc) - self.step_start_time) / timedelta(microseconds=1)
            test_duration = (datetime.now(timezone.utc) - self.test_start_time) / timedelta(microseconds=1)
            self.runner_hook.step_success(logger=None, logs=None, duration=step_duration, request=None)

        # TODO: this check could easily be annoying when doing dev. flag it somehow? Ditto with the in-order check
        steps = self.get_defined_test_steps(record.test_name)
        if steps is None:
            # if we don't have a list of steps, assume they were all run
            all_steps_run = True
        else:
            all_steps_run = len(steps) == self.current_step_index

        if not all_steps_run:
            # The test is done, but we didn't execute all the steps
            asserts.fail("Test script error: Not all required steps were run")

        if self.runner_hook and not self.is_commissioning:
            self.runner_hook.test_stop(exception=None, duration=test_duration)

    def on_skip(self, record):
        ''' Called by Mobly on test skip

            record is of type TestResultRecord
        '''
        if self.runner_hook and not self.is_commissioning:
            test_duration = (datetime.now(timezone.utc) - self.test_start_time) / timedelta(microseconds=1)
            test_name = self.current_test_info.name
            filename = inspect.getfile(self.__class__)
            self.runner_hook.test_skipped(filename, test_name)
            self.runner_hook.test_stop(exception=None, duration=test_duration)

    def pics_guard(self, pics_condition: bool):
        """Checks a condition and if False marks the test step as skipped and
           returns False, otherwise returns True.
           For example can be used to check if a test step should be run:

              self.step("4")
              if self.pics_guard(condition_needs_to_be_true_to_execute):
                  # do the test for step 4

              self.step("5")
              if self.pics_guard(condition2_needs_to_be_true_to_execute):
                  # do the test for step 5
           """
        if not pics_condition:
            self.mark_current_step_skipped()
        return pics_condition

    def mark_current_step_skipped(self):
        try:
            steps = self.get_test_steps(self.current_test_info.name)
            if self.current_step_index == 0:
                asserts.fail("Script error: mark_current_step_skipped cannot be called before step()")
            num = steps[self.current_step_index - 1].test_plan_number
        except KeyError:
            num = self.current_step_index

        if self.runner_hook:
            # TODO: what does name represent here? The wordy test name? The test plan number? The number and name?
            # TODO: I very much do not want to have people passing in strings here. Do we really need the expression
            #       as a string? Does it get used by the TH?
            self.runner_hook.step_skipped(name=str(num), expression="")
        else:
            logging.info(f'**** Skipping: {num}')
        self.step_skipped = True

    def skip_step(self, step):
        self.step(step)
        self.mark_current_step_skipped()

    def skip_all_remaining_steps(self, starting_step_number):
        ''' Skips all remaining test steps starting with provided starting step

            starting_step_number gives the first step to be skipped, as defined in the TestStep.test_plan_number
            starting_step_number must be provided, and is not derived intentionally. By providing argument
                test is more deliberately identifying where test skips are starting from, making
                it easier to validate against the test plan for correctness.
        '''
        steps = self.get_test_steps(self.current_test_info.name)
        for idx, step in enumerate(steps):
            if step.test_plan_number == starting_step_number:
                starting_step_idx = idx
                break
        else:
            asserts.fail("skip_all_remaining_steps was provided with invalid starting_step_num")
        remaining = steps[starting_step_idx:]
        for step in remaining:
            self.skip_step(step.test_plan_number)

    def step(self, step: typing.Union[int, str]):
        test_name = self.current_test_info.name
        steps = self.get_test_steps(test_name)

        # TODO: this might be annoying during dev. Remove? Flag?
        if len(steps) <= self.current_step_index or steps[self.current_step_index].test_plan_number != step:
            asserts.fail(f'Unexpected test step: {step} - steps not called in order, or step does not exist')

        if self.runner_hook:
            # If we've reached the next step with no assertion and the step wasn't skipped, it passed
            if not self.step_skipped and self.current_step_index != 0:
                # TODO: As with failure, I have no idea what loger, logs or request are meant to be
                step_duration = (datetime.now(timezone.utc) - self.step_start_time) / timedelta(microseconds=1)
                self.runner_hook.step_success(logger=None, logs=None, duration=step_duration, request=None)

            # TODO: it seems like the step start should take a number and a name
            name = f'{step} : {steps[self.current_step_index].description}'
            self.runner_hook.step_start(name=name)
        else:
            self.print_step(step, steps[self.current_step_index].description)

        self.step_start_time = datetime.now(tz=timezone.utc)
        self.current_step_index = self.current_step_index + 1
        self.step_skipped = False

    def get_setup_payload_info(self) -> List[SetupPayloadInfo]:
        setup_payloads = []
        for qr_code in self.matter_test_config.qr_code_content:
            try:
                setup_payloads.append(SetupPayload().ParseQrCode(qr_code))
            except ChipStackError:
                asserts.fail(f"QR code '{qr_code} failed to parse properly as a Matter setup code.")

        for manual_code in self.matter_test_config.manual_code:
            try:
                setup_payloads.append(SetupPayload().ParseManualPairingCode(manual_code))
            except ChipStackError:
                asserts.fail(
                    f"Manual code code '{manual_code}' failed to parse properly as a Matter setup code. Check that all digits are correct and length is 11 or 21 characters.")

        infos = []
        for setup_payload in setup_payloads:
            info = SetupPayloadInfo()
            info.passcode = setup_payload.setup_passcode
            if setup_payload.short_discriminator is not None:
                info.filter_type = discovery.FilterType.SHORT_DISCRIMINATOR
                info.filter_value = setup_payload.short_discriminator
            else:
                info.filter_type = discovery.FilterType.LONG_DISCRIMINATOR
                info.filter_value = setup_payload.long_discriminator
            infos.append(info)

        num_passcodes = 0 if self.matter_test_config.setup_passcodes is None else len(self.matter_test_config.setup_passcodes)
        num_discriminators = 0 if self.matter_test_config.discriminators is None else len(self.matter_test_config.discriminators)
        asserts.assert_equal(num_passcodes, num_discriminators, "Must have same number of discriminators as passcodes")
        if self.matter_test_config.discriminators:
            for idx, discriminator in enumerate(self.matter_test_config.discriminators):
                info = SetupPayloadInfo()
                info.passcode = self.matter_test_config.setup_passcodes[idx]
                info.filter_type = DiscoveryFilterType.LONG_DISCRIMINATOR
                info.filter_value = discriminator
                infos.append(info)

        return infos

    def wait_for_user_input(self,
                            prompt_msg: str,
                            prompt_msg_placeholder: str = "Submit anything to continue",
                            default_value: str = "y") -> Optional[str]:
        """Ask for user input and wait for it.

        Args:
            prompt_msg (str): Message for TH UI prompt and input function. Indicates what is expected from the user.
            prompt_msg_placeholder (str, optional): TH UI prompt input placeholder (where the user types). Defaults to "Submit anything to continue".
            default_value (str, optional): TH UI prompt default value. Defaults to "y".

        Returns:
            str: User input or none if input is closed.
        """

        # TODO(#31928): Remove any assumptions of test params for endpoint ID.

        # Get the endpoint user param instead of `--endpoint-id` result, if available, temporarily.
        endpoint_id = self.user_params.get("endpoint", None)
        if endpoint_id is None or not isinstance(endpoint_id, int):
            endpoint_id = self.matter_test_config.endpoint

        if self.runner_hook:
            # TODO(#31928): Add endpoint support to hooks.
            self.runner_hook.show_prompt(msg=prompt_msg,
                                         placeholder=prompt_msg_placeholder,
                                         default_value=default_value)

        logging.info(f"========= USER PROMPT for Endpoint {endpoint_id} =========")
        logging.info(f">>> {prompt_msg.rstrip()} (press enter to confirm)")
        try:
            return input()
        except EOFError:
            logging.info("========= EOF on STDIN =========")
            return None


def generate_mobly_test_config(matter_test_config: MatterTestConfig):
    test_run_config = TestRunConfig()
    # We use a default name. We don't use Mobly YAML configs, so that we can be
    # freestanding without relying
    test_run_config.testbed_name = "MatterTest"

    log_path = matter_test_config.logs_path
    log_path = _DEFAULT_LOG_PATH if log_path is None else log_path
    if ENV_MOBLY_LOGPATH in os.environ:
        log_path = os.environ[ENV_MOBLY_LOGPATH]

    test_run_config.log_path = log_path
    # TODO: For later, configure controllers
    test_run_config.controller_configs = {}

    test_run_config.user_params = matter_test_config.global_test_params

    return test_run_config


def _find_test_class():
    """Finds the test class in a test script.
    Walk through module members and find the subclass of MatterBaseTest. Only
    one subclass is allowed in a test script.
    Returns:
      The test class in the test module.
    Raises:
      SystemExit: Raised if the number of test classes is not exactly one.
    """
    subclasses = utils.find_subclasses_in_module([MatterBaseTest], sys.modules['__main__'])
    subclasses = [c for c in subclasses if c.__name__ != "MatterBaseTest"]
    if len(subclasses) != 1:
        print(
            'Exactly one subclass of `MatterBaseTest` should be in the main file. Found %s.' %
            str([subclass.__name__ for subclass in subclasses]))
        sys.exit(1)

    return subclasses[0]


def int_decimal_or_hex(s: str) -> int:
    val = int(s, 0)
    if val < 0:
        raise ValueError("Negative values not supported")
    return val


def byte_string_from_hex(s: str) -> bytes:
    return unhexlify(s.replace(":", "").replace(" ", "").replace("0x", ""))


def str_from_manual_code(s: str) -> str:
    """Enforces legal format for manual codes and removes spaces/dashes."""
    s = s.replace("-", "").replace(" ", "")
    regex = r"^([0-9]{11}|[0-9]{21})$"
    match = re.match(regex, s)
    if not match:
        raise ValueError("Invalid manual code format, does not match %s" % regex)

    return s


def int_named_arg(s: str) -> Tuple[str, int]:
    regex = r"^(?P<name>[a-zA-Z_0-9.]+):((?P<hex_value>0x[0-9a-fA-F_]+)|(?P<decimal_value>-?\d+))$"
    match = re.match(regex, s)
    if not match:
        raise ValueError("Invalid int argument format, does not match %s" % regex)

    name = match.group("name")
    if match.group("hex_value"):
        value = int(match.group("hex_value"), 0)
    else:
        value = int(match.group("decimal_value"), 10)
    return (name, value)


def str_named_arg(s: str) -> Tuple[str, str]:
    regex = r"^(?P<name>[a-zA-Z_0-9.]+):(?P<value>.*)$"
    match = re.match(regex, s)
    if not match:
        raise ValueError("Invalid string argument format, does not match %s" % regex)

    return (match.group("name"), match.group("value"))


def float_named_arg(s: str) -> Tuple[str, float]:
    regex = r"^(?P<name>[a-zA-Z_0-9.]+):(?P<value>.*)$"
    match = re.match(regex, s)
    if not match:
        raise ValueError("Invalid float argument format, does not match %s" % regex)

    name = match.group("name")
    value = float(match.group("value"))

    return (name, value)


def json_named_arg(s: str) -> Tuple[str, object]:
    regex = r"^(?P<name>[a-zA-Z_0-9.]+):(?P<value>.*)$"
    match = re.match(regex, s)
    if not match:
        raise ValueError("Invalid JSON argument format, does not match %s" % regex)

    name = match.group("name")
    value = json.loads(match.group("value"))

    return (name, value)


def bool_named_arg(s: str) -> Tuple[str, bool]:
    regex = r"^(?P<name>[a-zA-Z_0-9.]+):((?P<truth_value>true|false)|(?P<decimal_value>[01]))$"
    match = re.match(regex, s.lower())
    if not match:
        raise ValueError("Invalid bool argument format, does not match %s" % regex)

    name = match.group("name")
    if match.group("truth_value"):
        value = True if match.group("truth_value") == "true" else False
    else:
        value = int(match.group("decimal_value")) != 0

    return (name, value)


def bytes_as_hex_named_arg(s: str) -> Tuple[str, bytes]:
    regex = r"^(?P<name>[a-zA-Z_0-9.]+):(?P<value>[0-9a-fA-F:]+)$"
    match = re.match(regex, s)
    if not match:
        raise ValueError("Invalid bytes as hex argument format, does not match %s" % regex)

    name = match.group("name")
    value_str = match.group("value")
    value_str = value_str.replace(":", "")
    if len(value_str) % 2 != 0:
        raise ValueError("Byte string argument value needs to be event number of hex chars")
    value = unhexlify(value_str)

    return (name, value)


def root_index(s: str) -> int:
    CHIP_TOOL_COMPATIBILITY = {
        "alpha": 1,
        "beta": 2,
        "gamma": 3
    }

    for name, id in CHIP_TOOL_COMPATIBILITY.items():
        if s.lower() == name:
            return id
    else:
        root_index = int(s)
        if root_index == 0:
            raise ValueError("Only support root index >= 1")
        return root_index


def populate_commissioning_args(args: argparse.Namespace, config: MatterTestConfig) -> bool:
    config.root_of_trust_index = args.root_index
    # Follow root of trust index if ID not provided to have same behavior as legacy
    # chip-tool that fabricID == commissioner_name == root of trust index
    config.fabric_id = args.fabric_id if args.fabric_id is not None else config.root_of_trust_index

    if args.chip_tool_credentials_path is not None and not args.chip_tool_credentials_path.exists():
        print("error: chip-tool credentials path %s doesn't exist!" % args.chip_tool_credentials_path)
        return False
    config.chip_tool_credentials_path = args.chip_tool_credentials_path

    if args.dut_node_ids is None:
        print("error: --dut-node-id is mandatory!")
        return False
    config.dut_node_ids = args.dut_node_ids

    config.commissioning_method = args.commissioning_method
    config.commission_only = args.commission_only

    config.qr_code_content.extend(args.qr_code)
    config.manual_code.extend(args.manual_code)

    if args.commissioning_method is None:
        return True

    if args.discriminators == [] and (args.qr_code == [] and args.manual_code == []):
        print("error: Missing --discriminator when no --qr-code/--manual-code present!")
        return False
    config.discriminators = args.discriminators

    if args.passcodes == [] and (args.qr_code == [] and args.manual_code == []):
        print("error: Missing --passcode when no --qr-code/--manual-code present!")
        return False
    config.setup_passcodes = args.passcodes

    if args.qr_code != [] and args.manual_code != []:
        print("error: Cannot have both --qr-code and --manual-code present!")
        return False

    if len(config.discriminators) != len(config.setup_passcodes):
        print("error: supplied number of discriminators does not match number of passcodes")
        return False

    device_descriptors = config.qr_code_content + config.manual_code + config.discriminators

    if len(config.dut_node_ids) > len(device_descriptors):
        print("error: More node IDs provided than discriminators")
        return False

    if len(config.dut_node_ids) < len(device_descriptors):
        missing = len(device_descriptors) - len(config.dut_node_ids)
        # We generate new node IDs sequentially from the last one seen for all
        # missing NodeIDs when commissioning many nodes at once.
        for i in range(missing):
            config.dut_node_ids.append(config.dut_node_ids[-1] + 1)

    if len(config.dut_node_ids) != len(set(config.dut_node_ids)):
        print("error: Duplicate values in node id list")
        return False

    if len(config.discriminators) != len(set(config.discriminators)):
        print("error: Duplicate value in discriminator list")
        return False

    if config.commissioning_method == "ble-wifi":
        if args.wifi_ssid is None:
            print("error: missing --wifi-ssid <SSID> for --commissioning-method ble-wifi!")
            return False

        if args.wifi_passphrase is None:
            print("error: missing --wifi-passphrase <passphrasse> for --commissioning-method ble-wifi!")
            return False

        config.wifi_ssid = args.wifi_ssid
        config.wifi_passphrase = args.wifi_passphrase
    elif config.commissioning_method == "ble-thread":
        if args.thread_dataset_hex is None:
            print("error: missing --thread-dataset-hex <DATASET_HEX> for --commissioning-method ble-thread!")
            return False
        config.thread_operational_dataset = args.thread_dataset_hex
    elif config.commissioning_method == "on-network-ip":
        if args.ip_addr is None:
            print("error: missing --ip-addr <IP_ADDRESS> for --commissioning-method on-network-ip")
            return False
        config.commissionee_ip_address_just_for_testing = args.ip_addr

    if args.case_admin_subject is None:
        # Use controller node ID as CASE admin subject during commissioning if nothing provided
        config.case_admin_subject = config.controller_node_id
    else:
        # If a CASE admin subject is provided, then use that
        config.case_admin_subject = args.case_admin_subject

    return True


def convert_args_to_matter_config(args: argparse.Namespace) -> MatterTestConfig:
    config = MatterTestConfig()

    # Populate commissioning config if present, exiting on error
    if not populate_commissioning_args(args, config):
        sys.exit(1)

    config.storage_path = pathlib.Path(_DEFAULT_STORAGE_PATH) if args.storage_path is None else args.storage_path
    config.logs_path = pathlib.Path(_DEFAULT_LOG_PATH) if args.logs_path is None else args.logs_path
    config.paa_trust_store_path = args.paa_trust_store_path
    config.ble_interface_id = args.ble_interface_id
    config.pics = {} if args.PICS is None else read_pics_from_file(args.PICS)
    config.tests = [] if args.tests is None else args.tests
    config.timeout = args.timeout  # This can be none, we pull the default from the test if it's unspecified
    config.endpoint = args.endpoint
    config.app_pid = 0 if args.app_pid is None else args.app_pid

    config.controller_node_id = args.controller_node_id
    config.trace_to = args.trace_to

    # Accumulate all command-line-passed named args
    all_global_args = []
    argsets = [item for item in (args.int_arg, args.float_arg, args.string_arg, args.json_arg,
                                 args.hex_arg, args.bool_arg) if item is not None]
    for argset in argsets:
        all_global_args.extend(argset)

    config.global_test_params = {}
    for name, value in all_global_args:
        config.global_test_params[name] = value

    # Embed the rest of the config in the global test params dict which will be passed to Mobly tests
    config.global_test_params["meta_config"] = {k: v for k, v in dataclass_asdict(config).items() if k != "global_test_params"}

    return config


def parse_matter_test_args(argv: Optional[List[str]] = None) -> MatterTestConfig:
    parser = argparse.ArgumentParser(description='Matter standalone Python test')

    basic_group = parser.add_argument_group(title="Basic arguments", description="Overall test execution arguments")

    basic_group.add_argument('--tests',
                             '--test_case',
                             action="store",
                             nargs='+',
                             type=str,
                             metavar='test_a test_b...',
                             help='A list of tests in the test class to execute.')
    basic_group.add_argument('--trace-to', nargs="*", default=[],
                             help="Where to trace (e.g perfetto, perfetto:path, json:log, json:path)")
    basic_group.add_argument('--storage-path', action="store", type=pathlib.Path,
                             metavar="PATH", help="Location for persisted storage of instance")
    basic_group.add_argument('--logs-path', action="store", type=pathlib.Path, metavar="PATH", help="Location for test logs")
    paa_path_default = get_default_paa_trust_store(pathlib.Path.cwd())
    basic_group.add_argument('--paa-trust-store-path', action="store", type=pathlib.Path, metavar="PATH", default=paa_path_default,
                             help="PAA trust store path (default: %s)" % str(paa_path_default))
    basic_group.add_argument('--ble-interface-id', action="store", type=int,
                             metavar="INTERFACE_ID", help="ID of BLE adapter (from hciconfig)")
    basic_group.add_argument('-N', '--controller-node-id', type=int_decimal_or_hex,
                             metavar='NODE_ID',
                             default=_DEFAULT_CONTROLLER_NODE_ID,
                             help='NodeID to use for initial/default controller (default: %d)' % _DEFAULT_CONTROLLER_NODE_ID)
    basic_group.add_argument('-n', '--dut-node-id', '--nodeId', type=int_decimal_or_hex,
                             metavar='NODE_ID', dest='dut_node_ids', default=[_DEFAULT_DUT_NODE_ID],
                             help='Node ID for primary DUT communication, '
                             'and NodeID to assign if commissioning (default: %d)' % _DEFAULT_DUT_NODE_ID, nargs="+")
    basic_group.add_argument('--endpoint', type=int, default=None, help="Endpoint under test")
    basic_group.add_argument('--app-pid', type=int, default=0, help="The PID of the app against which the test is going to run")
    basic_group.add_argument('--timeout', type=int, help="Test timeout in seconds")
    basic_group.add_argument("--PICS", help="PICS file path", type=str)

    commission_group = parser.add_argument_group(title="Commissioning", description="Arguments to commission a node")

    commission_group.add_argument('-m', '--commissioning-method', type=str,
                                  metavar='METHOD_NAME',
                                  choices=["on-network", "ble-wifi", "ble-thread", "on-network-ip"],
                                  help='Name of commissioning method to use')
    commission_group.add_argument('-d', '--discriminator', type=int_decimal_or_hex,
                                  metavar='LONG_DISCRIMINATOR',
                                  dest='discriminators',
                                  default=[],
                                  help='Discriminator to use for commissioning', nargs="+")
    commission_group.add_argument('-p', '--passcode', type=int_decimal_or_hex,
                                  metavar='PASSCODE',
                                  dest='passcodes',
                                  default=[],
                                  help='PAKE passcode to use', nargs="+")
    commission_group.add_argument('-i', '--ip-addr', type=str,
                                  metavar='RAW_IP_ADDRESS',
                                  help='IP address to use (only for method "on-network-ip". ONLY FOR LOCAL TESTING!', nargs="+")

    commission_group.add_argument('--wifi-ssid', type=str,
                                  metavar='SSID',
                                  help='Wi-Fi SSID for ble-wifi commissioning')
    commission_group.add_argument('--wifi-passphrase', type=str,
                                  metavar='PASSPHRASE',
                                  help='Wi-Fi passphrase for ble-wifi commissioning')

    commission_group.add_argument('--thread-dataset-hex', type=byte_string_from_hex,
                                  metavar='OPERATIONAL_DATASET_HEX',
                                  help='Thread operational dataset as a hex string for ble-thread commissioning')

    commission_group.add_argument('--admin-vendor-id', action="store", type=int_decimal_or_hex, default=_DEFAULT_ADMIN_VENDOR_ID,
                                  metavar="VENDOR_ID",
                                  help="VendorID to use during commissioning (default 0x%04X)" % _DEFAULT_ADMIN_VENDOR_ID)
    commission_group.add_argument('--case-admin-subject', action="store", type=int_decimal_or_hex,
                                  metavar="CASE_ADMIN_SUBJECT",
                                  help="Set the CASE admin subject to an explicit value (default to commissioner Node ID)")

    commission_group.add_argument('--commission-only', action="store_true", default=False,
                                  help="If true, test exits after commissioning without running subsequent tests")

    code_group = parser.add_mutually_exclusive_group(required=False)

    code_group.add_argument('-q', '--qr-code', type=str,
                            metavar="QR_CODE", default=[], help="QR setup code content (overrides passcode and discriminator)", nargs="+")
    code_group.add_argument('--manual-code', type=str_from_manual_code,
                            metavar="MANUAL_CODE", default=[], help="Manual setup code content (overrides passcode and discriminator)", nargs="+")

    fabric_group = parser.add_argument_group(
        title="Fabric selection", description="Fabric selection for single-fabric basic usage, and commissioning")
    fabric_group.add_argument('-f', '--fabric-id', type=int_decimal_or_hex,
                              metavar='FABRIC_ID',
                              help='Fabric ID on which to operate under the root of trust')

    fabric_group.add_argument('-r', '--root-index', type=root_index,
                              metavar='ROOT_INDEX_OR_NAME', default=_DEFAULT_TRUST_ROOT_INDEX,
                              help='Root of trust under which to operate/commission for single-fabric basic usage. '
                              'alpha/beta/gamma are aliases for 1/2/3. Default (%d)' % _DEFAULT_TRUST_ROOT_INDEX)

    fabric_group.add_argument('-c', '--chip-tool-credentials-path', type=pathlib.Path,
                              metavar='PATH',
                              help='Path to chip-tool credentials file root')

    args_group = parser.add_argument_group(title="Config arguments", description="Test configuration global arguments set")
    args_group.add_argument('--int-arg', nargs='*', type=int_named_arg, metavar="NAME:VALUE",
                            help="Add a named test argument for an integer as hex or decimal (e.g. -2 or 0xFFFF_1234)")
    args_group.add_argument('--bool-arg', nargs='*', type=bool_named_arg, metavar="NAME:VALUE",
                            help="Add a named test argument for an boolean value (e.g. true/false or 0/1)")
    args_group.add_argument('--float-arg', nargs='*', type=float_named_arg, metavar="NAME:VALUE",
                            help="Add a named test argument for a floating point value (e.g. -2.1 or 6.022e23)")
    args_group.add_argument('--string-arg', nargs='*', type=str_named_arg, metavar="NAME:VALUE",
                            help="Add a named test argument for a string value")
    args_group.add_argument('--json-arg', nargs='*', type=json_named_arg, metavar="NAME:VALUE",
                            help="Add a named test argument for JSON stored as a list or dict")
    args_group.add_argument('--hex-arg', nargs='*', type=bytes_as_hex_named_arg, metavar="NAME:VALUE",
                            help="Add a named test argument for an octet string in hex (e.g. 0011cafe or 00:11:CA:FE)")

    if not argv:
        argv = sys.argv[1:]

    return convert_args_to_matter_config(parser.parse_known_args(argv)[0])


def _async_runner(body, self: MatterBaseTest, *args, **kwargs):
    timeout = self.matter_test_config.timeout if self.matter_test_config.timeout is not None else self.default_timeout
    runner_with_timeout = asyncio.wait_for(body(self, *args, **kwargs), timeout=timeout)
    return asyncio.run(runner_with_timeout)


def async_test_body(body):
    """Decorator required to be applied whenever a `test_*` method is `async def`.

    Since Mobly doesn't support asyncio directly, and the test methods are called
    synchronously, we need a mechanism to allow an `async def` to be converted to
    a asyncio-run synchronous method. This decorator does the wrapping.
    """

    def async_runner(self: MatterBaseTest, *args, **kwargs):
        return _async_runner(body, self, *args, **kwargs)

    return async_runner


EndpointCheckFunction = typing.Callable[[Clusters.Attribute.AsyncReadTransaction.ReadResponse, int], bool]


def get_cluster_from_attribute(attribute: ClusterObjects.ClusterAttributeDescriptor) -> ClusterObjects.Cluster:
    return ClusterObjects.ALL_CLUSTERS[attribute.cluster_id]


def get_cluster_from_command(command: ClusterObjects.ClusterCommand) -> ClusterObjects.Cluster:
    return ClusterObjects.ALL_CLUSTERS[command.cluster_id]


def _has_cluster(wildcard, endpoint, cluster: ClusterObjects.Cluster) -> bool:
    try:
        return cluster in wildcard.attributes[endpoint]
    except KeyError:
        return False


def has_cluster(cluster: ClusterObjects.ClusterObjectDescriptor) -> EndpointCheckFunction:
    """ EndpointCheckFunction that can be passed as a parameter to the run_if_endpoint_matches decorator.

        Use this function with the run_if_endpoint_matches decorator to run this test on all endpoints with
        the specified cluster. For example, given a device with the following conformance

        EP0: cluster A, B, C
        EP1: cluster D, E
        EP2, cluster D
        EP3, cluster E

        And the following test specification:
        @run_if_endpoint_matches(has_cluster(Clusters.D))
        test_mytest(self):
            ...

        If you run this test with --endpoint 1 or --endpoint 2, the test will be run. If you run this test
        with any other --endpoint the run_if_endpoint_matches decorator will call the on_skip function to
        notify the test harness that the test is not applicable to this node and the test will not be run.
    """
    return partial(_has_cluster, cluster=cluster)


def _has_attribute(wildcard, endpoint, attribute: ClusterObjects.ClusterAttributeDescriptor) -> bool:
    cluster = get_cluster_from_attribute(attribute)
    try:
        attr_list = wildcard.attributes[endpoint][cluster][cluster.Attributes.AttributeList]
        if not isinstance(attr_list, list):
            asserts.fail(
                f"Failed to read mandatory AttributeList attribute value for cluster {cluster} on endpoint {endpoint}: {attr_list}.")
        return attribute.attribute_id in attr_list
    except KeyError:
        return False


def has_attribute(attribute: ClusterObjects.ClusterAttributeDescriptor) -> EndpointCheckFunction:
    """ EndpointCheckFunction that can be passed as a parameter to the run_if_endpoint_matches decorator.

        Use this function with the run_if_endpoint_matches decorator to run this test on all endpoints with
        the specified attribute. For example, given a device with the following conformance

        EP0: cluster A, B, C
        EP1: cluster D with attribute d, E
        EP2, cluster D with attribute d
        EP3, cluster D without attribute d

        And the following test specification:
        @run_if_endpoint_matches(has_attribute(Clusters.D.Attributes.d))
        test_mytest(self):
            ...

        If you run this test with --endpoint 1 or --endpoint 2, the test will be run. If you run this test
        with any other --endpoint the run_if_endpoint_matches decorator will call the on_skip function to
        notify the test harness that the test is not applicable to this node and the test will not be run.
    """
    return partial(_has_attribute, attribute=attribute)


def _has_feature(wildcard, endpoint: int, cluster: ClusterObjects.ClusterObjectDescriptor, feature: IntFlag) -> bool:
    try:
        feature_map = wildcard.attributes[endpoint][cluster][cluster.Attributes.FeatureMap]
        if not isinstance(feature_map, int):
            asserts.fail(
                f"Failed to read mandatory FeatureMap attribute value for cluster {cluster} on endpoint {endpoint}: {feature_map}.")

        return (feature & feature_map) != 0
    except KeyError:
        return False


def has_feature(cluster: ClusterObjects.ClusterObjectDescriptor, feature: IntFlag) -> EndpointCheckFunction:
    """ EndpointCheckFunction that can be passed as a parameter to the run_if_endpoint_matches decorator.

        Use this function with the run_if_endpoint_matches decorator to run this test on all endpoints with
        the specified feature. For example, given a device with the following conformance

        EP0: cluster A, B, C
        EP1: cluster D with feature F0
        EP2: cluster D with feature F0
        EP3: cluster D without feature F0

        And the following test specification:
        @run_if_endpoint_matches(has_feature(Clusters.D.Bitmaps.Feature.F0))
        test_mytest(self):
            ...

        If you run this test with --endpoint 1 or --endpoint 2, the test will be run. If you run this test
        with any other --endpoint the run_if_endpoint_matches decorator will call the on_skip function to
        notify the test harness that the test is not applicable to this node and the test will not be run.
    """
    return partial(_has_feature, cluster=cluster, feature=feature)


async def _get_all_matching_endpoints(self: MatterBaseTest, accept_function: EndpointCheckFunction) -> list[uint]:
    """ Returns a list of endpoints matching the accept condition. """
    wildcard = await self.default_controller.Read(self.dut_node_id, [(Clusters.Descriptor), Attribute.AttributePath(None, None, GlobalAttributeIds.ATTRIBUTE_LIST_ID), Attribute.AttributePath(None, None, GlobalAttributeIds.FEATURE_MAP_ID), Attribute.AttributePath(None, None, GlobalAttributeIds.ACCEPTED_COMMAND_LIST_ID)])
    matching = [e for e in wildcard.attributes.keys() if accept_function(wildcard, e)]
    return matching


async def should_run_test_on_endpoint(self: MatterBaseTest, accept_function: EndpointCheckFunction) -> bool:
    """ Helper function for the run_if_endpoint_matches decorator.

        Returns True if self.matter_test_config.endpoint matches the accept function.
    """
    if self.matter_test_config.endpoint is None:
        msg = """
              The --endpoint flag is required for this test.
              """
        asserts.fail(msg)
    matching = await (_get_all_matching_endpoints(self, accept_function))
    return self.matter_test_config.endpoint in matching


def run_on_singleton_matching_endpoint(accept_function: EndpointCheckFunction):
    """ Test decorator for a test that needs to be run on the endpoint that matches the given accept function.

        This decorator should be used for tests where the endpoint is not known a-priori (dynamic endpoints).
        Note that currently this test is limited to devices with a SINGLE matching endpoint.
    """
    def run_on_singleton_matching_endpoint_internal(body):
        def matching_runner(self: MatterBaseTest, *args, **kwargs):
            runner_with_timeout = asyncio.wait_for(_get_all_matching_endpoints(self, accept_function), timeout=30)
            matching = asyncio.run(runner_with_timeout)
            asserts.assert_less_equal(len(matching), 1, "More than one matching endpoint found for singleton test.")
            if not matching:
                logging.info("Test is not applicable to any endpoint - skipping test")
                asserts.skip('No endpoint matches test requirements')
                return
            # Exceptions should flow through, hence no except block
            try:
                old_endpoint = self.matter_test_config.endpoint
                self.matter_test_config.endpoint = matching[0]
                logging.info(f'Running test on endpoint {self.matter_test_config.endpoint}')
                _async_runner(body, self, *args, **kwargs)
            finally:
                self.matter_test_config.endpoint = old_endpoint
        return matching_runner
    return run_on_singleton_matching_endpoint_internal


def run_if_endpoint_matches(accept_function: EndpointCheckFunction):
    """ Test decorator for a test that needs to be run only if the endpoint that meets the accept_function criteria.

        Place this decorator above the test_ method to have the test framework run this test only if the endpoint matches.
        This decorator takes an EndpointCheckFunction to assess whether a test needs to be run on a particular
        endpoint.

        For example, given the following device conformance:

        EP0: cluster A, B, C
        EP1: cluster D, E
        EP2, cluster D
        EP3, cluster E

        And the following test specification:
        @run_if_endpoint_matches(has_cluster(Clusters.D))
        test_mytest(self):
            ...

        If you run this test with --endpoint 1 or --endpoint 2, the test will be run. If you run this test
        with any other --endpoint the decorator will call the on_skip function to
        notify the test harness that the test is not applicable to this node and the test will not be run.

        Tests that use this decorator cannot use a pics_ method for test selection and should not reference any
        PICS values internally.
    """
    def run_if_endpoint_matches_internal(body):
        def per_endpoint_runner(self: MatterBaseTest, *args, **kwargs):
<<<<<<< HEAD
            asserts.assert_false(self.get_test_pics(self.current_test_info.name),
                                 "pics_ method supplied for run_if_endpoint_matches.")
            runner_with_timeout = asyncio.wait_for(should_run_test_on_endpoint(self, accept_function), timeout=30)
            should_run_test = asyncio.run(runner_with_timeout)
            if not should_run_test:
                logging.info("Test is not applicable to this endpoint - skipping test")
                asserts.skip('Endpoint does not match test requirements')
=======
            asserts.assert_false(self.get_test_pics(self.current_test_info.name), "pics_ method supplied for per_endpoint_test.")
            runner_with_timeout = asyncio.wait_for(get_accepted_endpoints_for_test(self, accept_function), timeout=60)
            endpoints = asyncio.run(runner_with_timeout)
            if not endpoints:
                logging.info("No matching endpoints found - skipping test")
                asserts.skip('No endpoints match requirements')
>>>>>>> ce3b4d9f
                return
            logging.info(f'Running test on endpoint {self.matter_test_config.endpoint}')
            _async_runner(body, self, *args, **kwargs)
        return per_endpoint_runner
    return run_if_endpoint_matches_internal


class CommissionDeviceTest(MatterBaseTest):
    """Test class auto-injected at the start of test list to commission a device when requested"""

    def __init__(self, *args):
        super().__init__(*args)
        self.is_commissioning = True

    def test_run_commissioning(self):
        conf = self.matter_test_config
        for commission_idx, node_id in enumerate(conf.dut_node_ids):
            logging.info("Starting commissioning for root index %d, fabric ID 0x%016X, node ID 0x%016X" %
                         (conf.root_of_trust_index, conf.fabric_id, node_id))
            logging.info("Commissioning method: %s" % conf.commissioning_method)

            if not asyncio.run(self._commission_device(commission_idx)):
                raise signals.TestAbortAll("Failed to commission node")

    async def _commission_device(self, i) -> bool:
        dev_ctrl = self.default_controller
        conf = self.matter_test_config

        info = self.get_setup_payload_info()[i]

        if conf.commissioning_method == "on-network":
            try:
                await dev_ctrl.CommissionOnNetwork(
                    nodeId=conf.dut_node_ids[i],
                    setupPinCode=info.passcode,
                    filterType=info.filter_type,
                    filter=info.filter_value
                )
                return True
            except ChipStackError as e:
                logging.error("Commissioning failed: %s" % e)
                return False
        elif conf.commissioning_method == "ble-wifi":
            try:
                await dev_ctrl.CommissionWiFi(
                    info.filter_value,
                    info.passcode,
                    conf.dut_node_ids[i],
                    conf.wifi_ssid,
                    conf.wifi_passphrase,
                    isShortDiscriminator=(info.filter_type == DiscoveryFilterType.SHORT_DISCRIMINATOR)
                )
                return True
            except ChipStackError as e:
                logging.error("Commissioning failed: %s" % e)
                return False
        elif conf.commissioning_method == "ble-thread":
            try:
                await dev_ctrl.CommissionThread(
                    info.filter_value,
                    info.passcode,
                    conf.dut_node_ids[i],
                    conf.thread_operational_dataset,
                    isShortDiscriminator=(info.filter_type == DiscoveryFilterType.SHORT_DISCRIMINATOR)
                )
                return True
            except ChipStackError as e:
                logging.error("Commissioning failed: %s" % e)
                return False
        elif conf.commissioning_method == "on-network-ip":
            try:
                logging.warning("==== USING A DIRECT IP COMMISSIONING METHOD NOT SUPPORTED IN THE LONG TERM ====")
                await dev_ctrl.CommissionIP(
                    ipaddr=conf.commissionee_ip_address_just_for_testing,
                    setupPinCode=info.passcode, nodeid=conf.dut_node_ids[i]
                )
                return True
            except ChipStackError as e:
                logging.error("Commissioning failed: %s" % e)
                return False
        else:
            raise ValueError("Invalid commissioning method %s!" % conf.commissioning_method)


def default_matter_test_main():
    """Execute the test class in a test module.
    This is the default entry point for running a test script file directly.
    In this case, only one test class in a test script is allowed.
    To make your test script executable, add the following to your file:
    .. code-block:: python
      from matter_testing_support.py import default_matter_test_main
      ...
      if __name__ == '__main__':
        default_matter_test_main.main()
    """

    matter_test_config = parse_matter_test_args()

    # Find the test class in the test script.
    test_class = _find_test_class()

    hooks = InternalTestRunnerHooks()

    run_tests(test_class, matter_test_config, hooks)


def get_test_info(test_class: MatterBaseTest, matter_test_config: MatterTestConfig) -> list[TestInfo]:
    test_config = generate_mobly_test_config(matter_test_config)
    base = test_class(test_config)

    if len(matter_test_config.tests) > 0:
        tests = matter_test_config.tests
    else:
        tests = base.get_existing_test_names()

    info = []
    for t in tests:
        info.append(TestInfo(t, steps=base.get_test_steps(t), desc=base.get_test_desc(t), pics=base.get_test_pics(t)))

    return info


def run_tests_no_exit(test_class: MatterBaseTest, matter_test_config: MatterTestConfig, hooks: TestRunnerHooks, default_controller=None, external_stack=None) -> bool:

    get_test_info(test_class, matter_test_config)

    # Load test config file.
    test_config = generate_mobly_test_config(matter_test_config)

    # Parse test specifiers if exist.
    tests = None
    if len(matter_test_config.tests) > 0:
        tests = matter_test_config.tests

    if external_stack:
        stack = external_stack
    else:
        stack = MatterStackState(matter_test_config)

    with TracingContext() as tracing_ctx:
        for destination in matter_test_config.trace_to:
            tracing_ctx.StartFromString(destination)

        test_config.user_params["matter_stack"] = stash_globally(stack)

        # TODO: Steer to right FabricAdmin!
        # TODO: If CASE Admin Subject is a CAT tag range, then make sure to issue NOC with that CAT tag
        if not default_controller:
            default_controller = stack.certificate_authorities[0].adminList[0].NewController(
                nodeId=matter_test_config.controller_node_id,
                paaTrustStorePath=str(matter_test_config.paa_trust_store_path),
                catTags=matter_test_config.controller_cat_tags
            )
        test_config.user_params["default_controller"] = stash_globally(default_controller)

        test_config.user_params["matter_test_config"] = stash_globally(matter_test_config)
        test_config.user_params["hooks"] = stash_globally(hooks)

        # Execute the test class with the config
        ok = True

        test_config.user_params["certificate_authority_manager"] = stash_globally(stack.certificate_authority_manager)

        # Execute the test class with the config
        ok = True

        runner = TestRunner(log_dir=test_config.log_path,
                            testbed_name=test_config.testbed_name)

        with runner.mobly_logger():
            if matter_test_config.commissioning_method is not None:
                runner.add_test_class(test_config, CommissionDeviceTest, None)

            # Add the tests selected unless we have a commission-only request
            if not matter_test_config.commission_only:
                runner.add_test_class(test_config, test_class, tests)

            if hooks:
                # Right now, we only support running a single test class at once,
                # but it's relatively easy to expand that to make the test process faster
                # TODO: support a list of tests
                hooks.start(count=1)
                # Mobly gives the test run time in seconds, lets be a bit more precise
                runner_start_time = datetime.now(timezone.utc)

            try:
                runner.run()
                ok = runner.results.is_all_pass and ok
            except TimeoutError:
                ok = False
            except signals.TestAbortAll:
                ok = False
            except Exception:
                logging.exception('Exception when executing %s.', test_config.testbed_name)
                ok = False

    if hooks:
        duration = (datetime.now(timezone.utc) - runner_start_time) / timedelta(microseconds=1)
        hooks.stop(duration=duration)

    # Shutdown the stack when all done
    if not external_stack:
        stack.Shutdown()

    if ok:
        logging.info("Final result: PASS !")
    else:
        logging.error("Final result: FAIL !")
    return ok


def run_tests(test_class: MatterBaseTest, matter_test_config: MatterTestConfig, hooks: TestRunnerHooks, default_controller=None, external_stack=None) -> None:
    if not run_tests_no_exit(test_class, matter_test_config, hooks, default_controller, external_stack):
        sys.exit(1)<|MERGE_RESOLUTION|>--- conflicted
+++ resolved
@@ -2168,22 +2168,13 @@
     """
     def run_if_endpoint_matches_internal(body):
         def per_endpoint_runner(self: MatterBaseTest, *args, **kwargs):
-<<<<<<< HEAD
             asserts.assert_false(self.get_test_pics(self.current_test_info.name),
                                  "pics_ method supplied for run_if_endpoint_matches.")
-            runner_with_timeout = asyncio.wait_for(should_run_test_on_endpoint(self, accept_function), timeout=30)
+            runner_with_timeout = asyncio.wait_for(should_run_test_on_endpoint(self, accept_function), timeout=60)
             should_run_test = asyncio.run(runner_with_timeout)
             if not should_run_test:
                 logging.info("Test is not applicable to this endpoint - skipping test")
                 asserts.skip('Endpoint does not match test requirements')
-=======
-            asserts.assert_false(self.get_test_pics(self.current_test_info.name), "pics_ method supplied for per_endpoint_test.")
-            runner_with_timeout = asyncio.wait_for(get_accepted_endpoints_for_test(self, accept_function), timeout=60)
-            endpoints = asyncio.run(runner_with_timeout)
-            if not endpoints:
-                logging.info("No matching endpoints found - skipping test")
-                asserts.skip('No endpoints match requirements')
->>>>>>> ce3b4d9f
                 return
             logging.info(f'Running test on endpoint {self.matter_test_config.endpoint}')
             _async_runner(body, self, *args, **kwargs)
