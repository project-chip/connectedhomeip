--- conflicted
+++ resolved
@@ -16,22 +16,7 @@
 #
 
 import argparse
-<<<<<<< HEAD
-from binascii import unhexlify, hexlify
-import logging
-from chip import ChipDeviceCtrl
-import chip.clusters as Clusters
-from chip.ChipStack import *
-from chip.interaction_model import Status, InteractionModelError
-from chip.storage import PersistentStorage
-import chip.logging
-import chip.native
-import chip.FabricAdmin
-import chip.CertificateAuthority
-from chip.utils import CommissioningBuildingBlocks
-=======
 import asyncio
->>>>>>> b36439e8
 import builtins
 import json
 import logging
@@ -45,26 +30,19 @@
 from dataclasses import dataclass, field
 from typing import List, Optional, Tuple
 
-<<<<<<< HEAD
-from mobly import asserts
-from mobly import base_test
-from mobly.config_parser import TestRunConfig, ENV_MOBLY_LOGPATH
-from mobly import logger
-from mobly import signals
-from mobly import utils
-=======
-import chip.CertificateAuthority
+#import chip.CertificateAuthority
 import chip.clusters as Clusters
 import chip.FabricAdmin
+from chip.interaction_model import Status, InteractionModelError
 import chip.logging
 import chip.native
 from chip import ChipDeviceCtrl
 from chip.ChipStack import *
 from chip.storage import PersistentStorage
 from chip.utils import CommissioningBuildingBlocks
-from mobly import base_test, logger, signals, utils
+from mobly import assets, base_test, logger, signals, utils
 from mobly.config_parser import ENV_MOBLY_LOGPATH, TestRunConfig
->>>>>>> b36439e8
+
 from mobly.test_runner import TestRunner
 
 # TODO: Add utility to commission a device if needed
