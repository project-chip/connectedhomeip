#
#    Copyright (c) 2022 Project CHIP Authors
#    All rights reserved.
#
#    Licensed under the Apache License, Version 2.0 (the "License");
#    you may not use this file except in compliance with the License.
#    You may obtain a copy of the License at
#
#        http://www.apache.org/licenses/LICENSE-2.0
#
#    Unless required by applicable law or agreed to in writing, software
#    distributed under the License is distributed on an "AS IS" BASIS,
#    WITHOUT WARRANTIES OR CONDITIONS OF ANY KIND, either express or implied.
#    See the License for the specific language governing permissions and
#    limitations under the License.
#

import argparse
import asyncio
import builtins
import inspect
import json
import logging
import os
import pathlib
import queue
import re
import sys
import typing
import uuid
from binascii import hexlify, unhexlify
from dataclasses import asdict as dataclass_asdict
from dataclasses import dataclass, field
from datetime import datetime, timedelta, timezone
from enum import Enum
from typing import List, Optional, Tuple, Union

from chip.tlv import float32, uint

# isort: off

from chip import ChipDeviceCtrl  # Needed before chip.FabricAdmin
import chip.FabricAdmin  # Needed before chip.CertificateAuthority
import chip.CertificateAuthority

# isort: on
import chip.clusters as Clusters
import chip.logging
import chip.native
from chip import discovery
from chip.ChipStack import ChipStack
from chip.clusters.Attribute import EventReadResult, SubscriptionTransaction
from chip.exceptions import ChipStackError
from chip.interaction_model import InteractionModelError, Status
from chip.setup_payload import SetupPayload
from chip.storage import PersistentStorage
from chip.tracing import TracingContext
from mobly import asserts, base_test, signals, utils
from mobly.config_parser import ENV_MOBLY_LOGPATH, TestRunConfig
from mobly.test_runner import TestRunner

try:
    from matter_yamltests.hooks import TestRunnerHooks
except ImportError:
    class TestRunnerHooks:
        pass


# TODO: Add utility to commission a device if needed
# TODO: Add utilities to keep track of controllers/fabrics

logger = logging.getLogger("matter.python_testing")
logger.setLevel(logging.INFO)

DiscoveryFilterType = ChipDeviceCtrl.DiscoveryFilterType

_DEFAULT_ADMIN_VENDOR_ID = 0xFFF1
_DEFAULT_STORAGE_PATH = "admin_storage.json"
_DEFAULT_LOG_PATH = "/tmp/matter_testing/logs"
_DEFAULT_CONTROLLER_NODE_ID = 112233
_DEFAULT_DUT_NODE_ID = 0x12344321
_DEFAULT_TRUST_ROOT_INDEX = 1

# Mobly cannot deal with user config passing of ctypes objects,
# so we use this dict of uuid -> object to recover items stashed
# by reference.
_GLOBAL_DATA = {}


def stash_globally(o: object) -> str:
    id = str(uuid.uuid1())
    _GLOBAL_DATA[id] = o
    return id


def unstash_globally(id: str) -> object:
    return _GLOBAL_DATA.get(id)


def default_paa_rootstore_from_root(root_path: pathlib.Path) -> Optional[pathlib.Path]:
    """Attempt to find a PAA trust store following SDK convention at `root_path`

    This attempts to find {root_path}/credentials/development/paa-root-certs.

    Returns the fully resolved path on success or None if not found.
    """
    start_path = root_path.resolve()
    cred_path = start_path.joinpath("credentials")
    dev_path = cred_path.joinpath("development")
    paa_path = dev_path.joinpath("paa-root-certs")

    return paa_path.resolve() if all([path.exists() for path in [cred_path, dev_path, paa_path]]) else None


def get_default_paa_trust_store(root_path: pathlib.Path) -> pathlib.Path:
    """Attempt to find a PAA trust store starting at `root_path`.

    This tries to find by various heuristics, and goes up one level at a time
    until found. After a given number of levels, it will stop.

    This returns `root_path` if not PAA store is not found.
    """
    # TODO: Add heuristics about TH default PAA location
    cur_dir = pathlib.Path.cwd()
    max_levels = 10

    for level in range(max_levels):
        paa_trust_store_path = default_paa_rootstore_from_root(cur_dir)
        if paa_trust_store_path is not None:
            return paa_trust_store_path

        # Go back one level
        cur_dir = cur_dir.joinpath("..")
    else:
        # On not having found a PAA dir, just return current dir to avoid blow-ups
        return pathlib.Path.cwd()


def parse_pics(lines=typing.List[str]) -> dict[str, bool]:
    pics = {}
    for raw in lines:
        line, _, _ = raw.partition("#")
        line = line.strip()

        if not line:
            continue

        key, _, val = line.partition("=")
        val = val.strip()
        if val not in ["1", "0"]:
            raise ValueError('PICS {} must have a value of 0 or 1'.format(key))

        pics[key.strip().upper()] = (val == "1")
    return pics


def read_pics_from_file(filename: str) -> dict[str, bool]:
    """ Reads a dictionary of PICS from a file. """
    with open(filename, 'r') as f:
        lines = f.readlines()
        return parse_pics(lines)


def type_matches(received_value, desired_type):
    """ Checks if the value received matches the expected type.

        Handles unpacking Nullable and Optional types and
        compares list value types for non-empty lists.
    """
    if typing.get_origin(desired_type) == typing.Union:
        return any(type_matches(received_value, t) for t in typing.get_args(desired_type))
    elif typing.get_origin(desired_type) == list:
        if isinstance(received_value, list):
            # Assume an empty list is of the correct type
            return True if received_value == [] else any(type_matches(received_value[0], t) for t in typing.get_args(desired_type))
        else:
            return False
    elif desired_type == uint:
        return isinstance(received_value, int) and received_value >= 0
    elif desired_type == float32:
        return isinstance(received_value, float)
    else:
        return isinstance(received_value, desired_type)

# TODO(#31177): Need to add unit tests for all time conversion methods.


def utc_time_in_matter_epoch(desired_datetime: Optional[datetime] = None):
    """ Returns the time in matter epoch in us.

        If desired_datetime is None, it will return the current time.
    """
    if desired_datetime is None:
        utc_native = datetime.now(tz=timezone.utc)
    else:
        utc_native = desired_datetime
    # Matter epoch is 0 hours, 0 minutes, 0 seconds on Jan 1, 2000 UTC
    utc_th_delta = utc_native - datetime(2000, 1, 1, 0, 0, 0, 0, timezone.utc)
    utc_th_us = int(utc_th_delta.total_seconds() * 1000000)
    return utc_th_us


matter_epoch_us_from_utc_datetime = utc_time_in_matter_epoch


def utc_datetime_from_matter_epoch_us(matter_epoch_us: int) -> datetime:
    """Returns the given Matter epoch time as a usable Python datetime in UTC."""
    delta_from_epoch = timedelta(microseconds=matter_epoch_us)
    matter_epoch = datetime(2000, 1, 1, 0, 0, 0, 0, timezone.utc)

    return matter_epoch + delta_from_epoch


def utc_datetime_from_posix_time_ms(posix_time_ms: int) -> datetime:
    millis = posix_time_ms % 1000
    seconds = posix_time_ms // 1000
    return datetime.fromtimestamp(seconds, timezone.utc) + timedelta(milliseconds=millis)


def compare_time(received: int, offset: timedelta = timedelta(), utc: int = None, tolerance: timedelta = timedelta(seconds=5)) -> None:
    if utc is None:
        utc = utc_time_in_matter_epoch()

    # total seconds includes fractional for microseconds
    expected = utc + offset.total_seconds() * 1000000
    delta_us = abs(expected - received)
    delta = timedelta(microseconds=delta_us)
    asserts.assert_less_equal(delta, tolerance, "Received time is out of tolerance")


def get_wait_seconds_from_set_time(set_time_matter_us: int, wait_seconds: int):
    seconds_passed = (utc_time_in_matter_epoch() - set_time_matter_us) // 1000000
    return wait_seconds - seconds_passed


class SimpleEventCallback:
    def __init__(self, name: str, expected_cluster_id: int, expected_event_id: int, output_queue: queue.SimpleQueue):
        self._name = name
        self._expected_cluster_id = expected_cluster_id
        self._expected_event_id = expected_event_id
        self._output_queue = output_queue

    def __call__(self, event_result: EventReadResult, transaction: SubscriptionTransaction):
        if (self._expected_cluster_id == event_result.Header.ClusterId and
                self._expected_event_id == event_result.Header.EventId):
            self._output_queue.put(event_result)

    @property
    def name(self) -> str:
        return self._name


class InternalTestRunnerHooks(TestRunnerHooks):

    def start(self, count: int):
        logging.info(f'Starting test set, running {count} tests')

    def stop(self, duration: int):
        logging.info(f'Finished test set, ran for {duration}ms')

    def test_start(self, filename: str, name: str, count: int):
        logging.info(f'Starting test from {filename}: {name} - {count} steps')

    def test_stop(self, exception: Exception, duration: int):
        logging.info(f'Finished test in {duration}ms')

    def step_skipped(self, name: str, expression: str):
        # TODO: Do we really need the expression as a string? We can evaluate this in code very easily
        logging.info(f'\t\t**** Skipping: {name}')

    def step_start(self, name: str):
        # The way I'm calling this, the name is already includes the step number, but it seems like it might be good to separate these
        logging.info(f'\t\t***** Test Step {name}')

    def step_success(self, logger, logs, duration: int, request):
        pass

    def step_failure(self, logger, logs, duration: int, request, received):
        # TODO: there's supposed to be some kind of error message here, but I have no idea where it's meant to come from in this API
        logging.info('\t\t***** Test Failure : ')

    def step_unknown(self):
        """
        This method is called when the result of running a step is unknown. For example during a dry-run.
        """
        pass


@dataclass
class MatterTestConfig:
    storage_path: pathlib.Path = pathlib.Path(".")
    logs_path: pathlib.Path = pathlib.Path(".")
    paa_trust_store_path: Optional[pathlib.Path] = None
    ble_interface_id: Optional[int] = None
    commission_only: bool = False

    admin_vendor_id: int = _DEFAULT_ADMIN_VENDOR_ID
    case_admin_subject: Optional[int] = None
    global_test_params: dict = field(default_factory=dict)
    # List of explicit tests to run by name. If empty, all tests will run
    tests: List[str] = field(default_factory=list)
    timeout: typing.Union[int, None] = None
    endpoint: int = 0

    commissioning_method: Optional[str] = None
    discriminators: Optional[List[int]] = None
    setup_passcodes: Optional[List[int]] = None
    commissionee_ip_address_just_for_testing: Optional[str] = None
    maximize_cert_chains: bool = False

    qr_code_content: Optional[str] = None
    manual_code: Optional[str] = None

    wifi_ssid: Optional[str] = None
    wifi_passphrase: Optional[str] = None
    thread_operational_dataset: Optional[str] = None

    pics: dict[bool, str] = field(default_factory=dict)

    # Node ID for basic DUT
    dut_node_ids: Optional[List[int]] = None
    # Node ID to use for controller/commissioner
    controller_node_id: int = _DEFAULT_CONTROLLER_NODE_ID
    # CAT Tags for default controller/commissioner
    controller_cat_tags: List[int] = field(default_factory=list)

    # Fabric ID which to use
    fabric_id: int = 1

    # "Alpha" by default
    root_of_trust_index: int = _DEFAULT_TRUST_ROOT_INDEX

    # If this is set, we will reuse root of trust keys at that location
    chip_tool_credentials_path: Optional[pathlib.Path] = None

    trace_to: List[str] = field(default_factory=list)


class ClusterMapper:
    """Describe clusters/attributes using schema names."""

    def __init__(self, legacy_cluster_mapping) -> None:
        self._mapping = legacy_cluster_mapping

    def get_cluster_string(self, cluster_id: int) -> str:
        mapping = self._mapping._CLUSTER_ID_DICT.get(cluster_id, None)
        if not mapping:
            return f"Cluster Unknown ({cluster_id}, 0x{cluster_id:08X})"
        else:
            name = mapping["clusterName"]
            return f"Cluster {name} ({cluster_id}, 0x{cluster_id:04X})"

    def get_attribute_string(self, cluster_id: int, attribute_id) -> str:
        mapping = self._mapping._CLUSTER_ID_DICT.get(cluster_id, None)
        if not mapping:
            return f"Attribute Unknown ({attribute_id}, 0x{attribute_id:08X})"
        else:
            attribute_mapping = mapping["attributes"].get(attribute_id, None)

            if not attribute_mapping:
                return f"Attribute Unknown ({attribute_id}, 0x{attribute_id:08X})"
            else:
                attribute_name = attribute_mapping["attributeName"]
                return f"Attribute {attribute_name} ({attribute_id}, 0x{attribute_id:04X})"


def id_str(id):
    return f'{id} (0x{id:02x})'


def cluster_id_str(id):
    if id in Clusters.ClusterObjects.ALL_CLUSTERS.keys():
        s = Clusters.ClusterObjects.ALL_CLUSTERS[id].__name__
    else:
        s = "Unknown cluster"
    try:
        return f'{id_str(id)} {s}'
    except TypeError:
        return 'HERE IS THE PROBLEM'


@dataclass
class AttributePathLocation:
    endpoint_id: int
    cluster_id: Optional[int] = None
    attribute_id: Optional[int] = None

    def as_cluster_string(self, mapper: ClusterMapper):
        desc = f"Endpoint {self.endpoint_id}"
        if self.cluster_id is not None:
            desc += f", {mapper.get_cluster_string(self.cluster_id)}"
        return desc

    def as_string(self, mapper: ClusterMapper):
        desc = self.as_cluster_string(mapper)
        if self.cluster_id is not None and self.attribute_id is not None:
            desc += f", {mapper.get_attribute_string(self.cluster_id, self.attribute_id)}"

        return desc

    def __str__(self):
        return (f'\n        Endpoint: {self.endpoint_id},'
                f'\n        Cluster:  {cluster_id_str(self.cluster_id)},'
                f'\n        Attribute:{id_str(self.attribute_id)}')


@dataclass
class EventPathLocation:
    endpoint_id: int
    cluster_id: int
    event_id: int

    def __str__(self):
        return (f'\n        Endpoint: {self.endpoint_id},'
                f'\n        Cluster:  {cluster_id_str(self.cluster_id)},'
                f'\n        Event:    {id_str(self.event_id)}')


@dataclass
class CommandPathLocation:
    endpoint_id: int
    cluster_id: int
    command_id: int

    def __str__(self):
        return (f'\n        Endpoint: {self.endpoint_id},'
                f'\n        Cluster:  {cluster_id_str(self.cluster_id)},'
                f'\n        Command:  {id_str(self.command_id)}')


@dataclass
class ClusterPathLocation:
    endpoint_id: int
    cluster_id: int

    def __str__(self):
        return (f'\n       Endpoint: {self.endpoint_id},'
                f'\n       Cluster:  {cluster_id_str(self.cluster_id)}')


@dataclass
class FeaturePathLocation:
    endpoint_id: int
    cluster_id: int
    feature_code: str

    def __str__(self):
        return (f'\n        Endpoint: {self.endpoint_id},'
                f'\n        Cluster:  {cluster_id_str(self.cluster_id)},'
                f'\n        Feature:  {self.feature_code}')

# ProblemSeverity is not using StrEnum, but rather Enum, since StrEnum only
# appeared in 3.11. To make it JSON serializable easily, multiple inheritance
# from `str` is used. See https://stackoverflow.com/a/51976841.


class ProblemSeverity(str, Enum):
    NOTE = "NOTE"
    WARNING = "WARNING"
    ERROR = "ERROR"


@dataclass
class ProblemNotice:
    test_name: str
    location: Union[AttributePathLocation, EventPathLocation, CommandPathLocation, ClusterPathLocation, FeaturePathLocation]
    severity: ProblemSeverity
    problem: str
    spec_location: str = ""

    def __str__(self):
        return (f'\nProblem: {str(self.severity)}'
                f'\n    test_name: {self.test_name}'
                f'\n    location: {str(self.location)}'
                f'\n    problem: {self.problem}'
                f'\n    spec_location: {self.spec_location}\n')


@dataclass
class SetupPayloadInfo:
    filter_type: discovery.FilterType = discovery.FilterType.LONG_DISCRIMINATOR
    filter_value: int = 0
    passcode: int = 0


class MatterStackState:
    def __init__(self, config: MatterTestConfig):
        self._logger = logger
        self._config = config

        if not hasattr(builtins, "chipStack"):
            chip.native.Init(bluetoothAdapter=config.ble_interface_id)
            if config.storage_path is None:
                raise ValueError("Must have configured a MatterTestConfig.storage_path")
            self._init_stack(already_initialized=False, persistentStoragePath=config.storage_path)
            self._we_initialized_the_stack = True
        else:
            self._init_stack(already_initialized=True)
            self._we_initialized_the_stack = False

    def _init_stack(self, already_initialized: bool, **kwargs):
        if already_initialized:
            self._chip_stack = builtins.chipStack
            self._logger.warn(
                "Re-using existing ChipStack object found in current interpreter: "
                "storage path %s will be ignored!" % (self._config.storage_path)
            )
            # TODO: Warn that storage will not follow what we set in config
        else:
            self._chip_stack = ChipStack(**kwargs)
            builtins.chipStack = self._chip_stack

        chip.logging.RedirectToPythonLogging()

        self._storage = self._chip_stack.GetStorageManager()
        self._certificate_authority_manager = chip.CertificateAuthority.CertificateAuthorityManager(chipStack=self._chip_stack)
        self._certificate_authority_manager.LoadAuthoritiesFromStorage()

        if (len(self._certificate_authority_manager.activeCaList) == 0):
            self._logger.warn(
                "Didn't find any CertificateAuthorities in storage -- creating a new CertificateAuthority + FabricAdmin...")
            ca = self._certificate_authority_manager.NewCertificateAuthority(caIndex=self._config.root_of_trust_index)
            ca.maximizeCertChains = self._config.maximize_cert_chains
            ca.NewFabricAdmin(vendorId=0xFFF1, fabricId=self._config.fabric_id)
        elif (len(self._certificate_authority_manager.activeCaList[0].adminList) == 0):
            self._logger.warn("Didn't find any FabricAdmins in storage -- creating a new one...")
            self._certificate_authority_manager.activeCaList[0].NewFabricAdmin(vendorId=0xFFF1, fabricId=self._config.fabric_id)

    # TODO: support getting access to chip-tool credentials issuer's data

    def Shutdown(self):
        if self._we_initialized_the_stack:
            # Unfortunately, all the below are singleton and possibly
            # managed elsewhere so we have to be careful not to touch unless
            # we initialized ourselves.
            self._certificate_authority_manager.Shutdown()
            global_chip_stack = builtins.chipStack
            global_chip_stack.Shutdown()

    @property
    def certificate_authorities(self):
        return self._certificate_authority_manager.activeCaList

    @property
    def certificate_authority_manager(self):
        return self._certificate_authority_manager

    @property
    def storage(self) -> PersistentStorage:
        return self._storage

    @property
    def stack(self) -> ChipStack:
        return builtins.chipStack


def bytes_from_hex(hex: str) -> bytes:
    """Converts any `hex` string representation including `01:ab:cd` to bytes

    Handles any whitespace including newlines, which are all stripped.
    """
    return unhexlify("".join(hex.replace(":", "").replace(" ", "").split()))


def hex_from_bytes(b: bytes) -> str:
    """Converts a bytes object `b` into a hex string (reverse of bytes_from_hex)"""
    return hexlify(b).decode("utf-8")


@dataclass
class TestStep:
    test_plan_number: typing.Union[int, str]
    description: str
    is_commissioning: bool = False


@dataclass
class TestInfo:
    function: str
    desc: str
    steps: list[TestStep]
    pics: list[str]


class MatterBaseTest(base_test.BaseTestClass):
    def __init__(self, *args):
        super().__init__(*args)

        # List of accumulated problems across all tests
        self.problems = []
        self.is_commissioning = False

    def get_test_steps(self, test: str) -> list[TestStep]:
        ''' Retrieves the test step list for the given test

            Test steps are defined in the function called steps_<functionname>.
            ex for test test_TC_TEST_1_1, the steps are in a function called
            steps_TC_TEST_1_1.

            Test that implement a steps_ function should call each step
            in order using self.step(number), where number is the test_plan_number
            from each TestStep.
        '''
        steps = self._get_defined_test_steps(test)
        return [TestStep(1, "Run entire test")] if steps is None else steps

    def _get_defined_test_steps(self, test: str) -> list[TestStep]:
        steps_name = 'steps_' + test[5:]
        try:
            fn = getattr(self, steps_name)
            return fn()
        except AttributeError:
            return None

    def get_test_pics(self, test: str) -> list[str]:
        ''' Retrieves a list of top-level PICS that should be checked before running this test

            An empty list means the test will always be run.

            PICS are defined in a function called pics_<functionname>.
            ex. for test test_TC_TEST_1_1, the pics are in a function called
            pics_TC_TEST_1_1.
        '''
        pics = self._get_defined_pics(test)
        return [] if pics is None else pics

    def _get_defined_pics(self, test: str) -> list[TestStep]:
        steps_name = 'pics_' + test[5:]
        try:
            fn = getattr(self, steps_name)
            return fn()
        except AttributeError:
            return None

    def get_test_desc(self, test: str) -> str:
        ''' Returns a description of this test

            Test description is defined in the function called desc_<functionname>.
            ex for test test_TC_TEST_1_1, the steps are in a function called
            desc_TC_TEST_1_1.

            Format:
            <Test plan reference> [<test plan number>] <test plan name>

            ex:
            133.1.1. [TC-ACL-1.1] Global attributes
        '''
        desc_name = 'desc_' + test[5:]
        try:
            fn = getattr(self, desc_name)
            return fn()
        except AttributeError:
            return test

    # Override this if the test requires a different default timeout.
    # This value will be overridden if a timeout is supplied on the command line.
    @property
    def default_timeout(self) -> int:
        return 90

    @property
    def runner_hook(self) -> TestRunnerHooks:
        return unstash_globally(self.user_params.get("hooks"))

    @property
    def matter_test_config(self) -> MatterTestConfig:
        return unstash_globally(self.user_params.get("matter_test_config"))

    @property
    def default_controller(self) -> ChipDeviceCtrl:
        return unstash_globally(self.user_params.get("default_controller"))

    @property
    def matter_stack(self) -> MatterStackState:
        return unstash_globally(self.user_params.get("matter_stack"))

    @property
    def certificate_authority_manager(self) -> chip.CertificateAuthority.CertificateAuthorityManager:
        return unstash_globally(self.user_params.get("certificate_authority_manager"))

    @property
    def dut_node_id(self) -> int:
        return self.matter_test_config.dut_node_ids[0]

    def setup_class(self):
        super().setup_class()

        # Mappings of cluster IDs to names and metadata.
        # TODO: Move to using non-generated code and rather use data model description (.matter or .xml)
        self.cluster_mapper = ClusterMapper(self.default_controller._Cluster)
        self.current_step_index = 0
        self.step_start_time = datetime.now(timezone.utc)
        self.step_skipped = False

    def setup_test(self):
        self.current_step_index = 0
        self.step_start_time = datetime.now(timezone.utc)
        self.step_skipped = False
        if self.runner_hook and not self.is_commissioning:
            test_name = self.current_test_info.name
            steps = self._get_defined_test_steps(test_name)
            num_steps = 1 if steps is None else len(steps)
            filename = inspect.getfile(self.__class__)
            desc = self.get_test_desc(test_name)
            self.runner_hook.test_start(filename=filename, name=desc, count=num_steps)
            # If we don't have defined steps, we're going to start the one and only step now
            # if there are steps defined by the test, rely on the test calling the step() function
            # to indicates how it is proceeding
            if steps is None:
                self.step(1)

    def teardown_class(self):
        """Final teardown after all tests: log all problems"""
        if len(self.problems) == 0:
            return

        logging.info("###########################################################")
        logging.info("Problems found:")
        logging.info("===============")
        for problem in self.problems:
            logging.info(str(problem))
        logging.info("###########################################################")

        super().teardown_class()

    def check_pics(self, pics_key: str) -> bool:
        picsd = self.matter_test_config.pics
        pics_key = pics_key.strip().upper()
        return pics_key in picsd and picsd[pics_key]

    async def read_single_attribute(
            self, dev_ctrl: ChipDeviceCtrl, node_id: int, endpoint: int, attribute: object, fabricFiltered: bool = True) -> object:
        result = await dev_ctrl.ReadAttribute(node_id, [(endpoint, attribute)], fabricFiltered=fabricFiltered)
        data = result[endpoint]
        return list(data.values())[0][attribute]

    async def read_single_attribute_check_success(
            self, cluster: Clusters.ClusterObjects.ClusterCommand, attribute: Clusters.ClusterObjects.ClusterAttributeDescriptor,
<<<<<<< HEAD
            dev_ctrl: ChipDeviceCtrl = None, node_id: int = None, endpoint: int = None, fabric_filtered: bool = True) -> object:
=======
            dev_ctrl: ChipDeviceCtrl = None, node_id: int = None, endpoint: int = None, assert_on_error: bool = True, test_name: str = "") -> object:
>>>>>>> caea3ec8
        if dev_ctrl is None:
            dev_ctrl = self.default_controller
        if node_id is None:
            node_id = self.dut_node_id
        if endpoint is None:
            endpoint = self.matter_test_config.endpoint

        result = await dev_ctrl.ReadAttribute(node_id, [(endpoint, attribute)], fabricFiltered=fabric_filtered)
        attr_ret = result[endpoint][cluster][attribute]
        read_err_msg = f"Error reading {str(cluster)}:{str(attribute)} = {attr_ret}"
        desired_type = attribute.attribute_type.Type
        type_err_msg = f'Returned attribute {attribute} is wrong type expected {desired_type}, got {type(attr_ret)}'
        read_ok = attr_ret is not None and not isinstance(attr_ret, Clusters.Attribute.ValueDecodeFailure)
        type_ok = type_matches(attr_ret, desired_type)
        if assert_on_error:
            asserts.assert_true(read_ok, read_err_msg)
            asserts.assert_true(type_ok, type_err_msg)
        else:
            location = AttributePathLocation(endpoint_id=endpoint, cluster_id=cluster.id,
                                             attribute_id=attribute.attribute_id)
            if not read_ok:
                self.record_error(test_name=test_name, location=location, problem=read_err_msg)
                return None
            elif not type_ok:
                self.record_error(test_name=test_name, location=location, problem=type_err_msg)
                return None
        return attr_ret

    async def read_single_attribute_expect_error(
            self, cluster: object, attribute: object,
<<<<<<< HEAD
            error: Status, dev_ctrl: ChipDeviceCtrl = None, node_id: int = None, endpoint: int = None, fabric_filtered: bool = True) -> object:
=======
            error: Status, dev_ctrl: ChipDeviceCtrl = None, node_id: int = None, endpoint: int = None,
            assert_on_error: bool = True, test_name: str = "") -> object:
>>>>>>> caea3ec8
        if dev_ctrl is None:
            dev_ctrl = self.default_controller
        if node_id is None:
            node_id = self.dut_node_id
        if endpoint is None:
            endpoint = self.matter_test_config.endpoint

        result = await dev_ctrl.ReadAttribute(node_id, [(endpoint, attribute)], fabricFiltered=fabric_filtered)
        attr_ret = result[endpoint][cluster][attribute]
        err_msg = "Did not see expected error when reading {}:{}".format(str(cluster), str(attribute))
        error_type_ok = attr_ret is not None and isinstance(
            attr_ret, Clusters.Attribute.ValueDecodeFailure) and isinstance(attr_ret.Reason, InteractionModelError)
        if assert_on_error:
            asserts.assert_true(error_type_ok, err_msg)
            asserts.assert_equal(attr_ret.Reason.status, error, err_msg)
        elif not error_type_ok or attr_ret.Reason.status != error:
            location = AttributePathLocation(endpoint_id=endpoint, cluster_id=cluster.id,
                                             attribute_id=attribute.attribute_id)
            self.record_error(test_name=test_name, location=location, problem=err_msg)
            return None

        return attr_ret

    async def send_single_cmd(
            self, cmd: Clusters.ClusterObjects.ClusterCommand,
            dev_ctrl: ChipDeviceCtrl = None, node_id: int = None, endpoint: int = None,
            timedRequestTimeoutMs: typing.Union[None, int] = None) -> object:
        if dev_ctrl is None:
            dev_ctrl = self.default_controller
        if node_id is None:
            node_id = self.dut_node_id
        if endpoint is None:
            endpoint = self.matter_test_config.endpoint

        result = await dev_ctrl.SendCommand(nodeid=node_id, endpoint=endpoint, payload=cmd, timedRequestTimeoutMs=timedRequestTimeoutMs)
        return result

    def print_step(self, stepnum: typing.Union[int, str], title: str) -> None:
        logging.info(f'***** Test Step {stepnum} : {title}')

    def record_error(self, test_name: str, location: Union[AttributePathLocation, EventPathLocation, CommandPathLocation, ClusterPathLocation, FeaturePathLocation], problem: str, spec_location: str = ""):
        self.problems.append(ProblemNotice(test_name, location, ProblemSeverity.ERROR, problem, spec_location))

    def record_warning(self, test_name: str, location: Union[AttributePathLocation, EventPathLocation, CommandPathLocation, ClusterPathLocation, FeaturePathLocation], problem: str, spec_location: str = ""):
        self.problems.append(ProblemNotice(test_name, location, ProblemSeverity.WARNING, problem, spec_location))

    def record_note(self, test_name: str, location: Union[AttributePathLocation, EventPathLocation, CommandPathLocation, ClusterPathLocation, FeaturePathLocation], problem: str, spec_location: str = ""):
        self.problems.append(ProblemNotice(test_name, location, ProblemSeverity.NOTE, problem, spec_location))

    def on_fail(self, record):
        ''' Called by Mobly on test failure

            record is of type TestResultRecord
        '''
        if self.runner_hook and not self.is_commissioning:
            exception = record.termination_signal.exception
            step_duration = (datetime.now(timezone.utc) - self.step_start_time) / timedelta(microseconds=1)
            # This isn't QUITE the test duration because the commissioning is handled separately, but it's clsoe enough for now
            # This is already given in milliseconds
            test_duration = record.end_time - record.begin_time
            # TODO: I have no idea what logger, logs, request or received are. Hope None works because I have nothing to give
            self.runner_hook.step_failure(logger=None, logs=None, duration=step_duration, request=None, received=None)
            self.runner_hook.test_stop(exception=exception, duration=test_duration)

    def on_pass(self, record):
        ''' Called by Mobly on test pass

            record is of type TestResultRecord
        '''
        if self.runner_hook and not self.is_commissioning:
            # What is request? This seems like an implementation detail for the runner
            # TODO: As with failure, I have no idea what logger, logs or request are meant to be
            step_duration = (datetime.now(timezone.utc) - self.step_start_time) / timedelta(microseconds=1)
            test_duration = record.end_time - record.begin_time
            self.runner_hook.step_success(logger=None, logs=None, duration=step_duration, request=None)

        # TODO: this check could easily be annoying when doing dev. flag it somehow? Ditto with the in-order check
        steps = self._get_defined_test_steps(record.test_name)
        if steps is None:
            # if we don't have a list of steps, assume they were all run
            all_steps_run = True
        else:
            all_steps_run = len(steps) == self.current_step_index

        if not all_steps_run:
            # The test is done, but we didn't execute all the steps
            asserts.fail("Test script error: Not all required steps were run")

        if self.runner_hook and not self.is_commissioning:
            self.runner_hook.test_stop(exception=None, duration=test_duration)

    def pics_guard(self, pics_condition: bool):
        if not pics_condition:
            try:
                steps = self.get_test_steps()
                num = steps[self.current_step_index].test_plan_number
            except KeyError:
                num = self.current_step_index

            if self.runner_hook:
                # TODO: what does name represent here? The wordy test name? The test plan number? The number and name?
                # TODO: I very much do not want to have people passing in strings here. Do we really need the expression
                #       as a string? Does it get used by the TH?
                self.runner_hook.step_skipped(name=str(num), expression="")
            else:
                logging.info(f'**** Skipping: {num}')
            self.step_skipped = True

    def step(self, step: typing.Union[int, str]):
        test_name = sys._getframe().f_back.f_code.co_name
        steps = self.get_test_steps(test_name)

        # TODO: this might be annoying during dev. Remove? Flag?
        if len(steps) <= self.current_step_index or steps[self.current_step_index].test_plan_number != step:
            asserts.fail(f'Unexpected test step: {step} - steps not called in order, or step does not exist')

        if self.runner_hook:
            # If we've reached the next step with no assertion and the step wasn't skipped, it passed
            if not self.step_skipped and self.current_step_index != 0:
                # TODO: As with failure, I have no idea what loger, logs or request are meant to be
                step_duration = (datetime.now(timezone.utc) - self.step_start_time) / timedelta(microseconds=1)
                self.runner_hook.step_success(logger=None, logs=None, duration=step_duration, request=None)

            # TODO: it seems like the step start should take a number and a name
            name = f'{step} : {steps[self.current_step_index].description}'
            self.runner_hook.step_start(name=name)
        else:
            self.print_step(step, steps[self.current_step_index].description)

        self.step_start_time = datetime.now(tz=timezone.utc)
        self.current_step_index = self.current_step_index + 1
        self.step_skipped = False

    def get_setup_payload_info(self) -> SetupPayloadInfo:
        if self.matter_test_config.qr_code_content is not None:
            qr_code = self.matter_test_config.qr_code_content
            try:
                setup_payload = SetupPayload().ParseQrCode(qr_code)
            except ChipStackError:
                asserts.fail(f"QR code '{qr_code} failed to parse properly as a Matter setup code.")

        elif self.matter_test_config.manual_code is not None:
            manual_code = self.matter_test_config.manual_code
            try:
                setup_payload = SetupPayload().ParseManualPairingCode(manual_code)
            except ChipStackError:
                asserts.fail(
                    f"Manual code code '{manual_code}' failed to parse properly as a Matter setup code. Check that all digits are correct and length is 11 or 21 characters.")
        else:
            asserts.fail("Require either --qr-code or --manual-code.")

        info = SetupPayloadInfo()
        info.passcode = setup_payload.setup_passcode
        if setup_payload.short_discriminator is not None:
            info.filter_type = discovery.FilterType.SHORT_DISCRIMINATOR
            info.filter_value = setup_payload.short_discriminator
        else:
            info.filter_type = discovery.FilterType.LONG_DISCRIMINATOR
            info.filter_value = setup_payload.long_discriminator

        return info


def generate_mobly_test_config(matter_test_config: MatterTestConfig):
    test_run_config = TestRunConfig()
    # We use a default name. We don't use Mobly YAML configs, so that we can be
    # freestanding without relying
    test_run_config.testbed_name = "MatterTest"

    log_path = matter_test_config.logs_path
    log_path = _DEFAULT_LOG_PATH if log_path is None else log_path
    if ENV_MOBLY_LOGPATH in os.environ:
        log_path = os.environ[ENV_MOBLY_LOGPATH]

    test_run_config.log_path = log_path
    # TODO: For later, configure controllers
    test_run_config.controller_configs = {}

    test_run_config.user_params = matter_test_config.global_test_params

    return test_run_config


def _find_test_class():
    """Finds the test class in a test script.
    Walk through module members and find the subclass of MatterBaseTest. Only
    one subclass is allowed in a test script.
    Returns:
      The test class in the test module.
    Raises:
      SystemExit: Raised if the number of test classes is not exactly one.
    """
    subclasses = utils.find_subclasses_in_module([MatterBaseTest], sys.modules['__main__'])
    subclasses = [c for c in subclasses if c.__name__ != "MatterBaseTest"]
    if len(subclasses) != 1:
        print(
            'Exactly one subclass of `MatterBaseTest` should be in the main file. Found %s.' %
            str([subclass.__name__ for subclass in subclasses]))
        sys.exit(1)

    return subclasses[0]


def int_decimal_or_hex(s: str) -> int:
    val = int(s, 0)
    if val < 0:
        raise ValueError("Negative values not supported")
    return val


def byte_string_from_hex(s: str) -> bytes:
    return unhexlify(s.replace(":", "").replace(" ", "").replace("0x", ""))


def str_from_manual_code(s: str) -> str:
    """Enforces legal format for manual codes and removes spaces/dashes."""
    s = s.replace("-", "").replace(" ", "")
    regex = r"^([0-9]{11}|[0-9]{21})$"
    match = re.match(regex, s)
    if not match:
        raise ValueError("Invalid manual code format, does not match %s" % regex)

    return s


def int_named_arg(s: str) -> Tuple[str, int]:
    regex = r"^(?P<name>[a-zA-Z_0-9.]+):((?P<hex_value>0x[0-9a-fA-F_]+)|(?P<decimal_value>-?\d+))$"
    match = re.match(regex, s)
    if not match:
        raise ValueError("Invalid int argument format, does not match %s" % regex)

    name = match.group("name")
    if match.group("hex_value"):
        value = int(match.group("hex_value"), 0)
    else:
        value = int(match.group("decimal_value"), 10)
    return (name, value)


def str_named_arg(s: str) -> Tuple[str, str]:
    regex = r"^(?P<name>[a-zA-Z_0-9.]+):(?P<value>.*)$"
    match = re.match(regex, s)
    if not match:
        raise ValueError("Invalid string argument format, does not match %s" % regex)

    return (match.group("name"), match.group("value"))


def float_named_arg(s: str) -> Tuple[str, float]:
    regex = r"^(?P<name>[a-zA-Z_0-9.]+):(?P<value>.*)$"
    match = re.match(regex, s)
    if not match:
        raise ValueError("Invalid float argument format, does not match %s" % regex)

    name = match.group("name")
    value = float(match.group("value"))

    return (name, value)


def json_named_arg(s: str) -> Tuple[str, object]:
    regex = r"^(?P<name>[a-zA-Z_0-9.]+):(?P<value>.*)$"
    match = re.match(regex, s)
    if not match:
        raise ValueError("Invalid JSON argument format, does not match %s" % regex)

    name = match.group("name")
    value = json.loads(match.group("value"))

    return (name, value)


def bool_named_arg(s: str) -> Tuple[str, bool]:
    regex = r"^(?P<name>[a-zA-Z_0-9.]+):((?P<truth_value>true|false)|(?P<decimal_value>[01]))$"
    match = re.match(regex, s.lower())
    if not match:
        raise ValueError("Invalid bool argument format, does not match %s" % regex)

    name = match.group("name")
    if match.group("truth_value"):
        value = True if match.group("truth_value") == "true" else False
    else:
        value = int(match.group("decimal_value")) != 0

    return (name, value)


def bytes_as_hex_named_arg(s: str) -> Tuple[str, bytes]:
    regex = r"^(?P<name>[a-zA-Z_0-9.]+):(?P<value>[0-9a-fA-F:]+)$"
    match = re.match(regex, s)
    if not match:
        raise ValueError("Invalid bytes as hex argument format, does not match %s" % regex)

    name = match.group("name")
    value_str = match.group("value")
    value_str = value_str.replace(":", "")
    if len(value_str) % 2 != 0:
        raise ValueError("Byte string argument value needs to be event number of hex chars")
    value = unhexlify(value_str)

    return (name, value)


def root_index(s: str) -> int:
    CHIP_TOOL_COMPATIBILITY = {
        "alpha": 1,
        "beta": 2,
        "gamma": 3
    }

    for name, id in CHIP_TOOL_COMPATIBILITY.items():
        if s.lower() == name:
            return id
    else:
        root_index = int(s)
        if root_index == 0:
            raise ValueError("Only support root index >= 1")
        return root_index


def populate_commissioning_args(args: argparse.Namespace, config: MatterTestConfig) -> bool:
    config.root_of_trust_index = args.root_index
    # Follow root of trust index if ID not provided to have same behavior as legacy
    # chip-tool that fabricID == commissioner_name == root of trust index
    config.fabric_id = args.fabric_id if args.fabric_id is not None else config.root_of_trust_index

    if args.chip_tool_credentials_path is not None and not args.chip_tool_credentials_path.exists():
        print("error: chip-tool credentials path %s doesn't exist!" % args.chip_tool_credentials_path)
        return False
    config.chip_tool_credentials_path = args.chip_tool_credentials_path

    if args.dut_node_ids is None:
        print("error: --dut-node-id is mandatory!")
        return False
    config.dut_node_ids = args.dut_node_ids

    config.commissioning_method = args.commissioning_method
    config.commission_only = args.commission_only

    # TODO: this should also allow multiple once QR and manual codes are supported.
    config.qr_code_content = args.qr_code
    if args.manual_code:
        config.manual_code = args.manual_code
    else:
        config.manual_code = None

    if args.commissioning_method is None:
        return True

    if args.discriminators is None and (args.qr_code is None and args.manual_code is None):
        print("error: Missing --discriminator when no --qr-code/--manual-code present!")
        return False
    config.discriminators = args.discriminators

    if args.passcodes is None and (args.qr_code is None and args.manual_code is None):
        print("error: Missing --passcode when no --qr-code/--manual-code present!")
        return False
    config.setup_passcodes = args.passcodes

    if args.qr_code is not None and args.manual_code is not None:
        print("error: Cannot have both --qr-code and --manual-code present!")
        return False

    if len(config.discriminators) != len(config.setup_passcodes):
        print("error: supplied number of discriminators does not match number of passcodes")
        return False

    device_descriptors = [config.qr_code_content] if config.qr_code_content is not None else [
        config.manual_code] if config.manual_code is not None else config.discriminators

    if len(config.dut_node_ids) > len(device_descriptors):
        print("error: More node IDs provided than discriminators")
        return False

    if len(config.dut_node_ids) < len(device_descriptors):
        missing = len(device_descriptors) - len(config.dut_node_ids)
        # We generate new node IDs sequentially from the last one seen for all
        # missing NodeIDs when commissioning many nodes at once.
        for i in range(missing):
            config.dut_node_ids.append(config.dut_node_ids[-1] + 1)

    if len(config.dut_node_ids) != len(set(config.dut_node_ids)):
        print("error: Duplicate values in node id list")
        return False

    if len(config.discriminators) != len(set(config.discriminators)):
        print("error: Duplicate value in discriminator list")
        return False

    if config.commissioning_method == "ble-wifi":
        if args.wifi_ssid is None:
            print("error: missing --wifi-ssid <SSID> for --commissioning-method ble-wifi!")
            return False

        if args.wifi_passphrase is None:
            print("error: missing --wifi-passphrase <passphrasse> for --commissioning-method ble-wifi!")
            return False

        config.wifi_ssid = args.wifi_ssid
        config.wifi_passphrase = args.wifi_passphrase
    elif config.commissioning_method == "ble-thread":
        if args.thread_dataset_hex is None:
            print("error: missing --thread-dataset-hex <DATASET_HEX> for --commissioning-method ble-thread!")
            return False
        config.thread_operational_dataset = args.thread_dataset_hex
    elif config.commissioning_method == "on-network-ip":
        if args.ip_addr is None:
            print("error: missing --ip-addr <IP_ADDRESS> for --commissioning-method on-network-ip")
            return False
        config.commissionee_ip_address_just_for_testing = args.ip_addr

    if args.case_admin_subject is None:
        # Use controller node ID as CASE admin subject during commissioning if nothing provided
        config.case_admin_subject = config.controller_node_id
    else:
        # If a CASE admin subject is provided, then use that
        config.case_admin_subject = args.case_admin_subject

    return True


def convert_args_to_matter_config(args: argparse.Namespace) -> MatterTestConfig:
    config = MatterTestConfig()

    # Populate commissioning config if present, exiting on error
    if not populate_commissioning_args(args, config):
        sys.exit(1)

    config.storage_path = pathlib.Path(_DEFAULT_STORAGE_PATH) if args.storage_path is None else args.storage_path
    config.logs_path = pathlib.Path(_DEFAULT_LOG_PATH) if args.logs_path is None else args.logs_path
    config.paa_trust_store_path = args.paa_trust_store_path
    config.ble_interface_id = args.ble_interface_id
    config.pics = {} if args.PICS is None else read_pics_from_file(args.PICS)
    config.tests = [] if args.tests is None else args.tests
    config.timeout = args.timeout  # This can be none, we pull the default from the test if it's unspecified
    config.endpoint = 0 if args.endpoint is None else args.endpoint

    config.controller_node_id = args.controller_node_id
    config.trace_to = args.trace_to

    # Accumulate all command-line-passed named args
    all_global_args = []
    argsets = [item for item in (args.int_arg, args.float_arg, args.string_arg, args.json_arg,
                                 args.hex_arg, args.bool_arg) if item is not None]
    for argset in argsets:
        all_global_args.extend(argset)

    config.global_test_params = {}
    for name, value in all_global_args:
        config.global_test_params[name] = value

    # Embed the rest of the config in the global test params dict which will be passed to Mobly tests
    config.global_test_params["meta_config"] = {k: v for k, v in dataclass_asdict(config).items() if k != "global_test_params"}

    return config


def parse_matter_test_args(argv: List[str]) -> MatterTestConfig:
    parser = argparse.ArgumentParser(description='Matter standalone Python test')

    basic_group = parser.add_argument_group(title="Basic arguments", description="Overall test execution arguments")

    basic_group.add_argument('--tests',
                             '--test_case',
                             action="store",
                             nargs='+',
                             type=str,
                             metavar='test_a test_b...',
                             help='A list of tests in the test class to execute.')
    basic_group.add_argument('--trace-to', nargs="*", default=[],
                             help="Where to trace (e.g perfetto, perfetto:path, json:log, json:path)")
    basic_group.add_argument('--storage-path', action="store", type=pathlib.Path,
                             metavar="PATH", help="Location for persisted storage of instance")
    basic_group.add_argument('--logs-path', action="store", type=pathlib.Path, metavar="PATH", help="Location for test logs")
    paa_path_default = get_default_paa_trust_store(pathlib.Path.cwd())
    basic_group.add_argument('--paa-trust-store-path', action="store", type=pathlib.Path, metavar="PATH", default=paa_path_default,
                             help="PAA trust store path (default: %s)" % str(paa_path_default))
    basic_group.add_argument('--ble-interface-id', action="store", type=int,
                             metavar="INTERFACE_ID", help="ID of BLE adapter (from hciconfig)")
    basic_group.add_argument('-N', '--controller-node-id', type=int_decimal_or_hex,
                             metavar='NODE_ID',
                             default=_DEFAULT_CONTROLLER_NODE_ID,
                             help='NodeID to use for initial/default controller (default: %d)' % _DEFAULT_CONTROLLER_NODE_ID)
    basic_group.add_argument('-n', '--dut-node-id', '--nodeId', type=int_decimal_or_hex,
                             metavar='NODE_ID', dest='dut_node_ids', default=[_DEFAULT_DUT_NODE_ID],
                             help='Node ID for primary DUT communication, '
                             'and NodeID to assign if commissioning (default: %d)' % _DEFAULT_DUT_NODE_ID, nargs="+")
    basic_group.add_argument('--endpoint', type=int, default=0, help="Endpoint under test")
    basic_group.add_argument('--timeout', type=int, help="Test timeout in seconds")
    basic_group.add_argument("--PICS", help="PICS file path", type=str)

    commission_group = parser.add_argument_group(title="Commissioning", description="Arguments to commission a node")

    commission_group.add_argument('-m', '--commissioning-method', type=str,
                                  metavar='METHOD_NAME',
                                  choices=["on-network", "ble-wifi", "ble-thread", "on-network-ip"],
                                  help='Name of commissioning method to use')
    commission_group.add_argument('-d', '--discriminator', type=int_decimal_or_hex,
                                  metavar='LONG_DISCRIMINATOR',
                                  dest='discriminators',
                                  default=[],
                                  help='Discriminator to use for commissioning', nargs="+")
    commission_group.add_argument('-p', '--passcode', type=int_decimal_or_hex,
                                  metavar='PASSCODE',
                                  dest='passcodes',
                                  default=[],
                                  help='PAKE passcode to use', nargs="+")
    commission_group.add_argument('-i', '--ip-addr', type=str,
                                  metavar='RAW_IP_ADDRESS',
                                  help='IP address to use (only for method "on-network-ip". ONLY FOR LOCAL TESTING!', nargs="+")

    commission_group.add_argument('--wifi-ssid', type=str,
                                  metavar='SSID',
                                  help='Wi-Fi SSID for ble-wifi commissioning')
    commission_group.add_argument('--wifi-passphrase', type=str,
                                  metavar='PASSPHRASE',
                                  help='Wi-Fi passphrase for ble-wifi commissioning')

    commission_group.add_argument('--thread-dataset-hex', type=byte_string_from_hex,
                                  metavar='OPERATIONAL_DATASET_HEX',
                                  help='Thread operational dataset as a hex string for ble-thread commissioning')

    commission_group.add_argument('--admin-vendor-id', action="store", type=int_decimal_or_hex, default=_DEFAULT_ADMIN_VENDOR_ID,
                                  metavar="VENDOR_ID",
                                  help="VendorID to use during commissioning (default 0x%04X)" % _DEFAULT_ADMIN_VENDOR_ID)
    commission_group.add_argument('--case-admin-subject', action="store", type=int_decimal_or_hex,
                                  metavar="CASE_ADMIN_SUBJECT",
                                  help="Set the CASE admin subject to an explicit value (default to commissioner Node ID)")

    commission_group.add_argument('--commission-only', action="store_true", default=False,
                                  help="If true, test exits after commissioning without running subsequent tests")

    code_group = parser.add_mutually_exclusive_group(required=False)

    code_group.add_argument('-q', '--qr-code', type=str,
                            metavar="QR_CODE", help="QR setup code content (overrides passcode and discriminator)")
    code_group.add_argument('--manual-code', type=str_from_manual_code,
                            metavar="MANUAL_CODE", help="Manual setup code content (overrides passcode and discriminator)")

    fabric_group = parser.add_argument_group(
        title="Fabric selection", description="Fabric selection for single-fabric basic usage, and commissioning")
    fabric_group.add_argument('-f', '--fabric-id', type=int_decimal_or_hex,
                              metavar='FABRIC_ID',
                              help='Fabric ID on which to operate under the root of trust')

    fabric_group.add_argument('-r', '--root-index', type=root_index,
                              metavar='ROOT_INDEX_OR_NAME', default=_DEFAULT_TRUST_ROOT_INDEX,
                              help='Root of trust under which to operate/commission for single-fabric basic usage. '
                              'alpha/beta/gamma are aliases for 1/2/3. Default (%d)' % _DEFAULT_TRUST_ROOT_INDEX)

    fabric_group.add_argument('-c', '--chip-tool-credentials-path', type=pathlib.Path,
                              metavar='PATH',
                              help='Path to chip-tool credentials file root')

    args_group = parser.add_argument_group(title="Config arguments", description="Test configuration global arguments set")
    args_group.add_argument('--int-arg', nargs='*', type=int_named_arg, metavar="NAME:VALUE",
                            help="Add a named test argument for an integer as hex or decimal (e.g. -2 or 0xFFFF_1234)")
    args_group.add_argument('--bool-arg', nargs='*', type=bool_named_arg, metavar="NAME:VALUE",
                            help="Add a named test argument for an boolean value (e.g. true/false or 0/1)")
    args_group.add_argument('--float-arg', nargs='*', type=float_named_arg, metavar="NAME:VALUE",
                            help="Add a named test argument for a floating point value (e.g. -2.1 or 6.022e23)")
    args_group.add_argument('--string-arg', nargs='*', type=str_named_arg, metavar="NAME:VALUE",
                            help="Add a named test argument for a string value")
    args_group.add_argument('--json-arg', nargs='*', type=json_named_arg, metavar="NAME:VALUE",
                            help="Add a named test argument for JSON stored as a list or dict")
    args_group.add_argument('--hex-arg', nargs='*', type=bytes_as_hex_named_arg, metavar="NAME:VALUE",
                            help="Add a named test argument for an octet string in hex (e.g. 0011cafe or 00:11:CA:FE)")

    if not argv:
        argv = sys.argv[1:]

    return convert_args_to_matter_config(parser.parse_known_args(argv)[0])


def async_test_body(body):
    """Decorator required to be applied whenever a `test_*` method is `async def`.

    Since Mobly doesn't support asyncio directly, and the test methods are called
    synchronously, we need a mechanism to allow an `async def` to be converted to
    a asyncio-run synchronous method. This decorator does the wrapping.
    """

    def async_runner(self: MatterBaseTest, *args, **kwargs):
        timeout = self.matter_test_config.timeout if self.matter_test_config.timeout is not None else self.default_timeout
        runner_with_timeout = asyncio.wait_for(body(self, *args, **kwargs), timeout=timeout)
        return asyncio.run(runner_with_timeout)

    return async_runner


class CommissionDeviceTest(MatterBaseTest):
    """Test class auto-injected at the start of test list to commission a device when requested"""

    def __init__(self, *args):
        super().__init__(*args)
        self.is_commissioning = True

    def test_run_commissioning(self):
        conf = self.matter_test_config
        for commission_idx, node_id in enumerate(conf.dut_node_ids):
            logging.info("Starting commissioning for root index %d, fabric ID 0x%016X, node ID 0x%016X" %
                         (conf.root_of_trust_index, conf.fabric_id, node_id))
            logging.info("Commissioning method: %s" % conf.commissioning_method)

            if not self._commission_device(commission_idx):
                raise signals.TestAbortAll("Failed to commission node")

    def _commission_device(self, i) -> bool:
        dev_ctrl = self.default_controller
        conf = self.matter_test_config

        # TODO: qr code and manual code aren't lists

        if conf.qr_code_content or conf.manual_code:
            info = self.get_setup_payload_info()
        else:
            info = SetupPayloadInfo()
            info.passcode = conf.setup_passcodes[i]
            info.filter_type = DiscoveryFilterType.LONG_DISCRIMINATOR
            info.filter_value = conf.discriminators[i]

        if conf.commissioning_method == "on-network":
            return dev_ctrl.CommissionOnNetwork(
                nodeId=conf.dut_node_ids[i],
                setupPinCode=info.passcode,
                filterType=info.filter_type,
                filter=info.filter_value
            )
        elif conf.commissioning_method == "ble-wifi":
            return dev_ctrl.CommissionWiFi(
                info.filter_value,
                info.passcode,
                conf.dut_node_ids[i],
                conf.wifi_ssid,
                conf.wifi_passphrase
            )
        elif conf.commissioning_method == "ble-thread":
            return dev_ctrl.CommissionThread(
                info.filter_value,
                info.passcode,
                conf.dut_node_ids[i],
                conf.thread_operational_dataset
            )
        elif conf.commissioning_method == "on-network-ip":
            logging.warning("==== USING A DIRECT IP COMMISSIONING METHOD NOT SUPPORTED IN THE LONG TERM ====")
            return dev_ctrl.CommissionIP(
                ipaddr=conf.commissionee_ip_address_just_for_testing,
                setupPinCode=info.passcode, nodeid=conf.dut_node_ids[i]
            )
        else:
            raise ValueError("Invalid commissioning method %s!" % conf.commissioning_method)


def default_matter_test_main(argv=None, **kwargs):
    """Execute the test class in a test module.
    This is the default entry point for running a test script file directly.
    In this case, only one test class in a test script is allowed.
    To make your test script executable, add the following to your file:
    .. code-block:: python
      from matter_testing_support.py import default_matter_test_main
      ...
      if __name__ == '__main__':
        default_matter_test_main.main()
    Args:
      argv: A list that is then parsed as command line args. If None, defaults to sys.argv
    """

    matter_test_config = parse_matter_test_args(argv)

    # Allow override of command line from optional arguments
    if not matter_test_config.controller_cat_tags and "controller_cat_tags" in kwargs:
        matter_test_config.controller_cat_tags = kwargs["controller_cat_tags"]

    # Find the test class in the test script.
    test_class = _find_test_class()

    # This is required in case we need any testing with maximized certificate chains.
    # We need *all* issuers from the start, even for default controller, to use
    # maximized chains, before MatterStackState init, others some stale certs
    # may not chain properly.
    if "maximize_cert_chains" in kwargs:
        matter_test_config.maximize_cert_chains = kwargs["maximize_cert_chains"]

    hooks = InternalTestRunnerHooks()

    run_tests(test_class, matter_test_config, hooks)


def get_test_info(test_class: MatterBaseTest, matter_test_config: MatterTestConfig) -> list[TestInfo]:
    test_config = generate_mobly_test_config(matter_test_config)
    base = test_class(test_config)

    if len(matter_test_config.tests) > 0:
        tests = matter_test_config.tests
    else:
        tests = base.get_existing_test_names()

    info = []
    for t in tests:
        info.append(TestInfo(t, steps=base.get_test_steps(t), desc=base.get_test_desc(t), pics=base.get_test_pics(t)))

    return info


def run_tests(test_class: MatterBaseTest, matter_test_config: MatterTestConfig, hooks: TestRunnerHooks) -> None:

    get_test_info(test_class, matter_test_config)

    # Load test config file.
    test_config = generate_mobly_test_config(matter_test_config)

    # Parse test specifiers if exist.
    tests = None
    if len(matter_test_config.tests) > 0:
        tests = matter_test_config.tests

    stack = MatterStackState(matter_test_config)

    with TracingContext() as tracing_ctx:
        for destination in matter_test_config.trace_to:
            tracing_ctx.StartFromString(destination)

        test_config.user_params["matter_stack"] = stash_globally(stack)

        # TODO: Steer to right FabricAdmin!
        # TODO: If CASE Admin Subject is a CAT tag range, then make sure to issue NOC with that CAT tag

        default_controller = stack.certificate_authorities[0].adminList[0].NewController(
            nodeId=matter_test_config.controller_node_id,
            paaTrustStorePath=str(matter_test_config.paa_trust_store_path),
            catTags=matter_test_config.controller_cat_tags
        )
        test_config.user_params["default_controller"] = stash_globally(default_controller)

        test_config.user_params["matter_test_config"] = stash_globally(matter_test_config)
        test_config.user_params["hooks"] = stash_globally(hooks)

        # Execute the test class with the config
        ok = True

        test_config.user_params["certificate_authority_manager"] = stash_globally(stack.certificate_authority_manager)

        # Execute the test class with the config
        ok = True

        runner = TestRunner(log_dir=test_config.log_path,
                            testbed_name=test_config.testbed_name)

        with runner.mobly_logger():
            if matter_test_config.commissioning_method is not None:
                runner.add_test_class(test_config, CommissionDeviceTest, None)

            # Add the tests selected unless we have a commission-only request
            if not matter_test_config.commission_only:
                runner.add_test_class(test_config, test_class, tests)

            if hooks:
                # Right now, we only support running a single test class at once,
                # but it's relatively easy to exapand that to make the test process faster
                # TODO: support a list of tests
                hooks.start(count=1)
                # Mobly gives the test run time in seconds, lets be a bit more precise
                runner_start_time = datetime.now(timezone.utc)

            try:
                runner.run()
                ok = runner.results.is_all_pass and ok
            except TimeoutError:
                ok = False
            except signals.TestAbortAll:
                ok = False
            except Exception:
                logging.exception('Exception when executing %s.', test_config.testbed_name)
                ok = False

    if hooks:
        duration = (datetime.now(timezone.utc) - runner_start_time) / timedelta(microseconds=1)
        hooks.stop(duration=duration)

    # Shutdown the stack when all done
    stack.Shutdown()

    if ok:
        logging.info("Final result: PASS !")
    else:
        logging.error("Final result: FAIL !")
        sys.exit(1)<|MERGE_RESOLUTION|>--- conflicted
+++ resolved
@@ -736,11 +736,7 @@
 
     async def read_single_attribute_check_success(
             self, cluster: Clusters.ClusterObjects.ClusterCommand, attribute: Clusters.ClusterObjects.ClusterAttributeDescriptor,
-<<<<<<< HEAD
-            dev_ctrl: ChipDeviceCtrl = None, node_id: int = None, endpoint: int = None, fabric_filtered: bool = True) -> object:
-=======
-            dev_ctrl: ChipDeviceCtrl = None, node_id: int = None, endpoint: int = None, assert_on_error: bool = True, test_name: str = "") -> object:
->>>>>>> caea3ec8
+            dev_ctrl: ChipDeviceCtrl = None, node_id: int = None, endpoint: int = None, fabric_filtered: bool = True, assert_on_error: bool = True, test_name: str = "") -> object:
         if dev_ctrl is None:
             dev_ctrl = self.default_controller
         if node_id is None:
@@ -771,12 +767,8 @@
 
     async def read_single_attribute_expect_error(
             self, cluster: object, attribute: object,
-<<<<<<< HEAD
-            error: Status, dev_ctrl: ChipDeviceCtrl = None, node_id: int = None, endpoint: int = None, fabric_filtered: bool = True) -> object:
-=======
             error: Status, dev_ctrl: ChipDeviceCtrl = None, node_id: int = None, endpoint: int = None,
-            assert_on_error: bool = True, test_name: str = "") -> object:
->>>>>>> caea3ec8
+            fabric_filtered: bool = True, assert_on_error: bool = True, test_name: str = "") -> object:
         if dev_ctrl is None:
             dev_ctrl = self.default_controller
         if node_id is None:
