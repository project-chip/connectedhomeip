--- conflicted
+++ resolved
@@ -34,12 +34,8 @@
 from dataclasses import dataclass, field
 from datetime import datetime, timedelta, timezone
 from enum import Enum
-<<<<<<< HEAD
 from functools import partial
-from typing import List, Optional, Tuple
-=======
 from typing import Any, List, Optional, Tuple
->>>>>>> c91a779c
 
 from chip.tlv import float32, uint
 
