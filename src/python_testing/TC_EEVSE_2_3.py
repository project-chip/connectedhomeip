--- conflicted
+++ resolved
@@ -45,13 +45,8 @@
 import chip.clusters as Clusters
 from chip.clusters.Types import NullValue
 from chip.interaction_model import Status
-<<<<<<< HEAD
 from chip.testing.event_attribute_reporting import EventChangeCallback
-from chip.testing.matter_testing import MatterBaseTest, TestStep, async_test_body, default_matter_test_main
-=======
-from chip.testing.matter_testing import (EventChangeCallback, MatterBaseTest, TestStep, default_matter_test_main, has_feature,
-                                         run_if_endpoint_matches)
->>>>>>> 781ff6f9
+from chip.testing.matter_testing import MatterBaseTest, TestStep, default_matter_test_main, has_feature, run_if_endpoint_matches
 from mobly import asserts
 from TC_EEVSE_Utils import EEVSEBaseTestHelper
 
