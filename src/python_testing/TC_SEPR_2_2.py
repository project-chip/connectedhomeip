#
#    Copyright (c) 2025 Project CHIP Authors
#    All rights reserved.
#
#    Licensed under the Apache License, Version 2.0 (the "License");
#    you may not use this file except in compliance with the License.
#    You may obtain a copy of the License at
#
#        http://www.apache.org/licenses/LICENSE-2.0
#
#    Unless required by applicable law or agreed to in writing, software
#    distributed under the License is distributed on an "AS IS" BASIS,
#    WITHOUT WARRANTIES OR CONDITIONS OF ANY KIND, either express or implied.
#    See the License for the specific language governing permissions and
#    limitations under the License.
# pylint: disable=invalid-name

# See https://github.com/project-chip/connectedhomeip/blob/master/docs/testing/python.md#defining-the-ci-test-arguments
# for details about the block below.
#
# === BEGIN CI TEST ARGUMENTS ===
# test-runner-runs:
#   run1:
#     app: ${ENERGY_GATEWAY_APP}
#     app-args: >
#       --discriminator 1234
#       --KVS kvs1
#       --trace-to json:${TRACE_APP}.json
#       --enable-key 000102030405060708090a0b0c0d0e0f
#     script-args: >
#       --storage-path admin_storage.json
#       --commissioning-method on-network
#       --discriminator 1234
#       --passcode 20202021
#       --hex-arg enableKey:000102030405060708090a0b0c0d0e0f
#       --endpoint 1
#       --trace-to json:${TRACE_TEST_JSON}.json
#       --trace-to perfetto:${TRACE_TEST_PERFETTO}.perfetto
#     factory-reset: true
#     quiet: true
# === END CI TEST ARGUMENTS ===

"""Define Matter test case TC_SEPR_2_2."""


<<<<<<< HEAD
=======
import chip.clusters as Clusters
from chip.clusters.Types import NullValue
from chip.testing.event_attribute_reporting import EventSubscriptionHandler
from chip.testing.matter_testing import MatterBaseTest, TestStep, default_matter_test_main, has_cluster, run_if_endpoint_matches
>>>>>>> 3176ce8e
from mobly import asserts
from TC_SEPRTestBase import CommodityPriceTestBaseHelper

import matter.clusters as Clusters
from matter.clusters.Types import NullValue
from matter.testing.matter_testing import (EventChangeCallback, MatterBaseTest, TestStep, default_matter_test_main, has_cluster,
                                           run_if_endpoint_matches)

cluster = Clusters.CommodityPrice


class TC_SEPR_2_2(CommodityPriceTestBaseHelper, MatterBaseTest):
    """Implementation of test case TC_SEPR_2_2."""

    def desc_TC_SEPR_2_2(self) -> str:
        """Return a description of this test."""
        return "This test case verifies the primary functionality of the Commodity Price cluster server"

    def pics_TC_SEPR_2_2(self):
        """Return the PICS definitions associated with this test."""
        pics = [
            "SEPR.S"
        ]
        return pics

    def steps_TC_SEPR_2_2(self) -> list[TestStep]:
        """Execute the test steps."""
        steps = [
            TestStep("1", "Commission DUT to TH (can be skipped if done in a preceding test).",
                     is_commissioning=True),
            TestStep("2", "Set up a subscription to all CommodityPrice cluster events"),
            TestStep("3", "TH reads TestEventTriggersEnabled attribute from General Diagnostics Cluster",
                     "Value has to be 1 (True)"),
            TestStep("4", "TH sends command GetDetailedPriceRequest with Details=CommodityPriceDetailBitmap.Description set to True, and Components set to False.",
                     """Verify that the DUT response contains GetDetailedPriceResponse with CurrentPrice is a CommodityPriceStruct or is null. If not null:
                        - verify that the PeriodStart is in the past.
                        - verify that the PeriodEnd is in the future or is null.
                        - verify that the Price is null or Money type.
                        - verify that the PriceLevel is null or a valid signed integer.
                        - verify that either or both of Price, PriceLevel are not null.
                        - verify that the Description is a string with max length of 32.
                        - verify that the Components list is not included."""),
            TestStep("5", "TH sends command GetDetailedPriceRequest with Details=CommodityPriceDetailBitmap.Description set to False and Components set to True.",
                     """Verify that the DUT response contains GetDetailedPriceResponse with CurrentPrice is a CommodityPriceStruct or is null. If not null:
                        - verify that the PeriodStart is in the past.
                        - verify that the PeriodEnd is in the future or is null.
                        - verify that the Price is null or Money type.
                        - verify that the PriceLevel is null or a valid signed integer.
                        - verify that either or both of Price, PriceLevel are not null.
                        - verify that the Description field is not included.
                        - verify that the Components field is included. It may be an empty list but shall have no more than 10 entries.
                             Each entry shall have a valid value of Price (Money), Source (a valid TariffPriceTypeEnum), it may include an optional Description (a string of max length 32) and may include an optional TariffComponentID (unsigned integer value)."""),
            TestStep("6", "TH sends TestEventTrigger command to General Diagnostics Cluster on Endpoint 0 with EnableKey field set to PIXIT.SEPR.TESTEVENT_TRIGGERKEY and EventTrigger field set to PIXIT.SEPR.TESTEVENTTRIGGER for Price Update Test Event",
                     """Verify DUT responds w/ status SUCCESS(0x00) and event SEPR.S.E0000(PriceChange) sent.
                        Store the event's CurrentPrice field as NewCurrentPrice.
                        Verify that CurrentPrice is a CommodityPriceStruct or is null."""),
            TestStep("6a", "TH reads CurrentPrice attribute.",
                     "Verify that the DUT response contains a CommodityPriceStruct value. Verify that the value matches the NewCurrentPrice from step 6."),
            TestStep("7", "TH sends command GetDetailedPriceRequest with Details=CommodityPriceDetailBitmap.Description set to True, and Components set to False.",
                     """Verify that the DUT response contains GetDetailedPriceResponse with CurrentPrice is a CommodityPriceStruct or is null. If not null:
                        - verify that the PeriodStart is in the past.
                        - verify that the PeriodEnd is in the future or is null.
                        - verify that the Price is null or Money type.
                        - verify that the PriceLevel is null or a valid signed integer.
                        - verify that either or both of Price, PriceLevel are not null.
                        - verify that the Description is a string with max length of 32.
                        - verify that the Components list is not included."""),
            TestStep("8", "TH sends command GetDetailedPriceRequest with Details=CommodityPriceDetailBitmap.Description set to False and Components set to True.",
                     """Verify that the DUT response contains GetDetailedPriceResponse with CurrentPrice is a CommodityPriceStruct or is null. If not null:
                        - verify that the PeriodStart is in the past.
                        - verify that the PeriodEnd is in the future or is null.
                        - verify that the Price is null or Money type.
                        - verify that the PriceLevel is null or a valid signed integer.
                        - verify that either or both of Price, PriceLevel are not null.
                        - verify that the Description field is not included.
                        - verify that the Components field is included. It may be an empty list but shall have no more than 10 entries.
                             Each entry shall have a valid value of Price (Money), Source (a valid TariffPriceTypeEnum), it may include an optional Description (a string of max length 32) and may include an optional TariffComponentID (unsigned integer value)."""),
            TestStep("9", "TH sends command GetDetailedPriceRequest with Details=CommodityPriceDetailBitmap.Description set to True and Components set to True.",
                     """Verify that the DUT response contains GetDetailedPriceResponse with CurrentPrice is a CommodityPriceStruct or is null. If not null:
                        - verify that the PeriodStart is in the past.
                        - verify that the PeriodEnd is in the future or is null.
                        - verify that the Price is null or Money type.
                        - verify that the PriceLevel is null or a valid signed integer.
                        - verify that either or both of Price, PriceLevel are not null.
                        - verify that the Description is a string with max length of 32.
                        - verify that the Components field is included. It may be an empty list but shall have no more than 10 entries.
                             Each entry shall have a valid value of Price (Money), Source (a valid TariffPriceTypeEnum), it may include an optional Description (a string of max length 32) and may include an optional TariffComponentID (unsigned integer value)."""),

        ]

        return steps

    @run_if_endpoint_matches(has_cluster(cluster))
    async def test_TC_SEPR_2_2(self):
        """Run the test steps."""
        endpoint = self.get_endpoint()

        self.step("1")
        # Commission DUT - already done

        self.step("2")
        events_callback = EventSubscriptionHandler(expected_cluster=cluster)
        await events_callback.start(self.default_controller,
                                    self.dut_node_id,
                                    endpoint)

        self.step("3")
        # TH reads TestEventTriggersEnabled attribute from General Diagnostics Cluster
        await self.check_test_event_triggers_enabled()

        self.step("4")
        # TH sends command GetDetailedPriceRequest with Details=CommodityPriceDetailBitmap.Description set to True,
        # and Components set to False.
        details = cluster.Bitmaps.CommodityPriceDetailBitmap.kDescription
        val = await self.send_get_detailed_price_request(details=details)

        # Verify that the DUT response contains GetDetailedPriceResponse with
        # CurrentPrice is a CommodityPriceStruct or is null.
        if val.currentPrice is not NullValue:
            asserts.assert_true(isinstance(
                val.currentPrice, cluster.Structs.CommodityPriceStruct), "val must be of type CommodityPriceStruct")

            # The other aspects of this verification are handled by the helper
            self.check_CommodityPriceStruct(cluster=cluster, struct=val.currentPrice,
                                            details=details)

        self.step("5")
        # TH sends command GetDetailedPriceRequest with Details=CommodityPriceDetailBitmap.Description set to False
        # and Components set to True.
        details = cluster.Bitmaps.CommodityPriceDetailBitmap.kComponents
        val = await self.send_get_detailed_price_request(details=details)

        if val.currentPrice is not NullValue:
            asserts.assert_true(isinstance(
                val.currentPrice, cluster.Structs.CommodityPriceStruct), "val must be of type CommodityPriceStruct")

            # The other aspects of this verification are handled by the helper
            self.check_CommodityPriceStruct(cluster=cluster, struct=val.currentPrice,
                                            details=details)

        self.step("6")
        # TH sends TestEventTrigger command to General Diagnostics Cluster on Endpoint 0 with EnableKey field set to PIXIT.SEPR.TESTEVENT_TRIGGERKEY
        # and EventTrigger field set to PIXIT.SEPR.TESTEVENTTRIGGER for Price Update Test Event
        # Verify DUT responds w/ status SUCCESS(0x00) and event SEPR.S.E0000(PriceChange) sent.
        # Store the event's CurrentPrice field as NewCurrentPrice.
        # Verify that CurrentPrice is a CommodityPriceStruct or is null
        await self.send_test_event_trigger_price_update()

        event_data = events_callback.wait_for_event_report(
            Clusters.CommodityPrice.Events.PriceChange)

        details = 0  # In an event we should not have any description or components
        newCurrentPrice = event_data.currentPrice
        if newCurrentPrice is not NullValue:
            asserts.assert_true(isinstance(
                newCurrentPrice, cluster.Structs.CommodityPriceStruct), "val must be of type CommodityPriceStruct")

            # The other aspects of this verification are handled by the helper
            self.check_CommodityPriceStruct(cluster=cluster,
                                            struct=newCurrentPrice,
                                            details=details)

        self.step("6a")
        # TH reads CurrentPrice attribute.
        # Verify that the DUT response contains a CommodityPriceStruct value.
        # Verify that the value matches the NewCurrentPrice from step 6
        val = await self.read_single_attribute_check_success(endpoint=endpoint, cluster=cluster,
                                                             attribute=cluster.Attributes.CurrentPrice)
        if val is not NullValue:
            asserts.assert_true(isinstance(
                val, cluster.Structs.CommodityPriceStruct), "val must be of type CommodityPriceStruct")
            self.check_CommodityPriceStruct(cluster=cluster, struct=val)

        asserts.assert_equal(val, newCurrentPrice, "CurrentPrice is not equal to NewCurrentPrice")

        self.step("7")
        # TH sends command GetDetailedPriceRequest with Details=CommodityPriceDetailBitmap.Description set to True,
        # and Components set to False.
        details = cluster.Bitmaps.CommodityPriceDetailBitmap.kDescription
        val = await self.send_get_detailed_price_request(details=details)

        # Verify that the DUT response contains GetDetailedPriceResponse with CurrentPrice is
        # a CommodityPriceStruct or is null.
        if val.currentPrice is not NullValue:
            asserts.assert_true(isinstance(
                val.currentPrice, cluster.Structs.CommodityPriceStruct), "val must be of type CommodityPriceStruct")

            # The other aspects of this verification are handled by the helper
            self.check_CommodityPriceStruct(cluster=cluster, struct=val.currentPrice,
                                            details=details)

        self.step("8")
        # TH sends command GetDetailedPriceRequest with Details=CommodityPriceDetailBitmap.Description set to False
        # and Components set to True.
        details = cluster.Bitmaps.CommodityPriceDetailBitmap.kComponents
        val = await self.send_get_detailed_price_request(details=details)

        if val.currentPrice is not NullValue:
            asserts.assert_true(isinstance(
                val.currentPrice, cluster.Structs.CommodityPriceStruct), "val must be of type CommodityPriceStruct")

            # The other aspects of this verification are handled by the helper
            self.check_CommodityPriceStruct(cluster=cluster, struct=val.currentPrice,
                                            details=details)

        self.step("9")
        # TH sends command GetDetailedPriceRequest with Details=CommodityPriceDetailBitmap.Description set to True
        # and Components set to True.
        details = cluster.Bitmaps.CommodityPriceDetailBitmap.kComponents | cluster.Bitmaps.CommodityPriceDetailBitmap.kDescription
        val = await self.send_get_detailed_price_request(details=details)

        if val.currentPrice is not NullValue:
            asserts.assert_true(isinstance(
                val.currentPrice, cluster.Structs.CommodityPriceStruct), "val must be of type CommodityPriceStruct")

            # The other aspects of this verification are handled by the helper
            self.check_CommodityPriceStruct(cluster=cluster, struct=val.currentPrice,
                                            details=details)


if __name__ == "__main__":
    default_matter_test_main()<|MERGE_RESOLUTION|>--- conflicted
+++ resolved
@@ -43,20 +43,13 @@
 """Define Matter test case TC_SEPR_2_2."""
 
 
-<<<<<<< HEAD
-=======
-import chip.clusters as Clusters
-from chip.clusters.Types import NullValue
-from chip.testing.event_attribute_reporting import EventSubscriptionHandler
-from chip.testing.matter_testing import MatterBaseTest, TestStep, default_matter_test_main, has_cluster, run_if_endpoint_matches
->>>>>>> 3176ce8e
 from mobly import asserts
 from TC_SEPRTestBase import CommodityPriceTestBaseHelper
 
 import matter.clusters as Clusters
 from matter.clusters.Types import NullValue
-from matter.testing.matter_testing import (EventChangeCallback, MatterBaseTest, TestStep, default_matter_test_main, has_cluster,
-                                           run_if_endpoint_matches)
+from matter.testing.event_attribute_reporting import EventSubscriptionHandler
+from matter.testing.matter_testing import MatterBaseTest, TestStep, default_matter_test_main, has_cluster, run_if_endpoint_matches
 
 cluster = Clusters.CommodityPrice
 
