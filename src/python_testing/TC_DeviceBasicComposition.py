--- conflicted
+++ resolved
@@ -867,19 +867,11 @@
                     self.record_warning(self.get_test_name(), location=location,
                                         problem='Standard cluster found on device, but is not present in spec data')
                     continue
-<<<<<<< HEAD
-                if int(clusters[cluster_id].revision) != cluster[GlobalAttributesId.CLUSTER_REVISION_ID]:
-                    location = AttributePathLocation(endpoint_id=endpoint_id, cluster_id=cluster_id,
-                                                     attribute_id=GlobalAttributesId.CLUSTER_REVISION_ID)
-                    self.record_error(self.get_test_name(
-                    ), location=location, problem=f'Revision found on cluster ({cluster[GlobalAttributesId.CLUSTER_REVISION_ID]}) does not match revision listed in the spec ({clusters[cluster_id].revision})')
-=======
                 if int(clusters[cluster_id].revision) != cluster[GlobalAttributeIds.CLUSTER_REVISION_ID]:
                     location = AttributePathLocation(endpoint_id=endpoint_id, cluster_id=cluster_id,
                                                      attribute_id=GlobalAttributeIds.CLUSTER_REVISION_ID)
                     self.record_error(self.get_test_name(
                     ), location=location, problem=f'Revision found on cluster ({cluster[GlobalAttirbuteIds.CLUSTER_REVISION_ID]}) does not match revision listed in the spec ({clusters[cluster_id].revision})')
->>>>>>> 3f91ae9b
                     success = False
         if not success:
             # TODO: Right now, we have failures in all-cluster, so we can't fail this test and keep it in CI. For now, just log.
