--- conflicted
+++ resolved
@@ -173,27 +173,6 @@
 from dataclasses import dataclass
 from typing import Any, Callable
 
-<<<<<<< HEAD
-=======
-import chip.clusters as Clusters
-import chip.clusters.ClusterObjects
-import chip.tlv
-from chip import ChipUtility
-from chip.clusters.Attribute import ValueDecodeFailure
-from chip.clusters.ClusterObjects import ClusterAttributeDescriptor, ClusterObjectFieldDescriptor
-from chip.clusters.Types import Nullable
-from chip.exceptions import ChipStackError
-from chip.interaction_model import InteractionModelError, Status
-from chip.testing.basic_composition import BasicCompositionTests
-from chip.testing.global_attribute_ids import (AttributeIdType, ClusterIdType, CommandIdType, GlobalAttributeIds, attribute_id_type,
-                                               cluster_id_type, command_id_type)
-from chip.testing.matter_testing import MatterBaseTest, TestStep, async_test_body, default_matter_test_main
-from chip.testing.problem_notices import AttributePathLocation, ClusterPathLocation, CommandPathLocation, UnknownProblemLocation
-from chip.testing.taglist_and_topology_test import (create_device_type_list_for_root, create_device_type_lists,
-                                                    find_tag_list_problems, find_tree_roots, flat_list_ok,
-                                                    get_direct_children_of_root, parts_list_problems, separate_endpoint_types)
-from chip.tlv import uint
->>>>>>> 3176ce8e
 from TC_DeviceConformance import get_supersets
 
 import matter.clusters as Clusters
@@ -203,12 +182,13 @@
 from matter.clusters.Attribute import ValueDecodeFailure
 from matter.clusters.ClusterObjects import ClusterAttributeDescriptor, ClusterObjectFieldDescriptor
 from matter.clusters.Types import Nullable
+from matter.exceptions import ChipStackError
 from matter.interaction_model import InteractionModelError, Status
 from matter.testing.basic_composition import BasicCompositionTests
 from matter.testing.global_attribute_ids import (AttributeIdType, ClusterIdType, CommandIdType, GlobalAttributeIds,
                                                  attribute_id_type, cluster_id_type, command_id_type)
-from matter.testing.matter_testing import (AttributePathLocation, ClusterPathLocation, CommandPathLocation, MatterBaseTest,
-                                           TestStep, async_test_body, default_matter_test_main)
+from matter.testing.matter_testing import MatterBaseTest, TestStep, async_test_body, default_matter_test_main
+from matter.testing.problem_notices import AttributePathLocation, ClusterPathLocation, CommandPathLocation, UnknownProblemLocation
 from matter.testing.taglist_and_topology_test import (create_device_type_list_for_root, create_device_type_lists,
                                                       find_tag_list_problems, find_tree_roots, flat_list_ok,
                                                       get_direct_children_of_root, parts_list_problems, separate_endpoint_types)
