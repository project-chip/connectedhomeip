#
#    Copyright (c) 2023 Project CHIP Authors
#    All rights reserved.
#
#    Licensed under the Apache License, Version 2.0 (the "License");
#    you may not use this file except in compliance with the License.
#    You may obtain a copy of the License at
#
#        http://www.apache.org/licenses/LICENSE-2.0
#
#    Unless required by applicable law or agreed to in writing, software
#    distributed under the License is distributed on an "AS IS" BASIS,
#    WITHOUT WARRANTIES OR CONDITIONS OF ANY KIND, either express or implied.
#    See the License for the specific language governing permissions and
#    limitations under the License.
#

import base64
import copy
import json
import logging
import pathlib
import sys
from dataclasses import dataclass
from pprint import pprint
from typing import Any, Callable, Optional

import chip.clusters as Clusters
import chip.tlv
from chip.clusters.Attribute import ValueDecodeFailure
from matter_testing_support import AttributePathLocation, MatterBaseTest, async_test_body, default_matter_test_main
from mobly import asserts


def MatterTlvToJson(tlv_data: dict[int, Any]) -> dict[str, Any]:
    """Given TLV data for a specific cluster instance, convert to the Matter JSON format."""

    matter_json_dict = {}

    key_type_mappings = {
        chip.tlv.uint: "UINT",
        int: "INT",
        bool: "BOOL",
        list: "ARRAY",
        dict: "STRUCT",
        chip.tlv.float32: "FLOAT",
        float: "DOUBLE",
        bytes: "BYTES",
        str: "STRING",
        ValueDecodeFailure: "ERROR",
        type(None): "NULL",
    }

    def ConvertValue(value) -> Any:
        if isinstance(value, ValueDecodeFailure):
            raise ValueError(f"Bad Value: {str(value)}")

        if isinstance(value, bytes):
            return base64.b64encode(value).decode("UTF-8")
        elif isinstance(value, list):
            value = [ConvertValue(item) for item in value]
        elif isinstance(value, dict):
            value = MatterTlvToJson(value)

        return value

    for key in tlv_data:
        value_type = type(tlv_data[key])
        value = copy.deepcopy(tlv_data[key])

        element_type: str = key_type_mappings[value_type]
        sub_element_type = ""

        try:
            new_value = ConvertValue(value)
        except ValueError as e:
            new_value = str(e)

        if element_type:
            if element_type == "ARRAY":
                if len(new_value):
                    sub_element_type = key_type_mappings[type(tlv_data[key][0])]
                else:
                    sub_element_type = "?"

        new_key = ""
        if element_type:
            if sub_element_type:
                new_key = f"{str(key)}:{element_type}-{sub_element_type}"
            else:
                new_key = f"{str(key)}:{element_type}"
        else:
            new_key = str(key)

        matter_json_dict[new_key] = new_value

    return matter_json_dict


def check_int_in_range(min_value: int, max_value: int, allow_null: bool = False) -> Callable:
    """Returns a checker for whether `obj` is an int that fits in a range."""
    def int_in_range_checker(obj: Any):
        """Inner checker logic for check_int_in_range

        Checker validates that `obj` must have decoded as an integral value in range [min_value, max_value].

        On failure, a ValueError is raised with a diagnostic message.
        """
        if obj is None and allow_null:
            return

        if not isinstance(obj, int) and not isinstance(obj, chip.tlv.uint):
            raise ValueError(f"Value {str(obj)} is not an integer or uint (decoded type: {type(obj)})")
        int_val = int(obj)
        if (int_val < min_value) or (int_val > max_value):
            raise ValueError(
                f"Value {int_val} (0x{int_val:X}) not in range [{min_value}, {max_value}] ([0x{min_value:X}, 0x{max_value:X}])")

    return int_in_range_checker


def check_list_of_ints_in_range(min_value: int, max_value: int, min_size: int = 0, max_size: int = 65535, allow_null: bool = False) -> Callable:
    """Returns a checker for whether `obj` is a list of ints that fit in a range."""
    def list_of_ints_in_range_checker(obj: Any):
        """Inner checker for check_list_of_ints_in_range.

        Checker validates that `obj` must have decoded as a list of integral values in range [min_value, max_value].
        The length of the list must be between [min_size, max_size].

        On failure, a ValueError is raised with a diagnostic message.
        """
        if obj is None and allow_null:
            return

        if not isinstance(obj, list):
            raise ValueError(f"Value {str(obj)} is not a list, but a list was expected (decoded type: {type(obj)})")

        if len(obj) < min_size or len(obj) > max_size:
            raise ValueError(
                f"Value {str(obj)} is a list of size {len(obj)}, but expected a list with size in range [{min_size}, {max_size}]")

        for val_idx, val in enumerate(obj):
            if not isinstance(val, int) and not isinstance(val, chip.tlv.uint):
                raise ValueError(
                    f"At index {val_idx} in {str(obj)}, value {val} is not an int/uint, but an int/uint was expected (decoded type: {type(val)})")

            int_val = int(val)
            if not ((int_val >= min_value) and (int_val <= max_value)):
                raise ValueError(
                    f"At index {val_idx} in {str(obj)}, value {int_val} (0x{int_val:X}) not in range [{min_value}, {max_value}] ([0x{min_value:X}, 0x{max_value:X}])")

    return list_of_ints_in_range_checker


def check_non_empty_list_of_ints_in_range(min_value: int, max_value: int, max_size: int = 65535, allow_null: bool = False) -> Callable:
    """Returns a checker for whether `obj` is a non-empty list of ints that fit in a range."""
    return check_list_of_ints_in_range(min_value, max_value, min_size=1, max_size=max_size, allow_null=allow_null)


<<<<<<< HEAD
def check_no_duplicates(obj: Any) -> None:
    if not isinstance(obj, list):
        raise ValueError(f"Value {str(obj)} is not a list, but a list was expected (decoded type: {type(obj)})")
    if len(set(obj)) != len(obj):
        raise ValueError(f"Value {str(obj)} contains duplicate values")
=======
def separate_endpoint_types(endpoint_dict: dict[int, Any]) -> tuple[list[int], list[int]]:
    """Returns a tuple containing the list of flat endpoints and a list of tree endpoints"""
    flat = []
    tree = []
    for endpoint_id, endpoint in endpoint_dict.items():
        if endpoint_id == 0:
            continue
        aggregator_id = 0x000e
        device_types = [d.deviceType for d in endpoint[Clusters.Descriptor][Clusters.Descriptor.Attributes.DeviceTypeList]]
        if aggregator_id in device_types:
            flat.append(endpoint_id)
        else:
            tree.append(endpoint_id)
    return (flat, tree)


def get_all_children(endpoint_id, endpoint_dict: dict[int, Any]) -> set[int]:
    """Returns all the children (include subchildren) of the given endpoint
       This assumes we've already checked that there are no cycles, so we can do the dumb things and just trace the tree
    """
    children = set()

    def add_children(endpoint_id, children):
        immediate_children = endpoint_dict[endpoint_id][Clusters.Descriptor][Clusters.Descriptor.Attributes.PartsList]
        if not immediate_children:
            return
        children.update(set(immediate_children))
        for child in immediate_children:
            add_children(child, children)

    add_children(endpoint_id, children)
    return children


def find_tree_roots(tree_endpoints: list[int], endpoint_dict: dict[int, Any]) -> set[int]:
    """Returns a set of all the endpoints in tree_endpoints that are roots for a tree (not include singletons)"""
    tree_roots = set()

    def find_tree_root(current_id):
        for endpoint_id, endpoint in endpoint_dict.items():
            if endpoint_id not in tree_endpoints:
                continue
            if current_id in endpoint[Clusters.Descriptor][Clusters.Descriptor.Attributes.PartsList]:
                # this is not the root, move up
                return find_tree_root(endpoint_id)
        return current_id

    for endpoint_id in tree_endpoints:
        root = find_tree_root(endpoint_id)
        if root != endpoint_id:
            tree_roots.add(root)
    return tree_roots


def parts_list_cycles(tree_endpoints: list[int], endpoint_dict: dict[int, Any]) -> list[int]:
    """Returns a list of all the endpoints in the tree_endpoints list that contain cycles"""
    def parts_list_cycle_detect(visited: set, current_id: int) -> bool:
        if current_id in visited:
            return True
        visited.add(current_id)
        for child in endpoint_dict[current_id][Clusters.Descriptor][Clusters.Descriptor.Attributes.PartsList]:
            child_has_cycles = parts_list_cycle_detect(visited, child)
            if child_has_cycles:
                return True
        return False

    cycles = []
    # This is quick enough that we can do all the endpoints wihtout searching for the roots
    for endpoint_id in tree_endpoints:
        visited = set()
        if parts_list_cycle_detect(visited, endpoint_id):
            cycles.append(endpoint_id)
    return cycles
>>>>>>> f8690ac3


class TC_DeviceBasicComposition(MatterBaseTest):
    @async_test_body
    async def setup_class(self):
        super().setup_class()
        dev_ctrl = self.default_controller
        self.problems = []

        do_test_over_pase = self.user_params.get("use_pase_only", True)
        dump_device_composition_path: Optional[str] = self.user_params.get("dump_device_composition_path", None)

        if do_test_over_pase:
            info = self.get_setup_payload_info()

            commissionable_nodes = dev_ctrl.DiscoverCommissionableNodes(
                info.filter_type, info.filter_value, stopOnFirst=True, timeoutSecond=15)
            logging.info(f"Commissionable nodes: {commissionable_nodes}")
            # TODO: Support BLE
            if commissionable_nodes is not None and len(commissionable_nodes) > 0:
                commissionable_node = commissionable_nodes[0]
                instance_name = f"{commissionable_node.instanceName}._matterc._udp.local"
                vid = f"{commissionable_node.vendorId}"
                pid = f"{commissionable_node.productId}"
                address = f"{commissionable_node.addresses[0]}"
                logging.info(f"Found instance {instance_name}, VID={vid}, PID={pid}, Address={address}")

                node_id = 1
                dev_ctrl.EstablishPASESessionIP(address, info.passcode, node_id)
            else:
                asserts.fail("Failed to find the DUT according to command line arguments.")
        else:
            # Using the already commissioned node
            node_id = self.dut_node_id

        wildcard_read = (await dev_ctrl.Read(node_id, [()]))
        endpoints_tlv = wildcard_read.tlvAttributes

        node_dump_dict = {endpoint_id: MatterTlvToJson(endpoints_tlv[endpoint_id]) for endpoint_id in endpoints_tlv}
        logging.info(f"Raw TLV contents of Node: {json.dumps(node_dump_dict, indent=2)}")

        if dump_device_composition_path is not None:
            with open(pathlib.Path(dump_device_composition_path).with_suffix(".json"), "wt+") as outfile:
                json.dump(node_dump_dict, outfile, indent=2)
            with open(pathlib.Path(dump_device_composition_path).with_suffix(".txt"), "wt+") as outfile:
                pprint(wildcard_read.attributes, outfile, indent=1, width=200, compact=True)

        logging.info("###########################################################")
        logging.info("Start of actual tests")
        logging.info("###########################################################")

        # ======= State kept for use by all tests =======

        # All endpoints in "full object" indexing format
        self.endpoints = wildcard_read.attributes

        # All endpoints in raw TLV format
        self.endpoints_tlv = wildcard_read.tlvAttributes

    def get_test_name(self) -> str:
        """Return the function name of the caller. Used to create logging entries."""
        return sys._getframe().f_back.f_code.co_name

    def fail_current_test(self, msg: Optional[str] = None):
        if not msg:
            # Without a message, just log the last problem seen
            asserts.fail(msg=self.problems[-1].problem)
        else:
            asserts.fail(msg)

    # ======= START OF ACTUAL TESTS =======
    def test_TC_SM_1_1(self):
        ROOT_NODE_DEVICE_TYPE = 0x16
        self.print_step(1, "Perform a wildcard read of attributes on all endpoints - already done")
        self.print_step(2, "Verify that endpoint 0 exists")
        if 0 not in self.endpoints:
            self.record_error(self.get_test_name(), location=AttributePathLocation(endpoint_id=0),
                              problem="Did not find Endpoint 0.", spec_location="Endpoint Composition")
            self.fail_current_test()

        self.print_step(3, "Verify that endpoint 0 descriptor cluster includes the root node device type")
        if Clusters.Descriptor not in self.endpoints[0]:
            self.record_error(self.get_test_name(), location=AttributePathLocation(endpoint_id=0),
                              problem="No descriptor cluster on Endpoint 0", spec_location="Root node device type")
            self.fail_current_test()

        listed_device_types = [i.deviceType for i in self.endpoints[0]
                               [Clusters.Descriptor][Clusters.Descriptor.Attributes.DeviceTypeList]]
        if ROOT_NODE_DEVICE_TYPE not in listed_device_types:
            self.record_error(self.get_test_name(), location=AttributePathLocation(endpoint_id=0),
                              problem="Root node device type not listed on endpoint 0", spec_location="Root node device type")
            self.fail_current_test()

        self.print_step(4, "Verify that the root node device type does not appear in any of the non-zero endpoints")
        for endpoint_id, endpoint in self.endpoints.items():
            if endpoint_id == 0:
                continue
            listed_device_types = [i.deviceType for i in endpoint[Clusters.Descriptor]
                                   [Clusters.Descriptor.Attributes.DeviceTypeList]]
            if ROOT_NODE_DEVICE_TYPE in listed_device_types:
                self.record_error(self.get_test_name(), location=AttributePathLocation(endpoint_id=endpoint_id),
                                  problem=f'Root node device type listed on endpoint {endpoint_id}', spec_location="Root node device type")
                self.fail_current_test()

        self.print_step(5, "Verify the existence of all the root node clusters on EP0")
        root = self.endpoints[0]
        required_clusters = [Clusters.BasicInformation, Clusters.AccessControl, Clusters.GroupKeyManagement,
                             Clusters.GeneralCommissioning, Clusters.AdministratorCommissioning, Clusters.OperationalCredentials, Clusters.GeneralDiagnostics]
        for c in required_clusters:
            if c not in root:
                self.record_error(self.get_test_name(), location=AttributePathLocation(endpoint_id=0),
                                  problem=f'Root node does not contain required cluster {c}', spec_location="Root node device type")
                self.fail_current_test()

    def test_DT_1_1(self):
        self.print_step(1, "Perform a wildcard read of attributes on all endpoints - already done")
        self.print_step(2, "Verify that each endpoint includes a descriptor cluster")
        success = True
        for endpoint_id, endpoint in self.endpoints.items():
            has_descriptor = (Clusters.Descriptor in endpoint)
            logging.info(f"Checking descriptor on Endpoint {endpoint_id}: {'found' if has_descriptor else 'not_found'}")
            if not has_descriptor:
                self.record_error(self.get_test_name(), location=AttributePathLocation(endpoint_id=endpoint_id, cluster_id=Clusters.Descriptor.id),
                                  problem=f"Did not find a descriptor on endpoint {endpoint_id}", spec_location="Base Cluster Requirements for Matter")
                success = False

        if not success:
            self.fail_current_test("At least one endpoint was missing the descriptor cluster.")

    def test_IDM_10_1(self):
        self.print_step(1, "Perform a wildcard read of attributes on all endpoints - already done")

        self.print_step(2, "Validate all global attributes are present")

        @dataclass
        class RequiredMandatoryAttribute:
            id: int
            name: str
            validators: list[Callable]

        ATTRIBUTE_LIST_ID = 0xFFFB

        ATTRIBUTES_TO_CHECK = [
            RequiredMandatoryAttribute(id=0xFFFD, name="ClusterRevision", validators=[check_int_in_range(1, 0xFFFF)]),
            RequiredMandatoryAttribute(id=0xFFFC, name="FeatureMap", validators=[check_int_in_range(0, 0xFFFF_FFFF)]),
            RequiredMandatoryAttribute(id=0xFFFB, name="AttributeList",
                                       validators=[check_non_empty_list_of_ints_in_range(0, 0xFFFF_FFFF), check_no_duplicates]),
            # TODO: Check for EventList
            # RequiredMandatoryAttribute(id=0xFFFA, name="EventList", validator=check_list_of_ints_in_range(0, 0xFFFF_FFFF)),
            RequiredMandatoryAttribute(id=0xFFF9, name="AcceptedCommandList",
                                       validators=[check_list_of_ints_in_range(0, 0xFFFF_FFFF), check_no_duplicates]),
            RequiredMandatoryAttribute(id=0xFFF8, name="GeneratedCommandList",
                                       validators=[check_list_of_ints_in_range(0, 0xFFFF_FFFF), check_no_duplicates]),
        ]

        self.print_step(3, "Validate all reported attributes match AttributeList")
        success = True
        for endpoint_id, endpoint in self.endpoints_tlv.items():
            for cluster_id, cluster in endpoint.items():
                for req_attribute in ATTRIBUTES_TO_CHECK:
                    attribute_string = self.cluster_mapper.get_attribute_string(cluster_id, req_attribute.id)

                    has_attribute = (req_attribute.id in cluster)
                    location = AttributePathLocation(endpoint_id, cluster_id, req_attribute.id)
                    logging.info(
                        f"Checking for mandatory global {attribute_string} on {location.as_cluster_string(self.cluster_mapper)}: {'found' if has_attribute else 'not_found'}")

                    # Check attribute is actually present
                    if not has_attribute:
                        self.record_error(self.get_test_name(), location=location,
                                          problem=f"Did not find mandatory global {attribute_string} on {location.as_cluster_string(self.cluster_mapper)}", spec_location="Global Elements")
                        success = False
                        continue

                    # Validate attribute value based on the provided validators.
                    for validator in req_attribute.validators:
                        try:
                            validator(cluster[req_attribute.id])
                        except ValueError as e:
                            self.record_error(self.get_test_name(), location=location,
                                              problem=f"Failed validation of value on {location.as_string(self.cluster_mapper)}: {str(e)}", spec_location="Global Elements")
                            success = False
                            continue

        # Validate presence of claimed attributes
        if success:
            # TODO: Also check the reverse: that each attribute appears in the AttributeList.
            logging.info(
                "Validating that a wildcard read on each cluster provided all attributes claimed in AttributeList mandatory global attribute")

            for endpoint_id, endpoint in self.endpoints_tlv.items():
                for cluster_id, cluster in endpoint.items():
                    attribute_list = cluster[ATTRIBUTE_LIST_ID]
                    for attribute_id in attribute_list:
                        location = AttributePathLocation(endpoint_id, cluster_id, attribute_id)
                        has_attribute = attribute_id in cluster

                        attribute_string = self.cluster_mapper.get_attribute_string(cluster_id, attribute_id)
                        logging.info(
                            f"Checking presence of claimed supported {attribute_string} on {location.as_cluster_string(self.cluster_mapper)}: {'found' if has_attribute else 'not_found'}")

                        # Check attribute is actually present.
                        if not has_attribute:
                            # TODO: Handle detecting write-only attributes from schema.
                            if "WriteOnly" in attribute_string:
                                continue

                            self.record_error(self.get_test_name(), location=location,
                                              problem=f"Did not find {attribute_string} on {location.as_cluster_string(self.cluster_mapper)} when it was claimed in AttributeList ({attribute_list})", spec_location="AttributeList Attribute")
                            success = False
                            continue

                        attribute_value = cluster[attribute_id]
                        if isinstance(attribute_value, ValueDecodeFailure):
                            self.record_warning(self.get_test_name(), location=location,
                                                problem=f"Found a failure to read/decode {attribute_string} on {location.as_cluster_string(self.cluster_mapper)} when it was claimed as supported in AttributeList ({attribute_list}): {str(attribute_value)}", spec_location="AttributeList Attribute")
                            # Warn only for now
                            # TODO: Fail in the future
                            continue
                    for attribute_id in cluster:
                        if attribute_id not in attribute_list:
                            attribute_string = self.cluster_mapper.get_attribute_string(cluster_id, attribute_id)
                            location = AttributePathLocation(endpoint_id, cluster_id, attribute_id)
                            self.record_error(self.get_test_name(), location=location,
                                              problem=f'Found attribute {attribute_string} on {location.as_cluster_string(self.cluster_mapper)} not listed in attribute list', spec_location="AttributeList Attribute")
                            success = False

        if not success:
            self.fail_current_test(
                "At least one cluster was missing a mandatory global attribute or had differences between claimed attributes supported and actual.")

    def test_IDM_11_1(self):
        success = True
        for endpoint_id, endpoint in self.endpoints_tlv.items():
            for cluster_id, cluster in endpoint.items():
                for attribute_id, attribute in cluster.items():
                    if cluster_id not in Clusters.ClusterObjects.ALL_ATTRIBUTES or attribute_id not in Clusters.ClusterObjects.ALL_ATTRIBUTES[cluster_id]:
                        continue
                    if Clusters.ClusterObjects.ALL_ATTRIBUTES[cluster_id][attribute_id].attribute_type.Type is not str:
                        continue
                    try:
                        cluster[attribute_id].encode('utf-8', errors='strict')
                    except UnicodeError:
                        location = AttributePathLocation(endpoint_id, cluster_id, attribute_id)
                        attribute_string = self.cluster_mapper.get_attribute_string(cluster_id, attribute_id)
                        self.record_error(self.get_test_name(
                        ), location=location, problem=f'Attribute {attribute_string} on {location.as_cluster_string(self.cluster_mapper)} is invalid UTF-8', spec_location="Data types - Character String")
                        success = False
        if not success:
            self.fail_current_test("At least one attribute string was not valid UTF-8")

    def test_all_event_strings_valid(self):
        asserts.skip("TODO: Validate every string in the read events is valid UTF-8 and has no nulls")

    def test_all_schema_scalars(self):
        asserts.skip("TODO: Validate all int/uint are in range of the schema (or null if nullable) for known attributes")

    def test_all_commands_reported_are_executable(self):
        asserts.skip("TODO: Validate all commands reported in AcceptedCommandList are actually executable")

    def test_dump_all_pics_for_all_endpoints(self):
        asserts.skip("TODO: Make a test that generates the basic PICS list for each endpoint based on actually reported contents")

    def test_all_schema_mandatory_elements_present(self):
        asserts.skip(
            "TODO: Make a test that ensures every known cluster has the mandatory elements present (commands, attributes) based on features")

    def test_all_endpoints_have_valid_composition(self):
        asserts.skip(
            "TODO: Make a test that verifies each endpoint has valid set of device types, and that the device type conformance is respected for each")

    def test_TC_SM_1_2(self):
        self.print_step(1, "Wildcard read of device - already done")

        self.print_step(2, "Verify the Descriptor cluster PartsList on endpoint 0 exactly lists all the other (non-0) endpoints on the DUT")
        parts_list_0 = self.endpoints[0][Clusters.Descriptor][Clusters.Descriptor.Attributes.PartsList]
        cluster_id = Clusters.Descriptor.id
        attribute_id = Clusters.Descriptor.Attributes.PartsList.attribute_id
        location = AttributePathLocation(endpoint_id=0, cluster_id=cluster_id, attribute_id=attribute_id)
        if len(self.endpoints.keys()) != len(set(self.endpoints.keys())):
            self.record_error(self.get_test_name(), location=location,
                              problem='duplicate endpoint ids found in the returned data', spec_location="PartsList Attribute")
            self.fail_current_test()

        if len(parts_list_0) != len(set(parts_list_0)):
            self.record_error(self.get_test_name(), location=location,
                              problem='Duplicate endpoint ids found in the parts list on ep0', spec_location="PartsList Attribute")
            self.fail_current_test()

        expected_parts = set(self.endpoints.keys())
        expected_parts.remove(0)
        if set(parts_list_0) != expected_parts:
            self.record_error(self.get_test_name(), location=location,
                              problem='EP0 Descriptor parts list does not match the set of returned endpoints', spec_location="PartsList Attribute")
            self.fail_current_test()

        self.print_step(
            3, "For each endpoint on the DUT (including EP 0), verify the PartsList in the Descriptor cluster on that endpoint does not include itself")
        for endpoint_id, endpoint in self.endpoints.items():
            if endpoint_id in endpoint[Clusters.Descriptor][Clusters.Descriptor.Attributes.PartsList]:
                location = AttributePathLocation(endpoint_id=endpoint_id, cluster_id=cluster_id, attribute_id=attribute_id)
                self.record_error(self.get_test_name(), location=location,
                                  problem=f"Endpoint {endpoint_id} parts list includes itself", spec_location="PartsList Attribute")
                self.fail_current_test()

        self.print_step(4, "Separate endpoints into flat and tree style")
        flat, tree = separate_endpoint_types(self.endpoints)

        self.print_step(5, "Check for cycles in the tree endpoints")
        cycles = parts_list_cycles(tree, self.endpoints)
        if len(cycles) != 0:
            for id in cycles:
                location = AttributePathLocation(endpoint_id=id, cluster_id=cluster_id, attribute_id=attribute_id)
                self.record_error(self.get_test_name(), location=location,
                                  problem=f"Endpoint {id} parts list includes a cycle", spec_location="PartsList Attribute")
            self.fail_current_test()

        self.print_step(6, "Check flat lists include all sub ids")
        ok = True
        for endpoint_id in flat:
            # ensure that every sub-id in the parts list is included in the parent
            sub_children = []
            for child in self.endpoints[endpoint_id][Clusters.Descriptor][Clusters.Descriptor.Attributes.PartsList]:
                sub_children.update(get_all_children(child))
            if not all(item in sub_children for item in self.endpoints[endpoint_id][Clusters.Descriptor][Clusters.Descriptor.Attributes.PartsList]):
                location = AttributePathLocation(endpoint_id=endpoint_id, cluster_id=cluster_id, attribute_id=attribute_id)
                self.record_error(self.get_test_name(), location=location,
                                  problem='Flat parts list does not include all the sub-parts', spec_location='Endpoint composition')
                ok = False
        if not ok:
            self.fail_current_test()

    def test_TC_PS_3_1(self):
        BRIDGED_NODE_DEVICE_TYPE_ID = 0x13
        success = True
        self.print_step(1, "Wildcard read of device - already done")

        self.print_step(2, "Verify that all endpoints listed in the EndpointList are valid")
        attribute_id = Clusters.PowerSource.Attributes.EndpointList.attribute_id
        cluster_id = Clusters.PowerSource.id
        attribute_string = self.cluster_mapper.get_attribute_string(cluster_id, attribute_id)
        for endpoint_id, endpoint in self.endpoints.items():
            if Clusters.PowerSource not in endpoint:
                continue
            location = AttributePathLocation(endpoint_id=endpoint_id, cluster_id=cluster_id, attribute_id=attribute_id)
            cluster_revision = Clusters.PowerSource.Attributes.ClusterRevision
            if cluster_revision not in endpoint[Clusters.PowerSource]:
                location = AttributePathLocation(endpoint_id=endpoint_id, cluster_id=cluster_id,
                                                 attribute_id=cluster_revision.attribute_id)
                self.record_error(self.get_test_name(
                ), location=location, problem=f'Did not find Cluster revision on {location.as_cluster_string(self.cluster_mapper)}', spec_location='Global attributes')
            if endpoint[Clusters.PowerSource][cluster_revision] < 2:
                location = AttributePathLocation(endpoint_id=endpoint_id, cluster_id=cluster_id,
                                                 attribute_id=cluster_revision.attribute_id)
                self.record_note(self.get_test_name(), location=location,
                                 problem='Power source ClusterRevision is < 2, skipping remainder of test for this endpoint')
                continue
            if Clusters.PowerSource.Attributes.EndpointList not in endpoint[Clusters.PowerSource]:
                self.record_error(self.get_test_name(), location=location,
                                  problem=f'Did not find {attribute_string} on {location.as_cluster_string(self.cluster_mapper)}', spec_location="EndpointList Attribute")
                success = False
                continue

            endpoint_list = endpoint[Clusters.PowerSource][Clusters.PowerSource.Attributes.EndpointList]
            non_existent = set(endpoint_list) - set(self.endpoints.keys())
            if non_existent:
                location = AttributePathLocation(endpoint_id=endpoint_id, cluster_id=cluster_id, attribute_id=attribute_id)
                self.record_error(self.get_test_name(), location=location,
                                  problem=f'{attribute_string} lists a non-existent endpoint', spec_location="EndpointList Attribute")
                success = False

        self.print_step(3, "Verify that all Bridged Node endpoint lists are correct")
        device_types = {}
        parts_list = {}
        for endpoint_id, endpoint in self.endpoints.items():
            if Clusters.PowerSource not in endpoint or Clusters.PowerSource.Attributes.EndpointList not in endpoint[Clusters.PowerSource]:
                continue

            def GetPartValidityProblem(endpoint):
                if Clusters.Descriptor not in endpoint:
                    return "Missing cluster descriptor"
                if Clusters.Descriptor.Attributes.PartsList not in endpoint[Clusters.Descriptor]:
                    return "Missing PartList in descriptor cluster"
                if Clusters.Descriptor.Attributes.DeviceTypeList not in endpoint[Clusters.Descriptor]:
                    return "Missing DeviceTypeList in descriptor cluster"
                return None

            problem = GetPartValidityProblem(endpoint)
            if problem:
                location = AttributePathLocation(endpoint_id=endpoint_id, cluster_id=Clusters.Descriptor.id,
                                                 attribute_id=Clusters.Descriptor.Attributes.PartsList.id)
                self.record_error(self.get_test_name(), location=location,
                                  problem=problem, spec_location="PartsList Attribute")
                success = False
                continue

            device_types[endpoint_id] = [i.deviceType for i in endpoint[Clusters.Descriptor]
                                         [Clusters.Descriptor.Attributes.DeviceTypeList]]
            parts_list[endpoint_id] = endpoint[Clusters.Descriptor][Clusters.Descriptor.Attributes.PartsList]

        bridged_nodes = [id for (id, dev_type) in device_types.items() if BRIDGED_NODE_DEVICE_TYPE_ID in dev_type]

        for endpoint_id in bridged_nodes:
            if Clusters.PowerSource not in self.endpoints[endpoint_id]:
                continue
            # using a list because we do want to preserve duplicates and error on those.
            desired_endpoint_list = parts_list[endpoint_id].copy()
            desired_endpoint_list.append(endpoint_id)
            desired_endpoint_list.sort()
            ep_list = self.endpoints[endpoint_id][Clusters.PowerSource][Clusters.PowerSource.Attributes.EndpointList]
            ep_list.sort()
            if ep_list != desired_endpoint_list:
                location = AttributePathLocation(endpoint_id=endpoint_id, cluster_id=cluster_id, attribute_id=attribute_id)
                self.record_error(self.get_test_name(), location=location,
                                  problem=f'Power source EndpointList on bridged node endpoint {endpoint_id} is not as expected. Desired: {desired_endpoint_list} Actual: {ep_list}', spec_location="EndpointList Attribute")
                success = False

        self.print_step(4, "Verify that all Bridged Node children endpoint lists are correct")
        children = []
        # note, this doesn't handle the full tree structure, single layer only
        for endpoint_id in bridged_nodes:
            children = children + parts_list[endpoint_id]

        for endpoint_id in children:
            if Clusters.PowerSource not in self.endpoints[endpoint_id]:
                continue
            desired_endpoint_list = [endpoint_id]
            ep_list = self.endpoints[endpoint_id][Clusters.PowerSource][Clusters.PowerSource.Attributes.EndpointList]
            ep_list.sort()
            if ep_list != desired_endpoint_list:
                location = AttributePathLocation(endpoint_id=endpoint_id, cluster_id=cluster_id, attribute_id=attribute_id)
                self.record_error(self.get_test_name(), location=location,
                                  problem=f'Power source EndpointList on bridged child endpoint {endpoint_id} is not as expected. Desired: {desired_endpoint_list} Actual: {ep_list}', spec_location="EndpointList Attribute")
                success = False

        if not success:
            self.fail_current_test("power source EndpointList attribute is incorrect")


if __name__ == "__main__":
    default_matter_test_main()<|MERGE_RESOLUTION|>--- conflicted
+++ resolved
@@ -157,13 +157,13 @@
     return check_list_of_ints_in_range(min_value, max_value, min_size=1, max_size=max_size, allow_null=allow_null)
 
 
-<<<<<<< HEAD
 def check_no_duplicates(obj: Any) -> None:
     if not isinstance(obj, list):
         raise ValueError(f"Value {str(obj)} is not a list, but a list was expected (decoded type: {type(obj)})")
     if len(set(obj)) != len(obj):
         raise ValueError(f"Value {str(obj)} contains duplicate values")
-=======
+
+
 def separate_endpoint_types(endpoint_dict: dict[int, Any]) -> tuple[list[int], list[int]]:
     """Returns a tuple containing the list of flat endpoints and a list of tree endpoints"""
     flat = []
@@ -237,7 +237,6 @@
         if parts_list_cycle_detect(visited, endpoint_id):
             cycles.append(endpoint_id)
     return cycles
->>>>>>> f8690ac3
 
 
 class TC_DeviceBasicComposition(MatterBaseTest):
