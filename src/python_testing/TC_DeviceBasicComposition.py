#
#    Copyright (c) 2023 Project CHIP Authors
#    All rights reserved.
#
#    Licensed under the Apache License, Version 2.0 (the "License");
#    you may not use this file except in compliance with the License.
#    You may obtain a copy of the License at
#
#        http://www.apache.org/licenses/LICENSE-2.0
#
#    Unless required by applicable law or agreed to in writing, software
#    distributed under the License is distributed on an "AS IS" BASIS,
#    WITHOUT WARRANTIES OR CONDITIONS OF ANY KIND, either express or implied.
#    See the License for the specific language governing permissions and
#    limitations under the License.
#

# See https://github.com/project-chip/connectedhomeip/blob/master/docs/testing/python.md#defining-the-ci-test-arguments
# for details about the block below.
#
# === BEGIN CI TEST ARGUMENTS ===
# test-runner-runs:
#   run1:
#     app: ${ALL_CLUSTERS_APP}
#     app-args: --discriminator 1234 --KVS kvs1 --trace-to json:${TRACE_APP}.json
#     script-args: >
#       --storage-path admin_storage.json
#       --manual-code 10054912339
#       --PICS src/app/tests/suites/certification/ci-pics-values
#       --trace-to json:${TRACE_TEST_JSON}.json
#       --trace-to perfetto:${TRACE_TEST_PERFETTO}.perfetto
#     factory-reset: true
#     quiet: true
#   run2:
#     app: ${CHIP_LOCK_APP}
#     app-args: --discriminator 1234 --KVS kvs1
#     script-args: --storage-path admin_storage.json --manual-code 10054912339
#     factory-reset: true
#     quiet: true
#   run3:
#     app: ${CHIP_LOCK_APP}
#     app-args: --discriminator 1234 --KVS kvs1
#     script-args: --storage-path admin_storage.json --qr-code MT:-24J0Q1212-10648G00
#     factory-reset: true
#     quiet: true
#   run4:
#     app: ${CHIP_LOCK_APP}
#     app-args: --discriminator 1234 --KVS kvs1
#     script-args: >
#       --storage-path admin_storage.json
#       --discriminator 1234
#       --passcode 20202021
#     factory-reset: true
#     quiet: true
#   run5:
#     app: ${CHIP_LOCK_APP}
#     app-args: --discriminator 1234 --KVS kvs1
#     script-args: >
#       --storage-path admin_storage.json
#       --manual-code 10054912339
#       --commissioning-method on-network
#     factory-reset: true
#     quiet: true
#   run6:
#     app: ${CHIP_LOCK_APP}
#     app-args: --discriminator 1234 --KVS kvs1
#     script-args: >
#       --storage-path admin_storage.json
#       --qr-code MT:-24J0Q1212-10648G00
#       --commissioning-method on-network
#     factory-reset: true
#     quiet: true
#   run7:
#     app: ${CHIP_LOCK_APP}
#     app-args: --discriminator 1234 --KVS kvs1
#     script-args: >
#       --storage-path admin_storage.json
#       --discriminator 1234
#       --passcode 20202021
#       --commissioning-method on-network
#     factory-reset: true
#     quiet: true
#   run8:
#     app: ${CHIP_LOCK_APP}
#     app-args: --discriminator 1234 --KVS kvs1
#     script-args: --storage-path admin_storage.json
#     factory-reset: false
#     quiet: true
#   run9:
#     script-args:
#       --string-arg test_from_file:device_dump_0xFFF1_0x8001_1.json
#       --PICS src/app/tests/suites/certification/ci-pics-values
#     factory-reset: false
#     quiet: true
#   run10:
#     app: ${ENERGY_MANAGEMENT_APP}
#     app-args: --discriminator 1234 --KVS kvs1 --trace-to json:${TRACE_APP}.json
#     script-args: >
#       --storage-path admin_storage.json
#       --manual-code 10054912339
#       --PICS src/app/tests/suites/certification/ci-pics-values
#       --trace-to json:${TRACE_TEST_JSON}.json
#       --trace-to perfetto:${TRACE_TEST_PERFETTO}.perfetto
#     factory-reset: true
#     quiet: true
#   run11:
#     app: ${LIT_ICD_APP}
#     app-args: --discriminator 1234 --KVS kvs1 --trace-to json:${TRACE_APP}.json
#     script-args: >
#       --storage-path admin_storage.json
#       --manual-code 10054912339
#       --PICS src/app/tests/suites/certification/ci-pics-values
#       --trace-to json:${TRACE_TEST_JSON}.json
#       --trace-to perfetto:${TRACE_TEST_PERFETTO}.perfetto
#     factory-reset: true
#     quiet: true
#   run12:
#     app: ${CHIP_MICROWAVE_OVEN_APP}
#     app-args: --discriminator 1234 --KVS kvs1 --trace-to json:${TRACE_APP}.json
#     script-args: >
#       --storage-path admin_storage.json
#       --manual-code 10054912339
#       --PICS src/app/tests/suites/certification/ci-pics-values
#       --trace-to json:${TRACE_TEST_JSON}.json
#       --trace-to perfetto:${TRACE_TEST_PERFETTO}.perfetto
#     factory-reset: true
#     quiet: true
#   run13:
#     app: ${CHIP_RVC_APP}
#     app-args: --discriminator 1234 --KVS kvs1 --trace-to json:${TRACE_APP}.json
#     script-args: >
#       --storage-path admin_storage.json
#       --manual-code 10054912339
#       --PICS src/app/tests/suites/certification/ci-pics-values
#       --trace-to json:${TRACE_TEST_JSON}.json
#       --trace-to perfetto:${TRACE_TEST_PERFETTO}.perfetto
#     factory-reset: true
#     quiet: true
#   run14:
#     app: ${NETWORK_MANAGEMENT_APP}
#     app-args: --discriminator 1234 --KVS kvs1 --trace-to json:${TRACE_APP}.json
#     script-args: >
#       --storage-path admin_storage.json
#       --manual-code 10054912339
#       --PICS src/app/tests/suites/certification/ci-pics-values
#       --trace-to json:${TRACE_TEST_JSON}.json
#       --trace-to perfetto:${TRACE_TEST_PERFETTO}.perfetto
#     factory-reset: true
#     quiet: true
#   run15:
#     app: ${LIGHTING_APP_NO_UNIQUE_ID}
#     app-args: --discriminator 1234 --KVS kvs1 --trace-to json:${TRACE_APP}.json
#     script-args: >
#       --storage-path admin_storage.json
#       --manual-code 10054912339
#       --PICS src/app/tests/suites/certification/ci-pics-values
#       --trace-to json:${TRACE_TEST_JSON}.json
#       --trace-to perfetto:${TRACE_TEST_PERFETTO}.perfetto
#     factory-reset: true
#     quiet: true
#   run16:
#     app: ${ALL_DEVICES_APP}
#     app-args: --discriminator 1234 --KVS kvs1
#     script-args: >
#       --storage-path admin_storage.json
#       --manual-code 10054912339
#       --PICS src/app/tests/suites/certification/ci-pics-values
#       --trace-to json:${TRACE_TEST_JSON}.json
#       --trace-to perfetto:${TRACE_TEST_PERFETTO}.perfetto
#     factory-reset: true
#     quiet: true
# === END CI TEST ARGUMENTS ===

# Run 1: runs through all tests
# Run 2: tests PASE connection using manual code (12.1 only)
# Run 3: tests PASE connection using QR code (12.1 only)
# Run 4: tests PASE connection using discriminator and passcode (12.1 only)
# Run 5: Tests CASE connection using manual code (12.1 only)
# Run 6: Tests CASE connection using QR code (12.1 only)
# Run 7: Tests CASE connection using manual discriminator and passcode (12.1 only)
# Run 8: Tests reusing storage from run7 (i.e. factory-reset=false)
# Run 9: Test using the generated attribute wildcard file from previous run
# Run 10: Tests against energy-management-app
# Run 11: Tests against lit-icd app
# Run 12: Tests against microwave-oven app
# Run 13: Tests against chip-rvc app
# Run 14: Tests against network-management-app
# Run 15: Tests against lighting-app-data-mode-no-unique-id
# Run 16: Tests against all-devices-app

import logging
from dataclasses import dataclass
from typing import Any, Callable

from test_testing.DeviceConformanceTests import get_supersets

import matter.clusters as Clusters
import matter.clusters.ClusterObjects
import matter.tlv
from matter import ChipUtility
from matter.clusters.Attribute import ValueDecodeFailure
from matter.clusters.ClusterObjects import ClusterAttributeDescriptor, ClusterObjectFieldDescriptor
from matter.clusters.Types import Nullable
from matter.exceptions import ChipStackError
from matter.interaction_model import InteractionModelError, Status
from matter.testing.basic_composition import BasicCompositionTests
from matter.testing.global_attribute_ids import (AttributeIdType, ClusterIdType, CommandIdType, GlobalAttributeIds,
                                                 attribute_id_type, cluster_id_type, command_id_type)
from matter.testing.matter_testing import MatterBaseTest, TestStep, async_test_body, default_matter_test_main
from matter.testing.problem_notices import AttributePathLocation, ClusterPathLocation, CommandPathLocation, UnknownProblemLocation
from matter.testing.taglist_and_topology_test import (create_device_type_list_for_root, create_device_type_lists,
                                                      find_tag_list_problems, find_tree_roots, flat_list_ok,
                                                      get_direct_children_of_root, parts_list_problems, separate_endpoint_types)
from matter.tlv import uint


def get_vendor_id(mei: int) -> int:
    """Get the vendor ID portion (MEI prefix) of an overall MEI."""
    return (mei >> 16) & 0xffff


def check_int_in_range(min_value: int, max_value: int, allow_null: bool = False) -> Callable:
    """Returns a checker for whether `obj` is an int that fits in a range."""
    def int_in_range_checker(obj: Any):
        """Inner checker logic for check_int_in_range

        Checker validates that `obj` must have decoded as an integral value in range [min_value, max_value].

        On failure, a ValueError is raised with a diagnostic message.
        """
        if obj is None and allow_null:
            return

        if not isinstance(obj, int) and not isinstance(obj, matter.tlv.uint):
            raise ValueError(f"Value {str(obj)} is not an integer or uint (decoded type: {type(obj)})")
        int_val = int(obj)
        if (int_val < min_value) or (int_val > max_value):
            raise ValueError(
                f"Value {int_val} (0x{int_val:X}) not in range [{min_value}, {max_value}] ([0x{min_value:X}, 0x{max_value:X}])")

    return int_in_range_checker


def check_list_of_ints_in_range(min_value: int, max_value: int, min_size: int = 0, max_size: int = 65535, allow_null: bool = False) -> Callable:
    """Returns a checker for whether `obj` is a list of ints that fit in a range."""
    def list_of_ints_in_range_checker(obj: Any):
        """Inner checker for check_list_of_ints_in_range.

        Checker validates that `obj` must have decoded as a list of integral values in range [min_value, max_value].
        The length of the list must be between [min_size, max_size].

        On failure, a ValueError is raised with a diagnostic message.
        """
        if obj is None and allow_null:
            return

        if not isinstance(obj, list):
            raise ValueError(f"Value {str(obj)} is not a list, but a list was expected (decoded type: {type(obj)})")

        if len(obj) < min_size or len(obj) > max_size:
            raise ValueError(
                f"Value {str(obj)} is a list of size {len(obj)}, but expected a list with size in range [{min_size}, {max_size}]")

        for val_idx, val in enumerate(obj):
            if not isinstance(val, int) and not isinstance(val, matter.tlv.uint):
                raise ValueError(
                    f"At index {val_idx} in {str(obj)}, value {val} is not an int/uint, but an int/uint was expected (decoded type: {type(val)})")

            int_val = int(val)
            if not ((int_val >= min_value) and (int_val <= max_value)):
                raise ValueError(
                    f"At index {val_idx} in {str(obj)}, value {int_val} (0x{int_val:X}) not in range [{min_value}, {max_value}] ([0x{min_value:X}, 0x{max_value:X}])")

    return list_of_ints_in_range_checker


def check_non_empty_list_of_ints_in_range(min_value: int, max_value: int, max_size: int = 65535, allow_null: bool = False) -> Callable:
    """Returns a checker for whether `obj` is a non-empty list of ints that fit in a range."""
    return check_list_of_ints_in_range(min_value, max_value, min_size=1, max_size=max_size, allow_null=allow_null)


def check_no_duplicates(obj: Any) -> None:
    if not isinstance(obj, list):
        raise ValueError(f"Value {str(obj)} is not a list, but a list was expected (decoded type: {type(obj)})")
    if len(set(obj)) != len(obj):
        raise ValueError(f"Value {str(obj)} contains duplicate values")


class TC_DeviceBasicComposition(MatterBaseTest, BasicCompositionTests):
    @async_test_body
    async def setup_class(self):
        super().setup_class()
        await self.setup_class_helper()
        self.build_spec_xmls()

    # ======= START OF ACTUAL TESTS =======
    def test_TC_SM_1_1(self):
        ROOT_NODE_DEVICE_TYPE = 0x16
        self.print_step(1, "Perform a wildcard read of attributes on all endpoints - already done")
        self.print_step(2, "Verify that endpoint 0 exists")
        if 0 not in self.endpoints:
            self.record_error(self.get_test_name(), location=AttributePathLocation(endpoint_id=0),
                              problem="Did not find Endpoint 0.", spec_location="Endpoint Composition")
            self.fail_current_test()

        self.print_step(3, "Verify that endpoint 0 descriptor cluster includes the root node device type")
        if Clusters.Descriptor not in self.endpoints[0]:
            self.record_error(self.get_test_name(), location=AttributePathLocation(endpoint_id=0),
                              problem="No descriptor cluster on Endpoint 0", spec_location="Root node device type")
            self.fail_current_test()

        listed_device_types = [i.deviceType for i in self.endpoints[0]
                               [Clusters.Descriptor][Clusters.Descriptor.Attributes.DeviceTypeList]]
        if ROOT_NODE_DEVICE_TYPE not in listed_device_types:
            self.record_error(self.get_test_name(), location=AttributePathLocation(endpoint_id=0),
                              problem="Root node device type not listed on endpoint 0", spec_location="Root node device type")
            self.fail_current_test()

        self.print_step(4, "Verify that the root node device type does not appear in any of the non-zero endpoints")
        for endpoint_id, endpoint in self.endpoints.items():
            if endpoint_id == 0:
                continue
            listed_device_types = [i.deviceType for i in endpoint[Clusters.Descriptor]
                                   [Clusters.Descriptor.Attributes.DeviceTypeList]]
            if ROOT_NODE_DEVICE_TYPE in listed_device_types:
                self.record_error(self.get_test_name(), location=AttributePathLocation(endpoint_id=endpoint_id),
                                  problem=f'Root node device type listed on endpoint {endpoint_id}', spec_location="Root node device type")
                self.fail_current_test()

        self.print_step(5, "Verify the existence of all the root node clusters on EP0")
        root = self.endpoints[0]
        required_clusters = [Clusters.BasicInformation, Clusters.AccessControl, Clusters.GroupKeyManagement,
                             Clusters.GeneralCommissioning, Clusters.AdministratorCommissioning, Clusters.OperationalCredentials, Clusters.GeneralDiagnostics]
        for c in required_clusters:
            if c not in root:
                self.record_error(self.get_test_name(), location=AttributePathLocation(endpoint_id=0),
                                  problem=f'Root node does not contain required cluster {c}', spec_location="Root node device type")
                self.fail_current_test()

    def test_TC_DT_1_1(self):
        self.print_step(1, "Perform a wildcard read of attributes on all endpoints - already done")
        self.print_step(2, "Verify that each endpoint includes a descriptor cluster")
        success = True
        for endpoint_id, endpoint in self.endpoints.items():
            has_descriptor = (Clusters.Descriptor in endpoint)
            logging.info(f"Checking descriptor on Endpoint {endpoint_id}: {'found' if has_descriptor else 'not_found'}")
            if not has_descriptor:
                self.record_error(self.get_test_name(), location=AttributePathLocation(endpoint_id=endpoint_id, cluster_id=Clusters.Descriptor.id),
                                  problem=f"Did not find a descriptor on endpoint {endpoint_id}", spec_location="Base Cluster Requirements for Matter")
                success = False

        if not success:
            self.fail_current_test("At least one endpoint was missing the descriptor cluster.")

    async def _read_non_standard_attribute_check_unsupported_read(self, endpoint_id, cluster_id, attribute_id) -> bool:
        # If we're doing this from file, we don't have a way to assess this. Assume this is OK for now.
        if self.test_from_file:
            return True

        @dataclass
        class TempAttribute(ClusterAttributeDescriptor):
            @ChipUtility.classproperty
            def cluster_id(cls) -> int:
                return cluster_id

            @ChipUtility.classproperty
            def attribute_id(cls) -> int:
                return attribute_id

            @ChipUtility.classproperty
            def attribute_type(cls) -> ClusterObjectFieldDescriptor:
                return ClusterObjectFieldDescriptor(Type=uint)

            @ChipUtility.classproperty
            def standard_attribute(cls) -> bool:
                return False

            value: 'uint' = 0

        result = await self.default_controller.Read(nodeId=self.dut_node_id, attributes=[(endpoint_id, TempAttribute)])
        try:
            attr_ret = result.tlvAttributes[endpoint_id][cluster_id][attribute_id]
        except KeyError:
            attr_ret = None

        error_type_ok = attr_ret is not None and isinstance(
            attr_ret, Clusters.Attribute.ValueDecodeFailure) and isinstance(attr_ret.Reason, InteractionModelError)

        got_expected_error = error_type_ok and attr_ret.Reason.status == Status.UnsupportedRead
        return got_expected_error

    @async_test_body
    async def test_TC_IDM_10_1(self):
        self.print_step(1, "Perform a wildcard read of attributes on all endpoints - already done")

        @dataclass
        class RequiredMandatoryAttribute:
            id: int
            name: str
            validators: list[Callable]

        ATTRIBUTES_TO_CHECK = [
            RequiredMandatoryAttribute(id=GlobalAttributeIds.CLUSTER_REVISION_ID, name="ClusterRevision",
                                       validators=[check_int_in_range(1, 0xFFFF)]),
            RequiredMandatoryAttribute(id=GlobalAttributeIds.FEATURE_MAP_ID, name="FeatureMap",
                                       validators=[check_int_in_range(0, 0xFFFF_FFFF)]),
            RequiredMandatoryAttribute(id=GlobalAttributeIds.ATTRIBUTE_LIST_ID, name="AttributeList",
                                       validators=[check_non_empty_list_of_ints_in_range(0, 0xFFFF_FFFF), check_no_duplicates]),
            # TODO: Check for EventList
            # RequiredMandatoryAttribute(id=0xFFFA, name="EventList", validator=check_list_of_ints_in_range(0, 0xFFFF_FFFF)),
            RequiredMandatoryAttribute(id=GlobalAttributeIds.ACCEPTED_COMMAND_LIST_ID, name="AcceptedCommandList",
                                       validators=[check_list_of_ints_in_range(0, 0xFFFF_FFFF), check_no_duplicates]),
            RequiredMandatoryAttribute(id=GlobalAttributeIds.GENERATED_COMMAND_LIST_ID, name="GeneratedCommandList",
                                       validators=[check_list_of_ints_in_range(0, 0xFFFF_FFFF), check_no_duplicates]),
        ]

        self.print_step(2, "Validate all global attributes are present")
        success = True
        for endpoint_id, endpoint in self.endpoints_tlv.items():
            for cluster_id, cluster in endpoint.items():
                for req_attribute in ATTRIBUTES_TO_CHECK:
                    attribute_string = self.cluster_mapper.get_attribute_string(cluster_id, req_attribute.id)

                    has_attribute = (req_attribute.id in cluster)
                    location = AttributePathLocation(endpoint_id, cluster_id, req_attribute.id)
                    logging.debug(
                        f"Checking for mandatory global {attribute_string} on {location.as_cluster_string(self.cluster_mapper)}: {'found' if has_attribute else 'not_found'}")

                    # Check attribute is actually present
                    if not has_attribute:
                        self.record_error(self.get_test_name(), location=location,
                                          problem=f"Did not find mandatory global {attribute_string} on {location.as_cluster_string(self.cluster_mapper)}", spec_location="Global Elements")
                        success = False
                        continue

        self.print_step(3, "Validate the global attributes are in range and do not contain duplicates")
        for endpoint_id, endpoint in self.endpoints_tlv.items():
            for cluster_id, cluster in endpoint.items():
                for req_attribute in ATTRIBUTES_TO_CHECK:
                    # Validate attribute value based on the provided validators.
                    for validator in req_attribute.validators:
                        try:
                            validator(cluster[req_attribute.id])
                        except ValueError as e:
                            location = AttributePathLocation(endpoint_id, cluster_id, req_attribute.id)
                            self.record_error(self.get_test_name(), location=location,
                                              problem=f"Failed validation of value on {location.as_string(self.cluster_mapper)}: {str(e)}", spec_location="Global Elements")
                            success = False
                            continue
                        except KeyError:
                            # A KeyError here means the attribute does not exist. This problem was already recorded in step 2,
                            # but we don't assert until the end of the test, so ignore this and don't re-record the error.
                            continue

        self.print_step(4, "Validate the attribute list exactly matches the set of reported attributes")
        if success:
            for endpoint_id, endpoint in self.endpoints_tlv.items():
                for cluster_id, cluster in endpoint.items():
                    attribute_list = cluster[GlobalAttributeIds.ATTRIBUTE_LIST_ID]
                    for attribute_id in attribute_list:
                        location = AttributePathLocation(endpoint_id, cluster_id, attribute_id)
                        has_attribute = attribute_id in cluster

                        attribute_string = self.cluster_mapper.get_attribute_string(cluster_id, attribute_id)
                        logging.debug(
                            f"Checking presence of claimed supported {attribute_string} on {location.as_cluster_string(self.cluster_mapper)}: {'found' if has_attribute else 'not_found'}")

                        if not has_attribute:
                            # Check if this is a write-only attribute by trying to read it.
                            # If it's present and write-only it should return an UNSUPPORTED_READ error. All other errors are a failure.
                            # Because these can be MEI attributes, we need to build the ClusterAttributeDescriptor manually since it's
                            # not guaranteed to be generated. Since we expect an error back anyway, the type doesn't matter.

                            write_only_attribute = await self._read_non_standard_attribute_check_unsupported_read(
                                endpoint_id=endpoint_id, cluster_id=cluster_id, attribute_id=attribute_id)

                            if not write_only_attribute:
                                self.record_error(self.get_test_name(), location=location,
                                                  problem=f"Did not find {attribute_string} on {location.as_cluster_string(self.cluster_mapper)} when it was claimed in AttributeList ({attribute_list})", spec_location="AttributeList Attribute")
                                success = False
                            continue

                        attribute_value = cluster[attribute_id]
                        if isinstance(attribute_value, ValueDecodeFailure) and cluster_id != Clusters.Objects.UnitTesting.id:
                            self.record_error(self.get_test_name(), location=location,
                                              problem=f"Found a failure to read/decode {attribute_string} on {location.as_cluster_string(self.cluster_mapper)} when it was claimed as supported in AttributeList ({attribute_list}): {str(attribute_value)}", spec_location="AttributeList Attribute")
                            success = False
                            continue
                    for attribute_id in cluster:
                        if attribute_id not in attribute_list:
                            attribute_string = self.cluster_mapper.get_attribute_string(cluster_id, attribute_id)
                            location = AttributePathLocation(endpoint_id, cluster_id, attribute_id)
                            self.record_error(self.get_test_name(), location=location,
                                              problem=f'Found attribute {attribute_string} on {location.as_cluster_string(self.cluster_mapper)} not listed in attribute list', spec_location="AttributeList Attribute")
                            success = False

        self.print_step(
            5, "Validate that the global attributes do not contain any additional values in the standard or scoped range that are not defined by the cluster specification")
        # Validate there are attributes in the global range that are not in the required list
        allowed_globals = [a.id for a in ATTRIBUTES_TO_CHECK]
        # also allow event list because it's not disallowed
        event_list_id = 0xFFFA
        allowed_globals.append(event_list_id)
        global_range_min = 0x0000_F000
        attribute_standard_range_max = 0x000_4FFF
        mei_range_min = 0x0001_0000
        for endpoint_id, endpoint in self.endpoints_tlv.items():
            for cluster_id, cluster in endpoint.items():
                globals = [a for a in cluster[GlobalAttributeIds.ATTRIBUTE_LIST_ID] if a >= global_range_min and a < mei_range_min]
                unexpected_globals = sorted(set(globals) - set(allowed_globals))
                for unexpected in unexpected_globals:
                    location = AttributePathLocation(endpoint_id=endpoint_id, cluster_id=cluster_id, attribute_id=unexpected)
                    self.record_error(self.get_test_name(), location=location,
                                      problem=f"Unexpected global attribute {unexpected} in cluster {cluster_id}", spec_location="Global elements")
                    success = False

        # validate that all the returned attributes in the standard clusters contain only known attribute ids
        for endpoint_id, endpoint in self.endpoints_tlv.items():
            for cluster_id, cluster in endpoint.items():
                if cluster_id not in matter.clusters.ClusterObjects.ALL_ATTRIBUTES:
                    # Skip clusters that are not part of the standard generated corpus (e.g. MS clusters)
                    continue
                standard_attributes = [a for a in cluster[GlobalAttributeIds.ATTRIBUTE_LIST_ID]
                                       if a <= attribute_standard_range_max]
                allowed_standard_attributes = matter.clusters.ClusterObjects.ALL_ATTRIBUTES[cluster_id]
                unexpected_standard_attributes = sorted(set(standard_attributes) - set(allowed_standard_attributes))
                for unexpected in unexpected_standard_attributes:
                    location = AttributePathLocation(endpoint_id=endpoint_id, cluster_id=cluster_id, attribute_id=unexpected)
                    self.record_error(self.get_test_name(), location=location,
                                      problem=f"Unexpected standard attribute {unexpected} in cluster {cluster_id}", spec_location=f"Cluster {cluster_id}")
                    success = False

        # validate there are no attributes in the range between standard and global
        # This is de-facto already covered in the check above, assuming the spec hasn't defined any values in this range, but we should make sure
        for endpoint_id, endpoint in self.endpoints_tlv.items():
            for cluster_id, cluster in endpoint.items():
                bad_range_values = [a for a in cluster[GlobalAttributeIds.ATTRIBUTE_LIST_ID] if a >
                                    attribute_standard_range_max and a < global_range_min]
                for bad in bad_range_values:
                    location = AttributePathLocation(endpoint_id=endpoint_id, cluster_id=cluster_id, attribute_id=bad)
                    self.record_error(self.get_test_name(), location=location,
                                      problem=f"Attribute in undefined range {bad} in cluster {cluster_id}", spec_location=f"Cluster {cluster_id}")
                    success = False

        command_standard_range_max = 0x0000_00FF
        # Command lists only have a scoped range, so we only need to check for known command ids, no global range check
        for endpoint_id, endpoint in self.endpoints_tlv.items():
            for cluster_id, cluster in endpoint.items():
                if cluster_id not in matter.clusters.ClusterObjects.ALL_CLUSTERS:
                    continue
                standard_accepted_commands = [
                    a for a in cluster[GlobalAttributeIds.ACCEPTED_COMMAND_LIST_ID] if a <= command_standard_range_max]
                standard_generated_commands = [
                    a for a in cluster[GlobalAttributeIds.GENERATED_COMMAND_LIST_ID] if a <= command_standard_range_max]
                if cluster_id in matter.clusters.ClusterObjects.ALL_ACCEPTED_COMMANDS:
                    allowed_accepted_commands = list(matter.clusters.ClusterObjects.ALL_ACCEPTED_COMMANDS[cluster_id])
                else:
                    allowed_accepted_commands = []
                if cluster_id in matter.clusters.ClusterObjects.ALL_GENERATED_COMMANDS:
                    allowed_generated_commands = list(matter.clusters.ClusterObjects.ALL_GENERATED_COMMANDS[cluster_id])
                else:
                    allowed_generated_commands = []

                # Compare the set of commands in the standard range that the DUT says it accepts vs. the commands we know about.
                unexpected_accepted_commands = sorted(set(standard_accepted_commands) - set(allowed_accepted_commands))
                unexpected_generated_commands = sorted(set(standard_generated_commands) - set(allowed_generated_commands))

                for unexpected in unexpected_accepted_commands:
                    location = CommandPathLocation(endpoint_id=endpoint_id, cluster_id=cluster_id, command_id=unexpected)
                    self.record_error(self.get_test_name(
                    ), location=location, problem=f'Unexpected accepted command {unexpected} in cluster {cluster_id} allowed: {allowed_accepted_commands} listed: {standard_accepted_commands}', spec_location=f'Cluster {cluster_id}')
                    success = False

                for unexpected in unexpected_generated_commands:
                    location = CommandPathLocation(endpoint_id=endpoint_id, cluster_id=cluster_id, command_id=unexpected)
                    self.record_error(self.get_test_name(
                    ), location=location, problem=f'Unexpected generated command {unexpected} in cluster {cluster_id} allowed: {allowed_generated_commands} listed: {standard_generated_commands}', spec_location=f'Cluster {cluster_id}')
                    success = False

        self.print_step(
            6, "Validate that none of the global attribute IDs contain values with prefixes outside of the allowed standard or MEI prefix range")
        if self.is_pics_sdk_ci_only:
            # test vendor prefixes are allowed in the CI because we use them internally in examples
            bad_prefix_min = 0xFFF5_0000
        else:
            # test vendor prefixes are not allowed in products
            bad_prefix_min = 0xFFF1_0000
        for endpoint_id, endpoint in self.endpoints_tlv.items():
            for cluster_id, cluster in endpoint.items():
                attr_prefixes = [a & 0xFFFF_0000 for a in cluster[GlobalAttributeIds.ATTRIBUTE_LIST_ID]]
                cmd_values = cluster[GlobalAttributeIds.ACCEPTED_COMMAND_LIST_ID] + \
                    cluster[GlobalAttributeIds.GENERATED_COMMAND_LIST_ID]
                cmd_prefixes = [a & 0xFFFF_0000 for a in cmd_values]
                bad_attrs = [a for a in attr_prefixes if a >= bad_prefix_min]
                bad_cmds = [a for a in cmd_prefixes if a >= bad_prefix_min]
                for bad_attrib_id in bad_attrs:
                    location = AttributePathLocation(endpoint_id=endpoint_id, cluster_id=cluster_id, attribute_id=bad_attrib_id)
                    vendor_id = get_vendor_id(bad_attrib_id)
                    self.record_error(self.get_test_name(
                    ), location=location, problem=f'Attribute 0x{bad_attrib_id:08x} with bad prefix 0x{vendor_id:04x} in cluster 0x{cluster_id:08x}' + (' (Test Vendor)' if attribute_id_type(bad_attrib_id) == AttributeIdType.kTest else ''), spec_location='Manufacturer Extensible Identifier (MEI)')
                    success = False
                for bad_cmd_id in bad_cmds:
                    location = CommandPathLocation(endpoint_id=endpoint_id, cluster_id=cluster_id, command_id=bad_cmd_id)
                    vendor_id = get_vendor_id(bad_cmd_id)
                    self.record_error(self.get_test_name(
                    ), location=location, problem=f'Command 0x{bad_cmd_id:08x} with bad prefix 0x{vendor_id:04x} in cluster 0x{cluster_id:08x}' + (' (Test Vendor)' if command_id_type(bad_cmd_id) == CommandIdType.kTest else ''), spec_location='Manufacturer Extensible Identifier (MEI)')
                    success = False

        self.print_step(7, "Validate that none of the MEI global attribute IDs contain values outside of the allowed suffix range")
        # Validate that any attribute in the manufacturer prefix range is in the standard suffix range.
        suffix_mask = 0x0000_FFFF
        for endpoint_id, endpoint in self.endpoints_tlv.items():
            for cluster_id, cluster in endpoint.items():
                manufacturer_range_values = [a for a in cluster[GlobalAttributeIds.ATTRIBUTE_LIST_ID] if a > mei_range_min]
                for manufacturer_value in manufacturer_range_values:
                    suffix = manufacturer_value & suffix_mask
                    location = AttributePathLocation(endpoint_id=endpoint_id, cluster_id=cluster_id,
                                                     attribute_id=manufacturer_value)
                    if suffix > attribute_standard_range_max and suffix < global_range_min:
                        self.record_error(
                            self.get_test_name(), location=location,
                            problem=f"Manufacturer attribute in undefined range {manufacturer_value} in cluster {cluster_id}",
                            spec_location=f"Cluster {cluster_id}")
                        success = False
                    elif suffix >= global_range_min:
                        self.record_error(
                            self.get_test_name(), location=location,
                            problem=f"Manufacturer attribute in global range {manufacturer_value} in cluster {cluster_id}",
                            spec_location=f"Cluster {cluster_id}")
                        success = False

        for endpoint_id, endpoint in self.endpoints_tlv.items():
            for cluster_id, cluster in endpoint.items():
                accepted_manufacturer_range_values = [
                    a for a in cluster[GlobalAttributeIds.ACCEPTED_COMMAND_LIST_ID] if a > mei_range_min]
                generated_manufacturer_range_values = [
                    a for a in cluster[GlobalAttributeIds.GENERATED_COMMAND_LIST_ID] if a > mei_range_min]
                all_command_manufacturer_range_values = accepted_manufacturer_range_values + generated_manufacturer_range_values
                for manufacturer_value in all_command_manufacturer_range_values:
                    suffix = manufacturer_value & suffix_mask
                    location = CommandPathLocation(endpoint_id=endpoint_id, cluster_id=cluster_id, command_id=manufacturer_value)
                    if suffix > command_standard_range_max:
                        self.record_error(self.get_test_name(
                        ), location=location, problem=f'Manufacturer command in the undefined suffix range {manufacturer_value} in cluster {cluster_id}', spec_location='Manufacturer Extensible Identifier (MEI)')
                        success = False

        self.print_step(8, "Validate that all cluster ID prefixes are in the standard or MEI range")
        for endpoint_id, endpoint in self.endpoints_tlv.items():
            cluster_prefixes = [a & 0xFFFF_0000 for a in endpoint.keys()]
            bad_clusters_ids = [a for a in cluster_prefixes if a >= bad_prefix_min]
            for bad_cluster_id in bad_clusters_ids:
                location = ClusterPathLocation(endpoint_id=endpoint_id, cluster_id=bad_cluster_id)
                vendor_id = get_vendor_id(bad_cluster_id)
                self.record_error(self.get_test_name(), location=location,
                                  problem=f'Cluster 0x{bad_cluster_id:08x} with bad prefix 0x{vendor_id:04x}' + (' (Test Vendor)' if cluster_id_type(bad_cluster_id) == ClusterIdType.kTest else ''), spec_location='Manufacturer Extensible Identifier (MEI)')
                success = False

        self.print_step(9, "Validate that all clusters in the standard range have a known cluster ID")
        for endpoint_id, endpoint in self.endpoints_tlv.items():
            standard_clusters = [a for a in endpoint.keys() if a < mei_range_min]
            unknown_clusters = sorted(set(standard_clusters) - set(matter.clusters.ClusterObjects.ALL_CLUSTERS))
            for bad in unknown_clusters:
                location = ClusterPathLocation(endpoint_id=endpoint_id, cluster_id=bad)
                self.record_error(self.get_test_name(
                ), location=location, problem=f'Unknown cluster ID in the standard range {bad}', spec_location='Manufacturer Extensible Identifier (MEI)')
                success = False

        self.print_step(10, "Validate that all clusters in the MEI range have a suffix in the manufacturer suffix range")
        for endpoint_id, endpoint in self.endpoints_tlv.items():
            mei_clusters = [a for a in endpoint.keys() if a >= mei_range_min]
            bad_clusters = [a for a in mei_clusters if ((a & 0x0000_FFFF) < 0xFC00) or ((a & 0x0000_FFFF) > 0xFFFE)]
            for bad in bad_clusters:
                location = ClusterPathLocation(endpoint_id=endpoint_id, cluster_id=bad)
                self.record_error(self.get_test_name(
                ), location=location, problem=f'MEI cluster with an out of range suffix {bad}', spec_location='Manufacturer Extensible Identifier (MEI)')
                success = False

        self.print_step(11, "Validate that standard cluster FeatureMap attributes contains only known feature flags")
        for endpoint_id, endpoint in self.endpoints_tlv.items():
            for cluster_id, cluster in endpoint.items():
                if cluster_id not in matter.clusters.ClusterObjects.ALL_CLUSTERS:
                    continue
                feature_map = cluster[GlobalAttributeIds.FEATURE_MAP_ID]
                feature_mask = 0
                try:
                    feature_map_enum = matter.clusters.ClusterObjects.ALL_CLUSTERS[cluster_id].Bitmaps.Feature
                    for f in feature_map_enum:
                        feature_mask = feature_mask | f
                except AttributeError:
                    # If there is no feature bitmap, feature mask 0 is correct
                    pass
                feature_map_extras = feature_map & ~feature_mask
                if feature_map_extras != 0:
                    location = ClusterPathLocation(endpoint_id=endpoint_id, cluster_id=cluster_id)
                    self.record_error(self.get_test_name(), location=location,
                                      problem=f'Standard cluster {cluster_id} with unkonwn feature {feature_map_extras:02x}')
                    success = False

        if not success:
            self.fail_current_test(
                "At least one cluster has failed the range and support checks for its listed attributes, commands or features")

        # Wildcard reads of events: event list MUST NOT be empty since at least a boot event should be registered.
        self.print_step(12, "Validate that event wildcard subscription works")

        test_failure = None
<<<<<<< HEAD
        if self.test_from_file:
            logging.warning("Skipping check of event wildcards as this test is being run from an attribute file")
        else:
            try:
                subscription = await self.default_controller.ReadEvent(nodeid=self.dut_node_id,
                                                                       events=[('*')],
                                                                       fabricFiltered=False,
                                                                       reportInterval=(100, 1000))
                if len(subscription.GetEvents()) == 0:
                    test_failure = 'Wildcard event subscription returned no events'
            except ChipStackError as e:  # chipstack-ok: assert_raises not suitable here since error must be inspected before determining test outcome
                # Connection over PASE will fail subscriptions with "Unsupported access"
                # TODO: ideally we should SKIP this test for PASE connections
                _IM_UNSUPPORTED_ACCESS_CODE = 0x500 + Status.UnsupportedAccess
                if e.code != _IM_UNSUPPORTED_ACCESS_CODE:
                    test_failure = f"Failed to wildcard subscribe events(*): {e}"
=======
        try:
            subscription = await self.default_controller.ReadEvent(nodeId=self.dut_node_id,
                                                                   events=[('*')],
                                                                   fabricFiltered=False,
                                                                   reportInterval=(100, 1000))
            if len(subscription.GetEvents()) == 0:
                test_failure = 'Wildcard event subscription returned no events'
        except ChipStackError as e:  # chipstack-ok: assert_raises not suitable here since error must be inspected before determining test outcome
            # Connection over PASE will fail subscriptions with "Unsupported access"
            # TODO: ideally we should SKIP this test for PASE connections
            _IM_UNSUPPORTED_ACCESS_CODE = 0x500 + Status.UnsupportedAccess
            if e.code != _IM_UNSUPPORTED_ACCESS_CODE:
                test_failure = f"Failed to wildcard subscribe events(*): {e}"
>>>>>>> 16ad58ec

        if test_failure:
            self.record_error(self.get_test_name(), problem=test_failure, location=UnknownProblemLocation())
            self.fail_current_test(test_failure)

    def test_TC_IDM_11_1(self):
        success = True
        for endpoint_id, endpoint in self.endpoints_tlv.items():
            for cluster_id, cluster in endpoint.items():
                for attribute_id, attribute in cluster.items():
                    if cluster_id not in Clusters.ClusterObjects.ALL_ATTRIBUTES or attribute_id not in Clusters.ClusterObjects.ALL_ATTRIBUTES[cluster_id]:
                        continue
                    if Clusters.ClusterObjects.ALL_ATTRIBUTES[cluster_id][attribute_id].attribute_type.Type is not str:
                        continue
                    try:
                        cluster[attribute_id].encode('utf-8', errors='strict')
                    except UnicodeError:
                        location = AttributePathLocation(endpoint_id, cluster_id, attribute_id)
                        attribute_string = self.cluster_mapper.get_attribute_string(cluster_id, attribute_id)
                        self.record_error(self.get_test_name(
                        ), location=location, problem=f'Attribute {attribute_string} on {location.as_cluster_string(self.cluster_mapper)} is invalid UTF-8', spec_location="Data types - Character String")
                        success = False
        if not success:
            self.fail_current_test("At least one attribute string was not valid UTF-8")

    # def test_all_event_strings_valid(self):
    #     asserts.skip("TODO: Validate every string in the read events is valid UTF-8 and has no nulls")

    # def test_all_schema_scalars(self):
    #     asserts.skip("TODO: Validate all int/uint are in range of the schema (or null if nullable) for known attributes")

    # def test_all_commands_reported_are_executable(self):
    #     asserts.skip("TODO: Validate all commands reported in AcceptedCommandList are actually executable")

    # def test_dump_all_pics_for_all_endpoints(self):
    #     asserts.skip("TODO: Make a test that generates the basic PICS list for each endpoint based on actually reported contents")

    # def test_all_schema_mandatory_elements_present(self):
    #     asserts.skip(
    #         "TODO: Make a test that ensures every known cluster has the mandatory elements present (commands, attributes) based on features")

    # def test_all_endpoints_have_valid_composition(self):
    #     asserts.skip(
    #         "TODO: Make a test that verifies each endpoint has valid set of device types, and that the device type conformance is respected for each")

    def test_TC_SM_1_2(self):
        self.print_step(1, "Wildcard read of device - already done")

        self.print_step(2, "Verify the Descriptor cluster PartsList on endpoint 0 exactly lists all the other (non-0) endpoints on the DUT")
        parts_list_0 = self.endpoints[0][Clusters.Descriptor][Clusters.Descriptor.Attributes.PartsList]
        cluster_id = Clusters.Descriptor.id
        attribute_id = Clusters.Descriptor.Attributes.PartsList.attribute_id
        location = AttributePathLocation(endpoint_id=0, cluster_id=cluster_id, attribute_id=attribute_id)
        if len(self.endpoints.keys()) != len(set(self.endpoints.keys())):
            self.record_error(self.get_test_name(), location=location,
                              problem='duplicate endpoint ids found in the returned data', spec_location="PartsList Attribute")
            self.fail_current_test()

        if len(parts_list_0) != len(set(parts_list_0)):
            self.record_error(self.get_test_name(), location=location,
                              problem='Duplicate endpoint ids found in the parts list on ep0', spec_location="PartsList Attribute")
            self.fail_current_test()

        expected_parts = set(self.endpoints.keys())
        expected_parts.remove(0)
        if set(parts_list_0) != expected_parts:
            self.record_error(self.get_test_name(), location=location,
                              problem='EP0 Descriptor parts list does not match the set of returned endpoints', spec_location="PartsList Attribute")
            self.fail_current_test()

        self.print_step(
            3, "For each endpoint on the DUT (including EP 0), verify the PartsList in the Descriptor cluster on that endpoint does not include itself")
        for endpoint_id, endpoint in self.endpoints.items():
            if endpoint_id in endpoint[Clusters.Descriptor][Clusters.Descriptor.Attributes.PartsList]:
                location = AttributePathLocation(endpoint_id=endpoint_id, cluster_id=cluster_id, attribute_id=attribute_id)
                self.record_error(self.get_test_name(), location=location,
                                  problem=f"Endpoint {endpoint_id} parts list includes itself", spec_location="PartsList Attribute")
                self.fail_current_test()

        self.print_step(4, "Separate endpoints into flat and tree style")
        flat, tree = separate_endpoint_types(self.endpoints)

        self.print_step(5, "Check for cycles in the tree endpoints")
        part_list_errors = parts_list_problems(tree, self.endpoints)
        if len(part_list_errors) != 0:
            for id in part_list_errors:
                location = AttributePathLocation(endpoint_id=id, cluster_id=cluster_id, attribute_id=attribute_id)
                self.record_error(self.get_test_name(), location=location,
                                  problem=f"Endpoint {id} parts list includes a cycle or endpoint with multiple paths to the root or non-existent endpoint", spec_location="PartsList Attribute")
            self.fail_current_test()

        self.print_step(6, "Check flat lists include all sub ids")
        ok = True
        for endpoint_id in flat:
            # ensure that every sub-id in the parts list is included in the parent
            if not flat_list_ok(endpoint_id, self.endpoints):
                location = AttributePathLocation(endpoint_id=endpoint_id, cluster_id=cluster_id, attribute_id=attribute_id)
                self.record_error(self.get_test_name(), location=location,
                                  problem='Flat parts list does not exactly match sub-parts', spec_location='Endpoint composition')
                ok = False
        if not ok:
            self.fail_current_test()

    def test_TC_PS_3_1(self):
        BRIDGED_NODE_DEVICE_TYPE_ID = 0x13
        success = True
        self.print_step(1, "Wildcard read of device - already done")

        self.print_step(2, "Verify that all endpoints listed in the EndpointList are valid")
        attribute_id = Clusters.PowerSource.Attributes.EndpointList.attribute_id
        cluster_id = Clusters.PowerSource.id
        attribute_string = self.cluster_mapper.get_attribute_string(cluster_id, attribute_id)
        for endpoint_id, endpoint in self.endpoints.items():
            if Clusters.PowerSource not in endpoint:
                continue
            location = AttributePathLocation(endpoint_id=endpoint_id, cluster_id=cluster_id, attribute_id=attribute_id)
            cluster_revision = Clusters.PowerSource.Attributes.ClusterRevision
            if cluster_revision not in endpoint[Clusters.PowerSource]:
                location = AttributePathLocation(endpoint_id=endpoint_id, cluster_id=cluster_id,
                                                 attribute_id=cluster_revision.attribute_id)
                self.record_error(self.get_test_name(
                ), location=location, problem=f'Did not find Cluster revision on {location.as_cluster_string(self.cluster_mapper)}', spec_location='Global attributes')
            if endpoint[Clusters.PowerSource][cluster_revision] < 2:
                location = AttributePathLocation(endpoint_id=endpoint_id, cluster_id=cluster_id,
                                                 attribute_id=cluster_revision.attribute_id)
                self.record_note(self.get_test_name(), location=location,
                                 problem='Power source ClusterRevision is < 2, skipping remainder of test for this endpoint')
                continue
            if Clusters.PowerSource.Attributes.EndpointList not in endpoint[Clusters.PowerSource]:
                self.record_error(self.get_test_name(), location=location,
                                  problem=f'Did not find {attribute_string} on {location.as_cluster_string(self.cluster_mapper)}', spec_location="EndpointList Attribute")
                success = False
                continue

            endpoint_list = endpoint[Clusters.PowerSource][Clusters.PowerSource.Attributes.EndpointList]
            non_existent = set(endpoint_list) - set(self.endpoints.keys())
            if non_existent:
                location = AttributePathLocation(endpoint_id=endpoint_id, cluster_id=cluster_id, attribute_id=attribute_id)
                self.record_error(self.get_test_name(), location=location,
                                  problem=f'{attribute_string} lists a non-existent endpoint', spec_location="EndpointList Attribute")
                success = False

        self.print_step(3, "Verify that all Bridged Node endpoint lists are correct")
        device_types = {}
        parts_list = {}
        for endpoint_id, endpoint in self.endpoints.items():
            if Clusters.PowerSource not in endpoint or Clusters.PowerSource.Attributes.EndpointList not in endpoint[Clusters.PowerSource]:
                continue

            def GetPartValidityProblem(endpoint):
                if Clusters.Descriptor not in endpoint:
                    return "Missing cluster descriptor"
                if Clusters.Descriptor.Attributes.PartsList not in endpoint[Clusters.Descriptor]:
                    return "Missing PartList in descriptor cluster"
                if Clusters.Descriptor.Attributes.DeviceTypeList not in endpoint[Clusters.Descriptor]:
                    return "Missing DeviceTypeList in descriptor cluster"
                return None

            problem = GetPartValidityProblem(endpoint)
            if problem:
                location = AttributePathLocation(endpoint_id=endpoint_id, cluster_id=Clusters.Descriptor.id,
                                                 attribute_id=Clusters.Descriptor.Attributes.PartsList.id)
                self.record_error(self.get_test_name(), location=location,
                                  problem=problem, spec_location="PartsList Attribute")
                success = False
                continue

            device_types[endpoint_id] = [i.deviceType for i in endpoint[Clusters.Descriptor]
                                         [Clusters.Descriptor.Attributes.DeviceTypeList]]
            parts_list[endpoint_id] = endpoint[Clusters.Descriptor][Clusters.Descriptor.Attributes.PartsList]

        bridged_nodes = [id for (id, dev_type) in device_types.items() if BRIDGED_NODE_DEVICE_TYPE_ID in dev_type]

        for endpoint_id in bridged_nodes:
            if Clusters.PowerSource not in self.endpoints[endpoint_id]:
                continue
            # using a list because we do want to preserve duplicates and error on those.
            desired_endpoint_list = parts_list[endpoint_id].copy()
            desired_endpoint_list.append(endpoint_id)
            desired_endpoint_list.sort()
            ep_list = self.endpoints[endpoint_id][Clusters.PowerSource][Clusters.PowerSource.Attributes.EndpointList]
            ep_list.sort()
            if ep_list != desired_endpoint_list:
                location = AttributePathLocation(endpoint_id=endpoint_id, cluster_id=cluster_id, attribute_id=attribute_id)
                self.record_error(self.get_test_name(), location=location,
                                  problem=f'Power source EndpointList on bridged node endpoint {endpoint_id} is not as expected. Desired: {desired_endpoint_list} Actual: {ep_list}', spec_location="EndpointList Attribute")
                success = False

        self.print_step(4, "Verify that all Bridged Node children endpoint lists are correct")
        children = []
        # note, this doesn't handle the full tree structure, single layer only
        for endpoint_id in bridged_nodes:
            children = children + parts_list[endpoint_id]

        for endpoint_id in children:
            if Clusters.PowerSource not in self.endpoints[endpoint_id]:
                continue
            desired_endpoint_list = [endpoint_id]
            ep_list = self.endpoints[endpoint_id][Clusters.PowerSource][Clusters.PowerSource.Attributes.EndpointList]
            ep_list.sort()
            if ep_list != desired_endpoint_list:
                location = AttributePathLocation(endpoint_id=endpoint_id, cluster_id=cluster_id, attribute_id=attribute_id)
                self.record_error(self.get_test_name(), location=location,
                                  problem=f'Power source EndpointList on bridged child endpoint {endpoint_id} is not as expected. Desired: {desired_endpoint_list} Actual: {ep_list}', spec_location="EndpointList Attribute")
                success = False

        if not success:
            self.fail_current_test("power source EndpointList attribute is incorrect")

    def test_TC_DESC_2_2(self):
        self.print_step(0, "Wildcard read of device - already done")

        self.print_step(
            1, "Identify all endpoints that are roots of a tree-composition. Omit any endpoints that include the Content App device type.")
        _, tree = separate_endpoint_types(self.endpoints)
        roots = find_tree_roots(tree, self.endpoints)

        self.print_step(
            1.1, "For each tree root, go through each of the children and add their endpoint IDs to a list of device types based on the DeviceTypes list")
        device_types = create_device_type_lists(roots, self.endpoints)

        self.print_step(
            1.2, "For device types with more than one endpoint listed, ensure each of the listed endpoints has a tag attribute and the tag attributes are not the same")
        problems = find_tag_list_problems(roots, device_types, self.endpoints)

        def record_problems(problems):
            for ep, problem in problems.items():
                location = AttributePathLocation(endpoint_id=ep, cluster_id=Clusters.Descriptor.id,
                                                 attribute_id=Clusters.Descriptor.Attributes.TagList.attribute_id)
                msg = (f'problem on ep {ep}: missing feature = {problem.missing_feature}, missing '
                       f'attribute = {problem.missing_attribute}, duplicates = {problem.duplicates}, '
                       f'same_tags = {problem.same_tag}')
                self.record_error(self.get_test_name(), location=location, problem=msg, spec_location="Descriptor TagList")

        record_problems(problems)

        self.print_step(2, "Identify all the direct children of the root node endpoint")
        root_direct_children = get_direct_children_of_root(self.endpoints)
        self.print_step(
            2.1, "Go through each of the direct children of the root node and add their endpoint IDs to a list of device types based on the DeviceTypes list")
        device_types = create_device_type_list_for_root(root_direct_children, self.endpoints)
        self.print_step(
            2.2, "For device types with more than one endpoint listed, ensure each of the listed endpoints has a tag attribute and the tag attributes are not the same")
        root_problems = find_tag_list_problems([0], {0: device_types}, self.endpoints)
        record_problems(root_problems)

        if problems or root_problems:
            self.fail_current_test("Problems with tags lists")

    def steps_TC_IDM_12_1(self):
        return [TestStep(0, "TH performs a wildcard read of all attributes and endpoints on the device"),
                TestStep(1, "TH creates a MatterTlvJson dump of the wildcard attributes for submission to certification.")]

    def test_TC_IDM_12_1(self):
        # wildcard read - already done.
        self.step(0)

        # Create the dump
        self.step(1)
        pid = self.endpoints[0][Clusters.BasicInformation][Clusters.BasicInformation.Attributes.ProductID]
        vid = self.endpoints[0][Clusters.BasicInformation][Clusters.BasicInformation.Attributes.VendorID]
        software_version = self.endpoints[0][Clusters.BasicInformation][Clusters.BasicInformation.Attributes.SoftwareVersion]
        filename = f'device_dump_0x{vid:04X}_0x{pid:04X}_{software_version}.json'
        dump_device_composition_path = self.user_params.get("dump_device_composition_path", filename)
        json_str, txt_str = self.dump_wildcard(dump_device_composition_path)

        # Structured dump so we can pull these back out of the logs
        def log_structured_data(start_tag: str, dump_string):
            lines = dump_string.splitlines()
            logging.info(f'{start_tag}BEGIN ({len(lines)} lines)====')
            for line in lines:
                logging.info(f'{start_tag}{line}')
            logging.info(f'{start_tag}END ====')

        log_structured_data('==== json: ', json_str)
        log_structured_data('==== txt: ', txt_str)

    @async_test_body
    async def test_TC_DESC_2_1(self):

        EP_RANGE_MIN = 1
        EP_RANGE_MAX = 65534

        TAG_LIST_EP_RANGE_MIN = 1
        TAG_LIST_EP_RANGE_MAX = 7

        BRIDGED_NODE_DEVICE_TYPE = 0x0013
        DEVICE_ENERGY_MANAGEMENT_DEVICE_TYPE = 0x050D
        ELECTRICAL_SENSOR_DEVICE_TYPE = 0x0510
        JOINT_FABRIC_ADMINSTRATOR_DEVICE_TYPE = 0x0130
        OTA_PROVIDER_DEVICE_TYPE = 0x0014
        OTA_REQUESTOR_DEVICE_TYPE = 0x0012
        POWER_SOURCE_DEVICE_TYPE = 0x0011
        ROOT_NODE_DEVICE_TYPE = 0x0016
        SECONDARY_NETWORK_INTERFACE_DEVICE_TYPE = 0x0019

        COMMON_AREA_NAMESPACE_ID = 0x10
        COMMON_CLOSURE_NAMESPACE_NAMESPACE_ID = 0x01
        COMMON_COMPASS_DIRECTION_NAMESPACE_ID = 0x02
        COMMON_COMPASS_LOCATION_NAMESPACE_ID = 0x03
        COMMON_DIRECTION_NAMESPACE_ID = 0x04
        COMMON_LANDMARK_NAMESPACE_ID = 0x11
        COMMON_LEVEL_NAMESPACE_ID = 0x05
        COMMON_LOCATION_NAMESPACE_ID = 0x06
        COMMON_NUMBERNAME_SPACE_ID = 0x07
        COMMON_POSITION_NAMESPACE_ID = 0x08
        COMMON_RELATIVE_POSITION_ID = 0x12
        ELECTRICAL_MEASUREMENT_NAMESPACE_ID = 0x0A
        LAUNDRY_NAMESPACE_ID = 0x0E
        POWER_SOURCE_NAMESPACE_ID = 0x0F
        REFRIGERATOR_NAMESPACE_ID = 0x41
        ROOM_AIRCONDITIONER_NAMESPACE_ID = 0x42
        SWITCHES_NAMESPACE_ID = 0x43

        END_POINT_UNIQUE_ID_LENGTH_BYTES = 32

        unique_ids = []
        non_application_device_types = [ROOT_NODE_DEVICE_TYPE, POWER_SOURCE_DEVICE_TYPE,
                                        OTA_REQUESTOR_DEVICE_TYPE, OTA_PROVIDER_DEVICE_TYPE,
                                        BRIDGED_NODE_DEVICE_TYPE, ELECTRICAL_SENSOR_DEVICE_TYPE,
                                        DEVICE_ENERGY_MANAGEMENT_DEVICE_TYPE, SECONDARY_NETWORK_INTERFACE_DEVICE_TYPE,
                                        JOINT_FABRIC_ADMINSTRATOR_DEVICE_TYPE]

        self.print_step("1a", "TH reads DeviceTypeList and PartsList attributes from DUT for Endpoint 0")
        parts_list_ep_0 = self.endpoints[0][Clusters.Descriptor][Clusters.Descriptor.Attributes.PartsList]
        listed_device_types_ep_0 = [i.deviceType for i in self.endpoints[0]
                                    [Clusters.Descriptor][Clusters.Descriptor.Attributes.DeviceTypeList]]
        device_revision_ep_0 = [i.revision for i in self.endpoints[0]
                                [Clusters.Descriptor][Clusters.Descriptor.Attributes.DeviceTypeList]]

        self.print_step("1a.1", "Verify that PartsList attribute is not empty and contains a list of all endpoints.")
        if not parts_list_ep_0:
            self.fail_current_test("PartsList attribute is empty")

        self.print_step("1a.2", "Verify that the DeviceTypeList count is at least one.")
        if not listed_device_types_ep_0:
            self.fail_current_test("DeviceTypeList count is not at least 1")

        self.print_step("1a.3", "Verify that the DeviceTypeList contains one Root Node Device Type.")
        if listed_device_types_ep_0.count(ROOT_NODE_DEVICE_TYPE) > 1:
            self.fail_current_test("There are more than 1 ROOT_NODE_DEVICE_TYPE")

        self.print_step("1a.3", "Verify that the DeviceTypeList may only contain other Node Device Types (device types with scope=node, it can be any of the following Power Source, OTA Requestor, OTA Provider) next to the Root Node Device Type.")
        if listed_device_types_ep_0:
            allowed_device_types = {ROOT_NODE_DEVICE_TYPE,
                                    POWER_SOURCE_DEVICE_TYPE,
                                    OTA_REQUESTOR_DEVICE_TYPE,
                                    OTA_PROVIDER_DEVICE_TYPE}
            if not set(listed_device_types_ep_0).issubset(allowed_device_types):
                self.fail_current_test(
                    "Device types not in ROOT_NODE_DEVICE_TYPE, POWER_SOURCE_DEVICE_TYPE, OTA_REQUESTOR_DEVICE_TYPE, OTA_PROVIDER_DEVICE_TYPE")

        # TODO : Step 1b.4.1, 1b.4.2 needs to the run manually as PIXIT.DESC.DeviceTypeConformanceList
        #       should be selected and based on DUT type.
        for device_revision in device_revision_ep_0:
            if not device_revision:
                self.fail_current_test("Revision is less than 1")

        self.print_step(3, "TH reads PartsList attribute- covered in step 2")
        for endpoint_id, endpoint in self.endpoints.items():
            self.print_step(8, "TH reads ServerList attribute for endpoint :{endpoint_id}".format(endpoint_id=endpoint_id))
            if endpoint_id != 0:

                self.print_step("1b", "TH reads DeviceTypeList and PartsList attributes from DUT for Endpoint {endpoint_id} supported by DUT (except Endpoint 0).".format(
                    endpoint_id=endpoint_id))
                parts_list_per_ep_non_0 = endpoint[Clusters.Descriptor][Clusters.Descriptor.Attributes.PartsList]

                listed_device_types_ep_non_0 = [i.deviceType for i in endpoint
                                                [Clusters.Descriptor][Clusters.Descriptor.Attributes.DeviceTypeList]]
                self.print_step("1b.1", "Verify that the DeviceTypeList count is at least one for end point {endpoint_id}".format(
                    endpoint_id=endpoint_id))
                if not listed_device_types_ep_non_0:
                    self.fail_current_test("DeviceTypeList count is not at least 1")

                self.print_step("1b.2", "the DeviceTypeList contains more than one Application Device Type, verify that all the Application Device Types are part of the same superset for end point {endpoint_id}".format(
                    endpoint_id=endpoint_id))

                supersets = get_supersets(self.xml_device_types)
                for item in non_application_device_types:
                    if item in listed_device_types_ep_non_0:
                        listed_device_types_ep_non_0.remove(item)

                device_type_is_part_of_superset = False
                if listed_device_types_ep_non_0:
                    if len(listed_device_types_ep_non_0) > 1:
                        for eachset in supersets:
                            if set(listed_device_types_ep_non_0).issubset(eachset):
                                device_type_is_part_of_superset = True
                                break
                    else:
                        device_type_is_part_of_superset = True

                    if not device_type_is_part_of_superset:
                        self.fail_current_test("Device type list is more than 1 and it is not matching any superset")

                self.print_step("1b.3", "Verify the DeviceTypeList does not contain the Root Node Device Type {endpoint_id}".format(
                    endpoint_id=endpoint_id))
                if ROOT_NODE_DEVICE_TYPE in listed_device_types_ep_non_0:
                    self.record_error(self.get_test_name(), location=AttributePathLocation(endpoint_id=0),
                                      problem="Root node device type is listed on non zero endpoints",
                                      spec_location="Root node device type")
                    self.fail_current_test("Root node device type is listed on non zero endpoints")

                # TODO : Step 1b.4.1, 1b.4.2 needs to be run manually as PIXIT.DESC.DeviceTypeConformanceList
                #       is not availbale as of now. An issue is created : https://github.com/project-chip/connectedhomeip/issues/38640
                self.print_step("1b.4.1", "Step 1b.4.1 is skipped, test is manually")
                self.print_step("1b.4.2", "Step 1b.4.2 is skipped, test is manually")

                self.print_step("1b.4.3", "Revision should not be less than 1")

                device_revision_ep_non_0 = [i.revision for i in endpoint[Clusters.Descriptor]
                                            [Clusters.Descriptor.Attributes.DeviceTypeList]]
                for device_revision in device_revision_ep_non_0:
                    if not device_revision:
                        self.fail_current_test("Revision is less than 1")

                # TODO : Step 2 and 3 needs to be run manually as PIXIT.DESC.DeviceTypeConformanceList
                #       is not availbale as of now. An issue is created : https://github.com/project-chip/connectedhomeip/issues/38640
                self.print_step("2", "Step 2 is skipped, test is manually")
                self.print_step("3", "Step 3 is skipped, test is manually")

                self.print_step("4", "TH reads PartsList attribute for each endpoint")

                if parts_list_per_ep_non_0:
                    for ep in parts_list_per_ep_non_0:
                        self.print_step("4.1", "Endpoint is in the range of 1 to 65534 for endpoint {endpoint_id}".format(
                            endpoint_id=endpoint_id))
                        if ep not in range(EP_RANGE_MIN, EP_RANGE_MAX):
                            self.fail_current_test("Endpoint is not in the range of 1 to 65534")

                        self.print_step(
                            "4.2", "Endpoint is not equal to the Endpoint of the Endpoint where this PartsList was read (i.e. no self-reference) for {endpoint_id}".format(endpoint_id=endpoint_id))
                        if ep == endpoint_id:
                            self.fail_current_test("Endpoint is self referencing")
        for endpoint_id, endpoint in self.endpoints.items():
            if Clusters.Descriptor.Attributes.TagList not in endpoint[Clusters.Descriptor]:
                continue

            self.print_step(5, "TH reads TagList attribute for endpoint {endpoint_id}.".format(endpoint_id=endpoint_id))

            taglist = endpoint[Clusters.Descriptor][Clusters.Descriptor.Attributes.TagList]

            self.print_step(5.1, "verifying tagList is in the range of 1 to 6 for endpoint: {endpoint_id}".format(
                endpoint_id=endpoint_id))
            if taglist:
                if len(taglist) not in range(TAG_LIST_EP_RANGE_MIN, TAG_LIST_EP_RANGE_MAX):
                    self.fail_current_test("Number of tagList is not in the range of 1 to 6")

            no_duplicate_tag = []
            for tag_struct in taglist:
                self.print_step(5.1, "verifying atleast 1 NamespaceID and tag property in the taglist struct for endpoint: {endpoint_id}".format(
                    endpoint_id=endpoint_id))
                if not tag_struct.namespaceID:
                    self.fail_current_test("Atleast 1 NamespaceID is not present")
                self.print_step(5.1, "verifying Tag property in the taglist struct for endpoint: {endpoint_id}".format(
                    endpoint_id=endpoint_id))
                if not isinstance(tag_struct.tag, int):
                    self.fail_current_test("Atleast 1 Tag is not present")

                if tag_struct.tag in no_duplicate_tag:
                    self.record_error(self.get_test_name(), location=AttributePathLocation(endpoint_id=endpoint_id),
                                      problem="duplicate Tags found in taglist struct", spec_location="TagList")
                    self.fail_current_test("Duplicate tag found")
                no_duplicate_tag.append(tag_struct.tag)

                self.print_step(5.2, "verifying namespaceID value falls under defined namespaces for endpoint: {endpoint_id}".format(
                    endpoint_id=endpoint_id))

                if isinstance(tag_struct.mfgCode, Nullable):
                    if tag_struct.namespaceID not in [COMMON_CLOSURE_NAMESPACE_NAMESPACE_ID,
                                                      COMMON_COMPASS_DIRECTION_NAMESPACE_ID,
                                                      COMMON_COMPASS_LOCATION_NAMESPACE_ID,
                                                      COMMON_DIRECTION_NAMESPACE_ID,
                                                      COMMON_LEVEL_NAMESPACE_ID,
                                                      COMMON_LOCATION_NAMESPACE_ID,
                                                      COMMON_NUMBERNAME_SPACE_ID,
                                                      COMMON_POSITION_NAMESPACE_ID,
                                                      ELECTRICAL_MEASUREMENT_NAMESPACE_ID,
                                                      LAUNDRY_NAMESPACE_ID,
                                                      POWER_SOURCE_NAMESPACE_ID,
                                                      COMMON_AREA_NAMESPACE_ID,
                                                      COMMON_LANDMARK_NAMESPACE_ID,
                                                      COMMON_RELATIVE_POSITION_ID,
                                                      REFRIGERATOR_NAMESPACE_ID,
                                                      ROOM_AIRCONDITIONER_NAMESPACE_ID,
                                                      SWITCHES_NAMESPACE_ID]:
                        self.fail_current_test("Non manufacturer specific tag is not a tag from namespace defined in spec")
                else:

                    self.print_step(5.5, "verifying label field is not null in the tag list construct for end point {endpoint_id}".format(
                        endpoint_id=endpoint_id))
                    if tag_struct.label is None:
                        self.fail_current_test("The Label field is null when the MfgCode is not null.")

        self.print_step(7, "Validate EndpointUniqueId attribute in Descriptor cluster")
        parts_list_ep_0 = self.endpoints[0][Clusters.Descriptor][Clusters.Descriptor.Attributes.PartsList]
        endpoint_to_clusters = dict(self.endpoints.items())
        for endpoint_id in parts_list_ep_0:
            descriptor_cluster = endpoint_to_clusters[endpoint_id][Clusters.Descriptor]
            if Clusters.Descriptor.Attributes.EndpointUniqueID in descriptor_cluster:
                value = descriptor_cluster[Clusters.Descriptor.Attributes.EndpointUniqueID]
                self.print_step(7.1, "Validate EndpointUniqueId attribute in Descriptor cluster is of string type for endpoint : {endpoint_id}".format(
                    endpoint_id=endpoint_id))
                if isinstance(value, str):
                    if not value:
                        continue
                    self.print_step(7.2, "Validate EndpointUniqueId attribute in Descriptor cluster is not more than 32 bytes for endpoint : {endpoint_id}".format(
                        endpoint_id=endpoint_id))
                    if len(value) > END_POINT_UNIQUE_ID_LENGTH_BYTES:
                        location = AttributePathLocation(
                            endpoint_id,
                            Clusters.Descriptor.id,
                            Clusters.Descriptor.Attributes.EndpointUniqueID.attribute_id
                        )
                        self.record_error(
                            self.get_test_name(),
                            location=location,
                            problem=f"EndpointUniqueId attribute length is {len(value)} bytes which "
                            f"exceeds the maximum allowed 32 bytes",
                            spec_location="EndpointUniqueId attribute"
                        )
                        self.fail_current_test(
                            "EndpointUniqueId attribute in Descriptor cluster is more than 32 bytes for endpoint")
                    self.print_step(7.3, "Validate EndpointUniqueId attribute in Descriptor cluster is not a duplicate for endpoint : {endpoint_id}".format(
                        endpoint_id=endpoint_id))

                    if value in unique_ids:
                        location = AttributePathLocation(endpoint_id, Clusters.Descriptor.id,
                                                         Clusters.Descriptor.Attributes.EndpointUniqueID.attribute_id)
                        self.record_error(
                            self.get_test_name(),
                            location=location,
                            problem=f"Duplicate EndpointUniqueId found: {value}",
                            spec_location="EndpointUniqueId attribute"
                        )
                        self.fail_current_test("Duplicate EndpointUniqueId found")
                    unique_ids.append(value)
                else:
                    location = AttributePathLocation(
                        endpoint_id,
                        Clusters.Descriptor.id,
                        Clusters.Descriptor.Attributes.EndpointUniqueID.attribute_id
                    )
                    self.record_error(
                        self.get_test_name(),
                        location=location,
                        problem="EndpointUniqueId attribute is present but not a string",
                        spec_location="EndpointUniqueId attribute"
                    )
                    self.fail_current_test("EndpointUniqueId attribute is present but not a string")


if __name__ == "__main__":
    default_matter_test_main()<|MERGE_RESOLUTION|>--- conflicted
+++ resolved
@@ -704,12 +704,11 @@
         self.print_step(12, "Validate that event wildcard subscription works")
 
         test_failure = None
-<<<<<<< HEAD
         if self.test_from_file:
             logging.warning("Skipping check of event wildcards as this test is being run from an attribute file")
         else:
             try:
-                subscription = await self.default_controller.ReadEvent(nodeid=self.dut_node_id,
+                subscription = await self.default_controller.ReadEvent(nodeId=self.dut_node_id,
                                                                        events=[('*')],
                                                                        fabricFiltered=False,
                                                                        reportInterval=(100, 1000))
@@ -721,21 +720,6 @@
                 _IM_UNSUPPORTED_ACCESS_CODE = 0x500 + Status.UnsupportedAccess
                 if e.code != _IM_UNSUPPORTED_ACCESS_CODE:
                     test_failure = f"Failed to wildcard subscribe events(*): {e}"
-=======
-        try:
-            subscription = await self.default_controller.ReadEvent(nodeId=self.dut_node_id,
-                                                                   events=[('*')],
-                                                                   fabricFiltered=False,
-                                                                   reportInterval=(100, 1000))
-            if len(subscription.GetEvents()) == 0:
-                test_failure = 'Wildcard event subscription returned no events'
-        except ChipStackError as e:  # chipstack-ok: assert_raises not suitable here since error must be inspected before determining test outcome
-            # Connection over PASE will fail subscriptions with "Unsupported access"
-            # TODO: ideally we should SKIP this test for PASE connections
-            _IM_UNSUPPORTED_ACCESS_CODE = 0x500 + Status.UnsupportedAccess
-            if e.code != _IM_UNSUPPORTED_ACCESS_CODE:
-                test_failure = f"Failed to wildcard subscribe events(*): {e}"
->>>>>>> 16ad58ec
 
         if test_failure:
             self.record_error(self.get_test_name(), problem=test_failure, location=UnknownProblemLocation())
