#
#    Copyright (c) 2023 Project CHIP Authors
#    All rights reserved.
#
#    Licensed under the Apache License, Version 2.0 (the "License");
#    you may not use this file except in compliance with the License.
#    You may obtain a copy of the License at
#
#        http://www.apache.org/licenses/LICENSE-2.0
#
#    Unless required by applicable law or agreed to in writing, software
#    distributed under the License is distributed on an "AS IS" BASIS,
#    WITHOUT WARRANTIES OR CONDITIONS OF ANY KIND, either express or implied.
#    See the License for the specific language governing permissions and
#    limitations under the License.
#

# See https://github.com/project-chip/connectedhomeip/blob/master/docs/testing/python.md#defining-the-ci-test-arguments
# for details about the block below.
#
# === BEGIN CI TEST ARGUMENTS ===
# test-runner-runs:
#   run1:
#     app: ${ALL_CLUSTERS_APP}
#     app-args: --discriminator 1234 --KVS kvs1 --trace-to json:${TRACE_APP}.json
#     script-args: >
#       --storage-path admin_storage.json
#       --manual-code 10054912339
#       --PICS src/app/tests/suites/certification/ci-pics-values
#       --trace-to json:${TRACE_TEST_JSON}.json
#       --trace-to perfetto:${TRACE_TEST_PERFETTO}.perfetto
#     factory-reset: true
#     quiet: true
#   run2:
#     app: ${CHIP_LOCK_APP}
#     app-args: --discriminator 1234 --KVS kvs1
#     script-args: --storage-path admin_storage.json --manual-code 10054912339
#     factory-reset: true
#     quiet: true
#   run3:
#     app: ${CHIP_LOCK_APP}
#     app-args: --discriminator 1234 --KVS kvs1
#     script-args: --storage-path admin_storage.json --qr-code MT:-24J0Q1212-10648G00
#     factory-reset: true
#     quiet: true
#   run4:
#     app: ${CHIP_LOCK_APP}
#     app-args: --discriminator 1234 --KVS kvs1
#     script-args: >
#       --storage-path admin_storage.json
#       --discriminator 1234
#       --passcode 20202021
#     factory-reset: true
#     quiet: true
#   run5:
#     app: ${CHIP_LOCK_APP}
#     app-args: --discriminator 1234 --KVS kvs1
#     script-args: >
#       --storage-path admin_storage.json
#       --manual-code 10054912339
#       --commissioning-method on-network
#     factory-reset: true
#     quiet: true
#   run6:
#     app: ${CHIP_LOCK_APP}
#     app-args: --discriminator 1234 --KVS kvs1
#     script-args: >
#       --storage-path admin_storage.json
#       --qr-code MT:-24J0Q1212-10648G00
#       --commissioning-method on-network
#     factory-reset: true
#     quiet: true
#   run7:
#     app: ${CHIP_LOCK_APP}
#     app-args: --discriminator 1234 --KVS kvs1
#     script-args: >
#       --storage-path admin_storage.json
#       --discriminator 1234
#       --passcode 20202021
#       --commissioning-method on-network
#     factory-reset: true
#     quiet: true
#   run8:
#     app: ${CHIP_LOCK_APP}
#     app-args: --discriminator 1234 --KVS kvs1
#     script-args: --storage-path admin_storage.json
#     factory-reset: false
#     quiet: true
#   run9:
#     script-args: --storage-path admin_storage.json --string-arg test_from_file:device_dump_0xFFF1_0x8001_1.json --tests test_TC_IDM_11_1
#     factory-reset: false
#     quiet: true
#   run10:
#     app: ${ENERGY_MANAGEMENT_APP}
#     app-args: --discriminator 1234 --KVS kvs1 --trace-to json:${TRACE_APP}.json
#     script-args: >
#       --storage-path admin_storage.json
#       --manual-code 10054912339
#       --PICS src/app/tests/suites/certification/ci-pics-values
#       --trace-to json:${TRACE_TEST_JSON}.json
#       --trace-to perfetto:${TRACE_TEST_PERFETTO}.perfetto
#     factory-reset: true
#     quiet: true
#   run11:
#     app: ${LIT_ICD_APP}
#     app-args: --discriminator 1234 --KVS kvs1 --trace-to json:${TRACE_APP}.json
#     script-args: >
#       --storage-path admin_storage.json
#       --manual-code 10054912339
#       --PICS src/app/tests/suites/certification/ci-pics-values
#       --trace-to json:${TRACE_TEST_JSON}.json
#       --trace-to perfetto:${TRACE_TEST_PERFETTO}.perfetto
#     factory-reset: true
#     quiet: true
#   run12:
#     app: ${CHIP_MICROWAVE_OVEN_APP}
#     app-args: --discriminator 1234 --KVS kvs1 --trace-to json:${TRACE_APP}.json
#     script-args: >
#       --storage-path admin_storage.json
#       --manual-code 10054912339
#       --PICS src/app/tests/suites/certification/ci-pics-values
#       --trace-to json:${TRACE_TEST_JSON}.json
#       --trace-to perfetto:${TRACE_TEST_PERFETTO}.perfetto
#     factory-reset: true
#     quiet: true
#   run13:
#     app: ${CHIP_RVC_APP}
#     app-args: --discriminator 1234 --KVS kvs1 --trace-to json:${TRACE_APP}.json
#     script-args: >
#       --storage-path admin_storage.json
#       --manual-code 10054912339
#       --PICS src/app/tests/suites/certification/ci-pics-values
#       --trace-to json:${TRACE_TEST_JSON}.json
#       --trace-to perfetto:${TRACE_TEST_PERFETTO}.perfetto
#     factory-reset: true
#     quiet: true
#   run14:
#     app: ${NETWORK_MANAGEMENT_APP}
#     app-args: --discriminator 1234 --KVS kvs1 --trace-to json:${TRACE_APP}.json
#     script-args: >
#       --storage-path admin_storage.json
#       --manual-code 10054912339
#       --PICS src/app/tests/suites/certification/ci-pics-values
#       --trace-to json:${TRACE_TEST_JSON}.json
#       --trace-to perfetto:${TRACE_TEST_PERFETTO}.perfetto
#     factory-reset: true
#     quiet: true
#   run15:
#     app: ${LIGHTING_APP_NO_UNIQUE_ID}
#     app-args: --discriminator 1234 --KVS kvs1 --trace-to json:${TRACE_APP}.json
#     script-args: >
#       --storage-path admin_storage.json
#       --manual-code 10054912339
#       --PICS src/app/tests/suites/certification/ci-pics-values
#       --trace-to json:${TRACE_TEST_JSON}.json
#       --trace-to perfetto:${TRACE_TEST_PERFETTO}.perfetto
#     factory-reset: true
#     quiet: true
#   run16:
#     app: ${ALL_DEVICES_APP}
#     app-args: --discriminator 1234 --KVS kvs1
#     script-args: >
#       --storage-path admin_storage.json
#       --manual-code 10054912339
#       --PICS src/app/tests/suites/certification/ci-pics-values
#       --trace-to json:${TRACE_TEST_JSON}.json
#       --trace-to perfetto:${TRACE_TEST_PERFETTO}.perfetto
#     factory-reset: true
#     quiet: true
#   run17:
#     app: ${ALL_CLUSTERS_APP}
#     app-args: --discriminator 1234 --KVS kvs1 --trace-to json:${TRACE_APP}.json
#     script-args: >
#       --storage-path admin_storage.json
#       --manual-code 10054912339
#       --PICS src/app/tests/suites/certification/ci-pics-values
#       --trace-to json:${TRACE_TEST_JSON}.json
#       --trace-to perfetto:${TRACE_TEST_PERFETTO}.perfetto
#       --debug
#     factory-reset: true
#     quiet: true
# === END CI TEST ARGUMENTS ===

# Run 1: runs through all tests
# Run 2: tests PASE connection using manual code (12.1 only)
# Run 3: tests PASE connection using QR code (12.1 only)
# Run 4: tests PASE connection using discriminator and passcode (12.1 only)
# Run 5: Tests CASE connection using manual code (12.1 only)
# Run 6: Tests CASE connection using QR code (12.1 only)
# Run 7: Tests CASE connection using manual discriminator and passcode (12.1 only)
# Run 8: Tests reusing storage from run7 (i.e. factory-reset=false)
# Run 9: Test using the generated attribute wildcard file from previous run
# Run 10: Tests against energy-management-app
# Run 11: Tests against lit-icd app
# Run 12: Tests against microwave-oven app
# Run 13: Tests against chip-rvc app
# Run 14: Tests against network-management-app
# Run 15: Tests against lighting-app-data-mode-no-unique-id
# Run 16: Tests against all-devices-app
# Run 17: runs through all tests with debug mode enabled (dumps attribute data on failure)

import logging
import os
from dataclasses import dataclass
from typing import Any, Callable

from test_testing.DeviceConformanceTests import get_supersets

import matter.clusters as Clusters
import matter.clusters.ClusterObjects
import matter.tlv
from matter import ChipUtility
from matter.clusters.Attribute import ValueDecodeFailure
from matter.clusters.ClusterObjects import ClusterAttributeDescriptor, ClusterObjectFieldDescriptor
from matter.clusters.Types import Nullable
from matter.exceptions import ChipStackError
from matter.interaction_model import InteractionModelError, Status
from matter.testing.basic_composition import BasicCompositionTests
from matter.testing.global_attribute_ids import (AttributeIdType, ClusterIdType, CommandIdType, GlobalAttributeIds,
                                                 attribute_id_type, cluster_id_type, command_id_type)
from matter.testing.matter_testing import TestStep, async_test_body, default_matter_test_main
from matter.testing.problem_notices import AttributePathLocation, ClusterPathLocation, CommandPathLocation, UnknownProblemLocation
from matter.testing.taglist_and_topology_test import (create_device_type_list_for_root, create_device_type_lists,
                                                      find_tag_list_problems, find_tree_roots, flat_list_ok,
                                                      get_direct_children_of_root, parts_list_problems, separate_endpoint_types)
from matter.tlv import uint

log = logging.getLogger(__name__)


def get_vendor_id(mei: int) -> int:
    """Get the vendor ID portion (MEI prefix) of an overall MEI."""
    return (mei >> 16) & 0xffff


def check_int_in_range(min_value: int, max_value: int, allow_null: bool = False) -> Callable:
    """Returns a checker for whether `obj` is an int that fits in a range."""
    def int_in_range_checker(obj: Any):
        """Inner checker logic for check_int_in_range

        Checker validates that `obj` must have decoded as an integral value in range [min_value, max_value].

        On failure, a ValueError is raised with a diagnostic message.
        """
        if obj is None and allow_null:
            return

        if not isinstance(obj, int) and not isinstance(obj, matter.tlv.uint):
            raise ValueError(f"Value {str(obj)} is not an integer or uint (decoded type: {type(obj)})")
        int_val = int(obj)
        if (int_val < min_value) or (int_val > max_value):
            raise ValueError(
                f"Value {int_val} (0x{int_val:X}) not in range [{min_value}, {max_value}] ([0x{min_value:X}, 0x{max_value:X}])")

    return int_in_range_checker


def check_list_of_ints_in_range(min_value: int, max_value: int, min_size: int = 0, max_size: int = 65535, allow_null: bool = False) -> Callable:
    """Returns a checker for whether `obj` is a list of ints that fit in a range."""
    def list_of_ints_in_range_checker(obj: Any):
        """Inner checker for check_list_of_ints_in_range.

        Checker validates that `obj` must have decoded as a list of integral values in range [min_value, max_value].
        The length of the list must be between [min_size, max_size].

        On failure, a ValueError is raised with a diagnostic message.
        """
        if obj is None and allow_null:
            return

        if not isinstance(obj, list):
            raise ValueError(f"Value {str(obj)} is not a list, but a list was expected (decoded type: {type(obj)})")

        if len(obj) < min_size or len(obj) > max_size:
            raise ValueError(
                f"Value {str(obj)} is a list of size {len(obj)}, but expected a list with size in range [{min_size}, {max_size}]")

        for val_idx, val in enumerate(obj):
            if not isinstance(val, int) and not isinstance(val, matter.tlv.uint):
                raise ValueError(
                    f"At index {val_idx} in {str(obj)}, value {val} is not an int/uint, but an int/uint was expected (decoded type: {type(val)})")

            int_val = int(val)
            if not ((int_val >= min_value) and (int_val <= max_value)):
                raise ValueError(
                    f"At index {val_idx} in {str(obj)}, value {int_val} (0x{int_val:X}) not in range [{min_value}, {max_value}] ([0x{min_value:X}, 0x{max_value:X}])")

    return list_of_ints_in_range_checker


def check_non_empty_list_of_ints_in_range(min_value: int, max_value: int, max_size: int = 65535, allow_null: bool = False) -> Callable:
    """Returns a checker for whether `obj` is a non-empty list of ints that fit in a range."""
    return check_list_of_ints_in_range(min_value, max_value, min_size=1, max_size=max_size, allow_null=allow_null)


def check_no_duplicates(obj: Any) -> None:
    if not isinstance(obj, list):
        raise ValueError(f"Value {str(obj)} is not a list, but a list was expected (decoded type: {type(obj)})")
    if len(set(obj)) != len(obj):
        raise ValueError(f"Value {str(obj)} contains duplicate values")


<<<<<<< HEAD
class TC_DeviceBasicComposition(BasicCompositionTests):
=======
class TC_DeviceBasicComposition(BasicCompositionTests, MatterBaseTest):
>>>>>>> aabc0658
    @async_test_body
    async def setup_class(self):
        super().setup_class()
        await self.setup_class_helper()
        self.build_spec_xmls()

    # ======= START OF ACTUAL TESTS =======
    def test_TC_SM_1_1(self):
        ROOT_NODE_DEVICE_TYPE = 0x16
        self.print_step(1, "Perform a wildcard read of attributes on all endpoints - already done")
        self.print_step(2, "Verify that endpoint 0 exists")
        if 0 not in self.endpoints:
            self.record_error(self.get_test_name(), location=AttributePathLocation(endpoint_id=0),
                              problem="Did not find Endpoint 0.", spec_location="Endpoint Composition")
            self.fail_current_test()

        self.print_step(3, "Verify that endpoint 0 descriptor cluster includes the root node device type")
        if Clusters.Descriptor not in self.endpoints[0]:
            self.record_error(self.get_test_name(), location=AttributePathLocation(endpoint_id=0),
                              problem="No descriptor cluster on Endpoint 0", spec_location="Root node device type")
            self.fail_current_test()

        listed_device_types = [i.deviceType for i in self.endpoints[0]
                               [Clusters.Descriptor][Clusters.Descriptor.Attributes.DeviceTypeList]]
        if ROOT_NODE_DEVICE_TYPE not in listed_device_types:
            self.record_error(self.get_test_name(), location=AttributePathLocation(endpoint_id=0),
                              problem="Root node device type not listed on endpoint 0", spec_location="Root node device type")
            self.fail_current_test()

        self.print_step(4, "Verify that the root node device type does not appear in any of the non-zero endpoints")
        for endpoint_id, endpoint in self.endpoints.items():
            if endpoint_id == 0:
                continue
            listed_device_types = [i.deviceType for i in endpoint[Clusters.Descriptor]
                                   [Clusters.Descriptor.Attributes.DeviceTypeList]]
            if ROOT_NODE_DEVICE_TYPE in listed_device_types:
                self.record_error(self.get_test_name(), location=AttributePathLocation(endpoint_id=endpoint_id),
                                  problem=f'Root node device type listed on endpoint {endpoint_id}', spec_location="Root node device type")
                self.fail_current_test()

        self.print_step(5, "Verify the existence of all the root node clusters on EP0")
        root = self.endpoints[0]
        required_clusters = [Clusters.BasicInformation, Clusters.AccessControl, Clusters.GroupKeyManagement,
                             Clusters.GeneralCommissioning, Clusters.AdministratorCommissioning, Clusters.OperationalCredentials, Clusters.GeneralDiagnostics]
        for c in required_clusters:
            if c not in root:
                self.record_error(self.get_test_name(), location=AttributePathLocation(endpoint_id=0),
                                  problem=f'Root node does not contain required cluster {c}', spec_location="Root node device type")
                self.fail_current_test()

    def test_TC_DT_1_1(self):
        self.print_step(1, "Perform a wildcard read of attributes on all endpoints - already done")
        self.print_step(2, "Verify that each endpoint includes a descriptor cluster")
        success = True
        for endpoint_id, endpoint in self.endpoints.items():
            has_descriptor = (Clusters.Descriptor in endpoint)
            log.info(f"Checking descriptor on Endpoint {endpoint_id}: {'found' if has_descriptor else 'not_found'}")
            if not has_descriptor:
                self.record_error(self.get_test_name(), location=AttributePathLocation(endpoint_id=endpoint_id, cluster_id=Clusters.Descriptor.id),
                                  problem=f"Did not find a descriptor on endpoint {endpoint_id}", spec_location="Base Cluster Requirements for Matter")
                success = False

        if not success:
            self.fail_current_test("At least one endpoint was missing the descriptor cluster.")

    async def _read_non_standard_attribute_check_unsupported_read(self, endpoint_id, cluster_id, attribute_id) -> bool:
        # If we're doing this from file, we don't have a way to assess this. Assume this is OK for now.
        if self.test_from_file:
            return True

        @dataclass
        class TempAttribute(ClusterAttributeDescriptor):
            @ChipUtility.classproperty
            def cluster_id(cls) -> int:
                return cluster_id

            @ChipUtility.classproperty
            def attribute_id(cls) -> int:
                return attribute_id

            @ChipUtility.classproperty
            def attribute_type(cls) -> ClusterObjectFieldDescriptor:
                return ClusterObjectFieldDescriptor(Type=uint)

            @ChipUtility.classproperty
            def standard_attribute(cls) -> bool:
                return False

            value: 'uint' = 0

        result = await self.default_controller.Read(nodeId=self.dut_node_id, attributes=[(endpoint_id, TempAttribute)])
        try:
            attr_ret = result.tlvAttributes[endpoint_id][cluster_id][attribute_id]
        except KeyError:
            attr_ret = None

        error_type_ok = attr_ret is not None and isinstance(
            attr_ret, Clusters.Attribute.ValueDecodeFailure) and isinstance(attr_ret.Reason, InteractionModelError)

        return error_type_ok and attr_ret.Reason.status == Status.UnsupportedRead

    @async_test_body
    async def test_TC_IDM_10_1(self):
        self.print_step(1, "Perform a wildcard read of attributes on all endpoints - already done")

        @dataclass
        class RequiredMandatoryAttribute:
            id: int
            name: str
            validators: list[Callable]

        ATTRIBUTES_TO_CHECK = [
            RequiredMandatoryAttribute(id=GlobalAttributeIds.CLUSTER_REVISION_ID, name="ClusterRevision",
                                       validators=[check_int_in_range(1, 0xFFFF)]),
            RequiredMandatoryAttribute(id=GlobalAttributeIds.FEATURE_MAP_ID, name="FeatureMap",
                                       validators=[check_int_in_range(0, 0xFFFF_FFFF)]),
            RequiredMandatoryAttribute(id=GlobalAttributeIds.ATTRIBUTE_LIST_ID, name="AttributeList",
                                       validators=[check_non_empty_list_of_ints_in_range(0, 0xFFFF_FFFF), check_no_duplicates]),
            # TODO: Check for EventList
            # RequiredMandatoryAttribute(id=0xFFFA, name="EventList", validator=check_list_of_ints_in_range(0, 0xFFFF_FFFF)),
            RequiredMandatoryAttribute(id=GlobalAttributeIds.ACCEPTED_COMMAND_LIST_ID, name="AcceptedCommandList",
                                       validators=[check_list_of_ints_in_range(0, 0xFFFF_FFFF), check_no_duplicates]),
            RequiredMandatoryAttribute(id=GlobalAttributeIds.GENERATED_COMMAND_LIST_ID, name="GeneratedCommandList",
                                       validators=[check_list_of_ints_in_range(0, 0xFFFF_FFFF), check_no_duplicates]),
        ]

        self.print_step(2, "Validate all global attributes are present")
        success = True
        for endpoint_id, endpoint in self.endpoints_tlv.items():
            for cluster_id, cluster in endpoint.items():
                for req_attribute in ATTRIBUTES_TO_CHECK:
                    attribute_string = self.cluster_mapper.get_attribute_string(cluster_id, req_attribute.id)

                    has_attribute = (req_attribute.id in cluster)
                    location = AttributePathLocation(endpoint_id, cluster_id, req_attribute.id)
                    log.debug(
                        f"Checking for mandatory global {attribute_string} on {location.as_cluster_string(self.cluster_mapper)}: {'found' if has_attribute else 'not_found'}")

                    # Check attribute is actually present
                    if not has_attribute:
                        self.record_error(self.get_test_name(), location=location,
                                          problem=f"Did not find mandatory global {attribute_string} on {location.as_cluster_string(self.cluster_mapper)}", spec_location="Global Elements")
                        success = False
                        continue

        self.print_step(3, "Validate the global attributes are in range and do not contain duplicates")
        for endpoint_id, endpoint in self.endpoints_tlv.items():
            for cluster_id, cluster in endpoint.items():
                for req_attribute in ATTRIBUTES_TO_CHECK:
                    # Validate attribute value based on the provided validators.
                    for validator in req_attribute.validators:
                        try:
                            validator(cluster[req_attribute.id])
                        except ValueError as e:
                            location = AttributePathLocation(endpoint_id, cluster_id, req_attribute.id)
                            self.record_error(self.get_test_name(), location=location,
                                              problem=f"Failed validation of value on {location.as_string(self.cluster_mapper)}: {str(e)}", spec_location="Global Elements")
                            success = False
                            continue
                        except KeyError:
                            # A KeyError here means the attribute does not exist. This problem was already recorded in step 2,
                            # but we don't assert until the end of the test, so ignore this and don't re-record the error.
                            continue

        self.print_step(4, "Validate the attribute list exactly matches the set of reported attributes")
        if success:
            for endpoint_id, endpoint in self.endpoints_tlv.items():
                for cluster_id, cluster in endpoint.items():
                    attribute_list = cluster[GlobalAttributeIds.ATTRIBUTE_LIST_ID]
                    for attribute_id in attribute_list:
                        location = AttributePathLocation(endpoint_id, cluster_id, attribute_id)
                        has_attribute = attribute_id in cluster

                        attribute_string = self.cluster_mapper.get_attribute_string(cluster_id, attribute_id)
                        log.debug(
                            f"Checking presence of claimed supported {attribute_string} on {location.as_cluster_string(self.cluster_mapper)}: {'found' if has_attribute else 'not_found'}")

                        if not has_attribute:
                            # Check if this is a write-only attribute by trying to read it.
                            # If it's present and write-only it should return an UNSUPPORTED_READ error. All other errors are a failure.
                            # Because these can be MEI attributes, we need to build the ClusterAttributeDescriptor manually since it's
                            # not guaranteed to be generated. Since we expect an error back anyway, the type doesn't matter.

                            write_only_attribute = await self._read_non_standard_attribute_check_unsupported_read(
                                endpoint_id=endpoint_id, cluster_id=cluster_id, attribute_id=attribute_id)

                            if not write_only_attribute:
                                self.record_error(self.get_test_name(), location=location,
                                                  problem=f"Did not find {attribute_string} on {location.as_cluster_string(self.cluster_mapper)} when it was claimed in AttributeList ({attribute_list})", spec_location="AttributeList Attribute")
                                success = False
                            continue

                        attribute_value = cluster[attribute_id]
                        if isinstance(attribute_value, ValueDecodeFailure) and cluster_id != Clusters.Objects.UnitTesting.id:
                            self.record_error(self.get_test_name(), location=location,
                                              problem=f"Found a failure to read/decode {attribute_string} on {location.as_cluster_string(self.cluster_mapper)} when it was claimed as supported in AttributeList ({attribute_list}): {str(attribute_value)}", spec_location="AttributeList Attribute")
                            success = False
                            continue
                    for attribute_id in cluster:
                        if attribute_id not in attribute_list:
                            attribute_string = self.cluster_mapper.get_attribute_string(cluster_id, attribute_id)
                            location = AttributePathLocation(endpoint_id, cluster_id, attribute_id)
                            self.record_error(self.get_test_name(), location=location,
                                              problem=f'Found attribute {attribute_string} on {location.as_cluster_string(self.cluster_mapper)} not listed in attribute list', spec_location="AttributeList Attribute")
                            success = False

        self.print_step(
            5, "Validate that the global attributes do not contain any additional values in the standard or scoped range that are not defined by the cluster specification")
        # Validate there are attributes in the global range that are not in the required list
        allowed_globals = [a.id for a in ATTRIBUTES_TO_CHECK]
        # also allow event list because it's not disallowed
        event_list_id = 0xFFFA
        allowed_globals.append(event_list_id)
        global_range_min = 0x0000_F000
        attribute_standard_range_max = 0x000_4FFF
        mei_range_min = 0x0001_0000
        for endpoint_id, endpoint in self.endpoints_tlv.items():
            for cluster_id, cluster in endpoint.items():
                globals = [a for a in cluster[GlobalAttributeIds.ATTRIBUTE_LIST_ID] if a >= global_range_min and a < mei_range_min]
                unexpected_globals = sorted(set(globals) - set(allowed_globals))
                for unexpected in unexpected_globals:
                    location = AttributePathLocation(endpoint_id=endpoint_id, cluster_id=cluster_id, attribute_id=unexpected)
                    self.record_error(self.get_test_name(), location=location,
                                      problem=f"Unexpected global attribute {unexpected} in cluster {cluster_id}", spec_location="Global elements")
                    success = False

        # validate that all the returned attributes in the standard clusters contain only known attribute ids
        for endpoint_id, endpoint in self.endpoints_tlv.items():
            for cluster_id, cluster in endpoint.items():
                if cluster_id not in matter.clusters.ClusterObjects.ALL_ATTRIBUTES:
                    # Skip clusters that are not part of the standard generated corpus (e.g. MS clusters)
                    continue
                standard_attributes = [a for a in cluster[GlobalAttributeIds.ATTRIBUTE_LIST_ID]
                                       if a <= attribute_standard_range_max]
                allowed_standard_attributes = matter.clusters.ClusterObjects.ALL_ATTRIBUTES[cluster_id]
                unexpected_standard_attributes = sorted(set(standard_attributes) - set(allowed_standard_attributes))
                for unexpected in unexpected_standard_attributes:
                    location = AttributePathLocation(endpoint_id=endpoint_id, cluster_id=cluster_id, attribute_id=unexpected)
                    self.record_error(self.get_test_name(), location=location,
                                      problem=f"Unexpected standard attribute {unexpected} in cluster {cluster_id}", spec_location=f"Cluster {cluster_id}")
                    success = False

        # validate there are no attributes in the range between standard and global
        # This is de-facto already covered in the check above, assuming the spec hasn't defined any values in this range, but we should make sure
        for endpoint_id, endpoint in self.endpoints_tlv.items():
            for cluster_id, cluster in endpoint.items():
                bad_range_values = [a for a in cluster[GlobalAttributeIds.ATTRIBUTE_LIST_ID] if a >
                                    attribute_standard_range_max and a < global_range_min]
                for bad in bad_range_values:
                    location = AttributePathLocation(endpoint_id=endpoint_id, cluster_id=cluster_id, attribute_id=bad)
                    self.record_error(self.get_test_name(), location=location,
                                      problem=f"Attribute in undefined range {bad} in cluster {cluster_id}", spec_location=f"Cluster {cluster_id}")
                    success = False

        command_standard_range_max = 0x0000_00FF
        # Command lists only have a scoped range, so we only need to check for known command ids, no global range check
        for endpoint_id, endpoint in self.endpoints_tlv.items():
            for cluster_id, cluster in endpoint.items():
                if cluster_id not in matter.clusters.ClusterObjects.ALL_CLUSTERS:
                    continue
                standard_accepted_commands = [
                    a for a in cluster[GlobalAttributeIds.ACCEPTED_COMMAND_LIST_ID] if a <= command_standard_range_max]
                standard_generated_commands = [
                    a for a in cluster[GlobalAttributeIds.GENERATED_COMMAND_LIST_ID] if a <= command_standard_range_max]
                if cluster_id in matter.clusters.ClusterObjects.ALL_ACCEPTED_COMMANDS:
                    allowed_accepted_commands = list(matter.clusters.ClusterObjects.ALL_ACCEPTED_COMMANDS[cluster_id])
                else:
                    allowed_accepted_commands = []
                if cluster_id in matter.clusters.ClusterObjects.ALL_GENERATED_COMMANDS:
                    allowed_generated_commands = list(matter.clusters.ClusterObjects.ALL_GENERATED_COMMANDS[cluster_id])
                else:
                    allowed_generated_commands = []

                # Compare the set of commands in the standard range that the DUT says it accepts vs. the commands we know about.
                unexpected_accepted_commands = sorted(set(standard_accepted_commands) - set(allowed_accepted_commands))
                unexpected_generated_commands = sorted(set(standard_generated_commands) - set(allowed_generated_commands))

                for unexpected in unexpected_accepted_commands:
                    location = CommandPathLocation(endpoint_id=endpoint_id, cluster_id=cluster_id, command_id=unexpected)
                    self.record_error(self.get_test_name(
                    ), location=location, problem=f'Unexpected accepted command {unexpected} in cluster {cluster_id} allowed: {allowed_accepted_commands} listed: {standard_accepted_commands}', spec_location=f'Cluster {cluster_id}')
                    success = False

                for unexpected in unexpected_generated_commands:
                    location = CommandPathLocation(endpoint_id=endpoint_id, cluster_id=cluster_id, command_id=unexpected)
                    self.record_error(self.get_test_name(
                    ), location=location, problem=f'Unexpected generated command {unexpected} in cluster {cluster_id} allowed: {allowed_generated_commands} listed: {standard_generated_commands}', spec_location=f'Cluster {cluster_id}')
                    success = False

        self.print_step(
            6, "Validate that none of the global attribute IDs contain values with prefixes outside of the allowed standard or MEI prefix range")
        if self.is_pics_sdk_ci_only:
            # test vendor prefixes are allowed in the CI because we use them internally in examples
            bad_prefix_min = 0xFFF5_0000
        else:
            # test vendor prefixes are not allowed in products
            bad_prefix_min = 0xFFF1_0000
        for endpoint_id, endpoint in self.endpoints_tlv.items():
            for cluster_id, cluster in endpoint.items():
                attr_prefixes = [a & 0xFFFF_0000 for a in cluster[GlobalAttributeIds.ATTRIBUTE_LIST_ID]]
                cmd_values = cluster[GlobalAttributeIds.ACCEPTED_COMMAND_LIST_ID] + \
                    cluster[GlobalAttributeIds.GENERATED_COMMAND_LIST_ID]
                cmd_prefixes = [a & 0xFFFF_0000 for a in cmd_values]
                bad_attrs = [a for a in attr_prefixes if a >= bad_prefix_min]
                bad_cmds = [a for a in cmd_prefixes if a >= bad_prefix_min]
                for bad_attrib_id in bad_attrs:
                    location = AttributePathLocation(endpoint_id=endpoint_id, cluster_id=cluster_id, attribute_id=bad_attrib_id)
                    vendor_id = get_vendor_id(bad_attrib_id)
                    self.record_error(self.get_test_name(
                    ), location=location, problem=f'Attribute 0x{bad_attrib_id:08x} with bad prefix 0x{vendor_id:04x} in cluster 0x{cluster_id:08x}' + (' (Test Vendor)' if attribute_id_type(bad_attrib_id) == AttributeIdType.kTest else ''), spec_location='Manufacturer Extensible Identifier (MEI)')
                    success = False
                for bad_cmd_id in bad_cmds:
                    location = CommandPathLocation(endpoint_id=endpoint_id, cluster_id=cluster_id, command_id=bad_cmd_id)
                    vendor_id = get_vendor_id(bad_cmd_id)
                    self.record_error(self.get_test_name(
                    ), location=location, problem=f'Command 0x{bad_cmd_id:08x} with bad prefix 0x{vendor_id:04x} in cluster 0x{cluster_id:08x}' + (' (Test Vendor)' if command_id_type(bad_cmd_id) == CommandIdType.kTest else ''), spec_location='Manufacturer Extensible Identifier (MEI)')
                    success = False

        self.print_step(7, "Validate that none of the MEI global attribute IDs contain values outside of the allowed suffix range")
        # Validate that any attribute in the manufacturer prefix range is in the standard suffix range.
        suffix_mask = 0x0000_FFFF
        for endpoint_id, endpoint in self.endpoints_tlv.items():
            for cluster_id, cluster in endpoint.items():
                manufacturer_range_values = [a for a in cluster[GlobalAttributeIds.ATTRIBUTE_LIST_ID] if a > mei_range_min]
                for manufacturer_value in manufacturer_range_values:
                    suffix = manufacturer_value & suffix_mask
                    location = AttributePathLocation(endpoint_id=endpoint_id, cluster_id=cluster_id,
                                                     attribute_id=manufacturer_value)
                    if suffix > attribute_standard_range_max and suffix < global_range_min:
                        self.record_error(
                            self.get_test_name(), location=location,
                            problem=f"Manufacturer attribute in undefined range {manufacturer_value} in cluster {cluster_id}",
                            spec_location=f"Cluster {cluster_id}")
                        success = False
                    elif suffix >= global_range_min:
                        self.record_error(
                            self.get_test_name(), location=location,
                            problem=f"Manufacturer attribute in global range {manufacturer_value} in cluster {cluster_id}",
                            spec_location=f"Cluster {cluster_id}")
                        success = False

        for endpoint_id, endpoint in self.endpoints_tlv.items():
            for cluster_id, cluster in endpoint.items():
                accepted_manufacturer_range_values = [
                    a for a in cluster[GlobalAttributeIds.ACCEPTED_COMMAND_LIST_ID] if a > mei_range_min]
                generated_manufacturer_range_values = [
                    a for a in cluster[GlobalAttributeIds.GENERATED_COMMAND_LIST_ID] if a > mei_range_min]
                all_command_manufacturer_range_values = accepted_manufacturer_range_values + generated_manufacturer_range_values
                for manufacturer_value in all_command_manufacturer_range_values:
                    suffix = manufacturer_value & suffix_mask
                    location = CommandPathLocation(endpoint_id=endpoint_id, cluster_id=cluster_id, command_id=manufacturer_value)
                    if suffix > command_standard_range_max:
                        self.record_error(self.get_test_name(
                        ), location=location, problem=f'Manufacturer command in the undefined suffix range {manufacturer_value} in cluster {cluster_id}', spec_location='Manufacturer Extensible Identifier (MEI)')
                        success = False

        self.print_step(8, "Validate that all cluster ID prefixes are in the standard or MEI range")
        for endpoint_id, endpoint in self.endpoints_tlv.items():
            cluster_prefixes = [a & 0xFFFF_0000 for a in endpoint]
            bad_clusters_ids = [a for a in cluster_prefixes if a >= bad_prefix_min]
            for bad_cluster_id in bad_clusters_ids:
                location = ClusterPathLocation(endpoint_id=endpoint_id, cluster_id=bad_cluster_id)
                vendor_id = get_vendor_id(bad_cluster_id)
                self.record_error(self.get_test_name(), location=location,
                                  problem=f'Cluster 0x{bad_cluster_id:08x} with bad prefix 0x{vendor_id:04x}' + (' (Test Vendor)' if cluster_id_type(bad_cluster_id) == ClusterIdType.kTest else ''), spec_location='Manufacturer Extensible Identifier (MEI)')
                success = False

        self.print_step(9, "Validate that all clusters in the standard range have a known cluster ID")
        for endpoint_id, endpoint in self.endpoints_tlv.items():
            standard_clusters = [a for a in endpoint if a < mei_range_min]
            unknown_clusters = sorted(set(standard_clusters) - set(matter.clusters.ClusterObjects.ALL_CLUSTERS))
            for bad in unknown_clusters:
                location = ClusterPathLocation(endpoint_id=endpoint_id, cluster_id=bad)
                self.record_error(self.get_test_name(
                ), location=location, problem=f'Unknown cluster ID in the standard range {bad}', spec_location='Manufacturer Extensible Identifier (MEI)')
                success = False

        self.print_step(10, "Validate that all clusters in the MEI range have a suffix in the manufacturer suffix range")
        for endpoint_id, endpoint in self.endpoints_tlv.items():
            mei_clusters = [a for a in endpoint if a >= mei_range_min]
            bad_clusters = [a for a in mei_clusters if ((a & 0x0000_FFFF) < 0xFC00) or ((a & 0x0000_FFFF) > 0xFFFE)]
            for bad in bad_clusters:
                location = ClusterPathLocation(endpoint_id=endpoint_id, cluster_id=bad)
                self.record_error(self.get_test_name(
                ), location=location, problem=f'MEI cluster with an out of range suffix {bad}', spec_location='Manufacturer Extensible Identifier (MEI)')
                success = False

        self.print_step(11, "Validate that standard cluster FeatureMap attributes contains only known feature flags")
        for endpoint_id, endpoint in self.endpoints_tlv.items():
            for cluster_id, cluster in endpoint.items():
                if cluster_id not in matter.clusters.ClusterObjects.ALL_CLUSTERS:
                    continue
                feature_map = cluster[GlobalAttributeIds.FEATURE_MAP_ID]
                feature_mask = 0
                try:
                    feature_map_enum = matter.clusters.ClusterObjects.ALL_CLUSTERS[cluster_id].Bitmaps.Feature
                    for f in feature_map_enum:
                        feature_mask = feature_mask | f
                except AttributeError:
                    # If there is no feature bitmap, feature mask 0 is correct
                    pass
                feature_map_extras = feature_map & ~feature_mask
                if feature_map_extras != 0:
                    location = ClusterPathLocation(endpoint_id=endpoint_id, cluster_id=cluster_id)
                    self.record_error(self.get_test_name(), location=location,
                                      problem=f'Standard cluster {cluster_id} with unkonwn feature {feature_map_extras:02x}')
                    success = False

        if not success:
            self.fail_current_test(
                "At least one cluster has failed the range and support checks for its listed attributes, commands or features")

        # Wildcard reads of events: event list MUST NOT be empty since at least a boot event should be registered.
        self.print_step(12, "Validate that event wildcard subscription works")

        test_failure = None
        try:
            subscription = await self.default_controller.ReadEvent(nodeId=self.dut_node_id,
                                                                   events=[('*')],
                                                                   fabricFiltered=False,
                                                                   reportInterval=(100, 1000))
            if len(subscription.GetEvents()) == 0:
                test_failure = 'Wildcard event subscription returned no events'
        except ChipStackError as e:  # chipstack-ok: assert_raises not suitable here since error must be inspected before determining test outcome
            # Connection over PASE will fail subscriptions with "Unsupported access"
            # TODO: ideally we should SKIP this test for PASE connections
            _IM_UNSUPPORTED_ACCESS_CODE = 0x500 + Status.UnsupportedAccess
            if e.code != _IM_UNSUPPORTED_ACCESS_CODE:
                test_failure = f"Failed to wildcard subscribe events(*): {e}"

        if test_failure:
            self.record_error(self.get_test_name(), problem=test_failure, location=UnknownProblemLocation())
            self.fail_current_test(test_failure)

    def test_TC_IDM_11_1(self):
        success = True
        for endpoint_id, endpoint in self.endpoints_tlv.items():
            for cluster_id, cluster in endpoint.items():
                for attribute_id, attribute in cluster.items():
                    if cluster_id not in Clusters.ClusterObjects.ALL_ATTRIBUTES or attribute_id not in Clusters.ClusterObjects.ALL_ATTRIBUTES[cluster_id]:
                        continue
                    if Clusters.ClusterObjects.ALL_ATTRIBUTES[cluster_id][attribute_id].attribute_type.Type is not str:
                        continue
                    try:
                        cluster[attribute_id].encode('utf-8', errors='strict')
                    except UnicodeError:
                        location = AttributePathLocation(endpoint_id, cluster_id, attribute_id)
                        attribute_string = self.cluster_mapper.get_attribute_string(cluster_id, attribute_id)
                        self.record_error(self.get_test_name(
                        ), location=location, problem=f'Attribute {attribute_string} on {location.as_cluster_string(self.cluster_mapper)} is invalid UTF-8', spec_location="Data types - Character String")
                        success = False
        if not success:
            self.fail_current_test("At least one attribute string was not valid UTF-8")

    # def test_all_event_strings_valid(self):
    #     asserts.skip("TODO: Validate every string in the read events is valid UTF-8 and has no nulls")

    # def test_all_schema_scalars(self):
    #     asserts.skip("TODO: Validate all int/uint are in range of the schema (or null if nullable) for known attributes")

    # def test_all_commands_reported_are_executable(self):
    #     asserts.skip("TODO: Validate all commands reported in AcceptedCommandList are actually executable")

    # def test_dump_all_pics_for_all_endpoints(self):
    #     asserts.skip("TODO: Make a test that generates the basic PICS list for each endpoint based on actually reported contents")

    # def test_all_schema_mandatory_elements_present(self):
    #     asserts.skip(
    #         "TODO: Make a test that ensures every known cluster has the mandatory elements present (commands, attributes) based on features")

    # def test_all_endpoints_have_valid_composition(self):
    #     asserts.skip(
    #         "TODO: Make a test that verifies each endpoint has valid set of device types, and that the device type conformance is respected for each")

    def test_TC_SM_1_2(self):
        self.print_step(1, "Wildcard read of device - already done")

        self.print_step(2, "Verify the Descriptor cluster PartsList on endpoint 0 exactly lists all the other (non-0) endpoints on the DUT")
        parts_list_0 = self.endpoints[0][Clusters.Descriptor][Clusters.Descriptor.Attributes.PartsList]
        cluster_id = Clusters.Descriptor.id
        attribute_id = Clusters.Descriptor.Attributes.PartsList.attribute_id
        location = AttributePathLocation(endpoint_id=0, cluster_id=cluster_id, attribute_id=attribute_id)
        if len(self.endpoints.keys()) != len(set(self.endpoints.keys())):
            self.record_error(self.get_test_name(), location=location,
                              problem='duplicate endpoint ids found in the returned data', spec_location="PartsList Attribute")
            self.fail_current_test()

        if len(parts_list_0) != len(set(parts_list_0)):
            self.record_error(self.get_test_name(), location=location,
                              problem='Duplicate endpoint ids found in the parts list on ep0', spec_location="PartsList Attribute")
            self.fail_current_test()

        expected_parts = set(self.endpoints.keys())
        expected_parts.remove(0)
        if set(parts_list_0) != expected_parts:
            self.record_error(self.get_test_name(), location=location,
                              problem='EP0 Descriptor parts list does not match the set of returned endpoints', spec_location="PartsList Attribute")
            self.fail_current_test()

        self.print_step(
            3, "For each endpoint on the DUT (including EP 0), verify the PartsList in the Descriptor cluster on that endpoint does not include itself")
        for endpoint_id, endpoint in self.endpoints.items():
            if endpoint_id in endpoint[Clusters.Descriptor][Clusters.Descriptor.Attributes.PartsList]:
                location = AttributePathLocation(endpoint_id=endpoint_id, cluster_id=cluster_id, attribute_id=attribute_id)
                self.record_error(self.get_test_name(), location=location,
                                  problem=f"Endpoint {endpoint_id} parts list includes itself", spec_location="PartsList Attribute")
                self.fail_current_test()

        self.print_step(4, "Separate endpoints into flat and tree style")
        flat, tree = separate_endpoint_types(self.endpoints)

        self.print_step(5, "Check for cycles in the tree endpoints")
        part_list_errors = parts_list_problems(tree, self.endpoints)
        if len(part_list_errors) != 0:
            for id in part_list_errors:
                location = AttributePathLocation(endpoint_id=id, cluster_id=cluster_id, attribute_id=attribute_id)
                self.record_error(self.get_test_name(), location=location,
                                  problem=f"Endpoint {id} parts list includes a cycle or endpoint with multiple paths to the root or non-existent endpoint", spec_location="PartsList Attribute")
            self.fail_current_test()

        self.print_step(6, "Check flat lists include all sub ids")
        ok = True
        for endpoint_id in flat:
            # ensure that every sub-id in the parts list is included in the parent
            if not flat_list_ok(endpoint_id, self.endpoints):
                location = AttributePathLocation(endpoint_id=endpoint_id, cluster_id=cluster_id, attribute_id=attribute_id)
                self.record_error(self.get_test_name(), location=location,
                                  problem='Flat parts list does not exactly match sub-parts', spec_location='Endpoint composition')
                ok = False
        if not ok:
            self.fail_current_test()

    def test_TC_PS_3_1(self):
        BRIDGED_NODE_DEVICE_TYPE_ID = 0x13
        success = True
        self.print_step(1, "Wildcard read of device - already done")

        self.print_step(2, "Verify that all endpoints listed in the EndpointList are valid")
        attribute_id = Clusters.PowerSource.Attributes.EndpointList.attribute_id
        cluster_id = Clusters.PowerSource.id
        attribute_string = self.cluster_mapper.get_attribute_string(cluster_id, attribute_id)
        for endpoint_id, endpoint in self.endpoints.items():
            if Clusters.PowerSource not in endpoint:
                continue
            location = AttributePathLocation(endpoint_id=endpoint_id, cluster_id=cluster_id, attribute_id=attribute_id)
            cluster_revision = Clusters.PowerSource.Attributes.ClusterRevision
            if cluster_revision not in endpoint[Clusters.PowerSource]:
                location = AttributePathLocation(endpoint_id=endpoint_id, cluster_id=cluster_id,
                                                 attribute_id=cluster_revision.attribute_id)
                self.record_error(self.get_test_name(
                ), location=location, problem=f'Did not find Cluster revision on {location.as_cluster_string(self.cluster_mapper)}', spec_location='Global attributes')
            if endpoint[Clusters.PowerSource][cluster_revision] < 2:
                location = AttributePathLocation(endpoint_id=endpoint_id, cluster_id=cluster_id,
                                                 attribute_id=cluster_revision.attribute_id)
                self.record_note(self.get_test_name(), location=location,
                                 problem='Power source ClusterRevision is < 2, skipping remainder of test for this endpoint')
                continue
            if Clusters.PowerSource.Attributes.EndpointList not in endpoint[Clusters.PowerSource]:
                self.record_error(self.get_test_name(), location=location,
                                  problem=f'Did not find {attribute_string} on {location.as_cluster_string(self.cluster_mapper)}', spec_location="EndpointList Attribute")
                success = False
                continue

            endpoint_list = endpoint[Clusters.PowerSource][Clusters.PowerSource.Attributes.EndpointList]
            non_existent = set(endpoint_list) - set(self.endpoints.keys())
            if non_existent:
                location = AttributePathLocation(endpoint_id=endpoint_id, cluster_id=cluster_id, attribute_id=attribute_id)
                self.record_error(self.get_test_name(), location=location,
                                  problem=f'{attribute_string} lists a non-existent endpoint', spec_location="EndpointList Attribute")
                success = False

        self.print_step(3, "Verify that all Bridged Node endpoint lists are correct")
        device_types = {}
        parts_list = {}
        for endpoint_id, endpoint in self.endpoints.items():
            if Clusters.PowerSource not in endpoint or Clusters.PowerSource.Attributes.EndpointList not in endpoint[Clusters.PowerSource]:
                continue

            def GetPartValidityProblem(endpoint):
                if Clusters.Descriptor not in endpoint:
                    return "Missing cluster descriptor"
                if Clusters.Descriptor.Attributes.PartsList not in endpoint[Clusters.Descriptor]:
                    return "Missing PartList in descriptor cluster"
                if Clusters.Descriptor.Attributes.DeviceTypeList not in endpoint[Clusters.Descriptor]:
                    return "Missing DeviceTypeList in descriptor cluster"
                return None

            problem = GetPartValidityProblem(endpoint)
            if problem:
                location = AttributePathLocation(endpoint_id=endpoint_id, cluster_id=Clusters.Descriptor.id,
                                                 attribute_id=Clusters.Descriptor.Attributes.PartsList.id)
                self.record_error(self.get_test_name(), location=location,
                                  problem=problem, spec_location="PartsList Attribute")
                success = False
                continue

            device_types[endpoint_id] = [i.deviceType for i in endpoint[Clusters.Descriptor]
                                         [Clusters.Descriptor.Attributes.DeviceTypeList]]
            parts_list[endpoint_id] = endpoint[Clusters.Descriptor][Clusters.Descriptor.Attributes.PartsList]

        bridged_nodes = [id for (id, dev_type) in device_types.items() if BRIDGED_NODE_DEVICE_TYPE_ID in dev_type]

        for endpoint_id in bridged_nodes:
            if Clusters.PowerSource not in self.endpoints[endpoint_id]:
                continue
            # using a list because we do want to preserve duplicates and error on those.
            desired_endpoint_list = parts_list[endpoint_id].copy()
            desired_endpoint_list.append(endpoint_id)
            desired_endpoint_list.sort()
            ep_list = self.endpoints[endpoint_id][Clusters.PowerSource][Clusters.PowerSource.Attributes.EndpointList]
            ep_list.sort()
            if ep_list != desired_endpoint_list:
                location = AttributePathLocation(endpoint_id=endpoint_id, cluster_id=cluster_id, attribute_id=attribute_id)
                self.record_error(self.get_test_name(), location=location,
                                  problem=f'Power source EndpointList on bridged node endpoint {endpoint_id} is not as expected. Desired: {desired_endpoint_list} Actual: {ep_list}', spec_location="EndpointList Attribute")
                success = False

        self.print_step(4, "Verify that all Bridged Node children endpoint lists are correct")
        children = []
        # note, this doesn't handle the full tree structure, single layer only
        for endpoint_id in bridged_nodes:
            children = children + parts_list[endpoint_id]

        for endpoint_id in children:
            if Clusters.PowerSource not in self.endpoints[endpoint_id]:
                continue
            desired_endpoint_list = [endpoint_id]
            ep_list = self.endpoints[endpoint_id][Clusters.PowerSource][Clusters.PowerSource.Attributes.EndpointList]
            ep_list.sort()
            if ep_list != desired_endpoint_list:
                location = AttributePathLocation(endpoint_id=endpoint_id, cluster_id=cluster_id, attribute_id=attribute_id)
                self.record_error(self.get_test_name(), location=location,
                                  problem=f'Power source EndpointList on bridged child endpoint {endpoint_id} is not as expected. Desired: {desired_endpoint_list} Actual: {ep_list}', spec_location="EndpointList Attribute")
                success = False

        if not success:
            self.fail_current_test("power source EndpointList attribute is incorrect")

    def test_TC_DESC_2_2(self):
        self.print_step(0, "Wildcard read of device - already done")

        self.print_step(
            1, "Identify all endpoints that are roots of a tree-composition. Omit any endpoints that include the Content App device type.")
        _, tree = separate_endpoint_types(self.endpoints)
        roots = find_tree_roots(tree, self.endpoints)

        self.print_step(
            1.1, "For each tree root, go through each of the children and add their endpoint IDs to a list of device types based on the DeviceTypes list")
        device_types = create_device_type_lists(roots, self.endpoints)

        self.print_step(
            1.2, "For device types with more than one endpoint listed, ensure each of the listed endpoints has a tag attribute and the tag attributes are not the same")
        problems = find_tag_list_problems(roots, device_types, self.endpoints)

        def record_problems(problems):
            for ep, problem in problems.items():
                location = AttributePathLocation(endpoint_id=ep, cluster_id=Clusters.Descriptor.id,
                                                 attribute_id=Clusters.Descriptor.Attributes.TagList.attribute_id)
                msg = (f'problem on ep {ep}: missing feature = {problem.missing_feature}, missing '
                       f'attribute = {problem.missing_attribute}, duplicates = {problem.duplicates}, '
                       f'same_tags = {problem.same_tag}')
                self.record_error(self.get_test_name(), location=location, problem=msg, spec_location="Descriptor TagList")

        record_problems(problems)

        self.print_step(2, "Identify all the direct children of the root node endpoint")
        root_direct_children = get_direct_children_of_root(self.endpoints)
        self.print_step(
            2.1, "Go through each of the direct children of the root node and add their endpoint IDs to a list of device types based on the DeviceTypes list")
        device_types = create_device_type_list_for_root(root_direct_children, self.endpoints)
        self.print_step(
            2.2, "For device types with more than one endpoint listed, ensure each of the listed endpoints has a tag attribute and the tag attributes are not the same")
        root_problems = find_tag_list_problems([0], {0: device_types}, self.endpoints)
        record_problems(root_problems)

        if problems or root_problems:
            self.fail_current_test("Problems with tags lists")

    def steps_TC_IDM_12_1(self):
        return [TestStep(0, "TH performs a wildcard read of all attributes and endpoints on the device"),
                TestStep(1, "TH creates a MatterTlvJson dump of the wildcard attributes for submission to certification.")]

    def test_TC_IDM_12_1(self):
        # wildcard read - already done.
        self.step(0)

        # Create the dump
        self.step(1)
        pid = self.endpoints[0][Clusters.BasicInformation][Clusters.BasicInformation.Attributes.ProductID]
        vid = self.endpoints[0][Clusters.BasicInformation][Clusters.BasicInformation.Attributes.VendorID]
        software_version = self.endpoints[0][Clusters.BasicInformation][Clusters.BasicInformation.Attributes.SoftwareVersion]
        filename = f'device_dump_0x{vid:04X}_0x{pid:04X}_{software_version}.json'
        dump_device_composition_path = self.user_params.get("dump_device_composition_path", filename)
        json_str, txt_str = self.dump_wildcard(dump_device_composition_path)

        # Structured dump so we can pull these back out of the logs
        self.log_structured_data('==== json: ', json_str)
        self.log_structured_data('==== txt: ', txt_str)

    @async_test_body
    async def test_TC_DESC_2_1(self):

        EP_RANGE_MIN = 1
        EP_RANGE_MAX = 65534

        TAG_LIST_EP_RANGE_MIN = 1
        TAG_LIST_EP_RANGE_MAX = 7

        BRIDGED_NODE_DEVICE_TYPE = 0x0013
        DEVICE_ENERGY_MANAGEMENT_DEVICE_TYPE = 0x050D
        ELECTRICAL_SENSOR_DEVICE_TYPE = 0x0510
        JOINT_FABRIC_ADMINSTRATOR_DEVICE_TYPE = 0x0130
        OTA_PROVIDER_DEVICE_TYPE = 0x0014
        OTA_REQUESTOR_DEVICE_TYPE = 0x0012
        POWER_SOURCE_DEVICE_TYPE = 0x0011
        ROOT_NODE_DEVICE_TYPE = 0x0016
        SECONDARY_NETWORK_INTERFACE_DEVICE_TYPE = 0x0019

        COMMON_AREA_NAMESPACE_ID = 0x10
        COMMON_CLOSURE_NAMESPACE_NAMESPACE_ID = 0x01
        COMMON_COMPASS_DIRECTION_NAMESPACE_ID = 0x02
        COMMON_COMPASS_LOCATION_NAMESPACE_ID = 0x03
        COMMON_DIRECTION_NAMESPACE_ID = 0x04
        COMMON_LANDMARK_NAMESPACE_ID = 0x11
        COMMON_LEVEL_NAMESPACE_ID = 0x05
        COMMON_LOCATION_NAMESPACE_ID = 0x06
        COMMON_NUMBERNAME_SPACE_ID = 0x07
        COMMON_POSITION_NAMESPACE_ID = 0x08
        COMMON_RELATIVE_POSITION_ID = 0x12
        ELECTRICAL_MEASUREMENT_NAMESPACE_ID = 0x0A
        LAUNDRY_NAMESPACE_ID = 0x0E
        POWER_SOURCE_NAMESPACE_ID = 0x0F
        REFRIGERATOR_NAMESPACE_ID = 0x41
        ROOM_AIRCONDITIONER_NAMESPACE_ID = 0x42
        SWITCHES_NAMESPACE_ID = 0x43

        END_POINT_UNIQUE_ID_LENGTH_BYTES = 32

        unique_ids = []
        non_application_device_types = [ROOT_NODE_DEVICE_TYPE, POWER_SOURCE_DEVICE_TYPE,
                                        OTA_REQUESTOR_DEVICE_TYPE, OTA_PROVIDER_DEVICE_TYPE,
                                        BRIDGED_NODE_DEVICE_TYPE, ELECTRICAL_SENSOR_DEVICE_TYPE,
                                        DEVICE_ENERGY_MANAGEMENT_DEVICE_TYPE, SECONDARY_NETWORK_INTERFACE_DEVICE_TYPE,
                                        JOINT_FABRIC_ADMINSTRATOR_DEVICE_TYPE]

        self.print_step("1a", "TH reads DeviceTypeList and PartsList attributes from DUT for Endpoint 0")
        parts_list_ep_0 = self.endpoints[0][Clusters.Descriptor][Clusters.Descriptor.Attributes.PartsList]
        listed_device_types_ep_0 = [i.deviceType for i in self.endpoints[0]
                                    [Clusters.Descriptor][Clusters.Descriptor.Attributes.DeviceTypeList]]
        device_revision_ep_0 = [i.revision for i in self.endpoints[0]
                                [Clusters.Descriptor][Clusters.Descriptor.Attributes.DeviceTypeList]]

        self.print_step("1a.1", "Verify that PartsList attribute is not empty and contains a list of all endpoints.")
        if not parts_list_ep_0:
            self.fail_current_test("PartsList attribute is empty")

        self.print_step("1a.2", "Verify that the DeviceTypeList count is at least one.")
        if not listed_device_types_ep_0:
            self.fail_current_test("DeviceTypeList count is not at least 1")

        self.print_step("1a.3", "Verify that the DeviceTypeList contains one Root Node Device Type.")
        if listed_device_types_ep_0.count(ROOT_NODE_DEVICE_TYPE) > 1:
            self.fail_current_test("There are more than 1 ROOT_NODE_DEVICE_TYPE")

        self.print_step("1a.3", "Verify that the DeviceTypeList may only contain other Node Device Types (device types with scope=node, it can be any of the following Power Source, OTA Requestor, OTA Provider) next to the Root Node Device Type.")
        if listed_device_types_ep_0:
            allowed_device_types = {ROOT_NODE_DEVICE_TYPE,
                                    POWER_SOURCE_DEVICE_TYPE,
                                    OTA_REQUESTOR_DEVICE_TYPE,
                                    OTA_PROVIDER_DEVICE_TYPE}
            if not set(listed_device_types_ep_0).issubset(allowed_device_types):
                self.fail_current_test(
                    "Device types not in ROOT_NODE_DEVICE_TYPE, POWER_SOURCE_DEVICE_TYPE, OTA_REQUESTOR_DEVICE_TYPE, OTA_PROVIDER_DEVICE_TYPE")

        # TODO : Step 1b.4.1, 1b.4.2 needs to the run manually as PIXIT.DESC.DeviceTypeConformanceList
        #       should be selected and based on DUT type.
        for device_revision in device_revision_ep_0:
            if not device_revision:
                self.fail_current_test("Revision is less than 1")

        self.print_step(3, "TH reads PartsList attribute- covered in step 2")
        for endpoint_id, endpoint in self.endpoints.items():
            self.print_step(8, "TH reads ServerList attribute for endpoint :{endpoint_id}".format(endpoint_id=endpoint_id))
            if endpoint_id != 0:

                self.print_step("1b", "TH reads DeviceTypeList and PartsList attributes from DUT for Endpoint {endpoint_id} supported by DUT (except Endpoint 0).".format(
                    endpoint_id=endpoint_id))
                parts_list_per_ep_non_0 = endpoint[Clusters.Descriptor][Clusters.Descriptor.Attributes.PartsList]

                listed_device_types_ep_non_0 = [i.deviceType for i in endpoint
                                                [Clusters.Descriptor][Clusters.Descriptor.Attributes.DeviceTypeList]]
                self.print_step("1b.1", "Verify that the DeviceTypeList count is at least one for end point {endpoint_id}".format(
                    endpoint_id=endpoint_id))
                if not listed_device_types_ep_non_0:
                    self.fail_current_test("DeviceTypeList count is not at least 1")

                self.print_step("1b.2", "the DeviceTypeList contains more than one Application Device Type, verify that all the Application Device Types are part of the same superset for end point {endpoint_id}".format(
                    endpoint_id=endpoint_id))

                supersets = get_supersets(self.xml_device_types)
                for item in non_application_device_types:
                    if item in listed_device_types_ep_non_0:
                        listed_device_types_ep_non_0.remove(item)

                device_type_is_part_of_superset = False
                if listed_device_types_ep_non_0:
                    if len(listed_device_types_ep_non_0) > 1:
                        for eachset in supersets:
                            if set(listed_device_types_ep_non_0).issubset(eachset):
                                device_type_is_part_of_superset = True
                                break
                    else:
                        device_type_is_part_of_superset = True

                    if not device_type_is_part_of_superset:
                        self.fail_current_test("Device type list is more than 1 and it is not matching any superset")

                self.print_step("1b.3", "Verify the DeviceTypeList does not contain the Root Node Device Type {endpoint_id}".format(
                    endpoint_id=endpoint_id))
                if ROOT_NODE_DEVICE_TYPE in listed_device_types_ep_non_0:
                    self.record_error(self.get_test_name(), location=AttributePathLocation(endpoint_id=0),
                                      problem="Root node device type is listed on non zero endpoints",
                                      spec_location="Root node device type")
                    self.fail_current_test("Root node device type is listed on non zero endpoints")

                # TODO : Step 1b.4.1, 1b.4.2 needs to be run manually as PIXIT.DESC.DeviceTypeConformanceList
                #       is not availbale as of now. An issue is created : https://github.com/project-chip/connectedhomeip/issues/38640
                self.print_step("1b.4.1", "Step 1b.4.1 is skipped, test is manually")
                self.print_step("1b.4.2", "Step 1b.4.2 is skipped, test is manually")

                self.print_step("1b.4.3", "Revision should not be less than 1")

                device_revision_ep_non_0 = [i.revision for i in endpoint[Clusters.Descriptor]
                                            [Clusters.Descriptor.Attributes.DeviceTypeList]]
                for device_revision in device_revision_ep_non_0:
                    if not device_revision:
                        self.fail_current_test("Revision is less than 1")

                # TODO : Step 2 and 3 needs to be run manually as PIXIT.DESC.DeviceTypeConformanceList
                #       is not availbale as of now. An issue is created : https://github.com/project-chip/connectedhomeip/issues/38640
                self.print_step("2", "Step 2 is skipped, test is manually")
                self.print_step("3", "Step 3 is skipped, test is manually")

                self.print_step("4", "TH reads PartsList attribute for each endpoint")

                if parts_list_per_ep_non_0:
                    for ep in parts_list_per_ep_non_0:
                        self.print_step("4.1", "Endpoint is in the range of 1 to 65534 for endpoint {endpoint_id}".format(
                            endpoint_id=endpoint_id))
                        if ep not in range(EP_RANGE_MIN, EP_RANGE_MAX):
                            self.fail_current_test("Endpoint is not in the range of 1 to 65534")

                        self.print_step(
                            "4.2", "Endpoint is not equal to the Endpoint of the Endpoint where this PartsList was read (i.e. no self-reference) for {endpoint_id}".format(endpoint_id=endpoint_id))
                        if ep == endpoint_id:
                            self.fail_current_test("Endpoint is self referencing")
        for endpoint_id, endpoint in self.endpoints.items():
            if Clusters.Descriptor.Attributes.TagList not in endpoint[Clusters.Descriptor]:
                continue

            self.print_step(5, "TH reads TagList attribute for endpoint {endpoint_id}.".format(endpoint_id=endpoint_id))

            taglist = endpoint[Clusters.Descriptor][Clusters.Descriptor.Attributes.TagList]

            self.print_step(5.1, "verifying tagList is in the range of 1 to 6 for endpoint: {endpoint_id}".format(
                endpoint_id=endpoint_id))
            if taglist:
                if len(taglist) not in range(TAG_LIST_EP_RANGE_MIN, TAG_LIST_EP_RANGE_MAX):
                    self.fail_current_test("Number of tagList is not in the range of 1 to 6")

            no_duplicate_tag = []
            for tag_struct in taglist:
                self.print_step(5.1, "verifying atleast 1 NamespaceID and tag property in the taglist struct for endpoint: {endpoint_id}".format(
                    endpoint_id=endpoint_id))
                if not tag_struct.namespaceID:
                    self.fail_current_test("Atleast 1 NamespaceID is not present")
                self.print_step(5.1, "verifying Tag property in the taglist struct for endpoint: {endpoint_id}".format(
                    endpoint_id=endpoint_id))
                if not isinstance(tag_struct.tag, int):
                    self.fail_current_test("Atleast 1 Tag is not present")

                if tag_struct.tag in no_duplicate_tag:
                    self.record_error(self.get_test_name(), location=AttributePathLocation(endpoint_id=endpoint_id),
                                      problem="duplicate Tags found in taglist struct", spec_location="TagList")
                    self.fail_current_test("Duplicate tag found")
                no_duplicate_tag.append(tag_struct.tag)

                self.print_step(5.2, "verifying namespaceID value falls under defined namespaces for endpoint: {endpoint_id}".format(
                    endpoint_id=endpoint_id))

                if isinstance(tag_struct.mfgCode, Nullable):
                    if tag_struct.namespaceID not in [COMMON_CLOSURE_NAMESPACE_NAMESPACE_ID,
                                                      COMMON_COMPASS_DIRECTION_NAMESPACE_ID,
                                                      COMMON_COMPASS_LOCATION_NAMESPACE_ID,
                                                      COMMON_DIRECTION_NAMESPACE_ID,
                                                      COMMON_LEVEL_NAMESPACE_ID,
                                                      COMMON_LOCATION_NAMESPACE_ID,
                                                      COMMON_NUMBERNAME_SPACE_ID,
                                                      COMMON_POSITION_NAMESPACE_ID,
                                                      ELECTRICAL_MEASUREMENT_NAMESPACE_ID,
                                                      LAUNDRY_NAMESPACE_ID,
                                                      POWER_SOURCE_NAMESPACE_ID,
                                                      COMMON_AREA_NAMESPACE_ID,
                                                      COMMON_LANDMARK_NAMESPACE_ID,
                                                      COMMON_RELATIVE_POSITION_ID,
                                                      REFRIGERATOR_NAMESPACE_ID,
                                                      ROOM_AIRCONDITIONER_NAMESPACE_ID,
                                                      SWITCHES_NAMESPACE_ID]:
                        self.fail_current_test("Non manufacturer specific tag is not a tag from namespace defined in spec")
                else:

                    self.print_step(5.5, "verifying label field is not null in the tag list construct for end point {endpoint_id}".format(
                        endpoint_id=endpoint_id))
                    if tag_struct.label is None:
                        self.fail_current_test("The Label field is null when the MfgCode is not null.")

        self.print_step(7, "Validate EndpointUniqueId attribute in Descriptor cluster")
        parts_list_ep_0 = self.endpoints[0][Clusters.Descriptor][Clusters.Descriptor.Attributes.PartsList]
        endpoint_to_clusters = dict(self.endpoints.items())
        for endpoint_id in parts_list_ep_0:
            descriptor_cluster = endpoint_to_clusters[endpoint_id][Clusters.Descriptor]
            if Clusters.Descriptor.Attributes.EndpointUniqueID in descriptor_cluster:
                value = descriptor_cluster[Clusters.Descriptor.Attributes.EndpointUniqueID]
                self.print_step(7.1, "Validate EndpointUniqueId attribute in Descriptor cluster is of string type for endpoint : {endpoint_id}".format(
                    endpoint_id=endpoint_id))
                if isinstance(value, str):
                    if not value:
                        continue
                    self.print_step(7.2, "Validate EndpointUniqueId attribute in Descriptor cluster is not more than 32 bytes for endpoint : {endpoint_id}".format(
                        endpoint_id=endpoint_id))
                    if len(value) > END_POINT_UNIQUE_ID_LENGTH_BYTES:
                        location = AttributePathLocation(
                            endpoint_id,
                            Clusters.Descriptor.id,
                            Clusters.Descriptor.Attributes.EndpointUniqueID.attribute_id
                        )
                        self.record_error(
                            self.get_test_name(),
                            location=location,
                            problem=f"EndpointUniqueId attribute length is {len(value)} bytes which "
                            f"exceeds the maximum allowed 32 bytes",
                            spec_location="EndpointUniqueId attribute"
                        )
                        self.fail_current_test(
                            "EndpointUniqueId attribute in Descriptor cluster is more than 32 bytes for endpoint")
                    self.print_step(7.3, "Validate EndpointUniqueId attribute in Descriptor cluster is not a duplicate for endpoint : {endpoint_id}".format(
                        endpoint_id=endpoint_id))

                    if value in unique_ids:
                        location = AttributePathLocation(endpoint_id, Clusters.Descriptor.id,
                                                         Clusters.Descriptor.Attributes.EndpointUniqueID.attribute_id)
                        self.record_error(
                            self.get_test_name(),
                            location=location,
                            problem=f"Duplicate EndpointUniqueId found: {value}",
                            spec_location="EndpointUniqueId attribute"
                        )
                        self.fail_current_test("Duplicate EndpointUniqueId found")
                    unique_ids.append(value)
                else:
                    location = AttributePathLocation(
                        endpoint_id,
                        Clusters.Descriptor.id,
                        Clusters.Descriptor.Attributes.EndpointUniqueID.attribute_id
                    )
                    self.record_error(
                        self.get_test_name(),
                        location=location,
                        problem="EndpointUniqueId attribute is present but not a string",
                        spec_location="EndpointUniqueId attribute"
                    )
                    self.fail_current_test("EndpointUniqueId attribute is present but not a string")


if __name__ == "__main__":
    # TODO: This is a temporary solution to enable asyncio debug mode for the test run.
    #       Please remove it once the root cause of the issue #42068 is identified and fixed.
    os.environ["PYTHONASYNCIODEBUG"] = "1"
    default_matter_test_main()<|MERGE_RESOLUTION|>--- conflicted
+++ resolved
@@ -300,11 +300,7 @@
         raise ValueError(f"Value {str(obj)} contains duplicate values")
 
 
-<<<<<<< HEAD
 class TC_DeviceBasicComposition(BasicCompositionTests):
-=======
-class TC_DeviceBasicComposition(BasicCompositionTests, MatterBaseTest):
->>>>>>> aabc0658
     @async_test_body
     async def setup_class(self):
         super().setup_class()
