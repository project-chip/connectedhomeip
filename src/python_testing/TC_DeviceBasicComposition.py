--- conflicted
+++ resolved
@@ -752,15 +752,11 @@
         flat, tree = separate_endpoint_types(self.endpoints)
 
         self.print_step(5, "Check for cycles in the tree endpoints")
-<<<<<<< HEAD
-        cycles = parts_list_problems(tree, self.endpoints)
-        if len(cycles) != 0:
-            for id in cycles:
-=======
+
         part_list_errors = parts_list_problems(tree, self.endpoints)
         if len(part_list_errors) != 0:
             for id in part_list_errors:
->>>>>>> a8d32d4f
+
                 location = AttributePathLocation(endpoint_id=id, cluster_id=cluster_id, attribute_id=attribute_id)
                 self.record_error(self.get_test_name(), location=location,
                                   problem=f"Endpoint {id} parts list includes a cycle or endpoint with multiple paths to the root or non-existent endpoint", spec_location="PartsList Attribute")
