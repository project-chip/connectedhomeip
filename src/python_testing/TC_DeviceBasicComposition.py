#
#    Copyright (c) 2023 Project CHIP Authors
#    All rights reserved.
#
#    Licensed under the Apache License, Version 2.0 (the "License");
#    you may not use this file except in compliance with the License.
#    You may obtain a copy of the License at
#
#        http://www.apache.org/licenses/LICENSE-2.0
#
#    Unless required by applicable law or agreed to in writing, software
#    distributed under the License is distributed on an "AS IS" BASIS,
#    WITHOUT WARRANTIES OR CONDITIONS OF ANY KIND, either express or implied.
#    See the License for the specific language governing permissions and
#    limitations under the License.
#

# See https://github.com/project-chip/connectedhomeip/blob/master/docs/testing/python.md#defining-the-ci-test-arguments
# for details about the block below.
#
# === BEGIN CI TEST ARGUMENTS ===
# test-runner-runs:
#   run1:
#     app: ${ALL_CLUSTERS_APP}
#     app-args: --discriminator 1234 --KVS kvs1 --trace-to json:${TRACE_APP}.json
#     script-args: >
#       --storage-path admin_storage.json
#       --manual-code 10054912339
#       --PICS src/app/tests/suites/certification/ci-pics-values
#       --trace-to json:${TRACE_TEST_JSON}.json
#       --trace-to perfetto:${TRACE_TEST_PERFETTO}.perfetto
#     factory-reset: true
#     quiet: true
#   run2:
#     app: ${CHIP_LOCK_APP}
#     app-args: --discriminator 1234 --KVS kvs1
#     script-args: --storage-path admin_storage.json --manual-code 10054912339
#     factory-reset: true
#     quiet: true
#   run3:
#     app: ${CHIP_LOCK_APP}
#     app-args: --discriminator 1234 --KVS kvs1
#     script-args: --storage-path admin_storage.json --qr-code MT:-24J0Q1212-10648G00
#     factory-reset: true
#     quiet: true
#   run4:
#     app: ${CHIP_LOCK_APP}
#     app-args: --discriminator 1234 --KVS kvs1
#     script-args: >
#       --storage-path admin_storage.json
#       --discriminator 1234
#       --passcode 20202021
#     factory-reset: true
#     quiet: true
#   run5:
#     app: ${CHIP_LOCK_APP}
#     app-args: --discriminator 1234 --KVS kvs1
#     script-args: >
#       --storage-path admin_storage.json
#       --manual-code 10054912339
#       --commissioning-method on-network
#     factory-reset: true
#     quiet: true
#   run6:
#     app: ${CHIP_LOCK_APP}
#     app-args: --discriminator 1234 --KVS kvs1
#     script-args: >
#       --storage-path admin_storage.json
#       --qr-code MT:-24J0Q1212-10648G00
#       --commissioning-method on-network
#     factory-reset: true
#     quiet: true
#   run7:
#     app: ${CHIP_LOCK_APP}
#     app-args: --discriminator 1234 --KVS kvs1
#     script-args: >
#       --storage-path admin_storage.json
#       --discriminator 1234
#       --passcode 20202021
#       --commissioning-method on-network
#     factory-reset: true
#     quiet: true
#   run8:
#     app: ${CHIP_LOCK_APP}
#     app-args: --discriminator 1234 --KVS kvs1
#     script-args: --storage-path admin_storage.json
#     factory-reset: false
#     quiet: true
#   run9:
#     script-args: --storage-path admin_storage.json --string-arg test_from_file:device_dump_0xFFF1_0x8001_1.json --tests test_TC_IDM_11_1
#     factory-reset: false
#     quiet: true
#   run10:
#     app: ${ENERGY_MANAGEMENT_APP}
#     app-args: --discriminator 1234 --KVS kvs1 --trace-to json:${TRACE_APP}.json
#     script-args: >
#       --storage-path admin_storage.json
#       --manual-code 10054912339
#       --PICS src/app/tests/suites/certification/ci-pics-values
#       --trace-to json:${TRACE_TEST_JSON}.json
#       --trace-to perfetto:${TRACE_TEST_PERFETTO}.perfetto
#     factory-reset: true
#     quiet: true
#   run11:
#     app: ${LIT_ICD_APP}
#     app-args: --discriminator 1234 --KVS kvs1 --trace-to json:${TRACE_APP}.json
#     script-args: >
#       --storage-path admin_storage.json
#       --manual-code 10054912339
#       --PICS src/app/tests/suites/certification/ci-pics-values
#       --trace-to json:${TRACE_TEST_JSON}.json
#       --trace-to perfetto:${TRACE_TEST_PERFETTO}.perfetto
#     factory-reset: true
#     quiet: true
#   run12:
#     app: ${CHIP_MICROWAVE_OVEN_APP}
#     app-args: --discriminator 1234 --KVS kvs1 --trace-to json:${TRACE_APP}.json
#     script-args: >
#       --storage-path admin_storage.json
#       --manual-code 10054912339
#       --PICS src/app/tests/suites/certification/ci-pics-values
#       --trace-to json:${TRACE_TEST_JSON}.json
#       --trace-to perfetto:${TRACE_TEST_PERFETTO}.perfetto
#     factory-reset: true
#     quiet: true
#   run13:
#     app: ${CHIP_RVC_APP}
#     app-args: --discriminator 1234 --KVS kvs1 --trace-to json:${TRACE_APP}.json
#     script-args: >
#       --storage-path admin_storage.json
#       --manual-code 10054912339
#       --PICS src/app/tests/suites/certification/ci-pics-values
#       --trace-to json:${TRACE_TEST_JSON}.json
#       --trace-to perfetto:${TRACE_TEST_PERFETTO}.perfetto
#     factory-reset: true
#     quiet: true
#   run14:
#     app: ${NETWORK_MANAGEMENT_APP}
#     app-args: --discriminator 1234 --KVS kvs1 --trace-to json:${TRACE_APP}.json
#     script-args: >
#       --storage-path admin_storage.json
#       --manual-code 10054912339
#       --PICS src/app/tests/suites/certification/ci-pics-values
#       --trace-to json:${TRACE_TEST_JSON}.json
#       --trace-to perfetto:${TRACE_TEST_PERFETTO}.perfetto
#     factory-reset: true
#     quiet: true
#   run15:
#     app: ${LIGHTING_APP_NO_UNIQUE_ID}
#     app-args: --discriminator 1234 --KVS kvs1 --trace-to json:${TRACE_APP}.json
#     script-args: >
#       --storage-path admin_storage.json
#       --manual-code 10054912339
#       --PICS src/app/tests/suites/certification/ci-pics-values
#       --trace-to json:${TRACE_TEST_JSON}.json
#       --trace-to perfetto:${TRACE_TEST_PERFETTO}.perfetto
#     factory-reset: true
#     quiet: true
#   run16:
#     app: ${ALL_DEVICES_APP}
#     app-args: --discriminator 1234 --KVS kvs1
#     script-args: >
#       --storage-path admin_storage.json
#       --manual-code 10054912339
#       --PICS src/app/tests/suites/certification/ci-pics-values
#       --trace-to json:${TRACE_TEST_JSON}.json
#       --trace-to perfetto:${TRACE_TEST_PERFETTO}.perfetto
#     factory-reset: true
#     quiet: true
#   run17:
#     app: ${ALL_CLUSTERS_APP}
#     app-args: --discriminator 1234 --KVS kvs1 --trace-to json:${TRACE_APP}.json
#     script-args: >
#       --storage-path admin_storage.json
#       --manual-code 10054912339
#       --PICS src/app/tests/suites/certification/ci-pics-values
#       --trace-to json:${TRACE_TEST_JSON}.json
#       --trace-to perfetto:${TRACE_TEST_PERFETTO}.perfetto
#       --debug
#     factory-reset: true
#     quiet: true
# === END CI TEST ARGUMENTS ===

# Run 1: runs through all tests
# Run 2: tests PASE connection using manual code (12.1 only)
# Run 3: tests PASE connection using QR code (12.1 only)
# Run 4: tests PASE connection using discriminator and passcode (12.1 only)
# Run 5: Tests CASE connection using manual code (12.1 only)
# Run 6: Tests CASE connection using QR code (12.1 only)
# Run 7: Tests CASE connection using manual discriminator and passcode (12.1 only)
# Run 8: Tests reusing storage from run7 (i.e. factory-reset=false)
# Run 9: Test using the generated attribute wildcard file from previous run
# Run 10: Tests against energy-management-app
# Run 11: Tests against lit-icd app
# Run 12: Tests against microwave-oven app
# Run 13: Tests against chip-rvc app
# Run 14: Tests against network-management-app
# Run 15: Tests against lighting-app-data-mode-no-unique-id
# Run 16: Tests against all-devices-app
# Run 17: runs through all tests with debug mode enabled (dumps attribute data on failure)

import logging
import os
from dataclasses import dataclass
from typing import Any, Callable

from test_testing.DeviceConformanceTests import get_supersets

import matter.clusters as Clusters
import matter.clusters.ClusterObjects
import matter.tlv
from matter import ChipUtility
from matter.clusters.Attribute import ValueDecodeFailure
from matter.clusters.ClusterObjects import ClusterAttributeDescriptor, ClusterObjectFieldDescriptor
from matter.clusters.Types import Nullable
from matter.exceptions import ChipStackError
from matter.interaction_model import InteractionModelError, Status
from matter.testing.basic_composition import BasicCompositionTests
from matter.testing.global_attribute_ids import (AttributeIdType, ClusterIdType, CommandIdType, GlobalAttributeIds,
                                                 attribute_id_type, cluster_id_type, command_id_type)
from matter.testing.matter_testing import MatterBaseTest, TestStep, async_test_body, default_matter_test_main
from matter.testing.problem_notices import AttributePathLocation, ClusterPathLocation, CommandPathLocation, UnknownProblemLocation
from matter.testing.taglist_and_topology_test import (create_device_type_list_for_root, create_device_type_lists,
                                                      find_tag_list_problems, find_tree_roots, flat_list_ok,
                                                      get_direct_children_of_root, parts_list_problems, separate_endpoint_types)
from matter.tlv import uint

log = logging.getLogger(__name__)


def get_vendor_id(mei: int) -> int:
    """Get the vendor ID portion (MEI prefix) of an overall MEI."""
    return (mei >> 16) & 0xffff


def check_int_in_range(min_value: int, max_value: int, allow_null: bool = False) -> Callable:
    """Returns a checker for whether `obj` is an int that fits in a range."""
    def int_in_range_checker(obj: Any):
        """Inner checker logic for check_int_in_range

        Checker validates that `obj` must have decoded as an integral value in range [min_value, max_value].

        On failure, a ValueError is raised with a diagnostic message.
        """
        if obj is None and allow_null:
            return

        if not isinstance(obj, int) and not isinstance(obj, matter.tlv.uint):
            raise ValueError(f"Value {str(obj)} is not an integer or uint (decoded type: {type(obj)})")
        int_val = int(obj)
        if (int_val < min_value) or (int_val > max_value):
            raise ValueError(
                f"Value {int_val} (0x{int_val:X}) not in range [{min_value}, {max_value}] ([0x{min_value:X}, 0x{max_value:X}])")

    return int_in_range_checker


def check_list_of_ints_in_range(min_value: int, max_value: int, min_size: int = 0, max_size: int = 65535, allow_null: bool = False) -> Callable:
    """Returns a checker for whether `obj` is a list of ints that fit in a range."""
    def list_of_ints_in_range_checker(obj: Any):
        """Inner checker for check_list_of_ints_in_range.

        Checker validates that `obj` must have decoded as a list of integral values in range [min_value, max_value].
        The length of the list must be between [min_size, max_size].

        On failure, a ValueError is raised with a diagnostic message.
        """
        if obj is None and allow_null:
            return

        if not isinstance(obj, list):
            raise ValueError(f"Value {str(obj)} is not a list, but a list was expected (decoded type: {type(obj)})")

        if len(obj) < min_size or len(obj) > max_size:
            raise ValueError(
                f"Value {str(obj)} is a list of size {len(obj)}, but expected a list with size in range [{min_size}, {max_size}]")

        for val_idx, val in enumerate(obj):
            if not isinstance(val, int) and not isinstance(val, matter.tlv.uint):
                raise ValueError(
                    f"At index {val_idx} in {str(obj)}, value {val} is not an int/uint, but an int/uint was expected (decoded type: {type(val)})")

            int_val = int(val)
            if not ((int_val >= min_value) and (int_val <= max_value)):
                raise ValueError(
                    f"At index {val_idx} in {str(obj)}, value {int_val} (0x{int_val:X}) not in range [{min_value}, {max_value}] ([0x{min_value:X}, 0x{max_value:X}])")

    return list_of_ints_in_range_checker


def check_non_empty_list_of_ints_in_range(min_value: int, max_value: int, max_size: int = 65535, allow_null: bool = False) -> Callable:
    """Returns a checker for whether `obj` is a non-empty list of ints that fit in a range."""
    return check_list_of_ints_in_range(min_value, max_value, min_size=1, max_size=max_size, allow_null=allow_null)


def check_no_duplicates(obj: Any) -> None:
    if not isinstance(obj, list):
        raise ValueError(f"Value {str(obj)} is not a list, but a list was expected (decoded type: {type(obj)})")
    if len(set(obj)) != len(obj):
        raise ValueError(f"Value {str(obj)} contains duplicate values")


class TC_DeviceBasicComposition(BasicCompositionTests, MatterBaseTest):
    @async_test_body
    async def setup_class(self):
        super().setup_class()
        await self.setup_class_helper()
        self.build_spec_xmls()

    # ======= START OF ACTUAL TESTS =======
    def test_TC_SM_1_1(self):
        ROOT_NODE_DEVICE_TYPE = 0x16
        self.print_step(1, "Perform a wildcard read of attributes on all endpoints - already done")
        self.print_step(2, "Verify that endpoint 0 exists")
        if 0 not in self.endpoints:
            self.record_error(self.get_test_name(), location=AttributePathLocation(endpoint_id=0),
                              problem="Did not find Endpoint 0.", spec_location="Endpoint Composition")
            self.fail_current_test()

        self.print_step(3, "Verify that endpoint 0 descriptor cluster includes the root node device type")
        if Clusters.Descriptor not in self.endpoints[0]:
            self.record_error(self.get_test_name(), location=AttributePathLocation(endpoint_id=0),
                              problem="No descriptor cluster on Endpoint 0", spec_location="Root node device type")
            self.fail_current_test()

        listed_device_types = [i.deviceType for i in self.endpoints[0]
                               [Clusters.Descriptor][Clusters.Descriptor.Attributes.DeviceTypeList]]
        if ROOT_NODE_DEVICE_TYPE not in listed_device_types:
            self.record_error(self.get_test_name(), location=AttributePathLocation(endpoint_id=0),
                              problem="Root node device type not listed on endpoint 0", spec_location="Root node device type")
            self.fail_current_test()

        self.print_step(4, "Verify that the root node device type does not appear in any of the non-zero endpoints")
        for endpoint_id, endpoint in self.endpoints.items():
            if endpoint_id == 0:
                continue
            listed_device_types = [i.deviceType for i in endpoint[Clusters.Descriptor]
                                   [Clusters.Descriptor.Attributes.DeviceTypeList]]
            if ROOT_NODE_DEVICE_TYPE in listed_device_types:
                self.record_error(self.get_test_name(), location=AttributePathLocation(endpoint_id=endpoint_id),
                                  problem=f'Root node device type listed on endpoint {endpoint_id}', spec_location="Root node device type")
                self.fail_current_test()

        self.print_step(5, "Verify the existence of all the root node clusters on EP0")
        root = self.endpoints[0]
        required_clusters = [Clusters.BasicInformation, Clusters.AccessControl, Clusters.GroupKeyManagement,
                             Clusters.GeneralCommissioning, Clusters.AdministratorCommissioning, Clusters.OperationalCredentials, Clusters.GeneralDiagnostics]
        for c in required_clusters:
            if c not in root:
                self.record_error(self.get_test_name(), location=AttributePathLocation(endpoint_id=0),
                                  problem=f'Root node does not contain required cluster {c}', spec_location="Root node device type")
                self.fail_current_test()

    def test_TC_DT_1_1(self):
        self.print_step(1, "Perform a wildcard read of attributes on all endpoints - already done")
        self.print_step(2, "Verify that each endpoint includes a descriptor cluster")
        success = True
        for endpoint_id, endpoint in self.endpoints.items():
            has_descriptor = (Clusters.Descriptor in endpoint)
            log.info(f"Checking descriptor on Endpoint {endpoint_id}: {'found' if has_descriptor else 'not_found'}")
            if not has_descriptor:
                self.record_error(self.get_test_name(), location=AttributePathLocation(endpoint_id=endpoint_id, cluster_id=Clusters.Descriptor.id),
                                  problem=f"Did not find a descriptor on endpoint {endpoint_id}", spec_location="Base Cluster Requirements for Matter")
                success = False

        if not success:
            self.fail_current_test("At least one endpoint was missing the descriptor cluster.")

    async def _read_non_standard_attribute_check_unsupported_read(self, endpoint_id, cluster_id, attribute_id) -> bool:
        # If we're doing this from file, we don't have a way to assess this. Assume this is OK for now.
        if self.test_from_file:
            return True

        @dataclass
        class TempAttribute(ClusterAttributeDescriptor):
            @ChipUtility.classproperty
            def cluster_id(cls) -> int:
                return cluster_id

            @ChipUtility.classproperty
            def attribute_id(cls) -> int:
                return attribute_id

            @ChipUtility.classproperty
            def attribute_type(cls) -> ClusterObjectFieldDescriptor:
                return ClusterObjectFieldDescriptor(Type=uint)

            @ChipUtility.classproperty
            def standard_attribute(cls) -> bool:
                return False

            value: 'uint' = 0

        result = await self.default_controller.Read(nodeId=self.dut_node_id, attributes=[(endpoint_id, TempAttribute)])
        try:
            attr_ret = result.tlvAttributes[endpoint_id][cluster_id][attribute_id]
        except KeyError:
            attr_ret = None

        error_type_ok = attr_ret is not None and isinstance(
            attr_ret, Clusters.Attribute.ValueDecodeFailure) and isinstance(attr_ret.Reason, InteractionModelError)

        return error_type_ok and attr_ret.Reason.status == Status.UnsupportedRead

    @async_test_body
    async def test_TC_IDM_10_1(self):
        self.print_step(1, "Perform a wildcard read of attributes on all endpoints - already done")

        @dataclass
        class RequiredMandatoryAttribute:
            id: int
            name: str
            validators: list[Callable]

        ATTRIBUTES_TO_CHECK = [
            RequiredMandatoryAttribute(id=GlobalAttributeIds.CLUSTER_REVISION_ID, name="ClusterRevision",
                                       validators=[check_int_in_range(1, 0xFFFF)]),
            RequiredMandatoryAttribute(id=GlobalAttributeIds.FEATURE_MAP_ID, name="FeatureMap",
                                       validators=[check_int_in_range(0, 0xFFFF_FFFF)]),
            RequiredMandatoryAttribute(id=GlobalAttributeIds.ATTRIBUTE_LIST_ID, name="AttributeList",
                                       validators=[check_non_empty_list_of_ints_in_range(0, 0xFFFF_FFFF), check_no_duplicates]),
            # TODO: Check for EventList
            # RequiredMandatoryAttribute(id=0xFFFA, name="EventList", validator=check_list_of_ints_in_range(0, 0xFFFF_FFFF)),
            RequiredMandatoryAttribute(id=GlobalAttributeIds.ACCEPTED_COMMAND_LIST_ID, name="AcceptedCommandList",
                                       validators=[check_list_of_ints_in_range(0, 0xFFFF_FFFF), check_no_duplicates]),
            RequiredMandatoryAttribute(id=GlobalAttributeIds.GENERATED_COMMAND_LIST_ID, name="GeneratedCommandList",
                                       validators=[check_list_of_ints_in_range(0, 0xFFFF_FFFF), check_no_duplicates]),
        ]

        self.print_step(2, "Validate all global attributes are present")
        success = True
        for endpoint_id, endpoint in self.endpoints_tlv.items():
            for cluster_id, cluster in endpoint.items():
                for req_attribute in ATTRIBUTES_TO_CHECK:
                    attribute_string = self.cluster_mapper.get_attribute_string(cluster_id, req_attribute.id)

                    has_attribute = (req_attribute.id in cluster)
                    location = AttributePathLocation(endpoint_id, cluster_id, req_attribute.id)
                    log.debug(
                        f"Checking for mandatory global {attribute_string} on {location.as_cluster_string(self.cluster_mapper)}: {'found' if has_attribute else 'not_found'}")

                    # Check attribute is actually present
                    if not has_attribute:
                        self.record_error(self.get_test_name(), location=location,
                                          problem=f"Did not find mandatory global {attribute_string} on {location.as_cluster_string(self.cluster_mapper)}", spec_location="Global Elements")
                        success = False
                        continue

        self.print_step(3, "Validate the global attributes are in range and do not contain duplicates")
        for endpoint_id, endpoint in self.endpoints_tlv.items():
            for cluster_id, cluster in endpoint.items():
                for req_attribute in ATTRIBUTES_TO_CHECK:
                    # Validate attribute value based on the provided validators.
                    for validator in req_attribute.validators:
                        try:
                            validator(cluster[req_attribute.id])
                        except ValueError as e:
                            location = AttributePathLocation(endpoint_id, cluster_id, req_attribute.id)
                            self.record_error(self.get_test_name(), location=location,
                                              problem=f"Failed validation of value on {location.as_string(self.cluster_mapper)}: {str(e)}", spec_location="Global Elements")
                            success = False
                            continue
                        except KeyError:
                            # A KeyError here means the attribute does not exist. This problem was already recorded in step 2,
                            # but we don't assert until the end of the test, so ignore this and don't re-record the error.
                            continue

        self.print_step(4, "Validate the attribute list exactly matches the set of reported attributes")
        if success:
            for endpoint_id, endpoint in self.endpoints_tlv.items():
                for cluster_id, cluster in endpoint.items():
                    attribute_list = cluster[GlobalAttributeIds.ATTRIBUTE_LIST_ID]
                    for attribute_id in attribute_list:
                        location = AttributePathLocation(endpoint_id, cluster_id, attribute_id)
                        has_attribute = attribute_id in cluster

                        attribute_string = self.cluster_mapper.get_attribute_string(cluster_id, attribute_id)
                        log.debug(
                            f"Checking presence of claimed supported {attribute_string} on {location.as_cluster_string(self.cluster_mapper)}: {'found' if has_attribute else 'not_found'}")

                        if not has_attribute:
                            # Check if this is a write-only attribute by trying to read it.
                            # If it's present and write-only it should return an UNSUPPORTED_READ error. All other errors are a failure.
                            # Because these can be MEI attributes, we need to build the ClusterAttributeDescriptor manually since it's
                            # not guaranteed to be generated. Since we expect an error back anyway, the type doesn't matter.

                            write_only_attribute = await self._read_non_standard_attribute_check_unsupported_read(
                                endpoint_id=endpoint_id, cluster_id=cluster_id, attribute_id=attribute_id)

                            if not write_only_attribute:
                                self.record_error(self.get_test_name(), location=location,
                                                  problem=f"Did not find {attribute_string} on {location.as_cluster_string(self.cluster_mapper)} when it was claimed in AttributeList ({attribute_list})", spec_location="AttributeList Attribute")
                                success = False
                            continue

                        attribute_value = cluster[attribute_id]
                        if isinstance(attribute_value, ValueDecodeFailure) and cluster_id != Clusters.Objects.UnitTesting.id:
                            self.record_error(self.get_test_name(), location=location,
                                              problem=f"Found a failure to read/decode {attribute_string} on {location.as_cluster_string(self.cluster_mapper)} when it was claimed as supported in AttributeList ({attribute_list}): {str(attribute_value)}", spec_location="AttributeList Attribute")
                            success = False
                            continue
                    for attribute_id in cluster:
                        if attribute_id not in attribute_list:
                            attribute_string = self.cluster_mapper.get_attribute_string(cluster_id, attribute_id)
                            location = AttributePathLocation(endpoint_id, cluster_id, attribute_id)
                            self.record_error(self.get_test_name(), location=location,
                                              problem=f'Found attribute {attribute_string} on {location.as_cluster_string(self.cluster_mapper)} not listed in attribute list', spec_location="AttributeList Attribute")
                            success = False

        self.print_step(
            5, "Validate that the global attributes do not contain any additional values in the standard or scoped range that are not defined by the cluster specification")
        # Validate there are attributes in the global range that are not in the required list
        allowed_globals = [a.id for a in ATTRIBUTES_TO_CHECK]
        # also allow event list because it's not disallowed
        event_list_id = 0xFFFA
        allowed_globals.append(event_list_id)
        global_range_min = 0x0000_F000
        attribute_standard_range_max = 0x000_4FFF
        mei_range_min = 0x0001_0000
        for endpoint_id, endpoint in self.endpoints_tlv.items():
            for cluster_id, cluster in endpoint.items():
                globals = [a for a in cluster[GlobalAttributeIds.ATTRIBUTE_LIST_ID] if a >= global_range_min and a < mei_range_min]
                unexpected_globals = sorted(set(globals) - set(allowed_globals))
                for unexpected in unexpected_globals:
                    location = AttributePathLocation(endpoint_id=endpoint_id, cluster_id=cluster_id, attribute_id=unexpected)
                    self.record_error(self.get_test_name(), location=location,
                                      problem=f"Unexpected global attribute {unexpected} in cluster {cluster_id}", spec_location="Global elements")
                    success = False

        # validate that all the returned attributes in the standard clusters contain only known attribute ids
        for endpoint_id, endpoint in self.endpoints_tlv.items():
            for cluster_id, cluster in endpoint.items():
                if cluster_id not in matter.clusters.ClusterObjects.ALL_ATTRIBUTES:
                    # Skip clusters that are not part of the standard generated corpus (e.g. MS clusters)
                    continue
                standard_attributes = [a for a in cluster[GlobalAttributeIds.ATTRIBUTE_LIST_ID]
                                       if a <= attribute_standard_range_max]
                allowed_standard_attributes = matter.clusters.ClusterObjects.ALL_ATTRIBUTES[cluster_id]
                unexpected_standard_attributes = sorted(set(standard_attributes) - set(allowed_standard_attributes))
                for unexpected in unexpected_standard_attributes:
                    location = AttributePathLocation(endpoint_id=endpoint_id, cluster_id=cluster_id, attribute_id=unexpected)
                    self.record_error(self.get_test_name(), location=location,
                                      problem=f"Unexpected standard attribute {unexpected} in cluster {cluster_id}", spec_location=f"Cluster {cluster_id}")
                    success = False

        # validate there are no attributes in the range between standard and global
        # This is de-facto already covered in the check above, assuming the spec hasn't defined any values in this range, but we should make sure
        for endpoint_id, endpoint in self.endpoints_tlv.items():
            for cluster_id, cluster in endpoint.items():
                bad_range_values = [a for a in cluster[GlobalAttributeIds.ATTRIBUTE_LIST_ID] if a >
                                    attribute_standard_range_max and a < global_range_min]
                for bad in bad_range_values:
                    location = AttributePathLocation(endpoint_id=endpoint_id, cluster_id=cluster_id, attribute_id=bad)
                    self.record_error(self.get_test_name(), location=location,
                                      problem=f"Attribute in undefined range {bad} in cluster {cluster_id}", spec_location=f"Cluster {cluster_id}")
                    success = False

        command_standard_range_max = 0x0000_00FF
        # Command lists only have a scoped range, so we only need to check for known command ids, no global range check
        for endpoint_id, endpoint in self.endpoints_tlv.items():
            for cluster_id, cluster in endpoint.items():
                if cluster_id not in matter.clusters.ClusterObjects.ALL_CLUSTERS:
                    continue
                standard_accepted_commands = [
                    a for a in cluster[GlobalAttributeIds.ACCEPTED_COMMAND_LIST_ID] if a <= command_standard_range_max]
                standard_generated_commands = [
                    a for a in cluster[GlobalAttributeIds.GENERATED_COMMAND_LIST_ID] if a <= command_standard_range_max]
                if cluster_id in matter.clusters.ClusterObjects.ALL_ACCEPTED_COMMANDS:
                    allowed_accepted_commands = list(matter.clusters.ClusterObjects.ALL_ACCEPTED_COMMANDS[cluster_id])
                else:
                    allowed_accepted_commands = []
                if cluster_id in matter.clusters.ClusterObjects.ALL_GENERATED_COMMANDS:
                    allowed_generated_commands = list(matter.clusters.ClusterObjects.ALL_GENERATED_COMMANDS[cluster_id])
                else:
                    allowed_generated_commands = []

                # Compare the set of commands in the standard range that the DUT says it accepts vs. the commands we know about.
                unexpected_accepted_commands = sorted(set(standard_accepted_commands) - set(allowed_accepted_commands))
                unexpected_generated_commands = sorted(set(standard_generated_commands) - set(allowed_generated_commands))

                for unexpected in unexpected_accepted_commands:
                    location = CommandPathLocation(endpoint_id=endpoint_id, cluster_id=cluster_id, command_id=unexpected)
                    self.record_error(self.get_test_name(
                    ), location=location, problem=f'Unexpected accepted command {unexpected} in cluster {cluster_id} allowed: {allowed_accepted_commands} listed: {standard_accepted_commands}', spec_location=f'Cluster {cluster_id}')
                    success = False

                for unexpected in unexpected_generated_commands:
                    location = CommandPathLocation(endpoint_id=endpoint_id, cluster_id=cluster_id, command_id=unexpected)
                    self.record_error(self.get_test_name(
                    ), location=location, problem=f'Unexpected generated command {unexpected} in cluster {cluster_id} allowed: {allowed_generated_commands} listed: {standard_generated_commands}', spec_location=f'Cluster {cluster_id}')
                    success = False

        self.print_step(
            6, "Validate that none of the global attribute IDs contain values with prefixes outside of the allowed standard or MEI prefix range")
        if self.is_pics_sdk_ci_only:
            # test vendor prefixes are allowed in the CI because we use them internally in examples
            bad_prefix_min = 0xFFF5_0000
        else:
            # test vendor prefixes are not allowed in products
            bad_prefix_min = 0xFFF1_0000
        for endpoint_id, endpoint in self.endpoints_tlv.items():
            for cluster_id, cluster in endpoint.items():
                attr_prefixes = [a & 0xFFFF_0000 for a in cluster[GlobalAttributeIds.ATTRIBUTE_LIST_ID]]
                cmd_values = cluster[GlobalAttributeIds.ACCEPTED_COMMAND_LIST_ID] + \
                    cluster[GlobalAttributeIds.GENERATED_COMMAND_LIST_ID]
                cmd_prefixes = [a & 0xFFFF_0000 for a in cmd_values]
                bad_attrs = [a for a in attr_prefixes if a >= bad_prefix_min]
                bad_cmds = [a for a in cmd_prefixes if a >= bad_prefix_min]
                for bad_attrib_id in bad_attrs:
                    location = AttributePathLocation(endpoint_id=endpoint_id, cluster_id=cluster_id, attribute_id=bad_attrib_id)
                    vendor_id = get_vendor_id(bad_attrib_id)
                    self.record_error(self.get_test_name(
                    ), location=location, problem=f'Attribute 0x{bad_attrib_id:08x} with bad prefix 0x{vendor_id:04x} in cluster 0x{cluster_id:08x}' + (' (Test Vendor)' if attribute_id_type(bad_attrib_id) == AttributeIdType.kTest else ''), spec_location='Manufacturer Extensible Identifier (MEI)')
                    success = False
                for bad_cmd_id in bad_cmds:
                    location = CommandPathLocation(endpoint_id=endpoint_id, cluster_id=cluster_id, command_id=bad_cmd_id)
                    vendor_id = get_vendor_id(bad_cmd_id)
                    self.record_error(self.get_test_name(
                    ), location=location, problem=f'Command 0x{bad_cmd_id:08x} with bad prefix 0x{vendor_id:04x} in cluster 0x{cluster_id:08x}' + (' (Test Vendor)' if command_id_type(bad_cmd_id) == CommandIdType.kTest else ''), spec_location='Manufacturer Extensible Identifier (MEI)')
                    success = False

        self.print_step(7, "Validate that none of the MEI global attribute IDs contain values outside of the allowed suffix range")
        # Validate that any attribute in the manufacturer prefix range is in the standard suffix range.
        suffix_mask = 0x0000_FFFF
        for endpoint_id, endpoint in self.endpoints_tlv.items():
            for cluster_id, cluster in endpoint.items():
                manufacturer_range_values = [a for a in cluster[GlobalAttributeIds.ATTRIBUTE_LIST_ID] if a > mei_range_min]
                for manufacturer_value in manufacturer_range_values:
                    suffix = manufacturer_value & suffix_mask
                    location = AttributePathLocation(endpoint_id=endpoint_id, cluster_id=cluster_id,
                                                     attribute_id=manufacturer_value)
                    if suffix > attribute_standard_range_max and suffix < global_range_min:
                        self.record_error(
                            self.get_test_name(), location=location,
                            problem=f"Manufacturer attribute in undefined range {manufacturer_value} in cluster {cluster_id}",
                            spec_location=f"Cluster {cluster_id}")
                        success = False
                    elif suffix >= global_range_min:
                        self.record_error(
                            self.get_test_name(), location=location,
                            problem=f"Manufacturer attribute in global range {manufacturer_value} in cluster {cluster_id}",
                            spec_location=f"Cluster {cluster_id}")
                        success = False

        for endpoint_id, endpoint in self.endpoints_tlv.items():
            for cluster_id, cluster in endpoint.items():
                accepted_manufacturer_range_values = [
                    a for a in cluster[GlobalAttributeIds.ACCEPTED_COMMAND_LIST_ID] if a > mei_range_min]
                generated_manufacturer_range_values = [
                    a for a in cluster[GlobalAttributeIds.GENERATED_COMMAND_LIST_ID] if a > mei_range_min]
                all_command_manufacturer_range_values = accepted_manufacturer_range_values + generated_manufacturer_range_values
                for manufacturer_value in all_command_manufacturer_range_values:
                    suffix = manufacturer_value & suffix_mask
                    location = CommandPathLocation(endpoint_id=endpoint_id, cluster_id=cluster_id, command_id=manufacturer_value)
                    if suffix > command_standard_range_max:
                        self.record_error(self.get_test_name(
                        ), location=location, problem=f'Manufacturer command in the undefined suffix range {manufacturer_value} in cluster {cluster_id}', spec_location='Manufacturer Extensible Identifier (MEI)')
                        success = False

        self.print_step(8, "Validate that all cluster ID prefixes are in the standard or MEI range")
        for endpoint_id, endpoint in self.endpoints_tlv.items():
            cluster_prefixes = [a & 0xFFFF_0000 for a in endpoint]
            bad_clusters_ids = [a for a in cluster_prefixes if a >= bad_prefix_min]
            for bad_cluster_id in bad_clusters_ids:
                location = ClusterPathLocation(endpoint_id=endpoint_id, cluster_id=bad_cluster_id)
                vendor_id = get_vendor_id(bad_cluster_id)
                self.record_error(self.get_test_name(), location=location,
                                  problem=f'Cluster 0x{bad_cluster_id:08x} with bad prefix 0x{vendor_id:04x}' + (' (Test Vendor)' if cluster_id_type(bad_cluster_id) == ClusterIdType.kTest else ''), spec_location='Manufacturer Extensible Identifier (MEI)')
                success = False

        self.print_step(9, "Validate that all clusters in the standard range have a known cluster ID")
        for endpoint_id, endpoint in self.endpoints_tlv.items():
            standard_clusters = [a for a in endpoint if a < mei_range_min]
            unknown_clusters = sorted(set(standard_clusters) - set(matter.clusters.ClusterObjects.ALL_CLUSTERS))
            for bad in unknown_clusters:
                location = ClusterPathLocation(endpoint_id=endpoint_id, cluster_id=bad)
                self.record_error(self.get_test_name(
                ), location=location, problem=f'Unknown cluster ID in the standard range {bad}', spec_location='Manufacturer Extensible Identifier (MEI)')
                success = False

        self.print_step(10, "Validate that all clusters in the MEI range have a suffix in the manufacturer suffix range")
        for endpoint_id, endpoint in self.endpoints_tlv.items():
            mei_clusters = [a for a in endpoint if a >= mei_range_min]
            bad_clusters = [a for a in mei_clusters if ((a & 0x0000_FFFF) < 0xFC00) or ((a & 0x0000_FFFF) > 0xFFFE)]
            for bad in bad_clusters:
                location = ClusterPathLocation(endpoint_id=endpoint_id, cluster_id=bad)
                self.record_error(self.get_test_name(
                ), location=location, problem=f'MEI cluster with an out of range suffix {bad}', spec_location='Manufacturer Extensible Identifier (MEI)')
                success = False

        self.print_step(11, "Validate that standard cluster FeatureMap attributes contains only known feature flags")
        for endpoint_id, endpoint in self.endpoints_tlv.items():
            for cluster_id, cluster in endpoint.items():
                if cluster_id not in matter.clusters.ClusterObjects.ALL_CLUSTERS:
                    continue
                feature_map = cluster[GlobalAttributeIds.FEATURE_MAP_ID]
                feature_mask = 0
                try:
                    feature_map_enum = matter.clusters.ClusterObjects.ALL_CLUSTERS[cluster_id].Bitmaps.Feature
                    for f in feature_map_enum:
                        feature_mask = feature_mask | f
                except AttributeError:
                    # If there is no feature bitmap, feature mask 0 is correct
                    pass
                feature_map_extras = feature_map & ~feature_mask
                if feature_map_extras != 0:
                    location = ClusterPathLocation(endpoint_id=endpoint_id, cluster_id=cluster_id)
                    self.record_error(self.get_test_name(), location=location,
                                      problem=f'Standard cluster {cluster_id} with unkonwn feature {feature_map_extras:02x}')
                    success = False

        if not success:
            self.fail_current_test(
                "At least one cluster has failed the range and support checks for its listed attributes, commands or features")

        # Wildcard reads of events: event list MUST NOT be empty since at least a boot event should be registered.
        self.print_step(12, "Validate that event wildcard subscription works")

        test_failure = None
        try:
            subscription = await self.default_controller.ReadEvent(nodeId=self.dut_node_id,
                                                                   events=[('*')],
                                                                   fabricFiltered=False,
                                                                   reportInterval=(100, 1000))
            if len(subscription.GetEvents()) == 0:
                test_failure = 'Wildcard event subscription returned no events'
        except ChipStackError as e:  # chipstack-ok: assert_raises not suitable here since error must be inspected before determining test outcome
            # Connection over PASE will fail subscriptions with "Unsupported access"
            # TODO: ideally we should SKIP this test for PASE connections
            _IM_UNSUPPORTED_ACCESS_CODE = 0x500 + Status.UnsupportedAccess
            if e.code != _IM_UNSUPPORTED_ACCESS_CODE:
                test_failure = f"Failed to wildcard subscribe events(*): {e}"

        if test_failure:
            self.record_error(self.get_test_name(), problem=test_failure, location=UnknownProblemLocation())
            self.fail_current_test(test_failure)

    def test_TC_IDM_11_1(self):
        success = True
        for endpoint_id, endpoint in self.endpoints_tlv.items():
            for cluster_id, cluster in endpoint.items():
                for attribute_id, attribute in cluster.items():
                    if cluster_id not in Clusters.ClusterObjects.ALL_ATTRIBUTES or attribute_id not in Clusters.ClusterObjects.ALL_ATTRIBUTES[cluster_id]:
                        continue
                    if Clusters.ClusterObjects.ALL_ATTRIBUTES[cluster_id][attribute_id].attribute_type.Type is not str:
                        continue
                    try:
                        cluster[attribute_id].encode('utf-8', errors='strict')
                    except UnicodeError:
                        location = AttributePathLocation(endpoint_id, cluster_id, attribute_id)
                        attribute_string = self.cluster_mapper.get_attribute_string(cluster_id, attribute_id)
                        self.record_error(self.get_test_name(
                        ), location=location, problem=f'Attribute {attribute_string} on {location.as_cluster_string(self.cluster_mapper)} is invalid UTF-8', spec_location="Data types - Character String")
                        success = False
        if not success:
            self.fail_current_test("At least one attribute string was not valid UTF-8")

    # def test_all_event_strings_valid(self):
    #     asserts.skip("TODO: Validate every string in the read events is valid UTF-8 and has no nulls")

    # def test_all_schema_scalars(self):
    #     asserts.skip("TODO: Validate all int/uint are in range of the schema (or null if nullable) for known attributes")

    # def test_all_commands_reported_are_executable(self):
    #     asserts.skip("TODO: Validate all commands reported in AcceptedCommandList are actually executable")

    # def test_dump_all_pics_for_all_endpoints(self):
    #     asserts.skip("TODO: Make a test that generates the basic PICS list for each endpoint based on actually reported contents")

    # def test_all_schema_mandatory_elements_present(self):
    #     asserts.skip(
    #         "TODO: Make a test that ensures every known cluster has the mandatory elements present (commands, attributes) based on features")

    # def test_all_endpoints_have_valid_composition(self):
    #     asserts.skip(
    #         "TODO: Make a test that verifies each endpoint has valid set of device types, and that the device type conformance is respected for each")

    def test_TC_SM_1_2(self):
        self.print_step(1, "Wildcard read of device - already done")

        self.print_step(2, "Verify the Descriptor cluster PartsList on endpoint 0 exactly lists all the other (non-0) endpoints on the DUT")
        parts_list_0 = self.endpoints[0][Clusters.Descriptor][Clusters.Descriptor.Attributes.PartsList]
        cluster_id = Clusters.Descriptor.id
        attribute_id = Clusters.Descriptor.Attributes.PartsList.attribute_id
        location = AttributePathLocation(endpoint_id=0, cluster_id=cluster_id, attribute_id=attribute_id)
        if len(self.endpoints.keys()) != len(set(self.endpoints.keys())):
            self.record_error(self.get_test_name(), location=location,
                              problem='duplicate endpoint ids found in the returned data', spec_location="PartsList Attribute")
            self.fail_current_test()

        if len(parts_list_0) != len(set(parts_list_0)):
            self.record_error(self.get_test_name(), location=location,
                              problem='Duplicate endpoint ids found in the parts list on ep0', spec_location="PartsList Attribute")
            self.fail_current_test()

        expected_parts = set(self.endpoints.keys())
        expected_parts.remove(0)
        if set(parts_list_0) != expected_parts:
            self.record_error(self.get_test_name(), location=location,
                              problem='EP0 Descriptor parts list does not match the set of returned endpoints', spec_location="PartsList Attribute")
            self.fail_current_test()

        self.print_step(
            3, "For each endpoint on the DUT (including EP 0), verify the PartsList in the Descriptor cluster on that endpoint does not include itself")
        for endpoint_id, endpoint in self.endpoints.items():
            if endpoint_id in endpoint[Clusters.Descriptor][Clusters.Descriptor.Attributes.PartsList]:
                location = AttributePathLocation(endpoint_id=endpoint_id, cluster_id=cluster_id, attribute_id=attribute_id)
                self.record_error(self.get_test_name(), location=location,
                                  problem=f"Endpoint {endpoint_id} parts list includes itself", spec_location="PartsList Attribute")
                self.fail_current_test()

        self.print_step(4, "Separate endpoints into flat and tree style")
        flat, tree = separate_endpoint_types(self.endpoints)

        self.print_step(5, "Check for cycles in the tree endpoints")
        part_list_errors = parts_list_problems(tree, self.endpoints)
        if len(part_list_errors) != 0:
            for id in part_list_errors:
                location = AttributePathLocation(endpoint_id=id, cluster_id=cluster_id, attribute_id=attribute_id)
                self.record_error(self.get_test_name(), location=location,
                                  problem=f"Endpoint {id} parts list includes a cycle or endpoint with multiple paths to the root or non-existent endpoint", spec_location="PartsList Attribute")
            self.fail_current_test()

        self.print_step(6, "Check flat lists include all sub ids")
        ok = True
        for endpoint_id in flat:
            # ensure that every sub-id in the parts list is included in the parent
            if not flat_list_ok(endpoint_id, self.endpoints):
                location = AttributePathLocation(endpoint_id=endpoint_id, cluster_id=cluster_id, attribute_id=attribute_id)
                self.record_error(self.get_test_name(), location=location,
                                  problem='Flat parts list does not exactly match sub-parts', spec_location='Endpoint composition')
                ok = False
        if not ok:
            self.fail_current_test()

    def test_TC_PS_3_1(self):
        BRIDGED_NODE_DEVICE_TYPE_ID = 0x13
        success = True
        self.print_step(1, "Wildcard read of device - already done")

        self.print_step(2, "Verify that all endpoints listed in the EndpointList are valid")
        attribute_id = Clusters.PowerSource.Attributes.EndpointList.attribute_id
        cluster_id = Clusters.PowerSource.id
        attribute_string = self.cluster_mapper.get_attribute_string(cluster_id, attribute_id)
        for endpoint_id, endpoint in self.endpoints.items():
            if Clusters.PowerSource not in endpoint:
                continue
            location = AttributePathLocation(endpoint_id=endpoint_id, cluster_id=cluster_id, attribute_id=attribute_id)
            cluster_revision = Clusters.PowerSource.Attributes.ClusterRevision
            if cluster_revision not in endpoint[Clusters.PowerSource]:
                location = AttributePathLocation(endpoint_id=endpoint_id, cluster_id=cluster_id,
                                                 attribute_id=cluster_revision.attribute_id)
                self.record_error(self.get_test_name(
                ), location=location, problem=f'Did not find Cluster revision on {location.as_cluster_string(self.cluster_mapper)}', spec_location='Global attributes')
            if endpoint[Clusters.PowerSource][cluster_revision] < 2:
                location = AttributePathLocation(endpoint_id=endpoint_id, cluster_id=cluster_id,
                                                 attribute_id=cluster_revision.attribute_id)
                self.record_note(self.get_test_name(), location=location,
                                 problem='Power source ClusterRevision is < 2, skipping remainder of test for this endpoint')
                continue
            if Clusters.PowerSource.Attributes.EndpointList not in endpoint[Clusters.PowerSource]:
                self.record_error(self.get_test_name(), location=location,
                                  problem=f'Did not find {attribute_string} on {location.as_cluster_string(self.cluster_mapper)}', spec_location="EndpointList Attribute")
                success = False
                continue

            endpoint_list = endpoint[Clusters.PowerSource][Clusters.PowerSource.Attributes.EndpointList]
            non_existent = set(endpoint_list) - set(self.endpoints.keys())
            if non_existent:
                location = AttributePathLocation(endpoint_id=endpoint_id, cluster_id=cluster_id, attribute_id=attribute_id)
                self.record_error(self.get_test_name(), location=location,
                                  problem=f'{attribute_string} lists a non-existent endpoint', spec_location="EndpointList Attribute")
                success = False

        self.print_step(3, "Verify that all Bridged Node endpoint lists are correct")
        device_types = {}
        parts_list = {}
        for endpoint_id, endpoint in self.endpoints.items():
            if Clusters.PowerSource not in endpoint or Clusters.PowerSource.Attributes.EndpointList not in endpoint[Clusters.PowerSource]:
                continue

            def GetPartValidityProblem(endpoint):
                if Clusters.Descriptor not in endpoint:
                    return "Missing cluster descriptor"
                if Clusters.Descriptor.Attributes.PartsList not in endpoint[Clusters.Descriptor]:
                    return "Missing PartList in descriptor cluster"
                if Clusters.Descriptor.Attributes.DeviceTypeList not in endpoint[Clusters.Descriptor]:
                    return "Missing DeviceTypeList in descriptor cluster"
                return None

            problem = GetPartValidityProblem(endpoint)
            if problem:
                location = AttributePathLocation(endpoint_id=endpoint_id, cluster_id=Clusters.Descriptor.id,
                                                 attribute_id=Clusters.Descriptor.Attributes.PartsList.id)
                self.record_error(self.get_test_name(), location=location,
                                  problem=problem, spec_location="PartsList Attribute")
                success = False
                continue

            device_types[endpoint_id] = [i.deviceType for i in endpoint[Clusters.Descriptor]
                                         [Clusters.Descriptor.Attributes.DeviceTypeList]]
            parts_list[endpoint_id] = endpoint[Clusters.Descriptor][Clusters.Descriptor.Attributes.PartsList]

        bridged_nodes = [id for (id, dev_type) in device_types.items() if BRIDGED_NODE_DEVICE_TYPE_ID in dev_type]

        for endpoint_id in bridged_nodes:
            if Clusters.PowerSource not in self.endpoints[endpoint_id]:
                continue
            # using a list because we do want to preserve duplicates and error on those.
            desired_endpoint_list = parts_list[endpoint_id].copy()
            desired_endpoint_list.append(endpoint_id)
            desired_endpoint_list.sort()
            ep_list = self.endpoints[endpoint_id][Clusters.PowerSource][Clusters.PowerSource.Attributes.EndpointList]
            ep_list.sort()
            if ep_list != desired_endpoint_list:
                location = AttributePathLocation(endpoint_id=endpoint_id, cluster_id=cluster_id, attribute_id=attribute_id)
                self.record_error(self.get_test_name(), location=location,
                                  problem=f'Power source EndpointList on bridged node endpoint {endpoint_id} is not as expected. Desired: {desired_endpoint_list} Actual: {ep_list}', spec_location="EndpointList Attribute")
                success = False

        self.print_step(4, "Verify that all Bridged Node children endpoint lists are correct")
        children = []
        # note, this doesn't handle the full tree structure, single layer only
        for endpoint_id in bridged_nodes:
            children = children + parts_list[endpoint_id]

        for endpoint_id in children:
            if Clusters.PowerSource not in self.endpoints[endpoint_id]:
                continue
            desired_endpoint_list = [endpoint_id]
            ep_list = self.endpoints[endpoint_id][Clusters.PowerSource][Clusters.PowerSource.Attributes.EndpointList]
            ep_list.sort()
            if ep_list != desired_endpoint_list:
                location = AttributePathLocation(endpoint_id=endpoint_id, cluster_id=cluster_id, attribute_id=attribute_id)
                self.record_error(self.get_test_name(), location=location,
                                  problem=f'Power source EndpointList on bridged child endpoint {endpoint_id} is not as expected. Desired: {desired_endpoint_list} Actual: {ep_list}', spec_location="EndpointList Attribute")
                success = False

        if not success:
            self.fail_current_test("power source EndpointList attribute is incorrect")

    def test_TC_DESC_2_2(self):
        self.print_step(0, "Wildcard read of device - already done")

        self.print_step(
            1, "Identify all endpoints that are roots of a tree-composition. Omit any endpoints that include the Content App device type.")
        _, tree = separate_endpoint_types(self.endpoints)
        roots = find_tree_roots(tree, self.endpoints)

        self.print_step(
            1.1, "For each tree root, go through each of the children and add their endpoint IDs to a list of device types based on the DeviceTypes list")
        device_types = create_device_type_lists(roots, self.endpoints)

        self.print_step(
            1.2, "For device types with more than one endpoint listed, ensure each of the listed endpoints has a tag attribute and the tag attributes are not the same")
        problems = find_tag_list_problems(roots, device_types, self.endpoints)

        def record_problems(problems):
            for ep, problem in problems.items():
                location = AttributePathLocation(endpoint_id=ep, cluster_id=Clusters.Descriptor.id,
                                                 attribute_id=Clusters.Descriptor.Attributes.TagList.attribute_id)
                msg = (f'problem on ep {ep}: missing feature = {problem.missing_feature}, missing '
                       f'attribute = {problem.missing_attribute}, duplicates = {problem.duplicates}, '
                       f'same_tags = {problem.same_tag}')
                self.record_error(self.get_test_name(), location=location, problem=msg, spec_location="Descriptor TagList")

        record_problems(problems)

        self.print_step(2, "Identify all the direct children of the root node endpoint")
        root_direct_children = get_direct_children_of_root(self.endpoints)
        self.print_step(
            2.1, "Go through each of the direct children of the root node and add their endpoint IDs to a list of device types based on the DeviceTypes list")
        device_types = create_device_type_list_for_root(root_direct_children, self.endpoints)
        self.print_step(
            2.2, "For device types with more than one endpoint listed, ensure each of the listed endpoints has a tag attribute and the tag attributes are not the same")
        root_problems = find_tag_list_problems([0], {0: device_types}, self.endpoints)
        record_problems(root_problems)

        if problems or root_problems:
            self.fail_current_test("Problems with tags lists")

    def steps_TC_IDM_12_1(self):
        return [TestStep(0, "TH performs a wildcard read of all attributes and endpoints on the device"),
                TestStep(1, "TH creates a MatterTlvJson dump of the wildcard attributes for submission to certification.")]

    def test_TC_IDM_12_1(self):
        # wildcard read - already done.
        self.step(0)

        # Create the dump
        self.step(1)
        pid = self.endpoints[0][Clusters.BasicInformation][Clusters.BasicInformation.Attributes.ProductID]
        vid = self.endpoints[0][Clusters.BasicInformation][Clusters.BasicInformation.Attributes.VendorID]
        software_version = self.endpoints[0][Clusters.BasicInformation][Clusters.BasicInformation.Attributes.SoftwareVersion]
        filename = f'device_dump_0x{vid:04X}_0x{pid:04X}_{software_version}.json'
        dump_device_composition_path = self.user_params.get("dump_device_composition_path", filename)
        json_str, txt_str = self.dump_wildcard(dump_device_composition_path)

        # Structured dump so we can pull these back out of the logs
<<<<<<< HEAD
        def log_structured_data(start_tag: str, dump_string):
            lines = dump_string.splitlines()
            log.info(f'{start_tag}BEGIN ({len(lines)} lines)====')
            for line in lines:
                log.info(f'{start_tag}{line}')
            log.info(f'{start_tag}END ====')

        log_structured_data('==== json: ', json_str)
        log_structured_data('==== txt: ', txt_str)
=======
        self.log_structured_data('==== json: ', json_str)
        self.log_structured_data('==== txt: ', txt_str)
>>>>>>> 9abe68c4

    @async_test_body
    async def test_TC_DESC_2_1(self):

        EP_RANGE_MIN = 1
        EP_RANGE_MAX = 65534

        TAG_LIST_EP_RANGE_MIN = 1
        TAG_LIST_EP_RANGE_MAX = 7

        BRIDGED_NODE_DEVICE_TYPE = 0x0013
        DEVICE_ENERGY_MANAGEMENT_DEVICE_TYPE = 0x050D
        ELECTRICAL_SENSOR_DEVICE_TYPE = 0x0510
        JOINT_FABRIC_ADMINSTRATOR_DEVICE_TYPE = 0x0130
        OTA_PROVIDER_DEVICE_TYPE = 0x0014
        OTA_REQUESTOR_DEVICE_TYPE = 0x0012
        POWER_SOURCE_DEVICE_TYPE = 0x0011
        ROOT_NODE_DEVICE_TYPE = 0x0016
        SECONDARY_NETWORK_INTERFACE_DEVICE_TYPE = 0x0019

        COMMON_AREA_NAMESPACE_ID = 0x10
        COMMON_CLOSURE_NAMESPACE_NAMESPACE_ID = 0x01
        COMMON_COMPASS_DIRECTION_NAMESPACE_ID = 0x02
        COMMON_COMPASS_LOCATION_NAMESPACE_ID = 0x03
        COMMON_DIRECTION_NAMESPACE_ID = 0x04
        COMMON_LANDMARK_NAMESPACE_ID = 0x11
        COMMON_LEVEL_NAMESPACE_ID = 0x05
        COMMON_LOCATION_NAMESPACE_ID = 0x06
        COMMON_NUMBERNAME_SPACE_ID = 0x07
        COMMON_POSITION_NAMESPACE_ID = 0x08
        COMMON_RELATIVE_POSITION_ID = 0x12
        ELECTRICAL_MEASUREMENT_NAMESPACE_ID = 0x0A
        LAUNDRY_NAMESPACE_ID = 0x0E
        POWER_SOURCE_NAMESPACE_ID = 0x0F
        REFRIGERATOR_NAMESPACE_ID = 0x41
        ROOM_AIRCONDITIONER_NAMESPACE_ID = 0x42
        SWITCHES_NAMESPACE_ID = 0x43

        END_POINT_UNIQUE_ID_LENGTH_BYTES = 32

        unique_ids = []
        non_application_device_types = [ROOT_NODE_DEVICE_TYPE, POWER_SOURCE_DEVICE_TYPE,
                                        OTA_REQUESTOR_DEVICE_TYPE, OTA_PROVIDER_DEVICE_TYPE,
                                        BRIDGED_NODE_DEVICE_TYPE, ELECTRICAL_SENSOR_DEVICE_TYPE,
                                        DEVICE_ENERGY_MANAGEMENT_DEVICE_TYPE, SECONDARY_NETWORK_INTERFACE_DEVICE_TYPE,
                                        JOINT_FABRIC_ADMINSTRATOR_DEVICE_TYPE]

        self.print_step("1a", "TH reads DeviceTypeList and PartsList attributes from DUT for Endpoint 0")
        parts_list_ep_0 = self.endpoints[0][Clusters.Descriptor][Clusters.Descriptor.Attributes.PartsList]
        listed_device_types_ep_0 = [i.deviceType for i in self.endpoints[0]
                                    [Clusters.Descriptor][Clusters.Descriptor.Attributes.DeviceTypeList]]
        device_revision_ep_0 = [i.revision for i in self.endpoints[0]
                                [Clusters.Descriptor][Clusters.Descriptor.Attributes.DeviceTypeList]]

        self.print_step("1a.1", "Verify that PartsList attribute is not empty and contains a list of all endpoints.")
        if not parts_list_ep_0:
            self.fail_current_test("PartsList attribute is empty")

        self.print_step("1a.2", "Verify that the DeviceTypeList count is at least one.")
        if not listed_device_types_ep_0:
            self.fail_current_test("DeviceTypeList count is not at least 1")

        self.print_step("1a.3", "Verify that the DeviceTypeList contains one Root Node Device Type.")
        if listed_device_types_ep_0.count(ROOT_NODE_DEVICE_TYPE) > 1:
            self.fail_current_test("There are more than 1 ROOT_NODE_DEVICE_TYPE")

        self.print_step("1a.3", "Verify that the DeviceTypeList may only contain other Node Device Types (device types with scope=node, it can be any of the following Power Source, OTA Requestor, OTA Provider) next to the Root Node Device Type.")
        if listed_device_types_ep_0:
            allowed_device_types = {ROOT_NODE_DEVICE_TYPE,
                                    POWER_SOURCE_DEVICE_TYPE,
                                    OTA_REQUESTOR_DEVICE_TYPE,
                                    OTA_PROVIDER_DEVICE_TYPE}
            if not set(listed_device_types_ep_0).issubset(allowed_device_types):
                self.fail_current_test(
                    "Device types not in ROOT_NODE_DEVICE_TYPE, POWER_SOURCE_DEVICE_TYPE, OTA_REQUESTOR_DEVICE_TYPE, OTA_PROVIDER_DEVICE_TYPE")

        # TODO : Step 1b.4.1, 1b.4.2 needs to the run manually as PIXIT.DESC.DeviceTypeConformanceList
        #       should be selected and based on DUT type.
        for device_revision in device_revision_ep_0:
            if not device_revision:
                self.fail_current_test("Revision is less than 1")

        self.print_step(3, "TH reads PartsList attribute- covered in step 2")
        for endpoint_id, endpoint in self.endpoints.items():
            self.print_step(8, "TH reads ServerList attribute for endpoint :{endpoint_id}".format(endpoint_id=endpoint_id))
            if endpoint_id != 0:

                self.print_step("1b", "TH reads DeviceTypeList and PartsList attributes from DUT for Endpoint {endpoint_id} supported by DUT (except Endpoint 0).".format(
                    endpoint_id=endpoint_id))
                parts_list_per_ep_non_0 = endpoint[Clusters.Descriptor][Clusters.Descriptor.Attributes.PartsList]

                listed_device_types_ep_non_0 = [i.deviceType for i in endpoint
                                                [Clusters.Descriptor][Clusters.Descriptor.Attributes.DeviceTypeList]]
                self.print_step("1b.1", "Verify that the DeviceTypeList count is at least one for end point {endpoint_id}".format(
                    endpoint_id=endpoint_id))
                if not listed_device_types_ep_non_0:
                    self.fail_current_test("DeviceTypeList count is not at least 1")

                self.print_step("1b.2", "the DeviceTypeList contains more than one Application Device Type, verify that all the Application Device Types are part of the same superset for end point {endpoint_id}".format(
                    endpoint_id=endpoint_id))

                supersets = get_supersets(self.xml_device_types)
                for item in non_application_device_types:
                    if item in listed_device_types_ep_non_0:
                        listed_device_types_ep_non_0.remove(item)

                device_type_is_part_of_superset = False
                if listed_device_types_ep_non_0:
                    if len(listed_device_types_ep_non_0) > 1:
                        for eachset in supersets:
                            if set(listed_device_types_ep_non_0).issubset(eachset):
                                device_type_is_part_of_superset = True
                                break
                    else:
                        device_type_is_part_of_superset = True

                    if not device_type_is_part_of_superset:
                        self.fail_current_test("Device type list is more than 1 and it is not matching any superset")

                self.print_step("1b.3", "Verify the DeviceTypeList does not contain the Root Node Device Type {endpoint_id}".format(
                    endpoint_id=endpoint_id))
                if ROOT_NODE_DEVICE_TYPE in listed_device_types_ep_non_0:
                    self.record_error(self.get_test_name(), location=AttributePathLocation(endpoint_id=0),
                                      problem="Root node device type is listed on non zero endpoints",
                                      spec_location="Root node device type")
                    self.fail_current_test("Root node device type is listed on non zero endpoints")

                # TODO : Step 1b.4.1, 1b.4.2 needs to be run manually as PIXIT.DESC.DeviceTypeConformanceList
                #       is not availbale as of now. An issue is created : https://github.com/project-chip/connectedhomeip/issues/38640
                self.print_step("1b.4.1", "Step 1b.4.1 is skipped, test is manually")
                self.print_step("1b.4.2", "Step 1b.4.2 is skipped, test is manually")

                self.print_step("1b.4.3", "Revision should not be less than 1")

                device_revision_ep_non_0 = [i.revision for i in endpoint[Clusters.Descriptor]
                                            [Clusters.Descriptor.Attributes.DeviceTypeList]]
                for device_revision in device_revision_ep_non_0:
                    if not device_revision:
                        self.fail_current_test("Revision is less than 1")

                # TODO : Step 2 and 3 needs to be run manually as PIXIT.DESC.DeviceTypeConformanceList
                #       is not availbale as of now. An issue is created : https://github.com/project-chip/connectedhomeip/issues/38640
                self.print_step("2", "Step 2 is skipped, test is manually")
                self.print_step("3", "Step 3 is skipped, test is manually")

                self.print_step("4", "TH reads PartsList attribute for each endpoint")

                if parts_list_per_ep_non_0:
                    for ep in parts_list_per_ep_non_0:
                        self.print_step("4.1", "Endpoint is in the range of 1 to 65534 for endpoint {endpoint_id}".format(
                            endpoint_id=endpoint_id))
                        if ep not in range(EP_RANGE_MIN, EP_RANGE_MAX):
                            self.fail_current_test("Endpoint is not in the range of 1 to 65534")

                        self.print_step(
                            "4.2", "Endpoint is not equal to the Endpoint of the Endpoint where this PartsList was read (i.e. no self-reference) for {endpoint_id}".format(endpoint_id=endpoint_id))
                        if ep == endpoint_id:
                            self.fail_current_test("Endpoint is self referencing")
        for endpoint_id, endpoint in self.endpoints.items():
            if Clusters.Descriptor.Attributes.TagList not in endpoint[Clusters.Descriptor]:
                continue

            self.print_step(5, "TH reads TagList attribute for endpoint {endpoint_id}.".format(endpoint_id=endpoint_id))

            taglist = endpoint[Clusters.Descriptor][Clusters.Descriptor.Attributes.TagList]

            self.print_step(5.1, "verifying tagList is in the range of 1 to 6 for endpoint: {endpoint_id}".format(
                endpoint_id=endpoint_id))
            if taglist:
                if len(taglist) not in range(TAG_LIST_EP_RANGE_MIN, TAG_LIST_EP_RANGE_MAX):
                    self.fail_current_test("Number of tagList is not in the range of 1 to 6")

            no_duplicate_tag = []
            for tag_struct in taglist:
                self.print_step(5.1, "verifying atleast 1 NamespaceID and tag property in the taglist struct for endpoint: {endpoint_id}".format(
                    endpoint_id=endpoint_id))
                if not tag_struct.namespaceID:
                    self.fail_current_test("Atleast 1 NamespaceID is not present")
                self.print_step(5.1, "verifying Tag property in the taglist struct for endpoint: {endpoint_id}".format(
                    endpoint_id=endpoint_id))
                if not isinstance(tag_struct.tag, int):
                    self.fail_current_test("Atleast 1 Tag is not present")

                if tag_struct.tag in no_duplicate_tag:
                    self.record_error(self.get_test_name(), location=AttributePathLocation(endpoint_id=endpoint_id),
                                      problem="duplicate Tags found in taglist struct", spec_location="TagList")
                    self.fail_current_test("Duplicate tag found")
                no_duplicate_tag.append(tag_struct.tag)

                self.print_step(5.2, "verifying namespaceID value falls under defined namespaces for endpoint: {endpoint_id}".format(
                    endpoint_id=endpoint_id))

                if isinstance(tag_struct.mfgCode, Nullable):
                    if tag_struct.namespaceID not in [COMMON_CLOSURE_NAMESPACE_NAMESPACE_ID,
                                                      COMMON_COMPASS_DIRECTION_NAMESPACE_ID,
                                                      COMMON_COMPASS_LOCATION_NAMESPACE_ID,
                                                      COMMON_DIRECTION_NAMESPACE_ID,
                                                      COMMON_LEVEL_NAMESPACE_ID,
                                                      COMMON_LOCATION_NAMESPACE_ID,
                                                      COMMON_NUMBERNAME_SPACE_ID,
                                                      COMMON_POSITION_NAMESPACE_ID,
                                                      ELECTRICAL_MEASUREMENT_NAMESPACE_ID,
                                                      LAUNDRY_NAMESPACE_ID,
                                                      POWER_SOURCE_NAMESPACE_ID,
                                                      COMMON_AREA_NAMESPACE_ID,
                                                      COMMON_LANDMARK_NAMESPACE_ID,
                                                      COMMON_RELATIVE_POSITION_ID,
                                                      REFRIGERATOR_NAMESPACE_ID,
                                                      ROOM_AIRCONDITIONER_NAMESPACE_ID,
                                                      SWITCHES_NAMESPACE_ID]:
                        self.fail_current_test("Non manufacturer specific tag is not a tag from namespace defined in spec")
                else:

                    self.print_step(5.5, "verifying label field is not null in the tag list construct for end point {endpoint_id}".format(
                        endpoint_id=endpoint_id))
                    if tag_struct.label is None:
                        self.fail_current_test("The Label field is null when the MfgCode is not null.")

        self.print_step(7, "Validate EndpointUniqueId attribute in Descriptor cluster")
        parts_list_ep_0 = self.endpoints[0][Clusters.Descriptor][Clusters.Descriptor.Attributes.PartsList]
        endpoint_to_clusters = dict(self.endpoints.items())
        for endpoint_id in parts_list_ep_0:
            descriptor_cluster = endpoint_to_clusters[endpoint_id][Clusters.Descriptor]
            if Clusters.Descriptor.Attributes.EndpointUniqueID in descriptor_cluster:
                value = descriptor_cluster[Clusters.Descriptor.Attributes.EndpointUniqueID]
                self.print_step(7.1, "Validate EndpointUniqueId attribute in Descriptor cluster is of string type for endpoint : {endpoint_id}".format(
                    endpoint_id=endpoint_id))
                if isinstance(value, str):
                    if not value:
                        continue
                    self.print_step(7.2, "Validate EndpointUniqueId attribute in Descriptor cluster is not more than 32 bytes for endpoint : {endpoint_id}".format(
                        endpoint_id=endpoint_id))
                    if len(value) > END_POINT_UNIQUE_ID_LENGTH_BYTES:
                        location = AttributePathLocation(
                            endpoint_id,
                            Clusters.Descriptor.id,
                            Clusters.Descriptor.Attributes.EndpointUniqueID.attribute_id
                        )
                        self.record_error(
                            self.get_test_name(),
                            location=location,
                            problem=f"EndpointUniqueId attribute length is {len(value)} bytes which "
                            f"exceeds the maximum allowed 32 bytes",
                            spec_location="EndpointUniqueId attribute"
                        )
                        self.fail_current_test(
                            "EndpointUniqueId attribute in Descriptor cluster is more than 32 bytes for endpoint")
                    self.print_step(7.3, "Validate EndpointUniqueId attribute in Descriptor cluster is not a duplicate for endpoint : {endpoint_id}".format(
                        endpoint_id=endpoint_id))

                    if value in unique_ids:
                        location = AttributePathLocation(endpoint_id, Clusters.Descriptor.id,
                                                         Clusters.Descriptor.Attributes.EndpointUniqueID.attribute_id)
                        self.record_error(
                            self.get_test_name(),
                            location=location,
                            problem=f"Duplicate EndpointUniqueId found: {value}",
                            spec_location="EndpointUniqueId attribute"
                        )
                        self.fail_current_test("Duplicate EndpointUniqueId found")
                    unique_ids.append(value)
                else:
                    location = AttributePathLocation(
                        endpoint_id,
                        Clusters.Descriptor.id,
                        Clusters.Descriptor.Attributes.EndpointUniqueID.attribute_id
                    )
                    self.record_error(
                        self.get_test_name(),
                        location=location,
                        problem="EndpointUniqueId attribute is present but not a string",
                        spec_location="EndpointUniqueId attribute"
                    )
                    self.fail_current_test("EndpointUniqueId attribute is present but not a string")


if __name__ == "__main__":
    # TODO: This is a temporary solution to enable asyncio debug mode for the test run.
    #       Please remove it once the root cause of the issue #42068 is identified and fixed.
    os.environ["PYTHONASYNCIODEBUG"] = "1"
    default_matter_test_main()<|MERGE_RESOLUTION|>--- conflicted
+++ resolved
@@ -997,20 +997,8 @@
         json_str, txt_str = self.dump_wildcard(dump_device_composition_path)
 
         # Structured dump so we can pull these back out of the logs
-<<<<<<< HEAD
-        def log_structured_data(start_tag: str, dump_string):
-            lines = dump_string.splitlines()
-            log.info(f'{start_tag}BEGIN ({len(lines)} lines)====')
-            for line in lines:
-                log.info(f'{start_tag}{line}')
-            log.info(f'{start_tag}END ====')
-
-        log_structured_data('==== json: ', json_str)
-        log_structured_data('==== txt: ', txt_str)
-=======
         self.log_structured_data('==== json: ', json_str)
         self.log_structured_data('==== txt: ', txt_str)
->>>>>>> 9abe68c4
 
     @async_test_body
     async def test_TC_DESC_2_1(self):
