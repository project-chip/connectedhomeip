#
#    Copyright (c) 2023 Project CHIP Authors
#    All rights reserved.
#
#    Licensed under the Apache License, Version 2.0 (the "License");
#    you may not use this file except in compliance with the License.
#    You may obtain a copy of the License at
#
#        http://www.apache.org/licenses/LICENSE-2.0
#
#    Unless required by applicable law or agreed to in writing, software
#    distributed under the License is distributed on an "AS IS" BASIS,
#    WITHOUT WARRANTIES OR CONDITIONS OF ANY KIND, either express or implied.
#    See the License for the specific language governing permissions and
#    limitations under the License.
#

# See https://github.com/project-chip/connectedhomeip/blob/master/docs/testing/python.md#defining-the-ci-test-arguments
# for details about the block below.
#
# === BEGIN CI TEST ARGUMENTS ===
# test-runner-runs:
#   run1:
#     app: ${ALL_CLUSTERS_APP}
#     app-args: --discriminator 1234 --KVS kvs1 --trace-to json:${TRACE_APP}.json
#     script-args: >
#       --storage-path admin_storage.json
#       --manual-code 10054912339
#       --PICS src/app/tests/suites/certification/ci-pics-values
#       --trace-to json:${TRACE_TEST_JSON}.json
#       --trace-to perfetto:${TRACE_TEST_PERFETTO}.perfetto
#     factory-reset: true
#     quiet: true
#   run2:
#     app: ${CHIP_LOCK_APP}
#     app-args: --discriminator 1234 --KVS kvs1
#     script-args: --storage-path admin_storage.json --manual-code 10054912339
#     factory-reset: true
#     quiet: true
#   run3:
#     app: ${CHIP_LOCK_APP}
#     app-args: --discriminator 1234 --KVS kvs1
#     script-args: --storage-path admin_storage.json --qr-code MT:-24J0Q1212-10648G00
#     factory-reset: true
#     quiet: true
#   run4:
#     app: ${CHIP_LOCK_APP}
#     app-args: --discriminator 1234 --KVS kvs1
#     script-args: >
#       --storage-path admin_storage.json
#       --discriminator 1234
#       --passcode 20202021
#     factory-reset: true
#     quiet: true
#   run5:
#     app: ${CHIP_LOCK_APP}
#     app-args: --discriminator 1234 --KVS kvs1
#     script-args: >
#       --storage-path admin_storage.json
#       --manual-code 10054912339
#       --commissioning-method on-network
#     factory-reset: true
#     quiet: true
#   run6:
#     app: ${CHIP_LOCK_APP}
#     app-args: --discriminator 1234 --KVS kvs1
#     script-args: >
#       --storage-path admin_storage.json
#       --qr-code MT:-24J0Q1212-10648G00
#       --commissioning-method on-network
#     factory-reset: true
#     quiet: true
#   run7:
#     app: ${CHIP_LOCK_APP}
#     app-args: --discriminator 1234 --KVS kvs1
#     script-args: >
#       --storage-path admin_storage.json
#       --discriminator 1234
#       --passcode 20202021
#       --commissioning-method on-network
#     factory-reset: true
#     quiet: true
#   run8:
#     app: ${CHIP_LOCK_APP}
#     app-args: --discriminator 1234 --KVS kvs1
#     script-args: --storage-path admin_storage.json
#     factory-reset: false
#     quiet: true
#   run9:
#     app: ${ENERGY_MANAGEMENT_APP}
#     app-args: --discriminator 1234 --KVS kvs1 --trace-to json:${TRACE_APP}.json
#     script-args: >
#       --storage-path admin_storage.json
#       --manual-code 10054912339
#       --PICS src/app/tests/suites/certification/ci-pics-values
#       --trace-to json:${TRACE_TEST_JSON}.json
#       --trace-to perfetto:${TRACE_TEST_PERFETTO}.perfetto
#     factory-reset: true
#     quiet: true
#   run10:
#     app: ${LIT_ICD_APP}
#     app-args: --discriminator 1234 --KVS kvs1 --trace-to json:${TRACE_APP}.json
#     script-args: >
#       --storage-path admin_storage.json
#       --manual-code 10054912339
#       --PICS src/app/tests/suites/certification/ci-pics-values
#       --trace-to json:${TRACE_TEST_JSON}.json
#       --trace-to perfetto:${TRACE_TEST_PERFETTO}.perfetto
#     factory-reset: true
#     quiet: true
#   run11:
#     app: ${CHIP_MICROWAVE_OVEN_APP}
#     app-args: --discriminator 1234 --KVS kvs1 --trace-to json:${TRACE_APP}.json
#     script-args: >
#       --storage-path admin_storage.json
#       --manual-code 10054912339
#       --PICS src/app/tests/suites/certification/ci-pics-values
#       --trace-to json:${TRACE_TEST_JSON}.json
#       --trace-to perfetto:${TRACE_TEST_PERFETTO}.perfetto
#     factory-reset: true
#     quiet: true
#   run12:
#     app: ${CHIP_RVC_APP}
#     app-args: --discriminator 1234 --KVS kvs1 --trace-to json:${TRACE_APP}.json
#     script-args: >
#       --storage-path admin_storage.json
#       --manual-code 10054912339
#       --PICS src/app/tests/suites/certification/ci-pics-values
#       --trace-to json:${TRACE_TEST_JSON}.json
#       --trace-to perfetto:${TRACE_TEST_PERFETTO}.perfetto
#     factory-reset: true
#     quiet: true
#   run13:
#     app: ${NETWORK_MANAGEMENT_APP}
#     app-args: --discriminator 1234 --KVS kvs1 --trace-to json:${TRACE_APP}.json
#     script-args: >
#       --storage-path admin_storage.json
#       --manual-code 10054912339
#       --PICS src/app/tests/suites/certification/ci-pics-values
#       --trace-to json:${TRACE_TEST_JSON}.json
#       --trace-to perfetto:${TRACE_TEST_PERFETTO}.perfetto
#     factory-reset: true
#     quiet: true
#   run14:
#     app: ${LIGHTING_APP_NO_UNIQUE_ID}
#     app-args: --discriminator 1234 --KVS kvs1 --trace-to json:${TRACE_APP}.json
#     script-args: >
#       --storage-path admin_storage.json
#       --manual-code 10054912339
#       --PICS src/app/tests/suites/certification/ci-pics-values
#       --trace-to json:${TRACE_TEST_JSON}.json
#       --trace-to perfetto:${TRACE_TEST_PERFETTO}.perfetto
#     factory-reset: true
#     quiet: true
# === END CI TEST ARGUMENTS ===

# Run 1: runs through all tests
# Run 2: tests PASE connection using manual code (12.1 only)
# Run 3: tests PASE connection using QR code (12.1 only)
# Run 4: tests PASE connection using discriminator and passcode (12.1 only)
# Run 5: Tests CASE connection using manual code (12.1 only)
# Run 6: Tests CASE connection using QR code (12.1 only)
# Run 7: Tests CASE connection using manual discriminator and passcode (12.1 only)
# Run 8: Tests reusing storage from run7 (i.e. factory-reset=false)
# Run 9: Tests against energy-management-app
# Run 10: Tests against lit-icd app
# Run 11: Tests against microwave-oven app
# Run 12: Tests against chip-rvc app
# Run 13: Tests against network-management-app
# Run 14: Tests against lighting-app-data-mode-no-unique-id

import logging
from dataclasses import dataclass
from typing import Any, Callable

import chip.clusters as Clusters
import chip.clusters.ClusterObjects
import chip.tlv
from chip import ChipUtility
from chip.clusters.Attribute import ValueDecodeFailure
from chip.clusters.ClusterObjects import ClusterAttributeDescriptor, ClusterObjectFieldDescriptor
from chip.clusters.Types import Nullable
from chip.exceptions import ChipStackError
from chip.interaction_model import InteractionModelError, Status
from chip.testing.basic_composition import BasicCompositionTests
from chip.testing.global_attribute_ids import (AttributeIdType, ClusterIdType, CommandIdType, GlobalAttributeIds, attribute_id_type,
                                               cluster_id_type, command_id_type)
<<<<<<< HEAD
from chip.testing.matter_testing import MatterBaseTest, TestStep, async_test_body, default_matter_test_main
from chip.testing.problem_notices import AttributePathLocation, ClusterPathLocation, CommandPathLocation
=======
from chip.testing.matter_testing import (AttributePathLocation, ClusterPathLocation, CommandPathLocation, MatterBaseTest, TestStep,
                                         UnknownProblemLocation, async_test_body, default_matter_test_main)
>>>>>>> 2c426fd9
from chip.testing.taglist_and_topology_test import (create_device_type_list_for_root, create_device_type_lists,
                                                    find_tag_list_problems, find_tree_roots, flat_list_ok,
                                                    get_direct_children_of_root, parts_list_problems, separate_endpoint_types)
from chip.tlv import uint
from TC_DeviceConformance import get_supersets


def get_vendor_id(mei: int) -> int:
    """Get the vendor ID portion (MEI prefix) of an overall MEI."""
    return (mei >> 16) & 0xffff


def check_int_in_range(min_value: int, max_value: int, allow_null: bool = False) -> Callable:
    """Returns a checker for whether `obj` is an int that fits in a range."""
    def int_in_range_checker(obj: Any):
        """Inner checker logic for check_int_in_range

        Checker validates that `obj` must have decoded as an integral value in range [min_value, max_value].

        On failure, a ValueError is raised with a diagnostic message.
        """
        if obj is None and allow_null:
            return

        if not isinstance(obj, int) and not isinstance(obj, chip.tlv.uint):
            raise ValueError(f"Value {str(obj)} is not an integer or uint (decoded type: {type(obj)})")
        int_val = int(obj)
        if (int_val < min_value) or (int_val > max_value):
            raise ValueError(
                f"Value {int_val} (0x{int_val:X}) not in range [{min_value}, {max_value}] ([0x{min_value:X}, 0x{max_value:X}])")

    return int_in_range_checker


def check_list_of_ints_in_range(min_value: int, max_value: int, min_size: int = 0, max_size: int = 65535, allow_null: bool = False) -> Callable:
    """Returns a checker for whether `obj` is a list of ints that fit in a range."""
    def list_of_ints_in_range_checker(obj: Any):
        """Inner checker for check_list_of_ints_in_range.

        Checker validates that `obj` must have decoded as a list of integral values in range [min_value, max_value].
        The length of the list must be between [min_size, max_size].

        On failure, a ValueError is raised with a diagnostic message.
        """
        if obj is None and allow_null:
            return

        if not isinstance(obj, list):
            raise ValueError(f"Value {str(obj)} is not a list, but a list was expected (decoded type: {type(obj)})")

        if len(obj) < min_size or len(obj) > max_size:
            raise ValueError(
                f"Value {str(obj)} is a list of size {len(obj)}, but expected a list with size in range [{min_size}, {max_size}]")

        for val_idx, val in enumerate(obj):
            if not isinstance(val, int) and not isinstance(val, chip.tlv.uint):
                raise ValueError(
                    f"At index {val_idx} in {str(obj)}, value {val} is not an int/uint, but an int/uint was expected (decoded type: {type(val)})")

            int_val = int(val)
            if not ((int_val >= min_value) and (int_val <= max_value)):
                raise ValueError(
                    f"At index {val_idx} in {str(obj)}, value {int_val} (0x{int_val:X}) not in range [{min_value}, {max_value}] ([0x{min_value:X}, 0x{max_value:X}])")

    return list_of_ints_in_range_checker


def check_non_empty_list_of_ints_in_range(min_value: int, max_value: int, max_size: int = 65535, allow_null: bool = False) -> Callable:
    """Returns a checker for whether `obj` is a non-empty list of ints that fit in a range."""
    return check_list_of_ints_in_range(min_value, max_value, min_size=1, max_size=max_size, allow_null=allow_null)


def check_no_duplicates(obj: Any) -> None:
    if not isinstance(obj, list):
        raise ValueError(f"Value {str(obj)} is not a list, but a list was expected (decoded type: {type(obj)})")
    if len(set(obj)) != len(obj):
        raise ValueError(f"Value {str(obj)} contains duplicate values")


class TC_DeviceBasicComposition(MatterBaseTest, BasicCompositionTests):
    @async_test_body
    async def setup_class(self):
        super().setup_class()
        await self.setup_class_helper()
        self.build_spec_xmls()

    # ======= START OF ACTUAL TESTS =======
    def test_TC_SM_1_1(self):
        ROOT_NODE_DEVICE_TYPE = 0x16
        self.print_step(1, "Perform a wildcard read of attributes on all endpoints - already done")
        self.print_step(2, "Verify that endpoint 0 exists")
        if 0 not in self.endpoints:
            self.record_error(self.get_test_name(), location=AttributePathLocation(endpoint_id=0),
                              problem="Did not find Endpoint 0.", spec_location="Endpoint Composition")
            self.fail_current_test()

        self.print_step(3, "Verify that endpoint 0 descriptor cluster includes the root node device type")
        if Clusters.Descriptor not in self.endpoints[0]:
            self.record_error(self.get_test_name(), location=AttributePathLocation(endpoint_id=0),
                              problem="No descriptor cluster on Endpoint 0", spec_location="Root node device type")
            self.fail_current_test()

        listed_device_types = [i.deviceType for i in self.endpoints[0]
                               [Clusters.Descriptor][Clusters.Descriptor.Attributes.DeviceTypeList]]
        if ROOT_NODE_DEVICE_TYPE not in listed_device_types:
            self.record_error(self.get_test_name(), location=AttributePathLocation(endpoint_id=0),
                              problem="Root node device type not listed on endpoint 0", spec_location="Root node device type")
            self.fail_current_test()

        self.print_step(4, "Verify that the root node device type does not appear in any of the non-zero endpoints")
        for endpoint_id, endpoint in self.endpoints.items():
            if endpoint_id == 0:
                continue
            listed_device_types = [i.deviceType for i in endpoint[Clusters.Descriptor]
                                   [Clusters.Descriptor.Attributes.DeviceTypeList]]
            if ROOT_NODE_DEVICE_TYPE in listed_device_types:
                self.record_error(self.get_test_name(), location=AttributePathLocation(endpoint_id=endpoint_id),
                                  problem=f'Root node device type listed on endpoint {endpoint_id}', spec_location="Root node device type")
                self.fail_current_test()

        self.print_step(5, "Verify the existence of all the root node clusters on EP0")
        root = self.endpoints[0]
        required_clusters = [Clusters.BasicInformation, Clusters.AccessControl, Clusters.GroupKeyManagement,
                             Clusters.GeneralCommissioning, Clusters.AdministratorCommissioning, Clusters.OperationalCredentials, Clusters.GeneralDiagnostics]
        for c in required_clusters:
            if c not in root:
                self.record_error(self.get_test_name(), location=AttributePathLocation(endpoint_id=0),
                                  problem=f'Root node does not contain required cluster {c}', spec_location="Root node device type")
                self.fail_current_test()

    def test_TC_DT_1_1(self):
        self.print_step(1, "Perform a wildcard read of attributes on all endpoints - already done")
        self.print_step(2, "Verify that each endpoint includes a descriptor cluster")
        success = True
        for endpoint_id, endpoint in self.endpoints.items():
            has_descriptor = (Clusters.Descriptor in endpoint)
            logging.info(f"Checking descriptor on Endpoint {endpoint_id}: {'found' if has_descriptor else 'not_found'}")
            if not has_descriptor:
                self.record_error(self.get_test_name(), location=AttributePathLocation(endpoint_id=endpoint_id, cluster_id=Clusters.Descriptor.id),
                                  problem=f"Did not find a descriptor on endpoint {endpoint_id}", spec_location="Base Cluster Requirements for Matter")
                success = False

        if not success:
            self.fail_current_test("At least one endpoint was missing the descriptor cluster.")

    async def _read_non_standard_attribute_check_unsupported_read(self, endpoint_id, cluster_id, attribute_id) -> bool:
        @dataclass
        class TempAttribute(ClusterAttributeDescriptor):
            @ChipUtility.classproperty
            def cluster_id(cls) -> int:
                return cluster_id

            @ChipUtility.classproperty
            def attribute_id(cls) -> int:
                return attribute_id

            @ChipUtility.classproperty
            def attribute_type(cls) -> ClusterObjectFieldDescriptor:
                return ClusterObjectFieldDescriptor(Type=uint)

            @ChipUtility.classproperty
            def standard_attribute(cls) -> bool:
                return False

            value: 'uint' = 0

        result = await self.default_controller.Read(nodeid=self.dut_node_id, attributes=[(endpoint_id, TempAttribute)])
        try:
            attr_ret = result.tlvAttributes[endpoint_id][cluster_id][attribute_id]
        except KeyError:
            attr_ret = None

        error_type_ok = attr_ret is not None and isinstance(
            attr_ret, Clusters.Attribute.ValueDecodeFailure) and isinstance(attr_ret.Reason, InteractionModelError)

        got_expected_error = error_type_ok and attr_ret.Reason.status == Status.UnsupportedRead
        return got_expected_error

    @async_test_body
    async def test_TC_IDM_10_1(self):
        self.print_step(1, "Perform a wildcard read of attributes on all endpoints - already done")

        @dataclass
        class RequiredMandatoryAttribute:
            id: int
            name: str
            validators: list[Callable]

        ATTRIBUTES_TO_CHECK = [
            RequiredMandatoryAttribute(id=GlobalAttributeIds.CLUSTER_REVISION_ID, name="ClusterRevision",
                                       validators=[check_int_in_range(1, 0xFFFF)]),
            RequiredMandatoryAttribute(id=GlobalAttributeIds.FEATURE_MAP_ID, name="FeatureMap",
                                       validators=[check_int_in_range(0, 0xFFFF_FFFF)]),
            RequiredMandatoryAttribute(id=GlobalAttributeIds.ATTRIBUTE_LIST_ID, name="AttributeList",
                                       validators=[check_non_empty_list_of_ints_in_range(0, 0xFFFF_FFFF), check_no_duplicates]),
            # TODO: Check for EventList
            # RequiredMandatoryAttribute(id=0xFFFA, name="EventList", validator=check_list_of_ints_in_range(0, 0xFFFF_FFFF)),
            RequiredMandatoryAttribute(id=GlobalAttributeIds.ACCEPTED_COMMAND_LIST_ID, name="AcceptedCommandList",
                                       validators=[check_list_of_ints_in_range(0, 0xFFFF_FFFF), check_no_duplicates]),
            RequiredMandatoryAttribute(id=GlobalAttributeIds.GENERATED_COMMAND_LIST_ID, name="GeneratedCommandList",
                                       validators=[check_list_of_ints_in_range(0, 0xFFFF_FFFF), check_no_duplicates]),
        ]

        self.print_step(2, "Validate all global attributes are present")
        success = True
        for endpoint_id, endpoint in self.endpoints_tlv.items():
            for cluster_id, cluster in endpoint.items():
                for req_attribute in ATTRIBUTES_TO_CHECK:
                    attribute_string = self.cluster_mapper.get_attribute_string(cluster_id, req_attribute.id)

                    has_attribute = (req_attribute.id in cluster)
                    location = AttributePathLocation(endpoint_id, cluster_id, req_attribute.id)
                    logging.debug(
                        f"Checking for mandatory global {attribute_string} on {location.as_cluster_string(self.cluster_mapper)}: {'found' if has_attribute else 'not_found'}")

                    # Check attribute is actually present
                    if not has_attribute:
                        self.record_error(self.get_test_name(), location=location,
                                          problem=f"Did not find mandatory global {attribute_string} on {location.as_cluster_string(self.cluster_mapper)}", spec_location="Global Elements")
                        success = False
                        continue

        self.print_step(3, "Validate the global attributes are in range and do not contain duplicates")
        for endpoint_id, endpoint in self.endpoints_tlv.items():
            for cluster_id, cluster in endpoint.items():
                for req_attribute in ATTRIBUTES_TO_CHECK:
                    # Validate attribute value based on the provided validators.
                    for validator in req_attribute.validators:
                        try:
                            validator(cluster[req_attribute.id])
                        except ValueError as e:
                            location = AttributePathLocation(endpoint_id, cluster_id, req_attribute.id)
                            self.record_error(self.get_test_name(), location=location,
                                              problem=f"Failed validation of value on {location.as_string(self.cluster_mapper)}: {str(e)}", spec_location="Global Elements")
                            success = False
                            continue
                        except KeyError:
                            # A KeyError here means the attribute does not exist. This problem was already recorded in step 2,
                            # but we don't assert until the end of the test, so ignore this and don't re-record the error.
                            continue

        self.print_step(4, "Validate the attribute list exactly matches the set of reported attributes")
        if success:
            for endpoint_id, endpoint in self.endpoints_tlv.items():
                for cluster_id, cluster in endpoint.items():
                    attribute_list = cluster[GlobalAttributeIds.ATTRIBUTE_LIST_ID]
                    for attribute_id in attribute_list:
                        location = AttributePathLocation(endpoint_id, cluster_id, attribute_id)
                        has_attribute = attribute_id in cluster

                        attribute_string = self.cluster_mapper.get_attribute_string(cluster_id, attribute_id)
                        logging.debug(
                            f"Checking presence of claimed supported {attribute_string} on {location.as_cluster_string(self.cluster_mapper)}: {'found' if has_attribute else 'not_found'}")

                        if not has_attribute:
                            # Check if this is a write-only attribute by trying to read it.
                            # If it's present and write-only it should return an UNSUPPORTED_READ error. All other errors are a failure.
                            # Because these can be MEI attributes, we need to build the ClusterAttributeDescriptor manually since it's
                            # not guaranteed to be generated. Since we expect an error back anyway, the type doesn't matter.

                            write_only_attribute = await self._read_non_standard_attribute_check_unsupported_read(
                                endpoint_id=endpoint_id, cluster_id=cluster_id, attribute_id=attribute_id)

                            if not write_only_attribute:
                                self.record_error(self.get_test_name(), location=location,
                                                  problem=f"Did not find {attribute_string} on {location.as_cluster_string(self.cluster_mapper)} when it was claimed in AttributeList ({attribute_list})", spec_location="AttributeList Attribute")
                                success = False
                            continue

                        attribute_value = cluster[attribute_id]
                        if isinstance(attribute_value, ValueDecodeFailure) and cluster_id != Clusters.Objects.UnitTesting.id:
                            self.record_error(self.get_test_name(), location=location,
                                              problem=f"Found a failure to read/decode {attribute_string} on {location.as_cluster_string(self.cluster_mapper)} when it was claimed as supported in AttributeList ({attribute_list}): {str(attribute_value)}", spec_location="AttributeList Attribute")
                            success = False
                            continue
                    for attribute_id in cluster:
                        if attribute_id not in attribute_list:
                            attribute_string = self.cluster_mapper.get_attribute_string(cluster_id, attribute_id)
                            location = AttributePathLocation(endpoint_id, cluster_id, attribute_id)
                            self.record_error(self.get_test_name(), location=location,
                                              problem=f'Found attribute {attribute_string} on {location.as_cluster_string(self.cluster_mapper)} not listed in attribute list', spec_location="AttributeList Attribute")
                            success = False

        self.print_step(
            5, "Validate that the global attributes do not contain any additional values in the standard or scoped range that are not defined by the cluster specification")
        # Validate there are attributes in the global range that are not in the required list
        allowed_globals = [a.id for a in ATTRIBUTES_TO_CHECK]
        # also allow event list because it's not disallowed
        event_list_id = 0xFFFA
        allowed_globals.append(event_list_id)
        global_range_min = 0x0000_F000
        attribute_standard_range_max = 0x000_4FFF
        mei_range_min = 0x0001_0000
        for endpoint_id, endpoint in self.endpoints_tlv.items():
            for cluster_id, cluster in endpoint.items():
                globals = [a for a in cluster[GlobalAttributeIds.ATTRIBUTE_LIST_ID] if a >= global_range_min and a < mei_range_min]
                unexpected_globals = sorted(list(set(globals) - set(allowed_globals)))
                for unexpected in unexpected_globals:
                    location = AttributePathLocation(endpoint_id=endpoint_id, cluster_id=cluster_id, attribute_id=unexpected)
                    self.record_error(self.get_test_name(), location=location,
                                      problem=f"Unexpected global attribute {unexpected} in cluster {cluster_id}", spec_location="Global elements")
                    success = False

        # validate that all the returned attributes in the standard clusters contain only known attribute ids
        for endpoint_id, endpoint in self.endpoints_tlv.items():
            for cluster_id, cluster in endpoint.items():
                if cluster_id not in chip.clusters.ClusterObjects.ALL_ATTRIBUTES:
                    # Skip clusters that are not part of the standard generated corpus (e.g. MS clusters)
                    continue
                standard_attributes = [a for a in cluster[GlobalAttributeIds.ATTRIBUTE_LIST_ID]
                                       if a <= attribute_standard_range_max]
                allowed_standard_attributes = chip.clusters.ClusterObjects.ALL_ATTRIBUTES[cluster_id]
                unexpected_standard_attributes = sorted(list(set(standard_attributes) - set(allowed_standard_attributes)))
                for unexpected in unexpected_standard_attributes:
                    location = AttributePathLocation(endpoint_id=endpoint_id, cluster_id=cluster_id, attribute_id=unexpected)
                    self.record_error(self.get_test_name(), location=location,
                                      problem=f"Unexpected standard attribute {unexpected} in cluster {cluster_id}", spec_location=f"Cluster {cluster_id}")
                    success = False

        # validate there are no attributes in the range between standard and global
        # This is de-facto already covered in the check above, assuming the spec hasn't defined any values in this range, but we should make sure
        for endpoint_id, endpoint in self.endpoints_tlv.items():
            for cluster_id, cluster in endpoint.items():
                bad_range_values = [a for a in cluster[GlobalAttributeIds.ATTRIBUTE_LIST_ID] if a >
                                    attribute_standard_range_max and a < global_range_min]
                for bad in bad_range_values:
                    location = AttributePathLocation(endpoint_id=endpoint_id, cluster_id=cluster_id, attribute_id=bad)
                    self.record_error(self.get_test_name(), location=location,
                                      problem=f"Attribute in undefined range {bad} in cluster {cluster_id}", spec_location=f"Cluster {cluster_id}")
                    success = False

        command_standard_range_max = 0x0000_00FF
        # Command lists only have a scoped range, so we only need to check for known command ids, no global range check
        for endpoint_id, endpoint in self.endpoints_tlv.items():
            for cluster_id, cluster in endpoint.items():
                if cluster_id not in chip.clusters.ClusterObjects.ALL_CLUSTERS:
                    continue
                standard_accepted_commands = [
                    a for a in cluster[GlobalAttributeIds.ACCEPTED_COMMAND_LIST_ID] if a <= command_standard_range_max]
                standard_generated_commands = [
                    a for a in cluster[GlobalAttributeIds.GENERATED_COMMAND_LIST_ID] if a <= command_standard_range_max]
                if cluster_id in chip.clusters.ClusterObjects.ALL_ACCEPTED_COMMANDS:
                    allowed_accepted_commands = [a for a in chip.clusters.ClusterObjects.ALL_ACCEPTED_COMMANDS[cluster_id]]
                else:
                    allowed_accepted_commands = []
                if cluster_id in chip.clusters.ClusterObjects.ALL_GENERATED_COMMANDS:
                    allowed_generated_commands = [a for a in chip.clusters.ClusterObjects.ALL_GENERATED_COMMANDS[cluster_id]]
                else:
                    allowed_generated_commands = []

                # Compare the set of commands in the standard range that the DUT says it accepts vs. the commands we know about.
                unexpected_accepted_commands = sorted(list(set(standard_accepted_commands) - set(allowed_accepted_commands)))
                unexpected_generated_commands = sorted(list(set(standard_generated_commands) - set(allowed_generated_commands)))

                for unexpected in unexpected_accepted_commands:
                    location = CommandPathLocation(endpoint_id=endpoint_id, cluster_id=cluster_id, command_id=unexpected)
                    self.record_error(self.get_test_name(
                    ), location=location, problem=f'Unexpected accepted command {unexpected} in cluster {cluster_id} allowed: {allowed_accepted_commands} listed: {standard_accepted_commands}', spec_location=f'Cluster {cluster_id}')
                    success = False

                for unexpected in unexpected_generated_commands:
                    location = CommandPathLocation(endpoint_id=endpoint_id, cluster_id=cluster_id, command_id=unexpected)
                    self.record_error(self.get_test_name(
                    ), location=location, problem=f'Unexpected generated command {unexpected} in cluster {cluster_id} allowed: {allowed_generated_commands} listed: {standard_generated_commands}', spec_location=f'Cluster {cluster_id}')
                    success = False

        self.print_step(
            6, "Validate that none of the global attribute IDs contain values with prefixes outside of the allowed standard or MEI prefix range")
        if self.is_pics_sdk_ci_only:
            # test vendor prefixes are allowed in the CI because we use them internally in examples
            bad_prefix_min = 0xFFF5_0000
        else:
            # test vendor prefixes are not allowed in products
            bad_prefix_min = 0xFFF1_0000
        for endpoint_id, endpoint in self.endpoints_tlv.items():
            for cluster_id, cluster in endpoint.items():
                attr_prefixes = [a & 0xFFFF_0000 for a in cluster[GlobalAttributeIds.ATTRIBUTE_LIST_ID]]
                cmd_values = cluster[GlobalAttributeIds.ACCEPTED_COMMAND_LIST_ID] + \
                    cluster[GlobalAttributeIds.GENERATED_COMMAND_LIST_ID]
                cmd_prefixes = [a & 0xFFFF_0000 for a in cmd_values]
                bad_attrs = [a for a in attr_prefixes if a >= bad_prefix_min]
                bad_cmds = [a for a in cmd_prefixes if a >= bad_prefix_min]
                for bad_attrib_id in bad_attrs:
                    location = AttributePathLocation(endpoint_id=endpoint_id, cluster_id=cluster_id, attribute_id=bad_attrib_id)
                    vendor_id = get_vendor_id(bad_attrib_id)
                    self.record_error(self.get_test_name(
                    ), location=location, problem=f'Attribute 0x{bad_attrib_id:08x} with bad prefix 0x{vendor_id:04x} in cluster 0x{cluster_id:08x}' + (' (Test Vendor)' if attribute_id_type(bad_attrib_id) == AttributeIdType.kTest else ''), spec_location='Manufacturer Extensible Identifier (MEI)')
                    success = False
                for bad_cmd_id in bad_cmds:
                    location = CommandPathLocation(endpoint_id=endpoint_id, cluster_id=cluster_id, command_id=bad_cmd_id)
                    vendor_id = get_vendor_id(bad_cmd_id)
                    self.record_error(self.get_test_name(
                    ), location=location, problem=f'Command 0x{bad_cmd_id:08x} with bad prefix 0x{vendor_id:04x} in cluster 0x{cluster_id:08x}' + (' (Test Vendor)' if command_id_type(bad_cmd_id) == CommandIdType.kTest else ''), spec_location='Manufacturer Extensible Identifier (MEI)')
                    success = False

        self.print_step(7, "Validate that none of the MEI global attribute IDs contain values outside of the allowed suffix range")
        # Validate that any attribute in the manufacturer prefix range is in the standard suffix range.
        suffix_mask = 0x0000_FFFF
        for endpoint_id, endpoint in self.endpoints_tlv.items():
            for cluster_id, cluster in endpoint.items():
                manufacturer_range_values = [a for a in cluster[GlobalAttributeIds.ATTRIBUTE_LIST_ID] if a > mei_range_min]
                for manufacturer_value in manufacturer_range_values:
                    suffix = manufacturer_value & suffix_mask
                    location = AttributePathLocation(endpoint_id=endpoint_id, cluster_id=cluster_id,
                                                     attribute_id=manufacturer_value)
                    if suffix > attribute_standard_range_max and suffix < global_range_min:
                        self.record_error(self.get_test_name(), location=location,
                                          problem=f"Manufacturer attribute in undefined range {manufacturer_value} in cluster {cluster_id}",
                                          spec_location=f"Cluster {cluster_id}")
                        success = False
                    elif suffix >= global_range_min:
                        self.record_error(self.get_test_name(), location=location,
                                          problem=f"Manufacturer attribute in global range {manufacturer_value} in cluster {cluster_id}",
                                          spec_location=f"Cluster {cluster_id}")
                        success = False

        for endpoint_id, endpoint in self.endpoints_tlv.items():
            for cluster_id, cluster in endpoint.items():
                accepted_manufacturer_range_values = [
                    a for a in cluster[GlobalAttributeIds.ACCEPTED_COMMAND_LIST_ID] if a > mei_range_min]
                generated_manufacturer_range_values = [
                    a for a in cluster[GlobalAttributeIds.GENERATED_COMMAND_LIST_ID] if a > mei_range_min]
                all_command_manufacturer_range_values = accepted_manufacturer_range_values + generated_manufacturer_range_values
                for manufacturer_value in all_command_manufacturer_range_values:
                    suffix = manufacturer_value & suffix_mask
                    location = CommandPathLocation(endpoint_id=endpoint_id, cluster_id=cluster_id, command_id=manufacturer_value)
                    if suffix > command_standard_range_max:
                        self.record_error(self.get_test_name(
                        ), location=location, problem=f'Manufacturer command in the undefined suffix range {manufacturer_value} in cluster {cluster_id}', spec_location='Manufacturer Extensible Identifier (MEI)')
                        success = False

        self.print_step(8, "Validate that all cluster ID prefixes are in the standard or MEI range")
        for endpoint_id, endpoint in self.endpoints_tlv.items():
            cluster_prefixes = [a & 0xFFFF_0000 for a in endpoint.keys()]
            bad_clusters_ids = [a for a in cluster_prefixes if a >= bad_prefix_min]
            for bad_cluster_id in bad_clusters_ids:
                location = ClusterPathLocation(endpoint_id=endpoint_id, cluster_id=bad_cluster_id)
                vendor_id = get_vendor_id(bad_cluster_id)
                self.record_error(self.get_test_name(), location=location,
                                  problem=f'Cluster 0x{bad_cluster_id:08x} with bad prefix 0x{vendor_id:04x}' + (' (Test Vendor)' if cluster_id_type(bad_cluster_id) == ClusterIdType.kTest else ''), spec_location='Manufacturer Extensible Identifier (MEI)')
                success = False

        self.print_step(9, "Validate that all clusters in the standard range have a known cluster ID")
        for endpoint_id, endpoint in self.endpoints_tlv.items():
            standard_clusters = [a for a in endpoint.keys() if a < mei_range_min]
            unknown_clusters = sorted(list(set(standard_clusters) - set(chip.clusters.ClusterObjects.ALL_CLUSTERS)))
            for bad in unknown_clusters:
                location = ClusterPathLocation(endpoint_id=endpoint_id, cluster_id=bad)
                self.record_error(self.get_test_name(
                ), location=location, problem=f'Unknown cluster ID in the standard range {bad}', spec_location='Manufacturer Extensible Identifier (MEI)')
                success = False

        self.print_step(10, "Validate that all clusters in the MEI range have a suffix in the manufacturer suffix range")
        for endpoint_id, endpoint in self.endpoints_tlv.items():
            mei_clusters = [a for a in endpoint.keys() if a >= mei_range_min]
            bad_clusters = [a for a in mei_clusters if ((a & 0x0000_FFFF) < 0xFC00) or ((a & 0x0000_FFFF) > 0xFFFE)]
            for bad in bad_clusters:
                location = ClusterPathLocation(endpoint_id=endpoint_id, cluster_id=bad)
                self.record_error(self.get_test_name(
                ), location=location, problem=f'MEI cluster with an out of range suffix {bad}', spec_location='Manufacturer Extensible Identifier (MEI)')
                success = False

        self.print_step(11, "Validate that standard cluster FeatureMap attributes contains only known feature flags")
        for endpoint_id, endpoint in self.endpoints_tlv.items():
            for cluster_id, cluster in endpoint.items():
                if cluster_id not in chip.clusters.ClusterObjects.ALL_CLUSTERS:
                    continue
                feature_map = cluster[GlobalAttributeIds.FEATURE_MAP_ID]
                feature_mask = 0
                try:
                    feature_map_enum = chip.clusters.ClusterObjects.ALL_CLUSTERS[cluster_id].Bitmaps.Feature
                    for f in feature_map_enum:
                        feature_mask = feature_mask | f
                except AttributeError:
                    # If there is no feature bitmap, feature mask 0 is correct
                    pass
                feature_map_extras = feature_map & ~feature_mask
                if feature_map_extras != 0:
                    location = ClusterPathLocation(endpoint_id=endpoint_id, cluster_id=cluster_id)
                    self.record_error(self.get_test_name(), location=location,
                                      problem=f'Standard cluster {cluster_id} with unkonwn feature {feature_map_extras:02x}')
                    success = False

        if not success:
            self.fail_current_test(
                "At least one cluster has failed the range and support checks for its listed attributes, commands or features")

        # Wildcard reads of events: event list MUST NOT be empty since at least a boot event should be registered.
        self.print_step(12, "Validate that event wildcard subscription works")

        test_failure = None
        try:
            subscription = await self.default_controller.ReadEvent(nodeid=self.dut_node_id,
                                                                   events=[('*')],
                                                                   fabricFiltered=False,
                                                                   reportInterval=(100, 1000))
            if len(subscription.GetEvents()) == 0:
                test_failure = 'Wildcard event subscription returned no events'
        except ChipStackError as e:
            # Connection over PASE will fail subscriptions with "Unsupported access"
            # TODO: ideally we should SKIP this test for PASE connections
            _IM_UNSUPPORTED_ACCESS_CODE = 0x500 + Status.UnsupportedAccess
            if e.code != _IM_UNSUPPORTED_ACCESS_CODE:
                test_failure = f"Failed to wildcard subscribe events(*): {e}"

        if test_failure:
            self.record_error(self.get_test_name(), problem=test_failure, location=UnknownProblemLocation())
            self.fail_current_test(test_failure)

    def test_TC_IDM_11_1(self):
        success = True
        for endpoint_id, endpoint in self.endpoints_tlv.items():
            for cluster_id, cluster in endpoint.items():
                for attribute_id, attribute in cluster.items():
                    if cluster_id not in Clusters.ClusterObjects.ALL_ATTRIBUTES or attribute_id not in Clusters.ClusterObjects.ALL_ATTRIBUTES[cluster_id]:
                        continue
                    if Clusters.ClusterObjects.ALL_ATTRIBUTES[cluster_id][attribute_id].attribute_type.Type is not str:
                        continue
                    try:
                        cluster[attribute_id].encode('utf-8', errors='strict')
                    except UnicodeError:
                        location = AttributePathLocation(endpoint_id, cluster_id, attribute_id)
                        attribute_string = self.cluster_mapper.get_attribute_string(cluster_id, attribute_id)
                        self.record_error(self.get_test_name(
                        ), location=location, problem=f'Attribute {attribute_string} on {location.as_cluster_string(self.cluster_mapper)} is invalid UTF-8', spec_location="Data types - Character String")
                        success = False
        if not success:
            self.fail_current_test("At least one attribute string was not valid UTF-8")

    # def test_all_event_strings_valid(self):
    #     asserts.skip("TODO: Validate every string in the read events is valid UTF-8 and has no nulls")

    # def test_all_schema_scalars(self):
    #     asserts.skip("TODO: Validate all int/uint are in range of the schema (or null if nullable) for known attributes")

    # def test_all_commands_reported_are_executable(self):
    #     asserts.skip("TODO: Validate all commands reported in AcceptedCommandList are actually executable")

    # def test_dump_all_pics_for_all_endpoints(self):
    #     asserts.skip("TODO: Make a test that generates the basic PICS list for each endpoint based on actually reported contents")

    # def test_all_schema_mandatory_elements_present(self):
    #     asserts.skip(
    #         "TODO: Make a test that ensures every known cluster has the mandatory elements present (commands, attributes) based on features")

    # def test_all_endpoints_have_valid_composition(self):
    #     asserts.skip(
    #         "TODO: Make a test that verifies each endpoint has valid set of device types, and that the device type conformance is respected for each")

    def test_TC_SM_1_2(self):
        self.print_step(1, "Wildcard read of device - already done")

        self.print_step(2, "Verify the Descriptor cluster PartsList on endpoint 0 exactly lists all the other (non-0) endpoints on the DUT")
        parts_list_0 = self.endpoints[0][Clusters.Descriptor][Clusters.Descriptor.Attributes.PartsList]
        cluster_id = Clusters.Descriptor.id
        attribute_id = Clusters.Descriptor.Attributes.PartsList.attribute_id
        location = AttributePathLocation(endpoint_id=0, cluster_id=cluster_id, attribute_id=attribute_id)
        if len(self.endpoints.keys()) != len(set(self.endpoints.keys())):
            self.record_error(self.get_test_name(), location=location,
                              problem='duplicate endpoint ids found in the returned data', spec_location="PartsList Attribute")
            self.fail_current_test()

        if len(parts_list_0) != len(set(parts_list_0)):
            self.record_error(self.get_test_name(), location=location,
                              problem='Duplicate endpoint ids found in the parts list on ep0', spec_location="PartsList Attribute")
            self.fail_current_test()

        expected_parts = set(self.endpoints.keys())
        expected_parts.remove(0)
        if set(parts_list_0) != expected_parts:
            self.record_error(self.get_test_name(), location=location,
                              problem='EP0 Descriptor parts list does not match the set of returned endpoints', spec_location="PartsList Attribute")
            self.fail_current_test()

        self.print_step(
            3, "For each endpoint on the DUT (including EP 0), verify the PartsList in the Descriptor cluster on that endpoint does not include itself")
        for endpoint_id, endpoint in self.endpoints.items():
            if endpoint_id in endpoint[Clusters.Descriptor][Clusters.Descriptor.Attributes.PartsList]:
                location = AttributePathLocation(endpoint_id=endpoint_id, cluster_id=cluster_id, attribute_id=attribute_id)
                self.record_error(self.get_test_name(), location=location,
                                  problem=f"Endpoint {endpoint_id} parts list includes itself", spec_location="PartsList Attribute")
                self.fail_current_test()

        self.print_step(4, "Separate endpoints into flat and tree style")
        flat, tree = separate_endpoint_types(self.endpoints)

        self.print_step(5, "Check for cycles in the tree endpoints")
        part_list_errors = parts_list_problems(tree, self.endpoints)
        if len(part_list_errors) != 0:
            for id in part_list_errors:
                location = AttributePathLocation(endpoint_id=id, cluster_id=cluster_id, attribute_id=attribute_id)
                self.record_error(self.get_test_name(), location=location,
                                  problem=f"Endpoint {id} parts list includes a cycle or endpoint with multiple paths to the root or non-existent endpoint", spec_location="PartsList Attribute")
            self.fail_current_test()

        self.print_step(6, "Check flat lists include all sub ids")
        ok = True
        for endpoint_id in flat:
            # ensure that every sub-id in the parts list is included in the parent
            if not flat_list_ok(endpoint_id, self.endpoints):
                location = AttributePathLocation(endpoint_id=endpoint_id, cluster_id=cluster_id, attribute_id=attribute_id)
                self.record_error(self.get_test_name(), location=location,
                                  problem='Flat parts list does not exactly match sub-parts', spec_location='Endpoint composition')
                ok = False
        if not ok:
            self.fail_current_test()

    def test_TC_PS_3_1(self):
        BRIDGED_NODE_DEVICE_TYPE_ID = 0x13
        success = True
        self.print_step(1, "Wildcard read of device - already done")

        self.print_step(2, "Verify that all endpoints listed in the EndpointList are valid")
        attribute_id = Clusters.PowerSource.Attributes.EndpointList.attribute_id
        cluster_id = Clusters.PowerSource.id
        attribute_string = self.cluster_mapper.get_attribute_string(cluster_id, attribute_id)
        for endpoint_id, endpoint in self.endpoints.items():
            if Clusters.PowerSource not in endpoint:
                continue
            location = AttributePathLocation(endpoint_id=endpoint_id, cluster_id=cluster_id, attribute_id=attribute_id)
            cluster_revision = Clusters.PowerSource.Attributes.ClusterRevision
            if cluster_revision not in endpoint[Clusters.PowerSource]:
                location = AttributePathLocation(endpoint_id=endpoint_id, cluster_id=cluster_id,
                                                 attribute_id=cluster_revision.attribute_id)
                self.record_error(self.get_test_name(
                ), location=location, problem=f'Did not find Cluster revision on {location.as_cluster_string(self.cluster_mapper)}', spec_location='Global attributes')
            if endpoint[Clusters.PowerSource][cluster_revision] < 2:
                location = AttributePathLocation(endpoint_id=endpoint_id, cluster_id=cluster_id,
                                                 attribute_id=cluster_revision.attribute_id)
                self.record_note(self.get_test_name(), location=location,
                                 problem='Power source ClusterRevision is < 2, skipping remainder of test for this endpoint')
                continue
            if Clusters.PowerSource.Attributes.EndpointList not in endpoint[Clusters.PowerSource]:
                self.record_error(self.get_test_name(), location=location,
                                  problem=f'Did not find {attribute_string} on {location.as_cluster_string(self.cluster_mapper)}', spec_location="EndpointList Attribute")
                success = False
                continue

            endpoint_list = endpoint[Clusters.PowerSource][Clusters.PowerSource.Attributes.EndpointList]
            non_existent = set(endpoint_list) - set(self.endpoints.keys())
            if non_existent:
                location = AttributePathLocation(endpoint_id=endpoint_id, cluster_id=cluster_id, attribute_id=attribute_id)
                self.record_error(self.get_test_name(), location=location,
                                  problem=f'{attribute_string} lists a non-existent endpoint', spec_location="EndpointList Attribute")
                success = False

        self.print_step(3, "Verify that all Bridged Node endpoint lists are correct")
        device_types = {}
        parts_list = {}
        for endpoint_id, endpoint in self.endpoints.items():
            if Clusters.PowerSource not in endpoint or Clusters.PowerSource.Attributes.EndpointList not in endpoint[Clusters.PowerSource]:
                continue

            def GetPartValidityProblem(endpoint):
                if Clusters.Descriptor not in endpoint:
                    return "Missing cluster descriptor"
                if Clusters.Descriptor.Attributes.PartsList not in endpoint[Clusters.Descriptor]:
                    return "Missing PartList in descriptor cluster"
                if Clusters.Descriptor.Attributes.DeviceTypeList not in endpoint[Clusters.Descriptor]:
                    return "Missing DeviceTypeList in descriptor cluster"
                return None

            problem = GetPartValidityProblem(endpoint)
            if problem:
                location = AttributePathLocation(endpoint_id=endpoint_id, cluster_id=Clusters.Descriptor.id,
                                                 attribute_id=Clusters.Descriptor.Attributes.PartsList.id)
                self.record_error(self.get_test_name(), location=location,
                                  problem=problem, spec_location="PartsList Attribute")
                success = False
                continue

            device_types[endpoint_id] = [i.deviceType for i in endpoint[Clusters.Descriptor]
                                         [Clusters.Descriptor.Attributes.DeviceTypeList]]
            parts_list[endpoint_id] = endpoint[Clusters.Descriptor][Clusters.Descriptor.Attributes.PartsList]

        bridged_nodes = [id for (id, dev_type) in device_types.items() if BRIDGED_NODE_DEVICE_TYPE_ID in dev_type]

        for endpoint_id in bridged_nodes:
            if Clusters.PowerSource not in self.endpoints[endpoint_id]:
                continue
            # using a list because we do want to preserve duplicates and error on those.
            desired_endpoint_list = parts_list[endpoint_id].copy()
            desired_endpoint_list.append(endpoint_id)
            desired_endpoint_list.sort()
            ep_list = self.endpoints[endpoint_id][Clusters.PowerSource][Clusters.PowerSource.Attributes.EndpointList]
            ep_list.sort()
            if ep_list != desired_endpoint_list:
                location = AttributePathLocation(endpoint_id=endpoint_id, cluster_id=cluster_id, attribute_id=attribute_id)
                self.record_error(self.get_test_name(), location=location,
                                  problem=f'Power source EndpointList on bridged node endpoint {endpoint_id} is not as expected. Desired: {desired_endpoint_list} Actual: {ep_list}', spec_location="EndpointList Attribute")
                success = False

        self.print_step(4, "Verify that all Bridged Node children endpoint lists are correct")
        children = []
        # note, this doesn't handle the full tree structure, single layer only
        for endpoint_id in bridged_nodes:
            children = children + parts_list[endpoint_id]

        for endpoint_id in children:
            if Clusters.PowerSource not in self.endpoints[endpoint_id]:
                continue
            desired_endpoint_list = [endpoint_id]
            ep_list = self.endpoints[endpoint_id][Clusters.PowerSource][Clusters.PowerSource.Attributes.EndpointList]
            ep_list.sort()
            if ep_list != desired_endpoint_list:
                location = AttributePathLocation(endpoint_id=endpoint_id, cluster_id=cluster_id, attribute_id=attribute_id)
                self.record_error(self.get_test_name(), location=location,
                                  problem=f'Power source EndpointList on bridged child endpoint {endpoint_id} is not as expected. Desired: {desired_endpoint_list} Actual: {ep_list}', spec_location="EndpointList Attribute")
                success = False

        if not success:
            self.fail_current_test("power source EndpointList attribute is incorrect")

    def test_TC_DESC_2_2(self):
        self.print_step(0, "Wildcard read of device - already done")

        self.print_step(
            1, "Identify all endpoints that are roots of a tree-composition. Omit any endpoints that include the Content App device type.")
        _, tree = separate_endpoint_types(self.endpoints)
        roots = find_tree_roots(tree, self.endpoints)

        self.print_step(
            1.1, "For each tree root, go through each of the children and add their endpoint IDs to a list of device types based on the DeviceTypes list")
        device_types = create_device_type_lists(roots, self.endpoints)

        self.print_step(
            1.2, "For device types with more than one endpoint listed, ensure each of the listed endpoints has a tag attribute and the tag attributes are not the same")
        problems = find_tag_list_problems(roots, device_types, self.endpoints)

        def record_problems(problems):
            for ep, problem in problems.items():
                location = AttributePathLocation(endpoint_id=ep, cluster_id=Clusters.Descriptor.id,
                                                 attribute_id=Clusters.Descriptor.Attributes.TagList.attribute_id)
                msg = f'problem on ep {ep}: missing feature = {problem.missing_feature}, missing attribute = {problem.missing_attribute}, duplicates = {problem.duplicates}, same_tags = {problem.same_tag}'
                self.record_error(self.get_test_name(), location=location, problem=msg, spec_location="Descriptor TagList")

        record_problems(problems)

        self.print_step(2, "Identify all the direct children of the root node endpoint")
        root_direct_children = get_direct_children_of_root(self.endpoints)
        self.print_step(
            2.1, "Go through each of the direct children of the root node and add their endpoint IDs to a list of device types based on the DeviceTypes list")
        device_types = create_device_type_list_for_root(root_direct_children, self.endpoints)
        self.print_step(
            2.2, "For device types with more than one endpoint listed, ensure each of the listed endpoints has a tag attribute and the tag attributes are not the same")
        root_problems = find_tag_list_problems([0], {0: device_types}, self.endpoints)
        record_problems(root_problems)

        if problems or root_problems:
            self.fail_current_test("Problems with tags lists")

    def steps_TC_IDM_12_1(self):
        return [TestStep(0, "TH performs a wildcard read of all attributes and endpoints on the device"),
                TestStep(1, "TH creates a MatterTlvJson dump of the wildcard attributes for submission to certification.")]

    def test_TC_IDM_12_1(self):
        # wildcard read - already done.
        self.step(0)

        # Create the dump
        self.step(1)
        pid = self.endpoints[0][Clusters.BasicInformation][Clusters.BasicInformation.Attributes.ProductID]
        vid = self.endpoints[0][Clusters.BasicInformation][Clusters.BasicInformation.Attributes.VendorID]
        software_version = self.endpoints[0][Clusters.BasicInformation][Clusters.BasicInformation.Attributes.SoftwareVersion]
        filename = f'device_dump_0x{vid:04X}_0x{pid:04X}_{software_version}.json'
        dump_device_composition_path = self.user_params.get("dump_device_composition_path", filename)
        json_str, txt_str = self.dump_wildcard(dump_device_composition_path)

        # Structured dump so we can pull these back out of the logs
        def log_structured_data(start_tag: str, dump_string):
            lines = dump_string.splitlines()
            logging.info(f'{start_tag}BEGIN ({len(lines)} lines)====')
            for line in lines:
                logging.info(f'{start_tag}{line}')
            logging.info(f'{start_tag}END ====')

        log_structured_data('==== json: ', json_str)
        log_structured_data('==== txt: ', txt_str)

    @async_test_body
    async def test_TC_DESC_2_1(self):

        EP_RANGE_MIN = 1
        EP_RANGE_MAX = 65534

        TAG_LIST_EP_RANGE_MIN = 1
        TAG_LIST_EP_RANGE_MAX = 7

        BRIDGED_NODE_DEVICE_TYPE = 0x0013
        DEVICE_ENERGY_MANAGEMENT_DEVICE_TYPE = 0x050D
        ELECTRICAL_SENSOR_DEVICE_TYPE = 0x0510
        JOINT_FABRIC_ADMINSTRATOR_DEVICE_TYPE = 0x0130
        OTA_PROVIDER_DEVICE_TYPE = 0x0014
        OTA_REQUESTOR_DEVICE_TYPE = 0x0012
        POWER_SOURCE_DEVICE_TYPE = 0x0011
        ROOT_NODE_DEVICE_TYPE = 0x0016
        SECONDARY_NETWORK_INTERFACE_DEVICE_TYPE = 0x0019

        COMMON_AREA_NAMESPACE_ID = 0x10
        COMMON_CLOSURE_NAMESPACE_NAMESPACE_ID = 0x01
        COMMON_COMPASS_DIRECTION_NAMESPACE_ID = 0x02
        COMMON_COMPASS_LOCATION_NAMESPACE_ID = 0x03
        COMMON_DIRECTION_NAMESPACE_ID = 0x04
        COMMON_LANDMARK_NAMESPACE_ID = 0x11
        COMMON_LEVEL_NAMESPACE_ID = 0x05
        COMMON_LOCATION_NAMESPACE_ID = 0x06
        COMMON_NUMBERNAME_SPACE_ID = 0x07
        COMMON_POSITION_NAMESPACE_ID = 0x08
        COMMON_RELATIVE_POSITION_ID = 0x12
        ELECTRICAL_MEASUREMENT_NAMESPACE_ID = 0x0A
        LAUNDRY_NAMESPACE_ID = 0x0E
        POWER_SOURCE_NAMESPACE_ID = 0x0F
        REFRIGERATOR_NAMESPACE_ID = 0x41
        ROOM_AIRCONDITIONER_NAMESPACE_ID = 0x42
        SWITCHES_NAMESPACE_ID = 0x43

        END_POINT_UNIQUE_ID_LENGTH_BYTES = 32

        unique_ids = []
        non_application_device_types = [ROOT_NODE_DEVICE_TYPE, POWER_SOURCE_DEVICE_TYPE,
                                        OTA_REQUESTOR_DEVICE_TYPE, OTA_PROVIDER_DEVICE_TYPE,
                                        BRIDGED_NODE_DEVICE_TYPE, ELECTRICAL_SENSOR_DEVICE_TYPE,
                                        DEVICE_ENERGY_MANAGEMENT_DEVICE_TYPE, SECONDARY_NETWORK_INTERFACE_DEVICE_TYPE,
                                        JOINT_FABRIC_ADMINSTRATOR_DEVICE_TYPE]

        self.print_step("1a", "TH reads DeviceTypeList and PartsList attributes from DUT for Endpoint 0")
        parts_list_ep_0 = self.endpoints[0][Clusters.Descriptor][Clusters.Descriptor.Attributes.PartsList]
        listed_device_types_ep_0 = [i.deviceType for i in self.endpoints[0]
                                    [Clusters.Descriptor][Clusters.Descriptor.Attributes.DeviceTypeList]]
        device_revision_ep_0 = [i.revision for i in self.endpoints[0]
                                [Clusters.Descriptor][Clusters.Descriptor.Attributes.DeviceTypeList]]

        self.print_step("1a.1", "Verify that PartsList attribute is not empty and contains a list of all endpoints.")
        if not parts_list_ep_0:
            self.fail_current_test("PartsList attribute is empty")

        self.print_step("1a.2", "Verify that the DeviceTypeList count is at least one.")
        if not listed_device_types_ep_0:
            self.fail_current_test("DeviceTypeList count is not at least 1")

        self.print_step("1a.3", "Verify that the DeviceTypeList contains one Root Node Device Type.")
        if listed_device_types_ep_0.count(ROOT_NODE_DEVICE_TYPE) > 1:
            self.fail_current_test("There are more than 1 ROOT_NODE_DEVICE_TYPE")

        self.print_step("1a.3", "Verify that the DeviceTypeList may only contain other Node Device Types (device types with scope=node, it can be any of the following Power Source, OTA Requestor, OTA Provider) next to the Root Node Device Type.")
        if listed_device_types_ep_0:
            allowed_device_types = {ROOT_NODE_DEVICE_TYPE,
                                    POWER_SOURCE_DEVICE_TYPE,
                                    OTA_REQUESTOR_DEVICE_TYPE,
                                    OTA_PROVIDER_DEVICE_TYPE}
            if not set(listed_device_types_ep_0).issubset(allowed_device_types):
                self.fail_current_test(
                    "Device types not in ROOT_NODE_DEVICE_TYPE, POWER_SOURCE_DEVICE_TYPE, OTA_REQUESTOR_DEVICE_TYPE, OTA_PROVIDER_DEVICE_TYPE")

        # TODO : Step 1b.4.1, 1b.4.2 needs to the run manually as PIXIT.DESC.DeviceTypeConformanceList
        #       should be selected and based on DUT type.
        for device_revision in device_revision_ep_0:
            if not device_revision:
                self.fail_current_test("Revision is less than 1")

        self.print_step(3, "TH reads PartsList attribute- covered in step 2")
        for endpoint_id, endpoint in self.endpoints.items():
            self.print_step(8, "TH reads ServerList attribute for endpoint :{endpoint_id}".format(endpoint_id=endpoint_id))
            if endpoint_id != 0:

                self.print_step("1b", "TH reads DeviceTypeList and PartsList attributes from DUT for Endpoint {endpoint_id} supported by DUT (except Endpoint 0).".format(
                    endpoint_id=endpoint_id))
                parts_list_per_ep_non_0 = endpoint[Clusters.Descriptor][Clusters.Descriptor.Attributes.PartsList]

                listed_device_types_ep_non_0 = [i.deviceType for i in endpoint
                                                [Clusters.Descriptor][Clusters.Descriptor.Attributes.DeviceTypeList]]
                self.print_step("1b.1", "Verify that the DeviceTypeList count is at least one for end point {endpoint_id}".format(
                    endpoint_id=endpoint_id))
                if not listed_device_types_ep_non_0:
                    self.fail_current_test("DeviceTypeList count is not at least 1")

                self.print_step("1b.2", "the DeviceTypeList contains more than one Application Device Type, verify that all the Application Device Types are part of the same superset for end point {endpoint_id}".format(
                    endpoint_id=endpoint_id))

                supersets = get_supersets(self.xml_device_types)
                for item in non_application_device_types:
                    if item in listed_device_types_ep_non_0:
                        listed_device_types_ep_non_0.remove(item)

                device_type_is_part_of_superset = False
                if listed_device_types_ep_non_0:
                    if len(listed_device_types_ep_non_0) > 1:
                        for eachset in supersets:
                            if set(listed_device_types_ep_non_0).issubset(eachset):
                                device_type_is_part_of_superset = True
                                break
                    else:
                        device_type_is_part_of_superset = True

                    if not device_type_is_part_of_superset:
                        self.fail_current_test("Device type list is more than 1 and it is not matching any superset")

                self.print_step("1b.3", "Verify the DeviceTypeList does not contain the Root Node Device Type {endpoint_id}".format(
                    endpoint_id=endpoint_id))
                if ROOT_NODE_DEVICE_TYPE in listed_device_types_ep_non_0:
                    self.record_error(self.get_test_name(), location=AttributePathLocation(endpoint_id=0),
                                      problem="Root node device type is listed on non zero endpoints",
                                      spec_location="Root node device type")
                    self.fail_current_test("Root node device type is listed on non zero endpoints")

                # TODO : Step 1b.4.1, 1b.4.2 needs to be run manually as PIXIT.DESC.DeviceTypeConformanceList
                #       is not availbale as of now. An issue is created : https://github.com/project-chip/connectedhomeip/issues/38640
                self.print_step("1b.4.1", "Step 1b.4.1 is skipped, test is manually")
                self.print_step("1b.4.2", "Step 1b.4.2 is skipped, test is manually")

                self.print_step("1b.4.3", "Revision should not be less than 1")

                device_revision_ep_non_0 = [i.revision for i in endpoint[Clusters.Descriptor]
                                            [Clusters.Descriptor.Attributes.DeviceTypeList]]
                for device_revision in device_revision_ep_non_0:
                    if not device_revision:
                        self.fail_current_test("Revision is less than 1")

                # TODO : Step 2 and 3 needs to be run manually as PIXIT.DESC.DeviceTypeConformanceList
                #       is not availbale as of now. An issue is created : https://github.com/project-chip/connectedhomeip/issues/38640
                self.print_step("2", "Step 2 is skipped, test is manually")
                self.print_step("3", "Step 3 is skipped, test is manually")

                self.print_step("4", "TH reads PartsList attribute for each endpoint")

                if parts_list_per_ep_non_0:
                    for ep in parts_list_per_ep_non_0:
                        self.print_step("4.1", "Endpoint is in the range of 1 to 65534 for endpoint {endpoint_id}".format(
                            endpoint_id=endpoint_id))
                        if ep not in range(EP_RANGE_MIN, EP_RANGE_MAX):
                            self.fail_current_test("Endpoint is not in the range of 1 to 65534")

                        self.print_step(
                            "4.2", "Endpoint is not equal to the Endpoint of the Endpoint where this PartsList was read (i.e. no self-reference) for {endpoint_id}".format(endpoint_id=endpoint_id))
                        if ep == endpoint_id:
                            self.fail_current_test("Endpoint is self referencing")
        for endpoint_id, endpoint in self.endpoints.items():
            if Clusters.Descriptor.Attributes.TagList not in endpoint[Clusters.Descriptor]:
                continue

            self.print_step(5, "TH reads TagList attribute for endpoint {endpoint_id}.".format(endpoint_id=endpoint_id))

            taglist = endpoint[Clusters.Descriptor][Clusters.Descriptor.Attributes.TagList]

            self.print_step(5.1, "verifying tagList is in the range of 1 to 6 for endpoint: {endpoint_id}".format(
                endpoint_id=endpoint_id))
            if taglist:
                if len(taglist) not in range(TAG_LIST_EP_RANGE_MIN, TAG_LIST_EP_RANGE_MAX):
                    self.fail_current_test("Number of tagList is not in the range of 1 to 6")

            no_duplicate_tag = []
            for tag_struct in taglist:
                self.print_step(5.1, "verifying atleast 1 NamespaceID and tag property in the taglist struct for endpoint: {endpoint_id}".format(
                    endpoint_id=endpoint_id))
                if not tag_struct.namespaceID:
                    self.fail_current_test("Atleast 1 NamespaceID is not present")
                self.print_step(5.1, "verifying Tag property in the taglist struct for endpoint: {endpoint_id}".format(
                    endpoint_id=endpoint_id))
                if not isinstance(tag_struct.tag, int):
                    self.fail_current_test("Atleast 1 Tag is not present")

                if tag_struct.tag in no_duplicate_tag:
                    self.record_error(self.get_test_name(), location=AttributePathLocation(endpoint_id=endpoint_id),
                                      problem="duplicate Tags found in taglist struct", spec_location="TagList")
                    self.fail_current_test("Duplicate tag found")
                no_duplicate_tag.append(tag_struct.tag)

                self.print_step(5.2, "verifying namespaceID value falls under defined namespaces for endpoint: {endpoint_id}".format(
                    endpoint_id=endpoint_id))

                if isinstance(tag_struct.mfgCode, Nullable):
                    if tag_struct.namespaceID not in [COMMON_CLOSURE_NAMESPACE_NAMESPACE_ID,
                                                      COMMON_COMPASS_DIRECTION_NAMESPACE_ID,
                                                      COMMON_COMPASS_LOCATION_NAMESPACE_ID,
                                                      COMMON_DIRECTION_NAMESPACE_ID,
                                                      COMMON_LEVEL_NAMESPACE_ID,
                                                      COMMON_LOCATION_NAMESPACE_ID,
                                                      COMMON_NUMBERNAME_SPACE_ID,
                                                      COMMON_POSITION_NAMESPACE_ID,
                                                      ELECTRICAL_MEASUREMENT_NAMESPACE_ID,
                                                      LAUNDRY_NAMESPACE_ID,
                                                      POWER_SOURCE_NAMESPACE_ID,
                                                      COMMON_AREA_NAMESPACE_ID,
                                                      COMMON_LANDMARK_NAMESPACE_ID,
                                                      COMMON_RELATIVE_POSITION_ID,
                                                      REFRIGERATOR_NAMESPACE_ID,
                                                      ROOM_AIRCONDITIONER_NAMESPACE_ID,
                                                      SWITCHES_NAMESPACE_ID]:
                        self.fail_current_test("Non manufacturer specific tag is not a tag from namespace defined in spec")
                else:

                    self.print_step(5.5, "verifying label field is not null in the tag list construct for end point {endpoint_id}".format(
                        endpoint_id=endpoint_id))
                    if tag_struct.label is None:
                        self.fail_current_test("The Label field is null when the MfgCode is not null.")

        self.print_step(7, "Validate EndpointUniqueId attribute in Descriptor cluster")
        parts_list_ep_0 = self.endpoints[0][Clusters.Descriptor][Clusters.Descriptor.Attributes.PartsList]
        endpoint_to_clusters = dict(self.endpoints.items())
        for endpoint_id in parts_list_ep_0:
            descriptor_cluster = endpoint_to_clusters[endpoint_id][Clusters.Descriptor]
            if Clusters.Descriptor.Attributes.EndpointUniqueID in descriptor_cluster:
                value = descriptor_cluster[Clusters.Descriptor.Attributes.EndpointUniqueID]
                self.print_step(7.1, "Validate EndpointUniqueId attribute in Descriptor cluster is of string type for endpoint : {endpoint_id}".format(
                    endpoint_id=endpoint_id))
                if isinstance(value, str):
                    if not value:
                        continue
                    self.print_step(7.2, "Validate EndpointUniqueId attribute in Descriptor cluster is not more than 32 bytes for endpoint : {endpoint_id}".format(
                        endpoint_id=endpoint_id))
                    if len(value) > END_POINT_UNIQUE_ID_LENGTH_BYTES:
                        location = AttributePathLocation(
                            endpoint_id,
                            Clusters.Descriptor.id,
                            Clusters.Descriptor.Attributes.EndpointUniqueID.attribute_id
                        )
                        self.record_error(
                            self.get_test_name(),
                            location=location,
                            problem=f"EndpointUniqueId attribute length is {len(value)} bytes which exceeds the maximum allowed 32 bytes",
                            spec_location="EndpointUniqueId attribute"
                        )
                        self.fail_current_test(
                            "EndpointUniqueId attribute in Descriptor cluster is more than 32 bytes for endpoint")
                    self.print_step(7.3, "Validate EndpointUniqueId attribute in Descriptor cluster is not a duplicate for endpoint : {endpoint_id}".format(
                        endpoint_id=endpoint_id))

                    if value in unique_ids:
                        location = AttributePathLocation(endpoint_id, Clusters.Descriptor.id,
                                                         Clusters.Descriptor.Attributes.EndpointUniqueID.attribute_id)
                        self.record_error(
                            self.get_test_name(),
                            location=location,
                            problem=f"Duplicate EndpointUniqueId found: {value}",
                            spec_location="EndpointUniqueId attribute"
                        )
                        self.fail_current_test("Duplicate EndpointUniqueId found")
                    unique_ids.append(value)
                else:
                    location = AttributePathLocation(
                        endpoint_id,
                        Clusters.Descriptor.id,
                        Clusters.Descriptor.Attributes.EndpointUniqueID.attribute_id
                    )
                    self.record_error(
                        self.get_test_name(),
                        location=location,
                        problem="EndpointUniqueId attribute is present but not a string",
                        spec_location="EndpointUniqueId attribute"
                    )
                    self.fail_current_test("EndpointUniqueId attribute is present but not a string")


if __name__ == "__main__":
    default_matter_test_main()<|MERGE_RESOLUTION|>--- conflicted
+++ resolved
@@ -185,13 +185,8 @@
 from chip.testing.basic_composition import BasicCompositionTests
 from chip.testing.global_attribute_ids import (AttributeIdType, ClusterIdType, CommandIdType, GlobalAttributeIds, attribute_id_type,
                                                cluster_id_type, command_id_type)
-<<<<<<< HEAD
 from chip.testing.matter_testing import MatterBaseTest, TestStep, async_test_body, default_matter_test_main
-from chip.testing.problem_notices import AttributePathLocation, ClusterPathLocation, CommandPathLocation
-=======
-from chip.testing.matter_testing import (AttributePathLocation, ClusterPathLocation, CommandPathLocation, MatterBaseTest, TestStep,
-                                         UnknownProblemLocation, async_test_body, default_matter_test_main)
->>>>>>> 2c426fd9
+from chip.testing.problem_notices import AttributePathLocation, ClusterPathLocation, CommandPathLocation, UnknownProblemLocation
 from chip.testing.taglist_and_topology_test import (create_device_type_list_for_root, create_device_type_lists,
                                                     find_tag_list_problems, find_tree_roots, flat_list_ok,
                                                     get_direct_children_of_root, parts_list_problems, separate_endpoint_types)
