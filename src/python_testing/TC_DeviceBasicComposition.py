--- conflicted
+++ resolved
@@ -203,11 +203,7 @@
 
 
 def find_tree_roots(tree_endpoints: list[int], endpoint_dict: dict[int, Any]) -> set[int]:
-<<<<<<< HEAD
-    """Returns a set of all the endpoints in tree_endpoints that are roots for a tree (not including singletons)"""
-=======
     """Returns a set of all the endpoints in tree_endpoints that are roots for a tree (not include singletons)"""
->>>>>>> 96c6c7a8
     tree_roots = set()
 
     def find_tree_root(current_id):
@@ -247,7 +243,6 @@
     return cycles
 
 
-<<<<<<< HEAD
 def create_device_type_lists(roots: list[int], endpoint_dict: dict[int, Any]) -> dict[int, dict[int, set[int]]]:
     """Returns a list of endpoints per device type for each root in the list"""
     device_types = {}
@@ -312,8 +307,6 @@
     return tag_problems
 
 
-=======
->>>>>>> 96c6c7a8
 class TC_DeviceBasicComposition(MatterBaseTest):
     @async_test_body
     async def setup_class(self):
