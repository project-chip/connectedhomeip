#
#    Copyright (c) 2023 Project CHIP Authors
#    All rights reserved.
#
#    Licensed under the Apache License, Version 2.0 (the "License");
#    you may not use this file except in compliance with the License.
#    You may obtain a copy of the License at
#
#        http://www.apache.org/licenses/LICENSE-2.0
#
#    Unless required by applicable law or agreed to in writing, software
#    distributed under the License is distributed on an "AS IS" BASIS,
#    WITHOUT WARRANTIES OR CONDITIONS OF ANY KIND, either express or implied.
#    See the License for the specific language governing permissions and
#    limitations under the License.
#

# See https://github.com/project-chip/connectedhomeip/blob/master/docs/testing/python.md#defining-the-ci-test-arguments
# for details about the block below.
#
# === BEGIN CI TEST ARGUMENTS ===
# test-runner-runs:
#   run1:
#     app: ${ALL_CLUSTERS_APP}
#     app-args: --discriminator 1234 --KVS kvs1 --trace-to json:${TRACE_APP}.json
#     script-args: >
#       --storage-path admin_storage.json
#       --manual-code 10054912339
#       --PICS src/app/tests/suites/certification/ci-pics-values
#       --bool-arg ci_only_linux_ota_exception_disallowed_for_certification:True
#       --trace-to json:${TRACE_TEST_JSON}.json
#       --trace-to perfetto:${TRACE_TEST_PERFETTO}.perfetto
#     factory-reset: true
#     quiet: true
#   run2:
#     app: ${CHIP_LOCK_APP}
#     app-args: --discriminator 1234 --KVS kvs1
#     script-args: >
#       --storage-path admin_storage.json
#       --manual-code 10054912339
#       --PICS src/app/tests/suites/certification/ci-pics-values
#       --bool-arg ci_only_linux_ota_exception_disallowed_for_certification:True
#     factory-reset: true
#     quiet: true
#   run3:
#     app: ${CHIP_LOCK_APP}
#     app-args: --discriminator 1234 --KVS kvs1
#     script-args: >
#       --storage-path admin_storage.json
#       --qr-code MT:-24J0Q1212-10648G00
#       --PICS src/app/tests/suites/certification/ci-pics-values
#       --bool-arg ci_only_linux_ota_exception_disallowed_for_certification:True
#     factory-reset: true
#     quiet: true
#   run4:
#     app: ${CHIP_LOCK_APP}
#     app-args: --discriminator 1234 --KVS kvs1
#     script-args: >
#       --storage-path admin_storage.json
#       --discriminator 1234
#       --passcode 20202021
#       --PICS src/app/tests/suites/certification/ci-pics-values
#       --bool-arg ci_only_linux_ota_exception_disallowed_for_certification:True
#     factory-reset: true
#     quiet: true
#   run5:
#     app: ${CHIP_LOCK_APP}
#     app-args: --discriminator 1234 --KVS kvs1
#     script-args: >
#       --storage-path admin_storage.json
#       --manual-code 10054912339
#       --commissioning-method on-network
#       --PICS src/app/tests/suites/certification/ci-pics-values
#       --bool-arg ci_only_linux_ota_exception_disallowed_for_certification:True
#     factory-reset: true
#     quiet: true
#   run6:
#     app: ${CHIP_LOCK_APP}
#     app-args: --discriminator 1234 --KVS kvs1
#     script-args: >
#       --storage-path admin_storage.json
#       --qr-code MT:-24J0Q1212-10648G00
#       --commissioning-method on-network
#       --PICS src/app/tests/suites/certification/ci-pics-values
#       --bool-arg ci_only_linux_ota_exception_disallowed_for_certification:True
#     factory-reset: true
#     quiet: true
#   run7:
#     app: ${CHIP_LOCK_APP}
#     app-args: --discriminator 1234 --KVS kvs1
#     script-args: >
#       --storage-path admin_storage.json
#       --discriminator 1234
#       --passcode 20202021
#       --commissioning-method on-network
#       --PICS src/app/tests/suites/certification/ci-pics-values
#       --bool-arg ci_only_linux_ota_exception_disallowed_for_certification:True
#     factory-reset: true
#     quiet: true
#   run8:
#     app: ${CHIP_LOCK_APP}
#     app-args: --discriminator 1234 --KVS kvs1
#     script-args: >
#       --storage-path admin_storage.json
#       --PICS src/app/tests/suites/certification/ci-pics-values
#       --bool-arg ci_only_linux_ota_exception_disallowed_for_certification:True
#     factory-reset: false
#     quiet: true
#   run9:
#     app: ${ENERGY_MANAGEMENT_APP}
#     app-args: --discriminator 1234 --KVS kvs1 --trace-to json:${TRACE_APP}.json
#     script-args: >
#       --storage-path admin_storage.json
#       --manual-code 10054912339
#       --PICS src/app/tests/suites/certification/ci-pics-values
#       --trace-to json:${TRACE_TEST_JSON}.json
#       --trace-to perfetto:${TRACE_TEST_PERFETTO}.perfetto
#     factory-reset: true
#     quiet: true
#   run10:
#     app: ${LIT_ICD_APP}
#     app-args: --discriminator 1234 --KVS kvs1 --trace-to json:${TRACE_APP}.json
#     script-args: >
#       --storage-path admin_storage.json
#       --manual-code 10054912339
#       --PICS src/app/tests/suites/certification/ci-pics-values
#       --trace-to json:${TRACE_TEST_JSON}.json
#       --trace-to perfetto:${TRACE_TEST_PERFETTO}.perfetto
#     factory-reset: true
#     quiet: true
#   run11:
#     app: ${CHIP_MICROWAVE_OVEN_APP}
#     app-args: --discriminator 1234 --KVS kvs1 --trace-to json:${TRACE_APP}.json
#     script-args: >
#       --storage-path admin_storage.json
#       --manual-code 10054912339
#       --PICS src/app/tests/suites/certification/ci-pics-values
#       --trace-to json:${TRACE_TEST_JSON}.json
#       --trace-to perfetto:${TRACE_TEST_PERFETTO}.perfetto
#     factory-reset: true
#     quiet: true
#   run12:
#     app: ${CHIP_RVC_APP}
#     app-args: --discriminator 1234 --KVS kvs1 --trace-to json:${TRACE_APP}.json
#     script-args: >
#       --storage-path admin_storage.json
#       --manual-code 10054912339
#       --PICS src/app/tests/suites/certification/ci-pics-values
#       --trace-to json:${TRACE_TEST_JSON}.json
#       --trace-to perfetto:${TRACE_TEST_PERFETTO}.perfetto
#     factory-reset: true
#     quiet: true
#   run13:
#     app: ${NETWORK_MANAGEMENT_APP}
#     app-args: --discriminator 1234 --KVS kvs1 --trace-to json:${TRACE_APP}.json
#     script-args: >
#       --storage-path admin_storage.json
#       --manual-code 10054912339
#       --PICS src/app/tests/suites/certification/ci-pics-values
#       --trace-to json:${TRACE_TEST_JSON}.json
#       --trace-to perfetto:${TRACE_TEST_PERFETTO}.perfetto
#     factory-reset: true
#     quiet: true
#   run14:
#     app: ${LIGHTING_APP_NO_UNIQUE_ID}
#     app-args: --discriminator 1234 --KVS kvs1 --trace-to json:${TRACE_APP}.json
#     script-args: >
#       --storage-path admin_storage.json
#       --manual-code 10054912339
#       --PICS src/app/tests/suites/certification/ci-pics-values
#       --trace-to json:${TRACE_TEST_JSON}.json
#       --trace-to perfetto:${TRACE_TEST_PERFETTO}.perfetto
#     factory-reset: true
#     quiet: true
# === END CI TEST ARGUMENTS ===

# Run 1: runs through all tests
# Run 2: tests PASE connection using manual code (12.1 only)
# Run 3: tests PASE connection using QR code (12.1 only)
# Run 4: tests PASE connection using discriminator and passcode (12.1 only)
# Run 5: Tests CASE connection using manual code (12.1 only)
# Run 6: Tests CASE connection using QR code (12.1 only)
# Run 7: Tests CASE connection using manual discriminator and passcode (12.1 only)
<<<<<<< HEAD
# Run 8: Tests CASE connection on a device that has already been commissioned (run7)
=======
# Run 8: Tests reusing storage from run7 (i.e. factory-reset=false)
# Run 9: Tests against energy-management-app
# Run 10: Tests against lit-icd app
# Run 11: Tests against microwave-oven app
# Run 12: Tests against chip-rvc app
# Run 13: Tests against network-management-app
# Run 14: Tests against lighting-app-data-mode-no-unique-id
>>>>>>> 9c8a5525

import logging
from dataclasses import dataclass
from typing import Any, Callable

import chip.clusters as Clusters
import chip.clusters.ClusterObjects
import chip.tlv
from chip import ChipUtility
from chip.clusters.Attribute import ValueDecodeFailure
from chip.clusters.ClusterObjects import ClusterAttributeDescriptor, ClusterObjectFieldDescriptor
from chip.interaction_model import InteractionModelError, Status
from chip.testing.basic_composition import BasicCompositionTests
from chip.testing.global_attribute_ids import (AttributeIdType, ClusterIdType, CommandIdType, GlobalAttributeIds, attribute_id_type,
                                               cluster_id_type, command_id_type, is_standard_command_id)
from chip.testing.matter_testing import (AttributePathLocation, ClusterPathLocation, CommandPathLocation, MatterBaseTest, TestStep,
                                         async_test_body, default_matter_test_main)
from chip.testing.taglist_and_topology_test import (create_device_type_list_for_root, create_device_type_lists,
                                                    find_tag_list_problems, find_tree_roots, flat_list_ok,
                                                    get_direct_children_of_root, parts_list_cycles, separate_endpoint_types)
from chip.tlv import uint
from mobly import asserts


def get_vendor_id(mei: int) -> int:
    """Get the vendor ID portion (MEI prefix) of an overall MEI."""
    return (mei >> 16) & 0xffff


def check_int_in_range(min_value: int, max_value: int, allow_null: bool = False) -> Callable:
    """Returns a checker for whether `obj` is an int that fits in a range."""
    def int_in_range_checker(obj: Any):
        """Inner checker logic for check_int_in_range

        Checker validates that `obj` must have decoded as an integral value in range [min_value, max_value].

        On failure, a ValueError is raised with a diagnostic message.
        """
        if obj is None and allow_null:
            return

        if not isinstance(obj, int) and not isinstance(obj, chip.tlv.uint):
            raise ValueError(f"Value {str(obj)} is not an integer or uint (decoded type: {type(obj)})")
        int_val = int(obj)
        if (int_val < min_value) or (int_val > max_value):
            raise ValueError(
                f"Value {int_val} (0x{int_val:X}) not in range [{min_value}, {max_value}] ([0x{min_value:X}, 0x{max_value:X}])")

    return int_in_range_checker


def check_list_of_ints_in_range(min_value: int, max_value: int, min_size: int = 0, max_size: int = 65535, allow_null: bool = False) -> Callable:
    """Returns a checker for whether `obj` is a list of ints that fit in a range."""
    def list_of_ints_in_range_checker(obj: Any):
        """Inner checker for check_list_of_ints_in_range.

        Checker validates that `obj` must have decoded as a list of integral values in range [min_value, max_value].
        The length of the list must be between [min_size, max_size].

        On failure, a ValueError is raised with a diagnostic message.
        """
        if obj is None and allow_null:
            return

        if not isinstance(obj, list):
            raise ValueError(f"Value {str(obj)} is not a list, but a list was expected (decoded type: {type(obj)})")

        if len(obj) < min_size or len(obj) > max_size:
            raise ValueError(
                f"Value {str(obj)} is a list of size {len(obj)}, but expected a list with size in range [{min_size}, {max_size}]")

        for val_idx, val in enumerate(obj):
            if not isinstance(val, int) and not isinstance(val, chip.tlv.uint):
                raise ValueError(
                    f"At index {val_idx} in {str(obj)}, value {val} is not an int/uint, but an int/uint was expected (decoded type: {type(val)})")

            int_val = int(val)
            if not ((int_val >= min_value) and (int_val <= max_value)):
                raise ValueError(
                    f"At index {val_idx} in {str(obj)}, value {int_val} (0x{int_val:X}) not in range [{min_value}, {max_value}] ([0x{min_value:X}, 0x{max_value:X}])")

    return list_of_ints_in_range_checker


def check_non_empty_list_of_ints_in_range(min_value: int, max_value: int, max_size: int = 65535, allow_null: bool = False) -> Callable:
    """Returns a checker for whether `obj` is a non-empty list of ints that fit in a range."""
    return check_list_of_ints_in_range(min_value, max_value, min_size=1, max_size=max_size, allow_null=allow_null)


def check_no_duplicates(obj: Any) -> None:
    if not isinstance(obj, list):
        raise ValueError(f"Value {str(obj)} is not a list, but a list was expected (decoded type: {type(obj)})")
    if len(set(obj)) != len(obj):
        raise ValueError(f"Value {str(obj)} contains duplicate values")


class TC_DeviceBasicComposition(MatterBaseTest, BasicCompositionTests):
    @async_test_body
    async def setup_class(self):
        super().setup_class()
        await self.setup_class_helper()

    # ======= START OF ACTUAL TESTS =======
    def test_TC_SM_1_1(self):
        ROOT_NODE_DEVICE_TYPE = 0x16
        self.print_step(1, "Perform a wildcard read of attributes on all endpoints - already done")
        self.print_step(2, "Verify that endpoint 0 exists")
        if 0 not in self.endpoints:
            self.record_error(self.get_test_name(), location=AttributePathLocation(endpoint_id=0),
                              problem="Did not find Endpoint 0.", spec_location="Endpoint Composition")
            self.fail_current_test()

        self.print_step(3, "Verify that endpoint 0 descriptor cluster includes the root node device type")
        if Clusters.Descriptor not in self.endpoints[0]:
            self.record_error(self.get_test_name(), location=AttributePathLocation(endpoint_id=0),
                              problem="No descriptor cluster on Endpoint 0", spec_location="Root node device type")
            self.fail_current_test()

        listed_device_types = [i.deviceType for i in self.endpoints[0]
                               [Clusters.Descriptor][Clusters.Descriptor.Attributes.DeviceTypeList]]
        if ROOT_NODE_DEVICE_TYPE not in listed_device_types:
            self.record_error(self.get_test_name(), location=AttributePathLocation(endpoint_id=0),
                              problem="Root node device type not listed on endpoint 0", spec_location="Root node device type")
            self.fail_current_test()

        self.print_step(4, "Verify that the root node device type does not appear in any of the non-zero endpoints")
        for endpoint_id, endpoint in self.endpoints.items():
            if endpoint_id == 0:
                continue
            listed_device_types = [i.deviceType for i in endpoint[Clusters.Descriptor]
                                   [Clusters.Descriptor.Attributes.DeviceTypeList]]
            if ROOT_NODE_DEVICE_TYPE in listed_device_types:
                self.record_error(self.get_test_name(), location=AttributePathLocation(endpoint_id=endpoint_id),
                                  problem=f'Root node device type listed on endpoint {endpoint_id}', spec_location="Root node device type")
                self.fail_current_test()

        self.print_step(5, "Verify the existence of all the root node clusters on EP0")
        root = self.endpoints[0]
        required_clusters = [Clusters.BasicInformation, Clusters.AccessControl, Clusters.GroupKeyManagement,
                             Clusters.GeneralCommissioning, Clusters.AdministratorCommissioning, Clusters.OperationalCredentials, Clusters.GeneralDiagnostics]
        for c in required_clusters:
            if c not in root:
                self.record_error(self.get_test_name(), location=AttributePathLocation(endpoint_id=0),
                                  problem=f'Root node does not contain required cluster {c}', spec_location="Root node device type")
                self.fail_current_test()

    def test_TC_DT_1_1(self):
        self.print_step(1, "Perform a wildcard read of attributes on all endpoints - already done")
        self.print_step(2, "Verify that each endpoint includes a descriptor cluster")
        success = True
        for endpoint_id, endpoint in self.endpoints.items():
            has_descriptor = (Clusters.Descriptor in endpoint)
            logging.info(f"Checking descriptor on Endpoint {endpoint_id}: {'found' if has_descriptor else 'not_found'}")
            if not has_descriptor:
                self.record_error(self.get_test_name(), location=AttributePathLocation(endpoint_id=endpoint_id, cluster_id=Clusters.Descriptor.id),
                                  problem=f"Did not find a descriptor on endpoint {endpoint_id}", spec_location="Base Cluster Requirements for Matter")
                success = False

        if not success:
            self.fail_current_test("At least one endpoint was missing the descriptor cluster.")

    async def _read_non_standard_attribute_check_unsupported_read(self, endpoint_id, cluster_id, attribute_id) -> bool:
        @dataclass
        class TempAttribute(ClusterAttributeDescriptor):
            @ChipUtility.classproperty
            def cluster_id(cls) -> int:
                return cluster_id

            @ChipUtility.classproperty
            def attribute_id(cls) -> int:
                return attribute_id

            @ChipUtility.classproperty
            def attribute_type(cls) -> ClusterObjectFieldDescriptor:
                return ClusterObjectFieldDescriptor(Type=uint)

            @ChipUtility.classproperty
            def standard_attribute(cls) -> bool:
                return False

            value: 'uint' = 0

        result = await self.default_controller.Read(nodeid=self.dut_node_id, attributes=[(endpoint_id, TempAttribute)])
        try:
            attr_ret = result.tlvAttributes[endpoint_id][cluster_id][attribute_id]
        except KeyError:
            attr_ret = None

        error_type_ok = attr_ret is not None and isinstance(
            attr_ret, Clusters.Attribute.ValueDecodeFailure) and isinstance(attr_ret.Reason, InteractionModelError)

        got_expected_error = error_type_ok and attr_ret.Reason.status == Status.UnsupportedRead
        return got_expected_error

    @async_test_body
    async def test_TC_IDM_10_1(self):
        self.print_step(1, "Perform a wildcard read of attributes on all endpoints - already done")

        @dataclass
        class RequiredMandatoryAttribute:
            id: int
            name: str
            validators: list[Callable]

        ATTRIBUTES_TO_CHECK = [
            RequiredMandatoryAttribute(id=GlobalAttributeIds.CLUSTER_REVISION_ID, name="ClusterRevision",
                                       validators=[check_int_in_range(1, 0xFFFF)]),
            RequiredMandatoryAttribute(id=GlobalAttributeIds.FEATURE_MAP_ID, name="FeatureMap",
                                       validators=[check_int_in_range(0, 0xFFFF_FFFF)]),
            RequiredMandatoryAttribute(id=GlobalAttributeIds.ATTRIBUTE_LIST_ID, name="AttributeList",
                                       validators=[check_non_empty_list_of_ints_in_range(0, 0xFFFF_FFFF), check_no_duplicates]),
            # TODO: Check for EventList
            # RequiredMandatoryAttribute(id=0xFFFA, name="EventList", validator=check_list_of_ints_in_range(0, 0xFFFF_FFFF)),
            RequiredMandatoryAttribute(id=GlobalAttributeIds.ACCEPTED_COMMAND_LIST_ID, name="AcceptedCommandList",
                                       validators=[check_list_of_ints_in_range(0, 0xFFFF_FFFF), check_no_duplicates]),
            RequiredMandatoryAttribute(id=GlobalAttributeIds.GENERATED_COMMAND_LIST_ID, name="GeneratedCommandList",
                                       validators=[check_list_of_ints_in_range(0, 0xFFFF_FFFF), check_no_duplicates]),
        ]

        self.print_step(2, "Validate all global attributes are present")
        success = True
        for endpoint_id, endpoint in self.endpoints_tlv.items():
            for cluster_id, cluster in endpoint.items():
                for req_attribute in ATTRIBUTES_TO_CHECK:
                    attribute_string = self.cluster_mapper.get_attribute_string(cluster_id, req_attribute.id)

                    has_attribute = (req_attribute.id in cluster)
                    location = AttributePathLocation(endpoint_id, cluster_id, req_attribute.id)
                    logging.debug(
                        f"Checking for mandatory global {attribute_string} on {location.as_cluster_string(self.cluster_mapper)}: {'found' if has_attribute else 'not_found'}")

                    # Check attribute is actually present
                    if not has_attribute:
                        self.record_error(self.get_test_name(), location=location,
                                          problem=f"Did not find mandatory global {attribute_string} on {location.as_cluster_string(self.cluster_mapper)}", spec_location="Global Elements")
                        success = False
                        continue

        self.print_step(3, "Validate the global attributes are in range and do not contain duplicates")
        for endpoint_id, endpoint in self.endpoints_tlv.items():
            for cluster_id, cluster in endpoint.items():
                for req_attribute in ATTRIBUTES_TO_CHECK:
                    # Validate attribute value based on the provided validators.
                    for validator in req_attribute.validators:
                        try:
                            validator(cluster[req_attribute.id])
                        except ValueError as e:
                            location = AttributePathLocation(endpoint_id, cluster_id, req_attribute.id)
                            self.record_error(self.get_test_name(), location=location,
                                              problem=f"Failed validation of value on {location.as_string(self.cluster_mapper)}: {str(e)}", spec_location="Global Elements")
                            success = False
                            continue
                        except KeyError:
                            # A KeyError here means the attribute does not exist. This problem was already recorded in step 2,
                            # but we don't assert until the end of the test, so ignore this and don't re-record the error.
                            continue

        self.print_step(4, "Validate the attribute list exactly matches the set of reported attributes")
        if success:
            for endpoint_id, endpoint in self.endpoints_tlv.items():
                for cluster_id, cluster in endpoint.items():
                    attribute_list = cluster[GlobalAttributeIds.ATTRIBUTE_LIST_ID]
                    for attribute_id in attribute_list:
                        location = AttributePathLocation(endpoint_id, cluster_id, attribute_id)
                        has_attribute = attribute_id in cluster

                        attribute_string = self.cluster_mapper.get_attribute_string(cluster_id, attribute_id)
                        logging.debug(
                            f"Checking presence of claimed supported {attribute_string} on {location.as_cluster_string(self.cluster_mapper)}: {'found' if has_attribute else 'not_found'}")

                        if not has_attribute:
                            # Check if this is a write-only attribute by trying to read it.
                            # If it's present and write-only it should return an UNSUPPORTED_READ error. All other errors are a failure.
                            # Because these can be MEI attributes, we need to build the ClusterAttributeDescriptor manually since it's
                            # not guaranteed to be generated. Since we expect an error back anyway, the type doesn't matter.

                            write_only_attribute = await self._read_non_standard_attribute_check_unsupported_read(
                                endpoint_id=endpoint_id, cluster_id=cluster_id, attribute_id=attribute_id)

                            if not write_only_attribute:
                                self.record_error(self.get_test_name(), location=location,
                                                  problem=f"Did not find {attribute_string} on {location.as_cluster_string(self.cluster_mapper)} when it was claimed in AttributeList ({attribute_list})", spec_location="AttributeList Attribute")
                                success = False
                            continue

                        attribute_value = cluster[attribute_id]
                        if isinstance(attribute_value, ValueDecodeFailure):
                            self.record_warning(self.get_test_name(), location=location,
                                                problem=f"Found a failure to read/decode {attribute_string} on {location.as_cluster_string(self.cluster_mapper)} when it was claimed as supported in AttributeList ({attribute_list}): {str(attribute_value)}", spec_location="AttributeList Attribute")
                            # Warn only for now
                            # TODO: Fail in the future
                            continue
                    for attribute_id in cluster:
                        if attribute_id not in attribute_list:
                            attribute_string = self.cluster_mapper.get_attribute_string(cluster_id, attribute_id)
                            location = AttributePathLocation(endpoint_id, cluster_id, attribute_id)
                            self.record_error(self.get_test_name(), location=location,
                                              problem=f'Found attribute {attribute_string} on {location.as_cluster_string(self.cluster_mapper)} not listed in attribute list', spec_location="AttributeList Attribute")
                            success = False

        self.print_step(
            5, "Validate that the global attributes do not contain any additional values in the standard or scoped range that are not defined by the cluster specification")
        # Validate there are attributes in the global range that are not in the required list
        allowed_globals = [a.id for a in ATTRIBUTES_TO_CHECK]
        # also allow event list because it's not disallowed
        event_list_id = 0xFFFA
        allowed_globals.append(event_list_id)
        global_range_min = 0x0000_F000
        attribute_standard_range_max = 0x000_4FFF
        mei_range_min = 0x0001_0000
        for endpoint_id, endpoint in self.endpoints_tlv.items():
            for cluster_id, cluster in endpoint.items():
                globals = [a for a in cluster[GlobalAttributeIds.ATTRIBUTE_LIST_ID] if a >= global_range_min and a < mei_range_min]
                unexpected_globals = sorted(list(set(globals) - set(allowed_globals)))
                for unexpected in unexpected_globals:
                    location = AttributePathLocation(endpoint_id=endpoint_id, cluster_id=cluster_id, attribute_id=unexpected)
                    self.record_error(self.get_test_name(), location=location,
                                      problem=f"Unexpected global attribute {unexpected} in cluster {cluster_id}", spec_location="Global elements")
                    success = False

        # validate that all the returned attributes in the standard clusters contain only known attribute ids
        for endpoint_id, endpoint in self.endpoints_tlv.items():
            for cluster_id, cluster in endpoint.items():
                if cluster_id not in chip.clusters.ClusterObjects.ALL_ATTRIBUTES:
                    # Skip clusters that are not part of the standard generated corpus (e.g. MS clusters)
                    continue
                standard_attributes = [a for a in cluster[GlobalAttributeIds.ATTRIBUTE_LIST_ID]
                                       if a <= attribute_standard_range_max]
                allowed_standard_attributes = chip.clusters.ClusterObjects.ALL_ATTRIBUTES[cluster_id]
                unexpected_standard_attributes = sorted(list(set(standard_attributes) - set(allowed_standard_attributes)))
                for unexpected in unexpected_standard_attributes:
                    location = AttributePathLocation(endpoint_id=endpoint_id, cluster_id=cluster_id, attribute_id=unexpected)
                    self.record_error(self.get_test_name(), location=location,
                                      problem=f"Unexpected standard attribute {unexpected} in cluster {cluster_id}", spec_location=f"Cluster {cluster_id}")
                    success = False

        # validate there are no attributes in the range between standard and global
        # This is de-facto already covered in the check above, assuming the spec hasn't defined any values in this range, but we should make sure
        for endpoint_id, endpoint in self.endpoints_tlv.items():
            for cluster_id, cluster in endpoint.items():
                bad_range_values = [a for a in cluster[GlobalAttributeIds.ATTRIBUTE_LIST_ID] if a >
                                    attribute_standard_range_max and a < global_range_min]
                for bad in bad_range_values:
                    location = AttributePathLocation(endpoint_id=endpoint_id, cluster_id=cluster_id, attribute_id=bad)
                    self.record_error(self.get_test_name(), location=location,
                                      problem=f"Attribute in undefined range {bad} in cluster {cluster_id}", spec_location=f"Cluster {cluster_id}")
                    success = False

        command_standard_range_max = 0x0000_00FF
        # Command lists only have a scoped range, so we only need to check for known command ids, no global range check
        for endpoint_id, endpoint in self.endpoints_tlv.items():
            for cluster_id, cluster in endpoint.items():
                if cluster_id not in chip.clusters.ClusterObjects.ALL_CLUSTERS:
                    continue
                standard_accepted_commands = [
                    a for a in cluster[GlobalAttributeIds.ACCEPTED_COMMAND_LIST_ID] if a <= command_standard_range_max]
                standard_generated_commands = [
                    a for a in cluster[GlobalAttributeIds.GENERATED_COMMAND_LIST_ID] if a <= command_standard_range_max]
                if cluster_id in chip.clusters.ClusterObjects.ALL_ACCEPTED_COMMANDS:
                    allowed_accepted_commands = [a for a in chip.clusters.ClusterObjects.ALL_ACCEPTED_COMMANDS[cluster_id]]
                else:
                    allowed_accepted_commands = []
                if cluster_id in chip.clusters.ClusterObjects.ALL_GENERATED_COMMANDS:
                    allowed_generated_commands = [a for a in chip.clusters.ClusterObjects.ALL_GENERATED_COMMANDS[cluster_id]]
                else:
                    allowed_generated_commands = []

                # Compare the set of commands in the standard range that the DUT says it accepts vs. the commands we know about.
                unexpected_accepted_commands = sorted(list(set(standard_accepted_commands) - set(allowed_accepted_commands)))
                unexpected_generated_commands = sorted(list(set(standard_generated_commands) - set(allowed_generated_commands)))

                for unexpected in unexpected_accepted_commands:
                    location = CommandPathLocation(endpoint_id=endpoint_id, cluster_id=cluster_id, command_id=unexpected)
                    self.record_error(self.get_test_name(
                    ), location=location, problem=f'Unexpected accepted command {unexpected} in cluster {cluster_id} allowed: {allowed_accepted_commands} listed: {standard_accepted_commands}', spec_location=f'Cluster {cluster_id}')
                    success = False

                for unexpected in unexpected_generated_commands:
                    location = CommandPathLocation(endpoint_id=endpoint_id, cluster_id=cluster_id, command_id=unexpected)
                    self.record_error(self.get_test_name(
                    ), location=location, problem=f'Unexpected generated command {unexpected} in cluster {cluster_id} allowed: {allowed_generated_commands} listed: {standard_generated_commands}', spec_location=f'Cluster {cluster_id}')
                    success = False

        self.print_step(
            6, "Validate that none of the global attribute IDs contain values with prefixes outside of the allowed standard or MEI prefix range")
        if self.is_pics_sdk_ci_only:
            # test vendor prefixes are allowed in the CI because we use them internally in examples
            bad_prefix_min = 0xFFF5_0000
        else:
            # test vendor prefixes are not allowed in products
            bad_prefix_min = 0xFFF1_0000
        for endpoint_id, endpoint in self.endpoints_tlv.items():
            for cluster_id, cluster in endpoint.items():
                attr_prefixes = [a & 0xFFFF_0000 for a in cluster[GlobalAttributeIds.ATTRIBUTE_LIST_ID]]
                cmd_values = cluster[GlobalAttributeIds.ACCEPTED_COMMAND_LIST_ID] + \
                    cluster[GlobalAttributeIds.GENERATED_COMMAND_LIST_ID]
                cmd_prefixes = [a & 0xFFFF_0000 for a in cmd_values]
                bad_attrs = [a for a in attr_prefixes if a >= bad_prefix_min]
                bad_cmds = [a for a in cmd_prefixes if a >= bad_prefix_min]
                for bad_attrib_id in bad_attrs:
                    location = AttributePathLocation(endpoint_id=endpoint_id, cluster_id=cluster_id, attribute_id=bad_attrib_id)
                    vendor_id = get_vendor_id(bad_attrib_id)
                    self.record_error(self.get_test_name(
                    ), location=location, problem=f'Attribute 0x{bad_attrib_id:08x} with bad prefix 0x{vendor_id:04x} in cluster 0x{cluster_id:08x}' + (' (Test Vendor)' if attribute_id_type(bad_attrib_id) == AttributeIdType.kTest else ''), spec_location='Manufacturer Extensible Identifier (MEI)')
                    success = False
                for bad_cmd_id in bad_cmds:
                    location = CommandPathLocation(endpoint_id=endpoint_id, cluster_id=cluster_id, command_id=bad_cmd_id)
                    vendor_id = get_vendor_id(bad_cmd_id)
                    self.record_error(self.get_test_name(
                    ), location=location, problem=f'Command 0x{bad_cmd_id:08x} with bad prefix 0x{vendor_id:04x} in cluster 0x{cluster_id:08x}' + (' (Test Vendor)' if command_id_type(bad_cmd_id) == CommandIdType.kTest else ''), spec_location='Manufacturer Extensible Identifier (MEI)')
                    success = False

        self.print_step(7, "Validate that none of the MEI global attribute IDs contain values outside of the allowed suffix range")
        # Validate that any attribute in the manufacturer prefix range is in the standard suffix range.
        suffix_mask = 0x0000_FFFF
        for endpoint_id, endpoint in self.endpoints_tlv.items():
            for cluster_id, cluster in endpoint.items():
                manufacturer_range_values = [a for a in cluster[GlobalAttributeIds.ATTRIBUTE_LIST_ID] if a > mei_range_min]
                for manufacturer_value in manufacturer_range_values:
                    suffix = manufacturer_value & suffix_mask
                    location = AttributePathLocation(endpoint_id=endpoint_id, cluster_id=cluster_id,
                                                     attribute_id=manufacturer_value)
                    if suffix > attribute_standard_range_max and suffix < global_range_min:
                        self.record_error(self.get_test_name(), location=location,
                                          problem=f"Manufacturer attribute in undefined range {manufacturer_value} in cluster {cluster_id}",
                                          spec_location=f"Cluster {cluster_id}")
                        success = False
                    elif suffix >= global_range_min:
                        self.record_error(self.get_test_name(), location=location,
                                          problem=f"Manufacturer attribute in global range {manufacturer_value} in cluster {cluster_id}",
                                          spec_location=f"Cluster {cluster_id}")
                        success = False

        for endpoint_id, endpoint in self.endpoints_tlv.items():
            for cluster_id, cluster in endpoint.items():
                accepted_manufacturer_range_values = [
                    a for a in cluster[GlobalAttributeIds.ACCEPTED_COMMAND_LIST_ID] if a > mei_range_min]
                generated_manufacturer_range_values = [
                    a for a in cluster[GlobalAttributeIds.GENERATED_COMMAND_LIST_ID] if a > mei_range_min]
                all_command_manufacturer_range_values = accepted_manufacturer_range_values + generated_manufacturer_range_values
                for manufacturer_value in all_command_manufacturer_range_values:
                    suffix = manufacturer_value & suffix_mask
                    location = CommandPathLocation(endpoint_id=endpoint_id, cluster_id=cluster_id, command_id=manufacturer_value)
                    if suffix > command_standard_range_max:
                        self.record_error(self.get_test_name(
                        ), location=location, problem=f'Manufacturer command in the undefined suffix range {manufacturer_value} in cluster {cluster_id}', spec_location='Manufacturer Extensible Identifier (MEI)')
                        success = False

        self.print_step(8, "Validate that all cluster ID prefixes are in the standard or MEI range")
        for endpoint_id, endpoint in self.endpoints_tlv.items():
            cluster_prefixes = [a & 0xFFFF_0000 for a in endpoint.keys()]
            bad_clusters_ids = [a for a in cluster_prefixes if a >= bad_prefix_min]
            for bad_cluster_id in bad_clusters_ids:
                location = ClusterPathLocation(endpoint_id=endpoint_id, cluster_id=bad_cluster_id)
                vendor_id = get_vendor_id(bad_cluster_id)
                self.record_error(self.get_test_name(), location=location,
                                  problem=f'Cluster 0x{bad_cluster_id:08x} with bad prefix 0x{vendor_id:04x}' + (' (Test Vendor)' if cluster_id_type(bad_cluster_id) == ClusterIdType.kTest else ''), spec_location='Manufacturer Extensible Identifier (MEI)')
                success = False

        self.print_step(9, "Validate that all clusters in the standard range have a known cluster ID")
        for endpoint_id, endpoint in self.endpoints_tlv.items():
            standard_clusters = [a for a in endpoint.keys() if a < mei_range_min]
            unknown_clusters = sorted(list(set(standard_clusters) - set(chip.clusters.ClusterObjects.ALL_CLUSTERS)))
            for bad in unknown_clusters:
                location = ClusterPathLocation(endpoint_id=endpoint_id, cluster_id=bad)
                self.record_error(self.get_test_name(
                ), location=location, problem=f'Unknown cluster ID in the standard range {bad}', spec_location='Manufacturer Extensible Identifier (MEI)')
                success = False

        self.print_step(10, "Validate that all clusters in the MEI range have a suffix in the manufacturer suffix range")
        for endpoint_id, endpoint in self.endpoints_tlv.items():
            mei_clusters = [a for a in endpoint.keys() if a >= mei_range_min]
            bad_clusters = [a for a in mei_clusters if ((a & 0x0000_FFFF) < 0xFC00) or ((a & 0x0000_FFFF) > 0xFFFE)]
            for bad in bad_clusters:
                location = ClusterPathLocation(endpoint_id=endpoint_id, cluster_id=bad)
                self.record_error(self.get_test_name(
                ), location=location, problem=f'MEI cluster with an out of range suffix {bad}', spec_location='Manufacturer Extensible Identifier (MEI)')
                success = False

        self.print_step(11, "Validate that standard cluster FeatureMap attributes contains only known feature flags")
        for endpoint_id, endpoint in self.endpoints_tlv.items():
            for cluster_id, cluster in endpoint.items():
                if cluster_id not in chip.clusters.ClusterObjects.ALL_CLUSTERS:
                    continue
                feature_map = cluster[GlobalAttributeIds.FEATURE_MAP_ID]
                feature_mask = 0
                try:
                    feature_map_enum = chip.clusters.ClusterObjects.ALL_CLUSTERS[cluster_id].Bitmaps.Feature
                    for f in feature_map_enum:
                        feature_mask = feature_mask | f
                except AttributeError:
                    # If there is no feature bitmap, feature mask 0 is correct
                    pass
                feature_map_extras = feature_map & ~feature_mask
                if feature_map_extras != 0:
                    location = ClusterPathLocation(endpoint_id=endpoint_id, cluster_id=cluster_id)
                    self.record_error(self.get_test_name(), location=location,
                                      problem=f'Standard cluster {cluster_id} with unkonwn feature {feature_map_extras:02x}')
                    success = False

        if not success:
            self.fail_current_test(
                "At least one cluster has failed the range and support checks for its listed attributes, commands or features")

    def test_TC_IDM_11_1(self):
        success = True
        for endpoint_id, endpoint in self.endpoints_tlv.items():
            for cluster_id, cluster in endpoint.items():
                for attribute_id, attribute in cluster.items():
                    if cluster_id not in Clusters.ClusterObjects.ALL_ATTRIBUTES or attribute_id not in Clusters.ClusterObjects.ALL_ATTRIBUTES[cluster_id]:
                        continue
                    if Clusters.ClusterObjects.ALL_ATTRIBUTES[cluster_id][attribute_id].attribute_type.Type is not str:
                        continue
                    try:
                        cluster[attribute_id].encode('utf-8', errors='strict')
                    except UnicodeError:
                        location = AttributePathLocation(endpoint_id, cluster_id, attribute_id)
                        attribute_string = self.cluster_mapper.get_attribute_string(cluster_id, attribute_id)
                        self.record_error(self.get_test_name(
                        ), location=location, problem=f'Attribute {attribute_string} on {location.as_cluster_string(self.cluster_mapper)} is invalid UTF-8', spec_location="Data types - Character String")
                        success = False
        if not success:
            self.fail_current_test("At least one attribute string was not valid UTF-8")

    def test_all_schema_scalars(self):
        asserts.skip("TODO: Validate all int/uint are in range of the schema (or null if nullable) for known attributes")

    @async_test_body
    async def test_TC_IDM_10_7(self):
        success = True
        skip_ota_requestor_command = self.user_params.get("ci_only_linux_ota_exception_disallowed_for_certification", False)
        acl_original = await self.read_single_attribute_check_success(cluster=Clusters.AccessControl, attribute=Clusters.AccessControl.Attributes.Acl, endpoint=0)
        acl_admin = Clusters.AccessControl.Structs.AccessControlEntryStruct(
            privilege=Clusters.AccessControl.Enums.AccessControlEntryPrivilegeEnum.kAdminister)
        remaining_view =
        # Skip checking the arm failsafe. This absolutely gets tested elsewhere, and if we randomly change this while
        # connected over PASE, bad things happen. Also skip sending the commissioning complete command for similar reasons
        skipped_checks = [Clusters.GeneralCommissioning.Commands.ArmFailSafe,
                          Clusters.GeneralCommissioning.Commands.CommissioningComplete]
        if skip_ota_requestor_command:
            asserts.assert_true(
                self.is_pics_sdk_ci_only, "The ci_only_linux_ota_exception_disallowed_for_certification is only allowed for use in the CI and is disallowed for certification.")
            # https://github.com/project-chip/connectedhomeip/issues/36716
            # Workaround for the above issue - do not check OTA requestor in CI
            skipped_checks.extend([Clusters.OtaSoftwareUpdateRequestor.Commands.AnnounceOTAProvider])
        for endpoint_id, endpoint in self.endpoints_tlv.items():
            for cluster_id, cluster in endpoint.items():
                # We've tested the command ranges in IDM-10.1, test only the standard commands that match spec
                command_ids = cluster[GlobalAttributeIds.ACCEPTED_COMMAND_LIST_ID]
                standard_command_ids = [id for id in command_ids if is_standard_command_id(command_id_type(
                    id)) and id in chip.clusters.ClusterObjects.ALL_ACCEPTED_COMMANDS[cluster_id].keys()]
                for command_id in standard_command_ids:
                    # Send the command to the device, ensure we don't get back unsupported command
                    cmd_class = chip.clusters.ClusterObjects.ALL_ACCEPTED_COMMANDS[cluster_id][command_id]
                    cmd = cmd_class()
                    if cmd_class in skipped_checks:
                        logging.warn(f"Skipping check for cmd {cmd_class}")
                        continue
                    logging.info(f"Testing command {cmd_class} ")
                    try:
                        await self.send_single_cmd(cmd=cmd, endpoint=endpoint_id)
                    except InteractionModelError as e:
                        # Errors are fine, as long as the returned error isn't UNSUPPORTED_COMMAND
                        if e.status == Status.UnsupportedCommand:
                            location = CommandPathLocation(endpoint_id=endpoint_id, cluster_id=cluster_id, command_id=command_id)
                            self.record_error(self.get_test_name(), location=location,
                                              problem="Unsupported command listed in accepted commands list")
                            success = False
        if not success:
            self.fail_current_test("One or listed commands is not implemented on the DUT")

    def test_TC_SM_1_2(self):
        self.print_step(1, "Wildcard read of device - already done")

        self.print_step(2, "Verify the Descriptor cluster PartsList on endpoint 0 exactly lists all the other (non-0) endpoints on the DUT")
        parts_list_0 = self.endpoints[0][Clusters.Descriptor][Clusters.Descriptor.Attributes.PartsList]
        cluster_id = Clusters.Descriptor.id
        attribute_id = Clusters.Descriptor.Attributes.PartsList.attribute_id
        location = AttributePathLocation(endpoint_id=0, cluster_id=cluster_id, attribute_id=attribute_id)
        if len(self.endpoints.keys()) != len(set(self.endpoints.keys())):
            self.record_error(self.get_test_name(), location=location,
                              problem='duplicate endpoint ids found in the returned data', spec_location="PartsList Attribute")
            self.fail_current_test()

        if len(parts_list_0) != len(set(parts_list_0)):
            self.record_error(self.get_test_name(), location=location,
                              problem='Duplicate endpoint ids found in the parts list on ep0', spec_location="PartsList Attribute")
            self.fail_current_test()

        expected_parts = set(self.endpoints.keys())
        expected_parts.remove(0)
        if set(parts_list_0) != expected_parts:
            self.record_error(self.get_test_name(), location=location,
                              problem='EP0 Descriptor parts list does not match the set of returned endpoints', spec_location="PartsList Attribute")
            self.fail_current_test()

        self.print_step(
            3, "For each endpoint on the DUT (including EP 0), verify the PartsList in the Descriptor cluster on that endpoint does not include itself")
        for endpoint_id, endpoint in self.endpoints.items():
            if endpoint_id in endpoint[Clusters.Descriptor][Clusters.Descriptor.Attributes.PartsList]:
                location = AttributePathLocation(endpoint_id=endpoint_id, cluster_id=cluster_id, attribute_id=attribute_id)
                self.record_error(self.get_test_name(), location=location,
                                  problem=f"Endpoint {endpoint_id} parts list includes itself", spec_location="PartsList Attribute")
                self.fail_current_test()

        self.print_step(4, "Separate endpoints into flat and tree style")
        flat, tree = separate_endpoint_types(self.endpoints)

        self.print_step(5, "Check for cycles in the tree endpoints")
        cycles = parts_list_cycles(tree, self.endpoints)
        if len(cycles) != 0:
            for id in cycles:
                location = AttributePathLocation(endpoint_id=id, cluster_id=cluster_id, attribute_id=attribute_id)
                self.record_error(self.get_test_name(), location=location,
                                  problem=f"Endpoint {id} parts list includes a cycle", spec_location="PartsList Attribute")
            self.fail_current_test()

        self.print_step(6, "Check flat lists include all sub ids")
        ok = True
        for endpoint_id in flat:
            # ensure that every sub-id in the parts list is included in the parent
            if not flat_list_ok(endpoint_id, self.endpoints):
                location = AttributePathLocation(endpoint_id=endpoint_id, cluster_id=cluster_id, attribute_id=attribute_id)
                self.record_error(self.get_test_name(), location=location,
                                  problem='Flat parts list does not exactly match sub-parts', spec_location='Endpoint composition')
                ok = False
        if not ok:
            self.fail_current_test()

    def test_TC_PS_3_1(self):
        BRIDGED_NODE_DEVICE_TYPE_ID = 0x13
        success = True
        self.print_step(1, "Wildcard read of device - already done")

        self.print_step(2, "Verify that all endpoints listed in the EndpointList are valid")
        attribute_id = Clusters.PowerSource.Attributes.EndpointList.attribute_id
        cluster_id = Clusters.PowerSource.id
        attribute_string = self.cluster_mapper.get_attribute_string(cluster_id, attribute_id)
        for endpoint_id, endpoint in self.endpoints.items():
            if Clusters.PowerSource not in endpoint:
                continue
            location = AttributePathLocation(endpoint_id=endpoint_id, cluster_id=cluster_id, attribute_id=attribute_id)
            cluster_revision = Clusters.PowerSource.Attributes.ClusterRevision
            if cluster_revision not in endpoint[Clusters.PowerSource]:
                location = AttributePathLocation(endpoint_id=endpoint_id, cluster_id=cluster_id,
                                                 attribute_id=cluster_revision.attribute_id)
                self.record_error(self.get_test_name(
                ), location=location, problem=f'Did not find Cluster revision on {location.as_cluster_string(self.cluster_mapper)}', spec_location='Global attributes')
            if endpoint[Clusters.PowerSource][cluster_revision] < 2:
                location = AttributePathLocation(endpoint_id=endpoint_id, cluster_id=cluster_id,
                                                 attribute_id=cluster_revision.attribute_id)
                self.record_note(self.get_test_name(), location=location,
                                 problem='Power source ClusterRevision is < 2, skipping remainder of test for this endpoint')
                continue
            if Clusters.PowerSource.Attributes.EndpointList not in endpoint[Clusters.PowerSource]:
                self.record_error(self.get_test_name(), location=location,
                                  problem=f'Did not find {attribute_string} on {location.as_cluster_string(self.cluster_mapper)}', spec_location="EndpointList Attribute")
                success = False
                continue

            endpoint_list = endpoint[Clusters.PowerSource][Clusters.PowerSource.Attributes.EndpointList]
            non_existent = set(endpoint_list) - set(self.endpoints.keys())
            if non_existent:
                location = AttributePathLocation(endpoint_id=endpoint_id, cluster_id=cluster_id, attribute_id=attribute_id)
                self.record_error(self.get_test_name(), location=location,
                                  problem=f'{attribute_string} lists a non-existent endpoint', spec_location="EndpointList Attribute")
                success = False

        self.print_step(3, "Verify that all Bridged Node endpoint lists are correct")
        device_types = {}
        parts_list = {}
        for endpoint_id, endpoint in self.endpoints.items():
            if Clusters.PowerSource not in endpoint or Clusters.PowerSource.Attributes.EndpointList not in endpoint[Clusters.PowerSource]:
                continue

            def GetPartValidityProblem(endpoint):
                if Clusters.Descriptor not in endpoint:
                    return "Missing cluster descriptor"
                if Clusters.Descriptor.Attributes.PartsList not in endpoint[Clusters.Descriptor]:
                    return "Missing PartList in descriptor cluster"
                if Clusters.Descriptor.Attributes.DeviceTypeList not in endpoint[Clusters.Descriptor]:
                    return "Missing DeviceTypeList in descriptor cluster"
                return None

            problem = GetPartValidityProblem(endpoint)
            if problem:
                location = AttributePathLocation(endpoint_id=endpoint_id, cluster_id=Clusters.Descriptor.id,
                                                 attribute_id=Clusters.Descriptor.Attributes.PartsList.id)
                self.record_error(self.get_test_name(), location=location,
                                  problem=problem, spec_location="PartsList Attribute")
                success = False
                continue

            device_types[endpoint_id] = [i.deviceType for i in endpoint[Clusters.Descriptor]
                                         [Clusters.Descriptor.Attributes.DeviceTypeList]]
            parts_list[endpoint_id] = endpoint[Clusters.Descriptor][Clusters.Descriptor.Attributes.PartsList]

        bridged_nodes = [id for (id, dev_type) in device_types.items() if BRIDGED_NODE_DEVICE_TYPE_ID in dev_type]

        for endpoint_id in bridged_nodes:
            if Clusters.PowerSource not in self.endpoints[endpoint_id]:
                continue
            # using a list because we do want to preserve duplicates and error on those.
            desired_endpoint_list = parts_list[endpoint_id].copy()
            desired_endpoint_list.append(endpoint_id)
            desired_endpoint_list.sort()
            ep_list = self.endpoints[endpoint_id][Clusters.PowerSource][Clusters.PowerSource.Attributes.EndpointList]
            ep_list.sort()
            if ep_list != desired_endpoint_list:
                location = AttributePathLocation(endpoint_id=endpoint_id, cluster_id=cluster_id, attribute_id=attribute_id)
                self.record_error(self.get_test_name(), location=location,
                                  problem=f'Power source EndpointList on bridged node endpoint {endpoint_id} is not as expected. Desired: {desired_endpoint_list} Actual: {ep_list}', spec_location="EndpointList Attribute")
                success = False

        self.print_step(4, "Verify that all Bridged Node children endpoint lists are correct")
        children = []
        # note, this doesn't handle the full tree structure, single layer only
        for endpoint_id in bridged_nodes:
            children = children + parts_list[endpoint_id]

        for endpoint_id in children:
            if Clusters.PowerSource not in self.endpoints[endpoint_id]:
                continue
            desired_endpoint_list = [endpoint_id]
            ep_list = self.endpoints[endpoint_id][Clusters.PowerSource][Clusters.PowerSource.Attributes.EndpointList]
            ep_list.sort()
            if ep_list != desired_endpoint_list:
                location = AttributePathLocation(endpoint_id=endpoint_id, cluster_id=cluster_id, attribute_id=attribute_id)
                self.record_error(self.get_test_name(), location=location,
                                  problem=f'Power source EndpointList on bridged child endpoint {endpoint_id} is not as expected. Desired: {desired_endpoint_list} Actual: {ep_list}', spec_location="EndpointList Attribute")
                success = False

        if not success:
            self.fail_current_test("power source EndpointList attribute is incorrect")

    def test_TC_DESC_2_2(self):
        self.print_step(0, "Wildcard read of device - already done")

        self.print_step(
            1, "Identify all endpoints that are roots of a tree-composition. Omit any endpoints that include the Content App device type.")
        _, tree = separate_endpoint_types(self.endpoints)
        roots = find_tree_roots(tree, self.endpoints)

        self.print_step(
            1.1, "For each tree root, go through each of the children and add their endpoint IDs to a list of device types based on the DeviceTypes list")
        device_types = create_device_type_lists(roots, self.endpoints)

        self.print_step(
            1.2, "For device types with more than one endpoint listed, ensure each of the listed endpoints has a tag attribute and the tag attributes are not the same")
        problems = find_tag_list_problems(roots, device_types, self.endpoints)

        for ep, problem in problems.items():
            location = AttributePathLocation(endpoint_id=ep, cluster_id=Clusters.Descriptor.id,
                                             attribute_id=Clusters.Descriptor.Attributes.TagList.attribute_id)
            msg = f'problem on ep {ep}: missing feature = {problem.missing_feature}, missing attribute = {problem.missing_attribute}, duplicates = {problem.duplicates}, same_tags = {problem.same_tag}'
            self.record_error(self.get_test_name(), location=location, problem=msg, spec_location="Descriptor TagList")

        self.print_step(2, "Identify all the direct children of the root node endpoint")
        root_direct_children = get_direct_children_of_root(self.endpoints)
        self.print_step(
            2.1, "Go through each of the direct children of the root node and add their endpoint IDs to a list of device types based on the DeviceTypes list")
        device_types = create_device_type_list_for_root(root_direct_children, self.endpoints)
        self.print_step(
            2.2, "For device types with more than one endpoint listed, ensure each of the listed endpoints has a tag attribute and the tag attributes are not the same")
        root_problems = find_tag_list_problems([0], {0: device_types}, self.endpoints)

        if problems or root_problems:
            self.fail_current_test("Problems with tags lists")

    def steps_TC_IDM_12_1(self):
        return [TestStep(0, "TH performs a wildcard read of all attributes and endpoints on the device"),
                TestStep(1, "TH creates a MatterTlvJson dump of the wildcard attributes for submission to certification.")]

    def test_TC_IDM_12_1(self):
        # wildcard read - already done.
        self.step(0)

        # Create the dump
        self.step(1)
        pid = self.endpoints[0][Clusters.BasicInformation][Clusters.BasicInformation.Attributes.ProductID]
        vid = self.endpoints[0][Clusters.BasicInformation][Clusters.BasicInformation.Attributes.VendorID]
        software_version = self.endpoints[0][Clusters.BasicInformation][Clusters.BasicInformation.Attributes.SoftwareVersion]
        filename = f'device_dump_0x{vid:04X}_0x{pid:04X}_{software_version}.json'
        dump_device_composition_path = self.user_params.get("dump_device_composition_path", filename)
        json_str, txt_str = self.dump_wildcard(dump_device_composition_path)

        # Structured dump so we can pull these back out of the logs
        def log_structured_data(start_tag: str, dump_string):
            lines = dump_string.splitlines()
            logging.info(f'{start_tag}BEGIN ({len(lines)} lines)====')
            for line in lines:
                logging.info(f'{start_tag}{line}')
            logging.info(f'{start_tag}END ====')

        log_structured_data('==== json: ', json_str)
        log_structured_data('==== txt: ', txt_str)


if __name__ == "__main__":
    default_matter_test_main()<|MERGE_RESOLUTION|>--- conflicted
+++ resolved
@@ -181,9 +181,6 @@
 # Run 5: Tests CASE connection using manual code (12.1 only)
 # Run 6: Tests CASE connection using QR code (12.1 only)
 # Run 7: Tests CASE connection using manual discriminator and passcode (12.1 only)
-<<<<<<< HEAD
-# Run 8: Tests CASE connection on a device that has already been commissioned (run7)
-=======
 # Run 8: Tests reusing storage from run7 (i.e. factory-reset=false)
 # Run 9: Tests against energy-management-app
 # Run 10: Tests against lit-icd app
@@ -191,7 +188,6 @@
 # Run 12: Tests against chip-rvc app
 # Run 13: Tests against network-management-app
 # Run 14: Tests against lighting-app-data-mode-no-unique-id
->>>>>>> 9c8a5525
 
 import logging
 from dataclasses import dataclass
