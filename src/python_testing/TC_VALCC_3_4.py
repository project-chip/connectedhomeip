#
#    Copyright (c) 2023 Project CHIP Authors
#    All rights reserved.
#
#    Licensed under the Apache License, Version 2.0 (the "License");
#    you may not use this file except in compliance with the License.
#    You may obtain a copy of the License at
#
#        http://www.apache.org/licenses/LICENSE-2.0
#
#    Unless required by applicable law or agreed to in writing, software
#    distributed under the License is distributed on an "AS IS" BASIS,
#    WITHOUT WARRANTIES OR CONDITIONS OF ANY KIND, either express or implied.
#    See the License for the specific language governing permissions and
#    limitations under the License.
#

# === BEGIN CI TEST ARGUMENTS ===
# test-runner-runs:
#   run1:
#     app: ${ALL_CLUSTERS_APP}
#     app-args: --discriminator 1234 --KVS kvs1 --trace-to json:${TRACE_APP}.json
#     script-args: >
#       --storage-path admin_storage.json
#       --commissioning-method on-network
#       --discriminator 1234
#       --passcode 20202021
#       --trace-to json:${TRACE_TEST_JSON}.json
#       --trace-to perfetto:${TRACE_TEST_PERFETTO}.perfetto
#       --endpoint 1
#     factory-reset: true
#     quiet: true
# === END CI TEST ARGUMENTS ===

import logging

import chip.clusters as Clusters
from chip.interaction_model import InteractionModelError, Status
<<<<<<< HEAD
from matter_testing_support import MatterBaseTest, TestStep, default_matter_test_main, has_attribute, run_if_endpoint_matches
=======
from chip.testing.matter_testing import MatterBaseTest, TestStep, async_test_body, default_matter_test_main
>>>>>>> b880c144
from mobly import asserts


class TC_VALCC_3_4(MatterBaseTest):
    async def read_valcc_attribute_expect_success(self, endpoint, attribute):
        cluster = Clusters.Objects.ValveConfigurationAndControl
        return await self.read_single_attribute_check_success(endpoint=endpoint, cluster=cluster, attribute=attribute)

    def desc_TC_VALCC_3_4(self) -> str:
        return "[TC-VALCC-3.4] LevelStep behavior with DUT as Server"

    def steps_TC_VALCC_3_4(self) -> list[TestStep]:
        steps = [
            TestStep(1, "Commissioning, already done", is_commissioning=True),
            TestStep(2, "Read AttributeList attribute"),
            TestStep(3, "Verify LevelStep is supported"),
            TestStep(4, "Read LevelStep attribute"),
            TestStep(5, "Verify the supported level values using Open Command"),
            TestStep(6, "Send Close command"),
        ]
        return steps

    @run_if_endpoint_matches(has_attribute(Clusters.ValveConfigurationAndControl.Attributes.LevelStep))
    async def test_TC_VALCC_3_4(self):

<<<<<<< HEAD
        endpoint = self.matter_test_config.endpoint
=======
        endpoint = self.get_endpoint(default=1)
>>>>>>> b880c144

        self.step(1)
        attributes = Clusters.ValveConfigurationAndControl.Attributes

        self.step(2)
        self.step(3)
        # Steps 2 and three are handled by the decorator

        self.step(4)
        levelStep = await self.read_valcc_attribute_expect_success(endpoint=endpoint, attribute=attributes.LevelStep)

        self.step(5)

        for levelValue in range(1, 100):
            try:
                await self.send_single_cmd(cmd=Clusters.Objects.ValveConfigurationAndControl.Commands.Open(targetLevel=levelValue), endpoint=endpoint)

                if levelValue % levelStep != 0:
                    asserts.fail("Received Success response when an CONSTRAINT_ERROR was expected")

            except InteractionModelError as e:
                if levelValue % levelStep != 0:
                    asserts.assert_equal(e.status, Status.ConstraintError,
                                         "Unexpected error returned when an CONSTRAINT_ERROR was expected")
                else:
                    asserts.fail("Unexpected error returned")
                pass

        self.step(6)
        try:
            await self.send_single_cmd(cmd=Clusters.Objects.ValveConfigurationAndControl.Commands.Close(), endpoint=endpoint)
        except InteractionModelError as e:
            asserts.assert_equal(e.status, Status.Success, "Unexpected error returned")
            pass


if __name__ == "__main__":
    default_matter_test_main()<|MERGE_RESOLUTION|>--- conflicted
+++ resolved
@@ -36,11 +36,7 @@
 
 import chip.clusters as Clusters
 from chip.interaction_model import InteractionModelError, Status
-<<<<<<< HEAD
-from matter_testing_support import MatterBaseTest, TestStep, default_matter_test_main, has_attribute, run_if_endpoint_matches
-=======
-from chip.testing.matter_testing import MatterBaseTest, TestStep, async_test_body, default_matter_test_main
->>>>>>> b880c144
+from chip.testing.matter_testing import MatterBaseTest, TestStep, default_matter_test_main, has_attribute, run_if_endpoint_matches
 from mobly import asserts
 
 
@@ -66,11 +62,7 @@
     @run_if_endpoint_matches(has_attribute(Clusters.ValveConfigurationAndControl.Attributes.LevelStep))
     async def test_TC_VALCC_3_4(self):
 
-<<<<<<< HEAD
-        endpoint = self.matter_test_config.endpoint
-=======
         endpoint = self.get_endpoint(default=1)
->>>>>>> b880c144
 
         self.step(1)
         attributes = Clusters.ValveConfigurationAndControl.Attributes
