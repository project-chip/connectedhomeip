--- conflicted
+++ resolved
@@ -66,15 +66,12 @@
 
     CHIP_ERROR SyncDeleteKeyValue(const char * key) override
     {
-<<<<<<< HEAD
         if (mErrorKeys.find(std::string(key)) != mErrorKeys.end())
         {
             return CHIP_ERROR_PERSISTED_STORAGE_FAILED;
         }
-=======
         bool contains = mStorage.find(key) != mStorage.end();
         VerifyOrReturnError(contains, CHIP_ERROR_PERSISTED_STORAGE_VALUE_NOT_FOUND);
->>>>>>> 66aef3e0
         mStorage.erase(key);
         return CHIP_NO_ERROR;
     }
