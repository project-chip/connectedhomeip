/*
 *    Copyright (c) 2020 Project CHIP Authors
 *    Copyright (c) 2013 Nest Labs, Inc.
 *    All rights reserved.
 *
 *    Licensed under the Apache License, Version 2.0 (the "License");
 *    you may not use this file except in compliance with the License.
 *    You may obtain a copy of the License at
 *
 *        http://www.apache.org/licenses/LICENSE-2.0
 *
 *    Unless required by applicable law or agreed to in writing, software
 *    distributed under the License is distributed on an "AS IS" BASIS,
 *    WITHOUT WARRANTIES OR CONDITIONS OF ANY KIND, either express or implied.
 *    See the License for the specific language governing permissions and
 *    limitations under the License.
 */

/**
 * Defines memory pool classes.
 */

#pragma once

#include <lib/support/CHIPMem.h>
#include <lib/support/CodeUtils.h>
#include <system/SystemConfig.h>

#include <lib/support/Iterators.h>

#include <atomic>
#include <limits>
#include <new>
#include <stddef.h>
#include <utility>

namespace chip {

namespace internal {

class Statistics
{
public:
    Statistics() : mAllocated(0), mHighWaterMark(0) {}

    size_t Allocated() const { return mAllocated; }
    size_t HighWaterMark() const { return mHighWaterMark; }
    void IncreaseUsage()
    {
        if (++mAllocated > mHighWaterMark)
        {
            mHighWaterMark = mAllocated;
        }
    }
    void DecreaseUsage() { --mAllocated; }

protected:
    size_t mAllocated;
    size_t mHighWaterMark;
};

class StaticAllocatorBase : public Statistics
{
public:
    StaticAllocatorBase(size_t capacity) : mCapacity(capacity) {}
    size_t Capacity() const { return mCapacity; }
    bool Exhausted() const { return mAllocated == mCapacity; }

protected:
    const size_t mCapacity;
};

class StaticAllocatorBitmap : public internal::StaticAllocatorBase
{
protected:
    /**
     * Use the largest data type supported by `std::atomic`. Putting multiple atomic inside a single cache line won't improve
     * concurrency, while the use of larger data type can improve the performance by reducing the number of outer loop iterations.
     */
    using tBitChunkType                         = unsigned long;
    static constexpr const tBitChunkType kBit1  = 1; // make sure bitshifts produce the right type
    static constexpr const size_t kBitChunkSize = std::numeric_limits<tBitChunkType>::digits;
    static_assert(ATOMIC_LONG_LOCK_FREE, "StaticAllocatorBitmap is not lock free");

public:
    StaticAllocatorBitmap(void * storage, std::atomic<tBitChunkType> * usage, size_t capacity, size_t elementSize);

protected:
    void * Allocate();
    void Deallocate(void * element);
    void * At(size_t index) { return static_cast<uint8_t *>(mElements) + mElementSize * index; }
    size_t IndexOf(void * element);

    using Lambda = Loop (*)(void * context, void * object);
    Loop ForEachActiveObjectInner(void * context, Lambda lambda);
    Loop ForEachActiveObjectInner(void * context, Loop lambda(void * context, const void * object)) const
    {
        return const_cast<StaticAllocatorBitmap *>(this)->ForEachActiveObjectInner(context, reinterpret_cast<Lambda>(lambda));
    }

private:
    void * mElements;
    const size_t mElementSize;
    std::atomic<tBitChunkType> * mUsage;
};

template <class T>
class PoolCommon
{
public:
    template <typename... Args>
    void ResetObject(T * element, Args &&... args)
    {
        element->~T();
        new (element) T(std::forward<Args>(args)...);
    }
};

template <typename T, typename Function>
class LambdaProxy
{
public:
    LambdaProxy(Function && function) : mFunction(std::move(function)) {}
    static Loop Call(void * context, void * target)
    {
        return static_cast<LambdaProxy *>(context)->mFunction(static_cast<T *>(target));
    }
    static Loop ConstCall(void * context, const void * target)
    {
        return static_cast<LambdaProxy *>(context)->mFunction(static_cast<const T *>(target));
    }

private:
    Function mFunction;
};

#if CHIP_SYSTEM_CONFIG_POOL_USE_HEAP

struct HeapObjectListNode
{
    void Remove()
    {
        mNext->mPrev = mPrev;
        mPrev->mNext = mNext;
    }

    void * mObject;
    HeapObjectListNode * mNext;
    HeapObjectListNode * mPrev;
};

struct HeapObjectList : HeapObjectListNode
{
    HeapObjectList() : mIterationDepth(0) { mNext = mPrev = this; }

    void Append(HeapObjectListNode * node)
    {
        node->mNext  = this;
        node->mPrev  = mPrev;
        mPrev->mNext = node;
        mPrev        = node;
    }

    HeapObjectListNode * FindNode(void * object) const;

<<<<<<< HEAD
    HeapObjectListNode * At(size_t index);

    Loop ForEachNode(void * context, Loop lambda(void * context, void * object));
=======
    using Lambda = Loop (*)(void *, void *);
    Loop ForEachNode(void * context, Lambda lambda);
    Loop ForEachNode(void * context, Loop lambda(void * context, const void * object)) const
    {
        return const_cast<HeapObjectList *>(this)->ForEachNode(context, reinterpret_cast<Lambda>(lambda));
    }
>>>>>>> d9b77e90

    size_t mIterationDepth;
};

#endif // CHIP_SYSTEM_CONFIG_POOL_USE_HEAP

} // namespace internal

/**
 * @class ObjectPool
 *
 * Depending on build configuration, ObjectPool is either a fixed-size static pool or a heap-allocated pool.
 *
 * @tparam T    Type of element to be allocated.
 * @tparam N    Number of elements in the pool, in the fixed-size case.
 *
 * @fn CreateObject
 * @memberof ObjectPool
 *
 * Create an object from the pool. Forwards its arguments to construct a T.
 *
 * @fn ReleaseObject
 * @memberof ObjectPool
 * @param object   Pointer to object to release (or return to the pool). Its destructor runs.
 *
 * @fn ForEachActiveObject
 * @memberof ObjectPool
 * @param visitor   A function that takes a T* and returns Loop::Continue to continue iterating or Loop::Break to stop iterating.
 * @returns Loop::Break if a visitor call returned Loop::Break, Loop::Finish otherwise.
 *
 * Iteration may be nested. ReleaseObject() can be called during iteration, on the current object or any other.
 * CreateObject() can be called, but it is undefined whether or not a newly created object will be visited.
 */

/**
 * A class template used for allocating objects from a fixed-size static pool.
 *
 *  @tparam     T   type of element to be allocated.
 *  @tparam     N   a positive integer max number of elements the pool provides.
 */
template <class T, size_t N>
class BitMapObjectPool : public internal::StaticAllocatorBitmap, public internal::PoolCommon<T>
{
public:
    BitMapObjectPool() : StaticAllocatorBitmap(mData.mMemory, mUsage, N, sizeof(T)) {}
    ~BitMapObjectPool() { VerifyOrDie(Allocated() == 0); }

    template <typename... Args>
    T * CreateObject(Args &&... args)
    {
        T * element = static_cast<T *>(Allocate());
        if (element != nullptr)
            return new (element) T(std::forward<Args>(args)...);
        else
            return nullptr;
    }

    void ReleaseObject(T * element)
    {
        if (element == nullptr)
            return;

        element->~T();
        Deallocate(element);
    }

    void ReleaseAll() { ForEachActiveObjectInner(this, ReleaseObject); }

    T * At(size_t index) { return static_cast<T *>(internal::StaticAllocatorBitmap::At(index)); }

    /**
     * @brief
     *   Run a functor for each active object in the pool
     *
     *  @param     function The functor of type `Loop (*)(T*)`, return Loop::Break to break the iteration
     *  @return    Loop     Returns Break or Finish according to the iteration
     *
     * caution
     *   this function is not thread-safe, make sure all usage of the
     *   pool is protected by a lock, or else avoid using this function
     */
    template <typename Function>
    Loop ForEachActiveObject(Function && function)
    {
        static_assert(std::is_same<Loop, decltype(function(std::declval<T *>()))>::value,
                      "The function must take T* and return Loop");
        internal::LambdaProxy<T, Function> proxy(std::forward<Function>(function));
        return ForEachActiveObjectInner(&proxy, &internal::LambdaProxy<T, Function>::Call);
    }
    template <typename Function>
    Loop ForEachActiveObject(Function && function) const
    {
        static_assert(std::is_same<Loop, decltype(function(std::declval<const T *>()))>::value,
                      "The function must take const T* and return Loop");
        internal::LambdaProxy<T, Function> proxy(std::forward<Function>(function));
        return ForEachActiveObjectInner(&proxy, &internal::LambdaProxy<T, Function>::ConstCall);
    }

private:
    static Loop ReleaseObject(void * context, void * object)
    {
        static_cast<BitMapObjectPool *>(context)->ReleaseObject(static_cast<T *>(object));
        return Loop::Continue;
    }

    std::atomic<tBitChunkType> mUsage[(N + kBitChunkSize - 1) / kBitChunkSize];
    union Data
    {
        Data() {}
        ~Data() {}
        alignas(alignof(T)) uint8_t mMemory[N * sizeof(T)];
        T mMemoryViewForDebug[N]; // Just for debugger
    } mData;
};

#if CHIP_SYSTEM_CONFIG_POOL_USE_HEAP

/**
 * A class template used for allocating objects from the heap.
 *
 *  @tparam     T   type to be allocated.
 */
template <class T>
class HeapObjectPool : public internal::Statistics, public internal::PoolCommon<T>
{
public:
    HeapObjectPool() {}
    ~HeapObjectPool() { VerifyOrDie(Allocated() == 0); }

    template <typename... Args>
    T * CreateObject(Args &&... args)
    {
        T * object = Platform::New<T>(std::forward<Args>(args)...);
        if (object != nullptr)
        {
            auto node = Platform::New<internal::HeapObjectListNode>();
            if (node != nullptr)
            {
                node->mObject = object;
                mObjects.Append(node);
                IncreaseUsage();
                return object;
            }
        }
        return nullptr;
    }

    /*
     * This method exists purely to line-up with the static allocator version.
     * Consequently, return a nonsensically large number to normalize comparison
     * operations that act on this value.
     */
    size_t Capacity() const { return SIZE_MAX; }

    void ReleaseObject(T * object)
    {
        if (object != nullptr)
        {
            internal::HeapObjectListNode * node = mObjects.FindNode(object);
            if (node != nullptr)
            {
                // Note that the node is not removed here; that is deferred until the end of the next pool iteration.
                node->mObject = nullptr;
                Platform::Delete(object);
                DecreaseUsage();
            }
        }
    }

    void ReleaseAll() { mObjects.ForEachNode(this, ReleaseObject); }

    /*
     * Returns the item at a given position. If the position is invalid, a nullptr shall be returned.
     */
    T * At(size_t index)
    {
        T * obj  = nullptr;
        size_t i = 0;

        ForEachActiveObject([&obj, &i, index](T * objPtr) {
            if (i == index)
            {
                obj = objPtr;
                return Loop::Break;
            }

            i++;
            return Loop::Continue;
        });

        return obj;
    }

    /**
     * @brief
     *   Run a functor for each active object in the pool
     *
     *  @param     function The functor of type `Loop (*)(T*)`, return Loop::Break to break the iteration
     *  @return    Loop     Returns Break or Finish according to the iteration
     */
    template <typename Function>
    Loop ForEachActiveObject(Function && function)
    {
        static_assert(std::is_same<Loop, decltype(function(std::declval<T *>()))>::value,
                      "The function must take T* and return Loop");
        internal::LambdaProxy<T, Function> proxy(std::forward<Function>(function));
        return mObjects.ForEachNode(&proxy, &internal::LambdaProxy<T, Function>::Call);
    }
    template <typename Function>
    Loop ForEachActiveObject(Function && function) const
    {
        static_assert(std::is_same<Loop, decltype(function(std::declval<const T *>()))>::value,
                      "The function must take const T* and return Loop");
        internal::LambdaProxy<const T, Function> proxy(std::forward<Function>(function));
        return mObjects.ForEachNode(&proxy, &internal::LambdaProxy<const T, Function>::ConstCall);
    }

private:
    static Loop ReleaseObject(void * context, void * object)
    {
        static_cast<HeapObjectPool *>(context)->ReleaseObject(static_cast<T *>(object));
        return Loop::Continue;
    }

    internal::HeapObjectList mObjects;
};

#endif // CHIP_SYSTEM_CONFIG_POOL_USE_HEAP

/**
 * Specify ObjectPool storage allocation.
 */
enum class ObjectPoolMem
{
    /**
     * Use storage inside the containing scope for both objects and pool management state.
     */
    kInline,
#if CHIP_SYSTEM_CONFIG_POOL_USE_HEAP
    /**
     * Allocate objects from the heap, with only pool management state in the containing scope.
     *
     * For this case, the ObjectPool size parameter is ignored.
     */
    kHeap,
    kDefault = kHeap
#else  // CHIP_SYSTEM_CONFIG_POOL_USE_HEAP
    kDefault = kInline
#endif // CHIP_SYSTEM_CONFIG_POOL_USE_HEAP
};

template <typename T, size_t N, ObjectPoolMem P = ObjectPoolMem::kDefault>
class ObjectPool;

template <typename T, size_t N>
class ObjectPool<T, N, ObjectPoolMem::kInline> : public BitMapObjectPool<T, N>
{
};

#if CHIP_SYSTEM_CONFIG_POOL_USE_HEAP
template <typename T, size_t N>
class ObjectPool<T, N, ObjectPoolMem::kHeap> : public HeapObjectPool<T>
{
};
#endif // CHIP_SYSTEM_CONFIG_POOL_USE_HEAP

} // namespace chip<|MERGE_RESOLUTION|>--- conflicted
+++ resolved
@@ -163,18 +163,12 @@
 
     HeapObjectListNode * FindNode(void * object) const;
 
-<<<<<<< HEAD
-    HeapObjectListNode * At(size_t index);
-
-    Loop ForEachNode(void * context, Loop lambda(void * context, void * object));
-=======
     using Lambda = Loop (*)(void *, void *);
     Loop ForEachNode(void * context, Lambda lambda);
     Loop ForEachNode(void * context, Loop lambda(void * context, const void * object)) const
     {
         return const_cast<HeapObjectList *>(this)->ForEachNode(context, reinterpret_cast<Lambda>(lambda));
     }
->>>>>>> d9b77e90
 
     size_t mIterationDepth;
 };
@@ -242,8 +236,6 @@
     }
 
     void ReleaseAll() { ForEachActiveObjectInner(this, ReleaseObject); }
-
-    T * At(size_t index) { return static_cast<T *>(internal::StaticAllocatorBitmap::At(index)); }
 
     /**
      * @brief
@@ -346,28 +338,6 @@
 
     void ReleaseAll() { mObjects.ForEachNode(this, ReleaseObject); }
 
-    /*
-     * Returns the item at a given position. If the position is invalid, a nullptr shall be returned.
-     */
-    T * At(size_t index)
-    {
-        T * obj  = nullptr;
-        size_t i = 0;
-
-        ForEachActiveObject([&obj, &i, index](T * objPtr) {
-            if (i == index)
-            {
-                obj = objPtr;
-                return Loop::Break;
-            }
-
-            i++;
-            return Loop::Continue;
-        });
-
-        return obj;
-    }
-
     /**
      * @brief
      *   Run a functor for each active object in the pool
