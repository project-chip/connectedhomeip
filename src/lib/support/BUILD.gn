# Copyright (c) 2020-2021 Project CHIP Authors
#
# Licensed under the Apache License, Version 2.0 (the "License");
# you may not use this file except in compliance with the License.
# You may obtain a copy of the License at
#
# http://www.apache.org/licenses/LICENSE-2.0
#
# Unless required by applicable law or agreed to in writing, software
# distributed under the License is distributed on an "AS IS" BASIS,
# WITHOUT WARRANTIES OR CONDITIONS OF ANY KIND, either express or implied.
# See the License for the specific language governing permissions and
# limitations under the License.

import("//build_overrides/build.gni")
import("//build_overrides/chip.gni")
import("//build_overrides/nlassert.gni")
import("//build_overrides/nlfaultinjection.gni")
import("//build_overrides/nlio.gni")
import("//build_overrides/nlunit_test.gni")

import("${chip_root}/build/chip/chip_version.gni")
import("${chip_root}/build/chip/tests.gni")
import("${chip_root}/src/lib/core/core.gni")

if (chip_pw_tokenizer_logging) {
  import("//build_overrides/pigweed.gni")
}

action("gen_chip_version") {
  script = "${chip_root}/scripts/gen_chip_version.py"

  version_file = "${root_gen_dir}/include/CHIPVersion.h"
  outputs = [ version_file ]
  args = [
    "--output_file=" + rebase_path(version_file, root_build_dir),
    "--chip_major=${chip_version_major}",
    "--chip_minor=${chip_version_minor}",
    "--chip_patch=${chip_version_patch}",
    "--chip_extra=${chip_version_extra}",
  ]
}

source_set("logging_constants") {
  sources = [ "logging/Constants.h" ]
}

source_set("enforce_format") {
  sources = [ "EnforceFormat.h" ]
}

source_set("chip_version_header") {
  sources = get_target_outputs(":gen_chip_version")

  deps = [ ":gen_chip_version" ]
}

static_library("support") {
  output_name = "libSupportLayer"

  sources = [
    "Base64.cpp",
    "Base64.h",
    "BitFlags.h",
    "BitMask.h",
    "BufferReader.cpp",
    "BufferReader.h",
    "BufferWriter.cpp",
    "BufferWriter.h",
    "BytesCircularBuffer.cpp",
    "BytesCircularBuffer.h",
    "BytesToHex.cpp",
    "BytesToHex.h",
    "CHIPArgParser.cpp",
    "CHIPCounter.h",
    "CHIPMem.cpp",
    "CHIPMem.h",
    "CHIPMemString.h",
    "CHIPPlatformMemory.cpp",
    "CHIPPlatformMemory.h",
    "CodeUtils.h",
    "DLLUtil.h",
    "Defer.h",
    "ErrorStr.cpp",
    "ErrorStr.h",
    "FibonacciUtils.cpp",
    "FibonacciUtils.h",
    "FixedBufferAllocator.cpp",
    "FixedBufferAllocator.h",
    "Iterators.h",
    "LifetimePersistedCounter.h",
    "ObjectLifeCycle.h",
    "PersistedCounter.h",
    "PersistentStorageMacros.h",
    "Pool.cpp",
    "Pool.h",
    "PrivateHeap.cpp",
    "PrivateHeap.h",
    "ReferenceCountedHandle.h",
    "SafeInt.h",
    "SerializableIntegerSet.cpp",
    "SerializableIntegerSet.h",
    "SortUtils.h",
    "StateMachine.h",
    "ThreadOperationalDataset.cpp",
    "ThreadOperationalDataset.h",
    "TimeUtils.cpp",
    "TimeUtils.h",
<<<<<<< HEAD
=======
    "UnitTestExtendedAssertions.h",
    "UnitTestRegistration.cpp",
    "UnitTestRegistration.h",
    "UnitTestUtils.cpp",
    "UnitTestUtils.h",
>>>>>>> 012ec2ea
    "Variant.h",
    "ZclString.cpp",
    "ZclString.h",
    "logging/CHIPLogging.cpp",
    "logging/CHIPLogging.h",
    "verhoeff/Verhoeff.cpp",
    "verhoeff/Verhoeff.h",
    "verhoeff/Verhoeff10.cpp",
    "verhoeff/Verhoeff16.cpp",
    "verhoeff/Verhoeff32.cpp",
    "verhoeff/Verhoeff36.cpp",
  ]

  # added JNI helper on android
  if (current_os == "android") {
    sources += [
      "CHIPJNIError.h",
      "JniReferences.cpp",
      "JniReferences.h",
      "JniTypeWrappers.h",
    ]
  }

  libs = []

  cflags = [ "-Wconversion" ]

  public_deps = [
    ":chip_version_header",
    ":enforce_format",
    ":logging_constants",
    "${chip_root}/src/lib/core:chip_config_header",
    "${chip_root}/src/platform:platform_buildconfig",
    "${chip_root}/src/platform/logging:headers",
    "${nlassert_root}:nlassert",
    "${nlio_root}:nlio",
  ]

  # These are needed because we include CHIPCore.h, which uses config
  # options for src/ble and src/inet, however we cannot depend on those
  # directly as such a dependency is cyclic.
  public_deps += [
    "${chip_root}/src/ble:ble_config_header",
    "${chip_root}/src/inet:inet_config_header",
  ]

  # Android has no 'platform' that provides logging
  if (current_os == "android") {
    public_deps += [ "${chip_root}/src/platform/logging:android" ]
  }

  public_configs = [
    "${chip_root}/src:includes",
    "${chip_root}/src/system:system_config",
  ]

  if (chip_config_memory_management == "simple") {
    sources += [ "CHIPMem-Simple.cpp" ]
  }
  if (chip_config_memory_management == "malloc") {
    sources += [ "CHIPMem-Malloc.cpp" ]
  }
  if (chip_with_nlfaultinjection) {
    sources += [
      "CHIPFaultInjection.cpp",
      "CHIPFaultInjection.h",
    ]
    public_deps += [ "${nlfaultinjection_root}:nlfaultinjection" ]
  }

  if (chip_pw_tokenizer_logging) {
    public_deps += [ "${dir_pw_tokenizer}:global_handler_with_payload" ]
  }

  if (chip_config_memory_debug_dmalloc) {
    libs += [ "dmallocthcxx" ]
  }
}

static_library("testing") {
  output_name = "libSupportTesting"
  output_dir = "${root_out_dir}/lib"

  sources = [
    "UnitTestRegistration.cpp",
    "UnitTestRegistration.h",
    "UnitTestUtils.cpp",
    "UnitTestUtils.h",
  ]

  public_deps = [
    ":support",
    "${chip_root}/src/lib/core",
    "${nlassert_root}:nlassert",
    "${nlunit_test_root}:nlunit-test",
  ]
}<|MERGE_RESOLUTION|>--- conflicted
+++ resolved
@@ -106,14 +106,6 @@
     "ThreadOperationalDataset.h",
     "TimeUtils.cpp",
     "TimeUtils.h",
-<<<<<<< HEAD
-=======
-    "UnitTestExtendedAssertions.h",
-    "UnitTestRegistration.cpp",
-    "UnitTestRegistration.h",
-    "UnitTestUtils.cpp",
-    "UnitTestUtils.h",
->>>>>>> 012ec2ea
     "Variant.h",
     "ZclString.cpp",
     "ZclString.h",
@@ -198,6 +190,7 @@
   output_dir = "${root_out_dir}/lib"
 
   sources = [
+    "UnitTestExtendedAssertions.h",
     "UnitTestRegistration.cpp",
     "UnitTestRegistration.h",
     "UnitTestUtils.cpp",
