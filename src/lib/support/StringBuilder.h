--- conflicted
+++ resolved
@@ -63,16 +63,6 @@
     /// not fit, this replaces the last 3 characters with "."
     StringBuilderBase & AddMarkerIfOverflow();
 
-<<<<<<< HEAD
-    StringBuilderBase & Reset()
-    {
-        mWriter.Reset();
-        NullTerminate();
-        return *this;
-    }
-
-=======
->>>>>>> c60ae450
     /// access the underlying value
     const char * c_str() const { return reinterpret_cast<const char *>(mWriter.Buffer()); }
 
