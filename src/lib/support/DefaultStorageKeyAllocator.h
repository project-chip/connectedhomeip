/*
 *
 *    Copyright (c) 2021-2024 Project CHIP Authors
 *
 *    Licensed under the Apache License, Version 2.0 (the "License");
 *    you may not use this file except in compliance with the License.
 *    You may obtain a copy of the License at
 *
 *        http://www.apache.org/licenses/LICENSE-2.0
 *
 *    Unless required by applicable law or agreed to in writing, software
 *    distributed under the License is distributed on an "AS IS" BASIS,
 *    WITHOUT WARRANTIES OR CONDITIONS OF ANY KIND, either express or implied.
 *    See the License for the specific language governing permissions and
 *    limitations under the License.
 */
#pragma once

#include <lib/core/CHIPPersistentStorageDelegate.h>
#include <lib/core/DataModelTypes.h>
#include <lib/support/CHIPMemString.h>

#include <stdio.h>

namespace chip {

/**
 * Represents a key used for addressing a specific storage element.
 *
 * May contain generic fixed keys (e.g. "g/fidx") or formatted fabric-specific
 * keys ("f/%x/..." where %x is the fabric index).
 */
class StorageKeyName
{
public:
    StorageKeyName(const StorageKeyName & other)             = default;
    StorageKeyName & operator=(const StorageKeyName & other) = default;

    ~StorageKeyName() { memset(mKeyNameBuffer, 0, sizeof(mKeyNameBuffer)); }

    const char * KeyName() const { return mKeyNameBuffer; }

    bool IsInitialized() const { return mKeyNameBuffer[0] != 0; }
    bool IsUninitialized() const { return mKeyNameBuffer[0] == 0; }
    bool operator!() const { return IsUninitialized(); }

    static StorageKeyName FromConst(const char * value)
    {
        StorageKeyName result;
        Platform::CopyString(result.mKeyNameBuffer, value);
        return result;
    }

    static StorageKeyName ENFORCE_FORMAT(1, 2) Formatted(const char * format, ...)
    {
        StorageKeyName result;

        va_list args;
        va_start(args, format);
        vsnprintf(result.mKeyNameBuffer, sizeof(result.mKeyNameBuffer), format, args);
        va_end(args);

        return result;
    }

    // Explicit 0-filled key. MUST be initialized later
    static StorageKeyName Uninitialized()
    {
        StorageKeyName result;
        return result;
    }

private:
    // May only be created by the underlying constructor methods
    StorageKeyName() {}

    // Contains the storage for the key name because some strings may be formatted.
    char mKeyNameBuffer[PersistentStorageDelegate::kKeyLengthMax + 1] = { 0 };
};

/**
 * This is the common key allocation policy for all classes using
 * PersistentStorageDelegate storage.
 *
 * Keys should have the following formats:
 *
 * * Keys that are not tied to a specific fabric: "g/....".
 * * Keys that are tied to a specific fabric: "f/%x/...." where the %x gets
 *   replaced by the fabric index.
 */
class DefaultStorageKeyAllocator
{
private:
    DefaultStorageKeyAllocator() = default;

public:
    // Fabric Table
    static StorageKeyName FabricIndexInfo() { return StorageKeyName::FromConst("g/fidx"); }
    static StorageKeyName FabricNOC(FabricIndex fabric) { return StorageKeyName::Formatted("f/%x/n", fabric); }
    static StorageKeyName FabricICAC(FabricIndex fabric) { return StorageKeyName::Formatted("f/%x/i", fabric); }
    static StorageKeyName FabricRCAC(FabricIndex fabric) { return StorageKeyName::Formatted("f/%x/r", fabric); }
    static StorageKeyName FabricMetadata(FabricIndex fabric) { return StorageKeyName::Formatted("f/%x/m", fabric); }
    static StorageKeyName FabricOpKey(FabricIndex fabric) { return StorageKeyName::Formatted("f/%x/o", fabric); }

    // Fail-safe handling
    static StorageKeyName FailSafeCommitMarkerKey() { return StorageKeyName::FromConst("g/fs/c"); }
    static StorageKeyName FailSafeNetworkConfig() { return StorageKeyName::FromConst("g/fs/n"); }

    // LastKnownGoodTime
    static StorageKeyName LastKnownGoodTimeKey() { return StorageKeyName::FromConst("g/lkgt"); }

    // Session resumption
    static StorageKeyName FabricSession(FabricIndex fabric, NodeId nodeId)
    {
        return StorageKeyName::Formatted("f/%x/s/%08" PRIX32 "%08" PRIX32, fabric, static_cast<uint32_t>(nodeId >> 32),
                                         static_cast<uint32_t>(nodeId));
    }

    static StorageKeyName SessionResumptionIndex() { return StorageKeyName::FromConst("g/sri"); }
    static StorageKeyName SessionResumption(const char * resumptionIdBase64)
    {
        return StorageKeyName::Formatted("g/s/%s", resumptionIdBase64);
    }

    // Access Control
    static StorageKeyName AccessControlAclEntry(FabricIndex fabric, size_t index)
    {
        return StorageKeyName::Formatted("f/%x/ac/0/%x", fabric, static_cast<unsigned>(index));
    }

    static StorageKeyName AccessControlExtensionEntry(FabricIndex fabric) { return StorageKeyName::Formatted("f/%x/ac/1", fabric); }

    // Group Message Counters
    static StorageKeyName GroupDataCounter() { return StorageKeyName::FromConst("g/gdc"); }
    static StorageKeyName GroupControlCounter() { return StorageKeyName::FromConst("g/gcc"); }

    // ICD Check-In Counter
    static StorageKeyName ICDCheckInCounter() { return StorageKeyName::FromConst("g/icd/cic"); }

    // Device Information Provider
    static StorageKeyName UserLabelLengthKey(EndpointId endpoint) { return StorageKeyName::Formatted("g/userlbl/%x", endpoint); }
    static StorageKeyName UserLabelIndexKey(EndpointId endpoint, uint32_t index)
    {
        return StorageKeyName::Formatted("g/userlbl/%x/%" PRIx32, endpoint, index);
    }

    // Group Data Provider

    // List of fabric indices that have endpoint-to-group associations defined.
    static StorageKeyName GroupFabricList() { return StorageKeyName::FromConst("g/gfl"); }
    static StorageKeyName FabricGroups(chip::FabricIndex fabric) { return StorageKeyName::Formatted("f/%x/g", fabric); }
    static StorageKeyName FabricGroup(chip::FabricIndex fabric, chip::GroupId group)
    {
        return StorageKeyName::Formatted("f/%x/g/%x", fabric, group);
    }
    static StorageKeyName FabricGroupKey(chip::FabricIndex fabric, uint16_t index)
    {
        return StorageKeyName::Formatted("f/%x/gk/%x", fabric, index);
    }
    static StorageKeyName FabricGroupEndpoint(chip::FabricIndex fabric, chip::GroupId group, chip::EndpointId endpoint)
    {
        return StorageKeyName::Formatted("f/%x/g/%x/e/%x", fabric, group, endpoint);
    }
    static StorageKeyName FabricKeyset(chip::FabricIndex fabric, uint16_t keyset)
    {
        return StorageKeyName::Formatted("f/%x/k/%x", fabric, keyset);
    }

    static StorageKeyName AttributeValue(EndpointId endpointId, ClusterId clusterId, AttributeId attributeId)
    {
        // Needs at most 26 chars: 6 for "g/a///", 4 for the endpoint id, 8 each
        // for the cluster and attribute ids.
        return StorageKeyName::Formatted("g/a/%x/%" PRIx32 "/%" PRIx32, endpointId, clusterId, attributeId);
    }

    // Returns the key for Safely stored attributes.
    static StorageKeyName SafeAttributeValue(EndpointId endpointId, ClusterId clusterId, AttributeId attributeId)
    {
        // Needs at most 26 chars: 6 for "s/a///", 4 for the endpoint id, 8 each
        // for the cluster and attribute ids.
        return StorageKeyName::Formatted("g/sa/%x/%" PRIx32 "/%" PRIx32, endpointId, clusterId, attributeId);
    }

    // TODO: Should store fabric-specific parts of the binding list under keys
    // starting with "f/%x/".
    static StorageKeyName BindingTable() { return StorageKeyName::FromConst("g/bt"); }
    static StorageKeyName BindingTableEntry(uint8_t index) { return StorageKeyName::Formatted("g/bt/%x", index); }

    // ICD Management

    static StorageKeyName ICDManagementTableEntry(chip::FabricIndex fabric, uint16_t index)
    {
        return StorageKeyName::Formatted("f/%x/icd/%x", fabric, index);
    }

    // Thread Network Directory

    static StorageKeyName ThreadNetworkDirectoryIndex() { return StorageKeyName::FromConst("g/tnd/i"); }
    static StorageKeyName ThreadNetworkDirectoryDataset(uint64_t extendedPanId)
    {
        return StorageKeyName::Formatted("g/tnd/n/%08" PRIx32 "%08" PRIx32, // some platforms can't format uint64
                                         static_cast<uint32_t>(extendedPanId >> 32), static_cast<uint32_t>(extendedPanId));
    }

    // OTA

    static StorageKeyName OTADefaultProviders() { return StorageKeyName::FromConst("g/o/dp"); }
    static StorageKeyName OTACurrentProvider() { return StorageKeyName::FromConst("g/o/cp"); }
    static StorageKeyName OTAUpdateToken() { return StorageKeyName::FromConst("g/o/ut"); }
    static StorageKeyName OTACurrentUpdateState() { return StorageKeyName::FromConst("g/o/us"); }
    static StorageKeyName OTATargetVersion() { return StorageKeyName::FromConst("g/o/tv"); }

    // Event number counter.
    static StorageKeyName IMEventNumber() { return StorageKeyName::FromConst("g/im/ec"); }

    // Subscription resumption
    static StorageKeyName SubscriptionResumption(size_t index)
    {
        return StorageKeyName::Formatted("g/su/%x", static_cast<unsigned>(index));
    }
    static StorageKeyName SubscriptionResumptionMaxCount() { return StorageKeyName::Formatted("g/sum"); }

    // Number of scenes stored in a given endpoint's scene table, across all fabrics.
    static StorageKeyName EndpointSceneCountKey(EndpointId endpoint) { return StorageKeyName::Formatted("g/scc/e/%x", endpoint); }

    // Stores the scene count for a fabric for the given endpoint and a map between scene storage ids (<sceneId, groupId>) and
    // sceneIndex for a specific Fabric and endpoint.
    static StorageKeyName FabricSceneDataKey(FabricIndex fabric, EndpointId endpoint)
    {
        return StorageKeyName::Formatted("f/%x/e/%x/sc", fabric, endpoint);
    }

    // Stores the actual scene data for a given scene on a given endpoint for a particular fabric.
    // idx corresponds to the indices read from FabricSceneDataKey.
    // SceneIndex
    static StorageKeyName FabricSceneKey(FabricIndex fabric, EndpointId endpoint, uint16_t idx)
    {
        return StorageKeyName::Formatted("f/%x/e/%x/sc/%x", fabric, endpoint, idx);
    }

    // Time synchronization cluster
    static StorageKeyName TSTrustedTimeSource() { return StorageKeyName::FromConst("g/ts/tts"); }
    static StorageKeyName TSDefaultNTP() { return StorageKeyName::FromConst("g/ts/dntp"); }
    static StorageKeyName TSTimeZone() { return StorageKeyName::FromConst("g/ts/tz"); }
    static StorageKeyName TSDSTOffset() { return StorageKeyName::FromConst("g/ts/dsto"); }

    // FabricICDClientInfoCounter is only used by DefaultICDClientStorage
    // Records the number of ClientInfos for a particular fabric
    static StorageKeyName FabricICDClientInfoCounter(FabricIndex fabric) { return StorageKeyName::Formatted("f/%x/icdc", fabric); }

    // ICDClientInfoKey is only used by DefaultICDClientStorage
    // Stores/Loads all ICD clientInfos for a particular fabric
    static StorageKeyName ICDClientInfoKey(FabricIndex fabric) { return StorageKeyName::Formatted("f/%x/icdk", fabric); }

    // ICDFabricList is only used by DefaultICDClientStorage
    // when new fabric is created, this list needs to be updated,
    // when client init DefaultICDClientStorage, this table needs to be loaded.
    static StorageKeyName ICDFabricList() { return StorageKeyName::FromConst("g/icdfl"); }

<<<<<<< HEAD
    // Valve configuration and control
    static StorageKeyName VCCDefaultOpenDuration(EndpointId endpoint)
    {
        return StorageKeyName::Formatted("g/vcc/dod/%x", endpoint);
    }
    static StorageKeyName VCCDefaultOpenLevel(EndpointId endpoint) { return StorageKeyName::Formatted("g/vcc/dol/%x", endpoint); }
=======
    // Terms and Conditions Acceptance Key
    // Stores the terms and conditions acceptance including terms and conditions revision, TLV encoded
    static StorageKeyName TermsAndConditionsAcceptance() { return StorageKeyName::FromConst("g/tc"); }
>>>>>>> b880c144
};

} // namespace chip<|MERGE_RESOLUTION|>--- conflicted
+++ resolved
@@ -257,18 +257,16 @@
     // when client init DefaultICDClientStorage, this table needs to be loaded.
     static StorageKeyName ICDFabricList() { return StorageKeyName::FromConst("g/icdfl"); }
 
-<<<<<<< HEAD
-    // Valve configuration and control
-    static StorageKeyName VCCDefaultOpenDuration(EndpointId endpoint)
-    {
-        return StorageKeyName::Formatted("g/vcc/dod/%x", endpoint);
-    }
-    static StorageKeyName VCCDefaultOpenLevel(EndpointId endpoint) { return StorageKeyName::Formatted("g/vcc/dol/%x", endpoint); }
-=======
     // Terms and Conditions Acceptance Key
     // Stores the terms and conditions acceptance including terms and conditions revision, TLV encoded
     static StorageKeyName TermsAndConditionsAcceptance() { return StorageKeyName::FromConst("g/tc"); }
->>>>>>> b880c144
+
+    // Valve configuration and control
+    static StorageKeyName VCCDefaultOpenLevel(EndpointId endpoint) { return StorageKeyName::Formatted("g/vcc/dol/%x", endpoint); }
+    static StorageKeyName VCCDefaultOpenDuration(EndpointId endpoint)
+    {
+        return StorageKeyName::Formatted("g/vcc/dod/%x", endpoint);
+    }
 };
 
 } // namespace chip