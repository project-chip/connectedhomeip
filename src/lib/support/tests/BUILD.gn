--- conflicted
+++ resolved
@@ -27,13 +27,7 @@
     "TestCHIPCounter.cpp",
     "TestCHIPMem.cpp",
     "TestErrorStr.cpp",
-<<<<<<< HEAD
-=======
-    "TestPersistedCounter.cpp",
-    "TestPersistedStorageImplementation.cpp",
-    "TestPersistedStorageImplementation.h",
     "TestPool.cpp",
->>>>>>> c5099ed4
     "TestSafeInt.cpp",
     "TestScopedBuffer.cpp",
     "TestSerializableIntegerSet.cpp",
@@ -57,22 +51,4 @@
     "${chip_root}/src/platform",
     "${nlunit_test_root}:nlunit-test",
   ]
-<<<<<<< HEAD
-=======
-
-  tests = [
-    "TestBufBound",
-    "TestBufferReader",
-    "TestErrorStr",
-    "TestCHIPArgParser",
-    "TestTimeUtils",
-    "TestCHIPMem",
-    "TestCHIPCounter",
-    "TestPersistedCounter",
-    "TestPool",
-    "TestSafeInt",
-    "TestScopedBuffer",
-    "TestSerializableIntegerSet",
-  ]
->>>>>>> c5099ed4
 }