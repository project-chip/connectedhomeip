# Copyright (c) 2020 Project CHIP Authors
#
# Licensed under the Apache License, Version 2.0 (the "License");
# you may not use this file except in compliance with the License.
# You may obtain a copy of the License at
#
# http://www.apache.org/licenses/LICENSE-2.0
#
# Unless required by applicable law or agreed to in writing, software
# distributed under the License is distributed on an "AS IS" BASIS,
# WITHOUT WARRANTIES OR CONDITIONS OF ANY KIND, either express or implied.
# See the License for the specific language governing permissions and
# limitations under the License.

import("//build_overrides/chip.gni")
import("//build_overrides/nlunit_test.gni")

import("${chip_root}/build/chip/chip_test_suite.gni")

chip_test_suite("tests") {
  output_name = "libSupportTests"

<<<<<<< HEAD
  test_sources = [ "TestBufferWriter.cpp" ]

  sources = [
=======
  test_sources = [
>>>>>>> 1b296559
    "TestBufBound.cpp",
    "TestBufferReader.cpp",
    "TestCHIPArgParser.cpp",
    "TestCHIPCounter.cpp",
    "TestCHIPMem.cpp",
    "TestErrorStr.cpp",
    "TestPool.cpp",
    "TestSafeInt.cpp",
    "TestScopedBuffer.cpp",
    "TestSerializableIntegerSet.cpp",
    "TestTimeUtils.cpp",
  ]
  sources = []

  if (current_os == "linux" || current_os == "mac") {
    # persisted counter unit test uses file-based persistent storage
    test_sources += [ "TestPersistedCounter.cpp" ]
    sources += [
      "TestPersistedStorageImplementation.cpp",
      "TestPersistedStorageImplementation.h",
    ]
  }

  cflags = [ "-Wconversion" ]

  public_deps = [
    "${chip_root}/src/lib/core",
    "${chip_root}/src/platform",
    "${nlunit_test_root}:nlunit-test",
  ]
}<|MERGE_RESOLUTION|>--- conflicted
+++ resolved
@@ -20,16 +20,11 @@
 chip_test_suite("tests") {
   output_name = "libSupportTests"
 
-<<<<<<< HEAD
-  test_sources = [ "TestBufferWriter.cpp" ]
-
-  sources = [
-=======
   test_sources = [
->>>>>>> 1b296559
     "TestBufBound.cpp",
     "TestBufferReader.cpp",
     "TestCHIPArgParser.cpp",
+    "TestBufferWriter.cpp",
     "TestCHIPCounter.cpp",
     "TestCHIPMem.cpp",
     "TestErrorStr.cpp",
