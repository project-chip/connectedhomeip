--- conflicted
+++ resolved
@@ -55,48 +55,6 @@
  *       necessary.
  *
  */
-<<<<<<< HEAD
-static const char ModuleNames[] = "-\0\0" // None
-                                  "IN\0"  // Inet
-                                  "BLE"   // BLE
-                                  "ML\0"  // MessageLayer
-                                  "SM\0"  // SecurityManager
-                                  "EM\0"  // ExchangeManager
-                                  "TLV"   // TLV
-                                  "ASN"   // ASN1
-                                  "CR\0"  // Crypto
-                                  "CTL"   // Controller
-                                  "AL\0"  // Alarm
-                                  "SC\0"  // SecureChannel
-                                  "BDX"   // BulkDataTransfer
-                                  "DMG"   // DataManagement
-                                  "DC\0"  // DeviceControl
-                                  "DD\0"  // DeviceDescription
-                                  "ECH"   // Echo
-                                  "FP\0"  // FabricProvisioning
-                                  "NP\0"  // NetworkProvisioning
-                                  "SD\0"  // ServiceDirectory
-                                  "SP\0"  // ServiceProvisioning
-                                  "SWU"   // SoftwareUpdate
-                                  "TP\0"  // TokenPairing
-                                  "TS\0"  // TimeServices
-                                  "HB\0"  // Heartbeat
-                                  "CSL"   // chipSystemLayer
-                                  "EVL"   // Event Logging
-                                  "SPT"   // Support
-                                  "TOO"   // chipTool
-                                  "ZCL"   // Zcl
-                                  "SH\0"  // Shell
-                                  "DL\0"  // DeviceLayer
-                                  "SPL"   // SetupPayload
-                                  "SVR"   // AppServer
-                                  "DIS"   // Discovery
-                                  "IM\0"  // InteractionModel
-                                  "TST"   // Test
-                                  "ODP"   // OperationalDeviceProxy
-                                  "ATM"   // Automation
-                                  "CSM"   // CASESessionManager
-=======
 const char ModuleNames[] = "-\0\0" // None
                            "IN\0"  // Inet
                            "BLE"   // BLE
@@ -136,7 +94,7 @@
                            "TST"   // Test
                            "ODP"   // OperationalDeviceProxy
                            "ATM"   // Automation
->>>>>>> 190520d3
+                           "CSM"   // CASESessionManager
     ;
 
 #define ModuleNamesCount ((sizeof(ModuleNames) - 1) / chip::Logging::kMaxModuleNameLen)
