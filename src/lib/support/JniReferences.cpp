/*
 *
 *    Copyright (c) 2021-2022 Project CHIP Authors
 *
 *    Licensed under the Apache License, Version 2.0 (the "License");
 *    you may not use this file except in compliance with the License.
 *    You may obtain a copy of the License at
 *
 *        http://www.apache.org/licenses/LICENSE-2.0
 *
 *    Unless required by applicable law or agreed to in writing, software
 *    distributed under the License is distributed on an "AS IS" BASIS,
 *    WITHOUT WARRANTIES OR CONDITIONS OF ANY KIND, either express or implied.
 *    See the License for the specific language governing permissions and
 *    limitations under the License.
 */

#include <cstring>
#include <jni.h>
#include <lib/support/CHIPJNIError.h>
#include <lib/support/CodeUtils.h>
#include <lib/support/JniReferences.h>
#include <lib/support/JniTypeWrappers.h>
#include <string>

namespace chip {

void JniReferences::SetJavaVm(JavaVM * jvm, const char * clsType)
{
    VerifyOrReturn(mJvm == nullptr, ChipLogError(Support, "JavaVM is already set"));
    mJvm = jvm;

    // Cache the classloader for CHIP Java classes. env->FindClass() can start in the system class loader if called from a different
    // thread, meaning it won't find our Chip classes.
    // https://developer.android.com/training/articles/perf-jni#faq_FindClass
    JNIEnv * env = GetEnvForCurrentThread();
    // Any chip.devicecontroller.* class will work here - just need something to call getClassLoader() on.
    jclass chipClass = env->FindClass(clsType);
    VerifyOrReturn(chipClass != nullptr, ChipLogError(Support, "clsType can not be found"));

    jclass classClass              = env->FindClass("java/lang/Class");
    jclass classLoaderClass        = env->FindClass("java/lang/ClassLoader");
    jmethodID getClassLoaderMethod = env->GetMethodID(classClass, "getClassLoader", "()Ljava/lang/ClassLoader;");

    mClassLoader     = env->NewGlobalRef(env->CallObjectMethod(chipClass, getClassLoaderMethod));
    mFindClassMethod = env->GetMethodID(classLoaderClass, "findClass", "(Ljava/lang/String;)Ljava/lang/Class;");

    chip::JniReferences::GetInstance().GetClassRef(env, "java/util/List", mListClass);
    chip::JniReferences::GetInstance().GetClassRef(env, "java/util/ArrayList", mArrayListClass);
    chip::JniReferences::GetInstance().GetClassRef(env, "java/util/HashMap", mHashMapClass);
}

JNIEnv * JniReferences::GetEnvForCurrentThread()
{
    JNIEnv * env;
    if (mJvm == nullptr)
    {
        ChipLogError(Support, "Missing Java VM");
        return nullptr;
    }
    mJvm->GetEnv((void **) &env, JNI_VERSION_1_6);
    if (env == nullptr)
    {
        jint error;
#ifdef __ANDROID__
        error = mJvm->AttachCurrentThreadAsDaemon(&env, nullptr);
#else
        error = mJvm->AttachCurrentThreadAsDaemon((void **) &env, nullptr);
#endif
        if (error != JNI_OK)
        {
            ChipLogError(Support, "Failed to get JNIEnv for the current thread");
            return nullptr;
        }
    }
    return env;
}

CHIP_ERROR JniReferences::GetClassRef(JNIEnv * env, const char * clsType, jclass & outCls)
{
    jclass cls     = nullptr;
    CHIP_ERROR err = GetLocalClassRef(env, clsType, cls);
    ReturnErrorOnFailure(err);
    outCls = (jclass) env->NewGlobalRef((jobject) cls);
    VerifyOrReturnError(outCls != nullptr, CHIP_JNI_ERROR_TYPE_NOT_FOUND);

    return err;
}

CHIP_ERROR JniReferences::GetLocalClassRef(JNIEnv * env, const char * clsType, jclass & outCls)
{
    jclass cls = nullptr;

    // Try `j$/util/Optional` when enabling Java8.
    if (strcmp(clsType, "java/util/Optional") == 0)
    {
        cls = env->FindClass("j$/util/Optional");
        env->ExceptionClear();
    }

    if (cls == nullptr)
    {
        cls = env->FindClass(clsType);
        env->ExceptionClear();
    }

    if (cls == nullptr)
    {
        // Try the cached classloader if FindClass() didn't work.
        cls = static_cast<jclass>(env->CallObjectMethod(mClassLoader, mFindClassMethod, env->NewStringUTF(clsType)));
        VerifyOrReturnError(cls != nullptr && env->ExceptionCheck() != JNI_TRUE, CHIP_JNI_ERROR_TYPE_NOT_FOUND);
    }

    outCls = cls;
    return CHIP_NO_ERROR;
}

CHIP_ERROR JniReferences::N2J_ByteArray(JNIEnv * env, const uint8_t * inArray, jsize inArrayLen, jbyteArray & outArray)
{
    CHIP_ERROR err = CHIP_NO_ERROR;

    outArray = env->NewByteArray(inArrayLen);
    VerifyOrReturnError(outArray != NULL, CHIP_ERROR_NO_MEMORY);

    env->ExceptionClear();
    env->SetByteArrayRegion(outArray, 0, inArrayLen, (jbyte *) inArray);
    VerifyOrExit(!env->ExceptionCheck(), err = CHIP_JNI_ERROR_EXCEPTION_THROWN);

exit:
    return err;
}

static std::string StrReplaceAll(const std::string & source, const std::string & from, const std::string & to)
{
    std::string newString = source;
    size_t pos            = 0;
    while ((pos = newString.find(from, pos)) != std::string::npos)
    {
        newString.replace(pos, from.length(), to);
        pos += to.length();
    }

    return newString;
}

CHIP_ERROR JniReferences::FindMethod(JNIEnv * env, jobject object, const char * methodName, const char * methodSignature,
                                     jmethodID * methodId)
{
    jclass javaClass = nullptr;
    VerifyOrReturnError(env != nullptr && object != nullptr, CHIP_JNI_ERROR_NULL_OBJECT);

    javaClass = env->GetObjectClass(object);
    VerifyOrReturnError(javaClass != nullptr, CHIP_JNI_ERROR_TYPE_NOT_FOUND);

    *methodId = env->GetMethodID(javaClass, methodName, methodSignature);
    env->ExceptionClear();

    if (*methodId != nullptr)
    {
        return CHIP_NO_ERROR;
    }

    std::string method_signature = methodSignature;
    method_signature             = StrReplaceAll(method_signature, "java/util/Optional", "j$/util/Optional");
    *methodId                    = env->GetMethodID(javaClass, methodName, method_signature.data());
    env->ExceptionClear();

    VerifyOrReturnError(*methodId != nullptr, CHIP_JNI_ERROR_METHOD_NOT_FOUND);
    return CHIP_NO_ERROR;
}

CHIP_ERROR JniReferences::FindMethod(JNIEnv * env, jclass javaClass, const char * methodName, const char * methodSignature,
                                     jmethodID * methodId)
{
    VerifyOrReturnError(env != nullptr, CHIP_JNI_ERROR_NULL_OBJECT);
    VerifyOrReturnError(javaClass != nullptr, CHIP_JNI_ERROR_TYPE_NOT_FOUND);

    *methodId = env->GetMethodID(javaClass, methodName, methodSignature);
    env->ExceptionClear();

    if (*methodId != nullptr)
    {
        return CHIP_NO_ERROR;
    }

<<<<<<< HEAD
    if (*methodId == nullptr) {
        ChipLogError(Support, "methodId is null : %s, %s", methodName, methodSignature);
        return CHIP_JNI_ERROR_METHOD_NOT_FOUND;
    }
=======
    std::string method_signature = methodSignature;
    method_signature             = StrReplaceAll(method_signature, "java/util/Optional", "j$/util/Optional");
    *methodId                    = env->GetMethodID(javaClass, methodName, method_signature.data());
    env->ExceptionClear();
>>>>>>> 062d49bc

    VerifyOrReturnError(*methodId != nullptr, CHIP_JNI_ERROR_METHOD_NOT_FOUND);
    return CHIP_NO_ERROR;
}

void JniReferences::CallVoidInt(JNIEnv * env, jobject object, const char * methodName, jint argument)
{
    CHIP_ERROR err = CHIP_NO_ERROR;
    jmethodID method;

    err = JniReferences::FindMethod(env, object, methodName, "(I)V", &method);
    if (err != CHIP_NO_ERROR)
    {
        ChipLogError(Support, "Error finding Java method: %" CHIP_ERROR_FORMAT, err.Format());
    }

    env->ExceptionClear();
    env->CallVoidMethod(object, method, argument);
    VerifyOrReturn(!env->ExceptionCheck(), env->ExceptionDescribe());
}

void JniReferences::ReportError(JNIEnv * env, CHIP_ERROR cbErr, const char * functName)
{
    if (cbErr == CHIP_JNI_ERROR_EXCEPTION_THROWN)
    {
        ChipLogError(Support, "Java exception thrown in %s", StringOrNullMarker(functName));
        env->ExceptionDescribe();
    }
    else
    {
        const char * errStr;
        switch (cbErr.AsInteger())
        {
        case CHIP_JNI_ERROR_TYPE_NOT_FOUND.AsInteger():
            errStr = "JNI type not found";
            break;
        case CHIP_JNI_ERROR_METHOD_NOT_FOUND.AsInteger():
            errStr = "JNI method not found";
            break;
        case CHIP_JNI_ERROR_FIELD_NOT_FOUND.AsInteger():
            errStr = "JNI field not found";
            break;
        default:
            errStr = ErrorStr(cbErr);
            break;
        }
        ChipLogError(Support, "Error in %s : %s", StringOrNullMarker(functName), errStr);
    }
}

void JniReferences::ThrowError(JNIEnv * env, jclass exceptionCls, CHIP_ERROR errToThrow)
{
    env->ExceptionClear();
    jmethodID constructor = env->GetMethodID(exceptionCls, "<init>", "(JLjava/lang/String;)V");
    VerifyOrReturn(constructor != NULL);

    jstring jerrStr = env->NewStringUTF(ErrorStr(errToThrow));

    jthrowable outEx = (jthrowable) env->NewObject(exceptionCls, constructor, static_cast<jlong>(errToThrow.AsInteger()), jerrStr);
    VerifyOrReturn(!env->ExceptionCheck());
    env->Throw(outEx);
}

CHIP_ERROR JniReferences::CreateOptional(jobject objectToWrap, jobject & outOptional)
{
    JNIEnv * env = GetEnvForCurrentThread();
    jclass optionalCls;
    chip::JniReferences::GetInstance().GetClassRef(env, "java/util/Optional", optionalCls);
    VerifyOrReturnError(optionalCls != nullptr, CHIP_JNI_ERROR_TYPE_NOT_FOUND);
    chip::JniClass jniClass(optionalCls);

    jmethodID ofMethod = env->GetStaticMethodID(optionalCls, "ofNullable", "(Ljava/lang/Object;)Ljava/util/Optional;");
    env->ExceptionClear();

    // Try `Lj$/util/Optional;` when enabling Java8.
    if (ofMethod == nullptr)
    {
        ofMethod = env->GetStaticMethodID(optionalCls, "ofNullable", "(Ljava/lang/Object;)Lj$/util/Optional;");
        env->ExceptionClear();
    }

    VerifyOrReturnError(ofMethod != nullptr, CHIP_JNI_ERROR_METHOD_NOT_FOUND);
    outOptional = env->CallStaticObjectMethod(optionalCls, ofMethod, objectToWrap);

    VerifyOrReturnError(!env->ExceptionCheck(), CHIP_JNI_ERROR_EXCEPTION_THROWN);

    return CHIP_NO_ERROR;
}

CHIP_ERROR JniReferences::GetOptionalValue(jobject optionalObj, jobject & optionalValue)
{
    JNIEnv * env = GetEnvForCurrentThread();
    jclass optionalCls;
    chip::JniReferences::GetInstance().GetClassRef(env, "java/util/Optional", optionalCls);
    VerifyOrReturnError(optionalCls != nullptr, CHIP_JNI_ERROR_TYPE_NOT_FOUND);
    chip::JniClass jniClass(optionalCls);

    jmethodID isPresentMethod = env->GetMethodID(optionalCls, "isPresent", "()Z");
    VerifyOrReturnError(isPresentMethod != nullptr, CHIP_JNI_ERROR_METHOD_NOT_FOUND);
    jboolean isPresent = optionalObj && env->CallBooleanMethod(optionalObj, isPresentMethod);

    if (!isPresent)
    {
        optionalValue = nullptr;
        return CHIP_NO_ERROR;
    }

    jmethodID getMethod = env->GetMethodID(optionalCls, "get", "()Ljava/lang/Object;");
    VerifyOrReturnError(getMethod != nullptr, CHIP_JNI_ERROR_METHOD_NOT_FOUND);
    optionalValue = env->CallObjectMethod(optionalObj, getMethod);
    return CHIP_NO_ERROR;
}

jint JniReferences::IntegerToPrimitive(jobject boxedInteger)
{
    JNIEnv * env = GetEnvForCurrentThread();
    jclass boxedTypeCls;
    chip::JniReferences::GetInstance().GetClassRef(env, "java/lang/Integer", boxedTypeCls);
    chip::JniClass jniClass(boxedTypeCls);

    jmethodID valueMethod = env->GetMethodID(boxedTypeCls, "intValue", "()I");
    return env->CallIntMethod(boxedInteger, valueMethod);
}

jlong JniReferences::LongToPrimitive(jobject boxedLong)
{
    JNIEnv * env = GetEnvForCurrentThread();
    jclass boxedTypeCls;
    chip::JniReferences::GetInstance().GetClassRef(env, "java/lang/Long", boxedTypeCls);
    chip::JniClass jniClass(boxedTypeCls);

    jmethodID valueMethod = env->GetMethodID(boxedTypeCls, "longValue", "()J");
    return env->CallLongMethod(boxedLong, valueMethod);
}

jboolean JniReferences::BooleanToPrimitive(jobject boxedBoolean)
{
    JNIEnv * env = GetEnvForCurrentThread();
    jclass boxedTypeCls;
    chip::JniReferences::GetInstance().GetClassRef(env, "java/lang/Boolean", boxedTypeCls);
    chip::JniClass jniClass(boxedTypeCls);

    jmethodID valueMethod = env->GetMethodID(boxedTypeCls, "booleanValue", "()Z");
    return env->CallBooleanMethod(boxedBoolean, valueMethod);
}

jfloat JniReferences::FloatToPrimitive(jobject boxedFloat)
{
    JNIEnv * env = GetEnvForCurrentThread();
    jclass boxedTypeCls;
    chip::JniReferences::GetInstance().GetClassRef(env, "java/lang/Float", boxedTypeCls);
    chip::JniClass jniClass(boxedTypeCls);

    jmethodID valueMethod = env->GetMethodID(boxedTypeCls, "floatValue", "()F");
    return env->CallFloatMethod(boxedFloat, valueMethod);
}

jdouble JniReferences::DoubleToPrimitive(jobject boxedDouble)
{
    JNIEnv * env = GetEnvForCurrentThread();
    jclass boxedTypeCls;
    chip::JniReferences::GetInstance().GetClassRef(env, "java/lang/Double", boxedTypeCls);
    chip::JniClass jniClass(boxedTypeCls);

    jmethodID valueMethod = env->GetMethodID(boxedTypeCls, "doubleValue", "()D");
    return env->CallDoubleMethod(boxedDouble, valueMethod);
}

CHIP_ERROR JniReferences::CallSubscriptionEstablished(jobject javaCallback, long subscriptionId)
{
    CHIP_ERROR err = CHIP_NO_ERROR;
    JNIEnv * env   = chip::JniReferences::GetInstance().GetEnvForCurrentThread();

    jmethodID subscriptionEstablishedMethod;
    err = chip::JniReferences::GetInstance().FindMethod(env, javaCallback, "onSubscriptionEstablished", "(J)V",
                                                        &subscriptionEstablishedMethod);
    VerifyOrReturnError(err == CHIP_NO_ERROR, CHIP_JNI_ERROR_METHOD_NOT_FOUND);

    env->CallVoidMethod(javaCallback, subscriptionEstablishedMethod, static_cast<jlong>(subscriptionId));
    VerifyOrReturnError(!env->ExceptionCheck(), CHIP_JNI_ERROR_EXCEPTION_THROWN);

    return err;
}

CHIP_ERROR JniReferences::CreateArrayList(jobject & outList)
{
    JNIEnv * env   = GetEnvForCurrentThread();
    CHIP_ERROR err = CHIP_NO_ERROR;

    jmethodID arrayListCtor = env->GetMethodID(mArrayListClass, "<init>", "()V");
    VerifyOrReturnError(arrayListCtor != nullptr, CHIP_JNI_ERROR_METHOD_NOT_FOUND);
    outList = env->NewObject(mArrayListClass, arrayListCtor);
    VerifyOrReturnError(outList != nullptr, CHIP_JNI_ERROR_NULL_OBJECT);

    return err;
}

CHIP_ERROR JniReferences::AddToList(jobject list, jobject objectToAdd)
{
    JNIEnv * env   = GetEnvForCurrentThread();
    CHIP_ERROR err = CHIP_NO_ERROR;

    jmethodID addMethod = env->GetMethodID(mListClass, "add", "(Ljava/lang/Object;)Z");
    VerifyOrReturnError(addMethod != nullptr, CHIP_JNI_ERROR_METHOD_NOT_FOUND);

    env->CallBooleanMethod(list, addMethod, objectToAdd);
    VerifyOrReturnError(!env->ExceptionCheck(), CHIP_JNI_ERROR_EXCEPTION_THROWN);
    return err;
}

CHIP_ERROR JniReferences::CreateHashMap(jobject & outMap)
{
    JNIEnv * env   = GetEnvForCurrentThread();
    CHIP_ERROR err = CHIP_NO_ERROR;

    jmethodID hashMapCtor = env->GetMethodID(mHashMapClass, "<init>", "()V");
    VerifyOrReturnError(hashMapCtor != nullptr, CHIP_JNI_ERROR_METHOD_NOT_FOUND);
    outMap = env->NewObject(mHashMapClass, hashMapCtor);
    VerifyOrReturnError(outMap != nullptr, CHIP_JNI_ERROR_NULL_OBJECT);

    return err;
}

CHIP_ERROR JniReferences::PutInMap(jobject map, jobject key, jobject value)
{
    JNIEnv * env   = GetEnvForCurrentThread();
    CHIP_ERROR err = CHIP_NO_ERROR;

    jmethodID putMethod = env->GetMethodID(mHashMapClass, "put", "(Ljava/lang/Object;Ljava/lang/Object;)Ljava/lang/Object;");
    VerifyOrReturnError(putMethod != nullptr, CHIP_JNI_ERROR_METHOD_NOT_FOUND);

    env->CallObjectMethod(map, putMethod, key, value);
    VerifyOrReturnError(!env->ExceptionCheck(), CHIP_JNI_ERROR_EXCEPTION_THROWN);
    return err;
}

CHIP_ERROR JniReferences::GetListSize(jobject list, jint & size)
{
    JNIEnv * env   = GetEnvForCurrentThread();
    CHIP_ERROR err = CHIP_NO_ERROR;

    jmethodID sizeMethod = env->GetMethodID(mListClass, "size", "()I");
    VerifyOrReturnError(sizeMethod != nullptr, CHIP_JNI_ERROR_METHOD_NOT_FOUND);

    size = env->CallIntMethod(list, sizeMethod);
    VerifyOrReturnError(!env->ExceptionCheck(), CHIP_JNI_ERROR_EXCEPTION_THROWN);
    return err;
}

CHIP_ERROR JniReferences::GetListItem(jobject list, jint index, jobject & outItem)
{
    JNIEnv * env   = GetEnvForCurrentThread();
    CHIP_ERROR err = CHIP_NO_ERROR;

    jmethodID getMethod = env->GetMethodID(mListClass, "get", "(I)Ljava/lang/Object;");
    VerifyOrReturnError(getMethod != nullptr, CHIP_JNI_ERROR_METHOD_NOT_FOUND);

    outItem = env->CallObjectMethod(list, getMethod, index);
    VerifyOrReturnError(!env->ExceptionCheck(), CHIP_JNI_ERROR_EXCEPTION_THROWN);
    return err;
}

CHIP_ERROR JniReferences::GetObjectField(jobject objectToRead, const char * name, const char * signature, jobject & outObject)
{
    JNIEnv * env   = GetEnvForCurrentThread();
    CHIP_ERROR err = CHIP_NO_ERROR;

    VerifyOrReturnError(objectToRead != nullptr, CHIP_JNI_ERROR_NULL_OBJECT);

    jclass objClass = env->GetObjectClass(objectToRead);
    jfieldID field  = env->GetFieldID(objClass, name, signature);

    outObject = env->GetObjectField(objectToRead, field);
    return err;
}

CHIP_ERROR JniReferences::CharToStringUTF(const chip::CharSpan & charSpan, jobject & outStr)
{
    JNIEnv * env        = GetEnvForCurrentThread();
    jobject jbyteBuffer = env->NewDirectByteBuffer((void *) charSpan.data(), static_cast<jlong>(charSpan.size()));

    jclass charSetClass = env->FindClass("java/nio/charset/Charset");
    jmethodID charsetForNameMethod =
        env->GetStaticMethodID(charSetClass, "forName", "(Ljava/lang/String;)Ljava/nio/charset/Charset;");
    jobject charsetObject = env->CallStaticObjectMethod(charSetClass, charsetForNameMethod, env->NewStringUTF("UTF-8"));

    jclass charSetDocoderClass = env->FindClass("java/nio/charset/CharsetDecoder");
    jmethodID newDocoderMethod = env->GetMethodID(charSetClass, "newDecoder", "()Ljava/nio/charset/CharsetDecoder;");
    jobject decoderObject      = env->CallObjectMethod(charsetObject, newDocoderMethod);

    // Even though spec requires UTF-8 strings, we have seen instances in the field of certified devices sending
    // invalid strings like "startup?" (0x73 0x74 0x61 0x72 0x74 0x75 0x70 <0x91>) and we want to actually
    // be lenient on those rather than failing an entire decode (which may fail an entire report for one invalid string,
    // like in a very common 'subscribe *')
    //
    // As a result call:
    //   onMalformedInput(CodingErrorAction.REPLACE)
    //   onUnmappableCharacter(CodingErrorAction.REPLACE)
    jclass codingErrorActionClass = env->FindClass("java/nio/charset/CodingErrorAction");
    jobject replaceAction         = env->GetStaticObjectField(
        codingErrorActionClass, env->GetStaticFieldID(codingErrorActionClass, "REPLACE", "Ljava/nio/charset/CodingErrorAction;"));
    {
        jmethodID onMalformedInput = env->GetMethodID(charSetDocoderClass, "onMalformedInput",
                                                      "(Ljava/nio/charset/CodingErrorAction;)Ljava/nio/charset/CharsetDecoder;");
        decoderObject              = env->CallObjectMethod(decoderObject, onMalformedInput, replaceAction);
    }
    {
        jmethodID onUnmappableCharacter =
            env->GetMethodID(charSetDocoderClass, "onUnmappableCharacter",
                             "(Ljava/nio/charset/CodingErrorAction;)Ljava/nio/charset/CharsetDecoder;");
        decoderObject = env->CallObjectMethod(decoderObject, onUnmappableCharacter, replaceAction);
    }

    jmethodID charSetDecodeMethod = env->GetMethodID(charSetDocoderClass, "decode", "(Ljava/nio/ByteBuffer;)Ljava/nio/CharBuffer;");
    jobject decodeObject          = env->CallObjectMethod(decoderObject, charSetDecodeMethod, jbyteBuffer);
    env->DeleteLocalRef(jbyteBuffer);

    // If decode exception occur, outStr will be set null.
    outStr = nullptr;

    if (env->ExceptionCheck())
    {
        // If there is an exception, decode will not fail. Instead just
        // an error will be reported.
        ChipLogError(Support, "Exception encountered trying to decode a UTF string.");
        env->ExceptionDescribe();
        env->ExceptionClear();
        return CHIP_JNI_ERROR_EXCEPTION_THROWN;
    }

    jclass charBufferClass       = env->FindClass("java/nio/CharBuffer");
    jmethodID charBufferToString = env->GetMethodID(charBufferClass, "toString", "()Ljava/lang/String;");
    outStr                       = static_cast<jstring>(env->CallObjectMethod(decodeObject, charBufferToString));

    return CHIP_NO_ERROR;
}

} // namespace chip<|MERGE_RESOLUTION|>--- conflicted
+++ resolved
@@ -165,35 +165,32 @@
     *methodId                    = env->GetMethodID(javaClass, methodName, method_signature.data());
     env->ExceptionClear();
 
-    VerifyOrReturnError(*methodId != nullptr, CHIP_JNI_ERROR_METHOD_NOT_FOUND);
-    return CHIP_NO_ERROR;
-}
-
-CHIP_ERROR JniReferences::FindMethod(JNIEnv * env, jclass javaClass, const char * methodName, const char * methodSignature,
-                                     jmethodID * methodId)
-{
-    VerifyOrReturnError(env != nullptr, CHIP_JNI_ERROR_NULL_OBJECT);
-    VerifyOrReturnError(javaClass != nullptr, CHIP_JNI_ERROR_TYPE_NOT_FOUND);
-
-    *methodId = env->GetMethodID(javaClass, methodName, methodSignature);
-    env->ExceptionClear();
-
-    if (*methodId != nullptr)
-    {
-        return CHIP_NO_ERROR;
-    }
-
-<<<<<<< HEAD
     if (*methodId == nullptr) {
         ChipLogError(Support, "methodId is null : %s, %s", methodName, methodSignature);
         return CHIP_JNI_ERROR_METHOD_NOT_FOUND;
     }
-=======
+
+    return CHIP_NO_ERROR;
+}
+
+CHIP_ERROR JniReferences::FindMethod(JNIEnv * env, jclass javaClass, const char * methodName, const char * methodSignature,
+                                     jmethodID * methodId)
+{
+    VerifyOrReturnError(env != nullptr, CHIP_JNI_ERROR_NULL_OBJECT);
+    VerifyOrReturnError(javaClass != nullptr, CHIP_JNI_ERROR_TYPE_NOT_FOUND);
+
+    *methodId = env->GetMethodID(javaClass, methodName, methodSignature);
+    env->ExceptionClear();
+
+    if (*methodId != nullptr)
+    {
+        return CHIP_NO_ERROR;
+    }
+
     std::string method_signature = methodSignature;
     method_signature             = StrReplaceAll(method_signature, "java/util/Optional", "j$/util/Optional");
     *methodId                    = env->GetMethodID(javaClass, methodName, method_signature.data());
     env->ExceptionClear();
->>>>>>> 062d49bc
 
     VerifyOrReturnError(*methodId != nullptr, CHIP_JNI_ERROR_METHOD_NOT_FOUND);
     return CHIP_NO_ERROR;
