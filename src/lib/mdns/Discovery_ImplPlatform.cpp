--- conflicted
+++ resolved
@@ -276,9 +276,6 @@
     }
 #endif
 
-<<<<<<< HEAD
-    ReturnErrorOnFailure(MakeInstanceName(service.mName, sizeof(service.mName), params.GetPeerId());
-=======
     if (crmpRetryIntervalIdle > kMaxCRMPRetryInterval)
     {
         ChipLogProgress(Discovery, "CRMP retry interval idle value exceeds allowed range of 1 hour, using maximum available",
@@ -305,8 +302,7 @@
                                                   strlen(crmpRetryIntervalActiveBuf) };
 
     ReturnErrorOnFailure(SetupHostname(params.GetMac()));
-    ReturnErrorOnFailure(MakeInstanceName(service.mName, sizeof(service.mName), params.GetFabricId(), params.GetNodeId()));
->>>>>>> c9f7ab9e
+    ReturnErrorOnFailure(MakeInstanceName(service.mName, sizeof(service.mName), params.GetPeerId());
     strncpy(service.mType, "_chip", sizeof(service.mType));
     service.mProtocol      = MdnsServiceProtocol::kMdnsProtocolTcp;
     service.mPort          = CHIP_PORT;
