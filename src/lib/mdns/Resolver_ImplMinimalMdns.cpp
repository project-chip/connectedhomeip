--- conflicted
+++ resolved
@@ -68,47 +68,9 @@
     {
         return;
     }
-<<<<<<< HEAD
-
-    if (IsKey(name, "D"))
-    {
-        mNodeData->longDiscriminator = MakeU16(value);
-    }
-    else if (IsKey(name, "VP"))
-    {
-        // Fist value is the vendor id, second (after the +) is the product.
-        size_t plussign = value.Size();
-        for (size_t i = 0; i < value.Size(); ++i)
-        {
-            if (static_cast<char>(value.Start()[i]) == '+')
-            {
-                plussign = i;
-                break;
-            }
-        }
-        if (plussign > 0)
-        {
-            mNodeData->vendorId = MakeU16(mdns::Minimal::BytesRange(value.Start(), value.Start() + plussign));
-        }
-        if (plussign < value.Size() - 1)
-        {
-            mNodeData->productId = MakeU16(mdns::Minimal::BytesRange(value.Start() + plussign + 1, value.End()));
-        }
-    }
-    else if (IsKey(name, "DT"))
-    {
-        mNodeData->deviceType = MakeU16(value);
-    }
-    else if (IsKey(name, "DN"))
-    {
-        memcpy(mNodeData->deviceName, value.Start(), value.Size());
-    }
-    // TODO(cecille): Add the new stuff from 0.7 ballot 2.
-=======
     ByteSpan key = GetSpan(name);
     ByteSpan val = GetSpan(value);
     FillNodeDataFromTxt(key, val, mNodeData);
->>>>>>> 3393d98a
 }
 
 constexpr size_t kMdnsMaxPacketSize = 1024;
