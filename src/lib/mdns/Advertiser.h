/*
 *
 *    Copyright (c) 2020 Project CHIP Authors
 *
 *    Licensed under the Apache License, Version 2.0 (the "License");
 *    you may not use this file except in compliance with the License.
 *    You may obtain a copy of the License at
 *
 *        http://www.apache.org/licenses/LICENSE-2.0
 *
 *    Unless required by applicable law or agreed to in writing, software
 *    distributed under the License is distributed on an "AS IS" BASIS,
 *    WITHOUT WARRANTIES OR CONDITIONS OF ANY KIND, either express or implied.
 *    See the License for the specific language governing permissions and
 *    limitations under the License.
 */

#pragma once

#include <algorithm>
#include <cstdint>

#include <core/CHIPError.h>
#include <core/Optional.h>
#include <core/PeerId.h>
#include <inet/InetLayer.h>
#include <lib/support/Span.h>

namespace chip {
namespace Mdns {

static constexpr uint16_t kMdnsPort = 5353;
// Need 8 bytes to fit a thread mac.
static constexpr size_t kMaxMacSize = 8;

enum class CommssionAdvertiseMode : uint8_t
{
    kCommissioning,
    kCommissionable,
};

template <class Derived>
class BaseAdvertisingParams
{
public:
    Derived & SetPort(uint16_t port)
    {
        mPort = port;
        return *reinterpret_cast<Derived *>(this);
    }
    uint64_t GetPort() const { return mPort; }

    Derived & EnableIpV4(bool enable)
    {
        mEnableIPv4 = enable;
        return *reinterpret_cast<Derived *>(this);
    }
    bool IsIPv4Enabled() const { return mEnableIPv4; }
    Derived & SetMac(chip::ByteSpan mac)
    {
        mMac = chip::ByteSpan(mMacStorage, std::min(mac.size(), kMaxMacSize));
        memcpy(mMacStorage, mac.data(), mMac.size());
        return *reinterpret_cast<Derived *>(this);
    }
    const chip::ByteSpan GetMac() const { return mMac; }

private:
    uint16_t mPort                   = CHIP_PORT;
    bool mEnableIPv4                 = true;
    uint8_t mMacStorage[kMaxMacSize] = {};
    chip::ByteSpan mMac              = chip::ByteSpan(mMacStorage, kMaxMacSize);
}; // namespace Mdns

/// Defines parameters required for advertising a CHIP node
/// over mDNS as an 'operationally ready' node.
class OperationalAdvertisingParameters : public BaseAdvertisingParams<OperationalAdvertisingParameters>
{
public:
    OperationalAdvertisingParameters & SetPeerId(const PeerId & peerId)
    {
        mPeerId = peerId;
        return *this;
    }
    PeerId GetPeerId() const { return mPeerId; }

    OperationalAdvertisingParameters & SetCRMPRetryIntervals(uint32_t intervalIdle, uint32_t intervalActive)
    {
        mCrmpRetryIntervalIdle   = intervalIdle;
        mCrmpRetryIntervalActive = intervalActive;
        return *this;
    }
    void GetCRMPRetryIntervals(uint32_t & intervalIdle, uint32_t & intervalActive) const
    {
        intervalIdle   = mCrmpRetryIntervalIdle;
        intervalActive = mCrmpRetryIntervalActive;
    }

private:
<<<<<<< HEAD
    PeerId mPeerId;
=======
    uint64_t mFabricId                = 0;
    uint64_t mNodeId                  = 0;
    uint32_t mCrmpRetryIntervalIdle   = 0;
    uint32_t mCrmpRetryIntervalActive = 0;
>>>>>>> c9f7ab9e
};

class CommissionAdvertisingParameters : public BaseAdvertisingParams<CommissionAdvertisingParameters>
{
public:
    CommissionAdvertisingParameters & SetShortDiscriminator(uint8_t discriminator)
    {
        mShortDiscriminator = discriminator;
        return *this;
    }
    uint8_t GetShortDiscriminator() const { return mShortDiscriminator; }

    CommissionAdvertisingParameters & SetLongDiscrimininator(uint16_t discriminator)
    {
        mLongDiscriminator = discriminator;
        return *this;
    }
    uint16_t GetLongDiscriminator() const { return mLongDiscriminator; }

    CommissionAdvertisingParameters & SetVendorId(Optional<uint16_t> vendorId)
    {
        mVendorId = vendorId;
        return *this;
    }
    Optional<uint16_t> GetVendorId() const { return mVendorId; }

    CommissionAdvertisingParameters & SetProductId(Optional<uint16_t> productId)
    {
        mProductId = productId;
        return *this;
    }
    Optional<uint16_t> GetProductId() const { return mProductId; }

    CommissionAdvertisingParameters & SetPairingInstr(Optional<const char *> pairingInstr)
    {
        mPairingInstr = pairingInstr;
        return *this;
    }
    Optional<const char *> GetPairingInstr() const { return mPairingInstr; }

    CommissionAdvertisingParameters & SetPairingHint(Optional<uint8_t> pairingHint)
    {
        mPairingHint = pairingHint;
        return *this;
    }
    Optional<uint8_t> GetPairingHint() const { return mPairingHint; }

    CommissionAdvertisingParameters & SetCommissionAdvertiseMode(CommssionAdvertiseMode mode)
    {
        mMode = mode;
        return *this;
    }
    CommssionAdvertiseMode GetCommissionAdvertiseMode() const { return mMode; }

private:
    uint8_t mShortDiscriminator  = 0;
    uint16_t mLongDiscriminator  = 0; // 12-bit according to spec
    CommssionAdvertiseMode mMode = CommssionAdvertiseMode::kCommissioning;
    chip::Optional<uint16_t> mVendorId;
    chip::Optional<uint16_t> mProductId;
    chip::Optional<const char *> mPairingInstr;
    chip::Optional<uint8_t> mPairingHint;
};

/// Handles advertising of CHIP nodes
class ServiceAdvertiser
{
public:
    virtual ~ServiceAdvertiser() {}

    /// Starts the advertiser. Items 'Advertised' will become visible.
    /// Must be called before Advertise() calls.
    virtual CHIP_ERROR Start(chip::Inet::InetLayer * inetLayer, uint16_t port) = 0;

    /// Advertises the CHIP node as an operational node
    virtual CHIP_ERROR Advertise(const OperationalAdvertisingParameters & params) = 0;

    /// Advertises the CHIP node as a commisioning/commissionable node
    virtual CHIP_ERROR Advertise(const CommissionAdvertisingParameters & params) = 0;

    /// Provides the system-wide implementation of the service advertiser
    static ServiceAdvertiser & Instance();
};

} // namespace Mdns
} // namespace chip<|MERGE_RESOLUTION|>--- conflicted
+++ resolved
@@ -96,14 +96,9 @@
     }
 
 private:
-<<<<<<< HEAD
     PeerId mPeerId;
-=======
-    uint64_t mFabricId                = 0;
-    uint64_t mNodeId                  = 0;
     uint32_t mCrmpRetryIntervalIdle   = 0;
     uint32_t mCrmpRetryIntervalActive = 0;
->>>>>>> c9f7ab9e
 };
 
 class CommissionAdvertisingParameters : public BaseAdvertisingParams<CommissionAdvertisingParameters>
