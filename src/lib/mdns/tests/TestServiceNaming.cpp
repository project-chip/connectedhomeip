/*
 *
 *    Copyright (c) 2021 Project CHIP Authors
 *    All rights reserved.
 *
 *    Licensed under the Apache License, Version 2.0 (the "License");
 *    you may not use this file except in compliance with the License.
 *    You may obtain a copy of the License at
 *
 *        http://www.apache.org/licenses/LICENSE-2.0
 *
 *    Unless required by applicable law or agreed to in writing, software
 *    distributed under the License is distributed on an "AS IS" BASIS,
 *    WITHOUT WARRANTIES OR CONDITIONS OF ANY KIND, either express or implied.
 *    See the License for the specific language governing permissions and
 *    limitations under the License.
 */

#include <mdns/ServiceNaming.h>

#include <string.h>

#include <support/UnitTestRegistration.h>

#include <nlunit-test.h>

using namespace chip;
using namespace chip::Mdns;

namespace {

void TestMakeInstanceName(nlTestSuite * inSuite, void * inContext)
{
    char buffer[128];

    NL_TEST_ASSERT(inSuite,
                   MakeInstanceName(buffer, sizeof(buffer), PeerId().SetFabricId(0x1234).SetNodeId(0x5678)) == CHIP_NO_ERROR);
    NL_TEST_ASSERT(inSuite, strcmp(buffer, "0000000000001234-0000000000005678") == 0);

    NL_TEST_ASSERT(inSuite,
                   MakeInstanceName(buffer, sizeof(buffer),
                                    PeerId().SetFabricId(0x1122334455667788ULL).SetNodeId(0x123456789abcdefULL)) == CHIP_NO_ERROR);
    NL_TEST_ASSERT(inSuite, strcmp(buffer, "1122334455667788-0123456789ABCDEF") == 0);

    // insufficient buffer size:
    //  buffer needs at least space for hex encoding + separator + 0 terminator
    constexpr size_t kMinBufferSize = 2 * 16 + 1 + 1;
    for (size_t shortSize = 0; shortSize < kMinBufferSize; shortSize++)
    {
        NL_TEST_ASSERT(inSuite, MakeInstanceName(buffer, shortSize, PeerId()) != CHIP_NO_ERROR);
    }
    NL_TEST_ASSERT(inSuite, MakeInstanceName(buffer, kMinBufferSize, PeerId()) == CHIP_NO_ERROR);
}

void TestExtractIdFromInstanceName(nlTestSuite * inSuite, void * inContext)
{
    PeerId peerId;

    NL_TEST_ASSERT(inSuite, ExtractIdFromInstanceName(nullptr, nullptr) == CHIP_ERROR_INVALID_ARGUMENT);
    NL_TEST_ASSERT(inSuite, ExtractIdFromInstanceName("01234-5678", nullptr) == CHIP_ERROR_INVALID_ARGUMENT);
    NL_TEST_ASSERT(inSuite, ExtractIdFromInstanceName(nullptr, &peerId) == CHIP_ERROR_INVALID_ARGUMENT);

    // Short format is acceptable
    NL_TEST_ASSERT(inSuite, ExtractIdFromInstanceName("ABCD-1234", &peerId) == CHIP_NO_ERROR);
    NL_TEST_ASSERT(inSuite, peerId == PeerId().SetFabricId(0xABCD).SetNodeId(0x1234));

    // ending in period (partial name) is acceptable
    NL_TEST_ASSERT(inSuite, ExtractIdFromInstanceName("1122-aabb.some.suffix.here", &peerId) == CHIP_NO_ERROR);
    NL_TEST_ASSERT(inSuite, peerId == PeerId().SetFabricId(0x1122).SetNodeId(0xaabb));

    // Invalid: non hex character
    NL_TEST_ASSERT(inSuite, ExtractIdFromInstanceName("1x22-aabc", &peerId) != CHIP_NO_ERROR);

    // Invalid: missing node id part (no - separator)
    NL_TEST_ASSERT(inSuite, ExtractIdFromInstanceName("11x22", &peerId) != CHIP_NO_ERROR);
    NL_TEST_ASSERT(inSuite, ExtractIdFromInstanceName("11x22.12-33.4455", &peerId) != CHIP_NO_ERROR);
    NL_TEST_ASSERT(inSuite, ExtractIdFromInstanceName("11x22.4455", &peerId) != CHIP_NO_ERROR);

    // Invalid: missing part
    NL_TEST_ASSERT(inSuite, ExtractIdFromInstanceName("-1234", &peerId) != CHIP_NO_ERROR);
    NL_TEST_ASSERT(inSuite, ExtractIdFromInstanceName("1234-", &peerId) != CHIP_NO_ERROR);
}

void TestMakeServiceNameSubtype(nlTestSuite * inSuite, void * inContext)
{
<<<<<<< HEAD
    // TODO(cecille): These need to be changed to remove leading zeros
=======
>>>>>>> a9172641
    constexpr size_t kSize = 17;
    char buffer[kSize];
    DiscoveryFilter filter;

    // Long tests
    filter.type = DiscoveryFilterType::kLong;
    filter.code = 3;
    NL_TEST_ASSERT(inSuite, MakeServiceSubtype(buffer, sizeof(buffer), filter) == CHIP_NO_ERROR);
    NL_TEST_ASSERT(inSuite, strcmp(buffer, "_L3") == 0);

    filter.code = (1 << 12) - 1;
    NL_TEST_ASSERT(inSuite, MakeServiceSubtype(buffer, sizeof(buffer), filter) == CHIP_NO_ERROR);
    NL_TEST_ASSERT(inSuite, strcmp(buffer, "_L4095") == 0);

    filter.code = 1 << 12;
    NL_TEST_ASSERT(inSuite, MakeServiceSubtype(buffer, sizeof(buffer), filter) != CHIP_NO_ERROR);

    // Short tests
    filter.type = DiscoveryFilterType::kShort;
    filter.code = 3;
    NL_TEST_ASSERT(inSuite, MakeServiceSubtype(buffer, sizeof(buffer), filter) == CHIP_NO_ERROR);
    NL_TEST_ASSERT(inSuite, strcmp(buffer, "_S3") == 0);

    filter.code = (1 << 8) - 1;
    NL_TEST_ASSERT(inSuite, MakeServiceSubtype(buffer, sizeof(buffer), filter) == CHIP_NO_ERROR);
    NL_TEST_ASSERT(inSuite, strcmp(buffer, "_S255") == 0);

    filter.code = 1 << 8;
    NL_TEST_ASSERT(inSuite, MakeServiceSubtype(buffer, sizeof(buffer), filter) != CHIP_NO_ERROR);

    // Vendor tests
    filter.type = DiscoveryFilterType::kVendor;
    filter.code = 3;
    NL_TEST_ASSERT(inSuite, MakeServiceSubtype(buffer, sizeof(buffer), filter) == CHIP_NO_ERROR);
    NL_TEST_ASSERT(inSuite, strcmp(buffer, "_V3") == 0);
    filter.code = 0xFFFF;
    NL_TEST_ASSERT(inSuite, MakeServiceSubtype(buffer, sizeof(buffer), filter) == CHIP_NO_ERROR);
    NL_TEST_ASSERT(inSuite, strcmp(buffer, "_V65535") == 0);

    // Device Type tests
    filter.type = DiscoveryFilterType::kDeviceType;
    filter.code = 3;
    NL_TEST_ASSERT(inSuite, MakeServiceSubtype(buffer, sizeof(buffer), filter) == CHIP_NO_ERROR);
    NL_TEST_ASSERT(inSuite, strcmp(buffer, "_T3") == 0);
    // TODO: Add tests for longer device types once spec issue #3226 is closed.

    // Commisioning mode tests
    filter.type = DiscoveryFilterType::kCommissioningMode;
    filter.code = 0;
    NL_TEST_ASSERT(inSuite, MakeServiceSubtype(buffer, sizeof(buffer), filter) == CHIP_NO_ERROR);
    NL_TEST_ASSERT(inSuite, strcmp(buffer, "_C0") == 0);
    filter.code = 1;
    NL_TEST_ASSERT(inSuite, MakeServiceSubtype(buffer, sizeof(buffer), filter) == CHIP_NO_ERROR);
    NL_TEST_ASSERT(inSuite, strcmp(buffer, "_C1") == 0);
    filter.code = 2; // only or or 1 allwoed
    NL_TEST_ASSERT(inSuite, MakeServiceSubtype(buffer, sizeof(buffer), filter) != CHIP_NO_ERROR);

    // Commissioning mode open from command
    filter.type = DiscoveryFilterType::kCommissioningModeFromCommand;
    filter.code = 1;
    NL_TEST_ASSERT(inSuite, MakeServiceSubtype(buffer, sizeof(buffer), filter) == CHIP_NO_ERROR);
    NL_TEST_ASSERT(inSuite, strcmp(buffer, "_A1") == 0);
    filter.code = 0; // 1 is only value allowed
    NL_TEST_ASSERT(inSuite, MakeServiceSubtype(buffer, sizeof(buffer), filter) != CHIP_NO_ERROR);

    // None tests.
    filter.type = DiscoveryFilterType::kNone;
    NL_TEST_ASSERT(inSuite, MakeServiceSubtype(buffer, sizeof(buffer), filter) == CHIP_NO_ERROR);
    NL_TEST_ASSERT(inSuite, strcmp(buffer, "") == 0);

<<<<<<< HEAD
    // Test buffer exactly the right size for subtype - "1234567890123456._chipc" = 23 + nullptr = 24
=======
    // instance name - "1234567890123456._matterc"
>>>>>>> a9172641
    filter.type         = DiscoveryFilterType::kInstanceName;
    filter.instanceName = (char *) "1234567890123456";
    NL_TEST_ASSERT(inSuite, MakeServiceSubtype(buffer, sizeof(buffer), filter) == CHIP_NO_ERROR);
    NL_TEST_ASSERT(inSuite, strcmp(buffer, "1234567890123456") == 0);
}

void TestMakeServiceTypeName(nlTestSuite * inSuite, void * inContext)
{
    // TODO(cecille): These need to be changed to remove leading zeros
    constexpr size_t kSize = 128;
    char buffer[kSize];
    DiscoveryFilter filter;

    // Long tests
    filter.type = DiscoveryFilterType::kLong;
    filter.code = 3;
    NL_TEST_ASSERT(inSuite,
                   MakeServiceTypeName(buffer, sizeof(buffer), filter, DiscoveryType::kCommissionableNode) == CHIP_NO_ERROR);
    NL_TEST_ASSERT(inSuite, strcmp(buffer, "_L3._sub._matterc") == 0);

    filter.code = (1 << 12) - 1;
    NL_TEST_ASSERT(inSuite,
                   MakeServiceTypeName(buffer, sizeof(buffer), filter, DiscoveryType::kCommissionableNode) == CHIP_NO_ERROR);
    NL_TEST_ASSERT(inSuite, strcmp(buffer, "_L4095._sub._matterc") == 0);

    filter.code = 1 << 12;
    NL_TEST_ASSERT(inSuite,
                   MakeServiceTypeName(buffer, sizeof(buffer), filter, DiscoveryType::kCommissionableNode) != CHIP_NO_ERROR);

    // Short tests
    filter.type = DiscoveryFilterType::kShort;
    filter.code = 3;
    NL_TEST_ASSERT(inSuite,
                   MakeServiceTypeName(buffer, sizeof(buffer), filter, DiscoveryType::kCommissionableNode) == CHIP_NO_ERROR);
    printf("buffer: %s\n", buffer);
    NL_TEST_ASSERT(inSuite, strcmp(buffer, "_S3._sub._matterc") == 0);

    filter.code = (1 << 8) - 1;
    NL_TEST_ASSERT(inSuite,
                   MakeServiceTypeName(buffer, sizeof(buffer), filter, DiscoveryType::kCommissionableNode) == CHIP_NO_ERROR);
    NL_TEST_ASSERT(inSuite, strcmp(buffer, "_S255._sub._matterc") == 0);

    filter.code = 1 << 8;
    NL_TEST_ASSERT(inSuite,
                   MakeServiceTypeName(buffer, sizeof(buffer), filter, DiscoveryType::kCommissionableNode) != CHIP_NO_ERROR);

    // Vendor tests
    filter.type = DiscoveryFilterType::kVendor;
    filter.code = 3;
    NL_TEST_ASSERT(inSuite,
                   MakeServiceTypeName(buffer, sizeof(buffer), filter, DiscoveryType::kCommissionableNode) == CHIP_NO_ERROR);
    NL_TEST_ASSERT(inSuite, strcmp(buffer, "_V3._sub._matterc") == 0);
    // TODO:add tests for longer vendor codes once the leading zero issue is fixed.

    // Device Type tests
    filter.type = DiscoveryFilterType::kDeviceType;
    filter.code = 3;
    NL_TEST_ASSERT(inSuite,
                   MakeServiceTypeName(buffer, sizeof(buffer), filter, DiscoveryType::kCommissionableNode) == CHIP_NO_ERROR);
    NL_TEST_ASSERT(inSuite, strcmp(buffer, "_T3._sub._matterc") == 0);
    // TODO: Add tests for longer device types once the leadng zero issue is fixed.

    // Commisioning mode tests
    filter.type = DiscoveryFilterType::kCommissioningMode;
    filter.code = 0;
    NL_TEST_ASSERT(inSuite,
                   MakeServiceTypeName(buffer, sizeof(buffer), filter, DiscoveryType::kCommissionableNode) == CHIP_NO_ERROR);
    NL_TEST_ASSERT(inSuite, strcmp(buffer, "_C0._sub._matterc") == 0);
    filter.code = 1;
    NL_TEST_ASSERT(inSuite,
                   MakeServiceTypeName(buffer, sizeof(buffer), filter, DiscoveryType::kCommissionableNode) == CHIP_NO_ERROR);
    NL_TEST_ASSERT(inSuite, strcmp(buffer, "_C1._sub._matterc") == 0);
    filter.code = 2; // only or or 1 allwoed
    NL_TEST_ASSERT(inSuite,
                   MakeServiceTypeName(buffer, sizeof(buffer), filter, DiscoveryType::kCommissionableNode) != CHIP_NO_ERROR);

    // Commissioning mode open from command
    filter.type = DiscoveryFilterType::kCommissioningModeFromCommand;
    filter.code = 1;
    NL_TEST_ASSERT(inSuite,
                   MakeServiceTypeName(buffer, sizeof(buffer), filter, DiscoveryType::kCommissionableNode) == CHIP_NO_ERROR);
    NL_TEST_ASSERT(inSuite, strcmp(buffer, "_A1._sub._matterc") == 0);
    filter.code = 0; // 1 is only value allowed
    NL_TEST_ASSERT(inSuite,
                   MakeServiceTypeName(buffer, sizeof(buffer), filter, DiscoveryType::kCommissionableNode) != CHIP_NO_ERROR);

    // None tests
    filter.type = DiscoveryFilterType::kNone;
    NL_TEST_ASSERT(inSuite,
                   MakeServiceTypeName(buffer, sizeof(buffer), filter, DiscoveryType::kCommissionableNode) == CHIP_NO_ERROR);
    NL_TEST_ASSERT(inSuite, strcmp(buffer, "_matterc") == 0);

    filter.type = DiscoveryFilterType::kNone;
    NL_TEST_ASSERT(inSuite, MakeServiceTypeName(buffer, sizeof(buffer), filter, DiscoveryType::kCommissionerNode) == CHIP_NO_ERROR);
    NL_TEST_ASSERT(inSuite, strcmp(buffer, "_matterd") == 0);

    // Test buffer just under the right size - "_matterc" = 8 + nullchar = 9
    filter.type = DiscoveryFilterType::kNone;
    NL_TEST_ASSERT(inSuite, MakeServiceTypeName(buffer, 8, filter, DiscoveryType::kCommissionableNode) == CHIP_ERROR_NO_MEMORY);

    // Test buffer exactly the right size - "_matterc" = 8 + nullchar = 9
    filter.type = DiscoveryFilterType::kNone;
    NL_TEST_ASSERT(inSuite, MakeServiceTypeName(buffer, 9, filter, DiscoveryType::kCommissionableNode) == CHIP_NO_ERROR);
    NL_TEST_ASSERT(inSuite, strcmp(buffer, "_matterc") == 0);

    // Test buffer exactly the right size for subtype - "_C1._sub._matterc" = 17 + nullchar = 18
    filter.type = DiscoveryFilterType::kCommissioningMode;
    filter.code = 1;
    NL_TEST_ASSERT(inSuite, MakeServiceTypeName(buffer, 18, filter, DiscoveryType::kCommissionableNode) == CHIP_NO_ERROR);
    NL_TEST_ASSERT(inSuite, strcmp(buffer, "_C1._sub._matterc") == 0);
}

const nlTest sTests[] = {
    NL_TEST_DEF("MakeInstanceName", TestMakeInstanceName),                             //
    NL_TEST_DEF("ExtractIdFromInstandceName", TestExtractIdFromInstanceName),          //
    NL_TEST_DEF("TestMakeServiceNameSubtype", TestMakeServiceNameSubtype),             //
    NL_TEST_DEF("TestMakeCommisisonableNodeServiceTypeName", TestMakeServiceTypeName), //
    NL_TEST_SENTINEL()                                                                 //
};

} // namespace

int TestCHIPServiceNaming(void)
{
    nlTestSuite theSuite = { "ServiceNaming", &sTests[0], nullptr, nullptr };
    nlTestRunner(&theSuite, nullptr);
    return nlTestRunnerStats(&theSuite);
}

CHIP_REGISTER_TEST_SUITE(TestCHIPServiceNaming)<|MERGE_RESOLUTION|>--- conflicted
+++ resolved
@@ -83,10 +83,6 @@
 
 void TestMakeServiceNameSubtype(nlTestSuite * inSuite, void * inContext)
 {
-<<<<<<< HEAD
-    // TODO(cecille): These need to be changed to remove leading zeros
-=======
->>>>>>> a9172641
     constexpr size_t kSize = 17;
     char buffer[kSize];
     DiscoveryFilter filter;
@@ -157,11 +153,7 @@
     NL_TEST_ASSERT(inSuite, MakeServiceSubtype(buffer, sizeof(buffer), filter) == CHIP_NO_ERROR);
     NL_TEST_ASSERT(inSuite, strcmp(buffer, "") == 0);
 
-<<<<<<< HEAD
-    // Test buffer exactly the right size for subtype - "1234567890123456._chipc" = 23 + nullptr = 24
-=======
     // instance name - "1234567890123456._matterc"
->>>>>>> a9172641
     filter.type         = DiscoveryFilterType::kInstanceName;
     filter.instanceName = (char *) "1234567890123456";
     NL_TEST_ASSERT(inSuite, MakeServiceSubtype(buffer, sizeof(buffer), filter) == CHIP_NO_ERROR);
