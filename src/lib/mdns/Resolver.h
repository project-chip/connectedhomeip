--- conflicted
+++ resolved
@@ -44,21 +44,11 @@
     // TODO(cecille): is 4 OK? IPv6 LL, GUA, ULA, IPv4?
     static constexpr int kMaxIPAddresses = 5;
     // Largest host name is 64-bits in hex.
-<<<<<<< HEAD
-    static constexpr int kHostNameSize   = 16;
-    static constexpr int kDeviceNameSize = 32;
-
-=======
     static constexpr int kHostNameSize = 16;
->>>>>>> 3393d98a
     char hostName[kHostNameSize + 1];
     uint16_t longDiscriminator;
     uint16_t vendorId;
     uint16_t productId;
-<<<<<<< HEAD
-    uint16_t deviceType;
-    char deviceName[kDeviceNameSize + 1];
-=======
     uint8_t additionalPairing;
     uint8_t commissioningMode;
     // TODO: possibly 32-bit - see spec issue #3226
@@ -68,7 +58,6 @@
     size_t rotatingIdLen;
     char pairingInstruction[kMaxPairingInstructionLen + 1];
     uint16_t pairingHint;
->>>>>>> 3393d98a
     int numIPs;
     Inet::IPAddress ipAddress[kMaxIPAddresses];
     void Reset()
@@ -77,11 +66,6 @@
         longDiscriminator = 0;
         vendorId          = 0;
         productId         = 0;
-<<<<<<< HEAD
-        deviceType        = 0;
-        memset(deviceName, 0, sizeof(deviceName));
-        numIPs = 0;
-=======
         additionalPairing = 0;
         commissioningMode = 0;
         deviceType        = 0;
@@ -91,7 +75,6 @@
         memset(pairingInstruction, 0, sizeof(pairingInstruction));
         pairingHint = 0;
         numIPs      = 0;
->>>>>>> 3393d98a
         for (int i = 0; i < kMaxIPAddresses; ++i)
         {
             ipAddress[i] = chip::Inet::IPAddress::Any;
