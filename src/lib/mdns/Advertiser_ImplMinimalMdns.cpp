--- conflicted
+++ resolved
@@ -371,15 +371,9 @@
         ChipLogError(Discovery, "Failed to add SRV record mDNS responder");
         return CHIP_ERROR_NO_MEMORY;
     }
-<<<<<<< HEAD
-    if (!operationalAllocator->AddResponder<TxtResponder>(TxtResourceRecord(instanceName, mEmptyTextEntries))
+
+    if (!operationalAllocator->AddResponder<TxtResponder>(TxtResourceRecord(instanceName, GetOperationalTxtEntries(params)))
              .SetReportAdditional(hostName)
-=======
-
-    if (!operationalAllocator
-             ->AddResponder<TxtResponder>(TxtResourceRecord(operationalServerName, GetOperationalTxtEntries(params)))
-             .SetReportAdditional(serverName)
->>>>>>> 655b7591
              .IsValid())
     {
         ChipLogError(Discovery, "Failed to add TXT record mDNS responder");
