/*
 *
 *    Copyright (c) 2020 Project CHIP Authors
 *
 *    Licensed under the Apache License, Version 2.0 (the "License");
 *    you may not use this file except in compliance with the License.
 *    You may obtain a copy of the License at
 *
 *        http://www.apache.org/licenses/LICENSE-2.0
 *
 *    Unless required by applicable law or agreed to in writing, software
 *    distributed under the License is distributed on an "AS IS" BASIS,
 *    WITHOUT WARRANTIES OR CONDITIONS OF ANY KIND, either express or implied.
 *    See the License for the specific language governing permissions and
 *    limitations under the License.
 */

#include "Advertiser.h"

#include <inttypes.h>
#include <stdio.h>

#include "MinimalMdnsServer.h"
#include "ServiceNaming.h"

#include <mdns/Advertiser_ImplMinimalMdnsAllocator.h>
#include <mdns/minimal/ResponseSender.h>
#include <mdns/minimal/Server.h>
#include <mdns/minimal/core/FlatAllocatedQName.h>
#include <mdns/minimal/responders/IP.h>
#include <mdns/minimal/responders/Ptr.h>
#include <mdns/minimal/responders/QueryResponder.h>
#include <mdns/minimal/responders/Srv.h>
#include <mdns/minimal/responders/Txt.h>
#include <support/CHIPMem.h>
#include <support/RandUtils.h>
#include <support/StringBuilder.h>

// Enable detailed mDNS logging for received queries
#undef DETAIL_LOGGING
// #define DETAIL_LOGGING

namespace chip {
namespace Mdns {
namespace {

using namespace mdns::Minimal;

#ifdef DETAIL_LOGGING
const char * ToString(QClass qClass)
{
    switch (qClass)
    {
    case QClass::IN:
        return "IN";
    default:
        return "???";
    }
}

const char * ToString(QType qType)
{
    switch (qType)
    {
    case QType::ANY:
        return "ANY";
    case QType::A:
        return "A";
    case QType::AAAA:
        return "AAAA";
    case QType::TXT:
        return "TXT";
    case QType::SRV:
        return "SRV";
    case QType::PTR:
        return "PTR";
    default:
        return "???";
    }
}

void LogQuery(const QueryData & data)
{
    StringBuilder<128> logString;

    logString.Add("QUERY ").Add(ToString(data.GetClass())).Add("/").Add(ToString(data.GetType())).Add(": ");

    SerializedQNameIterator name = data.GetName();
    while (name.Next())
    {
        logString.Add(name.Value()).Add(".");
    }

    ChipLogDetail(Discovery, "%s", logString.c_str());
}
#else
void LogQuery(const QueryData & data) {}
#endif

class AdvertiserMinMdns : public ServiceAdvertiser,
                          public MdnsPacketDelegate, // receive query packets
                          public ParserDelegate      // parses queries
{
public:
    AdvertiserMinMdns() : mResponseSender(&GlobalMinimalMdnsServer::Server())
    {
        GlobalMinimalMdnsServer::Instance().SetQueryDelegate(this);
        mResponseSender.AddQueryResponder(mQueryResponderAllocatorOperational.GetQueryResponder());
        mResponseSender.AddQueryResponder(mQueryResponderAllocatorCommissionable.GetQueryResponder());
        mResponseSender.AddQueryResponder(mQueryResponderAllocatorCommissioner.GetQueryResponder());
    }
    ~AdvertiserMinMdns() {}

    // Service advertiser
    CHIP_ERROR Start(chip::Inet::InetLayer * inetLayer, uint16_t port) override;
    CHIP_ERROR Advertise(const OperationalAdvertisingParameters & params) override;
    CHIP_ERROR Advertise(const CommissionAdvertisingParameters & params) override;
    CHIP_ERROR StopPublishDevice() override;

    // MdnsPacketDelegate
    void OnMdnsPacketData(const BytesRange & data, const chip::Inet::IPPacketInfo * info) override;

    // ParserDelegate
    void OnHeader(ConstHeaderRef & header) override { mMessageId = header.GetMessageId(); }
    void OnResource(ResourceType type, const ResourceData & data) override {}
    void OnQuery(const QueryData & data) override;

private:
    /// Advertise available records configured within the server
    ///
    /// Usable as boot-time advertisement of available SRV records.
    void AdvertiseRecords();

    /// Determine if advertisement on the specified interface/address is ok given the
    /// interfaces on which the mDNS server is listening
    bool ShouldAdvertiseOn(const chip::Inet::InterfaceId id, const chip::Inet::IPAddress & addr);

    FullQName GetCommisioningTextEntries(const CommissionAdvertisingParameters & params);

    // Max number of records for operational = PTR, SRV, TXT, A, AAAA, no subtypes.
    static constexpr size_t kMaxOperationalRecords = 5;
    QueryResponderAllocator<kMaxOperationalRecords> mQueryResponderAllocatorOperational;
    // Max number of records for commissionable = 7 x PTR (base + 6 sub types - _S, _L, _D, _T, _C, _A), SRV, TXT, A, AAAA
    static constexpr size_t kMaxCommissionRecords = 11;
    QueryResponderAllocator<kMaxCommissionRecords> mQueryResponderAllocatorCommissionable;
    QueryResponderAllocator<kMaxCommissionRecords> mQueryResponderAllocatorCommissioner;

    ResponseSender mResponseSender;

    // current request handling
    const chip::Inet::IPPacketInfo * mCurrentSource = nullptr;
    uint32_t mMessageId                             = 0;

    const char * mEmptyTextEntries[1] = {
        "=",
    };
};

void AdvertiserMinMdns::OnMdnsPacketData(const BytesRange & data, const chip::Inet::IPPacketInfo * info)
{
#ifdef DETAIL_LOGGING
    ChipLogDetail(Discovery, "MinMdns received a query.");
#endif

    mCurrentSource = info;
    if (!ParsePacket(data, this))
    {
        ChipLogError(Discovery, "Failed to parse mDNS query");
    }
    mCurrentSource = nullptr;
}

void AdvertiserMinMdns::OnQuery(const QueryData & data)
{
    if (mCurrentSource == nullptr)
    {
        ChipLogError(Discovery, "INTERNAL CONSISTENCY ERROR: missing query source");
        return;
    }

    LogQuery(data);

    CHIP_ERROR err = mResponseSender.Respond(mMessageId, data, mCurrentSource);
    if (err != CHIP_NO_ERROR)
    {
        ChipLogError(Discovery, "Failed to reply to query: %s", ErrorStr(err));
    }
}

CHIP_ERROR AdvertiserMinMdns::Start(chip::Inet::InetLayer * inetLayer, uint16_t port)
{
    GlobalMinimalMdnsServer::Server().Shutdown();

    ReturnErrorOnFailure(GlobalMinimalMdnsServer::Instance().StartServer(inetLayer, port));

    ChipLogProgress(Discovery, "CHIP minimal mDNS started advertising.");

    AdvertiseRecords();

    return CHIP_NO_ERROR;
}

/// Stops the advertiser.
CHIP_ERROR AdvertiserMinMdns::StopPublishDevice()
{
    mQueryResponderAllocatorOperational.Clear();
    mQueryResponderAllocatorCommissionable.Clear();
    mQueryResponderAllocatorCommissioner.Clear();
    return CHIP_NO_ERROR;
}

CHIP_ERROR AdvertiserMinMdns::Advertise(const OperationalAdvertisingParameters & params)
{
    // TODO: When multi-admin is enabled, commissionable does not need to be cleared here.
    mQueryResponderAllocatorOperational.Clear();
    char nameBuffer[64] = "";

    /// need to set server name
    ReturnErrorOnFailure(MakeInstanceName(nameBuffer, sizeof(nameBuffer), params.GetPeerId()));

<<<<<<< HEAD
    FullQName operationalServiceName = mQueryResponderAllocatorOperational.AllocateQName("_chip", "_tcp", "local");
    FullQName operationalServerName  = mQueryResponderAllocatorOperational.AllocateQName(nameBuffer, "_chip", "_tcp", "local");

    ReturnErrorOnFailure(MakeHostName(nameBuffer, sizeof(nameBuffer), params.GetMac()));
    FullQName serverName = mQueryResponderAllocatorOperational.AllocateQName(nameBuffer, "local");
=======
    FullQName operationalServiceName =
        mQueryResponderAllocator.AllocateQName(kOperationalServiceName, kOperationalProtocol, kLocalDomain);
    FullQName operationalServerName =
        mQueryResponderAllocator.AllocateQName(nameBuffer, kOperationalServiceName, kOperationalProtocol, kLocalDomain);

    ReturnErrorOnFailure(MakeHostName(nameBuffer, sizeof(nameBuffer), params.GetMac()));
    FullQName serverName = mQueryResponderAllocator.AllocateQName(nameBuffer, kLocalDomain);
>>>>>>> 22c10823

    if ((operationalServiceName.nameCount == 0) || (operationalServerName.nameCount == 0) || (serverName.nameCount == 0))
    {
        ChipLogError(Discovery, "Failed to allocate QNames.");
        return CHIP_ERROR_NO_MEMORY;
    }

    if (!mQueryResponderAllocatorOperational.AddResponder<PtrResponder>(operationalServiceName, operationalServerName)
             .SetReportAdditional(operationalServerName)
             .SetReportInServiceListing(true)
             .IsValid())
    {
        ChipLogError(Discovery, "Failed to add service PTR record mDNS responder");
        return CHIP_ERROR_NO_MEMORY;
    }

    if (!mQueryResponderAllocatorOperational
             .AddResponder<SrvResponder>(SrvResourceRecord(operationalServerName, serverName, params.GetPort()))
             .SetReportAdditional(serverName)
             .IsValid())
    {
        ChipLogError(Discovery, "Failed to add SRV record mDNS responder");
        return CHIP_ERROR_NO_MEMORY;
    }
    if (!mQueryResponderAllocatorOperational.AddResponder<TxtResponder>(TxtResourceRecord(operationalServerName, mEmptyTextEntries))
             .SetReportAdditional(serverName)
             .IsValid())
    {
        ChipLogError(Discovery, "Failed to add TXT record mDNS responder");
        return CHIP_ERROR_NO_MEMORY;
    }

    if (!mQueryResponderAllocatorOperational.AddResponder<IPv6Responder>(serverName).IsValid())
    {
        ChipLogError(Discovery, "Failed to add IPv6 mDNS responder");
        return CHIP_ERROR_NO_MEMORY;
    }

    if (params.IsIPv4Enabled())
    {
        if (!mQueryResponderAllocatorOperational.AddResponder<IPv4Responder>(serverName).IsValid())
        {
            ChipLogError(Discovery, "Failed to add IPv4 mDNS responder");
            return CHIP_ERROR_NO_MEMORY;
        }
    }

    ChipLogProgress(Discovery, "CHIP minimal mDNS configured as 'Operational device'.");

    return CHIP_NO_ERROR;
}

CHIP_ERROR AdvertiserMinMdns::Advertise(const CommissionAdvertisingParameters & params)
{
    // TODO: When multi-admin is enabled, operational does not need to be cleared here.
    if (params.GetCommissionAdvertiseMode() == CommssionAdvertiseMode::kCommissionableNode)
    {
        mQueryResponderAllocatorCommissionable.Clear();
    }
    else
    {
        mQueryResponderAllocatorCommissioner.Clear();
    }

    // TODO: need to detect colisions here
    char nameBuffer[64] = "";
    size_t len          = snprintf(nameBuffer, sizeof(nameBuffer), ChipLogFormatX64, GetRandU32(), GetRandU32());
    if (len >= sizeof(nameBuffer))
    {
        return CHIP_ERROR_NO_MEMORY;
    }
    QueryResponderAllocator<kMaxCommissionRecords> * allocator =
        params.GetCommissionAdvertiseMode() == CommssionAdvertiseMode::kCommissionableNode ? &mQueryResponderAllocatorCommissionable
                                                                                           : &mQueryResponderAllocatorCommissioner;
    const char * serviceType = params.GetCommissionAdvertiseMode() == CommssionAdvertiseMode::kCommissionableNode
        ? kCommissionableServiceName
        : kCommissionerServiceName;

    FullQName serviceName  = allocator->AllocateQName(serviceType, kCommissionProtocol, kLocalDomain);
    FullQName instanceName = allocator->AllocateQName(nameBuffer, serviceType, kCommissionProtocol, kLocalDomain);

    ReturnErrorOnFailure(MakeHostName(nameBuffer, sizeof(nameBuffer), params.GetMac()));
    FullQName hostName = allocator->AllocateQName(nameBuffer, kLocalDomain);

    if ((serviceName.nameCount == 0) || (instanceName.nameCount == 0) || (hostName.nameCount == 0))
    {
        ChipLogError(Discovery, "Failed to allocate QNames.");
        return CHIP_ERROR_NO_MEMORY;
    }

    if (!allocator->AddResponder<PtrResponder>(serviceName, instanceName)
             .SetReportAdditional(instanceName)
             .SetReportInServiceListing(true)
             .IsValid())
    {
        ChipLogError(Discovery, "Failed to add service PTR record mDNS responder");
        return CHIP_ERROR_NO_MEMORY;
    }

    if (!allocator->AddResponder<SrvResponder>(SrvResourceRecord(instanceName, hostName, params.GetPort()))
             .SetReportAdditional(hostName)
             .IsValid())
    {
        ChipLogError(Discovery, "Failed to add SRV record mDNS responder");
        return CHIP_ERROR_NO_MEMORY;
    }
    if (!allocator->AddResponder<IPv6Responder>(hostName).IsValid())
    {
        ChipLogError(Discovery, "Failed to add IPv6 mDNS responder");
        return CHIP_ERROR_NO_MEMORY;
    }

    if (params.IsIPv4Enabled())
    {
        if (!allocator->AddResponder<IPv4Responder>(hostName).IsValid())
        {
            ChipLogError(Discovery, "Failed to add IPv4 mDNS responder");
            return CHIP_ERROR_NO_MEMORY;
        }
    }

    if (params.GetVendorId().HasValue())
    {
        MakeServiceSubtype(nameBuffer, sizeof(nameBuffer),
                           DiscoveryFilter(DiscoveryFilterType::kVendor, params.GetVendorId().Value()));
        FullQName vendorServiceName =
            allocator->AllocateQName(nameBuffer, kSubtypeServiceNamePart, serviceType, kCommissionProtocol, kLocalDomain);
        ReturnErrorCodeIf(vendorServiceName.nameCount == 0, CHIP_ERROR_NO_MEMORY);

        if (!allocator->AddResponder<PtrResponder>(vendorServiceName, instanceName)
                 .SetReportAdditional(instanceName)
                 .SetReportInServiceListing(true)
                 .IsValid())
        {
            ChipLogError(Discovery, "Failed to add vendor PTR record mDNS responder");
            return CHIP_ERROR_NO_MEMORY;
        }
    }

    if (params.GetDeviceType().HasValue())
    {
        MakeServiceSubtype(nameBuffer, sizeof(nameBuffer),
                           DiscoveryFilter(DiscoveryFilterType::kDeviceType, params.GetDeviceType().Value()));
        FullQName vendorServiceName =
            allocator->AllocateQName(nameBuffer, kSubtypeServiceNamePart, serviceType, kCommissionProtocol, kLocalDomain);
        ReturnErrorCodeIf(vendorServiceName.nameCount == 0, CHIP_ERROR_NO_MEMORY);

        if (!allocator->AddResponder<PtrResponder>(vendorServiceName, instanceName)
                 .SetReportAdditional(instanceName)
                 .SetReportInServiceListing(true)
                 .IsValid())
        {
            ChipLogError(Discovery, "Failed to add device type PTR record mDNS responder");
            return CHIP_ERROR_NO_MEMORY;
        }
    }

    // the following sub types only apply to commissionable node advertisements
    if (params.GetCommissionAdvertiseMode() == CommssionAdvertiseMode::kCommissionableNode)
    {
        {
            MakeServiceSubtype(nameBuffer, sizeof(nameBuffer),
                               DiscoveryFilter(DiscoveryFilterType::kShort, params.GetShortDiscriminator()));
            FullQName shortServiceName =
                allocator->AllocateQName(nameBuffer, kSubtypeServiceNamePart, serviceType, kCommissionProtocol, kLocalDomain);
            ReturnErrorCodeIf(shortServiceName.nameCount == 0, CHIP_ERROR_NO_MEMORY);

            if (!allocator->AddResponder<PtrResponder>(shortServiceName, instanceName)
                     .SetReportAdditional(instanceName)
                     .SetReportInServiceListing(true)
                     .IsValid())
            {
                ChipLogError(Discovery, "Failed to add short discriminator PTR record mDNS responder");
                return CHIP_ERROR_NO_MEMORY;
            }
        }

        {
            MakeServiceSubtype(nameBuffer, sizeof(nameBuffer),
                               DiscoveryFilter(DiscoveryFilterType::kLong, params.GetLongDiscriminator()));
            FullQName longServiceName =
                allocator->AllocateQName(nameBuffer, kSubtypeServiceNamePart, serviceType, kCommissionProtocol, kLocalDomain);
            ReturnErrorCodeIf(longServiceName.nameCount == 0, CHIP_ERROR_NO_MEMORY);
            if (!allocator->AddResponder<PtrResponder>(longServiceName, instanceName)
                     .SetReportAdditional(instanceName)
                     .SetReportInServiceListing(true)
                     .IsValid())
            {
                ChipLogError(Discovery, "Failed to add long discriminator PTR record mDNS responder");
                return CHIP_ERROR_NO_MEMORY;
            }
        }

        {
            MakeServiceSubtype(nameBuffer, sizeof(nameBuffer),
                               DiscoveryFilter(DiscoveryFilterType::kCommissioningMode, params.GetCommissioningMode() ? 1 : 0));
            FullQName longServiceName =
                allocator->AllocateQName(nameBuffer, kSubtypeServiceNamePart, serviceType, kCommissionProtocol, kLocalDomain);
            ReturnErrorCodeIf(longServiceName.nameCount == 0, CHIP_ERROR_NO_MEMORY);
            if (!allocator->AddResponder<PtrResponder>(longServiceName, instanceName)
                     .SetReportAdditional(instanceName)
                     .SetReportInServiceListing(true)
                     .IsValid())
            {
                ChipLogError(Discovery, "Failed to add commissioning mode PTR record mDNS responder");
                return CHIP_ERROR_NO_MEMORY;
            }
        }

        if (params.GetCommissioningMode() && params.GetOpenWindowCommissioningMode())
        {
            MakeServiceSubtype(nameBuffer, sizeof(nameBuffer),
                               DiscoveryFilter(DiscoveryFilterType::kCommissioningModeFromCommand, 1));
            FullQName longServiceName =
                allocator->AllocateQName(nameBuffer, kSubtypeServiceNamePart, serviceType, kCommissionProtocol, kLocalDomain);
            ReturnErrorCodeIf(longServiceName.nameCount == 0, CHIP_ERROR_NO_MEMORY);
            if (!allocator->AddResponder<PtrResponder>(longServiceName, instanceName)
                     .SetReportAdditional(instanceName)
                     .SetReportInServiceListing(true)
                     .IsValid())
            {
                ChipLogError(Discovery, "Failed to add open window commissioning mode PTR record mDNS responder");
                return CHIP_ERROR_NO_MEMORY;
            }
        }
    }

    if (!allocator->AddResponder<TxtResponder>(TxtResourceRecord(instanceName, GetCommisioningTextEntries(params)))
             .SetReportAdditional(hostName)
             .IsValid())
    {
        ChipLogError(Discovery, "Failed to add TXT record mDNS responder");
        return CHIP_ERROR_NO_MEMORY;
    }

    if (params.GetCommissionAdvertiseMode() == CommssionAdvertiseMode::kCommissionableNode)
    {
        ChipLogProgress(Discovery, "CHIP minimal mDNS configured as 'Commissionable node device'.");
    }
    else
    {
        ChipLogProgress(Discovery, "CHIP minimal mDNS configured as 'Commissioner device'.");
    }

    return CHIP_NO_ERROR;
}

FullQName AdvertiserMinMdns::GetCommisioningTextEntries(const CommissionAdvertisingParameters & params)
{
    // Max number of TXT fields from the spec is 9: D, VP, AP, CM, DT, DN, RI, PI, PH.
    constexpr size_t kMaxTxtFields = 9;
    const char * txtFields[kMaxTxtFields];
    size_t numTxtFields = 0;

    QueryResponderAllocator<kMaxCommissionRecords> * allocator =
        params.GetCommissionAdvertiseMode() == CommssionAdvertiseMode::kCommissionableNode ? &mQueryResponderAllocatorCommissionable
                                                                                           : &mQueryResponderAllocatorCommissioner;

    char txtVidPid[chip::Mdns::kKeyVendorProductMaxLength + 4];
    if (params.GetProductId().HasValue() && params.GetVendorId().HasValue())
    {
        sprintf(txtVidPid, "VP=%d+%d", params.GetVendorId().Value(), params.GetProductId().Value());
        txtFields[numTxtFields++] = txtVidPid;
    }
    else if (params.GetVendorId().HasValue())
    {
        sprintf(txtVidPid, "VP=%d", params.GetVendorId().Value());
        txtFields[numTxtFields++] = txtVidPid;
    }

    char txtDeviceType[chip::Mdns::kKeyDeviceTypeMaxLength + 4];
    if (params.GetDeviceType().HasValue())
    {
        sprintf(txtDeviceType, "DT=%d", params.GetDeviceType().Value());
        txtFields[numTxtFields++] = txtDeviceType;
    }

    char txtDeviceName[chip::Mdns::kKeyDeviceNameMaxLength + 4];
    if (params.GetDeviceName().HasValue())
    {
        sprintf(txtDeviceName, "DN=%s", params.GetDeviceName().Value());
        txtFields[numTxtFields++] = txtDeviceName;
    }

    // the following sub types only apply to commissionable node advertisements
    if (params.GetCommissionAdvertiseMode() == CommssionAdvertiseMode::kCommissionableNode)
    {
        // a discriminator always exists
        char txtDiscriminator[chip::Mdns::kKeyDiscriminatorMaxLength + 3];
        sprintf(txtDiscriminator, "D=%d", params.GetLongDiscriminator());
        txtFields[numTxtFields++] = txtDiscriminator;

        if (!params.GetVendorId().HasValue())
        {
            return allocator->AllocateQName(txtDiscriminator);
        }

        char txtCommissioningMode[chip::Mdns::kKeyCommissioningModeMaxLength + 4];
        sprintf(txtCommissioningMode, "CM=%d", params.GetCommissioningMode() ? 1 : 0);
        txtFields[numTxtFields++] = txtCommissioningMode;

        char txtOpenWindowCommissioningMode[chip::Mdns::kKeyAdditionalPairingMaxLength + 4];
        if (params.GetCommissioningMode() && params.GetOpenWindowCommissioningMode())
        {
            sprintf(txtOpenWindowCommissioningMode, "AP=1");
            txtFields[numTxtFields++] = txtOpenWindowCommissioningMode;
        }

        char txtRotatingDeviceId[chip::Mdns::kKeyRotatingIdMaxLength + 4];
        if (params.GetRotatingId().HasValue())
        {
            sprintf(txtRotatingDeviceId, "RI=%s", params.GetRotatingId().Value());
            txtFields[numTxtFields++] = txtRotatingDeviceId;
        }

        char txtPairingHint[chip::Mdns::kKeyPairingInstructionMaxLength + 4];
        if (params.GetPairingHint().HasValue())
        {
            sprintf(txtPairingHint, "PH=%d", params.GetPairingHint().Value());
            txtFields[numTxtFields++] = txtPairingHint;
        }

        char txtPairingInstr[chip::Mdns::kKeyPairingInstructionMaxLength + 4];
        if (params.GetPairingInstr().HasValue())
        {
            sprintf(txtPairingInstr, "PI=%s", params.GetPairingInstr().Value());
            txtFields[numTxtFields++] = txtPairingInstr;
        }
    }
    if (numTxtFields == 0)
    {
        return allocator->AllocateQNameFromArray(mEmptyTextEntries, 1);
    }
    else
    {
        return allocator->AllocateQNameFromArray(txtFields, numTxtFields);
    }
} // namespace

bool AdvertiserMinMdns::ShouldAdvertiseOn(const chip::Inet::InterfaceId id, const chip::Inet::IPAddress & addr)
{
    auto & server = GlobalMinimalMdnsServer::Server();
    for (unsigned i = 0; i < server.GetEndpointCount(); i++)
    {
        const ServerBase::EndpointInfo & info = server.GetEndpoints()[i];

        if (info.udp == nullptr)
        {
            continue;
        }

        if (info.interfaceId != id)
        {
            continue;
        }

        if (info.addressType != addr.Type())
        {
            continue;
        }

        return true;
    }

    return false;
}

void AdvertiserMinMdns::AdvertiseRecords()
{
    chip::Inet::InterfaceAddressIterator interfaceAddress;

    if (!interfaceAddress.Next())
    {
        return;
    }

    for (; interfaceAddress.HasCurrent(); interfaceAddress.Next())
    {
        if (!Internal::IsCurrentInterfaceUsable(interfaceAddress))
        {
            continue;
        }

        if (!ShouldAdvertiseOn(interfaceAddress.GetInterfaceId(), interfaceAddress.GetAddress()))
        {
            continue;
        }

        chip::Inet::IPPacketInfo packetInfo;

        packetInfo.Clear();
        packetInfo.SrcAddress = interfaceAddress.GetAddress();
        if (interfaceAddress.GetAddress().IsIPv4())
        {
            BroadcastIpAddresses::GetIpv4Into(packetInfo.DestAddress);
        }
        else
        {
            BroadcastIpAddresses::GetIpv6Into(packetInfo.DestAddress);
        }
        packetInfo.SrcPort   = kMdnsPort;
        packetInfo.DestPort  = kMdnsPort;
        packetInfo.Interface = interfaceAddress.GetInterfaceId();

        QueryData queryData(QType::PTR, QClass::IN, false /* unicast */);
        queryData.SetIsBootAdvertising(true);

        mQueryResponderAllocatorOperational.GetQueryResponder()->ClearBroadcastThrottle();
        mQueryResponderAllocatorCommissionable.GetQueryResponder()->ClearBroadcastThrottle();
        mQueryResponderAllocatorCommissioner.GetQueryResponder()->ClearBroadcastThrottle();

        CHIP_ERROR err = mResponseSender.Respond(0, queryData, &packetInfo);
        if (err != CHIP_NO_ERROR)
        {
            ChipLogError(Discovery, "Failed to advertise records: %s", ErrorStr(err));
        }
    }

    // Once all automatic broadcasts are done, allow immediate replies once.
    mQueryResponderAllocatorOperational.GetQueryResponder()->ClearBroadcastThrottle();
    mQueryResponderAllocatorCommissionable.GetQueryResponder()->ClearBroadcastThrottle();
    mQueryResponderAllocatorCommissioner.GetQueryResponder()->ClearBroadcastThrottle();
}

AdvertiserMinMdns gAdvertiser;
} // namespace

ServiceAdvertiser & ServiceAdvertiser::Instance()
{
    return gAdvertiser;
}

} // namespace Mdns
} // namespace chip<|MERGE_RESOLUTION|>--- conflicted
+++ resolved
@@ -218,21 +218,13 @@
     /// need to set server name
     ReturnErrorOnFailure(MakeInstanceName(nameBuffer, sizeof(nameBuffer), params.GetPeerId()));
 
-<<<<<<< HEAD
-    FullQName operationalServiceName = mQueryResponderAllocatorOperational.AllocateQName("_chip", "_tcp", "local");
-    FullQName operationalServerName  = mQueryResponderAllocatorOperational.AllocateQName(nameBuffer, "_chip", "_tcp", "local");
+    FullQName operationalServiceName =
+        mQueryResponderAllocatorOperational.AllocateQName(kOperationalServiceName, kOperationalProtocol, kLocalDomain);
+    FullQName operationalServerName =
+        mQueryResponderAllocatorOperational.AllocateQName(nameBuffer, kOperationalServiceName, kOperationalProtocol, kLocalDomain);
 
     ReturnErrorOnFailure(MakeHostName(nameBuffer, sizeof(nameBuffer), params.GetMac()));
-    FullQName serverName = mQueryResponderAllocatorOperational.AllocateQName(nameBuffer, "local");
-=======
-    FullQName operationalServiceName =
-        mQueryResponderAllocator.AllocateQName(kOperationalServiceName, kOperationalProtocol, kLocalDomain);
-    FullQName operationalServerName =
-        mQueryResponderAllocator.AllocateQName(nameBuffer, kOperationalServiceName, kOperationalProtocol, kLocalDomain);
-
-    ReturnErrorOnFailure(MakeHostName(nameBuffer, sizeof(nameBuffer), params.GetMac()));
-    FullQName serverName = mQueryResponderAllocator.AllocateQName(nameBuffer, kLocalDomain);
->>>>>>> 22c10823
+    FullQName serverName = mQueryResponderAllocatorOperational.AllocateQName(nameBuffer, kLocalDomain);
 
     if ((operationalServiceName.nameCount == 0) || (operationalServerName.nameCount == 0) || (serverName.nameCount == 0))
     {
