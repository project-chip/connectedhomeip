/*
 *
 *    Copyright (c) 2020 Project CHIP Authors
 *
 *    Licensed under the Apache License, Version 2.0 (the "License");
 *    you may not use this file except in compliance with the License.
 *    You may obtain a copy of the License at
 *
 *        http://www.apache.org/licenses/LICENSE-2.0
 *
 *    Unless required by applicable law or agreed to in writing, software
 *    distributed under the License is distributed on an "AS IS" BASIS,
 *    WITHOUT WARRANTIES OR CONDITIONS OF ANY KIND, either express or implied.
 *    See the License for the specific language governing permissions and
 *    limitations under the License.
 */

#include "Advertiser.h"

#include <inttypes.h>
#include <stdio.h>

#include "MinimalMdnsServer.h"
#include "ServiceNaming.h"

#include <mdns/Advertiser_ImplMinimalMdnsAllocator.h>
#include <mdns/minimal/ResponseSender.h>
#include <mdns/minimal/Server.h>
#include <mdns/minimal/core/FlatAllocatedQName.h>
#include <mdns/minimal/responders/IP.h>
#include <mdns/minimal/responders/Ptr.h>
#include <mdns/minimal/responders/QueryResponder.h>
#include <mdns/minimal/responders/Srv.h>
#include <mdns/minimal/responders/Txt.h>
#include <support/CHIPMem.h>
#include <support/RandUtils.h>
#include <support/StringBuilder.h>

// Enable detailed mDNS logging for received queries
#undef DETAIL_LOGGING
// #define DETAIL_LOGGING

namespace chip {
namespace Mdns {
namespace {

using namespace mdns::Minimal;

#ifdef DETAIL_LOGGING
const char * ToString(QClass qClass)
{
    switch (qClass)
    {
    case QClass::IN:
        return "IN";
    default:
        return "???";
    }
}

const char * ToString(QType qType)
{
    switch (qType)
    {
    case QType::ANY:
        return "ANY";
    case QType::A:
        return "A";
    case QType::AAAA:
        return "AAAA";
    case QType::TXT:
        return "TXT";
    case QType::SRV:
        return "SRV";
    case QType::PTR:
        return "PTR";
    default:
        return "???";
    }
}

void LogQuery(const QueryData & data)
{
    StringBuilder<128> logString;

    logString.Add("QUERY ").Add(ToString(data.GetClass())).Add("/").Add(ToString(data.GetType())).Add(": ");

    SerializedQNameIterator name = data.GetName();
    while (name.Next())
    {
        logString.Add(name.Value()).Add(".");
    }

    ChipLogDetail(Discovery, "%s", logString.c_str());
}
#else
void LogQuery(const QueryData & data) {}
#endif

class AdvertiserMinMdns : public ServiceAdvertiser,
                          public MdnsPacketDelegate, // receive query packets
                          public ParserDelegate      // parses queries
{
public:
    AdvertiserMinMdns() : mResponseSender(&GlobalMinimalMdnsServer::Server())
    {
        GlobalMinimalMdnsServer::Instance().SetQueryDelegate(this);
        mResponseSender.AddQueryResponder(mQueryResponderAllocatorOperational.GetQueryResponder());
        mResponseSender.AddQueryResponder(mQueryResponderAllocatorCommissionable.GetQueryResponder());
        mResponseSender.AddQueryResponder(mQueryResponderAllocatorCommissioner.GetQueryResponder());
    }
    ~AdvertiserMinMdns() {}

    // Service advertiser
    CHIP_ERROR Start(chip::Inet::InetLayer * inetLayer, uint16_t port) override;
    CHIP_ERROR Advertise(const OperationalAdvertisingParameters & params) override;
    CHIP_ERROR Advertise(const CommissionAdvertisingParameters & params) override;
    CHIP_ERROR StopPublishDevice() override;
    CHIP_ERROR GetCommissionableInstanceName(char * instanceName, size_t maxLength) override;

    // MdnsPacketDelegate
    void OnMdnsPacketData(const BytesRange & data, const chip::Inet::IPPacketInfo * info) override;

    // ParserDelegate
    void OnHeader(ConstHeaderRef & header) override { mMessageId = header.GetMessageId(); }
    void OnResource(ResourceType type, const ResourceData & data) override {}
    void OnQuery(const QueryData & data) override;

private:
    /// Advertise available records configured within the server
    ///
    /// Usable as boot-time advertisement of available SRV records.
    void AdvertiseRecords();

    /// Determine if advertisement on the specified interface/address is ok given the
    /// interfaces on which the mDNS server is listening
    bool ShouldAdvertiseOn(const chip::Inet::InterfaceId id, const chip::Inet::IPAddress & addr);

    FullQName GetCommisioningTextEntries(const CommissionAdvertisingParameters & params);

    // Max number of records for operational = PTR, SRV, TXT, A, AAAA, no subtypes.
    static constexpr size_t kMaxOperationalRecords = 5;
    QueryResponderAllocator<kMaxOperationalRecords> mQueryResponderAllocatorOperational;
    // Max number of records for commissionable = 7 x PTR (base + 6 sub types - _S, _L, _D, _T, _C, _A), SRV, TXT, A, AAAA
    static constexpr size_t kMaxCommissionRecords = 11;
    QueryResponderAllocator<kMaxCommissionRecords> mQueryResponderAllocatorCommissionable;
    QueryResponderAllocator<kMaxCommissionRecords> mQueryResponderAllocatorCommissioner;

    ResponseSender mResponseSender;
    uint32_t mCommissionInstanceName1;
    uint32_t mCommissionInstanceName2;

    // current request handling
    const chip::Inet::IPPacketInfo * mCurrentSource = nullptr;
    uint32_t mMessageId                             = 0;

    const char * mEmptyTextEntries[1] = {
        "=",
    };
};

void AdvertiserMinMdns::OnMdnsPacketData(const BytesRange & data, const chip::Inet::IPPacketInfo * info)
{
#ifdef DETAIL_LOGGING
    ChipLogDetail(Discovery, "MinMdns received a query.");
#endif

    mCurrentSource = info;
    if (!ParsePacket(data, this))
    {
        ChipLogError(Discovery, "Failed to parse mDNS query");
    }
    mCurrentSource = nullptr;
}

void AdvertiserMinMdns::OnQuery(const QueryData & data)
{
    if (mCurrentSource == nullptr)
    {
        ChipLogError(Discovery, "INTERNAL CONSISTENCY ERROR: missing query source");
        return;
    }

    LogQuery(data);

    CHIP_ERROR err = mResponseSender.Respond(mMessageId, data, mCurrentSource);
    if (err != CHIP_NO_ERROR)
    {
        ChipLogError(Discovery, "Failed to reply to query: %s", ErrorStr(err));
    }
}

CHIP_ERROR AdvertiserMinMdns::Start(chip::Inet::InetLayer * inetLayer, uint16_t port)
{
    GlobalMinimalMdnsServer::Server().Shutdown();

    mQueryResponderAllocator.Clear();

    mCommissionInstanceName1 = GetRandU32();
    mCommissionInstanceName2 = GetRandU32();

    ReturnErrorOnFailure(GlobalMinimalMdnsServer::Instance().StartServer(inetLayer, port));

    ChipLogProgress(Discovery, "CHIP minimal mDNS started advertising.");

    AdvertiseRecords();

    return CHIP_NO_ERROR;
}

/// Stops the advertiser.
CHIP_ERROR AdvertiserMinMdns::StopPublishDevice()
{
    mQueryResponderAllocatorOperational.Clear();
    mQueryResponderAllocatorCommissionable.Clear();
    mQueryResponderAllocatorCommissioner.Clear();
    return CHIP_NO_ERROR;
}

CHIP_ERROR AdvertiserMinMdns::Advertise(const OperationalAdvertisingParameters & params)
{
<<<<<<< HEAD
=======
    // TODO: When multi-admin is enabled, commissionable does not need to be cleared here.
    mQueryResponderAllocatorOperational.Clear();
>>>>>>> c3caff0e
    char nameBuffer[64] = "";

    /// need to set server name
    ReturnErrorOnFailure(MakeInstanceName(nameBuffer, sizeof(nameBuffer), params.GetPeerId()));

    FullQName operationalServiceName =
        mQueryResponderAllocatorOperational.AllocateQName(kOperationalServiceName, kOperationalProtocol, kLocalDomain);
    FullQName operationalServerName =
        mQueryResponderAllocatorOperational.AllocateQName(nameBuffer, kOperationalServiceName, kOperationalProtocol, kLocalDomain);

    ReturnErrorOnFailure(MakeHostName(nameBuffer, sizeof(nameBuffer), params.GetMac()));
    FullQName serverName = mQueryResponderAllocatorOperational.AllocateQName(nameBuffer, kLocalDomain);

    if ((operationalServiceName.nameCount == 0) || (operationalServerName.nameCount == 0) || (serverName.nameCount == 0))
    {
        ChipLogError(Discovery, "Failed to allocate QNames.");
        return CHIP_ERROR_NO_MEMORY;
    }

    if (!mQueryResponderAllocatorOperational.AddResponder<PtrResponder>(operationalServiceName, operationalServerName)
             .SetReportAdditional(operationalServerName)
             .SetReportInServiceListing(true)
             .IsValid())
    {
        ChipLogError(Discovery, "Failed to add service PTR record mDNS responder");
        return CHIP_ERROR_NO_MEMORY;
    }

    if (!mQueryResponderAllocatorOperational
             .AddResponder<SrvResponder>(SrvResourceRecord(operationalServerName, serverName, params.GetPort()))
             .SetReportAdditional(serverName)
             .IsValid())
    {
        ChipLogError(Discovery, "Failed to add SRV record mDNS responder");
        return CHIP_ERROR_NO_MEMORY;
    }
    if (!mQueryResponderAllocatorOperational.AddResponder<TxtResponder>(TxtResourceRecord(operationalServerName, mEmptyTextEntries))
             .SetReportAdditional(serverName)
             .IsValid())
    {
        ChipLogError(Discovery, "Failed to add TXT record mDNS responder");
        return CHIP_ERROR_NO_MEMORY;
    }

    if (!mQueryResponderAllocatorOperational.AddResponder<IPv6Responder>(serverName).IsValid())
    {
        ChipLogError(Discovery, "Failed to add IPv6 mDNS responder");
        return CHIP_ERROR_NO_MEMORY;
    }

    if (params.IsIPv4Enabled())
    {
        if (!mQueryResponderAllocatorOperational.AddResponder<IPv4Responder>(serverName).IsValid())
        {
            ChipLogError(Discovery, "Failed to add IPv4 mDNS responder");
            return CHIP_ERROR_NO_MEMORY;
        }
    }

    ChipLogProgress(Discovery, "CHIP minimal mDNS configured as 'Operational device'.");

    return CHIP_NO_ERROR;
}

CHIP_ERROR AdvertiserMinMdns::GetCommissionableInstanceName(char * instanceName, size_t maxLength)
{
<<<<<<< HEAD
    if (maxLength < (kMaxInstanceNameSize + 1))
    {
        return CHIP_ERROR_NO_MEMORY;
    }
    size_t len = snprintf(instanceName, maxLength, ChipLogFormatX64, mCommissionInstanceName1, mCommissionInstanceName2);
    if (len >= maxLength)
    {
        return CHIP_ERROR_NO_MEMORY;
    }
    return CHIP_NO_ERROR;
}

CHIP_ERROR AdvertiserMinMdns::Advertise(const CommissionAdvertisingParameters & params)
{
    char nameBuffer[64] = "";
    ReturnErrorOnFailure(GetCommissionableInstanceName(nameBuffer, sizeof(nameBuffer)));

=======
    // TODO: When multi-admin is enabled, operational does not need to be cleared here.
    if (params.GetCommissionAdvertiseMode() == CommssionAdvertiseMode::kCommissionableNode)
    {
        mQueryResponderAllocatorCommissionable.Clear();
    }
    else
    {
        mQueryResponderAllocatorCommissioner.Clear();
    }

    // TODO: need to detect colisions here
    char nameBuffer[64] = "";
    size_t len          = snprintf(nameBuffer, sizeof(nameBuffer), ChipLogFormatX64, GetRandU32(), GetRandU32());
    if (len >= sizeof(nameBuffer))
    {
        return CHIP_ERROR_NO_MEMORY;
    }
    QueryResponderAllocator<kMaxCommissionRecords> * allocator =
        params.GetCommissionAdvertiseMode() == CommssionAdvertiseMode::kCommissionableNode ? &mQueryResponderAllocatorCommissionable
                                                                                           : &mQueryResponderAllocatorCommissioner;
>>>>>>> c3caff0e
    const char * serviceType = params.GetCommissionAdvertiseMode() == CommssionAdvertiseMode::kCommissionableNode
        ? kCommissionableServiceName
        : kCommissionerServiceName;

    FullQName serviceName  = allocator->AllocateQName(serviceType, kCommissionProtocol, kLocalDomain);
    FullQName instanceName = allocator->AllocateQName(nameBuffer, serviceType, kCommissionProtocol, kLocalDomain);

    ReturnErrorOnFailure(MakeHostName(nameBuffer, sizeof(nameBuffer), params.GetMac()));
    FullQName hostName = allocator->AllocateQName(nameBuffer, kLocalDomain);

    if ((serviceName.nameCount == 0) || (instanceName.nameCount == 0) || (hostName.nameCount == 0))
    {
        ChipLogError(Discovery, "Failed to allocate QNames.");
        return CHIP_ERROR_NO_MEMORY;
    }

    if (!allocator->AddResponder<PtrResponder>(serviceName, instanceName)
             .SetReportAdditional(instanceName)
             .SetReportInServiceListing(true)
             .IsValid())
    {
        ChipLogError(Discovery, "Failed to add service PTR record mDNS responder");
        return CHIP_ERROR_NO_MEMORY;
    }

    if (!allocator->AddResponder<SrvResponder>(SrvResourceRecord(instanceName, hostName, params.GetPort()))
             .SetReportAdditional(hostName)
             .IsValid())
    {
        ChipLogError(Discovery, "Failed to add SRV record mDNS responder");
        return CHIP_ERROR_NO_MEMORY;
    }
    if (!allocator->AddResponder<IPv6Responder>(hostName).IsValid())
    {
        ChipLogError(Discovery, "Failed to add IPv6 mDNS responder");
        return CHIP_ERROR_NO_MEMORY;
    }

    if (params.IsIPv4Enabled())
    {
        if (!allocator->AddResponder<IPv4Responder>(hostName).IsValid())
        {
            ChipLogError(Discovery, "Failed to add IPv4 mDNS responder");
            return CHIP_ERROR_NO_MEMORY;
        }
    }

    if (params.GetVendorId().HasValue())
    {
        MakeServiceSubtype(nameBuffer, sizeof(nameBuffer),
                           DiscoveryFilter(DiscoveryFilterType::kVendor, params.GetVendorId().Value()));
        FullQName vendorServiceName =
            allocator->AllocateQName(nameBuffer, kSubtypeServiceNamePart, serviceType, kCommissionProtocol, kLocalDomain);
        ReturnErrorCodeIf(vendorServiceName.nameCount == 0, CHIP_ERROR_NO_MEMORY);

        if (!allocator->AddResponder<PtrResponder>(vendorServiceName, instanceName)
                 .SetReportAdditional(instanceName)
                 .SetReportInServiceListing(true)
                 .IsValid())
        {
            ChipLogError(Discovery, "Failed to add vendor PTR record mDNS responder");
            return CHIP_ERROR_NO_MEMORY;
        }
    }

    if (params.GetDeviceType().HasValue())
    {
        MakeServiceSubtype(nameBuffer, sizeof(nameBuffer),
                           DiscoveryFilter(DiscoveryFilterType::kDeviceType, params.GetDeviceType().Value()));
        FullQName vendorServiceName =
            allocator->AllocateQName(nameBuffer, kSubtypeServiceNamePart, serviceType, kCommissionProtocol, kLocalDomain);
        ReturnErrorCodeIf(vendorServiceName.nameCount == 0, CHIP_ERROR_NO_MEMORY);

        if (!allocator->AddResponder<PtrResponder>(vendorServiceName, instanceName)
                 .SetReportAdditional(instanceName)
                 .SetReportInServiceListing(true)
                 .IsValid())
        {
            ChipLogError(Discovery, "Failed to add device type PTR record mDNS responder");
            return CHIP_ERROR_NO_MEMORY;
        }
    }

    // the following sub types only apply to commissionable node advertisements
    if (params.GetCommissionAdvertiseMode() == CommssionAdvertiseMode::kCommissionableNode)
    {
        {
            MakeServiceSubtype(nameBuffer, sizeof(nameBuffer),
                               DiscoveryFilter(DiscoveryFilterType::kShort, params.GetShortDiscriminator()));
            FullQName shortServiceName =
                allocator->AllocateQName(nameBuffer, kSubtypeServiceNamePart, serviceType, kCommissionProtocol, kLocalDomain);
            ReturnErrorCodeIf(shortServiceName.nameCount == 0, CHIP_ERROR_NO_MEMORY);

            if (!allocator->AddResponder<PtrResponder>(shortServiceName, instanceName)
                     .SetReportAdditional(instanceName)
                     .SetReportInServiceListing(true)
                     .IsValid())
            {
                ChipLogError(Discovery, "Failed to add short discriminator PTR record mDNS responder");
                return CHIP_ERROR_NO_MEMORY;
            }
        }

        {
            MakeServiceSubtype(nameBuffer, sizeof(nameBuffer),
                               DiscoveryFilter(DiscoveryFilterType::kLong, params.GetLongDiscriminator()));
            FullQName longServiceName =
                allocator->AllocateQName(nameBuffer, kSubtypeServiceNamePart, serviceType, kCommissionProtocol, kLocalDomain);
            ReturnErrorCodeIf(longServiceName.nameCount == 0, CHIP_ERROR_NO_MEMORY);
            if (!allocator->AddResponder<PtrResponder>(longServiceName, instanceName)
                     .SetReportAdditional(instanceName)
                     .SetReportInServiceListing(true)
                     .IsValid())
            {
                ChipLogError(Discovery, "Failed to add long discriminator PTR record mDNS responder");
                return CHIP_ERROR_NO_MEMORY;
            }
        }

        {
            MakeServiceSubtype(nameBuffer, sizeof(nameBuffer),
                               DiscoveryFilter(DiscoveryFilterType::kCommissioningMode, params.GetCommissioningMode() ? 1 : 0));
            FullQName longServiceName =
                allocator->AllocateQName(nameBuffer, kSubtypeServiceNamePart, serviceType, kCommissionProtocol, kLocalDomain);
            ReturnErrorCodeIf(longServiceName.nameCount == 0, CHIP_ERROR_NO_MEMORY);
            if (!allocator->AddResponder<PtrResponder>(longServiceName, instanceName)
                     .SetReportAdditional(instanceName)
                     .SetReportInServiceListing(true)
                     .IsValid())
            {
                ChipLogError(Discovery, "Failed to add commissioning mode PTR record mDNS responder");
                return CHIP_ERROR_NO_MEMORY;
            }
        }

        if (params.GetCommissioningMode() && params.GetOpenWindowCommissioningMode())
        {
            MakeServiceSubtype(nameBuffer, sizeof(nameBuffer),
                               DiscoveryFilter(DiscoveryFilterType::kCommissioningModeFromCommand, 1));
            FullQName longServiceName =
                allocator->AllocateQName(nameBuffer, kSubtypeServiceNamePart, serviceType, kCommissionProtocol, kLocalDomain);
            ReturnErrorCodeIf(longServiceName.nameCount == 0, CHIP_ERROR_NO_MEMORY);
            if (!allocator->AddResponder<PtrResponder>(longServiceName, instanceName)
                     .SetReportAdditional(instanceName)
                     .SetReportInServiceListing(true)
                     .IsValid())
            {
                ChipLogError(Discovery, "Failed to add open window commissioning mode PTR record mDNS responder");
                return CHIP_ERROR_NO_MEMORY;
            }
        }
    }

    if (!allocator->AddResponder<TxtResponder>(TxtResourceRecord(instanceName, GetCommisioningTextEntries(params)))
             .SetReportAdditional(hostName)
             .IsValid())
    {
        ChipLogError(Discovery, "Failed to add TXT record mDNS responder");
        return CHIP_ERROR_NO_MEMORY;
    }

    if (params.GetCommissionAdvertiseMode() == CommssionAdvertiseMode::kCommissionableNode)
    {
        ChipLogProgress(Discovery, "CHIP minimal mDNS configured as 'Commissionable node device'.");
    }
    else
    {
        ChipLogProgress(Discovery, "CHIP minimal mDNS configured as 'Commissioner device'.");
    }

    return CHIP_NO_ERROR;
}

FullQName AdvertiserMinMdns::GetCommisioningTextEntries(const CommissionAdvertisingParameters & params)
{
    // Max number of TXT fields from the spec is 9: D, VP, AP, CM, DT, DN, RI, PI, PH.
    constexpr size_t kMaxTxtFields = 9;
    const char * txtFields[kMaxTxtFields];
    size_t numTxtFields = 0;

    QueryResponderAllocator<kMaxCommissionRecords> * allocator =
        params.GetCommissionAdvertiseMode() == CommssionAdvertiseMode::kCommissionableNode ? &mQueryResponderAllocatorCommissionable
                                                                                           : &mQueryResponderAllocatorCommissioner;

    char txtVidPid[chip::Mdns::kKeyVendorProductMaxLength + 4];
    if (params.GetProductId().HasValue() && params.GetVendorId().HasValue())
    {
        snprintf(txtVidPid, sizeof(txtVidPid), "VP=%d+%d", params.GetVendorId().Value(), params.GetProductId().Value());
        txtFields[numTxtFields++] = txtVidPid;
    }
    else if (params.GetVendorId().HasValue())
    {
        snprintf(txtVidPid, sizeof(txtVidPid), "VP=%d", params.GetVendorId().Value());
        txtFields[numTxtFields++] = txtVidPid;
    }

    char txtDeviceType[chip::Mdns::kKeyDeviceTypeMaxLength + 4];
    if (params.GetDeviceType().HasValue())
    {
        snprintf(txtDeviceType, sizeof(txtDeviceType), "DT=%d", params.GetDeviceType().Value());
        txtFields[numTxtFields++] = txtDeviceType;
    }

    char txtDeviceName[chip::Mdns::kKeyDeviceNameMaxLength + 4];
    if (params.GetDeviceName().HasValue())
    {
        snprintf(txtDeviceName, sizeof(txtDeviceName), "DN=%s", params.GetDeviceName().Value());
        txtFields[numTxtFields++] = txtDeviceName;
    }

    // the following sub types only apply to commissionable node advertisements
    if (params.GetCommissionAdvertiseMode() == CommssionAdvertiseMode::kCommissionableNode)
    {
        // a discriminator always exists
        char txtDiscriminator[chip::Mdns::kKeyDiscriminatorMaxLength + 3];
        snprintf(txtDiscriminator, sizeof(txtDiscriminator), "D=%d", params.GetLongDiscriminator());
        txtFields[numTxtFields++] = txtDiscriminator;

        if (!params.GetVendorId().HasValue())
        {
            return allocator->AllocateQName(txtDiscriminator);
        }

        char txtCommissioningMode[chip::Mdns::kKeyCommissioningModeMaxLength + 4];
        snprintf(txtCommissioningMode, sizeof(txtCommissioningMode), "CM=%d", params.GetCommissioningMode() ? 1 : 0);
        txtFields[numTxtFields++] = txtCommissioningMode;

        char txtOpenWindowCommissioningMode[chip::Mdns::kKeyAdditionalPairingMaxLength + 4];
        if (params.GetCommissioningMode() && params.GetOpenWindowCommissioningMode())
        {
            snprintf(txtOpenWindowCommissioningMode, sizeof(txtOpenWindowCommissioningMode), "AP=1");
            txtFields[numTxtFields++] = txtOpenWindowCommissioningMode;
        }

        char txtRotatingDeviceId[chip::Mdns::kKeyRotatingIdMaxLength + 4];
        if (params.GetRotatingId().HasValue())
        {
            snprintf(txtRotatingDeviceId, sizeof(txtRotatingDeviceId), "RI=%s", params.GetRotatingId().Value());
            txtFields[numTxtFields++] = txtRotatingDeviceId;
        }

        char txtPairingHint[chip::Mdns::kKeyPairingInstructionMaxLength + 4];
        if (params.GetPairingHint().HasValue())
        {
            snprintf(txtPairingHint, sizeof(txtPairingHint), "PH=%d", params.GetPairingHint().Value());
            txtFields[numTxtFields++] = txtPairingHint;
        }

        char txtPairingInstr[chip::Mdns::kKeyPairingInstructionMaxLength + 4];
        if (params.GetPairingInstr().HasValue())
        {
            snprintf(txtPairingInstr, sizeof(txtPairingInstr), "PI=%s", params.GetPairingInstr().Value());
            txtFields[numTxtFields++] = txtPairingInstr;
        }
    }
    if (numTxtFields == 0)
    {
        return allocator->AllocateQNameFromArray(mEmptyTextEntries, 1);
    }
    else
    {
        return allocator->AllocateQNameFromArray(txtFields, numTxtFields);
    }
} // namespace

bool AdvertiserMinMdns::ShouldAdvertiseOn(const chip::Inet::InterfaceId id, const chip::Inet::IPAddress & addr)
{
    auto & server = GlobalMinimalMdnsServer::Server();
    for (unsigned i = 0; i < server.GetEndpointCount(); i++)
    {
        const ServerBase::EndpointInfo & info = server.GetEndpoints()[i];

        if (info.udp == nullptr)
        {
            continue;
        }

        if (info.interfaceId != id)
        {
            continue;
        }

        if (info.addressType != addr.Type())
        {
            continue;
        }

        return true;
    }

    return false;
}

void AdvertiserMinMdns::AdvertiseRecords()
{
    chip::Inet::InterfaceAddressIterator interfaceAddress;

    if (!interfaceAddress.Next())
    {
        return;
    }

    for (; interfaceAddress.HasCurrent(); interfaceAddress.Next())
    {
        if (!Internal::IsCurrentInterfaceUsable(interfaceAddress))
        {
            continue;
        }

        if (!ShouldAdvertiseOn(interfaceAddress.GetInterfaceId(), interfaceAddress.GetAddress()))
        {
            continue;
        }

        chip::Inet::IPPacketInfo packetInfo;

        packetInfo.Clear();
        packetInfo.SrcAddress = interfaceAddress.GetAddress();
        if (interfaceAddress.GetAddress().IsIPv4())
        {
            BroadcastIpAddresses::GetIpv4Into(packetInfo.DestAddress);
        }
        else
        {
            BroadcastIpAddresses::GetIpv6Into(packetInfo.DestAddress);
        }
        packetInfo.SrcPort   = kMdnsPort;
        packetInfo.DestPort  = kMdnsPort;
        packetInfo.Interface = interfaceAddress.GetInterfaceId();

        QueryData queryData(QType::PTR, QClass::IN, false /* unicast */);
        queryData.SetIsBootAdvertising(true);

        mQueryResponderAllocatorOperational.GetQueryResponder()->ClearBroadcastThrottle();
        mQueryResponderAllocatorCommissionable.GetQueryResponder()->ClearBroadcastThrottle();
        mQueryResponderAllocatorCommissioner.GetQueryResponder()->ClearBroadcastThrottle();

        CHIP_ERROR err = mResponseSender.Respond(0, queryData, &packetInfo);
        if (err != CHIP_NO_ERROR)
        {
            ChipLogError(Discovery, "Failed to advertise records: %s", ErrorStr(err));
        }
    }

    // Once all automatic broadcasts are done, allow immediate replies once.
    mQueryResponderAllocatorOperational.GetQueryResponder()->ClearBroadcastThrottle();
    mQueryResponderAllocatorCommissionable.GetQueryResponder()->ClearBroadcastThrottle();
    mQueryResponderAllocatorCommissioner.GetQueryResponder()->ClearBroadcastThrottle();
}

AdvertiserMinMdns gAdvertiser;
} // namespace

ServiceAdvertiser & ServiceAdvertiser::Instance()
{
    return gAdvertiser;
}

} // namespace Mdns
} // namespace chip<|MERGE_RESOLUTION|>--- conflicted
+++ resolved
@@ -194,8 +194,6 @@
 {
     GlobalMinimalMdnsServer::Server().Shutdown();
 
-    mQueryResponderAllocator.Clear();
-
     mCommissionInstanceName1 = GetRandU32();
     mCommissionInstanceName2 = GetRandU32();
 
@@ -219,11 +217,8 @@
 
 CHIP_ERROR AdvertiserMinMdns::Advertise(const OperationalAdvertisingParameters & params)
 {
-<<<<<<< HEAD
-=======
     // TODO: When multi-admin is enabled, commissionable does not need to be cleared here.
     mQueryResponderAllocatorOperational.Clear();
->>>>>>> c3caff0e
     char nameBuffer[64] = "";
 
     /// need to set server name
@@ -290,7 +285,6 @@
 
 CHIP_ERROR AdvertiserMinMdns::GetCommissionableInstanceName(char * instanceName, size_t maxLength)
 {
-<<<<<<< HEAD
     if (maxLength < (kMaxInstanceNameSize + 1))
     {
         return CHIP_ERROR_NO_MEMORY;
@@ -305,31 +299,24 @@
 
 CHIP_ERROR AdvertiserMinMdns::Advertise(const CommissionAdvertisingParameters & params)
 {
+
+    // TODO: When multi-admin is enabled, operational does not need to be cleared here.
+    if (params.GetCommissionAdvertiseMode() == CommssionAdvertiseMode::kCommissionableNode)
+    {
+        mQueryResponderAllocatorCommissionable.Clear();
+    }
+    else
+    {
+        mQueryResponderAllocatorCommissioner.Clear();
+    }
+
+    // TODO: need to detect colisions here
     char nameBuffer[64] = "";
     ReturnErrorOnFailure(GetCommissionableInstanceName(nameBuffer, sizeof(nameBuffer)));
 
-=======
-    // TODO: When multi-admin is enabled, operational does not need to be cleared here.
-    if (params.GetCommissionAdvertiseMode() == CommssionAdvertiseMode::kCommissionableNode)
-    {
-        mQueryResponderAllocatorCommissionable.Clear();
-    }
-    else
-    {
-        mQueryResponderAllocatorCommissioner.Clear();
-    }
-
-    // TODO: need to detect colisions here
-    char nameBuffer[64] = "";
-    size_t len          = snprintf(nameBuffer, sizeof(nameBuffer), ChipLogFormatX64, GetRandU32(), GetRandU32());
-    if (len >= sizeof(nameBuffer))
-    {
-        return CHIP_ERROR_NO_MEMORY;
-    }
     QueryResponderAllocator<kMaxCommissionRecords> * allocator =
         params.GetCommissionAdvertiseMode() == CommssionAdvertiseMode::kCommissionableNode ? &mQueryResponderAllocatorCommissionable
                                                                                            : &mQueryResponderAllocatorCommissioner;
->>>>>>> c3caff0e
     const char * serviceType = params.GetCommissionAdvertiseMode() == CommssionAdvertiseMode::kCommissionableNode
         ? kCommissionableServiceName
         : kCommissionerServiceName;
