--- conflicted
+++ resolved
@@ -20,10 +20,6 @@
 #include <errno.h>
 
 #if CONFIG_DEVICE_LAYER
-<<<<<<< HEAD
-
-=======
->>>>>>> 177a9f52
 #include <platform/CHIPDeviceLayer.h>
 #endif
 
@@ -136,12 +132,8 @@
     }
 
     return autoShutdown.ReturnSuccess();
-<<<<<<< HEAD
-#else
+#else // #if CONFIG_DEVICE_LAYER
     ChipLogError(Discovery, "Current MinMDNS server implementation requires a device layer");
-=======
-#else // #if CONFIG_DEVICE_LAYER
->>>>>>> 177a9f52
     return CHIP_ERROR_NOT_IMPLEMENTED;
 #endif
 }
