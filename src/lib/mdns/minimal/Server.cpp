/*
 *
 *    Copyright (c) 2020 Project CHIP Authors
 *
 *    Licensed under the Apache License, Version 2.0 (the "License");
 *    you may not use this file except in compliance with the License.
 *    You may obtain a copy of the License at
 *
 *        http://www.apache.org/licenses/LICENSE-2.0
 *
 *    Unless required by applicable law or agreed to in writing, software
 *    distributed under the License is distributed on an "AS IS" BASIS,
 *    WITHOUT WARRANTIES OR CONDITIONS OF ANY KIND, either express or implied.
 *    See the License for the specific language governing permissions and
 *    limitations under the License.
 */

#include "Server.h"

#include <errno.h>
#include <utility>

#include <mdns/minimal/core/DnsHeader.h>

namespace mdns {
namespace Minimal {
namespace {

struct BroadcastIpAddresses
{
    chip::Inet::IPAddress ipv6;
    chip::Inet::IPAddress ipv4;

    BroadcastIpAddresses()
    {
        chip::Inet::IPAddress::FromString("FF02::FB", ipv6);
        chip::Inet::IPAddress::FromString("224.0.0.251", ipv4);
    }
};

const BroadcastIpAddresses kBroadcastIp;

class ShutdownOnError
{
public:
    ShutdownOnError(ServerBase * s) : mServer(s) {}
    ~ShutdownOnError()
    {
        if (mServer != nullptr)
        {
            mServer->Shutdown();
        }
    }

    CHIP_ERROR ReturnSuccess()
    {
        mServer = nullptr;
        return CHIP_NO_ERROR;
    }

private:
    ServerBase * mServer;
};

} // namespace

ServerBase::~ServerBase()
{
    Shutdown();
}

void ServerBase::Shutdown()
{
    for (size_t i = 0; i < mEndpointCount; i++)
    {
        if (mEndpoints[i].udp != nullptr)
        {
            mEndpoints[i].udp->Close();
            mEndpoints[i].udp = nullptr;
        }
    }
}

CHIP_ERROR ServerBase::Listen(chip::Inet::InetLayer * inetLayer, ListenIterator * it, uint16_t port)
{
    Shutdown(); // ensure everything starts fresh

    size_t endpointIndex                = 0;
    chip::Inet::InterfaceId interfaceId = INET_NULL_INTERFACEID;
    chip::Inet::IPAddressType addressType;

    ShutdownOnError autoShutdown(this);

    while (it->Next(&interfaceId, &addressType))
    {
        if (endpointIndex >= mEndpointCount)
        {
            return CHIP_ERROR_NO_MEMORY;
        }

        EndpointInfo * info = &mEndpoints[endpointIndex];
        info->addressType   = addressType;

        CHIP_ERROR err = inetLayer->NewUDPEndPoint(&info->udp);
        if (err != CHIP_NO_ERROR)
        {
            return err;
        }

        info->udp->Bind(addressType, chip::Inet::IPAddress::Any, port, interfaceId);
        if (err != CHIP_NO_ERROR)
        {
            return err;
        }

        info->udp->AppState          = static_cast<void *>(this);
        info->udp->OnMessageReceived = OnUdpPacketReceived;

        err = info->udp->Listen();
        if (err != CHIP_NO_ERROR)
        {
            return err;
        }

        endpointIndex++;
    }

    return autoShutdown.ReturnSuccess();
}

CHIP_ERROR ServerBase::DirectSend(chip::System::PacketBufferHandle && data, const chip::Inet::IPAddress & addr, uint16_t port,
                                  chip::Inet::InterfaceId interface)
{
    for (size_t i = 0; i < mEndpointCount; i++)
    {
        EndpointInfo * info = &mEndpoints[i];
        if (info->udp == nullptr)
        {
            continue;
        }

        if (info->addressType != addr.Type())
        {
            continue;
        }

        chip::Inet::InterfaceId boundIf = info->udp->GetBoundInterface();

        if ((boundIf != INET_NULL_INTERFACEID) && (boundIf != interface))
        {
            continue;
        }

        return info->udp->SendTo(addr, port, std::move(data));
    }

    return CHIP_ERROR_NOT_CONNECTED;
}

CHIP_ERROR ServerBase::BroadcastSend(chip::System::PacketBufferHandle data, uint16_t port, chip::Inet::InterfaceId interface)
{
    for (size_t i = 0; i < mEndpointCount; i++)
    {
        EndpointInfo * info = &mEndpoints[i];

        if (info->udp == nullptr)
        {
            continue;
        }

        if ((info->udp->GetBoundInterface() != interface) && (info->udp->GetBoundInterface() != INET_NULL_INTERFACEID))
        {
            continue;
        }

        CHIP_ERROR err;

        /// The same packet needs to be sent over potentially multiple interfaces.
        /// LWIP does not like having a pbuf sent over serparate interfaces, hence we create a copy
        /// TODO: this wastes one copy of the data and that could be optimized away
        chip::System::PacketBufferHandle copy = data.CloneData();

        if (info->addressType == chip::Inet::kIPAddressType_IPv6)
        {
            err = info->udp->SendTo(kBroadcastIp.ipv6, port, info->udp->GetBoundInterface(), std::move(copy));
        }
#if INET_CONFIG_ENABLE_IPV4
        else if (info->addressType == chip::Inet::kIPAddressType_IPv4)
        {
            err = info->udp->SendTo(kBroadcastIp.ipv4, port, info->udp->GetBoundInterface(), std::move(copy));
        }
#endif
        else
        {
            return CHIP_ERROR_INCORRECT_STATE;
        }

        if (err != CHIP_NO_ERROR)
        {
            return err;
        }
    }

    return CHIP_NO_ERROR;
}

CHIP_ERROR ServerBase::BroadcastSend(chip::System::PacketBufferHandle data, uint16_t port)
{
    for (size_t i = 0; i < mEndpointCount; i++)
    {
        EndpointInfo * info = &mEndpoints[i];

        if (info->udp == nullptr)
        {
            continue;
        }

<<<<<<< HEAD
        // data may be sent over multiple packets. Keep the one ref active all the time
        chip::System::PacketBufferHandle extraCopy = data.Retain();

=======
>>>>>>> cb23e0c4
        CHIP_ERROR err;

        /// The same packet needs to be sent over potentially multiple interfaces.
        /// LWIP does not like having a pbuf sent over serparate interfaces, hence we create a copy
        /// TODO: this wastes one copy of the data and that could be optimized away
        chip::System::PacketBufferHandle copy = data.CloneData();

        if (info->addressType == chip::Inet::kIPAddressType_IPv6)
        {
<<<<<<< HEAD
            err = info->udp->SendTo(kBroadcastIp.ipv6, port, info->udp->GetBoundInterface(), extraCopy.Release_ForNow());
=======
            err = info->udp->SendTo(kBroadcastIp.ipv6, port, info->udp->GetBoundInterface(), std::move(copy));
>>>>>>> cb23e0c4
        }
#if INET_CONFIG_ENABLE_IPV4
        else if (info->addressType == chip::Inet::kIPAddressType_IPv4)
        {
<<<<<<< HEAD
            err = info->udp->SendTo(kBroadcastIp.ipv4, port, info->udp->GetBoundInterface(), extraCopy.Release_ForNow());
=======
            err = info->udp->SendTo(kBroadcastIp.ipv4, port, info->udp->GetBoundInterface(), std::move(copy));
>>>>>>> cb23e0c4
        }
#endif
        else
        {
            return CHIP_ERROR_INCORRECT_STATE;
        }

        if (err == chip::System::MapErrorPOSIX(ENETUNREACH))
        {
            // Send attempted to an unreachable network. Generally should not happen if
            // interfaces are configured properly, however such a failure to broadcast
            // may not be critical either.
            ChipLogError(Discovery, "Attempt to mDNS broadcast to an unreachable destination.");
        }
        else if (err != CHIP_NO_ERROR)
        {
            return err;
        }
    }

    return CHIP_NO_ERROR;
}

void ServerBase::OnUdpPacketReceived(chip::Inet::IPEndPointBasis * endPoint, chip::System::PacketBufferHandle buffer,
                                     const chip::Inet::IPPacketInfo * info)
{
    ServerBase * srv = static_cast<ServerBase *>(endPoint->AppState);
    if (!srv->mDelegate)
    {
        return;
    }

    mdns::Minimal::BytesRange data(buffer->Start(), buffer->Start() + buffer->DataLength());
    if (data.Size() < HeaderRef::kSizeBytes)
    {
        ChipLogError(Discovery, "Packet to small for mDNS data: %d bytes", static_cast<int>(data.Size()));
        return;
    }

    if (HeaderRef(const_cast<uint8_t *>(data.Start())).GetFlags().IsQuery())
    {
        srv->mDelegate->OnQuery(data, info);
    }
    else
    {
        srv->mDelegate->OnResponse(data, info);
    }
}

} // namespace Minimal
} // namespace mdns<|MERGE_RESOLUTION|>--- conflicted
+++ resolved
@@ -215,12 +215,6 @@
             continue;
         }
 
-<<<<<<< HEAD
-        // data may be sent over multiple packets. Keep the one ref active all the time
-        chip::System::PacketBufferHandle extraCopy = data.Retain();
-
-=======
->>>>>>> cb23e0c4
         CHIP_ERROR err;
 
         /// The same packet needs to be sent over potentially multiple interfaces.
@@ -230,20 +224,12 @@
 
         if (info->addressType == chip::Inet::kIPAddressType_IPv6)
         {
-<<<<<<< HEAD
-            err = info->udp->SendTo(kBroadcastIp.ipv6, port, info->udp->GetBoundInterface(), extraCopy.Release_ForNow());
-=======
             err = info->udp->SendTo(kBroadcastIp.ipv6, port, info->udp->GetBoundInterface(), std::move(copy));
->>>>>>> cb23e0c4
         }
 #if INET_CONFIG_ENABLE_IPV4
         else if (info->addressType == chip::Inet::kIPAddressType_IPv4)
         {
-<<<<<<< HEAD
-            err = info->udp->SendTo(kBroadcastIp.ipv4, port, info->udp->GetBoundInterface(), extraCopy.Release_ForNow());
-=======
             err = info->udp->SendTo(kBroadcastIp.ipv4, port, info->udp->GetBoundInterface(), std::move(copy));
->>>>>>> cb23e0c4
         }
 #endif
         else
