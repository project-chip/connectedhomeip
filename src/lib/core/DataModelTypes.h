/*
 *
 *    Copyright (c) 2021 Project CHIP Authors
 *
 *    Licensed under the Apache License, Version 2.0 (the "License");
 *    you may not use this file except in compliance with the License.
 *    You may obtain a copy of the License at
 *
 *        http://www.apache.org/licenses/LICENSE-2.0
 *
 *    Unless required by applicable law or agreed to in writing, software
 *    distributed under the License is distributed on an "AS IS" BASIS,
 *    WITHOUT WARRANTIES OR CONDITIONS OF ANY KIND, either express or implied.
 *    See the License for the specific language governing permissions and
 *    limitations under the License.
 */

#pragma once

#include <cstdint>

#include <lib/core/CHIPVendorIdentifiers.hpp> // For VendorId
#include <lib/core/GroupId.h>
#include <lib/core/NodeId.h>
#include <lib/core/PasscodeId.h>

namespace chip {

typedef uint8_t ActionId;
typedef uint32_t AttributeId;
typedef uint32_t ClusterId;
typedef uint8_t ClusterStatus;
typedef uint32_t CommandId;
typedef uint32_t DataVersion;
typedef uint32_t DeviceTypeId;
typedef uint16_t EndpointId;
typedef uint32_t EventId;
typedef uint64_t EventNumber;
typedef uint64_t FabricId;
typedef uint8_t FabricIndex;
typedef uint32_t FieldId;
typedef uint16_t ListIndex;
typedef uint32_t TransactionId;
typedef uint16_t KeysetId;

constexpr FabricIndex kUndefinedFabricIndex = 0;
constexpr EndpointId kInvalidEndpointId     = 0xFFFF;
constexpr EndpointId kRootEndpointId        = 0;
constexpr ListIndex kInvalidListIndex       = 0xFFFF; // List index is a uint16 thus 0xFFFF is a invalid list index.

<<<<<<< HEAD
// ClusterId, CommandId, AttributeId and EventId are MEIs,
// 0xFFFF is not a valid manufacturer code, thus 0xFFFF'FFFF is not a valid MEI.
=======
// These are MEIs, 0xFFFF is not a valid manufacturer code,
// thus 0xFFFF'FFFF is not a valid MEI.
>>>>>>> 92f83437
static constexpr ClusterId kInvalidClusterId     = 0xFFFF'FFFF;
static constexpr CommandId kInvalidCommandId     = 0xFFFF'FFFF;
static constexpr AttributeId kInvalidAttributeId = 0xFFFF'FFFF;
static constexpr CommandId kInvalidCommandId     = 0xFFFF'FFFF;
static constexpr EventId kInvalidEventId         = 0xFFFF'FFFF;
static constexpr FieldId kInvalidFieldId         = 0xFFFF'FFFF;

} // namespace chip<|MERGE_RESOLUTION|>--- conflicted
+++ resolved
@@ -48,13 +48,8 @@
 constexpr EndpointId kRootEndpointId        = 0;
 constexpr ListIndex kInvalidListIndex       = 0xFFFF; // List index is a uint16 thus 0xFFFF is a invalid list index.
 
-<<<<<<< HEAD
-// ClusterId, CommandId, AttributeId and EventId are MEIs,
-// 0xFFFF is not a valid manufacturer code, thus 0xFFFF'FFFF is not a valid MEI.
-=======
 // These are MEIs, 0xFFFF is not a valid manufacturer code,
 // thus 0xFFFF'FFFF is not a valid MEI.
->>>>>>> 92f83437
 static constexpr ClusterId kInvalidClusterId     = 0xFFFF'FFFF;
 static constexpr CommandId kInvalidCommandId     = 0xFFFF'FFFF;
 static constexpr AttributeId kInvalidAttributeId = 0xFFFF'FFFF;
