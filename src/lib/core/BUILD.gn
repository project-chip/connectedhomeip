# Copyright (c) 2020-2022 Project CHIP Authors
#
# Licensed under the Apache License, Version 2.0 (the "License");
# you may not use this file except in compliance with the License.
# You may obtain a copy of the License at
#
# http://www.apache.org/licenses/LICENSE-2.0
#
# Unless required by applicable law or agreed to in writing, software
# distributed under the License is distributed on an "AS IS" BASIS,
# WITHOUT WARRANTIES OR CONDITIONS OF ANY KIND, either express or implied.
# See the License for the specific language governing permissions and
# limitations under the License.

import("//build_overrides/build.gni")
import("//build_overrides/chip.gni")
import("//build_overrides/nlio.gni")

import("${chip_root}/build/chip/buildconfig_header.gni")
import("${chip_root}/build/chip/tests.gni")
import("${chip_root}/src/inet/inet.gni")
import("core.gni")

buildconfig_header("chip_buildconfig") {
  header = "CHIPBuildConfig.h"
  header_dir = "core"

  chip_target_style_unix = chip_target_style == "unix"
  chip_target_style_embedded = chip_target_style == "embedded"

  chip_config_memory_management_malloc =
      chip_config_memory_management == "malloc"
  chip_config_memory_management_platform =
      chip_config_memory_management == "platform"

  chip_config_short_error_str =
      chip_config_short_error_str || chip_target_style_embedded

  # TODO - Move CHIP_PROJECT_CONFIG_INCLUDE, CHIP_PLATFORM_CONFIG_INCLUDE here.
  # Currently those are also used from src/system.
  defines = [
    "CHIP_FUZZING_ENABLED=false",
    "CHIP_CONFIG_TEST=${chip_build_tests}",
    "CHIP_ERROR_LOGGING=${chip_error_logging}",
    "CHIP_PROGRESS_LOGGING=${chip_progress_logging}",
    "CHIP_DETAIL_LOGGING=${chip_detail_logging}",
    "CHIP_CONFIG_LOG_MESSAGE_MAX_SIZE=${chip_log_message_max_size}",
    "CHIP_AUTOMATION_LOGGING=${chip_automation_logging}",
    "CHIP_PW_TOKENIZER_LOGGING=${chip_pw_tokenizer_logging}",
    "CHIP_USE_PW_LOGGING=${chip_use_pw_logging}",
    "CHIP_CONFIG_SHORT_ERROR_STR=${chip_config_short_error_str}",
    "CHIP_CONFIG_ENABLE_ARG_PARSER=${chip_config_enable_arg_parser}",
    "CHIP_TARGET_STYLE_UNIX=${chip_target_style_unix}",
    "CHIP_TARGET_STYLE_EMBEDDED=${chip_target_style_embedded}",
    "CHIP_CONFIG_MEMORY_MGMT_MALLOC=${chip_config_memory_management_malloc}",
    "HAVE_MALLOC=${chip_config_memory_management_malloc}",
    "HAVE_FREE=${chip_config_memory_management_malloc}",
    "HAVE_NEW=false",
    "CHIP_CONFIG_MEMORY_MGMT_PLATFORM=${chip_config_memory_management_platform}",
    "CHIP_CONFIG_MEMORY_DEBUG_CHECKS=${chip_config_memory_debug_checks}",
    "CHIP_CONFIG_MEMORY_DEBUG_DMALLOC=${chip_config_memory_debug_dmalloc}",
    "CHIP_CONFIG_PROVIDE_OBSOLESCENT_INTERFACES=false",
    "CHIP_CONFIG_TRANSPORT_TRACE_ENABLED=${chip_enable_transport_trace}",
    "CHIP_CONFIG_TRANSPORT_PW_TRACE_ENABLED=${chip_enable_transport_pw_trace}",
    "CHIP_CONFIG_MINMDNS_DYNAMIC_OPERATIONAL_RESPONDER_LIST=${chip_config_minmdns_dynamic_operational_responder_list}",
    "CHIP_CONFIG_MINMDNS_MAX_PARALLEL_RESOLVES=${chip_config_minmdns_max_parallel_resolves}",
    "CHIP_CONFIG_CANCELABLE_HAS_INFO_STRING_FIELD=${chip_config_cancelable_has_info_string_field}",
    "CHIP_CONFIG_BIG_ENDIAN_TARGET=${chip_target_is_big_endian}",
    "CHIP_CONFIG_TLV_VALIDATE_CHAR_STRING_ON_WRITE=${chip_tlv_validate_char_string_on_write}",
    "CHIP_CONFIG_TLV_VALIDATE_CHAR_STRING_ON_READ=${chip_tlv_validate_char_string_on_read}",
    "CHIP_CONFIG_SENDING_BATCH_COMMANDS_ENABLED=${chip_enable_sending_batch_commands}",
  ]

  visibility = [ ":chip_config_header" ]
}

source_set("chip_config_header") {
  sources = [ "CHIPConfig.h" ]

  public_configs = [ "${chip_root}/src:includes" ]

  public_deps = [
    "${chip_root}/src/ble:ble_config_header",
    "${chip_root}/src/inet:inet_config_header",
    "${chip_root}/src/system:system_config_header",
  ]

  deps = [ ":chip_buildconfig" ]

  allow_circular_includes_from = [ "${chip_root}/src/ble:ble_config_header" ]
}

source_set("error") {
  sources = [
    "CHIPError.cpp",
    "CHIPError.h",
    "ErrorStr.cpp",
    "ErrorStr.h",
  ]

  public_deps = [
    ":chip_config_header",
    "${chip_root}/src/lib/support:attributes",
  ]
}

<<<<<<< HEAD
source_set("encoding") {
  sources = [ "CHIPEncoding.h" ]

  public_deps = [ "${nlio_root}:nlio" ]
=======
source_set("types") {
  sources = [
    "CHIPSafeCasts.h",
    "Global.h",
    "InPlace.h",
    "Optional.h",
    "ReferenceCounted.h",
    "Unchecked.h",
  ]

  public_deps = [
    ":chip_config_header",
    "${chip_root}/src/lib/support:memory",
    "${chip_root}/src/lib/support:verifymacros",
  ]
>>>>>>> e75f2293
}

static_library("core") {
  output_name = "libChipCore"

  sources = [
    # For now cluster enum/bitmap definitions are in zzz-generated.
    # We should consider putting them directly in this directory
    # instead.
    "${chip_root}/zzz_generated/app-common/app-common/zap-generated/cluster-enums.h",
    "CASEAuthTag.h",
    "CHIPCallback.h",
    "CHIPCore.h",
    "CHIPKeyIds.cpp",
    "CHIPKeyIds.h",
    "CHIPPersistentStorageDelegate.h",
    "ClusterEnums.h",
    "DataModelTypes.h",
    "GroupId.h",
    "NodeId.h",
    "OTAImageHeader.cpp",
    "OTAImageHeader.h",
    "PasscodeId.h",
    "PeerId.h",
    "ScopedNodeId.h",
    "TLV.h",
    "TLVBackingStore.h",
    "TLVCircularBuffer.cpp",
    "TLVCircularBuffer.h",
    "TLVCommon.h",
    "TLVData.h",
    "TLVDebug.cpp",
    "TLVDebug.h",
    "TLVReader.cpp",
    "TLVReader.h",
    "TLVTags.cpp",
    "TLVTags.h",
    "TLVTypes.h",
    "TLVUpdater.cpp",
    "TLVUpdater.h",
    "TLVUtilities.cpp",
    "TLVUtilities.h",
    "TLVWriter.cpp",
    "TLVWriter.h",
  ]

  cflags = [ "-Wconversion" ]

  public_deps = [
    ":chip_config_header",
    ":error",
    "${chip_root}/src/ble",
    "${chip_root}/src/inet",
    "${chip_root}/src/lib/support",
    "${chip_root}/src/system",
  ]

  allow_circular_includes_from = [
    "${chip_root}/src/ble",
    "${chip_root}/src/lib/support",
    "${chip_root}/src/inet",
    "${chip_root}/src/system",
  ]
}<|MERGE_RESOLUTION|>--- conflicted
+++ resolved
@@ -104,12 +104,11 @@
   ]
 }
 
-<<<<<<< HEAD
 source_set("encoding") {
   sources = [ "CHIPEncoding.h" ]
+  public_deps = [ "${nlio_root}:nlio" ]
+}
 
-  public_deps = [ "${nlio_root}:nlio" ]
-=======
 source_set("types") {
   sources = [
     "CHIPSafeCasts.h",
@@ -125,7 +124,6 @@
     "${chip_root}/src/lib/support:memory",
     "${chip_root}/src/lib/support:verifymacros",
   ]
->>>>>>> e75f2293
 }
 
 static_library("core") {
