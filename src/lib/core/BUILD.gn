--- conflicted
+++ resolved
@@ -108,14 +108,10 @@
 }
 
 source_set("string-builder-adapters") {
-<<<<<<< HEAD
-  sources = [ "StringBuilderAdapters.h" ]
-=======
   sources = [
     "StringBuilderAdapters.cpp",
     "StringBuilderAdapters.h",
   ]
->>>>>>> 63a76850
 
   public_deps = [
     ":error",
