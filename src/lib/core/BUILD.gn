--- conflicted
+++ resolved
@@ -125,14 +125,7 @@
   output_name = "libChipCore"
 
   sources = [
-<<<<<<< HEAD
-=======
-    # For now cluster enum/bitmap definitions are in zzz-generated.
-    # We should consider putting them directly in this directory
-    # instead.
-    "${chip_root}/zzz_generated/app-common/app-common/zap-generated/cluster-enums.h",
     "CASEAuthTag.h",
->>>>>>> e75f2293
     "CHIPCallback.h",
     "CHIPCore.h",
     "CHIPEncoding.h",
