--- conflicted
+++ resolved
@@ -149,18 +149,7 @@
      *                               additional non-contigious memory, thus making it difficult/impossible
      *                               to properly reserve space.
      */
-<<<<<<< HEAD
     CHIP_ERROR ReserveBuffer(uint32_t aBufferSize);
-=======
-    CHIP_ERROR ReserveBuffer(uint32_t aBufferSize)
-    {
-        VerifyOrReturnError(IsInitialized(), CHIP_ERROR_INCORRECT_STATE);
-        VerifyOrReturnError(mRemainingLen >= aBufferSize, CHIP_ERROR_NO_MEMORY);
-        mReservedSize += aBufferSize;
-        mRemainingLen -= aBufferSize;
-        return CHIP_NO_ERROR;
-    }
->>>>>>> 03736592
 
     /**
      * Release previously reserved buffer.
