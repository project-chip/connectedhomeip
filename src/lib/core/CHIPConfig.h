/*
 *
 *    Copyright (c) 2020-2022 Project CHIP Authors
 *    Copyright (c) 2019 Google LLC.
 *    Copyright (c) 2013-2018 Nest Labs, Inc.
 *
 *    Licensed under the Apache License, Version 2.0 (the "License");
 *    you may not use this file except in compliance with the License.
 *    You may obtain a copy of the License at
 *
 *        http://www.apache.org/licenses/LICENSE-2.0
 *
 *    Unless required by applicable law or agreed to in writing, software
 *    distributed under the License is distributed on an "AS IS" BASIS,
 *    WITHOUT WARRANTIES OR CONDITIONS OF ANY KIND, either express or implied.
 *    See the License for the specific language governing permissions and
 *    limitations under the License.
 */

/**
 *    @file
 *      This file defines default compile-time configuration constants
 *      for CHIP.
 *
 *      Package integrators that wish to override these values should
 *      either use preprocessor definitions or create a project-
 *      specific chipProjectConfig.h header and then assert
 *      HAVE_CHIPPROJECTCONFIG_H via the package configuration tool
 *      via --with-chip-project-includes=DIR where DIR is the
 *      directory that contains the header.
 *
 *  NOTE WELL: On some platforms, this header is included by C-language programs.
 *
 */

#pragma once

#if CHIP_HAVE_CONFIG_H
#include <core/CHIPBuildConfig.h>
#endif

#include <ble/BleConfig.h>
#include <system/SystemConfig.h>

#include <inet/InetConfig.h>

/*
#if INET_CONFIG_ENABLE_TCP_ENDPOINT && INET_TCP_IDLE_CHECK_INTERVAL <= 0
#error "chip SDK requires INET_TCP_IDLE_CHECK_INTERVAL > 0"
#endif // INET_CONFIG_ENABLE_TCP_ENDPOINT && INET_TCP_IDLE_CHECK_INTERVAL <= 0
*/
/* Include a project-specific configuration file, if defined.
 *
 * An application or module that incorporates chip can define a project configuration
 * file to override standard chip configuration with application-specific values.
 * The chipProjectConfig.h file is typically located outside the CHIP source tree,
 * alongside the source code for the application.
 */
#ifdef CHIP_PROJECT_CONFIG_INCLUDE
#include CHIP_PROJECT_CONFIG_INCLUDE
#endif

/* Include a platform-specific configuration file, if defined.
 *
 * A platform configuration file contains overrides to standard chip configuration
 * that are specific to the platform or OS on which chip is running.  It is typically
 * provided as apart of an adaptation layer that adapts CHIP to the target
 * environment.  This adaptation layer may be included in the CHIP source tree
 * itself or implemented externally.
 */
#ifdef CHIP_PLATFORM_CONFIG_INCLUDE
#include CHIP_PLATFORM_CONFIG_INCLUDE
#endif

/**
 *  @name chip Security Manager Memory Management Configuration
 *
 *  @brief
 *    The following definitions enable one of three potential chip
 *    Security Manager memory-management options:
 *
 *      * #CHIP_CONFIG_MEMORY_MGMT_PLATFORM
 *      * #CHIP_CONFIG_MEMORY_MGMT_SIMPLE
 *      * #CHIP_CONFIG_MEMORY_MGMT_MALLOC
 *
 *    Note that these options are mutually exclusive and only one
 *    of these options should be set.
 *
 *  @{
 */

/**
 *  @def CHIP_CONFIG_MEMORY_MGMT_PLATFORM
 *
 *  @brief
 *    Enable (1) or disable (0) support for platform-specific
 *    implementation of Matter memory-management functions.
 *
 *  @note This configuration is mutual exclusive with
 *        #CHIP_CONFIG_MEMORY_MGMT_MALLOC.
 *
 */
#ifndef CHIP_CONFIG_MEMORY_MGMT_PLATFORM
#define CHIP_CONFIG_MEMORY_MGMT_PLATFORM 0
#endif // CHIP_CONFIG_MEMORY_MGMT_PLATFORM

/**
 *  @def CHIP_CONFIG_MEMORY_MGMT_MALLOC
 *
 *  @brief
 *    Enable (1) or disable (0) support for a chip-provided
 *    implementation of Matter memory-management
 *    functions based on the C Standard Library malloc / free
 *    functions.
 *
 *  @note This configuration is mutual exclusive with
 *        #CHIP_CONFIG_MEMORY_MGMT_PLATFORM.
 *
 */
#ifndef CHIP_CONFIG_MEMORY_MGMT_MALLOC
#define CHIP_CONFIG_MEMORY_MGMT_MALLOC 1
#endif // CHIP_CONFIG_MEMORY_MGMT_MALLOC

/**
 *  @}
 */

#if ((CHIP_CONFIG_MEMORY_MGMT_PLATFORM + CHIP_CONFIG_MEMORY_MGMT_MALLOC) != 1)
#error "Please assert exactly one of CHIP_CONFIG_MEMORY_MGMT_PLATFORM or CHIP_CONFIG_MEMORY_MGMT_MALLOC."
#endif // ((CHIP_CONFIG_MEMORY_MGMT_PLATFORM + CHIP_CONFIG_MEMORY_MGMT_MALLOC) != 1)

#if !CHIP_CONFIG_MEMORY_MGMT_MALLOC && CHIP_SYSTEM_CONFIG_USE_BSD_IFADDRS
#error "!CHIP_CONFIG_MEMORY_MGMT_MALLOC but getifaddrs() uses malloc()"
#endif

/**
 *  @def CHIP_CONFIG_MEMORY_DEBUG_CHECKS
 *
 *  @brief
 *    Enable (1) or disable (0) building with additional code
 *    for memory-related checks.
 */
#ifndef CHIP_CONFIG_MEMORY_DEBUG_CHECKS
#define CHIP_CONFIG_MEMORY_DEBUG_CHECKS 0
#endif // CHIP_CONFIG_MEMORY_DEBUG_CHECKS

/**
 *  @def CHIP_CONFIG_MEMORY_DEBUG_DMALLOC
 *
 *  @brief
 *    Enable (1) or disable (0) malloc memory allocator support
 *    for dmalloc, an open-source debug malloc library. When enabled,
 *    additional checks and logging of allocations may be performed,
 *    with some performance cost.
 *
 *  @note This configuration is most relevant when
 *        #CHIP_CONFIG_MEMORY_MGMT_MALLOC is set, but may also
 *        affect other configurations where application or platform
 *        code uses the malloc() family.
 *
 */
#ifndef CHIP_CONFIG_MEMORY_DEBUG_DMALLOC
#define CHIP_CONFIG_MEMORY_DEBUG_DMALLOC 0
#endif // CHIP_CONFIG_MEMORY_DEBUG_DMALLOC

/**
 *  @def CHIP_CONFIG_GLOBALS_LAZY_INIT
 *
 *  @brief
 *    Whether to perform chip::Global initialization lazily (1) or eagerly (0).
 *
 *    The default is standard (eager) C++ global initialization behavior.
 */
#ifndef CHIP_CONFIG_GLOBALS_LAZY_INIT
#define CHIP_CONFIG_GLOBALS_LAZY_INIT 0
#endif // CHIP_CONFIG_GLOBALS_LAZY_INIT

/**
 *  @def CHIP_CONFIG_GLOBALS_NO_DESTRUCT
 *
 *  @brief
 *    Whether to omit calling destructors for chip::Global objects.
 *
 *    The default is to call destructors.
 */
#ifndef CHIP_CONFIG_GLOBALS_NO_DESTRUCT
#define CHIP_CONFIG_GLOBALS_NO_DESTRUCT 0
#endif // CHIP_CONFIG_GLOBALS_NO_DESTRUCT

/**
 *  @def CHIP_CONFIG_SHA256_CONTEXT_SIZE
 *
 *  @brief
 *    Size of the statically allocated context for SHA256 operations in CryptoPAL
 *
 *    The default size is based on the Worst software implementation, OpenSSL. A
 *    static assert will tell us if we are wrong, since `typedef SHA_LONG unsigned
 *    int` is default.
 *      SHA_LONG h[8];
 *      SHA_LONG Nl, Nh;
 *      SHA_LONG data[SHA_LBLOCK]; // SHA_LBLOCK is 16 for SHA256
 *      unsigned int num, md_len;
 *
 *    We also have to account for possibly some custom extensions on some targets,
 *    especially for mbedTLS, so an extra sizeof(uint64_t) is added to account.
 *
 */
#ifndef CHIP_CONFIG_SHA256_CONTEXT_SIZE
#define CHIP_CONFIG_SHA256_CONTEXT_SIZE ((sizeof(unsigned int) * (8 + 2 + 16 + 2)) + sizeof(uint64_t))
#endif // CHIP_CONFIG_SHA256_CONTEXT_SIZE

/**
 *  @def CHIP_CONFIG_SHA256_CONTEXT_ALIGN
 *
 * @brief The alignment of SHA256 context buffer.
 */
#ifndef CHIP_CONFIG_SHA256_CONTEXT_ALIGN
#define CHIP_CONFIG_SHA256_CONTEXT_ALIGN size_t
#endif // CHIP_CONFIG_SHA256_CONTEXT_ALIGN

/**
 *  @def CHIP_CONFIG_MAX_UNSOLICITED_MESSAGE_HANDLERS
 *
 *  @brief
 *    Maximum number of simultaneously active unsolicited message
 *    handlers.
 *
 */
#ifndef CHIP_CONFIG_MAX_UNSOLICITED_MESSAGE_HANDLERS
#define CHIP_CONFIG_MAX_UNSOLICITED_MESSAGE_HANDLERS 8
#endif // CHIP_CONFIG_MAX_UNSOLICITED_MESSAGE_HANDLERS

/**
 *  @def CHIP_CONFIG_MAX_EXCHANGE_CONTEXTS
 *
 *  @brief
 *    Maximum number of simultaneously active exchange contexts.
 *
 */
#ifndef CHIP_CONFIG_MAX_EXCHANGE_CONTEXTS
#define CHIP_CONFIG_MAX_EXCHANGE_CONTEXTS 16
#endif // CHIP_CONFIG_MAX_EXCHANGE_CONTEXTS

/**
 *  @def CHIP_CONFIG_MCSP_RECEIVE_TABLE_SIZE
 *
 *  @brief
 *    Size of the receive table for message counter synchronization protocol
 *
 */
#ifndef CHIP_CONFIG_MCSP_RECEIVE_TABLE_SIZE
#define CHIP_CONFIG_MCSP_RECEIVE_TABLE_SIZE (CHIP_CONFIG_MAX_EXCHANGE_CONTEXTS - 2)
#endif // CHIP_CONFIG_MCSP_RECEIVE_TABLE_SIZE

/**
 *  @def CHIP_CONFIG_MESSAGE_COUNTER_WINDOW_SIZE
 *
 *  @brief
 *    Max number of messages behind message window can be accepted.
 *
 */
#ifndef CHIP_CONFIG_MESSAGE_COUNTER_WINDOW_SIZE
#define CHIP_CONFIG_MESSAGE_COUNTER_WINDOW_SIZE 32
#endif // CHIP_CONFIG_MESSAGE_COUNTER_WINDOW_SIZE

/**
 *  @def CHIP_CONFIG_DEFAULT_UDP_MTU_SIZE
 *
 *  @brief
 *    The default MTU size for an IPv6 datagram carrying UDP. This is useful
 *    for senders who want to send UDP chip messages that fit within a single
 *    IPv6 datagram.
 *
 *    1280 is the guaranteed minimum IPv6 MTU.
 *
 */
#ifndef CHIP_CONFIG_DEFAULT_UDP_MTU_SIZE
#define CHIP_CONFIG_DEFAULT_UDP_MTU_SIZE 1280
#endif // CHIP_CONFIG_DEFAULT_UDP_MTU_SIZE

/**
 *  @def CHIP_PORT
 *
 *  @brief
 *    chip TCP/UDP port for secured chip traffic.
 *
 */
#ifndef CHIP_PORT
#define CHIP_PORT 5540
#endif // CHIP_PORT

/**
 *  @def CHIP_UDC_PORT
 *
 *  @brief
 *    chip TCP/UDP port on commissioner for unsecured user-directed-commissioning traffic.
 *
 */
#ifndef CHIP_UDC_PORT
#define CHIP_UDC_PORT CHIP_PORT + 10
#endif // CHIP_UDC_PORT

/**
 *  @def CHIP_UDC_COMMISSIONEE_PORT
 *
 *  @brief
 *    chip TCP/UDP port on commisionee for unsecured user-directed-commissioning traffic.
 *
 */
#ifndef CHIP_UDC_COMMISSIONEE_PORT
#define CHIP_UDC_COMMISSIONEE_PORT CHIP_UDC_PORT + 10
#endif // CHIP_UDC_COMMISSIONEE_PORT

/**
 *  @def CHIP_CONFIG_SECURITY_TEST_MODE
 *
 *  @brief
 *    Enable various features that make it easier to debug secure chip communication.
 *
 *  @note
 *    WARNING: This option makes it possible to circumvent basic chip security functionality,
 *    including message encryption. Because of this it SHOULD NEVER BE ENABLED IN PRODUCTION BUILDS.
 *
 *    To build with this flag, pass 'treat_warnings_as_errors=false' to gn/ninja.
 */
#ifndef CHIP_CONFIG_SECURITY_TEST_MODE
#define CHIP_CONFIG_SECURITY_TEST_MODE 0
#endif // CHIP_CONFIG_SECURITY_TEST_MODE

/**
 *  @def CHIP_CONFIG_TEST_SHARED_SECRET_VALUE
 *
 *  @brief
 *    Shared secret to use for unit tests or when CHIP_CONFIG_SECURITY_TEST_MODE is enabled.
 *
 *    This parameter is 32 bytes to maximize entropy passed to the CryptoContext::InitWithSecret KDF,
 *    and can be initialized either as a raw string or array of bytes. The default test secret of
 *    "Test secret for key derivation." results in the following encryption keys:
 *
 *              5E DE D2 44 E5 53 2B 3C DC 23 40 9D BA D0 52 D2
 *              A9 E0 11 B1 73 7C 6D 4B 70 E4 C0 A2 FE 66 04 76
 */
#ifndef CHIP_CONFIG_TEST_SHARED_SECRET_VALUE
#define CHIP_CONFIG_TEST_SHARED_SECRET_VALUE "Test secret for key derivation."
#endif // CHIP_CONFIG_TEST_SHARED_SECRET_VALUE

/**
 *  @def CHIP_CONFIG_TEST_SHARED_SECRET_LENGTH
 *
 *  @brief
 *    Length of the shared secret to use for unit tests or when CHIP_CONFIG_SECURITY_TEST_MODE is enabled.
 *
 *    Note that the default value of 32 includes the null terminator.
 *    WARNING: `strlen(CHIP_CONFIG_TEST_SHARED_SECRET_VALUE)` will result in different keys
 *              than expected and give unexpected results for shared secrets that contain '\x00'.
 */
#ifndef CHIP_CONFIG_TEST_SHARED_SECRET_LENGTH
#define CHIP_CONFIG_TEST_SHARED_SECRET_LENGTH 32
#endif // CHIP_CONFIG_TEST_SHARED_SECRET_LENGTH

/**
 *  @def CHIP_CONFIG_CERT_MAX_RDN_ATTRIBUTES
 *
 *  @brief
 *    The maximum number of Relative Distinguished Name (RDN) attributes
 *    supported by the CHIP Certificate Distinguished Names (DN).
 *
 */
#ifndef CHIP_CONFIG_CERT_MAX_RDN_ATTRIBUTES
#define CHIP_CONFIG_CERT_MAX_RDN_ATTRIBUTES 5
#endif // CHIP_CONFIG_CERT_MAX_RDN_ATTRIBUTES

/**
 *  @def CHIP_ERROR_LOGGING
 *
 *  @brief
 *    If asserted (1), enable logging of all messages in the
 *    chip::Logging::LogCategory::kLogCategory_Error category.
 *
 */
#ifndef CHIP_ERROR_LOGGING
#define CHIP_ERROR_LOGGING 1
#endif // CHIP_ERROR_LOGGING

/**
 *  @def CHIP_PROGRESS_LOGGING
 *
 *  @brief
 *    If asserted (1), enable logging of all messages in the
 *    chip::Logging::LogCategory::kLogCategory_Progress category.
 *
 */
#ifndef CHIP_PROGRESS_LOGGING
#define CHIP_PROGRESS_LOGGING 1
#endif // CHIP_PROGRESS_LOGGING

/**
 *  @def CHIP_DETAIL_LOGGING
 *
 *  @brief
 *    If asserted (1), enable logging of all messages in the
 *    chip::Logging::kLogCategory_Detail category.
 *
 */
#ifndef CHIP_DETAIL_LOGGING
#define CHIP_DETAIL_LOGGING 1
#endif // CHIP_DETAIL_LOGGING

/**
 *  @def CHIP_AUTOMATION_LOGGING
 *
 *  @brief
 *    If asserted (1), enable logging of all messages in the
 *    chip::Logging::kLogCategory_Automation category.
 *
 */
#ifndef CHIP_AUTOMATION_LOGGING
#define CHIP_AUTOMATION_LOGGING 1
#endif // CHIP_AUTOMATION_LOGGING

/**
 *  @def CHIP_LOG_FILTERING
 *
 *  @brief
 *    If asserted (1), enable runtime log level configuration.
 */
#ifndef CHIP_LOG_FILTERING
#define CHIP_LOG_FILTERING 1
#endif

/**
 * CHIP_CONFIG_LOG_MESSAGE_MAX_SIZE
 *
 * The maximum size (in bytes) of a log message
 */
#ifndef CHIP_CONFIG_LOG_MESSAGE_MAX_SIZE
#define CHIP_CONFIG_LOG_MESSAGE_MAX_SIZE 256
#endif

/**
 *  @def CHIP_CONFIG_ENABLE_CONDITION_LOGGING
 *
 *  @brief
 *    If asserted (1), enable logging of failed conditions via the
 *    ChipLogIfFalse() macro.
 */
#ifndef CHIP_CONFIG_ENABLE_CONDITION_LOGGING
#define CHIP_CONFIG_ENABLE_CONDITION_LOGGING 0
#endif // CHIP_CONFIG_ENABLE_CONDITION_LOGGING

/**
 *  @def CHIP_CONFIG_TEST
 *
 *  @brief
 *    If asserted (1), enable APIs that help implement
 *    unit and integration tests.
 *
 */
#ifndef CHIP_CONFIG_TEST
#define CHIP_CONFIG_TEST 0
#endif // CHIP_CONFIG_TEST

/**
 *  @def CHIP_CONFIG_ERROR_SOURCE
 *
 *  If asserted (1), then CHIP_ERROR constants will include the source location of their expansion.
 */
#ifndef CHIP_CONFIG_ERROR_SOURCE
#define CHIP_CONFIG_ERROR_SOURCE 0
#endif // CHIP_CONFIG_ERROR_SOURCE

/**
 *  @def CHIP_CONFIG_ERROR_SOURCE_NO_ERROR
 *
 *  If asserted (1) along with CHIP_CONFIG_ERROR_SOURCE, then instances of CHIP_NO_ERROR will also include
 *  the source location of their expansion. Otherwise, CHIP_NO_ERROR is excluded from source tracking.
 */
#ifndef CHIP_CONFIG_ERROR_SOURCE_NO_ERROR
#define CHIP_CONFIG_ERROR_SOURCE_NO_ERROR 1
#endif // CHIP_CONFIG_ERROR_SOURCE

/**
 *  @def CHIP_CONFIG_ERROR_FORMAT_AS_STRING
 *
 *  If 0, then ChipError::Format() returns an integer (ChipError::StorageType).
 *  If 1, then ChipError::Format() returns a const char *, from chip::ErrorStr().
 *  In either case, the macro CHIP_ERROR_FORMAT expands to a suitable printf format.
 */

#ifndef CHIP_CONFIG_ERROR_FORMAT_AS_STRING
#define CHIP_CONFIG_ERROR_FORMAT_AS_STRING 0
#endif // CHIP_CONFIG_ERROR_FORMAT_AS_STRING

/**
 *  @def CHIP_CONFIG_SHORT_ERROR_STR
 *
 *  @brief
 *    If asserted (1), produce shorter error strings that only carry a
 *    minimum of information.
 *
 */
#ifndef CHIP_CONFIG_SHORT_ERROR_STR
#define CHIP_CONFIG_SHORT_ERROR_STR 0
#endif // CHIP_CONFIG_SHORT_ERROR_STR

/**
 *  @def CHIP_CONFIG_ERROR_STR_SIZE
 *
 *  @brief
 *    This defines the size of the buffer to store a formatted error string.
 *    If the formatting of an error string exceeds this size it will be truncated.
 *
 *    The default size varies based on the CHIP_CONFIG_SHORT_ERROR_STR option.
 *
 *    When CHIP_CONFIG_SHORT_ERROR_STR is 0, a large default buffer size is used
 *    to accommodate descriptive text summarizing the cause of the error. E.g.:
 *
 *         "chip Error 4047 (0x00000FCF): Invalid Argument"
 *
 *    When CHIP_CONFIG_SHORT_ERROR_STR is 1, the buffer size is set to accommodate
 *    a minimal error string consisting of a 10 character subsystem name followed
 *    by an 8 character error number, plus boilerplate. E.g.:
 *
 *         "Error chip:0x00000FCF"
 *
 */
#ifndef CHIP_CONFIG_ERROR_STR_SIZE
#if CHIP_CONFIG_SHORT_ERROR_STR
#define CHIP_CONFIG_ERROR_STR_SIZE (5 + 1 + 10 + 3 + 8 + 1)
#else // CHIP_CONFIG_SHORT_ERROR_STR
#define CHIP_CONFIG_ERROR_STR_SIZE 256
#endif // CHIP_CONFIG_SHORT_ERROR_STR
#endif // CHIP_CONFIG_ERROR_STR_SIZE

/**
 *  @def CHIP_CONFIG_CUSTOM_ERROR_FORMATTER
 *
 *  @brief
 *    If asserted (1), suppress definition of the standard error formatting function
 *    (#FormatError()) allowing an application-specific implementation to be used.
 *
 */
#ifndef CHIP_CONFIG_CUSTOM_ERROR_FORMATTER
#define CHIP_CONFIG_CUSTOM_ERROR_FORMATTER 0
#endif // CHIP_CONFIG_CUSTOM_ERROR_FORMATTER

/**
 *  @def CHIP_CONFIG_SHORT_FORM_ERROR_VALUE_FORMAT
 *
 *  @brief
 *    The printf-style format string used to format error values.
 *
 *  On some platforms, the structure of error values makes them more convenient to
 *  read in either hex or decimal format.  This option can be used to override
 *  the default hex format.
 *
 *  Note that this option only affects short-form error strings (i.e. when
 *  CHIP_CONFIG_SHORT_ERROR_STR == 1).  Long form error strings always show both hex
 *  and decimal values
 */
#ifndef CHIP_CONFIG_SHORT_FORM_ERROR_VALUE_FORMAT
#define CHIP_CONFIG_SHORT_FORM_ERROR_VALUE_FORMAT "0x%08" PRIX32
#endif // CHIP_CONFIG_SHORT_FORM_ERROR_VALUE_FORMAT

/**
 *  @def CHIP_CONFIG_BLE_PKT_RESERVED_SIZE
 *
 *  @brief
 *    The number of bytes that chip should reserve at the front of
 *    every outgoing BLE packet for the sake of the underlying BLE
 *    stack.
 *
 */
#ifndef CHIP_CONFIG_BLE_PKT_RESERVED_SIZE
#define CHIP_CONFIG_BLE_PKT_RESERVED_SIZE 0
#endif // CHIP_CONFIG_BLE_PKT_RESERVED_SIZE

/**
 *  @def CHIP_CONFIG_IsPlatformErrorNonCritical(CODE)
 *
 *  This macro checks if a platform generated error is critical and
 *  needs to be reported to the application/caller. The criticality
 *  of an error (in the context of that platform) is determined by how
 *  it impacts the logic flow, i.e., whether or not the current flow
 *  can continue despite the error or it needs to be reported back
 *  resulting in a potential stoppage.
 *
 *  @note
 *  This is a default set of platform errors which are configured as
 *  non-critical from the context of that platform. Any new error that
 *  the platforms deem as non-critical could be added by overriding
 *  this default macro definition after careful thought towards its
 *  implication in the logic flow in that platform.
 *
 *  @param[in]    CODE    The #CHIP_ERROR being checked for criticality.
 *
 *  @return    true if the error is non-critical; false otherwise.
 *
 */
#ifndef CHIP_CONFIG_IsPlatformErrorNonCritical
#if CHIP_SYSTEM_CONFIG_USE_LWIP
#define _CHIP_CONFIG_IsPlatformLwIPErrorNonCritical(CODE)                                                                          \
    ((CODE) == chip::System::MapErrorLwIP(ERR_RTE) || (CODE) == chip::System::MapErrorLwIP(ERR_MEM))
#else // !CHIP_SYSTEM_CONFIG_USE_LWIP
#define _CHIP_CONFIG_IsPlatformLwIPErrorNonCritical(CODE) 0
#endif // !CHIP_SYSTEM_CONFIG_USE_LWIP

#if CHIP_SYSTEM_CONFIG_USE_SOCKETS
#define _CHIP_CONFIG_IsPlatformPOSIXErrorNonCritical(CODE)                                                                         \
    ((CODE) == CHIP_ERROR_POSIX(EHOSTUNREACH) || (CODE) == CHIP_ERROR_POSIX(ENETUNREACH) ||                                        \
     (CODE) == CHIP_ERROR_POSIX(EADDRNOTAVAIL) || (CODE) == CHIP_ERROR_POSIX(EPIPE))
#else // !CHIP_SYSTEM_CONFIG_USE_SOCKETS
#define _CHIP_CONFIG_IsPlatformPOSIXErrorNonCritical(CODE) 0
#endif // !CHIP_SYSTEM_CONFIG_USE_SOCKETS

#define CHIP_CONFIG_IsPlatformErrorNonCritical(CODE)                                                                               \
    (_CHIP_CONFIG_IsPlatformPOSIXErrorNonCritical(CODE) || _CHIP_CONFIG_IsPlatformLwIPErrorNonCritical(CODE))
#endif // CHIP_CONFIG_IsPlatformErrorNonCritical

/**
 * @def CHIP_CONFIG_PERSISTED_STORAGE_KEY_TYPE
 *
 * @brief
 *   The data type used to represent the key of a persistedly-stored
 *   key/value pair.
 */
#ifndef CHIP_CONFIG_PERSISTED_STORAGE_KEY_TYPE
#define CHIP_CONFIG_PERSISTED_STORAGE_KEY_TYPE const char *
#endif

/**
 * @def CHIP_CONFIG_LIFETIIME_PERSISTED_COUNTER_KEY
 *
 * @brief
 *   Lifetime Counter Key.
 */
#ifndef CHIP_CONFIG_LIFETIIME_PERSISTED_COUNTER_KEY
#define CHIP_CONFIG_LIFETIIME_PERSISTED_COUNTER_KEY "life-count"
#endif

/**
 *  @def CHIP_CONFIG_PERSISTED_STORAGE_ENC_MSG_CNTR_ID
 *
 *  @brief
 *    The group key message counter persisted storage Id.
 *
 */
#ifndef CHIP_CONFIG_PERSISTED_STORAGE_ENC_MSG_CNTR_ID
#define CHIP_CONFIG_PERSISTED_STORAGE_ENC_MSG_CNTR_ID "EncMsgCntr"
#endif // CHIP_CONFIG_PERSISTED_STORAGE_ENC_MSG_CNTR_ID

/**
 * @def CHIP_CONFIG_PERSISTED_STORAGE_MAX_KEY_LENGTH
 *
 * @brief The maximum length of the key in a key/value pair
 *   stored in the platform's persistent storage.
 */
#ifndef CHIP_CONFIG_PERSISTED_STORAGE_MAX_KEY_LENGTH
#define CHIP_CONFIG_PERSISTED_STORAGE_MAX_KEY_LENGTH 16
#endif

/**
 * @def CHIP_CONFIG_PERSISTED_COUNTER_DEBUG_LOGGING
 *
 * @brief Enable debug logging for the PersistedCounter API.
 */
#ifndef CHIP_CONFIG_PERSISTED_COUNTER_DEBUG_LOGGING
#define CHIP_CONFIG_PERSISTED_COUNTER_DEBUG_LOGGING 0
#endif

/**
 * @def CHIP_CONFIG_EVENT_LOGGING_VERBOSE_DEBUG_LOGS
 *
 * @brief Enable verbose debug logging for the EventLogging API.
 * This setting is incompatible with platforms that route console
 * logs into event logging, as it would result in circular logic.
 */
#ifndef CHIP_CONFIG_EVENT_LOGGING_VERBOSE_DEBUG_LOGS
#define CHIP_CONFIG_EVENT_LOGGING_VERBOSE_DEBUG_LOGS 1
#endif

/**
 * @def CHIP_CONFIG_ENABLE_ARG_PARSER
 *
 * @brief Enable support functions for parsing command-line arguments
 */
#ifndef CHIP_CONFIG_ENABLE_ARG_PARSER
#define CHIP_CONFIG_ENABLE_ARG_PARSER 0
#endif

/**
 * @def CHIP_CONFIG_ENABLE_ARG_PARSER_VALIDITY_CHECKS
 *
 * @brief Enable validity checking of command-line argument definitions.
 *
 * // TODO: Determine why we wouldn't need this
 */
#ifndef CHIP_CONFIG_ENABLE_ARG_PARSER_VALIDITY_CHECKS
#define CHIP_CONFIG_ENABLE_ARG_PARSER_VALIDITY_CHECKS 1
#endif

/**
 * @def CHIP_CONFIG_UNAUTHENTICATED_CONNECTION_POOL_SIZE
 *
 * @brief Define the size of the pool used for tracking Matter unauthenticated
 * message states. The entries in the pool are automatically rotated by LRU. The size
 * of the pool limits how many PASE and CASE pairing sessions can be processed
 * simultaneously.
 */
#ifndef CHIP_CONFIG_UNAUTHENTICATED_CONNECTION_POOL_SIZE
#define CHIP_CONFIG_UNAUTHENTICATED_CONNECTION_POOL_SIZE 4
#endif // CHIP_CONFIG_UNAUTHENTICATED_CONNECTION_POOL_SIZE

/**
 * @def CHIP_CONFIG_SECURE_SESSION_REFCOUNT_LOGGING
 *
 * @brief This enables logging of changes to the underlying reference count of
 * SecureSession objects.
 *
 */
#ifndef CHIP_CONFIG_SECURE_SESSION_REFCOUNT_LOGGING
#define CHIP_CONFIG_SECURE_SESSION_REFCOUNT_LOGGING 0
#endif

/**
 *  @def CHIP_CONFIG_MAX_FABRICS
 *
 *  @brief
 *    Maximum number of fabrics the device can participate in.  Each fabric can
 *    provision the device with its unique operational credentials and manage
 *    its own access control lists.
 */
#ifndef CHIP_CONFIG_MAX_FABRICS
#define CHIP_CONFIG_MAX_FABRICS 16
#endif // CHIP_CONFIG_MAX_FABRICS

/**
 * @def CHIP_CONFIG_SECURE_SESSION_POOL_SIZE
 *
 * @brief Defines the size of the pool used for tracking the state of
 * secure sessions. This controls the maximum number of concurrent
 * established secure sessions across all supported transports.
 *
 * This is sized by default to cover the sum of the following:
 *  - At least 3 CASE sessions / fabric (Spec Ref: 4.13.2.8)
 *  - 1 reserved slot for CASEServer as a responder.
 *  - 1 reserved slot for PASE.
 *
 *  NOTE: On heap-based platforms, there is no pre-allocation of the pool.
 *  Due to the use of an LRU-scheme to manage sessions, the actual active
 *  size of the pool will grow up to the value of this define,
 *  after which, it will remain at or around this size indefinitely.
 *
 */
#ifndef CHIP_CONFIG_SECURE_SESSION_POOL_SIZE
#define CHIP_CONFIG_SECURE_SESSION_POOL_SIZE (CHIP_CONFIG_MAX_FABRICS * 3 + 2)
#endif // CHIP_CONFIG_SECURE_SESSION_POOL_SIZE

/**
 *  @def CHIP_CONFIG_MAX_GROUP_DATA_PEERS
 *
 *  @brief
 *    Maximum number of Peer within a fabric that can send group data message to a device.
 *
 *  // TODO: Determine a better value for this
 */
#ifndef CHIP_CONFIG_MAX_GROUP_DATA_PEERS
#define CHIP_CONFIG_MAX_GROUP_DATA_PEERS 15
#endif // CHIP_CONFIG_MAX_GROUP_DATA_PEERS

/**
 *  @def CHIP_CONFIG_MAX_GROUP_CONTROL_PEERS
 *
 *  @brief
 *   Maximum number of Peer within a fabric that can send group control message to a device.
 */
#ifndef CHIP_CONFIG_MAX_GROUP_CONTROL_PEERS
#define CHIP_CONFIG_MAX_GROUP_CONTROL_PEERS 2
#endif // CHIP_CONFIG_MAX_GROUP_CONTROL_PEER

/**
 *  @def CHIP_CONFIG_SLOW_CRYPTO
 *
 *  @brief
 *   When enabled, CASE and PASE setup will proactively send standalone acknowledgements
 *   prior to engaging in crypto operations.
 */
#ifndef CHIP_CONFIG_SLOW_CRYPTO
#define CHIP_CONFIG_SLOW_CRYPTO 1
#endif // CHIP_CONFIG_SLOW_CRYPTO

/**
 * @def CHIP_NON_PRODUCTION_MARKER
 *
 * @brief Defines the name of a mark symbol whose presence signals that the chip code
 * includes development/testing features that should never be used in production contexts.
 */
#ifndef CHIP_NON_PRODUCTION_MARKER
#if (CHIP_CONFIG_SECURITY_TEST_MODE || CHIP_FUZZING_ENABLED)
#define CHIP_NON_PRODUCTION_MARKER WARNING__DO_NOT_SHIP__CONTAINS_NON_PRODUCTION_CHIP_CODE
#endif
#endif

#ifdef CHIP_NON_PRODUCTION_MARKER
extern const char CHIP_NON_PRODUCTION_MARKER[];
#endif

/**
 * @def CHIP_COMMISSIONING_HINT_TABLE
 *
 * @brief Defines the set of "pairing hint" values that can be set in
 * the PH key in commissionable node discovery response.
 */
#ifndef CHIP_COMMISSIONING_HINT_TABLE
#define CHIP_COMMISSIONING_HINT_TABLE
#define CHIP_COMMISSIONING_HINT_INDEX_POWER_CYCLE 0
#define CHIP_COMMISSIONING_HINT_INDEX_MANUFACTURER_URL 1
#define CHIP_COMMISSIONING_HINT_INDEX_SEE_ADMINISTRATOR_UX 2
#define CHIP_COMMISSIONING_HINT_INDEX_SEE_SETTINGS_MENU 3
#define CHIP_COMMISSIONING_HINT_INDEX_CUSTOM_INSTRUCTION 4
#define CHIP_COMMISSIONING_HINT_INDEX_SEE_MANUAL 5
#define CHIP_COMMISSIONING_HINT_INDEX_PRESS_RESET 6
#define CHIP_COMMISSIONING_HINT_INDEX_PRESS_RESET_WITH_POWER 7
#define CHIP_COMMISSIONING_HINT_INDEX_PRESS_RESET_SECONDS 8
#define CHIP_COMMISSIONING_HINT_INDEX_PRESS_RESET_UNTIL_BLINK 9
#define CHIP_COMMISSIONING_HINT_INDEX_PRESS_RESET_SECONDS_WITH_POWER 10
#define CHIP_COMMISSIONING_HINT_INDEX_PRESS_RESET_UNTIL_BLINK_WITH_POWER 11
#endif

/**
 *  @name Interaction Model object pool configuration.
 *
 *  @brief
 *    The following definitions sets the maximum number of corresponding interaction model object pool size.
 *
 *      * #CHIP_IM_MAX_NUM_COMMAND_HANDLER
 *      * #CHIP_IM_MAX_NUM_READS
 *      * #CHIP_IM_MAX_NUM_SUBSCRIPTIONS
 *      * #CHIP_IM_SERVER_MAX_NUM_PATH_GROUPS_FOR_SUBSCRIPTIONS
 *      * #CHIP_IM_SERVER_MAX_NUM_PATH_GROUPS_FOR_READS
 *      * #CHIP_IM_MAX_REPORTS_IN_FLIGHT
 *      * #CHIP_IM_SERVER_MAX_NUM_PATH_GROUPS
 *      * #CHIP_IM_SERVER_MAX_NUM_DIRTY_SET
 *      * #CHIP_IM_MAX_NUM_WRITE_HANDLER
 *      * #CHIP_IM_MAX_NUM_WRITE_CLIENT
 *      * #CHIP_IM_MAX_NUM_TIMED_HANDLER
 *
 *  @{
 */

/**
 * @def CHIP_IM_MAX_NUM_COMMAND_HANDLER
 *
 * @brief Defines the maximum number of CommandHandler, limits the number of active commands transactions on server.
 */
#ifndef CHIP_IM_MAX_NUM_COMMAND_HANDLER
#define CHIP_IM_MAX_NUM_COMMAND_HANDLER 4
#endif

/**
 * @def CHIP_IM_MAX_NUM_SUBSCRIPTIONS
 *
 * @brief Defines the maximum number of ReadHandler for subscriptions, limits the number of active subscription transactions on
 * server.
 *
 * The default value comes from 3sub per fabric * max number of fabrics.
 *
 */
#ifndef CHIP_IM_MAX_NUM_SUBSCRIPTIONS
#define CHIP_IM_MAX_NUM_SUBSCRIPTIONS (CHIP_CONFIG_MAX_FABRICS * 3)
#endif

/**
 * @def CHIP_IM_MAX_NUM_READS
 *
 * @brief Defines the maximum number of ReadHandler for read transactions, limits the number of active read transactions on
 * server.
 *
 * The default value is one per fabric * max number of fabrics.
 */
#ifndef CHIP_IM_MAX_NUM_READS
#define CHIP_IM_MAX_NUM_READS (CHIP_CONFIG_MAX_FABRICS)
#endif

/**
 * @def CHIP_IM_MAX_REPORTS_IN_FLIGHT
 *
 * @brief Defines the maximum number of Reports, limits the traffic of read and subscription transactions.
 */
#ifndef CHIP_IM_MAX_REPORTS_IN_FLIGHT
#define CHIP_IM_MAX_REPORTS_IN_FLIGHT 4
#endif

/**
 * @def CHIP_IM_SERVER_MAX_NUM_PATH_GROUPS_FOR_SUBSCRIPTIONS
 *
 * @brief The maximum number of path objects for subscriptions, limits the number of attributes being subscribed at the same time.
 */
#ifndef CHIP_IM_SERVER_MAX_NUM_PATH_GROUPS_FOR_SUBSCRIPTIONS
#define CHIP_IM_SERVER_MAX_NUM_PATH_GROUPS_FOR_SUBSCRIPTIONS (CHIP_IM_MAX_NUM_SUBSCRIPTIONS * 3)
#endif

/**
 * @def CHIP_IM_SERVER_MAX_NUM_PATH_GROUPS_FOR_READS
 *
 * @brief Defines the maximum number of path objects for read requests.
 */
#ifndef CHIP_IM_SERVER_MAX_NUM_PATH_GROUPS_FOR_READS
#define CHIP_IM_SERVER_MAX_NUM_PATH_GROUPS_FOR_READS (CHIP_IM_MAX_NUM_READS * 9)
#endif

/**
 * @def CHIP_IM_SERVER_MAX_NUM_DIRTY_SET
 *
 * @brief Defines the maximum number of dirty set, limits the number of attributes being read or subscribed at the same time.
 */
#ifndef CHIP_IM_SERVER_MAX_NUM_DIRTY_SET
#define CHIP_IM_SERVER_MAX_NUM_DIRTY_SET 8
#endif

/**
 * @def CHIP_IM_MAX_NUM_WRITE_HANDLER
 *
 * @brief Defines the maximum number of WriteHandler, limits the number of active write transactions on server.
 */
#ifndef CHIP_IM_MAX_NUM_WRITE_HANDLER
#define CHIP_IM_MAX_NUM_WRITE_HANDLER 4
#endif

/**
 * @def CHIP_IM_MAX_NUM_WRITE_CLIENT
 *
 * @brief Defines the maximum number of WriteClient, limits the number of active write transactions on client.
 */
#ifndef CHIP_IM_MAX_NUM_WRITE_CLIENT
#define CHIP_IM_MAX_NUM_WRITE_CLIENT 4
#endif

/**
 * @def CHIP_IM_MAX_NUM_TIMED_HANDLER
 *
 * @brief Defines the maximum number of TimedHandler, limits the number of
 *        active timed interactions waiting for the Invoke or Write.
 */
#ifndef CHIP_IM_MAX_NUM_TIMED_HANDLER
#define CHIP_IM_MAX_NUM_TIMED_HANDLER 8
#endif

/**
 * @}
 */

/**
 * @def CONFIG_BUILD_FOR_HOST_UNIT_TEST
 *
 * @brief Defines whether we're currently building for unit testing, which enables a set of features
 *        that are only utilized in those tests. This flag should not be enabled on devices. If you have a test
 *        that uses this flag, either appropriately conditionalize the entire test on this flag, or to exclude
 *        the compliation of that test source file entirely.
 */
#ifndef CONFIG_BUILD_FOR_HOST_UNIT_TEST
#define CONFIG_BUILD_FOR_HOST_UNIT_TEST 0
#endif

/**
 * @def CHIP_CONFIG_IM_ENABLE_ENCODING_SENTINEL_ENUM_VALUES
 *
 * @brief Defines whether encoding the "not a known enum value" enum values is
 *        allowed.  Should only be enabled in certain test applications.  This
 *        flag must not be enabled on actual devices.
 */
#ifndef CHIP_CONFIG_IM_ENABLE_ENCODING_SENTINEL_ENUM_VALUES
#define CHIP_CONFIG_IM_ENABLE_ENCODING_SENTINEL_ENUM_VALUES 0
#endif

/**
 * @def CHIP_CONFIG_LAMBDA_EVENT_SIZE
 *
 * @brief The maximum size of the lambda which can be post into system event queue.
 */
#ifndef CHIP_CONFIG_LAMBDA_EVENT_SIZE
#define CHIP_CONFIG_LAMBDA_EVENT_SIZE (24)
#endif

/**
 * @def CHIP_CONFIG_LAMBDA_EVENT_ALIGN
 *
 * @brief The maximum alignment of the lambda which can be post into system event queue.
 */
#ifndef CHIP_CONFIG_LAMBDA_EVENT_ALIGN
#define CHIP_CONFIG_LAMBDA_EVENT_ALIGN (sizeof(void *))
#endif

/**
 * @def CHIP_CONFIG_VERBOSE_VERIFY_OR_DIE
 *
 * @brief If true, VerifyOrDie() calls with no message will use an
 *        automatically generated message that makes it clear what failed.
 */
#ifndef CHIP_CONFIG_VERBOSE_VERIFY_OR_DIE
#define CHIP_CONFIG_VERBOSE_VERIFY_OR_DIE 0
#endif

/**
 * @def CHIP_CONFIG_CONTROLLER_MAX_ACTIVE_DEVICES
 *
 * @brief Number of devices a controller can be simultaneously connected to
 */
#ifndef CHIP_CONFIG_CONTROLLER_MAX_ACTIVE_DEVICES
#define CHIP_CONFIG_CONTROLLER_MAX_ACTIVE_DEVICES 64
#endif

/**
 * @def CHIP_CONFIG_CONTROLLER_MAX_ACTIVE_CASE_CLIENTS
 *
 * @brief Number of outgoing CASE sessions can be simutaneously negotiated.
 */
#ifndef CHIP_CONFIG_CONTROLLER_MAX_ACTIVE_CASE_CLIENTS
#define CHIP_CONFIG_CONTROLLER_MAX_ACTIVE_CASE_CLIENTS 16
#endif

/**
 * @def CHIP_CONFIG_DEVICE_MAX_ACTIVE_CASE_CLIENTS
 *
 * @brief Number of outgoing CASE sessions can be simutaneously negotiated on an end device.
 */
#ifndef CHIP_CONFIG_DEVICE_MAX_ACTIVE_CASE_CLIENTS
#define CHIP_CONFIG_DEVICE_MAX_ACTIVE_CASE_CLIENTS 2
#endif

/**
 * @def CHIP_CONFIG_DEVICE_MAX_ACTIVE_DEVICES
 *
 * @brief Number of devices to which the `Server` implementers will be able to
 *        concurrently connect over CASE and interact with. Relates to OTA
 *        requestor queries and bindings that can be operated. This is *global*,
 *        not *per fabric*.
 *
 * TODO: Determine how to better explain this.
 */
#ifndef CHIP_CONFIG_DEVICE_MAX_ACTIVE_DEVICES
#define CHIP_CONFIG_DEVICE_MAX_ACTIVE_DEVICES 4
#endif

/**
 * @def CHIP_CONFIG_MAX_GROUP_ENDPOINTS_PER_FABRIC
 *
 * @brief Defines the number of "endpoint->controlling group" mappings per fabric.
 *
 * Binds to number of GroupMapping entries per fabric
 */
#ifndef CHIP_CONFIG_MAX_GROUP_ENDPOINTS_PER_FABRIC
#define CHIP_CONFIG_MAX_GROUP_ENDPOINTS_PER_FABRIC 1
#endif

/**
 * @def CHIP_CONFIG_MAX_GROUPS_PER_FABRIC
 *
 * @brief Defines the number of groups supported per fabric, see Group Key Management Cluster in specification.
 *
 * Binds to number of GroupState entries to support per fabric
 */
#ifndef CHIP_CONFIG_MAX_GROUPS_PER_FABRIC
#define CHIP_CONFIG_MAX_GROUPS_PER_FABRIC (4 * CHIP_CONFIG_MAX_GROUP_ENDPOINTS_PER_FABRIC)
#endif

#if CHIP_CONFIG_MAX_GROUPS_PER_FABRIC < (4 * CHIP_CONFIG_MAX_GROUP_ENDPOINTS_PER_FABRIC)
#error "Please ensure CHIP_CONFIG_MAX_GROUPS_PER_FABRIC meets minimum requirements. See Group Limits in the specification."
#endif

/**
 * @def CHIP_CONFIG_MAX_GROUPS_PER_FABRIC
 *
 * @brief Defines the number of groups key sets supported per fabric, see Group Key Management Cluster in specification.
 *
 * Binds to number of KeySet entries to support per fabric (Need at least 1 for Identity Protection Key)
 */
#ifndef CHIP_CONFIG_MAX_GROUP_KEYS_PER_FABRIC
#define CHIP_CONFIG_MAX_GROUP_KEYS_PER_FABRIC 3
#endif

#if CHIP_CONFIG_MAX_GROUP_KEYS_PER_FABRIC < 1
#error "Please ensure CHIP_CONFIG_MAX_GROUP_KEYS_PER_FABRIC > 0 to support at least the IPK."
#endif

/**
 * @def CHIP_CONFIG_MAX_GROUP_CONCURRENT_ITERATORS
 *
 * @brief Defines the number of simultaneous Group iterators that can be allocated
 *
 * Number of iterator instances that can be allocated at any one time
 */
#ifndef CHIP_CONFIG_MAX_GROUP_CONCURRENT_ITERATORS
#define CHIP_CONFIG_MAX_GROUP_CONCURRENT_ITERATORS 2
#endif

/**
 * @def CHIP_CONFIG_MAX_GROUP_NAME_LENGTH
 *
 * @brief Defines the maximum length of the group names
 */
#ifndef CHIP_CONFIG_MAX_GROUP_NAME_LENGTH
#define CHIP_CONFIG_MAX_GROUP_NAME_LENGTH 16
#endif

/**
 * @def CHIP_CONFIG_EXAMPLE_ACCESS_CONTROL_MAX_ENTRIES_PER_FABRIC
 *
 * Defines the number of access control entries supported per fabric in the
 * example access control code.
 */
#ifndef CHIP_CONFIG_EXAMPLE_ACCESS_CONTROL_MAX_ENTRIES_PER_FABRIC
#define CHIP_CONFIG_EXAMPLE_ACCESS_CONTROL_MAX_ENTRIES_PER_FABRIC 4
#endif

/**
 * @def CHIP_CONFIG_EXAMPLE_ACCESS_CONTROL_MAX_SUBJECTS_PER_ENTRY
 *
 * Defines the number of access control subjects supported per entry in the
 * example access control code.
 */
#ifndef CHIP_CONFIG_EXAMPLE_ACCESS_CONTROL_MAX_SUBJECTS_PER_ENTRY
#define CHIP_CONFIG_EXAMPLE_ACCESS_CONTROL_MAX_SUBJECTS_PER_ENTRY 4
#endif

/**
 * @def CHIP_CONFIG_EXAMPLE_ACCESS_CONTROL_MAX_TARGETS_PER_ENTRY
 *
 * Defines the number of access control targets supported per entry in the
 * example access control code.
 */
#ifndef CHIP_CONFIG_EXAMPLE_ACCESS_CONTROL_MAX_TARGETS_PER_ENTRY
#define CHIP_CONFIG_EXAMPLE_ACCESS_CONTROL_MAX_TARGETS_PER_ENTRY 3
#endif

/**
 * @def CHIP_CONFIG_EXAMPLE_ACCESS_CONTROL_ENTRY_STORAGE_POOL_SIZE
 *
 * Defines the entry storage pool size in the example access control code.
 * It's possible to get by with only one.
 */
#ifndef CHIP_CONFIG_EXAMPLE_ACCESS_CONTROL_ENTRY_STORAGE_POOL_SIZE
#define CHIP_CONFIG_EXAMPLE_ACCESS_CONTROL_ENTRY_STORAGE_POOL_SIZE 1
#endif

/**
 * @def CHIP_CONFIG_EXAMPLE_ACCESS_CONTROL_ENTRY_DELEGATE_POOL_SIZE
 *
 * Defines the entry delegate pool size in the example access control code.
 * It's possible to get by with only one.
 */
#ifndef CHIP_CONFIG_EXAMPLE_ACCESS_CONTROL_ENTRY_DELEGATE_POOL_SIZE
#define CHIP_CONFIG_EXAMPLE_ACCESS_CONTROL_ENTRY_DELEGATE_POOL_SIZE 1
#endif

/**
 * @def CHIP_CONFIG_EXAMPLE_ACCESS_CONTROL_ENTRY_ITERATOR_DELEGATE_POOL_SIZE
 *
 * Defines the entry iterator delegate pool size in the example access control code.
 * It's possible to get by with only one.
 */
#ifndef CHIP_CONFIG_EXAMPLE_ACCESS_CONTROL_ENTRY_ITERATOR_DELEGATE_POOL_SIZE
#define CHIP_CONFIG_EXAMPLE_ACCESS_CONTROL_ENTRY_ITERATOR_DELEGATE_POOL_SIZE 1
#endif

/**
 * @def CHIP_CONFIG_EXAMPLE_ACCESS_CONTROL_FAST_COPY_SUPPORT
 *
 * Support fast copy in the example access control implementation.
 *
 * At least one of "fast" or "flexible" copy support must be enabled.
 */
#ifndef CHIP_CONFIG_EXAMPLE_ACCESS_CONTROL_FAST_COPY_SUPPORT
#define CHIP_CONFIG_EXAMPLE_ACCESS_CONTROL_FAST_COPY_SUPPORT 1
#endif

/**
 * @def CHIP_CONFIG_EXAMPLE_ACCESS_CONTROL_FLEXIBLE_COPY_SUPPORT
 *
 * Support flexible copy in the example access control implementation.
 *
 * Only needed if mixing the example access control implementation with other
 * non-example access control delegate implementations; omitting it saves space.
 *
 * At least one of "fast" or "flexible" copy support must be enabled.
 */
#ifndef CHIP_CONFIG_EXAMPLE_ACCESS_CONTROL_FLEXIBLE_COPY_SUPPORT
#define CHIP_CONFIG_EXAMPLE_ACCESS_CONTROL_FLEXIBLE_COPY_SUPPORT 0
#endif

#if !CHIP_CONFIG_EXAMPLE_ACCESS_CONTROL_FAST_COPY_SUPPORT && !CHIP_CONFIG_EXAMPLE_ACCESS_CONTROL_FLEXIBLE_COPY_SUPPORT
#error                                                                                                                             \
    "Please enable at least one of CHIP_CONFIG_EXAMPLE_ACCESS_CONTROL_FAST_COPY_SUPPORT or CHIP_CONFIG_EXAMPLE_ACCESS_CONTROL_FLEXIBLE_COPY_SUPPORT"
#endif

/**
 * @def CHIP_CONFIG_CASE_SESSION_RESUME_CACHE_SIZE
 *
 * @brief
 *   Maximum number of CASE sessions that a device caches, that can be resumed
 */
#ifndef CHIP_CONFIG_CASE_SESSION_RESUME_CACHE_SIZE
#define CHIP_CONFIG_CASE_SESSION_RESUME_CACHE_SIZE (3 * CHIP_CONFIG_MAX_FABRICS)
#endif

/**
 * @def CHIP_CONFIG_EVENT_LOGGING_BYTE_THRESHOLD
 *
 * @brief The number of bytes written to the event logging system that
 *   will trigger Report Delivery.
 *
 * The configuration captures the number of bytes written to the event
 * logging subsystem needed to trigger a report. For example, if an application wants to offload all DEBUG events
 * reliably, the threshold should be set to less than the size of the
 * DEBUG buffer (plus a slop factor to account for events generated
 * during the scheduling and event offload).  Similarly, if the
 * application does not want to drop INFO events, the threshold should
 * be set to the sum of DEBUG and INFO buffers (with the same
 * correction).
 *
 */
#ifndef CHIP_CONFIG_EVENT_LOGGING_BYTE_THRESHOLD
#define CHIP_CONFIG_EVENT_LOGGING_BYTE_THRESHOLD 512
#endif /* CHIP_CONFIG_EVENT_LOGGING_BYTE_THRESHOLD */

/**
 * @def CHIP_CONFIG_ENABLE_SERVER_IM_EVENT
 *
 * @brief Enable Interaction model Event support in server
 */
#ifndef CHIP_CONFIG_ENABLE_SERVER_IM_EVENT
#define CHIP_CONFIG_ENABLE_SERVER_IM_EVENT 1
#endif

/**
 * Accepts receipt of invalid privacy flag usage that affected some early SVE2 test event implementations.
 * When SVE2 started, group messages would be sent with the privacy flag enabled, but without privacy encrypting the message header.
 * The issue was subsequently corrected in master, the 1.0 branch, and the SVE2 branch.
 * This is a temporary workaround for interoperability with those erroneous early-SVE2 implementations.
 * The cost of this compatibity mode is twice as many decryption steps per received group message.
 *
 * TODO(#24573): Remove this workaround once interoperability with legacy pre-SVE2 is no longer required.
 */
#ifndef CHIP_CONFIG_PRIVACY_ACCEPT_NONSPEC_SVE2
#define CHIP_CONFIG_PRIVACY_ACCEPT_NONSPEC_SVE2 1
#endif // CHIP_CONFIG_PRIVACY_ACCEPT_NONSPEC_SVE2

/**
 *  @def CHIP_RESUBSCRIBE_MAX_RETRY_WAIT_INTERVAL_MS
 *
 *  @brief
 *    If auto resubscribe is enabled & default resubscription policy is used,
 *    specify the max wait time.
 *    This value was chosen so that the average wait time is 3600000
 *    ((100 - CHIP_RESUBSCRIBE_MIN_WAIT_TIME_INTERVAL_PERCENT_PER_STEP) % of CHIP_RESUBSCRIBE_MAX_RETRY_WAIT_INTERVAL_MS) / 2 +
 *    (CHIP_RESUBSCRIBE_MIN_WAIT_TIME_INTERVAL_PERCENT_PER_STEP % of CHIP_RESUBSCRIBE_MAX_RETRY_WAIT_INTERVAL_MS) = average wait is
 * 3600000
 */
#ifndef CHIP_RESUBSCRIBE_MAX_RETRY_WAIT_INTERVAL_MS
#define CHIP_RESUBSCRIBE_MAX_RETRY_WAIT_INTERVAL_MS 5538000
#endif

/**
 *  @def CHIP_RESUBSCRIBE_MAX_FIBONACCI_STEP_INDEX
 *
 *  @brief
 *    If auto resubscribe is enabled & default resubscription policy is used,
 *    specify the max fibonacci step index.
 *    This index must satisfy below conditions:
 *    1 . Fibonacci(CHIP_RESUBSCRIBE_MAX_FIBONACCI_STEP_INDEX + 1) * CHIP_RESUBSCRIBE_WAIT_TIME_MULTIPLIER_MS >
 * CHIP_RESUBSCRIBE_MAX_RETRY_WAIT_INTERVAL_MS 2 . Fibonacci(CHIP_RESUBSCRIBE_MAX_FIBONACCI_STEP_INDEX) *
 * CHIP_RESUBSCRIBE_WAIT_TIME_MULTIPLIER_MS < CHIP_RESUBSCRIBE_MAX_RETRY_WAIT_INTERVAL_MS
 *
 */
#ifndef CHIP_RESUBSCRIBE_MAX_FIBONACCI_STEP_INDEX
#define CHIP_RESUBSCRIBE_MAX_FIBONACCI_STEP_INDEX 14
#endif

/**
 *  @def CHIP_RESUBSCRIBE_MIN_WAIT_TIME_INTERVAL_PERCENT_PER_STEP
 *
 *  @brief
 *    If auto resubscribe is enabled & default resubscription policy is used,
 *    specify the minimum wait
 *    time as a percentage of the max wait interval for that step.
 *
 */
#ifndef CHIP_RESUBSCRIBE_MIN_WAIT_TIME_INTERVAL_PERCENT_PER_STEP
#define CHIP_RESUBSCRIBE_MIN_WAIT_TIME_INTERVAL_PERCENT_PER_STEP 30
#endif

/**
 *  @def CHIP_RESUBSCRIBE_WAIT_TIME_MULTIPLIER_MS
 *
 *  @brief
 *    If auto resubscribe is enabled & default resubscription policy is used,
 *    specify the multiplier that multiplies the result of a fibonacci computation
 *    based on a specific index to provide a max wait time for
 *    a step.
 *
 */
#ifndef CHIP_RESUBSCRIBE_WAIT_TIME_MULTIPLIER_MS
#define CHIP_RESUBSCRIBE_WAIT_TIME_MULTIPLIER_MS 10000
#endif

/*
 * @def CHIP_CONFIG_MAX_ATTRIBUTE_STORE_ELEMENT_SIZE
 *
 * @brief Safety limit to ensure that we don't end up with a
 * larger-than-expected buffer for temporary attribute storage (on the stack or
 * in .bss).  The SDK will fail to compile if this value is set below the value
 * it thinks it needs for a buffer size that can store any simple (not list or
 * struct) attribute value.
 */
#ifndef CHIP_CONFIG_MAX_ATTRIBUTE_STORE_ELEMENT_SIZE
// I can't figure out how to get all-clusters-app to sanely use a different
// value here, and that app includes TestCluster, which has very large string
// attributes (1000 octets, leading to a 1003 octet buffer).
#define CHIP_CONFIG_MAX_ATTRIBUTE_STORE_ELEMENT_SIZE 1003
#endif // CHIP_CONFIG_MAX_ATTRIBUTE_STORE_ELEMENT_SIZE

/*
 * @def CHIP_CONFIG_MINMDNS_DYNAMIC_OPERATIONAL_RESPONDER_LIST
 *
 * @brief Enables usage of heap in the minmdns DNSSD implementation
 *        for tracking active operational responder lists.
 *
 *        When this is not set, CHIP_CONFIG_MAX_FABRICS is used to determine
 *        and statically allocate pointers needed to track active
 *        operational responder lists.
 */
#ifndef CHIP_CONFIG_MINMDNS_DYNAMIC_OPERATIONAL_RESPONDER_LIST
#define CHIP_CONFIG_MINMDNS_DYNAMIC_OPERATIONAL_RESPONDER_LIST 0
#endif // CHIP_CONFIG_MINMDNS_DYNAMIC_OPERATIONAL_RESPONDER_LIST

/*
 * @def CHIP_CONFIG_MINMDNS_MAX_PARALLEL_RESOLVES
 *
 * @brief Determines the maximum number of SRV records that can be processed in parallel.
 *        Affects maximum number of results received for browse requests
 *        (where a single packet may contain multiple SRV entries)
 *        or number of pending resolves that still require a AAAA IP record
 *        to be resolved.
 */
#ifndef CHIP_CONFIG_MINMDNS_MAX_PARALLEL_RESOLVES
#define CHIP_CONFIG_MINMDNS_MAX_PARALLEL_RESOLVES 2
#endif // CHIP_CONFIG_MINMDNS_MAX_PARALLEL_RESOLVES

/**
 * def CHIP_CONFIG_MDNS_RESOLVE_LOOKUP_RESULTS
 *
 * @brief Determines the maximum number of node resolve results (PeerAddresses) to keep
 *        for establishing an operational session.
 *
 */
#ifndef CHIP_CONFIG_MDNS_RESOLVE_LOOKUP_RESULTS
#define CHIP_CONFIG_MDNS_RESOLVE_LOOKUP_RESULTS 1
#endif // CHIP_CONFIG_MDNS_RESOLVE_LOOKUP_RESULTS

/*
 * @def CHIP_CONFIG_NETWORK_COMMISSIONING_DEBUG_TEXT_BUFFER_SIZE
 *
 * @brief This buffer will used for holding debug text when handling synchronous invokes (AddOrUpdate / Reorder / Remove). Since we
 * don't set this value for most cases and on most platforms, this value can be 0 to always ignore such field.
 */
#ifndef CHIP_CONFIG_NETWORK_COMMISSIONING_DEBUG_TEXT_BUFFER_SIZE
#define CHIP_CONFIG_NETWORK_COMMISSIONING_DEBUG_TEXT_BUFFER_SIZE 64
#endif // CHIP_CONFIG_NETWORK_COMMISSIONING_DEBUG_TEXT_BUFFER_SIZE

/**
 *  @def CHIP_CONFIG_IM_STATUS_CODE_VERBOSE_FORMAT
 *
 *  If 1, IM status codes, when logged, will be formatted as "0xNN (NameOfCode)"
 *  If 0, IM status codes, when logged, will be formatted as "0xNN" In either
 *  case, the macro ChipLogFormatIMStatus expands to a suitable printf format
 *  string, which already includes the '%' in it, to be used with
 *  ChipLogValueIMStatus(status).
 */

#ifndef CHIP_CONFIG_IM_STATUS_CODE_VERBOSE_FORMAT
#define CHIP_CONFIG_IM_STATUS_CODE_VERBOSE_FORMAT 0
#endif // CHIP_CONFIG_ERROR_FORMAT_AS_STRING

/**
 *  @def CHIP_CONFIG_SETUP_CODE_PAIRER_DISCOVERY_TIMEOUT_SECS
 *
 *  @brief
 *    This is the default timeout for the discovery of devices by
 *    the setup code pairer.
 *
 */
#ifndef CHIP_CONFIG_SETUP_CODE_PAIRER_DISCOVERY_TIMEOUT_SECS
#define CHIP_CONFIG_SETUP_CODE_PAIRER_DISCOVERY_TIMEOUT_SECS 30
#endif // CHIP_CONFIG_SETUP_CODE_PAIRER_DISCOVERY_TIMEOUT_SECS

/**
 * @def CHIP_CONFIG_NUM_CD_KEY_SLOTS
 *
 * @brief Number of custom CD signing keys supported by default CD keystore
 *
 */
#ifndef CHIP_CONFIG_NUM_CD_KEY_SLOTS
#define CHIP_CONFIG_NUM_CD_KEY_SLOTS 5
#endif // CHIP_CONFIG_NUM_CD_KEY_SLOTS

/**
 * @def CHIP_CONFIG_MAX_SUBSCRIPTION_RESUMPTION_STORAGE_CONCURRENT_ITERATORS
 *
 * @brief Defines the number of simultaneous subscription resumption iterators that can be allocated
 *
 * Number of iterator instances that can be allocated at any one time
 */
#ifndef CHIP_CONFIG_MAX_SUBSCRIPTION_RESUMPTION_STORAGE_CONCURRENT_ITERATORS
#define CHIP_CONFIG_MAX_SUBSCRIPTION_RESUMPTION_STORAGE_CONCURRENT_ITERATORS 2
#endif

/**
 * @brief Maximum length of Scene names
 */
#ifndef CHIP_CONFIG_SCENES_CLUSTER_MAXIMUM_NAME_LENGTH
#define CHIP_CONFIG_SCENES_CLUSTER_MAXIMUM_NAME_LENGTH 16
#endif

/**
 * @brief The maximum number of attribute value pairs in an extension field set.
 */
#ifndef CHIP_CONFIG_SCENES_MAX_AV_PAIRS_EFS
#define CHIP_CONFIG_SCENES_MAX_AV_PAIRS_EFS 15
#endif

/**
 * @brief The maximum number of clusters per scene, defaults to 3 for a typical usecase (onOff + level control + color control
 * cluster). Needs to be changed in case a greater number of clusters is chosen.
 */
#ifndef CHIP_CONFIG_SCENES_MAX_CLUSTERS_PER_SCENE
#define CHIP_CONFIG_SCENES_MAX_CLUSTERS_PER_SCENE 3
#endif

/**
 * @brief The maximum size of a single extension field set for a single cluster
 */
#ifndef CHIP_CONFIG_SCENES_MAX_EXTENSION_FIELDSET_SIZE_PER_CLUSTER
#define CHIP_CONFIG_SCENES_MAX_EXTENSION_FIELDSET_SIZE_PER_CLUSTER 128
#endif

/**
 * @brief The maximum number bytes taken by a scene. This needs to be increased if the number of clusters per scene is increased.
 * @note The default number (256) is based on the assumption that the maximum number of clusters per scene is 3 and that those
 * clusers are onOff, level control and color control cluster.
 * @warning Changing this value will not only affect the RAM usage of a scene but also the size of the scene table in the flash.
 *  A scene's size can be calculated based on the following structure:
 *  Scene TLV (struct)
 *  {
 *  	2 bytes GroupID,
 *  	1 byte SceneID,
 *  	0 - 16 bytes SceneName,
 *  	4 bytes Transition time in miliseconds,
 *
 *  	Extension field sets TLV (array)
 *  	[
 *  		EFS TLV (struct)
 *  		{
 *  			4 bytes for the cluster ID,
 *  			Attribute Value List TLV (array)
 *  			[
 *  				AttributeValue Pair TLV (struct)
 *  				{
 *  					Attribute ID
 *  					4 bytes attributeID,
 *  					AttributeValue
 *  					1 - 8 bytes AttributeValue,
 *  				},
 *  				.
 *  				.
 *  				.
 *
 *  			],
 *
 *  		},
 *  		.
 *  		.
 *  		.
 *  	],
 *  }
 *
 *  Including all the TLV fields, the following values can help estimate the needed size for a scenes given a number of clusters:
 *  Empty EFS Scene Max name size: 33bytes
 *  Scene Max name size + OnOff : 51 bytes
 *  Scene Max name size + LevelControl : 60 bytes
 *  Scene Max name size + ColorControl : 126 bytes
 *  Scene Max name size + OnOff + LevelControl + ColoControl : 171 bytes
 *
 *  Cluster Sizes:
 *  OnOff Cluster Max Size: 18 bytes
 *  LevelControl Cluster Max Size: 27 bytes
 *  Color Control Cluster Max Size: 93 bytes
 * */
#ifndef CHIP_CONFIG_SCENES_MAX_SERIALIZED_SCENE_SIZE_BYTES
#define CHIP_CONFIG_SCENES_MAX_SERIALIZED_SCENE_SIZE_BYTES 256
#endif

/**
 * @def CHIP_CONFIG_MAX_SCENES_CONCURRENT_ITERATORS
 *
 * @brief Defines the number of simultaneous Scenes iterators that can be allocated
 *
 * Number of iterator instances that can be allocated at any one time
 */
#ifndef CHIP_CONFIG_MAX_SCENES_CONCURRENT_ITERATORS
#define CHIP_CONFIG_MAX_SCENES_CONCURRENT_ITERATORS 2
#endif

/**
 * @def CHIP_CONFIG_MAX_SCENES_TABLE_SIZE
 *
 * @brief This defines how many scenes a single endpoint is allowed to allocate in flash memory. This value MUST at least 16
 * per spec and MUST be increased to allow for configuring a greater scene table size from Zap.
 */
#ifndef CHIP_CONFIG_MAX_SCENES_TABLE_SIZE
#if CHIP_CONFIG_TEST
#define CHIP_CONFIG_MAX_SCENES_TABLE_SIZE 24
#else
#define CHIP_CONFIG_MAX_SCENES_TABLE_SIZE 16
#endif // CHIP_CONFIG_TEST
#endif // CHIP_CONFIG_MAX_SCENES_TABLE_SIZE

/**
 * @def CHIP_CONFIG_SCENES_USE_DEFAULT_HANDLERS
 *
 * @brief This define enables the automatic registration of the default scene handlers in the scene table for each sceneable
 * cluster. If a user wants to use their own scene handlers, they can disable this flag and implement their own handlers. They can
 * use ScenesServer::Instance().RegisterSceneHandler() to have their handlers called when a scene is recalled or stored.
 */
#ifndef CHIP_CONFIG_SCENES_USE_DEFAULT_HANDLERS
#define CHIP_CONFIG_SCENES_USE_DEFAULT_HANDLERS 1
#endif // CHIP_CONFIG_SCENES_USE_DEFAULT_HANDLERS

/**
 * @def CHIP_CONFIG_TIME_ZONE_LIST_MAX_SIZE
 *
 * Defines the size of the time zone list
 */
#ifndef CHIP_CONFIG_TIME_ZONE_LIST_MAX_SIZE
#define CHIP_CONFIG_TIME_ZONE_LIST_MAX_SIZE 2
#endif

#if (CHIP_CONFIG_TIME_ZONE_LIST_MAX_SIZE < 1 || CHIP_CONFIG_TIME_ZONE_LIST_MAX_SIZE > 2)
#error "Please ensure CHIP_CONFIG_TIME_ZONE_LIST_MAX_SIZE meets minimum and maximum requirements."
#endif

/**
 * @def CHIP_CONFIG_DST_OFFSET_LIST_MAX_SIZE
 *
 * Defines the size of the DSTOffset list
 */
#ifndef CHIP_CONFIG_DST_OFFSET_LIST_MAX_SIZE
#define CHIP_CONFIG_DST_OFFSET_LIST_MAX_SIZE 2
#endif

#if (CHIP_CONFIG_DST_OFFSET_LIST_MAX_SIZE < 1)
#error "Please ensure CHIP_CONFIG_DST_OFFSET_LIST_MAX_SIZE meets minimum requirements."
#endif

/**
 * @def CHIP_CONFIG_SKIP_APP_SPECIFIC_GENERATED_HEADER_INCLUDES
 *
 * @brief Controls whether core data model code will try to include app-specific generated headers.
 *
 * If this is set to true, data model code will be compiled with no client or
 * server clusters enabled and all required access control levels set to their
 * defaults: (view for all attribute/event reads, operate for all writes and
 * invokes).
 */
#ifndef CHIP_CONFIG_SKIP_APP_SPECIFIC_GENERATED_HEADER_INCLUDES
#define CHIP_CONFIG_SKIP_APP_SPECIFIC_GENERATED_HEADER_INCLUDES 0
#endif

/**
 * @def CHIP_CONFIG_ICD_IDLE_MODE_DURATION_SEC
 *
 * @brief Default value for the ICD Management cluster IdleModeDuration attribute, in seconds
 */
#ifndef CHIP_CONFIG_ICD_IDLE_MODE_DURATION_SEC
#define CHIP_CONFIG_ICD_IDLE_MODE_DURATION_SEC 300
#endif

/**
 * @def CHIP_CONFIG_ICD_ACTIVE_MODE_DURATION_MS
 *
 * @brief Default value for the ICD Management cluster ActiveModeDuration attribute, in milliseconds
 */
#ifndef CHIP_CONFIG_ICD_ACTIVE_MODE_DURATION_MS
#define CHIP_CONFIG_ICD_ACTIVE_MODE_DURATION_MS 300
#endif

/**
 * @def CHIP_CONFIG_ICD_ACTIVE_MODE_THRESHOLD_MS
 *
 * @brief Default value for the ICD Management cluster ActiveModeThreshold attribute, in milliseconds
 */
#ifndef CHIP_CONFIG_ICD_ACTIVE_MODE_THRESHOLD_MS
#define CHIP_CONFIG_ICD_ACTIVE_MODE_THRESHOLD_MS 300
#endif

/**
 * @def CHIP_CONFIG_ICD_CLIENTS_SUPPORTED_PER_FABRIC
 *
 * @brief Default value for the ICD Management cluster ClientsSupportedPerFabric attribute
 */
#ifndef CHIP_CONFIG_ICD_CLIENTS_SUPPORTED_PER_FABRIC
#define CHIP_CONFIG_ICD_CLIENTS_SUPPORTED_PER_FABRIC 2
#endif

/**
 *  @name Configuation for resuming subscriptions that timed out
 *
 *  @brief
 *    The following definitions sets the parameters for subscription resumption in the case of subscription timeout.
 *      * #CHIP_CONFIG_SUBSCRIPTION_TIMEOUT_RESUMPTION_MAX_FIBONACCI_STEP_INDEX
 *      * #CHIP_CONFIG_SUBSCRIPTION_TIMEOUT_RESUMPTION_MIN_RETRY_INTERVAL_SECS
 *      * #CHIP_CONFIG_SUBSCRIPTION_TIMEOUT_RESUMPTION_WAIT_TIME_MULTIPLIER_SECS
 *      * #CHIP_CONFIG_SUBSCRIPTION_TIMEOUT_RESUMPTION_MAX_RETRY_INTERVAL_SECS
 *
 *  @{
 */

/**
 *  @def CHIP_CONFIG_SUBSCRIPTION_TIMEOUT_RESUMPTION_MAX_FIBONACCI_STEP_INDEX
 *
 *  @brief
 *    If subscription timeout resumption is enabled, specify the max fibonacci step index.
 *
 *    This index must satisfy below conditions (for readability "CHIP_CONFIG_SUBSCRIPTION_TIMEOUT_RESUMPTION_" prefix is omitted):
 *      * MIN_RETRY_INTERVAL_SECS + Fibonacci(MAX_FIBONACCI_STEP_INDEX + 1) * WAIT_TIME_MULTIPLIER_SECS > MAX_RETRY_INTERVAL_SECS
 *      * MIN_RETRY_INTERVAL_SECS + Fibonacci(MAX_FIBONACCI_STEP_INDEX) * WAIT_TIME_MULTIPLIER_SECS < MAX_RETRY_INTERVAL_SECS
 *
 */
#ifndef CHIP_CONFIG_SUBSCRIPTION_TIMEOUT_RESUMPTION_MAX_FIBONACCI_STEP_INDEX
#define CHIP_CONFIG_SUBSCRIPTION_TIMEOUT_RESUMPTION_MAX_FIBONACCI_STEP_INDEX 10
#endif // CHIP_CONFIG_SUBSCRIPTION_TIMEOUT_RESUMPTION_MAX_FIBONACCI_STEP_INDEX

/**
 *  @def CHIP_CONFIG_SUBSCRIPTION_TIMEOUT_RESUMPTION_MIN_RETRY_INTERVAL_SECS
 *
 *  @brief The minimum interval before resuming a subsciption that timed out.
 */
#ifndef CHIP_CONFIG_SUBSCRIPTION_TIMEOUT_RESUMPTION_MIN_RETRY_INTERVAL_SECS
#define CHIP_CONFIG_SUBSCRIPTION_TIMEOUT_RESUMPTION_MIN_RETRY_INTERVAL_SECS 300
#endif // CHIP_CONFIG_SUBSCRIPTION_TIMEOUT_RESUMPTION_MIN_RETRY_INTERVAL_SECS

/**
 *  @def CHIP_CONFIG_SUBSCRIPTION_TIMEOUT_RESUMPTION_WAIT_TIME_MULTIPLIER_SECS
 *
 *  @brief The multiplier per step in the calculation of retry interval.
 */
#ifndef CHIP_CONFIG_SUBSCRIPTION_TIMEOUT_RESUMPTION_WAIT_TIME_MULTIPLIER_SECS
#define CHIP_CONFIG_SUBSCRIPTION_TIMEOUT_RESUMPTION_WAIT_TIME_MULTIPLIER_SECS 300
#endif // CHIP_CONFIG_SUBSCRIPTION_TIMEOUT_RESUMPTION_WAIT_TIME_MULTIPLIER_SECS

/**
 *  @def CHIP_CONFIG_SUBSCRIPTION_TIMEOUT_RESUMPTION_MAX_RETRY_INTERVAL_SECS
 *
 *  @brief The maximum interval before resuming a subsciption that timed out.
 */
#ifndef CHIP_CONFIG_SUBSCRIPTION_TIMEOUT_RESUMPTION_MAX_RETRY_INTERVAL_SECS
#define CHIP_CONFIG_SUBSCRIPTION_TIMEOUT_RESUMPTION_MAX_RETRY_INTERVAL_SECS (3600 * 6)
#endif // CHIP_CONFIG_SUBSCRIPTION_TIMEOUT_RESUMPTION_MAX_RETRY_INTERVAL_SECS

/**
 * @def CHIP_CONFIG_SYNCHRONOUS_REPORTS_ENABLED
 *
 * @brief Controls whether the synchronized report scheduler is used.
 *
 * The use of the synchronous reports feature aims to reduce the number of times an ICD needs to wake up to emit reports to its
 * various subscribers.
 */
#ifndef CHIP_CONFIG_SYNCHRONOUS_REPORTS_ENABLED
#define CHIP_CONFIG_SYNCHRONOUS_REPORTS_ENABLED 0
#endif

/**
<<<<<<< HEAD
 * @def CHIP_CONFIG_SENDING_BATCH_COMMANDS_ENABLED
 *
 * @brief Device supports sending multiple batch commands in a single Invoke Request Message.
 */
#ifndef CHIP_CONFIG_SENDING_BATCH_COMMANDS_ENABLED
#define CHIP_CONFIG_SENDING_BATCH_COMMANDS_ENABLED 0
=======
 * @def CHIP_CONFIG_MAX_ICD_CLIENTS_INFO_STORAGE_CONCURRENT_ITERATORS
 *
 * @brief Defines the number of simultaneous ICD Clients info iterators that can be allocated
 *
 * Number of iterator instances that can be allocated at any one time
 */
#ifndef CHIP_CONFIG_MAX_ICD_CLIENTS_INFO_STORAGE_CONCURRENT_ITERATORS
#define CHIP_CONFIG_MAX_ICD_CLIENTS_INFO_STORAGE_CONCURRENT_ITERATORS 1
>>>>>>> ce4befca
#endif

/**
 * @def CHIP_CONFIG_MAX_PATHS_PER_INVOKE
 *
 * @brief The maximum number of elements in the InvokeRequests list that the Node is able to process.
 */
#ifndef CHIP_CONFIG_MAX_PATHS_PER_INVOKE
#define CHIP_CONFIG_MAX_PATHS_PER_INVOKE 1
#endif

#if CHIP_CONFIG_MAX_PATHS_PER_INVOKE < 1 || CHIP_CONFIG_MAX_PATHS_PER_INVOKE > 65535
#error "CHIP_CONFIG_MAX_PATHS_PER_INVOKE is not allowed to be a number less than 1 or greater than 65535"
#endif

/**
 * @def CHIP_CONFIG_ICD_OBSERVERS_POOL_SIZE
 *
 * @brief Defines the entry iterator delegate pool size of the ICDObserver object pool in ICDManager.h.
 *        Two are used in the default implementation. Users can increase it to register more observers.
 */
#ifndef CHIP_CONFIG_ICD_OBSERVERS_POOL_SIZE
#define CHIP_CONFIG_ICD_OBSERVERS_POOL_SIZE 2
#endif

/**
 * @}
 */<|MERGE_RESOLUTION|>--- conflicted
+++ resolved
@@ -1679,23 +1679,23 @@
 #endif
 
 /**
-<<<<<<< HEAD
+ * @def CHIP_CONFIG_MAX_ICD_CLIENTS_INFO_STORAGE_CONCURRENT_ITERATORS
+ *
+ * @brief Defines the number of simultaneous ICD Clients info iterators that can be allocated
+ *
+ * Number of iterator instances that can be allocated at any one time
+ */
+#ifndef CHIP_CONFIG_MAX_ICD_CLIENTS_INFO_STORAGE_CONCURRENT_ITERATORS
+#define CHIP_CONFIG_MAX_ICD_CLIENTS_INFO_STORAGE_CONCURRENT_ITERATORS 1
+#endif
+
+/**
  * @def CHIP_CONFIG_SENDING_BATCH_COMMANDS_ENABLED
  *
  * @brief Device supports sending multiple batch commands in a single Invoke Request Message.
  */
 #ifndef CHIP_CONFIG_SENDING_BATCH_COMMANDS_ENABLED
 #define CHIP_CONFIG_SENDING_BATCH_COMMANDS_ENABLED 0
-=======
- * @def CHIP_CONFIG_MAX_ICD_CLIENTS_INFO_STORAGE_CONCURRENT_ITERATORS
- *
- * @brief Defines the number of simultaneous ICD Clients info iterators that can be allocated
- *
- * Number of iterator instances that can be allocated at any one time
- */
-#ifndef CHIP_CONFIG_MAX_ICD_CLIENTS_INFO_STORAGE_CONCURRENT_ITERATORS
-#define CHIP_CONFIG_MAX_ICD_CLIENTS_INFO_STORAGE_CONCURRENT_ITERATORS 1
->>>>>>> ce4befca
 #endif
 
 /**
