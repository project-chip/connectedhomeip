--- conflicted
+++ resolved
@@ -1798,18 +1798,6 @@
 #endif // CHIP_DETAIL_LOGGING
 
 /**
-<<<<<<< HEAD
- *  @def CHIP_RETAIN_LOGGING
- *
- *  @brief
- *    If asserted (1), enable logging of all messages in the
- *    chip::Logging::LogCategory::kLogCategory_Retain category.
- *    If not defined by the application, by default CHIP_RETAIN_LOGGING is
- *    remapped to CHIP_PROGRESS_LOGGING
- *
- */
-
-/**                                                                                                         │    │
  * CHIP_CONFIG_LOG_MESSAGE_MAX_SIZE
  *
  * The maximum size (in bytes) of a log message
@@ -1819,8 +1807,6 @@
 #endif
 
 /**
-=======
->>>>>>> 9fb9d7f2
  *  @def CHIP_CONFIG_ENABLE_FUNCT_ERROR_LOGGING
  *
  *  @brief
