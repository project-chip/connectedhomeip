/*
 *
 *    Copyright (c) 2020-2022 Project CHIP Authors
 *    Copyright (c) 2019 Google LLC.
 *    Copyright (c) 2013-2018 Nest Labs, Inc.
 *
 *    Licensed under the Apache License, Version 2.0 (the "License");
 *    you may not use this file except in compliance with the License.
 *    You may obtain a copy of the License at
 *
 *        http://www.apache.org/licenses/LICENSE-2.0
 *
 *    Unless required by applicable law or agreed to in writing, software
 *    distributed under the License is distributed on an "AS IS" BASIS,
 *    WITHOUT WARRANTIES OR CONDITIONS OF ANY KIND, either express or implied.
 *    See the License for the specific language governing permissions and
 *    limitations under the License.
 */

/**
 *    @file
 *      This file defines default compile-time configuration constants
 *      for CHIP.
 *
 *      Package integrators that wish to override these values should
 *      either use preprocessor definitions or create a project-
 *      specific chipProjectConfig.h header and then assert
 *      HAVE_CHIPPROJECTCONFIG_H via the package configuration tool
 *      via --with-chip-project-includes=DIR where DIR is the
 *      directory that contains the header.
 *
 *  NOTE WELL: On some platforms, this header is included by C-language programs.
 *
 */

#pragma once

#if CHIP_HAVE_CONFIG_H
#include <core/CHIPBuildConfig.h>
#endif

#include <ble/BleConfig.h>
#include <system/SystemConfig.h>

/* COMING SOON: making the INET Layer optional entails making this inclusion optional. */
// #include "InetConfig.h"
/*
#if INET_CONFIG_ENABLE_TCP_ENDPOINT && INET_TCP_IDLE_CHECK_INTERVAL <= 0
#error "chip SDK requires INET_TCP_IDLE_CHECK_INTERVAL > 0"
#endif // INET_CONFIG_ENABLE_TCP_ENDPOINT && INET_TCP_IDLE_CHECK_INTERVAL <= 0
*/
/* Include a project-specific configuration file, if defined.
 *
 * An application or module that incorporates chip can define a project configuration
 * file to override standard chip configuration with application-specific values.
 * The chipProjectConfig.h file is typically located outside the CHIP source tree,
 * alongside the source code for the application.
 */
#ifdef CHIP_PROJECT_CONFIG_INCLUDE
#include CHIP_PROJECT_CONFIG_INCLUDE
#endif

/* Include a platform-specific configuration file, if defined.
 *
 * A platform configuration file contains overrides to standard chip configuration
 * that are specific to the platform or OS on which chip is running.  It is typically
 * provided as apart of an adaptation layer that adapts CHIP to the target
 * environment.  This adaptation layer may be included in the CHIP source tree
 * itself or implemented externally.
 */
#ifdef CHIP_PLATFORM_CONFIG_INCLUDE
#include CHIP_PLATFORM_CONFIG_INCLUDE
#endif

/**
 *  @name chip Security Manager Memory Management Configuration
 *
 *  @brief
 *    The following definitions enable one of three potential chip
 *    Security Manager memory-management options:
 *
 *      * #CHIP_CONFIG_MEMORY_MGMT_PLATFORM
 *      * #CHIP_CONFIG_MEMORY_MGMT_SIMPLE
 *      * #CHIP_CONFIG_MEMORY_MGMT_MALLOC
 *
 *    Note that these options are mutually exclusive and only one
 *    of these options should be set.
 *
 *  @{
 */

/**
 *  @def CHIP_CONFIG_MEMORY_MGMT_PLATFORM
 *
 *  @brief
 *    Enable (1) or disable (0) support for platform-specific
 *    implementation of Matter memory-management functions.
 *
 *  @note This configuration is mutual exclusive with
 *        #CHIP_CONFIG_MEMORY_MGMT_MALLOC.
 *
 */
#ifndef CHIP_CONFIG_MEMORY_MGMT_PLATFORM
#define CHIP_CONFIG_MEMORY_MGMT_PLATFORM 0
#endif // CHIP_CONFIG_MEMORY_MGMT_PLATFORM

/**
 *  @def CHIP_CONFIG_MEMORY_MGMT_MALLOC
 *
 *  @brief
 *    Enable (1) or disable (0) support for a chip-provided
 *    implementation of Matter memory-management
 *    functions based on the C Standard Library malloc / free
 *    functions.
 *
 *  @note This configuration is mutual exclusive with
 *        #CHIP_CONFIG_MEMORY_MGMT_PLATFORM.
 *
 */
#ifndef CHIP_CONFIG_MEMORY_MGMT_MALLOC
#define CHIP_CONFIG_MEMORY_MGMT_MALLOC 1
#endif // CHIP_CONFIG_MEMORY_MGMT_MALLOC

/**
 *  @}
 */

#if ((CHIP_CONFIG_MEMORY_MGMT_PLATFORM + CHIP_CONFIG_MEMORY_MGMT_MALLOC) != 1)
#error "Please assert exactly one of CHIP_CONFIG_MEMORY_MGMT_PLATFORM or CHIP_CONFIG_MEMORY_MGMT_MALLOC."
#endif // ((CHIP_CONFIG_MEMORY_MGMT_PLATFORM + CHIP_CONFIG_MEMORY_MGMT_MALLOC) != 1)

#if !CHIP_CONFIG_MEMORY_MGMT_MALLOC && CHIP_SYSTEM_CONFIG_USE_BSD_IFADDRS
#error "!CHIP_CONFIG_MEMORY_MGMT_MALLOC but getifaddrs() uses malloc()"
#endif

/**
 *  @def CHIP_CONFIG_MEMORY_DEBUG_CHECKS
 *
 *  @brief
 *    Enable (1) or disable (0) building with additional code
 *    for memory-related checks.
 */
#ifndef CHIP_CONFIG_MEMORY_DEBUG_CHECKS
#define CHIP_CONFIG_MEMORY_DEBUG_CHECKS 0
#endif // CHIP_CONFIG_MEMORY_DEBUG_CHECKS

/**
 *  @def CHIP_CONFIG_MEMORY_DEBUG_DMALLOC
 *
 *  @brief
 *    Enable (1) or disable (0) malloc memory allocator support
 *    for dmalloc, an open-source debug malloc library. When enabled,
 *    additional checks and logging of allocations may be performed,
 *    with some performance cost.
 *
 *  @note This configuration is most relevant when
 *        #CHIP_CONFIG_MEMORY_MGMT_MALLOC is set, but may also
 *        affect other configurations where application or platform
 *        code uses the malloc() family.
 *
 */
#ifndef CHIP_CONFIG_MEMORY_DEBUG_DMALLOC
#define CHIP_CONFIG_MEMORY_DEBUG_DMALLOC 0
#endif // CHIP_CONFIG_MEMORY_DEBUG_DMALLOC

/**
 *  @def CHIP_CONFIG_SHA256_CONTEXT_SIZE
 *
 *  @brief
 *    Size of the statically allocated context for SHA256 operations in CryptoPAL
 *
 *    The default size is based on the Worst software implementation, OpenSSL. A
 *    static assert will tell us if we are wrong, since `typedef SHA_LONG unsigned
 *    int` is default.
 *      SHA_LONG h[8];
 *      SHA_LONG Nl, Nh;
 *      SHA_LONG data[SHA_LBLOCK]; // SHA_LBLOCK is 16 for SHA256
 *      unsigned int num, md_len;
 *
 *    We also have to account for possibly some custom extensions on some targets,
 *    especially for mbedTLS, so an extra sizeof(uint64_t) is added to account.
 *
 */
#ifndef CHIP_CONFIG_SHA256_CONTEXT_SIZE
#define CHIP_CONFIG_SHA256_CONTEXT_SIZE ((sizeof(unsigned int) * (8 + 2 + 16 + 2)) + sizeof(uint64_t))
#endif // CHIP_CONFIG_SHA256_CONTEXT_SIZE

/**
 *  @def CHIP_CONFIG_MAX_UNSOLICITED_MESSAGE_HANDLERS
 *
 *  @brief
 *    Maximum number of simultaneously active unsolicited message
 *    handlers.
 *
 */
#ifndef CHIP_CONFIG_MAX_UNSOLICITED_MESSAGE_HANDLERS
#define CHIP_CONFIG_MAX_UNSOLICITED_MESSAGE_HANDLERS 8
#endif // CHIP_CONFIG_MAX_UNSOLICITED_MESSAGE_HANDLERS

/**
 *  @def CHIP_CONFIG_MAX_EXCHANGE_CONTEXTS
 *
 *  @brief
 *    Maximum number of simultaneously active exchange contexts.
 *
 */
#ifndef CHIP_CONFIG_MAX_EXCHANGE_CONTEXTS
#define CHIP_CONFIG_MAX_EXCHANGE_CONTEXTS 16
#endif // CHIP_CONFIG_MAX_EXCHANGE_CONTEXTS

/**
 *  @def CHIP_CONFIG_MCSP_RECEIVE_TABLE_SIZE
 *
 *  @brief
 *    Size of the receive table for message counter synchronization protocol
 *
 */
#ifndef CHIP_CONFIG_MCSP_RECEIVE_TABLE_SIZE
#define CHIP_CONFIG_MCSP_RECEIVE_TABLE_SIZE (CHIP_CONFIG_MAX_EXCHANGE_CONTEXTS - 2)
#endif // CHIP_CONFIG_MCSP_RECEIVE_TABLE_SIZE

/**
 *  @def CHIP_CONFIG_MESSAGE_COUNTER_WINDOW_SIZE
 *
 *  @brief
 *    Max number of messages behind message window can be accepted.
 *
 */
#ifndef CHIP_CONFIG_MESSAGE_COUNTER_WINDOW_SIZE
#define CHIP_CONFIG_MESSAGE_COUNTER_WINDOW_SIZE 32
#endif // CHIP_CONFIG_MESSAGE_COUNTER_WINDOW_SIZE

/**
 *  @def CHIP_CONFIG_DEFAULT_UDP_MTU_SIZE
 *
 *  @brief
 *    The default MTU size for an IPv6 datagram carrying UDP. This is useful
 *    for senders who want to send UDP chip messages that fit within a single
 *    IPv6 datagram.
 *
 *    1280 is the guaranteed minimum IPv6 MTU.
 *
 */
#ifndef CHIP_CONFIG_DEFAULT_UDP_MTU_SIZE
#define CHIP_CONFIG_DEFAULT_UDP_MTU_SIZE 1280
#endif // CHIP_CONFIG_DEFAULT_UDP_MTU_SIZE

/**
 *  @def CHIP_PORT
 *
 *  @brief
 *    chip TCP/UDP port for secured chip traffic.
 *
 */
#ifndef CHIP_PORT
#define CHIP_PORT 5540
#endif // CHIP_PORT

/**
 *  @def CHIP_UDC_PORT
 *
 *  @brief
 *    chip TCP/UDP port for unsecured user-directed-commissioning traffic.
 *
 */
#ifndef CHIP_UDC_PORT
#define CHIP_UDC_PORT CHIP_PORT + 10
#endif // CHIP_UDC_PORT

/**
 *  @def CHIP_CONFIG_SECURITY_TEST_MODE
 *
 *  @brief
 *    Enable various features that make it easier to debug secure chip communication.
 *
 *  @note
 *    WARNING: This option makes it possible to circumvent basic chip security functionality,
 *    including message encryption. Because of this it SHOULD NEVER BE ENABLED IN PRODUCTION BUILDS.
 *
 *    To build with this flag, pass 'treat_warnings_as_errors=false' to gn/ninja.
 */
#ifndef CHIP_CONFIG_SECURITY_TEST_MODE
#define CHIP_CONFIG_SECURITY_TEST_MODE 0
#endif // CHIP_CONFIG_SECURITY_TEST_MODE

/**
 *  @def CHIP_CONFIG_TEST_SHARED_SECRET_VALUE
 *
 *  @brief
 *    Shared secret to use for unit tests or when CHIP_CONFIG_SECURITY_TEST_MODE is enabled.
 *
 *    This parameter is 32 bytes to maximize entropy passed to the CryptoContext::InitWithSecret KDF,
 *    and can be initialized either as a raw string or array of bytes. The default test secret of
 *    "Test secret for key derivation." results in the following encryption keys:
 *
 *              5E DE D2 44 E5 53 2B 3C DC 23 40 9D BA D0 52 D2
 *              A9 E0 11 B1 73 7C 6D 4B 70 E4 C0 A2 FE 66 04 76
 */
#ifndef CHIP_CONFIG_TEST_SHARED_SECRET_VALUE
#define CHIP_CONFIG_TEST_SHARED_SECRET_VALUE "Test secret for key derivation."
#endif // CHIP_CONFIG_TEST_SHARED_SECRET_VALUE

/**
 *  @def CHIP_CONFIG_TEST_SHARED_SECRET_LENGTH
 *
 *  @brief
 *    Length of the shared secret to use for unit tests or when CHIP_CONFIG_SECURITY_TEST_MODE is enabled.
 *
 *    Note that the default value of 32 includes the null terminator.
 *    WARNING: `strlen(CHIP_CONFIG_TEST_SHARED_SECRET_VALUE)` will result in different keys
 *              than expected and give unexpected results for shared secrets that contain '\x00'.
 */
#ifndef CHIP_CONFIG_TEST_SHARED_SECRET_LENGTH
#define CHIP_CONFIG_TEST_SHARED_SECRET_LENGTH 32
#endif // CHIP_CONFIG_TEST_SHARED_SECRET_LENGTH

/**
 *  @def CHIP_CONFIG_CERT_MAX_RDN_ATTRIBUTES
 *
 *  @brief
 *    The maximum number of Relative Distinguished Name (RDN) attributes
 *    supported by the CHIP Certificate Distinguished Names (DN).
 *
 */
#ifndef CHIP_CONFIG_CERT_MAX_RDN_ATTRIBUTES
#define CHIP_CONFIG_CERT_MAX_RDN_ATTRIBUTES 5
#endif // CHIP_CONFIG_CERT_MAX_RDN_ATTRIBUTES

/**
 *  @def CHIP_ERROR_LOGGING
 *
 *  @brief
 *    If asserted (1), enable logging of all messages in the
 *    chip::Logging::LogCategory::kLogCategory_Error category.
 *
 */
#ifndef CHIP_ERROR_LOGGING
#define CHIP_ERROR_LOGGING 1
#endif // CHIP_ERROR_LOGGING

/**
 *  @def CHIP_PROGRESS_LOGGING
 *
 *  @brief
 *    If asserted (1), enable logging of all messages in the
 *    chip::Logging::LogCategory::kLogCategory_Progress category.
 *
 */
#ifndef CHIP_PROGRESS_LOGGING
#define CHIP_PROGRESS_LOGGING 1
#endif // CHIP_PROGRESS_LOGGING

/**
 *  @def CHIP_DETAIL_LOGGING
 *
 *  @brief
 *    If asserted (1), enable logging of all messages in the
 *    chip::Logging::kLogCategory_Detail category.
 *
 */
#ifndef CHIP_DETAIL_LOGGING
#define CHIP_DETAIL_LOGGING 1
#endif // CHIP_DETAIL_LOGGING

/**
 *  @def CHIP_AUTOMATION_LOGGING
 *
 *  @brief
 *    If asserted (1), enable logging of all messages in the
 *    chip::Logging::kLogCategory_Automation category.
 *
 */
#ifndef CHIP_AUTOMATION_LOGGING
#define CHIP_AUTOMATION_LOGGING 1
#endif // CHIP_AUTOMATION_LOGGING

/**
 *  @def CHIP_LOG_FILTERING
 *
 *  @brief
 *    If asserted (1), enable runtime log level configuration.
 */
#ifndef CHIP_LOG_FILTERING
#define CHIP_LOG_FILTERING 1
#endif

/**
 * CHIP_CONFIG_LOG_MESSAGE_MAX_SIZE
 *
 * The maximum size (in bytes) of a log message
 */
#ifndef CHIP_CONFIG_LOG_MESSAGE_MAX_SIZE
#define CHIP_CONFIG_LOG_MESSAGE_MAX_SIZE 256
#endif

/**
 *  @def CHIP_CONFIG_ENABLE_CONDITION_LOGGING
 *
 *  @brief
 *    If asserted (1), enable logging of failed conditions via the
 *    ChipLogIfFalse() macro.
 */
#ifndef CHIP_CONFIG_ENABLE_CONDITION_LOGGING
#define CHIP_CONFIG_ENABLE_CONDITION_LOGGING 0
#endif // CHIP_CONFIG_ENABLE_CONDITION_LOGGING

/**
 *  @def CHIP_CONFIG_TEST
 *
 *  @brief
 *    If asserted (1), enable APIs that help implement
 *    unit and integration tests.
 *
 */
#ifndef CHIP_CONFIG_TEST
#define CHIP_CONFIG_TEST 0
#endif // CHIP_CONFIG_TEST

/**
 *  @def CHIP_CONFIG_ERROR_SOURCE
 *
 *  If asserted (1), then CHIP_ERROR constants will include the source location of their expansion.
 */
#ifndef CHIP_CONFIG_ERROR_SOURCE
#define CHIP_CONFIG_ERROR_SOURCE 0
#endif // CHIP_CONFIG_ERROR_SOURCE

/**
 *  @def CHIP_CONFIG_ERROR_SOURCE_NO_ERROR
 *
 *  If asserted (1) along with CHIP_CONFIG_ERROR_SOURCE, then instances of CHIP_NO_ERROR will also include
 *  the source location of their expansion. Otherwise, CHIP_NO_ERROR is excluded from source tracking.
 */
#ifndef CHIP_CONFIG_ERROR_SOURCE_NO_ERROR
#define CHIP_CONFIG_ERROR_SOURCE_NO_ERROR 1
#endif // CHIP_CONFIG_ERROR_SOURCE

/**
 *  @def CHIP_CONFIG_ERROR_FORMAT_AS_STRING
 *
 *  If 0, then ChipError::Format() returns an integer (ChipError::StorageType).
 *  If 1, then ChipError::Format() returns a const char *, from chip::ErrorStr().
 *  In either case, the macro CHIP_ERROR_FORMAT expands to a suitable printf format.
 */

#ifndef CHIP_CONFIG_ERROR_FORMAT_AS_STRING
#define CHIP_CONFIG_ERROR_FORMAT_AS_STRING 0
#endif // CHIP_CONFIG_ERROR_FORMAT_AS_STRING

/**
 *  @def CHIP_CONFIG_SHORT_ERROR_STR
 *
 *  @brief
 *    If asserted (1), produce shorter error strings that only carry a
 *    minimum of information.
 *
 */
#ifndef CHIP_CONFIG_SHORT_ERROR_STR
#define CHIP_CONFIG_SHORT_ERROR_STR 0
#endif // CHIP_CONFIG_SHORT_ERROR_STR

/**
 *  @def CHIP_CONFIG_ERROR_STR_SIZE
 *
 *  @brief
 *    This defines the size of the buffer to store a formatted error string.
 *    If the formatting of an error string exceeds this size it will be truncated.
 *
 *    The default size varies based on the CHIP_CONFIG_SHORT_ERROR_STR option.
 *
 *    When CHIP_CONFIG_SHORT_ERROR_STR is 0, a large default buffer size is used
 *    to accommodate descriptive text summarizing the cause of the error. E.g.:
 *
 *         "chip Error 4047 (0x00000FCF): Invalid Argument"
 *
 *    When CHIP_CONFIG_SHORT_ERROR_STR is 1, the buffer size is set to accommodate
 *    a minimal error string consisting of a 10 character subsystem name followed
 *    by an 8 character error number, plus boilerplate. E.g.:
 *
 *         "Error chip:0x00000FCF"
 *
 */
#ifndef CHIP_CONFIG_ERROR_STR_SIZE
#if CHIP_CONFIG_SHORT_ERROR_STR
#define CHIP_CONFIG_ERROR_STR_SIZE (5 + 1 + 10 + 3 + 8 + 1)
#else // CHIP_CONFIG_SHORT_ERROR_STR
#define CHIP_CONFIG_ERROR_STR_SIZE 256
#endif // CHIP_CONFIG_SHORT_ERROR_STR
#endif // CHIP_CONFIG_ERROR_STR_SIZE

/**
 *  @def CHIP_CONFIG_CUSTOM_ERROR_FORMATTER
 *
 *  @brief
 *    If asserted (1), suppress definition of the standard error formatting function
 *    (#FormatError()) allowing an application-specific implementation to be used.
 *
 */
#ifndef CHIP_CONFIG_CUSTOM_ERROR_FORMATTER
#define CHIP_CONFIG_CUSTOM_ERROR_FORMATTER 0
#endif // CHIP_CONFIG_CUSTOM_ERROR_FORMATTER

/**
 *  @def CHIP_CONFIG_SHORT_FORM_ERROR_VALUE_FORMAT
 *
 *  @brief
 *    The printf-style format string used to format error values.
 *
 *  On some platforms, the structure of error values makes them more convenient to
 *  read in either hex or decimal format.  This option can be used to override
 *  the default hex format.
 *
 *  Note that this option only affects short-form error strings (i.e. when
 *  CHIP_CONFIG_SHORT_ERROR_STR == 1).  Long form error strings always show both hex
 *  and decimal values
 */
#ifndef CHIP_CONFIG_SHORT_FORM_ERROR_VALUE_FORMAT
#define CHIP_CONFIG_SHORT_FORM_ERROR_VALUE_FORMAT "0x%08" PRIX32
#endif // CHIP_CONFIG_SHORT_FORM_ERROR_VALUE_FORMAT

/**
 *  @def CHIP_CONFIG_BLE_PKT_RESERVED_SIZE
 *
 *  @brief
 *    The number of bytes that chip should reserve at the front of
 *    every outgoing BLE packet for the sake of the underlying BLE
 *    stack.
 *
 */
#ifndef CHIP_CONFIG_BLE_PKT_RESERVED_SIZE
#define CHIP_CONFIG_BLE_PKT_RESERVED_SIZE 0
#endif // CHIP_CONFIG_BLE_PKT_RESERVED_SIZE

/**
 *  @def CHIP_CONFIG_IsPlatformErrorNonCritical(CODE)
 *
 *  This macro checks if a platform generated error is critical and
 *  needs to be reported to the application/caller. The criticality
 *  of an error (in the context of that platform) is determined by how
 *  it impacts the logic flow, i.e., whether or not the current flow
 *  can continue despite the error or it needs to be reported back
 *  resulting in a potential stoppage.
 *
 *  @note
 *  This is a default set of platform errors which are configured as
 *  non-critical from the context of that platform. Any new error that
 *  the platforms deem as non-critical could be added by overriding
 *  this default macro definition after careful thought towards its
 *  implication in the logic flow in that platform.
 *
 *  @param[in]    CODE    The #CHIP_ERROR being checked for criticality.
 *
 *  @return    true if the error is non-critical; false otherwise.
 *
 */
#ifndef CHIP_CONFIG_IsPlatformErrorNonCritical
#if CHIP_SYSTEM_CONFIG_USE_LWIP
#define _CHIP_CONFIG_IsPlatformLwIPErrorNonCritical(CODE)                                                                          \
    ((CODE) == chip::System::MapErrorLwIP(ERR_RTE) || (CODE) == chip::System::MapErrorLwIP(ERR_MEM))
#else // !CHIP_SYSTEM_CONFIG_USE_LWIP
#define _CHIP_CONFIG_IsPlatformLwIPErrorNonCritical(CODE) 0
#endif // !CHIP_SYSTEM_CONFIG_USE_LWIP

#if CHIP_SYSTEM_CONFIG_USE_SOCKETS
#define _CHIP_CONFIG_IsPlatformPOSIXErrorNonCritical(CODE)                                                                         \
    ((CODE) == CHIP_ERROR_POSIX(EHOSTUNREACH) || (CODE) == CHIP_ERROR_POSIX(ENETUNREACH) ||                                        \
     (CODE) == CHIP_ERROR_POSIX(EADDRNOTAVAIL) || (CODE) == CHIP_ERROR_POSIX(EPIPE))
#else // !CHIP_SYSTEM_CONFIG_USE_SOCKETS
#define _CHIP_CONFIG_IsPlatformPOSIXErrorNonCritical(CODE) 0
#endif // !CHIP_SYSTEM_CONFIG_USE_SOCKETS

#define CHIP_CONFIG_IsPlatformErrorNonCritical(CODE)                                                                               \
    (_CHIP_CONFIG_IsPlatformPOSIXErrorNonCritical(CODE) || _CHIP_CONFIG_IsPlatformLwIPErrorNonCritical(CODE))
#endif // CHIP_CONFIG_IsPlatformErrorNonCritical

/**
 * @def CHIP_CONFIG_PERSISTED_STORAGE_KEY_TYPE
 *
 * @brief
 *   The data type used to represent the key of a persistedly-stored
 *   key/value pair.
 */
#ifndef CHIP_CONFIG_PERSISTED_STORAGE_KEY_TYPE
#define CHIP_CONFIG_PERSISTED_STORAGE_KEY_TYPE const char *
#endif

/**
 * @def CHIP_CONFIG_LIFETIIME_PERSISTED_COUNTER_KEY
 *
 * @brief
 *   Lifetime Counter Key.
 */
#ifndef CHIP_CONFIG_LIFETIIME_PERSISTED_COUNTER_KEY
#define CHIP_CONFIG_LIFETIIME_PERSISTED_COUNTER_KEY "life-count"
#endif

/**
 *  @def CHIP_CONFIG_PERSISTED_STORAGE_ENC_MSG_CNTR_ID
 *
 *  @brief
 *    The group key message counter persisted storage Id.
 *
 */
#ifndef CHIP_CONFIG_PERSISTED_STORAGE_ENC_MSG_CNTR_ID
#define CHIP_CONFIG_PERSISTED_STORAGE_ENC_MSG_CNTR_ID "EncMsgCntr"
#endif // CHIP_CONFIG_PERSISTED_STORAGE_ENC_MSG_CNTR_ID

/**
 * @def CHIP_CONFIG_PERSISTED_STORAGE_MAX_KEY_LENGTH
 *
 * @brief The maximum length of the key in a key/value pair
 *   stored in the platform's persistent storage.
 */
#ifndef CHIP_CONFIG_PERSISTED_STORAGE_MAX_KEY_LENGTH
#define CHIP_CONFIG_PERSISTED_STORAGE_MAX_KEY_LENGTH 16
#endif

/**
 * @def CHIP_CONFIG_PERSISTED_COUNTER_DEBUG_LOGGING
 *
 * @brief Enable debug logging for the PersistedCounter API.
 */
#ifndef CHIP_CONFIG_PERSISTED_COUNTER_DEBUG_LOGGING
#define CHIP_CONFIG_PERSISTED_COUNTER_DEBUG_LOGGING 0
#endif

/**
 * @def CHIP_CONFIG_EVENT_LOGGING_VERBOSE_DEBUG_LOGS
 *
 * @brief Enable verbose debug logging for the EventLogging API.
 * This setting is incompatible with platforms that route console
 * logs into event logging, as it would result in circular logic.
 */
#ifndef CHIP_CONFIG_EVENT_LOGGING_VERBOSE_DEBUG_LOGS
#define CHIP_CONFIG_EVENT_LOGGING_VERBOSE_DEBUG_LOGS 1
#endif

/**
 * @def CHIP_CONFIG_ENABLE_ARG_PARSER
 *
 * @brief Enable support functions for parsing command-line arguments
 */
#ifndef CHIP_CONFIG_ENABLE_ARG_PARSER
#define CHIP_CONFIG_ENABLE_ARG_PARSER 0
#endif

/**
 * @def CHIP_CONFIG_ENABLE_ARG_PARSER_VALIDITY_CHECKS
 *
 * @brief Enable validity checking of command-line argument definitions.
 *
 * // TODO: Determine why we wouldn't need this
 */
#ifndef CHIP_CONFIG_ENABLE_ARG_PARSER_VALIDITY_CHECKS
#define CHIP_CONFIG_ENABLE_ARG_PARSER_VALIDITY_CHECKS 1
#endif

/**
 * @def CHIP_CONFIG_UNAUTHENTICATED_CONNECTION_POOL_SIZE
 *
 * @brief Define the size of the pool used for tracking Matter unauthenticated
 * message states. The entries in the pool are automatically rotated by LRU. The size
 * of the pool limits how many PASE and CASE pairing sessions can be processed
 * simultaneously.
 */
#ifndef CHIP_CONFIG_UNAUTHENTICATED_CONNECTION_POOL_SIZE
#define CHIP_CONFIG_UNAUTHENTICATED_CONNECTION_POOL_SIZE 4
#endif // CHIP_CONFIG_UNAUTHENTICATED_CONNECTION_POOL_SIZE

/**
 * @def CHIP_CONFIG_SECURE_SESSION_POOL_SIZE
 *
 * @brief Defines the size of the pool used for tracking the state of
 * secure sessions. This controls the maximum number of concurrent
 * established secure sessions across all supported transports.
 *
 * This is sized by default to cover the sum of the following:
 *  - At least 3 CASE sessions / fabric (Spec Ref: 4.13.2.8)
 *  - 1 reserved slot for CASEServer as a responder.
 *  - 1 reserved slot for PASE.
 *
 *  NOTE: On heap-based platforms, there is no pre-allocation of the pool.
 *  Due to the use of an LRU-scheme to manage sessions, the actual active
 *  size of the pool will grow up to the value of this define,
 *  after which, it will remain at or around this size indefinitely.
 *
 */
#ifndef CHIP_CONFIG_SECURE_SESSION_POOL_SIZE
#define CHIP_CONFIG_SECURE_SESSION_POOL_SIZE (CHIP_CONFIG_MAX_FABRICS * 3 + 2)
#endif // CHIP_CONFIG_SECURE_SESSION_POOL_SIZE

/**
 * @def CHIP_CONFIG_SECURE_SESSION_REFCOUNT_LOGGING
 *
 * @brief This enables logging of changes to the underlying reference count of
 * SecureSession objects.
 *
 */
#ifndef CHIP_CONFIG_SECURE_SESSION_REFCOUNT_LOGGING
#define CHIP_CONFIG_SECURE_SESSION_REFCOUNT_LOGGING 0
#endif

/**
 *  @def CHIP_CONFIG_MAX_FABRICS
 *
 *  @brief
 *    Maximum number of fabrics the device can participate in.  Each fabric can
 *    provision the device with its unique operational credentials and manage
 *    its own access control lists.
 */
#ifndef CHIP_CONFIG_MAX_FABRICS
#define CHIP_CONFIG_MAX_FABRICS 16
#endif // CHIP_CONFIG_MAX_FABRICS

/**
 *  @def CHIP_CONFIG_MAX_GROUP_DATA_PEERS
 *
 *  @brief
 *    Maximum number of Peer within a fabric that can send group data message to a device.
 *
 *  // TODO: Determine a better value for this
 */
#ifndef CHIP_CONFIG_MAX_GROUP_DATA_PEERS
#define CHIP_CONFIG_MAX_GROUP_DATA_PEERS 15
#endif // CHIP_CONFIG_MAX_GROUP_DATA_PEERS

/**
 *  @def CHIP_CONFIG_MAX_GROUP_CONTROL_PEERS
 *
 *  @brief
 *   Maximum number of Peer within a fabric that can send group control message to a device.
 */
#ifndef CHIP_CONFIG_MAX_GROUP_CONTROL_PEERS
#define CHIP_CONFIG_MAX_GROUP_CONTROL_PEERS 2
#endif // CHIP_CONFIG_MAX_GROUP_CONTROL_PEER

/**
 *  @def CHIP_CONFIG_SLOW_CRYPTO
 *
 *  @brief
 *   When enabled, CASE and PASE setup will proactively send standalone acknowledgements
 *   prior to engaging in crypto operations.
 */
#ifndef CHIP_CONFIG_SLOW_CRYPTO
#define CHIP_CONFIG_SLOW_CRYPTO 1
#endif // CHIP_CONFIG_SLOW_CRYPTO

/**
 * @def CHIP_NON_PRODUCTION_MARKER
 *
 * @brief Defines the name of a mark symbol whose presence signals that the chip code
 * includes development/testing features that should never be used in production contexts.
 */
#ifndef CHIP_NON_PRODUCTION_MARKER
#if (CHIP_CONFIG_SECURITY_TEST_MODE || CHIP_FUZZING_ENABLED)
#define CHIP_NON_PRODUCTION_MARKER WARNING__DO_NOT_SHIP__CONTAINS_NON_PRODUCTION_CHIP_CODE
#endif
#endif

#ifdef CHIP_NON_PRODUCTION_MARKER
extern const char CHIP_NON_PRODUCTION_MARKER[];
#endif

/**
 * @def CHIP_COMMISSIONING_HINT_TABLE
 *
 * @brief Defines the set of "pairing hint" values that can be set in
 * the PH key in commissionable node discovery response.
 */
#ifndef CHIP_COMMISSIONING_HINT_TABLE
#define CHIP_COMMISSIONING_HINT_TABLE
#define CHIP_COMMISSIONING_HINT_INDEX_POWER_CYCLE 0
#define CHIP_COMMISSIONING_HINT_INDEX_MANUFACTURER_URL 1
#define CHIP_COMMISSIONING_HINT_INDEX_SEE_ADMINISTRATOR_UX 2
#define CHIP_COMMISSIONING_HINT_INDEX_SEE_SETTINGS_MENU 3
#define CHIP_COMMISSIONING_HINT_INDEX_CUSTOM_INSTRUCTION 4
#define CHIP_COMMISSIONING_HINT_INDEX_SEE_MANUAL 5
#define CHIP_COMMISSIONING_HINT_INDEX_PRESS_RESET 6
#define CHIP_COMMISSIONING_HINT_INDEX_PRESS_RESET_WITH_POWER 7
#define CHIP_COMMISSIONING_HINT_INDEX_PRESS_RESET_SECONDS 8
#define CHIP_COMMISSIONING_HINT_INDEX_PRESS_RESET_UNTIL_BLINK 9
#define CHIP_COMMISSIONING_HINT_INDEX_PRESS_RESET_SECONDS_WITH_POWER 10
#define CHIP_COMMISSIONING_HINT_INDEX_PRESS_RESET_UNTIL_BLINK_WITH_POWER 11
#endif

/**
 *  @name Interaction Model object pool configuration.
 *
 *  @brief
 *    The following definitions sets the maximum number of corresponding interaction model object pool size.
 *
 *      * #CHIP_IM_MAX_NUM_COMMAND_HANDLER
 *      * #CHIP_IM_MAX_NUM_READS
 *      * #CHIP_IM_MAX_NUM_SUBSCRIPTIONS
 *      * #CHIP_IM_SERVER_MAX_NUM_PATH_GROUPS_FOR_SUBSCRIPTIONS
 *      * #CHIP_IM_SERVER_MAX_NUM_PATH_GROUPS_FOR_READS
 *      * #CHIP_IM_MAX_REPORTS_IN_FLIGHT
 *      * #CHIP_IM_SERVER_MAX_NUM_PATH_GROUPS
 *      * #CHIP_IM_SERVER_MAX_NUM_DIRTY_SET
 *      * #CHIP_IM_MAX_NUM_WRITE_HANDLER
 *      * #CHIP_IM_MAX_NUM_WRITE_CLIENT
 *      * #CHIP_IM_MAX_NUM_TIMED_HANDLER
 *
 *  @{
 */

/**
 * @def CHIP_IM_MAX_NUM_COMMAND_HANDLER
 *
 * @brief Defines the maximum number of CommandHandler, limits the number of active commands transactions on server.
 */
#ifndef CHIP_IM_MAX_NUM_COMMAND_HANDLER
#define CHIP_IM_MAX_NUM_COMMAND_HANDLER 4
#endif

/**
 * @def CHIP_IM_MAX_NUM_SUBSCRIPTIONS
 *
 * @brief Defines the maximum number of ReadHandler for subscriptions, limits the number of active subscription transactions on
 * server.
 *
 * The default value comes from 3sub per fabric * max number of fabrics.
 *
 */
#ifndef CHIP_IM_MAX_NUM_SUBSCRIPTIONS
#define CHIP_IM_MAX_NUM_SUBSCRIPTIONS (CHIP_CONFIG_MAX_FABRICS * 3)
#endif

/**
 * @def CHIP_IM_MAX_NUM_READS
 *
 * @brief Defines the maximum number of ReadHandler for read transactions, limits the number of active read transactions on
 * server.
 *
 * The default value is one per fabric * max number of fabrics.
 */
#ifndef CHIP_IM_MAX_NUM_READS
#define CHIP_IM_MAX_NUM_READS (CHIP_CONFIG_MAX_FABRICS)
#endif

/**
 * @def CHIP_IM_MAX_REPORTS_IN_FLIGHT
 *
 * @brief Defines the maximum number of Reports, limits the traffic of read and subscription transactions.
 */
#ifndef CHIP_IM_MAX_REPORTS_IN_FLIGHT
#define CHIP_IM_MAX_REPORTS_IN_FLIGHT 4
#endif

/**
 * @def CHIP_IM_SERVER_MAX_NUM_PATH_GROUPS_FOR_SUBSCRIPTIONS
 *
 * @brief The maximum number of path objects for subscriptions, limits the number of attributes being subscribed at the same time.
 */
#ifndef CHIP_IM_SERVER_MAX_NUM_PATH_GROUPS_FOR_SUBSCRIPTIONS
#define CHIP_IM_SERVER_MAX_NUM_PATH_GROUPS_FOR_SUBSCRIPTIONS (CHIP_IM_MAX_NUM_SUBSCRIPTIONS * 3)
#endif

/**
 * @def CHIP_IM_SERVER_MAX_NUM_PATH_GROUPS_FOR_READS
 *
 * @brief Defines the maximum number of path objects for read requests.
 */
#ifndef CHIP_IM_SERVER_MAX_NUM_PATH_GROUPS_FOR_READS
#define CHIP_IM_SERVER_MAX_NUM_PATH_GROUPS_FOR_READS (CHIP_IM_MAX_NUM_READS * 9)
#endif

/**
 * @def CHIP_IM_SERVER_MAX_NUM_DIRTY_SET
 *
 * @brief Defines the maximum number of dirty set, limits the number of attributes being read or subscribed at the same time.
 */
#ifndef CHIP_IM_SERVER_MAX_NUM_DIRTY_SET
#define CHIP_IM_SERVER_MAX_NUM_DIRTY_SET 8
#endif

/**
 * @def CHIP_IM_MAX_NUM_WRITE_HANDLER
 *
 * @brief Defines the maximum number of WriteHandler, limits the number of active write transactions on server.
 */
#ifndef CHIP_IM_MAX_NUM_WRITE_HANDLER
#define CHIP_IM_MAX_NUM_WRITE_HANDLER 4
#endif

/**
 * @def CHIP_IM_MAX_NUM_WRITE_CLIENT
 *
 * @brief Defines the maximum number of WriteClient, limits the number of active write transactions on client.
 */
#ifndef CHIP_IM_MAX_NUM_WRITE_CLIENT
#define CHIP_IM_MAX_NUM_WRITE_CLIENT 4
#endif

/**
 * @def CHIP_IM_MAX_NUM_TIMED_HANDLER
 *
 * @brief Defines the maximum number of TimedHandler, limits the number of
 *        active timed interactions waiting for the Invoke or Write.
 */
#ifndef CHIP_IM_MAX_NUM_TIMED_HANDLER
#define CHIP_IM_MAX_NUM_TIMED_HANDLER 8
#endif

/**
 * @def CONFIG_BUILD_FOR_HOST_UNIT_TEST
 *
 * @brief Defines whether we're currently building for unit testing, which enables a set of features
 *        that are only utilized in those tests. This flag should not be enabled on devices. If you have a test
 *        that uses this flag, either appropriately conditionalize the entire test on this flag, or to exclude
 *        the compliation of that test source file entirely.
 */
#ifndef CONFIG_BUILD_FOR_HOST_UNIT_TEST
#define CONFIG_BUILD_FOR_HOST_UNIT_TEST 0
#endif

/**
 * @def CHIP_CONFIG_IM_ENABLE_ENCODING_SENTINEL_ENUM_VALUES
 *
 * @brief Defines whether encoding the "not a known enum value" enum values is
 *        allowed.  Should only be enabled in certain test applications.  This
 *        flag must not be enabled on actual devices.
 */
#ifndef CHIP_CONFIG_IM_ENABLE_ENCODING_SENTINEL_ENUM_VALUES
#define CHIP_CONFIG_IM_ENABLE_ENCODING_SENTINEL_ENUM_VALUES 0
#endif

/**
 * @def CHIP_CONFIG_LAMBDA_EVENT_SIZE
 *
 * @brief The maximum size of the lambda which can be post into system event queue.
 */
#ifndef CHIP_CONFIG_LAMBDA_EVENT_SIZE
#define CHIP_CONFIG_LAMBDA_EVENT_SIZE (24)
#endif

/**
 * @def CHIP_CONFIG_LAMBDA_EVENT_ALIGN
 *
 * @brief The maximum alignment of the lambda which can be post into system event queue.
 */
#ifndef CHIP_CONFIG_LAMBDA_EVENT_ALIGN
#define CHIP_CONFIG_LAMBDA_EVENT_ALIGN (sizeof(void *))
#endif

/**
 * @def CHIP_CONFIG_VERBOSE_VERIFY_OR_DIE
 *
 * @brief If true, VerifyOrDie() calls with no message will use an
 *        automatically generated message that makes it clear what failed.
 */
#ifndef CHIP_CONFIG_VERBOSE_VERIFY_OR_DIE
#define CHIP_CONFIG_VERBOSE_VERIFY_OR_DIE 0
#endif

/**
 * @def CHIP_CONFIG_CONTROLLER_MAX_ACTIVE_DEVICES
 *
 * @brief Number of devices a controller can be simultaneously connected to
 */
#ifndef CHIP_CONFIG_CONTROLLER_MAX_ACTIVE_DEVICES
#define CHIP_CONFIG_CONTROLLER_MAX_ACTIVE_DEVICES 64
#endif

/**
 * @def CHIP_CONFIG_CONTROLLER_MAX_ACTIVE_CASE_CLIENTS
 *
 * @brief Number of outgoing CASE sessions can be simutaneously negotiated.
 */
#ifndef CHIP_CONFIG_CONTROLLER_MAX_ACTIVE_CASE_CLIENTS
#define CHIP_CONFIG_CONTROLLER_MAX_ACTIVE_CASE_CLIENTS 16
#endif

/**
 * @def CHIP_CONFIG_DEVICE_MAX_ACTIVE_CASE_CLIENTS
 *
 * @brief Number of outgoing CASE sessions can be simutaneously negotiated on an end device.
 */
#ifndef CHIP_CONFIG_DEVICE_MAX_ACTIVE_CASE_CLIENTS
#define CHIP_CONFIG_DEVICE_MAX_ACTIVE_CASE_CLIENTS 2
#endif

/**
 * @def CHIP_CONFIG_DEVICE_MAX_ACTIVE_DEVICES
 *
 * @brief Number of devices to which the `Server` implementers will be able to
 *        concurrently connect over CASE and interact with. Relates to OTA
 *        requestor queries and bindings that can be operated. This is *global*,
 *        not *per fabric*.
 *
 * TODO: Determine how to better explain this.
 */
#ifndef CHIP_CONFIG_DEVICE_MAX_ACTIVE_DEVICES
#define CHIP_CONFIG_DEVICE_MAX_ACTIVE_DEVICES 4
#endif

/**
 * @def CHIP_CONFIG_MAX_GROUP_ENDPOINTS_PER_FABRIC
 *
 * @brief Defines the number of "endpoint->controlling group" mappings per fabric.
 *
 * Binds to number of GroupMapping entries per fabric
 */
#ifndef CHIP_CONFIG_MAX_GROUP_ENDPOINTS_PER_FABRIC
#define CHIP_CONFIG_MAX_GROUP_ENDPOINTS_PER_FABRIC 1
#endif

/**
 * @def CHIP_CONFIG_MAX_GROUPS_PER_FABRIC
 *
 * @brief Defines the number of groups supported per fabric, see Group Key Management Cluster in specification.
 *
 * Binds to number of GroupState entries to support per fabric
 */
#ifndef CHIP_CONFIG_MAX_GROUPS_PER_FABRIC
#define CHIP_CONFIG_MAX_GROUPS_PER_FABRIC (4 * CHIP_CONFIG_MAX_GROUP_ENDPOINTS_PER_FABRIC)
#endif

#if CHIP_CONFIG_MAX_GROUPS_PER_FABRIC < (4 * CHIP_CONFIG_MAX_GROUP_ENDPOINTS_PER_FABRIC)
#error "Please ensure CHIP_CONFIG_MAX_GROUPS_PER_FABRIC meets minimum requirements. See Group Limits in the specification."
#endif

/**
 * @def CHIP_CONFIG_MAX_GROUPS_PER_FABRIC
 *
 * @brief Defines the number of groups key sets supported per fabric, see Group Key Management Cluster in specification.
 *
 * Binds to number of KeySet entries to support per fabric (Need at least 1 for Identity Protection Key)
 */
#ifndef CHIP_CONFIG_MAX_GROUP_KEYS_PER_FABRIC
#define CHIP_CONFIG_MAX_GROUP_KEYS_PER_FABRIC 3
#endif

#if CHIP_CONFIG_MAX_GROUP_KEYS_PER_FABRIC < 1
#error "Please ensure CHIP_CONFIG_MAX_GROUP_KEYS_PER_FABRIC > 0 to support at least the IPK."
#endif

/**
 * @def CHIP_CONFIG_MAX_GROUP_CONCURRENT_ITERATORS
 *
 * @brief Defines the number of simultaneous Group iterators that can be allocated
 *
 * Number of iterator instances that can be allocated at any one time
 */
#ifndef CHIP_CONFIG_MAX_GROUP_CONCURRENT_ITERATORS
#define CHIP_CONFIG_MAX_GROUP_CONCURRENT_ITERATORS 2
#endif

/**
 * @def CHIP_CONFIG_MAX_GROUP_NAME_LENGTH
 *
 * @brief Defines the maximum length of the group names
 */
#ifndef CHIP_CONFIG_MAX_GROUP_NAME_LENGTH
#define CHIP_CONFIG_MAX_GROUP_NAME_LENGTH 16
#endif

/**
 * @def CHIP_CONFIG_EXAMPLE_ACCESS_CONTROL_MAX_ENTRIES_PER_FABRIC
 *
 * Defines the number of access control entries supported per fabric in the
 * example access control code.
 */
#ifndef CHIP_CONFIG_EXAMPLE_ACCESS_CONTROL_MAX_ENTRIES_PER_FABRIC
#define CHIP_CONFIG_EXAMPLE_ACCESS_CONTROL_MAX_ENTRIES_PER_FABRIC 4
#endif

/**
 * @def CHIP_CONFIG_EXAMPLE_ACCESS_CONTROL_MAX_SUBJECTS_PER_ENTRY
 *
 * Defines the number of access control subjects supported per entry in the
 * example access control code.
 */
#ifndef CHIP_CONFIG_EXAMPLE_ACCESS_CONTROL_MAX_SUBJECTS_PER_ENTRY
#define CHIP_CONFIG_EXAMPLE_ACCESS_CONTROL_MAX_SUBJECTS_PER_ENTRY 4
#endif

/**
 * @def CHIP_CONFIG_EXAMPLE_ACCESS_CONTROL_MAX_TARGETS_PER_ENTRY
 *
 * Defines the number of access control targets supported per entry in the
 * example access control code.
 */
#ifndef CHIP_CONFIG_EXAMPLE_ACCESS_CONTROL_MAX_TARGETS_PER_ENTRY
#define CHIP_CONFIG_EXAMPLE_ACCESS_CONTROL_MAX_TARGETS_PER_ENTRY 3
#endif

/**
 * @def CHIP_CONFIG_EXAMPLE_ACCESS_CONTROL_ENTRY_STORAGE_POOL_SIZE
 *
 * Defines the entry storage pool size in the example access control code.
 * It's possible to get by with only one.
 */
#ifndef CHIP_CONFIG_EXAMPLE_ACCESS_CONTROL_ENTRY_STORAGE_POOL_SIZE
#define CHIP_CONFIG_EXAMPLE_ACCESS_CONTROL_ENTRY_STORAGE_POOL_SIZE 1
#endif

/**
 * @def CHIP_CONFIG_EXAMPLE_ACCESS_CONTROL_ENTRY_DELEGATE_POOL_SIZE
 *
 * Defines the entry delegate pool size in the example access control code.
 * It's possible to get by with only one.
 */
#ifndef CHIP_CONFIG_EXAMPLE_ACCESS_CONTROL_ENTRY_DELEGATE_POOL_SIZE
#define CHIP_CONFIG_EXAMPLE_ACCESS_CONTROL_ENTRY_DELEGATE_POOL_SIZE 1
#endif

/**
 * @def CHIP_CONFIG_EXAMPLE_ACCESS_CONTROL_ENTRY_ITERATOR_DELEGATE_POOL_SIZE
 *
 * Defines the entry iterator delegate pool size in the example access control code.
 * It's possible to get by with only one.
 */
#ifndef CHIP_CONFIG_EXAMPLE_ACCESS_CONTROL_ENTRY_ITERATOR_DELEGATE_POOL_SIZE
#define CHIP_CONFIG_EXAMPLE_ACCESS_CONTROL_ENTRY_ITERATOR_DELEGATE_POOL_SIZE 1
#endif

/**
 * @def CHIP_CONFIG_EXAMPLE_ACCESS_CONTROL_FAST_COPY_SUPPORT
 *
 * Support fast copy in the example access control implementation.
 *
 * At least one of "fast" or "flexible" copy support must be enabled.
 */
#ifndef CHIP_CONFIG_EXAMPLE_ACCESS_CONTROL_FAST_COPY_SUPPORT
#define CHIP_CONFIG_EXAMPLE_ACCESS_CONTROL_FAST_COPY_SUPPORT 1
#endif

/**
 * @def CHIP_CONFIG_EXAMPLE_ACCESS_CONTROL_FLEXIBLE_COPY_SUPPORT
 *
 * Support flexible copy in the example access control implementation.
 *
 * Only needed if mixing the example access control implementation with other
 * non-example access control delegate implementations; omitting it saves space.
 *
 * At least one of "fast" or "flexible" copy support must be enabled.
 */
#ifndef CHIP_CONFIG_EXAMPLE_ACCESS_CONTROL_FLEXIBLE_COPY_SUPPORT
#define CHIP_CONFIG_EXAMPLE_ACCESS_CONTROL_FLEXIBLE_COPY_SUPPORT 0
#endif

#if !CHIP_CONFIG_EXAMPLE_ACCESS_CONTROL_FAST_COPY_SUPPORT && !CHIP_CONFIG_EXAMPLE_ACCESS_CONTROL_FLEXIBLE_COPY_SUPPORT
#error                                                                                                                             \
    "Please enable at least one of CHIP_CONFIG_EXAMPLE_ACCESS_CONTROL_FAST_COPY_SUPPORT or CHIP_CONFIG_EXAMPLE_ACCESS_CONTROL_FLEXIBLE_COPY_SUPPORT"
#endif

/**
 * @def CHIP_CONFIG_CASE_SESSION_RESUME_CACHE_SIZE
 *
 * @brief
 *   Maximum number of CASE sessions that a device caches, that can be resumed
 */
#ifndef CHIP_CONFIG_CASE_SESSION_RESUME_CACHE_SIZE
#define CHIP_CONFIG_CASE_SESSION_RESUME_CACHE_SIZE (3 * CHIP_CONFIG_MAX_FABRICS)
#endif

/**
 * @def CHIP_CONFIG_EVENT_LOGGING_BYTE_THRESHOLD
 *
 * @brief The number of bytes written to the event logging system that
 *   will trigger Report Delivery.
 *
 * The configuration captures the number of bytes written to the event
 * logging subsystem needed to trigger a report. For example, if an application wants to offload all DEBUG events
 * reliably, the threshold should be set to less than the size of the
 * DEBUG buffer (plus a slop factor to account for events generated
 * during the scheduling and event offload).  Similarly, if the
 * application does not want to drop INFO events, the threshold should
 * be set to the sum of DEBUG and INFO buffers (with the same
 * correction).
 *
 */
#ifndef CHIP_CONFIG_EVENT_LOGGING_BYTE_THRESHOLD
#define CHIP_CONFIG_EVENT_LOGGING_BYTE_THRESHOLD 512
#endif /* CHIP_CONFIG_EVENT_LOGGING_BYTE_THRESHOLD */

/**
 * @def CHIP_CONFIG_ENABLE_SERVER_IM_EVENT
 *
 * @brief Enable Interaction model Event support in server
 */
#ifndef CHIP_CONFIG_ENABLE_SERVER_IM_EVENT
#define CHIP_CONFIG_ENABLE_SERVER_IM_EVENT 1
#endif

/**
 * Accepts receipt of invalid privacy flag usage that affected some early SVE2 test event implementations.
 * When SVE2 started, group messages would be sent with the privacy flag enabled, but without privacy encrypting the message header.
 * The issue was subsequently corrected in master, the 1.0 branch, and the SVE2 branch.
 * This is a temporary workaround for interoperability with those erroneous early-SVE2 implementations.
 * The cost of this compatibity mode is twice as many decryption steps per received group message.
 *
 * TODO(#24573): Remove this workaround once interoperability with legacy pre-SVE2 is no longer required.
 */
#ifndef CHIP_CONFIG_PRIVACY_ACCEPT_NONSPEC_SVE2
#define CHIP_CONFIG_PRIVACY_ACCEPT_NONSPEC_SVE2 1
#endif // CHIP_CONFIG_PRIVACY_ACCEPT_NONSPEC_SVE2

/**
 *  @def CHIP_RESUBSCRIBE_MAX_RETRY_WAIT_INTERVAL_MS
 *
 *  @brief
 *    If auto resubscribe is enabled & default resubscription policy is used,
 *    specify the max wait time.
 *    This value was chosen so that the average wait time is 3600000
 *    ((100 - CHIP_RESUBSCRIBE_MIN_WAIT_TIME_INTERVAL_PERCENT_PER_STEP) % of CHIP_RESUBSCRIBE_MAX_RETRY_WAIT_INTERVAL_MS) / 2 +
 *    (CHIP_RESUBSCRIBE_MIN_WAIT_TIME_INTERVAL_PERCENT_PER_STEP % of CHIP_RESUBSCRIBE_MAX_RETRY_WAIT_INTERVAL_MS) = average wait is
 * 3600000
 */
#ifndef CHIP_RESUBSCRIBE_MAX_RETRY_WAIT_INTERVAL_MS
#define CHIP_RESUBSCRIBE_MAX_RETRY_WAIT_INTERVAL_MS 5538000
#endif

/**
 *  @def CHIP_RESUBSCRIBE_MAX_FIBONACCI_STEP_INDEX
 *
 *  @brief
 *    If auto resubscribe is enabled & default resubscription policy is used,
 *    specify the max fibonacci step index.
 *    This index must satisfy below conditions:
 *    1 . Fibonacci(CHIP_RESUBSCRIBE_MAX_FIBONACCI_STEP_INDEX + 1) * CHIP_RESUBSCRIBE_WAIT_TIME_MULTIPLIER_MS >
 * CHIP_RESUBSCRIBE_MAX_RETRY_WAIT_INTERVAL_MS 2 . Fibonacci(CHIP_RESUBSCRIBE_MAX_FIBONACCI_STEP_INDEX) *
 * CHIP_RESUBSCRIBE_WAIT_TIME_MULTIPLIER_MS < CHIP_RESUBSCRIBE_MAX_RETRY_WAIT_INTERVAL_MS
 *
 */
#ifndef CHIP_RESUBSCRIBE_MAX_FIBONACCI_STEP_INDEX
#define CHIP_RESUBSCRIBE_MAX_FIBONACCI_STEP_INDEX 14
#endif

/**
 *  @def CHIP_RESUBSCRIBE_MIN_WAIT_TIME_INTERVAL_PERCENT_PER_STEP
 *
 *  @brief
 *    If auto resubscribe is enabled & default resubscription policy is used,
 *    specify the minimum wait
 *    time as a percentage of the max wait interval for that step.
 *
 */
#ifndef CHIP_RESUBSCRIBE_MIN_WAIT_TIME_INTERVAL_PERCENT_PER_STEP
#define CHIP_RESUBSCRIBE_MIN_WAIT_TIME_INTERVAL_PERCENT_PER_STEP 30
#endif

/**
 *  @def CHIP_RESUBSCRIBE_WAIT_TIME_MULTIPLIER_MS
 *
 *  @brief
 *    If auto resubscribe is enabled & default resubscription policy is used,
 *    specify the multiplier that multiplies the result of a fibonacci computation
 *    based on a specific index to provide a max wait time for
 *    a step.
 *
 */
#ifndef CHIP_RESUBSCRIBE_WAIT_TIME_MULTIPLIER_MS
#define CHIP_RESUBSCRIBE_WAIT_TIME_MULTIPLIER_MS 10000
#endif

/*
 * @def CHIP_CONFIG_MAX_ATTRIBUTE_STORE_ELEMENT_SIZE
 *
 * @brief Safety limit to ensure that we don't end up with a
 * larger-than-expected buffer for temporary attribute storage (on the stack or
 * in .bss).  The SDK will fail to compile if this value is set below the value
 * it thinks it needs for a buffer size that can store any simple (not list or
 * struct) attribute value.
 */
#ifndef CHIP_CONFIG_MAX_ATTRIBUTE_STORE_ELEMENT_SIZE
// I can't figure out how to get all-clusters-app to sanely use a different
// value here, and that app includes TestCluster, which has very large string
// attributes (1000 octets, leading to a 1003 octet buffer).
#define CHIP_CONFIG_MAX_ATTRIBUTE_STORE_ELEMENT_SIZE 1003
#endif // CHIP_CONFIG_MAX_ATTRIBUTE_STORE_ELEMENT_SIZE

/*
 * @def CHIP_CONFIG_MINMDNS_DYNAMIC_OPERATIONAL_RESPONDER_LIST
 *
 * @brief Enables usage of heap in the minmdns DNSSD implementation
 *        for tracking active operational responder lists.
 *
 *        When this is not set, CHIP_CONFIG_MAX_FABRICS is used to determine
 *        and statically allocate pointers needed to track active
 *        operational responder lists.
 */
#ifndef CHIP_CONFIG_MINMDNS_DYNAMIC_OPERATIONAL_RESPONDER_LIST
#define CHIP_CONFIG_MINMDNS_DYNAMIC_OPERATIONAL_RESPONDER_LIST 0
#endif // CHIP_CONFIG_MINMDNS_DYNAMIC_OPERATIONAL_RESPONDER_LIST

/*
 * @def CHIP_CONFIG_MINMDNS_MAX_PARALLEL_RESOLVES
 *
 * @brief Determines the maximum number of SRV records that can be processed in parallel.
 *        Affects maximum number of results received for browse requests
 *        (where a single packet may contain multiple SRV entries)
 *        or number of pending resolves that still require a AAAA IP record
 *        to be resolved.
 */
#ifndef CHIP_CONFIG_MINMDNS_MAX_PARALLEL_RESOLVES
#define CHIP_CONFIG_MINMDNS_MAX_PARALLEL_RESOLVES 2
#endif // CHIP_CONFIG_MINMDNS_MAX_PARALLEL_RESOLVES

/**
 * def CHIP_CONFIG_MDNS_RESOLVE_LOOKUP_RESULTS
 *
 * @brief Determines the maximum number of node resolve results (PeerAddresses) to keep
 *        for establishing an operational session.
 *
 */
#ifndef CHIP_CONFIG_MDNS_RESOLVE_LOOKUP_RESULTS
#define CHIP_CONFIG_MDNS_RESOLVE_LOOKUP_RESULTS 1
#endif // CHIP_CONFIG_MDNS_RESOLVE_LOOKUP_RESULTS

/*
 * @def CHIP_CONFIG_NETWORK_COMMISSIONING_DEBUG_TEXT_BUFFER_SIZE
 *
 * @brief This buffer will used for holding debug text when handling synchronous invokes (AddOrUpdate / Reorder / Remove). Since we
 * don't set this value for most cases and on most platforms, this value can be 0 to always ignore such field.
 */
#ifndef CHIP_CONFIG_NETWORK_COMMISSIONING_DEBUG_TEXT_BUFFER_SIZE
#define CHIP_CONFIG_NETWORK_COMMISSIONING_DEBUG_TEXT_BUFFER_SIZE 64
#endif // CHIP_CONFIG_NETWORK_COMMISSIONING_DEBUG_TEXT_BUFFER_SIZE

/**
 *  @def CHIP_CONFIG_IM_STATUS_CODE_VERBOSE_FORMAT
 *
 *  If 1, IM status codes, when logged, will be formatted as "0xNN (NameOfCode)"
 *  If 0, IM status codes, when logged, will be formatted as "0xNN" In either
 *  case, the macro ChipLogFormatIMStatus expands to a suitable printf format
 *  string, which already includes the '%' in it, to be used with
 *  ChipLogValueIMStatus(status).
 */

#ifndef CHIP_CONFIG_IM_STATUS_CODE_VERBOSE_FORMAT
#define CHIP_CONFIG_IM_STATUS_CODE_VERBOSE_FORMAT 0
#endif // CHIP_CONFIG_ERROR_FORMAT_AS_STRING

/**
 *  @def CHIP_CONFIG_SETUP_CODE_PAIRER_DISCOVERY_TIMEOUT_SECS
 *
 *  @brief
 *    This is the default timeout for the discovery of devices by
 *    the setup code pairer.
 *
 */
#ifndef CHIP_CONFIG_SETUP_CODE_PAIRER_DISCOVERY_TIMEOUT_SECS
#define CHIP_CONFIG_SETUP_CODE_PAIRER_DISCOVERY_TIMEOUT_SECS 30
#endif // CHIP_CONFIG_SETUP_CODE_PAIRER_DISCOVERY_TIMEOUT_SECS

/**
 * @def CHIP_CONFIG_NUM_CD_KEY_SLOTS
 *
 * @brief Number of custom CD signing keys supported by default CD keystore
 *
 */
#ifndef CHIP_CONFIG_NUM_CD_KEY_SLOTS
#define CHIP_CONFIG_NUM_CD_KEY_SLOTS 5
#endif // CHIP_CONFIG_NUM_CD_KEY_SLOTS

/**
 * @def CHIP_CONFIG_MAX_CLIENT_REG_PER_FABRIC
 *
 * @brief Defines the number of clients that can register for monitoring with a server
 * see ClientMonitoring cluster for specification
 */
#ifndef CHIP_CONFIG_MAX_CLIENT_REG_PER_FABRIC
#define CHIP_CONFIG_MAX_CLIENT_REG_PER_FABRIC 1
#endif // CHIP_CONFIG_MAX_CLIENT_REG_PER_FABRIC

/**
 * @def CHIP_CONFIG_MAX_SUBSCRIPTION_RESUMPTION_STORAGE_CONCURRENT_ITERATORS
 *
 * @brief Defines the number of simultaneous subscription resumption iterators that can be allocated
 *
 * Number of iterator instances that can be allocated at any one time
 */
#ifndef CHIP_CONFIG_MAX_SUBSCRIPTION_RESUMPTION_STORAGE_CONCURRENT_ITERATORS
#define CHIP_CONFIG_MAX_SUBSCRIPTION_RESUMPTION_STORAGE_CONCURRENT_ITERATORS 2
#endif

/**
 * @brief The minimum number of scenes to support according to spec
 */
#ifndef CHIP_CONFIG_SCENES_MAX_NUMBER
#define CHIP_CONFIG_SCENES_MAX_NUMBER 16
#endif

/**
 * @brief Maximum length of Scene names
 */
#ifndef CHIP_CONFIG_SCENES_CLUSTER_MAXIMUM_NAME_LENGTH
#define CHIP_CONFIG_SCENES_CLUSTER_MAXIMUM_NAME_LENGTH 16
#endif

/**
 * @brief The maximum number of scenes allowed on a single fabric
 */
#ifndef CHIP_CONFIG_SCENES_MAX_PER_FABRIC
#define CHIP_CONFIG_SCENES_MAX_PER_FABRIC (CHIP_CONFIG_SCENES_MAX_NUMBER / 2)
#endif

/**
 * @brief The maximum number of clusters per scene, defaults to 3 for a typical usecase (onOff + level control + color control
 * cluster). Needs to be changed in case a greater number of clusters is chosen.
 */
#ifndef CHIP_CONFIG_SCENES_MAX_CLUSTERS_PER_SCENE
#define CHIP_CONFIG_SCENES_MAX_CLUSTERS_PER_SCENE 3
#endif

/**
 * @brief The maximum size of a single extension field set for a single cluster
 */
#ifndef CHIP_CONFIG_SCENES_MAX_EXTENSION_FIELDSET_SIZE_PER_CLUSTER
#define CHIP_CONFIG_SCENES_MAX_EXTENSION_FIELDSET_SIZE_PER_CLUSTER 128
#endif

/**
 * @def CHIP_CONFIG_MAX_SCENES_CONCURRENT_ITERATORS
 *
 * @brief Defines the number of simultaneous Scenes iterators that can be allocated
 *
 * Number of iterator instances that can be allocated at any one time
 */
#ifndef CHIP_CONFIG_MAX_SCENES_CONCURRENT_ITERATORS
#define CHIP_CONFIG_MAX_SCENES_CONCURRENT_ITERATORS 2
#endif

/**
<<<<<<< HEAD
 * @def CHIP_CONFIG_TIME_ZONE_LIST_MAX_SIZE
 *
 * Defines the size of the time zone list
 */
#ifndef CHIP_CONFIG_TIME_ZONE_LIST_MAX_SIZE
#define CHIP_CONFIG_TIME_ZONE_LIST_MAX_SIZE 2
#endif

/**
 * @def CHIP_CONFIG_DST_OFFSET_LIST_MAX_SIZE
 *
 * Defines the size of the DSTOffset list
 */
#ifndef CHIP_CONFIG_DST_OFFSET_LIST_MAX_SIZE
#define CHIP_CONFIG_DST_OFFSET_LIST_MAX_SIZE 2
=======
 * @def CHIP_CONFIG_SKIP_APP_SPECIFIC_GENERATED_HEADER_INCLUDES
 *
 * @brief Controls whether core data model code will try to include app-specific generated headers.
 *
 * If this is set to true, data model code will be compiled with no client or
 * server clusters enabled and all required access control levels set to their
 * defaults: (view for all attribute/event reads, operate for all writes and
 * invokes).
 */
#ifndef CHIP_CONFIG_SKIP_APP_SPECIFIC_GENERATED_HEADER_INCLUDES
#define CHIP_CONFIG_SKIP_APP_SPECIFIC_GENERATED_HEADER_INCLUDES 0
>>>>>>> e022057a
#endif

/**
 * @}
 */<|MERGE_RESOLUTION|>--- conflicted
+++ resolved
@@ -1424,23 +1424,6 @@
 #endif
 
 /**
-<<<<<<< HEAD
- * @def CHIP_CONFIG_TIME_ZONE_LIST_MAX_SIZE
- *
- * Defines the size of the time zone list
- */
-#ifndef CHIP_CONFIG_TIME_ZONE_LIST_MAX_SIZE
-#define CHIP_CONFIG_TIME_ZONE_LIST_MAX_SIZE 2
-#endif
-
-/**
- * @def CHIP_CONFIG_DST_OFFSET_LIST_MAX_SIZE
- *
- * Defines the size of the DSTOffset list
- */
-#ifndef CHIP_CONFIG_DST_OFFSET_LIST_MAX_SIZE
-#define CHIP_CONFIG_DST_OFFSET_LIST_MAX_SIZE 2
-=======
  * @def CHIP_CONFIG_SKIP_APP_SPECIFIC_GENERATED_HEADER_INCLUDES
  *
  * @brief Controls whether core data model code will try to include app-specific generated headers.
@@ -1452,7 +1435,6 @@
  */
 #ifndef CHIP_CONFIG_SKIP_APP_SPECIFIC_GENERATED_HEADER_INCLUDES
 #define CHIP_CONFIG_SKIP_APP_SPECIFIC_GENERATED_HEADER_INCLUDES 0
->>>>>>> e022057a
 #endif
 
 /**
