/*
 *
 *    Copyright (c) 2020-2021 Project CHIP Authors
 *    Copyright (c) 2019 Google LLC.
 *    Copyright (c) 2013-2018 Nest Labs, Inc.
 *
 *    Licensed under the Apache License, Version 2.0 (the "License");
 *    you may not use this file except in compliance with the License.
 *    You may obtain a copy of the License at
 *
 *        http://www.apache.org/licenses/LICENSE-2.0
 *
 *    Unless required by applicable law or agreed to in writing, software
 *    distributed under the License is distributed on an "AS IS" BASIS,
 *    WITHOUT WARRANTIES OR CONDITIONS OF ANY KIND, either express or implied.
 *    See the License for the specific language governing permissions and
 *    limitations under the License.
 */

/**
 *    @file
 *      This file defines default compile-time configuration constants
 *      for CHIP.
 *
 *      Package integrators that wish to override these values should
 *      either use preprocessor definitions or create a project-
 *      specific chipProjectConfig.h header and then assert
 *      HAVE_CHIPPROJECTCONFIG_H via the package configuration tool
 *      via --with-chip-project-includes=DIR where DIR is the
 *      directory that contains the header.
 *
 *  NOTE WELL: On some platforms, this header is included by C-language programs.
 *
 */

#pragma once

#if CHIP_HAVE_CONFIG_H
#include <core/CHIPBuildConfig.h>
#endif

#include <ble/BleConfig.h>
#include <system/SystemConfig.h>

/* COMING SOON: making the INET Layer optional entails making this inclusion optional. */
//#include "InetConfig.h"
/*
#if INET_CONFIG_ENABLE_TCP_ENDPOINT && INET_TCP_IDLE_CHECK_INTERVAL <= 0
#error "chip SDK requires INET_TCP_IDLE_CHECK_INTERVAL > 0"
#endif // INET_CONFIG_ENABLE_TCP_ENDPOINT && INET_TCP_IDLE_CHECK_INTERVAL <= 0
*/
/* Include a project-specific configuration file, if defined.
 *
 * An application or module that incorporates chip can define a project configuration
 * file to override standard chip configuration with application-specific values.
 * The chipProjectConfig.h file is typically located outside the CHIP source tree,
 * alongside the source code for the application.
 */
#ifdef CHIP_PROJECT_CONFIG_INCLUDE
#include CHIP_PROJECT_CONFIG_INCLUDE
#endif

/* Include a platform-specific configuration file, if defined.
 *
 * A platform configuration file contains overrides to standard chip configuration
 * that are specific to the platform or OS on which chip is running.  It is typically
 * provided as apart of an adaptation layer that adapts CHIP to the target
 * environment.  This adaptation layer may be included in the CHIP source tree
 * itself or implemented externally.
 */
#ifdef CHIP_PLATFORM_CONFIG_INCLUDE
#include CHIP_PLATFORM_CONFIG_INCLUDE
#endif

// Profile-specific Configuration Headers

/**
 *  @def CHIP_CONFIG_USE_OPENSSL_ECC
 *
 *  @brief
 *    Use the OpenSSL implementation of the elliptic curve primitives
 *    for chip communication.
 *
 *    Note that this option is mutually exclusive with
 *    #CHIP_CONFIG_USE_MICRO_ECC.
 */
#ifndef CHIP_CONFIG_USE_OPENSSL_ECC
#define CHIP_CONFIG_USE_OPENSSL_ECC 1
#endif // CHIP_CONFIG_USE_OPENSSL_ECC

/**
 *  @def CHIP_CONFIG_USE_MICRO_ECC
 *
 *  @brief
 *    Use the Micro ECC implementation of the elliptic curve primitives
 *    for chip communication.
 *
 *    Note that this option is mutually exclusive with
 *    #CHIP_CONFIG_USE_OPENSSL_ECC.
 *
 */
#ifndef CHIP_CONFIG_USE_MICRO_ECC
#define CHIP_CONFIG_USE_MICRO_ECC 0
#endif // CHIP_CONFIG_USE_MICRO_ECC

#if CHIP_CONFIG_USE_MICRO_ECC && CHIP_CONFIG_USE_OPENSSL_ECC
#error "Please assert one of either CHIP_CONFIG_USE_MICRO_ECC or CHIP_CONFIG_USE_OPENSSL_ECC, but not both."
#endif // CHIP_CONFIG_USE_MICRO_ECC && CHIP_CONFIG_USE_OPENSSL_ECC

/**
 *  @name chip Elliptic Curve Security Configuration
 *
 *  @brief
 *    The following definitions enable one or more of four potential
 *    elliptic curves:
 *
 *      * #CHIP_CONFIG_SUPPORT_ELLIPTIC_CURVE_SECP160R1
 *      * #CHIP_CONFIG_SUPPORT_ELLIPTIC_CURVE_SECP192R1
 *      * #CHIP_CONFIG_SUPPORT_ELLIPTIC_CURVE_SECP224R1
 *      * #CHIP_CONFIG_SUPPORT_ELLIPTIC_CURVE_SECP256R1
 *
 *  @{
 */

/**
 *  @def CHIP_CONFIG_SUPPORT_ELLIPTIC_CURVE_SECP160R1
 *
 *  @brief
 *    Enable (1) or disable (0) support for the Standards for
 *    Efficient Cryptography Group (SECG) secp160r1 elliptic curve.
 *
 */
#ifndef CHIP_CONFIG_SUPPORT_ELLIPTIC_CURVE_SECP160R1
#define CHIP_CONFIG_SUPPORT_ELLIPTIC_CURVE_SECP160R1 0
#endif // CHIP_CONFIG_SUPPORT_ELLIPTIC_CURVE_SECP160R1

/**
 *  @def CHIP_CONFIG_SUPPORT_ELLIPTIC_CURVE_SECP192R1
 *
 *  @brief
 *    Enable (1) or disable (0) support for the Standards for
 *    Efficient Cryptography Group (SECG) secp192r1 elliptic curve.
 *
 */
#ifndef CHIP_CONFIG_SUPPORT_ELLIPTIC_CURVE_SECP192R1
#define CHIP_CONFIG_SUPPORT_ELLIPTIC_CURVE_SECP192R1 1
#endif // CHIP_CONFIG_SUPPORT_ELLIPTIC_CURVE_SECP192R1

/**
 *  @def CHIP_CONFIG_SUPPORT_ELLIPTIC_CURVE_SECP224R1
 *
 *  @brief
 *    Enable (1) or disable (0) support for the Standards for
 *    Efficient Cryptography Group (SECG) secp224r1 / National
 *    Institute of Standards (NIST) P-224 elliptic curve.
 *
 */
#ifndef CHIP_CONFIG_SUPPORT_ELLIPTIC_CURVE_SECP224R1
#define CHIP_CONFIG_SUPPORT_ELLIPTIC_CURVE_SECP224R1 1
#endif // CHIP_CONFIG_SUPPORT_ELLIPTIC_CURVE_SECP224R1

/**
 *  @def CHIP_CONFIG_SUPPORT_ELLIPTIC_CURVE_SECP256R1
 *
 *  @brief
 *    Enable (1) or disable (0) support for the Standards for
 *    Efficient Cryptography Group (SECG) secp256r1 / American
 *    National Standards Institute (ANSI) prime256v1 / National
 *    Institute of Standards (NIST) P-256 elliptic curve.
 *
 */
#ifndef CHIP_CONFIG_SUPPORT_ELLIPTIC_CURVE_SECP256R1
#define CHIP_CONFIG_SUPPORT_ELLIPTIC_CURVE_SECP256R1 1
#endif // CHIP_CONFIG_SUPPORT_ELLIPTIC_CURVE_SECP256R1

/**
 *  @}
 */

/**
 *  @name chip Password Authenticated Session Establishment (PASE) Configuration
 *
 *  @brief
 *    The following definitions define the configurations supported
 *    for chip's Password Authenticated Session Establishment (PASE)
 *    protocol.
 *
 *    This protocol is used primarily for establishing a secure
 *    session for provisioning. chip supports the following PASE
 *    configurations:
 *
 *    * #CHIP_CONFIG_SUPPORT_PASE_CONFIG0_TEST_ONLY
 *    * #CHIP_CONFIG_SUPPORT_PASE_CONFIG1
 *    * #CHIP_CONFIG_SUPPORT_PASE_CONFIG2
 *    * #CHIP_CONFIG_SUPPORT_PASE_CONFIG3
 *    * #CHIP_CONFIG_SUPPORT_PASE_CONFIG4
 *    * #CHIP_CONFIG_SUPPORT_PASE_CONFIG5
 *
 *    which are summarized in the table below:
 *
 *    | Configuration  |  J-PAKE Style   |   Curve   |  Test Only  | Notes                                |
 *    | :------------: | :-------------- | :-------: | :---------: | :----------------------------------- |
 *    | 0              | -               | -         | Y           | Test-only                            |
 *    | 1              | Finite Field    | -         | N           | Original chip default configuration |
 *    | 2              | Elliptic Curve  | secp160r1 | N           |                                      |
 *    | 3              | Elliptic Curve  | secp192r1 | N           |                                      |
 *    | 4              | Elliptic Curve  | secp224r1 | N           | Future chip default configuration   |
 *    | 5              | Elliptic Curve  | secp256r1 | N           |                                      |
 *
 *  @{
 *
 */

/**
 *  @def CHIP_CONFIG_SUPPORT_PASE_CONFIG0_TEST_ONLY
 *
 *  @brief
 *    This chip PASE configuration does not use the J-PAKE algorithm
 *    and sends deterministic messages over the communications
 *    channel. The size and structure of the messages are similar to
 *    #CHIP_CONFIG_SUPPORT_PASE_CONFIG5.
 *
 *  @note The results of this configuration are insecure because the
 *        computational overhead of the cryptography has largely been
 *        disabled since the focus of this configuration is testing
 *        the overall PASE protocol exchange, independently of the
 *        cryptography.
 *
 */
#ifndef CHIP_CONFIG_SUPPORT_PASE_CONFIG0_TEST_ONLY
#define CHIP_CONFIG_SUPPORT_PASE_CONFIG0_TEST_ONLY 0
#endif // CHIP_CONFIG_SUPPORT_PASE_CONFIG0_TEST_ONLY

/**
 *  @def CHIP_CONFIG_SUPPORT_PASE_CONFIG1
 *
 *  @brief
 *    This chip PASE configuration uses Finite Field J-PAKE and is
 *    the original, default chip PASE configuration.
 *
 */
#ifndef CHIP_CONFIG_SUPPORT_PASE_CONFIG1
#define CHIP_CONFIG_SUPPORT_PASE_CONFIG1 1
#endif // CHIP_CONFIG_SUPPORT_PASE_CONFIG1

/**
 *  @def CHIP_CONFIG_SUPPORT_PASE_CONFIG2
 *
 *  @brief
 *    This chip PASE configuration uses Elliptic Curve J-PAKE with a
 *    SECG secp160r1 curve.
 *
 *    @note When this PASE configuration is enabled, the corresponding
 *          elliptic curve (i.e. #CHIP_CONFIG_SUPPORT_ELLIPTIC_CURVE_SECP160R1)
 *          should also be enabled.
 *
 */
#ifndef CHIP_CONFIG_SUPPORT_PASE_CONFIG2
#define CHIP_CONFIG_SUPPORT_PASE_CONFIG2 0
#endif // CHIP_CONFIG_SUPPORT_PASE_CONFIG2

/**
 *  @def CHIP_CONFIG_SUPPORT_PASE_CONFIG3
 *
 *  @brief
 *    This chip PASE configuration uses Elliptic Curve J-PAKE with a
 *    SECG secp192r1 curve.
 *
 *    @note When this PASE configuration is enabled, the corresponding
 *          elliptic curve (i.e. #CHIP_CONFIG_SUPPORT_ELLIPTIC_CURVE_SECP192R1)
 *          should also be enabled.
 *
 */
#ifndef CHIP_CONFIG_SUPPORT_PASE_CONFIG3
#define CHIP_CONFIG_SUPPORT_PASE_CONFIG3 0
#endif // CHIP_CONFIG_SUPPORT_PASE_CONFIG3

/**
 *  @def CHIP_CONFIG_SUPPORT_PASE_CONFIG4
 *
 *  @brief
 *    This chip PASE configuration uses Elliptic Curve J-PAKE with a
 *    SECG secp224r1 curve and will be the new, default chip PASE
 *    configuration.
 *
 *    @note When this PASE configuration is enabled, the corresponding
 *          elliptic curve (i.e. #CHIP_CONFIG_SUPPORT_ELLIPTIC_CURVE_SECP224R1)
 *          should also be enabled.
 *
 */
#ifndef CHIP_CONFIG_SUPPORT_PASE_CONFIG4
#define CHIP_CONFIG_SUPPORT_PASE_CONFIG4 1
#endif // CHIP_CONFIG_SUPPORT_PASE_CONFIG4

/**
 *  @def CHIP_CONFIG_SUPPORT_PASE_CONFIG5
 *
 *  @brief
 *    This chip PASE configuration uses Elliptic Curve J-PAKE with a
 *    SECG secp256r1 curve.
 *
 *    @note When this PASE configuration is enabled, the corresponding
 *          elliptic curve (i.e. #CHIP_CONFIG_SUPPORT_ELLIPTIC_CURVE_SECP256R1)
 *          should also be enabled.
 *
 */
#ifndef CHIP_CONFIG_SUPPORT_PASE_CONFIG5
#define CHIP_CONFIG_SUPPORT_PASE_CONFIG5 0
#endif // CHIP_CONFIG_SUPPORT_PASE_CONFIG5

/**
 *  @}
 */

#if CHIP_CONFIG_SUPPORT_PASE_CONFIG2 && !CHIP_CONFIG_SUPPORT_ELLIPTIC_CURVE_SECP160R1
#error "Please assert CHIP_CONFIG_SUPPORT_ELLIPTIC_CURVE_SECP160R1 when CHIP_CONFIG_SUPPORT_PASE_CONFIG2 is asserted"
#endif // CHIP_CONFIG_SUPPORT_PASE_CONFIG2 && !CHIP_CONFIG_SUPPORT_ELLIPTIC_CURVE_SECP160R1

#if CHIP_CONFIG_SUPPORT_PASE_CONFIG3 && !CHIP_CONFIG_SUPPORT_ELLIPTIC_CURVE_SECP192R1
#error "Please assert CHIP_CONFIG_SUPPORT_ELLIPTIC_CURVE_SECP192R1 when CHIP_CONFIG_SUPPORT_PASE_CONFIG3 is asserted"
#endif // CHIP_CONFIG_SUPPORT_PASE_CONFIG3 && !CHIP_CONFIG_SUPPORT_ELLIPTIC_CURVE_SECP192R1

#if CHIP_CONFIG_SUPPORT_PASE_CONFIG4 && !CHIP_CONFIG_SUPPORT_ELLIPTIC_CURVE_SECP224R1
#error "Please assert CHIP_CONFIG_SUPPORT_ELLIPTIC_CURVE_SECP224R1 when CHIP_CONFIG_SUPPORT_PASE_CONFIG4 is asserted"
#endif // CHIP_CONFIG_SUPPORT_PASE_CONFIG4 && !CHIP_CONFIG_SUPPORT_ELLIPTIC_CURVE_SECP224R1

#if CHIP_CONFIG_SUPPORT_PASE_CONFIG5 && !CHIP_CONFIG_SUPPORT_ELLIPTIC_CURVE_SECP256R1
#error "Please assert CHIP_CONFIG_SUPPORT_ELLIPTIC_CURVE_SECP256R1 when CHIP_CONFIG_SUPPORT_PASE_CONFIG5 is asserted"
#endif // CHIP_CONFIG_SUPPORT_PASE_CONFIG5 && !CHIP_CONFIG_SUPPORT_ELLIPTIC_CURVE_SECP256R1

/**
 *  @def CHIP_CONFIG_PASE_MESSAGE_PAYLOAD_ALIGNMENT
 *
 *  @brief
 *    Align payload on 4-byte boundary for PASE messages.
 *    Currently, payload alignment is required only when micro-ecc
 *    library is used and it is compiled with ARM assembly.
 *    If implementation guarantees that payload is always 4-byte
 *    aligned this option should stay deasserted to save code size.
 *
 */
#ifndef CHIP_CONFIG_PASE_MESSAGE_PAYLOAD_ALIGNMENT
#if CHIP_CONFIG_USE_MICRO_ECC
#define CHIP_CONFIG_PASE_MESSAGE_PAYLOAD_ALIGNMENT 1
#else
#define CHIP_CONFIG_PASE_MESSAGE_PAYLOAD_ALIGNMENT 0
#endif // CHIP_CONFIG_USE_MICRO_ECC
#endif // CHIP_CONFIG_PASE_MESSAGE_PAYLOAD_ALIGNMENT

/**
 *  @def CHIP_CONFIG_PASE_RATE_LIMITER_TIMEOUT
 *
 *  @brief
 *    The amount of time (in milliseconds) in which the Security Manager
 *    is allowed to have maximum #CHIP_CONFIG_PASE_RATE_LIMITER_MAX_ATTEMPTS
 *    counted PASE attempts.
 *
 */
#ifndef CHIP_CONFIG_PASE_RATE_LIMITER_TIMEOUT
#define CHIP_CONFIG_PASE_RATE_LIMITER_TIMEOUT 15000
#endif // CHIP_CONFIG_PASE_RATE_LIMITER_TIMEOUT

/**
 *  @def CHIP_CONFIG_PASE_RATE_LIMITER_MAX_ATTEMPTS
 *
 *  @brief
 *    The maximum number of PASE attempts after which the
 *    next PASE session establishment attempt will be allowed
 *    only after #CHIP_CONFIG_PASE_RATE_LIMITER_TIMEOUT expires.
 *     * For PASE negotiations with key confirmation option enabled:
 *       only attempts that failed with key confirmation error are counted.
 *       Successful PASE negotiations do not reset the rate limiter.
 *     * For PASE negotiations with key confirmation option disabled:
 *       every PASE negotiation, successful or otherwise, is added
 *       to the rate limiter.
 *
 */
#ifndef CHIP_CONFIG_PASE_RATE_LIMITER_MAX_ATTEMPTS
#define CHIP_CONFIG_PASE_RATE_LIMITER_MAX_ATTEMPTS 3
#endif // CHIP_CONFIG_PASE_RATE_LIMITER_MAX_ATTEMPTS

/**
 *  @name chip Security Manager Memory Management Configuration
 *
 *  @brief
 *    The following definitions enable one of three potential chip
 *    Security Manager memory-management options:
 *
 *      * #CHIP_CONFIG_MEMORY_MGMT_PLATFORM
 *      * #CHIP_CONFIG_MEMORY_MGMT_SIMPLE
 *      * #CHIP_CONFIG_MEMORY_MGMT_MALLOC
 *
 *    Note that these options are mutually exclusive and only one
 *    of these options should be set.
 *
 *  @{
 */

/**
 *  @def CHIP_CONFIG_MEMORY_MGMT_PLATFORM
 *
 *  @brief
 *    Enable (1) or disable (0) support for platform-specific
 *    implementation of chip Security Manager memory-management
 *    functions.
 *
 *  @note This configuration is mutual exclusive with
 *        #CHIP_CONFIG_MEMORY_MGMT_SIMPLE and
 *        #CHIP_CONFIG_MEMORY_MGMT_MALLOC.
 *
 */
#ifndef CHIP_CONFIG_MEMORY_MGMT_PLATFORM
#define CHIP_CONFIG_MEMORY_MGMT_PLATFORM 0
#endif // CHIP_CONFIG_MEMORY_MGMT_PLATFORM

/**
 *  @def CHIP_CONFIG_MEMORY_MGMT_SIMPLE
 *
 *  @brief
 *    Enable (1) or disable (0) support for a chip-provided
 *    implementation of chip Security Manager memory-management
 *    functions based on temporary network buffer allocation /
 *    release.
 *
 *  @note This configuration is mutual exclusive with
 *        #CHIP_CONFIG_MEMORY_MGMT_PLATFORM and
 *        #CHIP_CONFIG_MEMORY_MGMT_MALLOC.
 *
 */
#ifndef CHIP_CONFIG_MEMORY_MGMT_SIMPLE
#define CHIP_CONFIG_MEMORY_MGMT_SIMPLE 0
#endif // CHIP_CONFIG_MEMORY_MGMT_SIMPLE

/**
 *  @def CHIP_CONFIG_MEMORY_MGMT_MALLOC
 *
 *  @brief
 *    Enable (1) or disable (0) support for a chip-provided
 *    implementation of chip Security Manager memory-management
 *    functions based on the C Standard Library malloc / free
 *    functions.
 *
 *  @note This configuration is mutual exclusive with
 *        #CHIP_CONFIG_MEMORY_MGMT_PLATFORM and
 *        #CHIP_CONFIG_MEMORY_MGMT_SIMPLE.
 *
 */
#ifndef CHIP_CONFIG_MEMORY_MGMT_MALLOC
#define CHIP_CONFIG_MEMORY_MGMT_MALLOC 1
#endif // CHIP_CONFIG_MEMORY_MGMT_MALLOC

/**
 *  @}
 */

#if ((CHIP_CONFIG_MEMORY_MGMT_PLATFORM + CHIP_CONFIG_MEMORY_MGMT_SIMPLE + CHIP_CONFIG_MEMORY_MGMT_MALLOC) != 1)
#error                                                                                                                             \
    "Please assert exactly one of CHIP_CONFIG_MEMORY_MGMT_PLATFORM, CHIP_CONFIG_MEMORY_MGMT_SIMPLE, or CHIP_CONFIG_MEMORY_MGMT_MALLOC."
#endif // ((CHIP_CONFIG_MEMORY_MGMT_PLATFORM + CHIP_CONFIG_MEMORY_MGMT_SIMPLE + CHIP_CONFIG_MEMORY_MGMT_MALLOC) != 1)

#if !CHIP_CONFIG_MEMORY_MGMT_MALLOC && CHIP_SYSTEM_CONFIG_USE_BSD_IFADDRS
#error "!CHIP_CONFIG_MEMORY_MGMT_MALLOC but getifaddrs() uses malloc()"
#endif

/**
 *  @def CHIP_CONFIG_SIMPLE_ALLOCATOR_USE_SMALL_BUFFERS
 *
 *  @brief
 *    Enable (1) or disable (0) simple memory allocator support
 *    for small size network buffers. When enabled, this configuration
 *    requires 4 network buffers with minimum available payload size of
 *    600 bytes.
 *
 *  @note This configuration is only relevant when
 *        #CHIP_CONFIG_MEMORY_MGMT_SIMPLE is set and
 *        ignored otherwise.
 *
 */
#ifndef CHIP_CONFIG_SIMPLE_ALLOCATOR_USE_SMALL_BUFFERS
#define CHIP_CONFIG_SIMPLE_ALLOCATOR_USE_SMALL_BUFFERS 0
#endif // CHIP_CONFIG_SIMPLE_ALLOCATOR_USE_SMALL_BUFFERS

/**
 *  @def CHIP_CONFIG_MEMORY_DEBUG_CHECKS
 *
 *  @brief
 *    Enable (1) or disable (0) building with additional code
 *    for memory-related checks.
 */
#ifndef CHIP_CONFIG_MEMORY_DEBUG_CHECKS
#define CHIP_CONFIG_MEMORY_DEBUG_CHECKS 0
#endif // CHIP_CONFIG_MEMORY_DEBUG_CHECKS

/**
 *  @def CHIP_CONFIG_MEMORY_DEBUG_DMALLOC
 *
 *  @brief
 *    Enable (1) or disable (0) malloc memory allocator support
 *    for dmalloc, an open-source debug malloc library. When enabled,
 *    additional checks and logging of allocations may be performed,
 *    with some performance cost.
 *
 *  @note This configuration is most relevant when
 *        #CHIP_CONFIG_MEMORY_MGMT_MALLOC is set, but may also
 *        affect other configurations where application or platform
 *        code uses the malloc() family.
 *
 */
#ifndef CHIP_CONFIG_MEMORY_DEBUG_DMALLOC
#define CHIP_CONFIG_MEMORY_DEBUG_DMALLOC 0
#endif // CHIP_CONFIG_MEMORY_DEBUG_DMALLOC

/**
 *  @name chip Security Manager Time-Consuming Crypto Alerts.
 *
 *  @brief
 *    The following definitions enable one of two potential chip
 *    Security Manager time-consuming crypto alerts implementations:
 *
 *      * #CHIP_CONFIG_SECURITY_MGR_TIME_ALERTS_DUMMY
 *      * #CHIP_CONFIG_SECURITY_MGR_TIME_ALERTS_PLATFORM
 *
 *    Note that these options are mutually exclusive and only one
 *    of these options should be set.
 *
 *  @{
 */

/**
 *  @def CHIP_CONFIG_SECURITY_MGR_TIME_ALERTS_DUMMY
 *
 *  @brief
 *    Enable (1) or disable (0) support for chip-provided dummy
 *    implementation of chip security manager time-consuming
 *    crypto alerts functions.
 *
 *  @note This configuration is mutual exclusive with
 *        #CHIP_CONFIG_SECURITY_MGR_TIME_ALERTS_PLATFORM.
 *
 */
#ifndef CHIP_CONFIG_SECURITY_MGR_TIME_ALERTS_DUMMY
#define CHIP_CONFIG_SECURITY_MGR_TIME_ALERTS_DUMMY 1
#endif // CHIP_CONFIG_SECURITY_MGR_TIME_ALERTS_DUMMY

/**
 *  @def CHIP_CONFIG_SECURITY_MGR_TIME_ALERTS_PLATFORM
 *
 *  @brief
 *    Enable (1) or disable (0) support for a platform-specific
 *    implementation of chip security manager time-consuming
 *    crypto alerts functions.
 *
 *  @note This configuration is mutual exclusive with
 *        #CHIP_CONFIG_SECURITY_MGR_TIME_ALERTS_DUMMY.
 *
 */
#ifndef CHIP_CONFIG_SECURITY_MGR_TIME_ALERTS_PLATFORM
#define CHIP_CONFIG_SECURITY_MGR_TIME_ALERTS_PLATFORM 0
#endif // CHIP_CONFIG_SECURITY_MGR_TIME_ALERTS_PLATFORM

/**
 *  @}
 */

#if ((CHIP_CONFIG_SECURITY_MGR_TIME_ALERTS_DUMMY + CHIP_CONFIG_SECURITY_MGR_TIME_ALERTS_PLATFORM) != 1)
#error "Please assert exactly one of CHIP_CONFIG_SECURITY_MGR_TIME_ALERTS_DUMMY or CHIP_CONFIG_SECURITY_MGR_TIME_ALERTS_PLATFORM."
#endif // ((CHIP_CONFIG_SECURITY_MGR_TIME_ALERTS_DUMMY + CHIP_CONFIG_SECURITY_MGR_TIME_ALERTS_PLATFORM) != 1)

/**
 *  @name chip Random Number Generator (RNG) Implementation Configuration
 *
 *  @brief
 *    The following definitions enable one of three potential chip
 *    RNG implementation options:
 *
 *      * #CHIP_CONFIG_RNG_IMPLEMENTATION_PLATFORM
 *      * #CHIP_CONFIG_RNG_IMPLEMENTATION_CHIPDRBG
 *      * #CHIP_CONFIG_RNG_IMPLEMENTATION_OPENSSL
 *
 *    Note that these options are mutually exclusive and only one of
 *    these options should be set.
 *
 *  @{
 */

/**
 *  @def CHIP_CONFIG_RNG_IMPLEMENTATION_PLATFORM
 *
 *  @brief
 *    Enable (1) or disable (0) support for platform-specific
 *    implementation of the chip Random Number Generator.
 *
 *  @note This configuration is mutual exclusive with
 *        #CHIP_CONFIG_RNG_IMPLEMENTATION_CHIPDRBG and
 *        #CHIP_CONFIG_RNG_IMPLEMENTATION_OPENSSL.
 *
 */
#ifndef CHIP_CONFIG_RNG_IMPLEMENTATION_PLATFORM
#define CHIP_CONFIG_RNG_IMPLEMENTATION_PLATFORM 0
#endif // CHIP_CONFIG_RNG_IMPLEMENTATION_PLATFORM

/**
 *  @def CHIP_CONFIG_RNG_IMPLEMENTATION_CHIPDRBG
 *
 *  @brief
 *    Enable (1) or disable (0) support for a chip-provided
 *    implementation of the chip Random Number Generator.
 *    This implementation is based on AES-CTR DRBG as
 *    specified in the NIST SP800-90A document.
 *
 *  @note This configuration is mutual exclusive with
 *        #CHIP_CONFIG_RNG_IMPLEMENTATION_PLATFORM and
 *        #CHIP_CONFIG_RNG_IMPLEMENTATION_OPENSSL.
 *
 */
#ifndef CHIP_CONFIG_RNG_IMPLEMENTATION_CHIPDRBG
#define CHIP_CONFIG_RNG_IMPLEMENTATION_CHIPDRBG 0
#endif // CHIP_CONFIG_RNG_IMPLEMENTATION_CHIPDRBG

/**
 *  @def CHIP_CONFIG_RNG_IMPLEMENTATION_OPENSSL
 *
 *  @brief
 *    Enable (1) or disable (0) support for a standard OpenSSL
 *    implementation of the chip Random Number Generator.
 *
 *  @note This configuration is mutual exclusive with
 *        #CHIP_CONFIG_RNG_IMPLEMENTATION_PLATFORM and
 *        #CHIP_CONFIG_RNG_IMPLEMENTATION_CHIPDRBG.
 *
 */
#ifndef CHIP_CONFIG_RNG_IMPLEMENTATION_OPENSSL
#define CHIP_CONFIG_RNG_IMPLEMENTATION_OPENSSL 1
#endif // CHIP_CONFIG_RNG_IMPLEMENTATION_OPENSSL

/**
 *  @}
 */

#if ((CHIP_CONFIG_RNG_IMPLEMENTATION_PLATFORM + CHIP_CONFIG_RNG_IMPLEMENTATION_CHIPDRBG +                                          \
      CHIP_CONFIG_RNG_IMPLEMENTATION_OPENSSL) != 1)
#error                                                                                                                             \
    "Please assert exactly one of CHIP_CONFIG_RNG_IMPLEMENTATION_PLATFORM, CHIP_CONFIG_RNG_IMPLEMENTATION_CHIPDRBG, or CHIP_CONFIG_RNG_IMPLEMENTATION_OPENSSL."
#endif // ((CHIP_CONFIG_RNG_IMPLEMENTATION_PLATFORM + CHIP_CONFIG_RNG_IMPLEMENTATION_CHIPDRBG +
       // CHIP_CONFIG_RNG_IMPLEMENTATION_OPENSSL) != 1)

/**
 *  @def CHIP_CONFIG_DEV_RANDOM_DRBG_SEED
 *
 *  @brief
 *    Enable (1) or disable (0) a function for seeding the DRBG with
 *    entropy from the /dev/(u)random device.
 *
 *  @note When enabled along with #CHIP_CONFIG_RNG_IMPLEMENTATION_CHIPDRBG
 *        this function becomes the default seeding function for the DRBG if
 *        another isn't specified at initialization time.
 *
 */
#ifndef CHIP_CONFIG_DEV_RANDOM_DRBG_SEED
#define CHIP_CONFIG_DEV_RANDOM_DRBG_SEED 0
#endif // CHIP_CONFIG_DEV_RANDOM_DRBG_SEED

/**
 *  @def CHIP_CONFIG_DEV_RANDOM_DEVICE_NAME
 *
 *  @brief
 *    The device name used by the dev random entropy function.
 *
 *  @note Only meaningful when #CHIP_CONFIG_DEV_RANDOM_DRBG_SEED is enabled.
 *
 */
#ifndef CHIP_CONFIG_DEV_RANDOM_DEVICE_NAME
#define CHIP_CONFIG_DEV_RANDOM_DEVICE_NAME "/dev/urandom"
#endif // CHIP_CONFIG_DEV_RANDOM_DEVICE_NAME

/**
 *  @name chip AES Block Cipher Algorithm Implementation Configuration.
 *
 *  @brief
 *    The following definitions enable one of the potential chip
 *    AES implementation options:
 *
 *      * #CHIP_CONFIG_AES_IMPLEMENTATION_PLATFORM
 *      * #CHIP_CONFIG_AES_IMPLEMENTATION_OPENSSL
 *
 *    Note that these options are mutually exclusive and only one of
 *    these options should be set.
 *
 *  @{
 */

/**
 *  @def CHIP_CONFIG_AES_IMPLEMENTATION_PLATFORM
 *
 *  @brief
 *    Enable (1) or disable (0) support for platform-specific
 *    implementation of the chip AES functions.
 *
 *  @note This configuration is mutual exclusive with
 *        #CHIP_CONFIG_AES_IMPLEMENTATION_OPENSSL and
 *        #CHIP_CONFIG_AES_IMPLEMENTATION_AESNI
 *
 */
#ifndef CHIP_CONFIG_AES_IMPLEMENTATION_PLATFORM
#define CHIP_CONFIG_AES_IMPLEMENTATION_PLATFORM 0
#endif // CHIP_CONFIG_AES_IMPLEMENTATION_PLATFORM

/**
 *  @def CHIP_CONFIG_AES_IMPLEMENTATION_OPENSSL
 *
 *  @brief
 *    Enable (1) or disable (0) support for the OpenSSL
 *    implementation of the chip AES functions.
 *
 *  @note This configuration is mutual exclusive with other
 *        CHIP_CONFIG_AES_IMPLEMENTATION options.
 *
 */
#ifndef CHIP_CONFIG_AES_IMPLEMENTATION_OPENSSL
#define CHIP_CONFIG_AES_IMPLEMENTATION_OPENSSL 1
#endif // CHIP_CONFIG_AES_IMPLEMENTATION_OPENSSL

/**
 *  @def CHIP_CONFIG_AES_IMPLEMENTATION_AESNI
 *
 *  @brief
 *    Enable (1) or disable (0) support for an implementation
 *    of the chip AES functions using Intel AES-NI intrinsics.
 *
 *  @note This configuration is mutual exclusive with other
 *        CHIP_CONFIG_AES_IMPLEMENTATION options.
 *
 */
#ifndef CHIP_CONFIG_AES_IMPLEMENTATION_AESNI
#define CHIP_CONFIG_AES_IMPLEMENTATION_AESNI 0
#endif // CHIP_CONFIG_AES_IMPLEMENTATION_AESNI

/**
 *  @def CHIP_CONFIG_AES_IMPLEMENTATION_MBEDTLS
 *
 *  @brief
 *    Enable (1) or disable (0) support the mbed TLS
 *    implementation of the chip AES functions.
 *
 *  @note This configuration is mutual exclusive with other
 *        CHIP_CONFIG_AES_IMPLEMENTATION options.
 *
 */
#ifndef CHIP_CONFIG_AES_IMPLEMENTATION_MBEDTLS
#define CHIP_CONFIG_AES_IMPLEMENTATION_MBEDTLS 0
#endif // CHIP_CONFIG_AES_IMPLEMENTATION_MBEDTLS

/**
 *  @}
 */

#if ((CHIP_CONFIG_AES_IMPLEMENTATION_PLATFORM + CHIP_CONFIG_AES_IMPLEMENTATION_OPENSSL + CHIP_CONFIG_AES_IMPLEMENTATION_AESNI +    \
      CHIP_CONFIG_AES_IMPLEMENTATION_MBEDTLS) != 1)
#error "Please assert exactly one CHIP_CONFIG_AES_IMPLEMENTATION_... option."
#endif

/**
 *  @def CHIP_CONFIG_AES_USE_EXPANDED_KEY
 *
 *  @brief
 *    Defines whether AES key is used in its expanded (1) or native (0) form.
 *
 *  @note OpenSSL AES implementation uses its own AES key declaration
 *        and this configuration option is ignored when
 *        #CHIP_CONFIG_AES_IMPLEMENTATION_OPENSSL is set.
 *
 */
#ifndef CHIP_CONFIG_AES_USE_EXPANDED_KEY
#define CHIP_CONFIG_AES_USE_EXPANDED_KEY 0
#endif // CHIP_CONFIG_AES_USE_EXPANDED_KEY

/**
 *  @name chip SHA1 and SHA256 Hash Algorithms Implementation Configuration.
 *
 *  @brief
 *    The following definitions enable one of three potential chip
 *    hash implementation options:
 *
 *      * #CHIP_CONFIG_HASH_IMPLEMENTATION_PLATFORM
 *      * #CHIP_CONFIG_HASH_IMPLEMENTATION_MINCRYPT
 *      * #CHIP_CONFIG_HASH_IMPLEMENTATION_OPENSSL
 *      * #CHIP_CONFIG_HASH_IMPLEMENTATION_MBEDTLS
 *
 *    Note that these options are mutually exclusive and only one of
 *    these options should be set.
 *
 *  @{
 */

/**
 *  @def CHIP_CONFIG_HASH_IMPLEMENTATION_PLATFORM
 *
 *  @brief
 *    Enable (1) or disable (0) support for platform-specific
 *    implementation of the chip SHA1 and SHA256 hashes.
 *
 *  @note This configuration is mutual exclusive with other
 *        CHIP_CONFIG_HASH_IMPLEMENTATION options.
 *
 */
#ifndef CHIP_CONFIG_HASH_IMPLEMENTATION_PLATFORM
#define CHIP_CONFIG_HASH_IMPLEMENTATION_PLATFORM 0
#endif // CHIP_CONFIG_HASH_IMPLEMENTATION_PLATFORM

/**
 *  @def CHIP_CONFIG_HASH_IMPLEMENTATION_MINCRYPT
 *
 *  @brief
 *    Enable (1) or disable (0) support for a chip-provided
 *    implementation of the chip SHA1 and SHA256 hash functions.
 *    This implementation is using sha1 and sha256 engines from
 *    mincrypt library of Android core.
 *
 *  @note This configuration is mutual exclusive with other
 *        CHIP_CONFIG_HASH_IMPLEMENTATION options.
 *
 */
#ifndef CHIP_CONFIG_HASH_IMPLEMENTATION_MINCRYPT
#define CHIP_CONFIG_HASH_IMPLEMENTATION_MINCRYPT 0
#endif // CHIP_CONFIG_HASH_IMPLEMENTATION_MINCRYPT

/**
 *  @def CHIP_CONFIG_HASH_IMPLEMENTATION_OPENSSL
 *
 *  @brief
 *    Enable (1) or disable (0) support for the OpenSSL
 *    implementation of the chip SHA1 and SHA256 hash functions.
 *
 *  @note This configuration is mutual exclusive with other
 *        CHIP_CONFIG_HASH_IMPLEMENTATION options.
 *
 */
#ifndef CHIP_CONFIG_HASH_IMPLEMENTATION_OPENSSL
#define CHIP_CONFIG_HASH_IMPLEMENTATION_OPENSSL 1
#endif // CHIP_CONFIG_HASH_IMPLEMENTATION_OPENSSL

/**
 *  @def CHIP_CONFIG_HASH_IMPLEMENTATION_MBEDTLS
 *
 *  @brief
 *    Enable (1) or disable (0) support for the mbedTLS
 *    implementation of the chip SHA1 and SHA256 hash functions.
 *
 *  @note This configuration is mutual exclusive with other
 *        CHIP_CONFIG_HASH_IMPLEMENTATION options.
 *
 */
#ifndef CHIP_CONFIG_HASH_IMPLEMENTATION_MBEDTLS
#define CHIP_CONFIG_HASH_IMPLEMENTATION_MBEDTLS 0
#endif // CHIP_CONFIG_HASH_IMPLEMENTATION_MBEDTLS

/**
 *  @}
 */

#if ((CHIP_CONFIG_HASH_IMPLEMENTATION_PLATFORM + CHIP_CONFIG_HASH_IMPLEMENTATION_MINCRYPT +                                        \
      CHIP_CONFIG_HASH_IMPLEMENTATION_OPENSSL + CHIP_CONFIG_HASH_IMPLEMENTATION_MBEDTLS) != 1)
#error "Please assert exactly one CHIP_CONFIG_HASH_IMPLEMENTATION_... option."
#endif

/**
 *  @name chip key export protocol configuration.
 *
 *  @brief
 *    The following definitions define the configurations supported
 *    for chip's key export protocol.
 *
 *    This protocol is used to export secret key material from chip device.
 *    chip supports the following protocol configurations:
 *
 *    * #CHIP_CONFIG_SUPPORT_KEY_EXPORT_CONFIG1
 *    * #CHIP_CONFIG_SUPPORT_KEY_EXPORT_CONFIG2
 *
 *    which are summarized in the table below:
 *
 *    | Configuration  |   Curve   | Notes                   |
 *    | :------------: | :-------: | :---------------------- |
 *    | 1              | secp224r1 | Default configuration   |
 *    | 2              | secp256r1 |                         |
 *
 *  @{
 *
 */

/**
 *  @def CHIP_CONFIG_SUPPORT_KEY_EXPORT_CONFIG1
 *
 *  @brief
 *    This chip key export protocol configuration uses secp224r1
 *    Elliptic Curve.
 *
 */
#ifndef CHIP_CONFIG_SUPPORT_KEY_EXPORT_CONFIG1
#define CHIP_CONFIG_SUPPORT_KEY_EXPORT_CONFIG1 1
#endif // CHIP_CONFIG_SUPPORT_KEY_EXPORT_CONFIG1

/**
 *  @def CHIP_CONFIG_SUPPORT_KEY_EXPORT_CONFIG2
 *
 *  @brief
 *    This chip key export protocol configuration uses secp256r1
 *    Elliptic Curve.
 *
 */
#ifndef CHIP_CONFIG_SUPPORT_KEY_EXPORT_CONFIG2
#define CHIP_CONFIG_SUPPORT_KEY_EXPORT_CONFIG2 1
#endif // CHIP_CONFIG_SUPPORT_KEY_EXPORT_CONFIG2

/**
 *  @}
 */

/**
 *  @def CHIP_CONFIG_ALLOW_NON_STANDARD_ELLIPTIC_CURVES
 *
 *  @brief
 *    Allow the use of elliptic curves beyond the standard ones
 *    supported by chip.
 *
 */
#ifndef CHIP_CONFIG_ALLOW_NON_STANDARD_ELLIPTIC_CURVES
#define CHIP_CONFIG_ALLOW_NON_STANDARD_ELLIPTIC_CURVES 0
#endif // CHIP_CONFIG_ALLOW_NON_STANDARD_ELLIPTIC_CURVES

/**
 *  @def CHIP_CONFIG_MAX_EC_BITS
 *
 *  @brief
 *    The maximum size elliptic curve supported, in bits.
 *
 */
#ifndef CHIP_CONFIG_MAX_EC_BITS
#define CHIP_CONFIG_MAX_EC_BITS 256
#endif // CHIP_CONFIG_MAX_EC_BITS

/**
 *  @def CHIP_CONFIG_MAX_RSA_BITS
 *
 *  @brief
 *    The maximum size RSA modulus supported, in bits.
 *
 */
#ifndef CHIP_CONFIG_MAX_RSA_BITS
#define CHIP_CONFIG_MAX_RSA_BITS 4096
#endif // CHIP_CONFIG_MAX_RSA_BITS

/**
 *  @def CHIP_CONFIG_MAX_PEER_NODES
 *
 *  @brief
 *    Maximum number of peer nodes that the local node can communicate
 *    with.
 *
 */
#ifndef CHIP_CONFIG_MAX_PEER_NODES
#define CHIP_CONFIG_MAX_PEER_NODES 128
#endif // CHIP_CONFIG_MAX_PEER_NODES

/**
 *  @def CHIP_CONFIG_MAX_CONNECTIONS
 *
 *  @brief
 *    Maximum number of simultaneously active connections.
 *
 */
#ifndef CHIP_CONFIG_MAX_CONNECTIONS
#define CHIP_CONFIG_MAX_CONNECTIONS INET_CONFIG_NUM_TCP_ENDPOINTS
#endif // CHIP_CONFIG_MAX_CONNECTIONS

/**
 *  @def CHIP_CONFIG_MAX_INCOMING_TCP_CONNECTIONS
 *
 *  @brief
 *    Maximum number of simultaneously active inbound TCP connections.
 *
 *    Regardless of what #CHIP_CONFIG_MAX_INCOMING_TCP_CONNECTIONS
 *    is set to, the total number of inbound connections cannot exceed
 *    #CHIP_CONFIG_MAX_CONNECTIONS, which is the overall limit for
 *    inbound and outbound connections.
 */
#ifndef CHIP_CONFIG_MAX_INCOMING_TCP_CONNECTIONS
#define CHIP_CONFIG_MAX_INCOMING_TCP_CONNECTIONS (CHIP_CONFIG_MAX_CONNECTIONS * 4 / 5)
#endif // CHIP_CONFIG_MAX_INCOMING_TCP_CONNECTIONS

/**
 *  @def CHIP_CONFIG_MAX_INCOMING_TCP_CON_FROM_SINGLE_IP
 *
 *  @brief
 *    Maximum number of simultaneously active inbound TCP connections
 *    from the single IP address.
 *
 *    Regardless of what #CHIP_CONFIG_MAX_INCOMING_TCP_CON_FROM_SINGLE_IP
 *    is set to, the total number of inbound connections from a single IP
 *    address cannot exceed #CHIP_CONFIG_MAX_CONNECTIONS or
 *    #CHIP_CONFIG_MAX_INCOMING_TCP_CONNECTIONS.
 */
#ifndef CHIP_CONFIG_MAX_INCOMING_TCP_CON_FROM_SINGLE_IP
#define CHIP_CONFIG_MAX_INCOMING_TCP_CON_FROM_SINGLE_IP 2
#endif // CHIP_CONFIG_MAX_INCOMING_TCP_CON_FROM_SINGLE_IP

/**
 *  @def CHIP_CONFIG_MAX_SESSION_KEYS
 *
 *  @brief
 *    Maximum number of simultaneously active session keys.
 *
 */
#ifndef CHIP_CONFIG_MAX_SESSION_KEYS
#define CHIP_CONFIG_MAX_SESSION_KEYS CHIP_CONFIG_MAX_CONNECTIONS
#endif // CHIP_CONFIG_MAX_SESSION_KEYS

/**
 *  @def CHIP_CONFIG_MAX_APPLICATION_EPOCH_KEYS
 *
 *  @brief
 *    Maximum number of simultaneously supported application epoch keys.
 *    This define should be set to the maximum number of epoch keys
 *    that can be simultaneously provisioned on chip node by chip
 *    service. The maximum supported value is 8, however, in most cases
 *    only two such keys will exist on device at any given point in time.
 *
 */
#ifndef CHIP_CONFIG_MAX_APPLICATION_EPOCH_KEYS
#define CHIP_CONFIG_MAX_APPLICATION_EPOCH_KEYS 4
#endif // CHIP_CONFIG_MAX_APPLICATION_EPOCH_KEYS

/**
 *  @def CHIP_CONFIG_MAX_APPLICATION_GROUPS
 *
 *  @brief
 *    Maximum number of simultaneously supported application groups.
 *    This define should be set to the number of chip application
 *    groups, in which associated chip node has membership.
 *
 */
#ifndef CHIP_CONFIG_MAX_APPLICATION_GROUPS
#define CHIP_CONFIG_MAX_APPLICATION_GROUPS 8
#endif // CHIP_CONFIG_MAX_APPLICATION_GROUPS

/**
 *  @def CHIP_CONFIG_USE_APP_GROUP_KEYS_FOR_MSG_ENC
 *
 *  @brief
 *    Enable (1) or disable (0) support for the application group keys
 *    used for chip message encryption.
 *
 */
#ifndef CHIP_CONFIG_USE_APP_GROUP_KEYS_FOR_MSG_ENC
#define CHIP_CONFIG_USE_APP_GROUP_KEYS_FOR_MSG_ENC 1
#endif // CHIP_CONFIG_USE_APP_GROUP_KEYS_FOR_MSG_ENC

/**
 *  @def CHIP_CONFIG_MAX_CACHED_MSG_ENC_APP_KEYS
 *
 *  @brief
 *    Maximum number of simultaneously cached chip message encryption
 *    application keys.
 *    Caching these keys speeds up message encoding/decoding processes
 *    and eliminates the need to retrieve constituent key material from
 *    the platform memory every time we derive these keys.
 *    This define can be set equal to the number of application groups
 *    (#CHIP_CONFIG_MAX_APPLICATION_GROUPS) supported by the chip node
 *    such that exactly one key can be cached for each application group.
 *    It might be a good idea to allocate few more entries in the key
 *    cache for the corner cases, where application group is having
 *    simultaneous conversations using an 'old' and a 'new' epoch key.
 *
 *  @note This configuration is only relevant when
 *        #CHIP_CONFIG_USE_APP_GROUP_KEYS_FOR_MSG_ENC is set and
 *        ignored otherwise.
 *
 */
#ifndef CHIP_CONFIG_MAX_CACHED_MSG_ENC_APP_KEYS
#define CHIP_CONFIG_MAX_CACHED_MSG_ENC_APP_KEYS (CHIP_CONFIG_MAX_APPLICATION_GROUPS + 1)
#endif // CHIP_CONFIG_MAX_CACHED_MSG_ENC_APP_KEYS

#if !(CHIP_CONFIG_MAX_CACHED_MSG_ENC_APP_KEYS > 0 && CHIP_CONFIG_MAX_CACHED_MSG_ENC_APP_KEYS < 256)
#error "Please set CHIP_CONFIG_MAX_CACHED_MSG_ENC_APP_KEYS to a value greater than zero and smaller than 256."
#endif // !(CHIP_CONFIG_MAX_CACHED_MSG_ENC_APP_KEYS > 0 && CHIP_CONFIG_MAX_CACHED_MSG_ENC_APP_KEYS < 256)

/**
 *  @name chip Encrypted Passcode Configuration
 *
 *  @brief
 *    The following definitions enable (1) or disable (0) supported for
 *    chip encrypted passcode configurations. Each configuration
 *    uniquely specifies how chip passcode was encrypted, authenticated,
 *    and structured. chip supports the following passcode
 *    configurations:
 *
 *    * #CHIP_CONFIG_SUPPORT_PASSCODE_CONFIG1_TEST_ONLY
 *    * #CHIP_CONFIG_SUPPORT_PASSCODE_CONFIG2
 *
 *    which are summarized in the table below:
 *
 *    | Configuration | Encryption | Authentication | Fingerprint | Notes                 |
 *    | :-----------: | :--------: | :------------: | :---------: | :-------------------- |
 *    | 1             | -          | SHA1 Hash      | SHA1 Hash   | Test-only             |
 *    | 2             | AES128-ECB | SHA1 HMAC      | SHA1 HMAC   | Default configuration |
 *
 *  @{
 *
 */

/**
 *  @def CHIP_CONFIG_SUPPORT_PASSCODE_CONFIG1_TEST_ONLY
 *
 *  @brief
 *    This chip passcode configuration does not encrypt the passcode
 *    and doesn't use secret keys to authenticate and uniquely identify
 *    (fingerprint) the passcode.
 *
 *  @note For this configuration the computational overhead of the
 *        cryptography has largely been disabled since the focus
 *        of this configuration is testing the overall passcode
 *        encryption/decryption protocol, independently of the
 *        cryptography.
 *
 */
#ifndef CHIP_CONFIG_SUPPORT_PASSCODE_CONFIG1_TEST_ONLY
#define CHIP_CONFIG_SUPPORT_PASSCODE_CONFIG1_TEST_ONLY 0
#endif // CHIP_CONFIG_SUPPORT_PASSCODE_CONFIG1_TEST_ONLY

/**
 *  @def CHIP_CONFIG_SUPPORT_PASSCODE_CONFIG2
 *
 *  @brief
 *    This chip passcode configuration uses AES128 algorithm in ECB
 *    mode to encrypt passcodes. It also uses SHA1 Hash-based Message
 *    Authentication Code (HMAC) to authenticate and uniquely identify
 *    (fingerprint) the passcode.
 *
 */
#ifndef CHIP_CONFIG_SUPPORT_PASSCODE_CONFIG2
#define CHIP_CONFIG_SUPPORT_PASSCODE_CONFIG2 1
#endif // CHIP_CONFIG_SUPPORT_PASSCODE_CONFIG2

/**
 *  @}
 */

/**
 *  @def CHIP_CONFIG_DEFAULT_SECURITY_SESSION_ESTABLISHMENT_TIMEOUT
 *
 *  @brief
 *    The default amount of time, in milliseconds, after which an in-progess
 *    session establishment will fail due to a timeout.
 *
 */
#ifndef CHIP_CONFIG_DEFAULT_SECURITY_SESSION_ESTABLISHMENT_TIMEOUT
#define CHIP_CONFIG_DEFAULT_SECURITY_SESSION_ESTABLISHMENT_TIMEOUT 30000
#endif // CHIP_CONFIG_DEFAULT_SECURITY_SESSION_ESTABLISHMENT_TIMEOUT

/**
 *  @def CHIP_CONFIG_DEFAULT_SECURITY_SESSION_IDLE_TIMEOUT
 *
 *  @brief
 *    The default minimum amount of time, in milliseconds, that an unreserved and idle
 *    security session will be allowed to exist before being destroyed.  In practice,
 *    unreserved idle sessions can exist for up to twice this value.
 *
 */
#ifndef CHIP_CONFIG_DEFAULT_SECURITY_SESSION_IDLE_TIMEOUT
#define CHIP_CONFIG_DEFAULT_SECURITY_SESSION_IDLE_TIMEOUT 15000
#endif // CHIP_CONFIG_DEFAULT_SECURITY_SESSION_IDLE_TIMEOUT

/**
 *  @def CHIP_CONFIG_NUM_MESSAGE_BUFS
 *
 *  @brief
 *    Total number of message buffers. Only used for the BSD sockets
 *    configuration.
 *
 */
#ifndef CHIP_CONFIG_NUM_MESSAGE_BUFS
#define CHIP_CONFIG_NUM_MESSAGE_BUFS 16
#endif // CHIP_CONFIG_NUM_MESSAGE_BUFS

/**
 *  @def CHIP_CONFIG_MAX_UNSOLICITED_MESSAGE_HANDLERS
 *
 *  @brief
 *    Maximum number of simultaneously active unsolicited message
 *    handlers.
 *
 */
#ifndef CHIP_CONFIG_MAX_UNSOLICITED_MESSAGE_HANDLERS
#define CHIP_CONFIG_MAX_UNSOLICITED_MESSAGE_HANDLERS 8
#endif // CHIP_CONFIG_MAX_UNSOLICITED_MESSAGE_HANDLERS

/**
 *  @def CHIP_CONFIG_MAX_EXCHANGE_CONTEXTS
 *
 *  @brief
 *    Maximum number of simultaneously active exchange contexts.
 *
 */
#ifndef CHIP_CONFIG_MAX_EXCHANGE_CONTEXTS
#define CHIP_CONFIG_MAX_EXCHANGE_CONTEXTS 16
#endif // CHIP_CONFIG_MAX_EXCHANGE_CONTEXTS

/**
 *  @def CHIP_CONFIG_MAX_ACTIVE_CHANNELS
 *
 *  @brief
 *    Maximum number of simultaneously active channels
 */
#ifndef CHIP_CONFIG_MAX_ACTIVE_CHANNELS
#define CHIP_CONFIG_MAX_ACTIVE_CHANNELS 16
#endif // CHIP_CONFIG_MAX_ACTIVE_CHANNELS

/**
 *  @def CHIP_CONFIG_MAX_CHANNEL_HANDLES
 *
 *  @brief
 *    Maximum number of channel handles
 */
#ifndef CHIP_CONFIG_MAX_CHANNEL_HANDLES
#define CHIP_CONFIG_MAX_CHANNEL_HANDLES 32
#endif // CHIP_CONFIG_MAX_CHANNEL_HANDLES

/**
 *  @def CHIP_CONFIG_NODE_ADDRESS_RESOLVE_TIMEOUT_MSECS
 *
 *  @brief
 *    This is the default timeout for node addres resolve over mDNS
 *
 */
#ifndef CHIP_CONFIG_NODE_ADDRESS_RESOLVE_TIMEOUT_MSECS
#define CHIP_CONFIG_NODE_ADDRESS_RESOLVE_TIMEOUT_MSECS (5000)
#endif // CHIP_CONFIG_NODE_ADDRESS_RESOLVE_TIMEOUT_MSECS

/**
 *  @def CHIP_CONFIG_MCSP_RECEIVE_TABLE_SIZE
 *
 *  @brief
 *    Size of the receive table for message counter synchronization protocol
 *
 */
#ifndef CHIP_CONFIG_MCSP_RECEIVE_TABLE_SIZE
#define CHIP_CONFIG_MCSP_RECEIVE_TABLE_SIZE (CHIP_CONFIG_MAX_EXCHANGE_CONTEXTS - 2)
#endif // CHIP_CONFIG_MCSP_RECEIVE_TABLE_SIZE

/**
 *  @def CHIP_CONFIG_MESSAGE_COUNTER_WINDOW_SIZE
 *
 *  @brief
 *    Max number of messages behind message window can be accepted.
 *
 */
#ifndef CHIP_CONFIG_MESSAGE_COUNTER_WINDOW_SIZE
#define CHIP_CONFIG_MESSAGE_COUNTER_WINDOW_SIZE 32
#endif // CHIP_CONFIG_MESSAGE_COUNTER_WINDOW_SIZE

/**
 *  @def CHIP_CONFIG_CONNECT_IP_ADDRS
 *
 *  @brief
 *    Maximum number of IP addresses tried when connecting to a
 *    hostname.
 *
 */
#ifndef CHIP_CONFIG_CONNECT_IP_ADDRS
#define CHIP_CONFIG_CONNECT_IP_ADDRS 4
#endif // CHIP_CONFIG_CONNECT_IP_ADDRS

/**
 *  @def CHIP_CONFIG_DEFAULT_UDP_MTU_SIZE
 *
 *  @brief
 *    The default MTU size for an IPv6 datagram carrying UDP. This is useful
 *    for senders who want to send UDP chip messages that fit within a single
 *    IPv6 datagram.
 *
 *    1280 is the guaranteed minimum IPv6 MTU.
 *
 */
#ifndef CHIP_CONFIG_DEFAULT_UDP_MTU_SIZE
#define CHIP_CONFIG_DEFAULT_UDP_MTU_SIZE 1280
#endif // CHIP_CONFIG_DEFAULT_UDP_MTU_SIZE

/**
 *  @def CHIP_HEADER_RESERVE_SIZE
 *
 *  @brief
 *    The number of bytes to reserve in a network packet buffer to contain the
 *    chip message and exchange headers.
 *
 *    This number was calculated as follows:
 *
 *      chip Message Header:
 *
 *          2 -- Frame Length
 *          2 -- Message Header
 *          4 -- Message Id
 *          8 -- Source Node Id
 *          8 -- Destination Node Id
 *          2 -- Key Id
 *
 *      chip Exchange Header:
 *
 *          1 -- Application Version
 *          1 -- Message Type
 *          2 -- Exchange Id
 *          4 -- Profile Id
 *          4 -- Acknowleged Message Id
 *
 *    @note A number of these fields are optional or not presently used.
 *          So most headers will be considerably smaller than this.
 *
 */
#ifndef CHIP_HEADER_RESERVE_SIZE
#define CHIP_HEADER_RESERVE_SIZE 38
#endif // CHIP_HEADER_RESERVE_SIZE

/**
 *  @def CHIP_TRAILER_RESERVE_SIZE
 *
 *  @brief
 *    TODO
 *
 */
#ifndef CHIP_TRAILER_RESERVE_SIZE
#define CHIP_TRAILER_RESERVE_SIZE 20
#endif // CHIP_TRAILER_RESERVE_SIZE

/**
 *  @def CHIP_PORT
 *
 *  @brief
 *    chip TCP/UDP port for secured chip traffic.
 *
 */
#ifndef CHIP_PORT
#define CHIP_PORT 5540
#endif // CHIP_PORT

/**
 *  @def CHIP_UNSECURED_PORT
 *
 *  @brief
 *    chip TCP/UDP port for unsecured chip traffic.
 *
 */
#ifndef CHIP_UNSECURED_PORT
#define CHIP_UNSECURED_PORT 11096
#endif // CHIP_UNSECURED_PORT

/**
 *  @def CHIP_CONFIG_ENABLE_EPHEMERAL_UDP_PORT
 *
 *  @brief
 *    Enable use of an ephemeral UDP source port for locally initiated chip exchanges.
 */
#ifndef CHIP_CONFIG_ENABLE_EPHEMERAL_UDP_PORT
#define CHIP_CONFIG_ENABLE_EPHEMERAL_UDP_PORT 0
#endif // CHIP_CONFIG_ENABLE_EPHEMERAL_UDP_PORT

/**
 *  @def CHIP_CONFIG_SECURITY_TEST_MODE
 *
 *  @brief
 *    Enable various features that make it easier to debug secure chip communication.
 *
 *  @note
 *    WARNING: This option makes it possible to circumvent basic chip security functionality,
 *    including message encryption. Because of this it SHOULD NEVER BE ENABLED IN PRODUCTION BUILDS.
 */
#ifndef CHIP_CONFIG_SECURITY_TEST_MODE
#define CHIP_CONFIG_SECURITY_TEST_MODE 0
#endif // CHIP_CONFIG_SECURITY_TEST_MODE

/**
 *  @def CHIP_CONFIG_ENABLE_DNS_RESOLVER
 *
 *  @brief
 *    Enable support for resolving hostnames with a DNS resolver.
 */
#ifndef CHIP_CONFIG_ENABLE_DNS_RESOLVER
#define CHIP_CONFIG_ENABLE_DNS_RESOLVER (INET_CONFIG_ENABLE_DNS_RESOLVER)
#endif // CHIP_CONFIG_ENABLE_DNS_RESOLVER

/**
 *  @def CHIP_CONFIG_RESOLVE_IPADDR_LITERAL
 *
 *  @brief
 *    Enable support for resolving hostnames as literal IP addresses without a DNS resolver.
 *
 *    For historical reasons, the default is \c TRUE where \c CHIP_SYSTEM_CONFIG_USE_SOCKETS=1,
 *    and \c FALSE otherwise. The exception in the LwIP-only case was originally made to facilitate
 *    integration and change management with existing development lines. The default may
 *    change in the future to \c TRUE in all cases.
 */
#ifndef CHIP_CONFIG_RESOLVE_IPADDR_LITERAL
#define CHIP_CONFIG_RESOLVE_IPADDR_LITERAL (CHIP_SYSTEM_CONFIG_USE_SOCKETS)
#endif // CHIP_CONFIG_RESOLVE_IPADDR_LITERAL

/**
 *  @def CHIP_CONFIG_ENABLE_TARGETED_LISTEN
 *
 *  @brief
 *    Enable support for listening on particular addresses/interfaces.
 *
 *    This allows testing multiple instances of the chip stack
 *    running on a single host.
 *
 */
#ifndef CHIP_CONFIG_ENABLE_TARGETED_LISTEN
#define CHIP_CONFIG_ENABLE_TARGETED_LISTEN (!CHIP_SYSTEM_CONFIG_USE_LWIP)
#endif // CHIP_CONFIG_ENABLE_TARGETED_LISTEN

/**
 *  @def CHIP_CONFIG_ENABLE_UNSECURED_TCP_LISTEN
 *
 *  @brief
 *    Enable support for receiving TCP connections over an unsecured
 *    network layer (for example, from a device that is provisionally joined
 *    to a 6LowPAN network but does not possess the 802.15.4 network
 *    keys).
 *
 */
#ifndef CHIP_CONFIG_ENABLE_UNSECURED_TCP_LISTEN
#define CHIP_CONFIG_ENABLE_UNSECURED_TCP_LISTEN 0
#endif // CHIP_CONFIG_ENABLE_UNSECURED_TCP_LISTEN

/**
 *  @def CHIP_CONFIG_CERT_MAX_RDN_ATTRIBUTES
 *
 *  @brief
 *    The maximum number of Relative Distinguished Name (RDN) attributes
 *    supported by the CHIP Certificate Distinguished Names (DN).
 *
 */
#ifndef CHIP_CONFIG_CERT_MAX_RDN_ATTRIBUTES
#define CHIP_CONFIG_CERT_MAX_RDN_ATTRIBUTES 5
#endif // CHIP_CONFIG_CERT_MAX_RDN_ATTRIBUTES

/**
 *  @def CHIP_CONFIG_DEBUG_CERT_VALIDATION
 *
 *  @brief
 *    Enable support for debugging output from certificate validation.
 *
 */
#ifndef CHIP_CONFIG_DEBUG_CERT_VALIDATION
#define CHIP_CONFIG_DEBUG_CERT_VALIDATION 1
#endif // CHIP_CONFIG_DEBUG_CERT_VALIDATION

/**
 *  @def CHIP_CONFIG_OPERATIONAL_DEVICE_CERT_CURVE_ID
 *
 *  @brief
 *    EC curve to be used to generate chip operational device certificate.
 *
 */
#ifndef CHIP_CONFIG_OPERATIONAL_DEVICE_CERT_CURVE_ID
#define CHIP_CONFIG_OPERATIONAL_DEVICE_CERT_CURVE_ID (chip::Profiles::Security::kChipCurveId_prime256v1)
#endif // CHIP_CONFIG_OPERATIONAL_DEVICE_CERT_CURVE_ID

/**
 *  @def CHIP_CONFIG_OP_DEVICE_CERT_VALID_DATE_NOT_BEFORE
 *
 *  @brief
 *    This is a packed valid date to be encoded in the chip
 *    operational device certificate. Any date before
 *    that date the certificate is considered invalid.
 *    The following functions can be used to calculate packed
 *    date/time: PackCertTime() and PackedCertTimeToDate().
 *    chip packed certificate dates are limited to representing
 *    dates that are on or after 2000/01/01.
 *    Mathematical expression to calculate packed date is:
 *        (((year - 2000) * 12 + (mon - 1)) * 31 + (day - 1))
 *    Currently encoded value corresponds to 2019/01/01.
 *
 */
#ifndef CHIP_CONFIG_OP_DEVICE_CERT_VALID_DATE_NOT_BEFORE
#define CHIP_CONFIG_OP_DEVICE_CERT_VALID_DATE_NOT_BEFORE 0x1B9C
#endif // CHIP_CONFIG_OP_DEVICE_CERT_VALID_DATE_NOT_BEFORE

/**
 *  @def CHIP_CONFIG_OP_DEVICE_CERT_VALID_DATE_NOT_AFTER
 *
 *  @brief
 *    This is the valid date to be encoded in the chip
 *    operational device certificate. Any date after
 *    that date the certificate is considered invalid.
 *    The following functions can be used to calculate packed
 *    date/time: PackCertTime() and PackedCertTimeToDate().
 *    chip packed certificate dates are limited to representing
 *    dates that are on or after 2000/01/01.
 *    Mathematical expression to calculate packed date is:
 *        (((year - 2000) * 12 + (mon - 1)) * 31 + (day - 1))
 *    Currently encoded value corresponds to 2069/01/01.
 *
 */
#ifndef CHIP_CONFIG_OP_DEVICE_CERT_VALID_DATE_NOT_AFTER
#define CHIP_CONFIG_OP_DEVICE_CERT_VALID_DATE_NOT_AFTER 0x6444
#endif // CHIP_CONFIG_OP_DEVICE_CERT_VALID_DATE_NOT_AFTER

/**
 *  @def CHIP_CONFIG_ENABLE_PASE_INITIATOR
 *
 *  @brief
 *    Enable support for initiating PASE sessions.
 *
 */
#ifndef CHIP_CONFIG_ENABLE_PASE_INITIATOR
#define CHIP_CONFIG_ENABLE_PASE_INITIATOR 1
#endif // CHIP_CONFIG_ENABLE_PASE_INITIATOR

/**
 *  @def CHIP_CONFIG_ENABLE_PASE_RESPONDER
 *
 *  @brief
 *    Enable support for responding to PASE sessions initiated by
 *    other nodes.
 *
 */
#ifndef CHIP_CONFIG_ENABLE_PASE_RESPONDER
#define CHIP_CONFIG_ENABLE_PASE_RESPONDER 1
#endif // CHIP_CONFIG_ENABLE_PASE_RESPONDER

/**
 *  @def CHIP_CONFIG_ENABLE_CASE_INITIATOR
 *
 *  @brief
 *    Enable support for initiating CASE sessions.
 *
 */
#ifndef CHIP_CONFIG_ENABLE_CASE_INITIATOR
#define CHIP_CONFIG_ENABLE_CASE_INITIATOR 1
#endif // CHIP_CONFIG_ENABLE_CASE_INITIATOR

/**
 *  @def CHIP_CONFIG_ENABLE_CASE_RESPONDER
 *
 *  @brief
 *    Enable support for responding to CASE sessions initiated by other nodes.
 *
 */
#ifndef CHIP_CONFIG_ENABLE_CASE_RESPONDER
#define CHIP_CONFIG_ENABLE_CASE_RESPONDER 1
#endif // CHIP_CONFIG_ENABLE_CASE_RESPONDER

/**
 *  @def CHIP_CONFIG_SUPPORT_CASE_CONFIG1
 *
 *  @brief
 *    Enable use of CASE protocol configuration 1.
 *
 *  @note CASE config 1 uses SHA-1 for message signatures, which is deprecated.
 *
 */
#ifndef CHIP_CONFIG_SUPPORT_CASE_CONFIG1
#define CHIP_CONFIG_SUPPORT_CASE_CONFIG1 1
#endif // CHIP_CONFIG_SUPPORT_CASE_CONFIG1

#ifndef CHIP_CONFIG_PERSISTED_STORAGE_KEY_GLOBAL_MESSAGE_COUNTER
#define CHIP_CONFIG_PERSISTED_STORAGE_KEY_GLOBAL_MESSAGE_COUNTER "GlobalMCTR"
#endif // CHIP_CONFIG_PERSISTED_STORAGE_KEY_GLOBAL_MESSAGE_COUNTER

/**
 *  @def CHIP_CONFIG_DEFAULT_CASE_CURVE_ID
 *
 *  @brief
 *    Default ECDH curve to be used when initiating a CASE session, if not overridden by the application.
 *
 */
#ifndef CHIP_CONFIG_DEFAULT_CASE_CURVE_ID
#if CHIP_CONFIG_SUPPORT_ELLIPTIC_CURVE_SECP224R1
#define CHIP_CONFIG_DEFAULT_CASE_CURVE_ID (chip::Profiles::Security::kChipCurveId_secp224r1)
#elif CHIP_CONFIG_SUPPORT_ELLIPTIC_CURVE_SECP256R1
#define CHIP_CONFIG_DEFAULT_CASE_CURVE_ID (chip::Profiles::Security::kChipCurveId_prime256v1)
#elif CHIP_CONFIG_SUPPORT_ELLIPTIC_CURVE_SECP192R1
#define CHIP_CONFIG_DEFAULT_CASE_CURVE_ID (chip::Profiles::Security::kChipCurveId_prime192v1)
#else
#define CHIP_CONFIG_DEFAULT_CASE_CURVE_ID (chip::Profiles::Security::kChipCurveId_secp160r1)
#endif
#endif // CHIP_CONFIG_DEFAULT_CASE_CURVE_ID

/**
 *  @def CHIP_CONFIG_DEFAULT_CASE_ALLOWED_CURVES
 *
 *  @brief
 *    Default set of ECDH curves allowed to be used in a CASE session (initiating or responding), if not overridden by the
 * application.
 *
 */
#ifndef CHIP_CONFIG_DEFAULT_CASE_ALLOWED_CURVES
#if CHIP_CONFIG_SUPPORT_ELLIPTIC_CURVE_SECP224R1 || CHIP_CONFIG_SUPPORT_ELLIPTIC_CURVE_SECP256R1
#define CHIP_CONFIG_DEFAULT_CASE_ALLOWED_CURVES                                                                                    \
    (chip::Profiles::Security::kChipCurveSet_secp224r1 | chip::Profiles::Security::kChipCurveSet_prime256v1)
#else
#define CHIP_CONFIG_DEFAULT_CASE_ALLOWED_CURVES (chip::Profiles::Security::kChipCurveSet_All)
#endif
#endif // CHIP_CONFIG_DEFAULT_CASE_ALLOWED_CURVES

/**
 * @def CHIP_CONFIG_LEGACY_CASE_AUTH_DELEGATE
 *
 * @brief
 *   Enable use of the legacy chipCASEAuthDelegate interface.
 */
#ifndef CHIP_CONFIG_LEGACY_CASE_AUTH_DELEGATE
#define CHIP_CONFIG_LEGACY_CASE_AUTH_DELEGATE 1
#endif

/**
 *  @def CHIP_CONFIG_MAX_SHARED_SESSIONS_END_NODES
 *
 *  @brief
 *    The maximum number of end nodes simultaneously supported
 *    for all active shared sessions.
 *
 */
#ifndef CHIP_CONFIG_MAX_SHARED_SESSIONS_END_NODES
#define CHIP_CONFIG_MAX_SHARED_SESSIONS_END_NODES 10
#endif // CHIP_CONFIG_MAX_SHARED_SESSIONS_END_NODES

/**
 *  @def CHIP_CONFIG_MAX_END_NODES_PER_SHARED_SESSION
 *
 *  @brief
 *    The maximum number of end nodes simultaneously supported
 *    per active shared session.
 *
 */
#ifndef CHIP_CONFIG_MAX_END_NODES_PER_SHARED_SESSION
#define CHIP_CONFIG_MAX_END_NODES_PER_SHARED_SESSION 10
#endif // CHIP_CONFIG_MAX_END_NODES_PER_SHARED_SESSION

/**
 *  @def CHIP_CONFIG_ENABLE_TAKE_INITIATOR
 *
 *  @brief
 *    Enable support for initiating TAKE sessions.
 *
 */
#ifndef CHIP_CONFIG_ENABLE_TAKE_INITIATOR
#define CHIP_CONFIG_ENABLE_TAKE_INITIATOR 0
#endif // CHIP_CONFIG_ENABLE_TAKE_INITIATOR

/**
 *  @def CHIP_CONFIG_ENABLE_TAKE_RESPONDER
 *
 *  @brief
 *    Enable support for responding to TAKE sessions initiated by other nodes.
 *
 */
#ifndef CHIP_CONFIG_ENABLE_TAKE_RESPONDER
#define CHIP_CONFIG_ENABLE_TAKE_RESPONDER 0
#endif // CHIP_CONFIG_ENABLE_TAKE_RESPONDER

/**
 *  @def CHIP_CONFIG_ENABLE_KEY_EXPORT_INITIATOR
 *
 *  @brief
 *    Enable support for initiating key export request.
 *
 */
#ifndef CHIP_CONFIG_ENABLE_KEY_EXPORT_INITIATOR
#define CHIP_CONFIG_ENABLE_KEY_EXPORT_INITIATOR 1
#endif // CHIP_CONFIG_ENABLE_KEY_EXPORT_INITIATOR

/**
 *  @def CHIP_CONFIG_ENABLE_KEY_EXPORT_RESPONDER
 *
 *  @brief
 *    Enable support for responding to key export request initiated by other nodes.
 *
 */
#ifndef CHIP_CONFIG_ENABLE_KEY_EXPORT_RESPONDER
#define CHIP_CONFIG_ENABLE_KEY_EXPORT_RESPONDER 1
#endif // CHIP_CONFIG_ENABLE_KEY_EXPORT_RESPONDER

/**
 * @def CHIP_CONFIG_LEGACY_KEY_EXPORT_DELEGATE
 *
 * @brief
 *   Enable use of the legacy chipKeyExportDelegate interface.
 */
#ifndef CHIP_CONFIG_LEGACY_KEY_EXPORT_DELEGATE
#define CHIP_CONFIG_LEGACY_KEY_EXPORT_DELEGATE 1
#endif

/**
 *  @def CHIP_CONFIG_REQUIRE_AUTH
 *
 *  @brief
 *    Enable (1) or disable (0) support for client requests via an
 *    authenticated session.
 *
 *    This broadly controls whether or not a number of chip servers
 *    require client requests to be sent via an authenticated session
 *    and provides a default configuration value to these related
 *    definitions:
 *
 *      * #CHIP_CONFIG_REQUIRE_AUTH_DEVICE_CONTROL
 *      * #CHIP_CONFIG_REQUIRE_AUTH_FABRIC_PROV
 *      * #CHIP_CONFIG_REQUIRE_AUTH_NETWORK_PROV
 *      * #CHIP_CONFIG_REQUIRE_AUTH_SERVICE_PROV
 *
 *    @note These configurations shall be deasserted for development
 *          and testing purposes only. No chip-enabled device shall
 *          be certified without these asserted.
 *
 */
#ifndef CHIP_CONFIG_REQUIRE_AUTH
#define CHIP_CONFIG_REQUIRE_AUTH 1
#endif // CHIP_CONFIG_REQUIRE_AUTH

/**
 *  @def CHIP_CONFIG_REQUIRE_AUTH_DEVICE_CONTROL
 *
 *  @brief
 *    Enable (1) or disable (0) support for client requests to the
 *    chip Device Control server via an authenticated session. See
 *    also #CHIP_CONFIG_REQUIRE_AUTH.
 *
 *    @note This configuration shall be deasserted for development
 *          and testing purposes only. No chip-enabled device shall
 *          be certified without this asserted.
 *
 */
#ifndef CHIP_CONFIG_REQUIRE_AUTH_DEVICE_CONTROL
#define CHIP_CONFIG_REQUIRE_AUTH_DEVICE_CONTROL CHIP_CONFIG_REQUIRE_AUTH
#endif // CHIP_CONFIG_REQUIRE_AUTH_DEVICE_CONTROL

/**
 *  @def CHIP_CONFIG_REQUIRE_AUTH_FABRIC_PROV
 *
 *  @brief
 *    Enable (1) or disable (0) support for client requests to the
 *    chip Fabric Provisioning server via an authenticated
 *    session. See also #CHIP_CONFIG_REQUIRE_AUTH.
 *
 *    @note This configuration shall be deasserted for development
 *          and testing purposes only. No chip-enabled device shall
 *          be certified without this asserted.
 *
 */
#ifndef CHIP_CONFIG_REQUIRE_AUTH_FABRIC_PROV
#define CHIP_CONFIG_REQUIRE_AUTH_FABRIC_PROV CHIP_CONFIG_REQUIRE_AUTH
#endif // CHIP_CONFIG_REQUIRE_AUTH_FABRIC_PROV

/**
 *  @def CHIP_CONFIG_REQUIRE_AUTH_NETWORK_PROV
 *
 *  @brief
 *    Enable (1) or disable (0) support for client requests to the
 *    chip Network Provisioning server via an authenticated
 *    session. See also #CHIP_CONFIG_REQUIRE_AUTH.
 *
 *    @note This configuration shall be deasserted for development
 *          and testing purposes only. No chip-enabled device shall
 *          be certified without this asserted.
 *
 */
#ifndef CHIP_CONFIG_REQUIRE_AUTH_NETWORK_PROV
#define CHIP_CONFIG_REQUIRE_AUTH_NETWORK_PROV CHIP_CONFIG_REQUIRE_AUTH
#endif // CHIP_CONFIG_REQUIRE_AUTH_NETWORK_PROV

/**
 *  @def CHIP_CONFIG_REQUIRE_AUTH_SERVICE_PROV
 *
 *  @brief
 *    Enable (1) or disable (0) support for client requests to the
 *    chip Service Provisioning server via an authenticated
 *    session. See also #CHIP_CONFIG_REQUIRE_AUTH.
 *
 *    @note This configuration shall be deasserted for development
 *          and testing purposes only. No chip-enabled device shall
 *          be certified without this asserted.
 *
 */
#ifndef CHIP_CONFIG_REQUIRE_AUTH_SERVICE_PROV
#define CHIP_CONFIG_REQUIRE_AUTH_SERVICE_PROV CHIP_CONFIG_REQUIRE_AUTH
#endif // CHIP_CONFIG_REQUIRE_AUTH_SERVICE_PROV

/**
 *  @def CHIP_CONFIG_ENABLE_PROVISIONING_BUNDLE_SUPPORT
 *
 *  @brief
 *    Enable (1) or disable (0) support for the handling of chip
 *    Provisioning Bundles.
 *
 *    chip Provisioning Bundles are a chip TLV payload containing
 *    the chip certificate, corresponding private key, and pairing
 *    code / entry key that a chip device would have otherwise
 *    received at its time of manufacture.
 *
 *    Enable this if your family of device needs to support in-field
 *    provisioning (IFP). IFP for chip devices is neither generally
 *    supported nor recommended.
 *
 */
#ifndef CHIP_CONFIG_ENABLE_PROVISIONING_BUNDLE_SUPPORT
#define CHIP_CONFIG_ENABLE_PROVISIONING_BUNDLE_SUPPORT 1
#endif // CHIP_CONFIG_ENABLE_PROVISIONING_BUNDLE_SUPPORT

/**
 *  @def CHIP_ERROR_LOGGING
 *
 *  @brief
 *    If asserted (1), enable logging of all messages in the
 *    chip::Logging::LogCategory::kLogCategory_Error category.
 *
 */
#ifndef CHIP_ERROR_LOGGING
#define CHIP_ERROR_LOGGING 1
#endif // CHIP_ERROR_LOGGING

/**
 *  @def CHIP_PROGRESS_LOGGING
 *
 *  @brief
 *    If asserted (1), enable logging of all messages in the
 *    chip::Logging::LogCategory::kLogCategory_Progress category.
 *
 */
#ifndef CHIP_PROGRESS_LOGGING
#define CHIP_PROGRESS_LOGGING 1
#endif // CHIP_PROGRESS_LOGGING

/**
 *  @def CHIP_DETAIL_LOGGING
 *
 *  @brief
 *    If asserted (1), enable logging of all messages in the
 *    chip::Logging::kLogCategory_Detail category.
 *
 */
#ifndef CHIP_DETAIL_LOGGING
#define CHIP_DETAIL_LOGGING 1
#endif // CHIP_DETAIL_LOGGING

/**
 * CHIP_CONFIG_LOG_MESSAGE_MAX_SIZE
 *
 * The maximum size (in bytes) of a log message
 */
#ifndef CHIP_CONFIG_LOG_MESSAGE_MAX_SIZE
#define CHIP_CONFIG_LOG_MESSAGE_MAX_SIZE 256
#endif

/**
 *  @def CHIP_CONFIG_ENABLE_FUNCT_ERROR_LOGGING
 *
 *  @brief
 *    If asserted (1), enable logging of errors at function exit via the
 *    ChipLogFunctError() macro.
 */
#ifndef CHIP_CONFIG_ENABLE_FUNCT_ERROR_LOGGING
#define CHIP_CONFIG_ENABLE_FUNCT_ERROR_LOGGING 0
#endif // CHIP_CONFIG_ENABLE_FUNCT_ERROR_LOGGING

/**
 *  @def CHIP_CONFIG_ENABLE_CONDITION_LOGGING
 *
 *  @brief
 *    If asserted (1), enable logging of failed conditions via the
 *    ChipLogIfFalse() macro.
 */
#ifndef CHIP_CONFIG_ENABLE_CONDITION_LOGGING
#define CHIP_CONFIG_ENABLE_CONDITION_LOGGING 0
#endif // CHIP_CONFIG_ENABLE_CONDITION_LOGGING

/**
 *  @def CHIP_CONFIG_SERVICE_DIR_CONNECT_TIMEOUT_MSECS
 *
 *  @brief
 *    This is the default timeout for the connect call to the
 *    directory server to wait for success or being notified
 *    of an error.
 *
 */
#ifndef CHIP_CONFIG_SERVICE_DIR_CONNECT_TIMEOUT_MSECS
#define CHIP_CONFIG_SERVICE_DIR_CONNECT_TIMEOUT_MSECS (10000)
#endif // CHIP_CONFIG_SERVICE_DIR_CONNECT_TIMEOUT_MSECS

/**
 *  @def CHIP_CONFIG_DEFAULT_INCOMING_CONNECTION_IDLE_TIMEOUT
 *
 *  @brief
 *    The maximum amount of time, in milliseconds, that an idle inbound
 *    chip connection will be allowed to exist before being closed.
 *
 *    This is a default value that can be overridden at runtime by the
 *    application.
 *
 *    A value of 0 disables automatic closing of idle connections.
 *
 */
#ifndef CHIP_CONFIG_DEFAULT_INCOMING_CONNECTION_IDLE_TIMEOUT
#define CHIP_CONFIG_DEFAULT_INCOMING_CONNECTION_IDLE_TIMEOUT 15000
#endif // CHIP_CONFIG_DEFAULT_INCOMING_CONNECTION_IDLE_TIMEOUT

/**
 *  @def CHIP_CONFIG_MSG_COUNTER_SYNC_RESP_TIMEOUT
 *
 *  @brief
 *    The amount of time (in milliseconds) which a peer is given
 *    to respond to a message counter synchronization request.
 *    Depending on when the request is sent, peers may
 *    actually have up to twice this time.
 *
 */
#ifndef CHIP_CONFIG_MSG_COUNTER_SYNC_RESP_TIMEOUT
#define CHIP_CONFIG_MSG_COUNTER_SYNC_RESP_TIMEOUT 2000
#endif // CHIP_CONFIG_MSG_COUNTER_SYNC_RESP_TIMEOUT

/**
 *  @def CHIP_CONFIG_TEST
 *
 *  @brief
 *    If asserted (1), enable APIs that help implement
 *    unit and integration tests.
 *
 */
#ifndef CHIP_CONFIG_TEST
#define CHIP_CONFIG_TEST 0
#endif // CHIP_CONFIG_TEST

/**
 *  @def CHIP_CONFIG_ERROR_SOURCE
 *
 *  If asserted (1), then CHIP_ERROR constants will include the source location of their expansion.
 */
#ifndef CHIP_CONFIG_ERROR_SOURCE
#define CHIP_CONFIG_ERROR_SOURCE 0
#endif // CHIP_CONFIG_ERROR_SOURCE

/**
 *  @def CHIP_CONFIG_ERROR_SOURCE_NO_ERROR
 *
 *  If asserted (1) along with CHIP_CONFIG_ERROR_SOURCE, then instances of CHIP_NO_ERROR will also include
 *  the source location of their expansion. Otherwise, CHIP_NO_ERROR is excluded from source tracking.
 */
#ifndef CHIP_CONFIG_ERROR_SOURCE_NO_ERROR
#define CHIP_CONFIG_ERROR_SOURCE_NO_ERROR 1
#endif // CHIP_CONFIG_ERROR_SOURCE

/**
 *  @def CHIP_CONFIG_ERROR_FORMAT_AS_STRING
 *
 *  If 0, then ChipError::Format() returns an integer (ChipError::StorageType).
 *  If 1, then ChipError::Format() returns a const char *, from chip::ErrorStr().
 *  In either case, the macro CHIP_ERROR_FORMAT expands to a suitable printf format.
 */

#ifndef CHIP_CONFIG_ERROR_FORMAT_AS_STRING
#define CHIP_CONFIG_ERROR_FORMAT_AS_STRING 0
#endif // CHIP_CONFIG_ERROR_FORMAT_AS_STRING

/**
 *  @def CHIP_CONFIG_SHORT_ERROR_STR
 *
 *  @brief
 *    If asserted (1), produce shorter error strings that only carry a
 *    minimum of information.
 *
 */
#ifndef CHIP_CONFIG_SHORT_ERROR_STR
#define CHIP_CONFIG_SHORT_ERROR_STR 0
#endif // CHIP_CONFIG_SHORT_ERROR_STR

/**
 *  @def CHIP_CONFIG_ERROR_STR_SIZE
 *
 *  @brief
 *    This defines the size of the buffer to store a formatted error string.
 *    If the formatting of an error string exceeds this size it will be truncated.
 *
 *    The default size varies based on the CHIP_CONFIG_SHORT_ERROR_STR option.
 *
 *    When CHIP_CONFIG_SHORT_ERROR_STR is 0, a large default buffer size is used
 *    to accommodate descriptive text summarizing the cause of the error. E.g.:
 *
 *         "chip Error 4047 (0x00000FCF): Invalid Argument"
 *
 *    When CHIP_CONFIG_SHORT_ERROR_STR is 1, the buffer size is set to accommodate
 *    a minimal error string consisting of a 10 character subsystem name followed
 *    by an 8 character error number, plus boilerplate. E.g.:
 *
 *         "Error chip:0x00000FCF"
 *
 */
#ifndef CHIP_CONFIG_ERROR_STR_SIZE
#if CHIP_CONFIG_SHORT_ERROR_STR
#define CHIP_CONFIG_ERROR_STR_SIZE (5 + 1 + 10 + 3 + 8 + 1)
#else // CHIP_CONFIG_SHORT_ERROR_STR
#define CHIP_CONFIG_ERROR_STR_SIZE 256
#endif // CHIP_CONFIG_SHORT_ERROR_STR
#endif // CHIP_CONFIG_ERROR_STR_SIZE

/**
 *  @def CHIP_CONFIG_CUSTOM_ERROR_FORMATTER
 *
 *  @brief
 *    If asserted (1), suppress definition of the standard error formatting function
 *    (#FormatError()) allowing an application-specific implementation to be used.
 *
 */
#ifndef CHIP_CONFIG_CUSTOM_ERROR_FORMATTER
#define CHIP_CONFIG_CUSTOM_ERROR_FORMATTER 0
#endif // CHIP_CONFIG_CUSTOM_ERROR_FORMATTER

/**
 *  @def CHIP_CONFIG_SHORT_FORM_ERROR_VALUE_FORMAT
 *
 *  @brief
 *    The printf-style format string used to format error values.
 *
 *  On some platforms, the structure of error values makes them more convenient to
 *  read in either hex or decimal format.  This option can be used to override
 *  the default hex format.
 *
 *  Note that this option only affects short-form error strings (i.e. when
 *  CHIP_CONFIG_SHORT_ERROR_STR == 1).  Long form error strings always show both hex
 *  and decimal values
 */
#ifndef CHIP_CONFIG_SHORT_FORM_ERROR_VALUE_FORMAT
#define CHIP_CONFIG_SHORT_FORM_ERROR_VALUE_FORMAT "0x%08" PRIX32
#endif // CHIP_CONFIG_SHORT_FORM_ERROR_VALUE_FORMAT

/**
 *  @def CHIP_CONFIG_BLE_PKT_RESERVED_SIZE
 *
 *  @brief
 *    The number of bytes that chip should reserve at the front of
 *    every outgoing BLE packet for the sake of the underlying BLE
 *    stack.
 *
 */
#ifndef CHIP_CONFIG_BLE_PKT_RESERVED_SIZE
#define CHIP_CONFIG_BLE_PKT_RESERVED_SIZE 0
#endif // CHIP_CONFIG_BLE_PKT_RESERVED_SIZE

/**
 *  @def CHIP_CONFIG_ENABLE_SECURITY_DEBUG_FUNCS
 *
 *  @brief
 *    Enable (1) or disable (0) support for utility functions for
 *    decoding and outputing information related to chip security.
 *
 */
#ifndef CHIP_CONFIG_ENABLE_SECURITY_DEBUG_FUNCS
#define CHIP_CONFIG_ENABLE_SECURITY_DEBUG_FUNCS 1
#endif // CHIP_CONFIG_ENABLE_SECURITY_DEBUG_FUNCS

/**
 *  @def CHIP_CONFIG_IsPlatformErrorNonCritical(CODE)
 *
 *  This macro checks if a platform generated error is critical and
 *  needs to be reported to the application/caller. The criticality
 *  of an error (in the context of that platform) is determined by how
 *  it impacts the logic flow, i.e., whether or not the current flow
 *  can continue despite the error or it needs to be reported back
 *  resulting in a potential stoppage.
 *
 *  @note
 *  This is a default set of platform errors which are configured as
 *  non-critical from the context of that platform. Any new error that
 *  the platforms deem as non-critical could be added by overriding
 *  this default macro definition after careful thought towards its
 *  implication in the logic flow in that platform.
 *
 *  @param[in]    CODE    The #CHIP_ERROR being checked for criticality.
 *
 *  @return    true if the error is non-critical; false otherwise.
 *
 */
#ifndef CHIP_CONFIG_IsPlatformErrorNonCritical
#if CHIP_SYSTEM_CONFIG_USE_LWIP
#define _CHIP_CONFIG_IsPlatformLwIPErrorNonCritical(CODE)                                                                          \
    ((CODE) == chip::System::MapErrorLwIP(ERR_RTE) || (CODE) == chip::System::MapErrorLwIP(ERR_MEM))
#else // !CHIP_SYSTEM_CONFIG_USE_LWIP
#define _CHIP_CONFIG_IsPlatformLwIPErrorNonCritical(CODE) 0
#endif // !CHIP_SYSTEM_CONFIG_USE_LWIP

#if CHIP_SYSTEM_CONFIG_USE_SOCKETS
#define _CHIP_CONFIG_IsPlatformPOSIXErrorNonCritical(CODE)                                                                         \
    ((CODE) == chip::System::MapErrorPOSIX(EHOSTUNREACH) || (CODE) == chip::System::MapErrorPOSIX(ENETUNREACH) ||                  \
     (CODE) == chip::System::MapErrorPOSIX(EADDRNOTAVAIL) || (CODE) == chip::System::MapErrorPOSIX(EPIPE))
#else // !CHIP_SYSTEM_CONFIG_USE_SOCKETS
#define _CHIP_CONFIG_IsPlatformPOSIXErrorNonCritical(CODE) 0
#endif // !CHIP_SYSTEM_CONFIG_USE_SOCKETS

#define CHIP_CONFIG_IsPlatformErrorNonCritical(CODE)                                                                               \
    (_CHIP_CONFIG_IsPlatformPOSIXErrorNonCritical(CODE) || _CHIP_CONFIG_IsPlatformLwIPErrorNonCritical(CODE))
#endif // CHIP_CONFIG_IsPlatformErrorNonCritical

/**
 *  @def CHIP_CONFIG_WILL_OVERRIDE_PLATFORM_MATH_FUNCS
 *
 *  @brief
 *    Enable (1) or disable (0) replacing math functions
 *    which may not be available in the standard/intrinsic library,
 *    and hence require special support from the platform.
 *
 */
#ifndef CHIP_CONFIG_WILL_OVERRIDE_PLATFORM_MATH_FUNCS
#define CHIP_CONFIG_WILL_OVERRIDE_PLATFORM_MATH_FUNCS 0
#endif // CHIP_CONFIG_WILL_OVERRIDE_PLATFORM_MATH_FUNCS

/**
 * @def CHIP_CONFIG_SERIALIZATION_USE_MALLOC
 *
 * @brief If turned on, then schema event serialization and
 *   deserialization will use the stdlib implementations of malloc,
 *   free, and realloc by default (if no other implementations have
 *   been provided).  We will fail at compile time if the stdlib
 *   implementations are not present.
 */
#ifndef CHIP_CONFIG_SERIALIZATION_USE_MALLOC
#define CHIP_CONFIG_SERIALIZATION_USE_MALLOC 0
#endif

/**
 * @def CHIP_CONFIG_SERIALIZATION_DEBUG_LOGGING
 *
 * @brief Enable debug logging for the serialization/deserialization APIs.
 */
#ifndef CHIP_CONFIG_SERIALIZATION_DEBUG_LOGGING
#define CHIP_CONFIG_SERIALIZATION_DEBUG_LOGGING 0
#endif

/**
 * @def CHIP_CONFIG_SERIALIZATION_LOG_FLOATS
 *
 * @brief Enable debug logging of floats and doubles for the
 *   serialization/deserialization APIs.  Not all platforms
 *   support these types, and may not compile if there are
 *   any references to them.  Only matters if
 *   CHIP_CONFIG_SERIALIZATION_DEBUG_LOGGING is enabled.
 */
#ifndef CHIP_CONFIG_SERIALIZATION_LOG_FLOATS
#define CHIP_CONFIG_SERIALIZATION_LOG_FLOATS 1
#endif

/**
 * @def CHIP_CONFIG_PERSISTED_STORAGE_KEY_TYPE
 *
 * @brief
 *   The data type used to represent the key of a persistedly-stored
 *   key/value pair.
 */
#ifndef CHIP_CONFIG_PERSISTED_STORAGE_KEY_TYPE
#define CHIP_CONFIG_PERSISTED_STORAGE_KEY_TYPE const char *
#endif

/**
 * @def CHIP_CONFIG_LIFETIIME_PERSISTED_COUNTER_KEY
 *
 * @brief
 *   Lifetime Counter Key.
 */
#ifndef CHIP_CONFIG_LIFETIIME_PERSISTED_COUNTER_KEY
#define CHIP_CONFIG_LIFETIIME_PERSISTED_COUNTER_KEY "life-count"
#endif

/**
 *  @def CHIP_CONFIG_PERSISTED_STORAGE_ENC_MSG_CNTR_ID
 *
 *  @brief
 *    The group key message counter persisted storage Id.
 *
 */
#ifndef CHIP_CONFIG_PERSISTED_STORAGE_ENC_MSG_CNTR_ID
#define CHIP_CONFIG_PERSISTED_STORAGE_ENC_MSG_CNTR_ID "EncMsgCntr"
#endif // CHIP_CONFIG_PERSISTED_STORAGE_ENC_MSG_CNTR_ID

/**
 *  @def CHIP_CONFIG_PERSISTED_STORAGE_ENC_MSG_CNTR_EPOCH
 *
 *  @brief
 *    The group key message counter persisted storage epoch.
 *
 */
#ifndef CHIP_CONFIG_PERSISTED_STORAGE_ENC_MSG_CNTR_EPOCH
#define CHIP_CONFIG_PERSISTED_STORAGE_ENC_MSG_CNTR_EPOCH 0x1000
#endif // CHIP_CONFIG_PERSISTED_STORAGE_ENC_MSG_CNTR_EPOCH

/**
 * @def CHIP_CONFIG_PERSISTED_STORAGE_MAX_KEY_LENGTH
 *
 * @brief The maximum length of the key in a key/value pair
 *   stored in the platform's persistent storage.
 */
#ifndef CHIP_CONFIG_PERSISTED_STORAGE_MAX_KEY_LENGTH
#define CHIP_CONFIG_PERSISTED_STORAGE_MAX_KEY_LENGTH 16
#endif

/**
 * @def CHIP_CONFIG_PERSISTED_STORAGE_MAX_VALUE_LENGTH
 *
 * @brief The maximum length of the value in a key/value pair
 *   stored in the platform's persistent storage.
 */
#ifndef CHIP_CONFIG_PERSISTED_STORAGE_MAX_VALUE_LENGTH
#define CHIP_CONFIG_PERSISTED_STORAGE_MAX_VALUE_LENGTH 256
#endif

/**
 * @def CHIP_CONFIG_PERSISTED_COUNTER_DEBUG_LOGGING
 *
 * @brief Enable debug logging for the PersistedCounter API.
 */
#ifndef CHIP_CONFIG_PERSISTED_COUNTER_DEBUG_LOGGING
#define CHIP_CONFIG_PERSISTED_COUNTER_DEBUG_LOGGING 0
#endif

/**
 * @def CHIP_CONFIG_EVENT_LOGGING_VERBOSE_DEBUG_LOGS
 *
 * @brief Enable verbose debug logging for the EventLogging API.
 * This setting is incompatible with platforms that route console
 * logs into event logging, as it would result in circular logic.
 */
#ifndef CHIP_CONFIG_EVENT_LOGGING_VERBOSE_DEBUG_LOGS
#define CHIP_CONFIG_EVENT_LOGGING_VERBOSE_DEBUG_LOGS 1
#endif

/**
 * @def CHIP_CONFIG_ENABLE_ARG_PARSER
 *
 * @brief Enable support functions for parsing command-line arguments
 */
#ifndef CHIP_CONFIG_ENABLE_ARG_PARSER
#define CHIP_CONFIG_ENABLE_ARG_PARSER 0
#endif

/**
 * @def CHIP_CONFIG_ENABLE_ARG_PARSER_SANTIY_CHECK
 *
 * @brief Enable santiy checking of command-line argument definitions.
 */
#ifndef CHIP_CONFIG_ENABLE_ARG_PARSER_SANTIY_CHECK
#define CHIP_CONFIG_ENABLE_ARG_PARSER_SANTIY_CHECK 1
#endif

/**
 * @def CHIP_CONFIG_SERVICE_PROV_RESPONSE_TIMEOUT
 *
 * @brief
 *    The amount of time (in milliseconds) which the service is given
 *    to respond to a pair device to account request.
 */
#ifndef CHIP_CONFIG_SERVICE_PROV_RESPONSE_TIMEOUT
#define CHIP_CONFIG_SERVICE_PROV_RESPONSE_TIMEOUT 60000
#endif

/**
 *  @def CHIP_CONFIG_SUPPORT_LEGACY_ADD_NETWORK_MESSAGE
 *
 *  @brief
 *    Enable (1) or disable (0) support for the depricated
 *    version of AddNetwork() message in the Network Provisioning
 *    profile.
 *    This option should be enabled to support pairing with CHIP
 *    legacy devices that don't have latest SW.
 *
 */
#ifndef CHIP_CONFIG_SUPPORT_LEGACY_ADD_NETWORK_MESSAGE
#define CHIP_CONFIG_SUPPORT_LEGACY_ADD_NETWORK_MESSAGE 1
#endif // CHIP_CONFIG_SUPPORT_LEGACY_ADD_NETWORK_MESSAGE

/**
 *  @def CHIP_CONFIG_ALWAYS_USE_LEGACY_ADD_NETWORK_MESSAGE
 *
 *  @brief
 *    Enable (1) or disable (0) the exclusive use of the depricated
 *    version of AddNetwork() message in the Network Provisioning
 *    profile.
 *    This option should be enabled when exclusively pairing with CHIP
 *    legacy devices that don't have latest SW.
 *    This option requires that
 *    CHIP_CONFIG_SUPPORT_LEGACY_ADD_NETWORK_MESSAGE is enabled.
 *
 */
#ifndef CHIP_CONFIG_ALWAYS_USE_LEGACY_ADD_NETWORK_MESSAGE
#define CHIP_CONFIG_ALWAYS_USE_LEGACY_ADD_NETWORK_MESSAGE 0
#endif // CHIP_CONFIG_ALWAYS_USE_LEGACY_ADD_NETWORK_MESSAGE

/**
 * @def CHIP_CONFIG_ENABLE_IFJ_SERVICE_FABRIC_JOIN
 *
 * @brief Enable the Service Provisioning profile message
 * for notification of successful in-field joining of the
 * chip fabric.
 */
#ifndef CHIP_CONFIG_ENABLE_IFJ_SERVICE_FABRIC_JOIN
#define CHIP_CONFIG_ENABLE_IFJ_SERVICE_FABRIC_JOIN 0
#endif // CHIP_CONFIG_ENABLE_IFJ_SERVICE_FABRIC_JOIN

/**
 * @def CHIP_CONFIG_PEER_CONNECTION_POOL_SIZE
 *
 * @brief Define the size of the pool used for tracking CHIP
 * Peer connections. This defines maximum number of concurrent
 * device connections across all supported transports.
 */
#ifndef CHIP_CONFIG_PEER_CONNECTION_POOL_SIZE
#define CHIP_CONFIG_PEER_CONNECTION_POOL_SIZE 16
#endif // CHIP_CONFIG_PEER_CONNECTION_POOL_SIZE

/**
 * @def CHIP_PEER_CONNECTION_TIMEOUT_MS
 *
 * @brief After what period of inactivity is a peer connection considered
 * expired.
 */
#ifndef CHIP_PEER_CONNECTION_TIMEOUT_MS
#define CHIP_PEER_CONNECTION_TIMEOUT_MS 120000
#endif // CHIP_PEER_CONNECTION_TIMEOUT_MS

/**
 * @def CHIP_PEER_CONNECTION_TIMEOUT_CHECK_FREQUENCY_MS
 *
 * @brief How frequent are peer connections checked for timeouts.
 */
#ifndef CHIP_PEER_CONNECTION_TIMEOUT_CHECK_FREQUENCY_MS
#define CHIP_PEER_CONNECTION_TIMEOUT_CHECK_FREQUENCY_MS 5000
#endif // CHIP_PEER_CONNECTION_TIMEOUT_CHECK_FREQUENCY_MS

/**
 *  @def CHIP_CONFIG_MAX_BINDINGS
 *
 *  @brief
 *    Maximum number of simultaneously active bindings per WeaveExchangeManager
 *    The new single source TimeSync client takes one binding.
 *    Every WDM one-way subscription takes one binding. Mutual subscription counts as two one-way subscriptions.
 *    A reserved slot is needed to take an incoming subscription request.
 *    For a device with 2 mutual subscriptions, and one single source time sync client, it needs 2 x 2 + 1 = 5 bindings at least.
 *    At least six is needed if it still wants to take new WDM subscriptions under this load.
 */
#ifndef CHIP_CONFIG_MAX_BINDINGS
#define CHIP_CONFIG_MAX_BINDINGS 6
#endif // CHIP_CONFIG_MAX_BINDINGS

/**
 *  @def CHIP_CONFIG_MAX_DEVICE_ADMINS
 *
 *  @brief
 *    Maximum number of administrators that can provision the device. Each admin
 *    can provision the device with their unique operational credentials and manage
 *    their access control lists.
 */
#ifndef CHIP_CONFIG_MAX_DEVICE_ADMINS
#define CHIP_CONFIG_MAX_DEVICE_ADMINS 16
#endif // CHIP_CONFIG_MAX_DEVICE_ADMINS

/**
 * @def CHIP_NON_PRODUCTION_MARKER
 *
 * @brief Defines the name of a mark symbol whose presence signals that the chip code
 * includes development/testing features that should never be used in production contexts.
 */
#ifndef CHIP_NON_PRODUCTION_MARKER
#if (CHIP_CONFIG_SECURITY_TEST_MODE || CHIP_CONFIG_SUPPORT_PASE_CONFIG0_TEST_ONLY ||                                               \
     CHIP_CONFIG_SUPPORT_PASSCODE_CONFIG1_TEST_ONLY || (!CHIP_CONFIG_REQUIRE_AUTH) || CHIP_FUZZING_ENABLED)
#define CHIP_NON_PRODUCTION_MARKER WARNING__DO_NOT_SHIP__CONTAINS_NON_PRODUCTION_CHIP_CODE
#endif
#endif

#ifdef CHIP_NON_PRODUCTION_MARKER
extern const char CHIP_NON_PRODUCTION_MARKER[];
#endif

/**
 * @def CHIP_COMMISSIONING_HINT_TABLE
 *
 * @brief Defines the set of "pairing hint" values that can be set in
 * the PH key in commissionable node discovery response.
 */
#ifndef CHIP_COMMISSIONING_HINT_TABLE
#define CHIP_COMMISSIONING_HINT_TABLE
#define CHIP_COMMISSIONING_HINT_INDEX_POWER_CYCLE 0
#define CHIP_COMMISSIONING_HINT_INDEX_MANUFACTURER_URL 1
#define CHIP_COMMISSIONING_HINT_INDEX_SEE_ADMINISTRATOR_UX 2
#define CHIP_COMMISSIONING_HINT_INDEX_SEE_SETTINGS_MENU 3
#define CHIP_COMMISSIONING_HINT_INDEX_CUSTOM_INSTRUCTION 4
#define CHIP_COMMISSIONING_HINT_INDEX_SEE_MANUAL 5
#define CHIP_COMMISSIONING_HINT_INDEX_PRESS_RESET 6
#define CHIP_COMMISSIONING_HINT_INDEX_PRESS_RESET_WITH_POWER 7
#define CHIP_COMMISSIONING_HINT_INDEX_PRESS_RESET_SECONDS 8
#define CHIP_COMMISSIONING_HINT_INDEX_PRESS_RESET_UNTIL_BLINK 9
#define CHIP_COMMISSIONING_HINT_INDEX_PRESS_RESET_SECONDS_WITH_POWER 10
#define CHIP_COMMISSIONING_HINT_INDEX_PRESS_RESET_UNTIL_BLINK_WITH_POWER 11
#endif

/**
<<<<<<< HEAD
 * @def CHIP_CONFIG_MDNS_CACHE_SIZE
 *
 * @brief Define the size of the MDNS cache
 */
#ifndef CHIP_CONFIG_MDNS_CACHE_SIZE
#define CHIP_CONFIG_MDNS_CACHE_SIZE 20
#endif
=======
 *  @name Interaction Model object pool configuration.
 *
 *  @brief
 *    The following definitions sets the maximum number of corresponding interaction model object pool size.
 *
 *      * #CHIP_IM_MAX_NUM_COMMAND_HANDLER
 *      * #CHIP_IM_MAX_NUM_COMMAND_SENDER
 *      * #CHIP_IM_MAX_NUM_READ_HANDLER
 *      * #CHIP_IM_MAX_NUM_READ_CLIENT
 *      * #CHIP_IM_MAX_REPORTS_IN_FLIGHT
 *      * #CHIP_IM_SERVER_MAX_NUM_PATH_GROUPS
 *      * #CHIP_IM_MAX_NUM_WRITE_HANDLER
 *      * #CHIP_IM_MAX_NUM_WRITE_CLIENT
 *
 *  @{
 */

/**
 * @def CHIP_IM_MAX_NUM_COMMAND_HANDLER
 *
 * @brief Defines the maximum number of CommandHandler, limits the number of active commands transactions on server.
 */
#ifndef CHIP_IM_MAX_NUM_COMMAND_HANDLER
#define CHIP_IM_MAX_NUM_COMMAND_HANDLER 4
#endif

/**
 * @def CHIP_IM_MAX_NUM_COMMAND_SENDER
 *
 * @brief Defines the maximum number of CommandSender, limits the number of active command transactions on client.
 */
#ifndef CHIP_IM_MAX_NUM_COMMAND_SENDER
#define CHIP_IM_MAX_NUM_COMMAND_SENDER 4
#endif

/**
 * @def CHIP_IM_MAX_NUM_READ_HANDLER
 *
 * @brief Defines the maximum number of ReadHandler, limits the number of active read transactions on server.
 */
#ifndef CHIP_IM_MAX_NUM_READ_HANDLER
#define CHIP_IM_MAX_NUM_READ_HANDLER 4
#endif

/**
 * @def CHIP_IM_MAX_NUM_READ_CLIENT
 *
 * @brief Defines the maximum number of ReadClient, limits the number of active read transactions on client.
 */
#ifndef CHIP_IM_MAX_NUM_READ_CLIENT
#define CHIP_IM_MAX_NUM_READ_CLIENT 4
#endif

/**
 * @def CHIP_IM_MAX_REPORTS_IN_FLIGHT
 *
 * @brief Defines the maximum number of Reports, limits the traffic of read and subscription transactions.
 */
#ifndef CHIP_IM_MAX_REPORTS_IN_FLIGHT
#define CHIP_IM_MAX_REPORTS_IN_FLIGHT 4
#endif

/**
 * @def CHIP_IM_SERVER_MAX_NUM_PATH_GROUPS
 *
 * @brief Defines the maximum number of path objects, limits the number of attributes being read or subscribed at the same time.
 */
#ifndef CHIP_IM_SERVER_MAX_NUM_PATH_GROUPS
#define CHIP_IM_SERVER_MAX_NUM_PATH_GROUPS 8
#endif

/**
 * @def CHIP_IM_MAX_NUM_WRITE_HANDLER
 *
 * @brief Defines the maximum number of WriteHandler, limits the number of active write transactions on server.
 */
#ifndef CHIP_IM_MAX_NUM_WRITE_HANDLER
#define CHIP_IM_MAX_NUM_WRITE_HANDLER 4
#endif

/**
 * @def CHIP_IM_MAX_NUM_WRITE_CLIENT
 *
 * @brief Defines the maximum number of WriteClient, limits the number of active write transactions on client.
 */
#ifndef CHIP_IM_MAX_NUM_WRITE_CLIENT
#define CHIP_IM_MAX_NUM_WRITE_CLIENT 4
#endif

/**
 * @}
 */
>>>>>>> dbae8bf6
<|MERGE_RESOLUTION|>--- conflicted
+++ resolved
@@ -2395,7 +2395,6 @@
 #endif
 
 /**
-<<<<<<< HEAD
  * @def CHIP_CONFIG_MDNS_CACHE_SIZE
  *
  * @brief Define the size of the MDNS cache
@@ -2403,7 +2402,7 @@
 #ifndef CHIP_CONFIG_MDNS_CACHE_SIZE
 #define CHIP_CONFIG_MDNS_CACHE_SIZE 20
 #endif
-=======
+/**
  *  @name Interaction Model object pool configuration.
  *
  *  @brief
@@ -2495,5 +2494,4 @@
 
 /**
  * @}
- */
->>>>>>> dbae8bf6
+ */