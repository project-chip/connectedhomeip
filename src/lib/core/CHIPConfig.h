/*
 *
 *    Copyright (c) 2020-2022 Project CHIP Authors
 *    Copyright (c) 2019 Google LLC.
 *    Copyright (c) 2013-2018 Nest Labs, Inc.
 *
 *    Licensed under the Apache License, Version 2.0 (the "License");
 *    you may not use this file except in compliance with the License.
 *    You may obtain a copy of the License at
 *
 *        http://www.apache.org/licenses/LICENSE-2.0
 *
 *    Unless required by applicable law or agreed to in writing, software
 *    distributed under the License is distributed on an "AS IS" BASIS,
 *    WITHOUT WARRANTIES OR CONDITIONS OF ANY KIND, either express or implied.
 *    See the License for the specific language governing permissions and
 *    limitations under the License.
 */

/**
 *    @file
 *      This file defines default compile-time configuration constants
 *      for CHIP.
 *
 *      Package integrators that wish to override these values should
 *      either use preprocessor definitions or create a project-
 *      specific chipProjectConfig.h header and then assert
 *      HAVE_CHIPPROJECTCONFIG_H via the package configuration tool
 *      via --with-chip-project-includes=DIR where DIR is the
 *      directory that contains the header.
 *
 *  NOTE WELL: On some platforms, this header is included by C-language programs.
 *
 */

#pragma once

#if CHIP_HAVE_CONFIG_H
#include <core/CHIPBuildConfig.h>
#endif

#include <ble/BleConfig.h>
#include <system/SystemConfig.h>

/* COMING SOON: making the INET Layer optional entails making this inclusion optional. */
// #include "InetConfig.h"
/*
#if INET_CONFIG_ENABLE_TCP_ENDPOINT && INET_TCP_IDLE_CHECK_INTERVAL <= 0
#error "chip SDK requires INET_TCP_IDLE_CHECK_INTERVAL > 0"
#endif // INET_CONFIG_ENABLE_TCP_ENDPOINT && INET_TCP_IDLE_CHECK_INTERVAL <= 0
*/
/* Include a project-specific configuration file, if defined.
 *
 * An application or module that incorporates chip can define a project configuration
 * file to override standard chip configuration with application-specific values.
 * The chipProjectConfig.h file is typically located outside the CHIP source tree,
 * alongside the source code for the application.
 */
#ifdef CHIP_PROJECT_CONFIG_INCLUDE
#include CHIP_PROJECT_CONFIG_INCLUDE
#endif

/* Include a platform-specific configuration file, if defined.
 *
 * A platform configuration file contains overrides to standard chip configuration
 * that are specific to the platform or OS on which chip is running.  It is typically
 * provided as apart of an adaptation layer that adapts CHIP to the target
 * environment.  This adaptation layer may be included in the CHIP source tree
 * itself or implemented externally.
 */
#ifdef CHIP_PLATFORM_CONFIG_INCLUDE
#include CHIP_PLATFORM_CONFIG_INCLUDE
#endif

/**
 *  @name chip Security Manager Memory Management Configuration
 *
 *  @brief
 *    The following definitions enable one of three potential chip
 *    Security Manager memory-management options:
 *
 *      * #CHIP_CONFIG_MEMORY_MGMT_PLATFORM
 *      * #CHIP_CONFIG_MEMORY_MGMT_SIMPLE
 *      * #CHIP_CONFIG_MEMORY_MGMT_MALLOC
 *
 *    Note that these options are mutually exclusive and only one
 *    of these options should be set.
 *
 *  @{
 */

/**
 *  @def CHIP_CONFIG_MEMORY_MGMT_PLATFORM
 *
 *  @brief
 *    Enable (1) or disable (0) support for platform-specific
 *    implementation of chip Security Manager memory-management
 *    functions.
 *
 *  @note This configuration is mutual exclusive with
 *        #CHIP_CONFIG_MEMORY_MGMT_MALLOC.
 *
 */
#ifndef CHIP_CONFIG_MEMORY_MGMT_PLATFORM
#define CHIP_CONFIG_MEMORY_MGMT_PLATFORM 0
#endif // CHIP_CONFIG_MEMORY_MGMT_PLATFORM

/**
 *  @def CHIP_CONFIG_MEMORY_MGMT_MALLOC
 *
 *  @brief
 *    Enable (1) or disable (0) support for a chip-provided
 *    implementation of chip Security Manager memory-management
 *    functions based on the C Standard Library malloc / free
 *    functions.
 *
 *  @note This configuration is mutual exclusive with
 *        #CHIP_CONFIG_MEMORY_MGMT_PLATFORM.
 *
 */
#ifndef CHIP_CONFIG_MEMORY_MGMT_MALLOC
#define CHIP_CONFIG_MEMORY_MGMT_MALLOC 1
#endif // CHIP_CONFIG_MEMORY_MGMT_MALLOC

/**
 *  @}
 */

#if ((CHIP_CONFIG_MEMORY_MGMT_PLATFORM + CHIP_CONFIG_MEMORY_MGMT_MALLOC) != 1)
#error "Please assert exactly one of CHIP_CONFIG_MEMORY_MGMT_PLATFORM or CHIP_CONFIG_MEMORY_MGMT_MALLOC."
#endif // ((CHIP_CONFIG_MEMORY_MGMT_PLATFORM + CHIP_CONFIG_MEMORY_MGMT_MALLOC) != 1)

#if !CHIP_CONFIG_MEMORY_MGMT_MALLOC && CHIP_SYSTEM_CONFIG_USE_BSD_IFADDRS
#error "!CHIP_CONFIG_MEMORY_MGMT_MALLOC but getifaddrs() uses malloc()"
#endif

/**
 *  @def CHIP_CONFIG_MEMORY_DEBUG_CHECKS
 *
 *  @brief
 *    Enable (1) or disable (0) building with additional code
 *    for memory-related checks.
 */
#ifndef CHIP_CONFIG_MEMORY_DEBUG_CHECKS
#define CHIP_CONFIG_MEMORY_DEBUG_CHECKS 0
#endif // CHIP_CONFIG_MEMORY_DEBUG_CHECKS

/**
 *  @def CHIP_CONFIG_MEMORY_DEBUG_DMALLOC
 *
 *  @brief
 *    Enable (1) or disable (0) malloc memory allocator support
 *    for dmalloc, an open-source debug malloc library. When enabled,
 *    additional checks and logging of allocations may be performed,
 *    with some performance cost.
 *
 *  @note This configuration is most relevant when
 *        #CHIP_CONFIG_MEMORY_MGMT_MALLOC is set, but may also
 *        affect other configurations where application or platform
 *        code uses the malloc() family.
 *
 */
#ifndef CHIP_CONFIG_MEMORY_DEBUG_DMALLOC
#define CHIP_CONFIG_MEMORY_DEBUG_DMALLOC 0
#endif // CHIP_CONFIG_MEMORY_DEBUG_DMALLOC

/**
 *  @name chip Security Manager Time-Consuming Crypto Alerts.
 *
 *  @brief
 *    The following definitions enable one of two potential chip
 *    Security Manager time-consuming crypto alerts implementations:
 *
 *      * #CHIP_CONFIG_SECURITY_MGR_TIME_ALERTS_DUMMY
 *      * #CHIP_CONFIG_SECURITY_MGR_TIME_ALERTS_PLATFORM
 *
 *    Note that these options are mutually exclusive and only one
 *    of these options should be set.
 *
 *  @{
 */

/**
 *  @def CHIP_CONFIG_SECURITY_MGR_TIME_ALERTS_DUMMY
 *
 *  @brief
 *    Enable (1) or disable (0) support for chip-provided dummy
 *    implementation of chip security manager time-consuming
 *    crypto alerts functions.
 *
 *  @note This configuration is mutual exclusive with
 *        #CHIP_CONFIG_SECURITY_MGR_TIME_ALERTS_PLATFORM.
 *
 */
#ifndef CHIP_CONFIG_SECURITY_MGR_TIME_ALERTS_DUMMY
#define CHIP_CONFIG_SECURITY_MGR_TIME_ALERTS_DUMMY 1
#endif // CHIP_CONFIG_SECURITY_MGR_TIME_ALERTS_DUMMY

/**
 *  @def CHIP_CONFIG_SECURITY_MGR_TIME_ALERTS_PLATFORM
 *
 *  @brief
 *    Enable (1) or disable (0) support for a platform-specific
 *    implementation of chip security manager time-consuming
 *    crypto alerts functions.
 *
 *  @note This configuration is mutual exclusive with
 *        #CHIP_CONFIG_SECURITY_MGR_TIME_ALERTS_DUMMY.
 *
 */
#ifndef CHIP_CONFIG_SECURITY_MGR_TIME_ALERTS_PLATFORM
#define CHIP_CONFIG_SECURITY_MGR_TIME_ALERTS_PLATFORM 0
#endif // CHIP_CONFIG_SECURITY_MGR_TIME_ALERTS_PLATFORM

/**
 *  @}
 */

#if ((CHIP_CONFIG_SECURITY_MGR_TIME_ALERTS_DUMMY + CHIP_CONFIG_SECURITY_MGR_TIME_ALERTS_PLATFORM) != 1)
#error "Please assert exactly one of CHIP_CONFIG_SECURITY_MGR_TIME_ALERTS_DUMMY or CHIP_CONFIG_SECURITY_MGR_TIME_ALERTS_PLATFORM."
#endif // ((CHIP_CONFIG_SECURITY_MGR_TIME_ALERTS_DUMMY + CHIP_CONFIG_SECURITY_MGR_TIME_ALERTS_PLATFORM) != 1)

/**
 *  @def CHIP_CONFIG_SHA256_CONTEXT_SIZE
 *
 *  @brief
 *    Size of the statically allocated context for SHA256 operations in CryptoPAL
 *
 *    The default size is based on the Worst software implementation, OpenSSL. A
 *    static assert will tell us if we are wrong, since `typedef SHA_LONG unsigned
 *    int` is default.
 *      SHA_LONG h[8];
 *      SHA_LONG Nl, Nh;
 *      SHA_LONG data[SHA_LBLOCK]; // SHA_LBLOCK is 16 for SHA256
 *      unsigned int num, md_len;
 *
 *    We also have to account for possibly some custom extensions on some targets,
 *    especially for mbedTLS, so an extra sizeof(uint64_t) is added to account.
 *
 */
#ifndef CHIP_CONFIG_SHA256_CONTEXT_SIZE
#define CHIP_CONFIG_SHA256_CONTEXT_SIZE ((sizeof(unsigned int) * (8 + 2 + 16 + 2)) + sizeof(uint64_t))
#endif // CHIP_CONFIG_SHA256_CONTEXT_SIZE

/**
 *  @def CHIP_CONFIG_MAX_PEER_NODES
 *
 *  @brief
 *    Maximum number of peer nodes that the local node can communicate
 *    with.
 *
 */
#ifndef CHIP_CONFIG_MAX_PEER_NODES
#define CHIP_CONFIG_MAX_PEER_NODES 128
#endif // CHIP_CONFIG_MAX_PEER_NODES

/**
 *  @def CHIP_CONFIG_MAX_CONNECTIONS
 *
 *  @brief
 *    Maximum number of simultaneously active connections.
 *
 */
#ifndef CHIP_CONFIG_MAX_CONNECTIONS
#define CHIP_CONFIG_MAX_CONNECTIONS INET_CONFIG_NUM_TCP_ENDPOINTS
#endif // CHIP_CONFIG_MAX_CONNECTIONS

/**
 *  @def CHIP_CONFIG_MAX_INCOMING_TCP_CONNECTIONS
 *
 *  @brief
 *    Maximum number of simultaneously active inbound TCP connections.
 *
 *    Regardless of what #CHIP_CONFIG_MAX_INCOMING_TCP_CONNECTIONS
 *    is set to, the total number of inbound connections cannot exceed
 *    #CHIP_CONFIG_MAX_CONNECTIONS, which is the overall limit for
 *    inbound and outbound connections.
 */
#ifndef CHIP_CONFIG_MAX_INCOMING_TCP_CONNECTIONS
#define CHIP_CONFIG_MAX_INCOMING_TCP_CONNECTIONS (CHIP_CONFIG_MAX_CONNECTIONS * 4 / 5)
#endif // CHIP_CONFIG_MAX_INCOMING_TCP_CONNECTIONS

/**
 *  @def CHIP_CONFIG_MAX_INCOMING_TCP_CON_FROM_SINGLE_IP
 *
 *  @brief
 *    Maximum number of simultaneously active inbound TCP connections
 *    from the single IP address.
 *
 *    Regardless of what #CHIP_CONFIG_MAX_INCOMING_TCP_CON_FROM_SINGLE_IP
 *    is set to, the total number of inbound connections from a single IP
 *    address cannot exceed #CHIP_CONFIG_MAX_CONNECTIONS or
 *    #CHIP_CONFIG_MAX_INCOMING_TCP_CONNECTIONS.
 */
#ifndef CHIP_CONFIG_MAX_INCOMING_TCP_CON_FROM_SINGLE_IP
#define CHIP_CONFIG_MAX_INCOMING_TCP_CON_FROM_SINGLE_IP 2
#endif // CHIP_CONFIG_MAX_INCOMING_TCP_CON_FROM_SINGLE_IP

/**
 *  @def CHIP_CONFIG_MAX_SESSION_KEYS
 *
 *  @brief
 *    Maximum number of simultaneously active session keys.
 *
 */
#ifndef CHIP_CONFIG_MAX_SESSION_KEYS
#define CHIP_CONFIG_MAX_SESSION_KEYS CHIP_CONFIG_MAX_CONNECTIONS
#endif // CHIP_CONFIG_MAX_SESSION_KEYS

/**
 *  @def CHIP_CONFIG_NUM_MESSAGE_BUFS
 *
 *  @brief
 *    Total number of message buffers. Only used for the BSD sockets
 *    configuration.
 *
 */
#ifndef CHIP_CONFIG_NUM_MESSAGE_BUFS
#define CHIP_CONFIG_NUM_MESSAGE_BUFS 16
#endif // CHIP_CONFIG_NUM_MESSAGE_BUFS

/**
 *  @def CHIP_CONFIG_MAX_UNSOLICITED_MESSAGE_HANDLERS
 *
 *  @brief
 *    Maximum number of simultaneously active unsolicited message
 *    handlers.
 *
 */
#ifndef CHIP_CONFIG_MAX_UNSOLICITED_MESSAGE_HANDLERS
#define CHIP_CONFIG_MAX_UNSOLICITED_MESSAGE_HANDLERS 8
#endif // CHIP_CONFIG_MAX_UNSOLICITED_MESSAGE_HANDLERS

/**
 *  @def CHIP_CONFIG_MAX_EXCHANGE_CONTEXTS
 *
 *  @brief
 *    Maximum number of simultaneously active exchange contexts.
 *
 */
#ifndef CHIP_CONFIG_MAX_EXCHANGE_CONTEXTS
#define CHIP_CONFIG_MAX_EXCHANGE_CONTEXTS 16
#endif // CHIP_CONFIG_MAX_EXCHANGE_CONTEXTS

/**
 *  @def CHIP_CONFIG_MAX_ACTIVE_CHANNELS
 *
 *  @brief
 *    Maximum number of simultaneously active channels
 */
#ifndef CHIP_CONFIG_MAX_ACTIVE_CHANNELS
#define CHIP_CONFIG_MAX_ACTIVE_CHANNELS 16
#endif // CHIP_CONFIG_MAX_ACTIVE_CHANNELS

/**
 *  @def CHIP_CONFIG_MAX_CHANNEL_HANDLES
 *
 *  @brief
 *    Maximum number of channel handles
 */
#ifndef CHIP_CONFIG_MAX_CHANNEL_HANDLES
#define CHIP_CONFIG_MAX_CHANNEL_HANDLES 32
#endif // CHIP_CONFIG_MAX_CHANNEL_HANDLES

/**
 *  @def CHIP_CONFIG_NODE_ADDRESS_RESOLVE_TIMEOUT_MSECS
 *
 *  @brief
 *    This is the default timeout for node addres resolve over mDNS
 *
 */
#ifndef CHIP_CONFIG_NODE_ADDRESS_RESOLVE_TIMEOUT_MSECS
#define CHIP_CONFIG_NODE_ADDRESS_RESOLVE_TIMEOUT_MSECS (5000)
#endif // CHIP_CONFIG_NODE_ADDRESS_RESOLVE_TIMEOUT_MSECS

/**
 *  @def CHIP_CONFIG_MCSP_RECEIVE_TABLE_SIZE
 *
 *  @brief
 *    Size of the receive table for message counter synchronization protocol
 *
 */
#ifndef CHIP_CONFIG_MCSP_RECEIVE_TABLE_SIZE
#define CHIP_CONFIG_MCSP_RECEIVE_TABLE_SIZE (CHIP_CONFIG_MAX_EXCHANGE_CONTEXTS - 2)
#endif // CHIP_CONFIG_MCSP_RECEIVE_TABLE_SIZE

/**
 *  @def CHIP_CONFIG_MESSAGE_COUNTER_WINDOW_SIZE
 *
 *  @brief
 *    Max number of messages behind message window can be accepted.
 *
 */
#ifndef CHIP_CONFIG_MESSAGE_COUNTER_WINDOW_SIZE
#define CHIP_CONFIG_MESSAGE_COUNTER_WINDOW_SIZE 32
#endif // CHIP_CONFIG_MESSAGE_COUNTER_WINDOW_SIZE

/**
 *  @def CHIP_CONFIG_CONNECT_IP_ADDRS
 *
 *  @brief
 *    Maximum number of IP addresses tried when connecting to a
 *    hostname.
 *
 */
#ifndef CHIP_CONFIG_CONNECT_IP_ADDRS
#define CHIP_CONFIG_CONNECT_IP_ADDRS 4
#endif // CHIP_CONFIG_CONNECT_IP_ADDRS

/**
 *  @def CHIP_CONFIG_DEFAULT_UDP_MTU_SIZE
 *
 *  @brief
 *    The default MTU size for an IPv6 datagram carrying UDP. This is useful
 *    for senders who want to send UDP chip messages that fit within a single
 *    IPv6 datagram.
 *
 *    1280 is the guaranteed minimum IPv6 MTU.
 *
 */
#ifndef CHIP_CONFIG_DEFAULT_UDP_MTU_SIZE
#define CHIP_CONFIG_DEFAULT_UDP_MTU_SIZE 1280
#endif // CHIP_CONFIG_DEFAULT_UDP_MTU_SIZE

/**
 *  @def CHIP_HEADER_RESERVE_SIZE
 *
 *  @brief
 *    The number of bytes to reserve in a network packet buffer to contain the
 *    chip message and exchange headers.
 *
 *    This number was calculated as follows:
 *
 *      chip Message Header:
 *
 *          2 -- Frame Length
 *          2 -- Message Header
 *          4 -- Message Id
 *          8 -- Source Node Id
 *          8 -- Destination Node Id
 *          2 -- Key Id
 *
 *      chip Exchange Header:
 *
 *          1 -- Application Version
 *          1 -- Message Type
 *          2 -- Exchange Id
 *          4 -- Profile Id
 *          4 -- Acknowledged Message Id
 *
 *    @note A number of these fields are optional or not presently used.
 *          So most headers will be considerably smaller than this.
 *
 */
#ifndef CHIP_HEADER_RESERVE_SIZE
#define CHIP_HEADER_RESERVE_SIZE 38
#endif // CHIP_HEADER_RESERVE_SIZE

/**
 *  @def CHIP_TRAILER_RESERVE_SIZE
 *
 *  @brief
 *    TODO
 *
 */
#ifndef CHIP_TRAILER_RESERVE_SIZE
#define CHIP_TRAILER_RESERVE_SIZE 20
#endif // CHIP_TRAILER_RESERVE_SIZE

/**
 *  @def CHIP_PORT
 *
 *  @brief
 *    chip TCP/UDP port for secured chip traffic.
 *
 */
#ifndef CHIP_PORT
#define CHIP_PORT 5540
#endif // CHIP_PORT

/**
 *  @def CHIP_UDC_PORT
 *
 *  @brief
 *    chip TCP/UDP port for unsecured user-directed-commissioning traffic.
 *
 */
#ifndef CHIP_UDC_PORT
#define CHIP_UDC_PORT CHIP_PORT + 10
#endif // CHIP_UDC_PORT

/**
 *  @def CHIP_UNSECURED_PORT
 *
 *  @brief
 *    chip TCP/UDP port for unsecured chip traffic.
 *
 */
#ifndef CHIP_UNSECURED_PORT
#define CHIP_UNSECURED_PORT 11096
#endif // CHIP_UNSECURED_PORT

/**
 *  @def CHIP_CONFIG_ENABLE_EPHEMERAL_UDP_PORT
 *
 *  @brief
 *    Enable use of an ephemeral UDP source port for locally initiated chip exchanges.
 */
#ifndef CHIP_CONFIG_ENABLE_EPHEMERAL_UDP_PORT
#define CHIP_CONFIG_ENABLE_EPHEMERAL_UDP_PORT 0
#endif // CHIP_CONFIG_ENABLE_EPHEMERAL_UDP_PORT

/**
 *  @def CHIP_CONFIG_SECURITY_TEST_MODE
 *
 *  @brief
 *    Enable various features that make it easier to debug secure chip communication.
 *
 *  @note
 *    WARNING: This option makes it possible to circumvent basic chip security functionality,
 *    including message encryption. Because of this it SHOULD NEVER BE ENABLED IN PRODUCTION BUILDS.
 *
 *    To build with this flag, pass 'treat_warnings_as_errors=false' to gn/ninja.
 */
#ifndef CHIP_CONFIG_SECURITY_TEST_MODE
#define CHIP_CONFIG_SECURITY_TEST_MODE 0
#endif // CHIP_CONFIG_SECURITY_TEST_MODE

/**
 *  @def CHIP_CONFIG_TEST_SHARED_SECRET_VALUE
 *
 *  @brief
 *    Shared secret to use for unit tests or when CHIP_CONFIG_SECURITY_TEST_MODE is enabled.
 *
 *    This parameter is 32 bytes to maximize entropy passed to the CryptoContext::InitWithSecret KDF,
 *    and can be initialized either as a raw string or array of bytes. The default test secret of
 *    "Test secret for key derivation." results in the following encryption keys:
 *
 *              5E DE D2 44 E5 53 2B 3C DC 23 40 9D BA D0 52 D2
 *              A9 E0 11 B1 73 7C 6D 4B 70 E4 C0 A2 FE 66 04 76
 */
#ifndef CHIP_CONFIG_TEST_SHARED_SECRET_VALUE
#define CHIP_CONFIG_TEST_SHARED_SECRET_VALUE "Test secret for key derivation."
#endif // CHIP_CONFIG_TEST_SHARED_SECRET_VALUE

/**
 *  @def CHIP_CONFIG_RESOLVE_IPADDR_LITERAL
 *
 *  @brief
 *    Enable support for resolving hostnames as literal IP addresses without a DNS resolver.
 *
 *    For historical reasons, the default is \c TRUE where \c CHIP_SYSTEM_CONFIG_USE_SOCKETS=1,
 *    and \c FALSE otherwise. The exception in the LwIP-only case was originally made to facilitate
 *    integration and change management with existing development lines. The default may
 *    change in the future to \c TRUE in all cases.
 */
#ifndef CHIP_CONFIG_RESOLVE_IPADDR_LITERAL
#define CHIP_CONFIG_RESOLVE_IPADDR_LITERAL (CHIP_SYSTEM_CONFIG_USE_SOCKETS)
#endif // CHIP_CONFIG_RESOLVE_IPADDR_LITERAL

/**
 *  @def CHIP_CONFIG_ENABLE_TARGETED_LISTEN
 *
 *  @brief
 *    Enable support for listening on particular addresses/interfaces.
 *
 *    This allows testing multiple instances of the chip stack
 *    running on a single host.
 *
 */
#ifndef CHIP_CONFIG_ENABLE_TARGETED_LISTEN
#define CHIP_CONFIG_ENABLE_TARGETED_LISTEN (!CHIP_SYSTEM_CONFIG_USE_LWIP)
#endif // CHIP_CONFIG_ENABLE_TARGETED_LISTEN

/**
 *  @def CHIP_CONFIG_ENABLE_UNSECURED_TCP_LISTEN
 *
 *  @brief
 *    Enable support for receiving TCP connections over an unsecured
 *    network layer (for example, from a device that is provisionally joined
 *    to a 6LowPAN network but does not possess the 802.15.4 network
 *    keys).
 *
 */
#ifndef CHIP_CONFIG_ENABLE_UNSECURED_TCP_LISTEN
#define CHIP_CONFIG_ENABLE_UNSECURED_TCP_LISTEN 0
#endif // CHIP_CONFIG_ENABLE_UNSECURED_TCP_LISTEN

/**
 *  @def CHIP_CONFIG_CERT_MAX_RDN_ATTRIBUTES
 *
 *  @brief
 *    The maximum number of Relative Distinguished Name (RDN) attributes
 *    supported by the CHIP Certificate Distinguished Names (DN).
 *
 */
#ifndef CHIP_CONFIG_CERT_MAX_RDN_ATTRIBUTES
#define CHIP_CONFIG_CERT_MAX_RDN_ATTRIBUTES 5
#endif // CHIP_CONFIG_CERT_MAX_RDN_ATTRIBUTES

#ifndef CHIP_CONFIG_PERSISTED_STORAGE_KEY_GLOBAL_MESSAGE_COUNTER
#define CHIP_CONFIG_PERSISTED_STORAGE_KEY_GLOBAL_MESSAGE_COUNTER "GlobalMCTR"
#endif // CHIP_CONFIG_PERSISTED_STORAGE_KEY_GLOBAL_MESSAGE_COUNTER

/**
 *  @def CHIP_CONFIG_REQUIRE_AUTH
 *
 *  @brief
 *    Enable (1) or disable (0) support for client requests via an
 *    authenticated session.
 *
 *    This broadly controls whether or not a number of chip servers
 *    require client requests to be sent via an authenticated session
 *    and provides a default configuration value to these related
 *    definitions:
 *
 *      * #CHIP_CONFIG_REQUIRE_AUTH_DEVICE_CONTROL
 *      * #CHIP_CONFIG_REQUIRE_AUTH_FABRIC_PROV
 *      * #CHIP_CONFIG_REQUIRE_AUTH_NETWORK_PROV
 *      * #CHIP_CONFIG_REQUIRE_AUTH_SERVICE_PROV
 *
 *    @note These configurations shall be deasserted for development
 *          and testing purposes only. No chip-enabled device shall
 *          be certified without these asserted.
 *
 */
#ifndef CHIP_CONFIG_REQUIRE_AUTH
#define CHIP_CONFIG_REQUIRE_AUTH 1
#endif // CHIP_CONFIG_REQUIRE_AUTH

/**
 *  @def CHIP_CONFIG_REQUIRE_AUTH_DEVICE_CONTROL
 *
 *  @brief
 *    Enable (1) or disable (0) support for client requests to the
 *    chip Device Control server via an authenticated session. See
 *    also #CHIP_CONFIG_REQUIRE_AUTH.
 *
 *    @note This configuration shall be deasserted for development
 *          and testing purposes only. No chip-enabled device shall
 *          be certified without this asserted.
 *
 */
#ifndef CHIP_CONFIG_REQUIRE_AUTH_DEVICE_CONTROL
#define CHIP_CONFIG_REQUIRE_AUTH_DEVICE_CONTROL CHIP_CONFIG_REQUIRE_AUTH
#endif // CHIP_CONFIG_REQUIRE_AUTH_DEVICE_CONTROL

/**
 *  @def CHIP_CONFIG_REQUIRE_AUTH_FABRIC_PROV
 *
 *  @brief
 *    Enable (1) or disable (0) support for client requests to the
 *    chip Fabric Provisioning server via an authenticated
 *    session. See also #CHIP_CONFIG_REQUIRE_AUTH.
 *
 *    @note This configuration shall be deasserted for development
 *          and testing purposes only. No chip-enabled device shall
 *          be certified without this asserted.
 *
 */
#ifndef CHIP_CONFIG_REQUIRE_AUTH_FABRIC_PROV
#define CHIP_CONFIG_REQUIRE_AUTH_FABRIC_PROV CHIP_CONFIG_REQUIRE_AUTH
#endif // CHIP_CONFIG_REQUIRE_AUTH_FABRIC_PROV

/**
 *  @def CHIP_CONFIG_REQUIRE_AUTH_NETWORK_PROV
 *
 *  @brief
 *    Enable (1) or disable (0) support for client requests to the
 *    chip Network Provisioning server via an authenticated
 *    session. See also #CHIP_CONFIG_REQUIRE_AUTH.
 *
 *    @note This configuration shall be deasserted for development
 *          and testing purposes only. No chip-enabled device shall
 *          be certified without this asserted.
 *
 */
#ifndef CHIP_CONFIG_REQUIRE_AUTH_NETWORK_PROV
#define CHIP_CONFIG_REQUIRE_AUTH_NETWORK_PROV CHIP_CONFIG_REQUIRE_AUTH
#endif // CHIP_CONFIG_REQUIRE_AUTH_NETWORK_PROV

/**
 *  @def CHIP_CONFIG_REQUIRE_AUTH_SERVICE_PROV
 *
 *  @brief
 *    Enable (1) or disable (0) support for client requests to the
 *    chip Service Provisioning server via an authenticated
 *    session. See also #CHIP_CONFIG_REQUIRE_AUTH.
 *
 *    @note This configuration shall be deasserted for development
 *          and testing purposes only. No chip-enabled device shall
 *          be certified without this asserted.
 *
 */
#ifndef CHIP_CONFIG_REQUIRE_AUTH_SERVICE_PROV
#define CHIP_CONFIG_REQUIRE_AUTH_SERVICE_PROV CHIP_CONFIG_REQUIRE_AUTH
#endif // CHIP_CONFIG_REQUIRE_AUTH_SERVICE_PROV

/**
 *  @def CHIP_ERROR_LOGGING
 *
 *  @brief
 *    If asserted (1), enable logging of all messages in the
 *    chip::Logging::LogCategory::kLogCategory_Error category.
 *
 */
#ifndef CHIP_ERROR_LOGGING
#define CHIP_ERROR_LOGGING 1
#endif // CHIP_ERROR_LOGGING

/**
 *  @def CHIP_PROGRESS_LOGGING
 *
 *  @brief
 *    If asserted (1), enable logging of all messages in the
 *    chip::Logging::LogCategory::kLogCategory_Progress category.
 *
 */
#ifndef CHIP_PROGRESS_LOGGING
#define CHIP_PROGRESS_LOGGING 1
#endif // CHIP_PROGRESS_LOGGING

/**
 *  @def CHIP_DETAIL_LOGGING
 *
 *  @brief
 *    If asserted (1), enable logging of all messages in the
 *    chip::Logging::kLogCategory_Detail category.
 *
 */
#ifndef CHIP_DETAIL_LOGGING
#define CHIP_DETAIL_LOGGING 1
#endif // CHIP_DETAIL_LOGGING

/**
 *  @def CHIP_AUTOMATION_LOGGING
 *
 *  @brief
 *    If asserted (1), enable logging of all messages in the
 *    chip::Logging::kLogCategory_Automation category.
 *
 */
#ifndef CHIP_AUTOMATION_LOGGING
#define CHIP_AUTOMATION_LOGGING 1
#endif // CHIP_AUTOMATION_LOGGING

/**
 * CHIP_CONFIG_LOG_MESSAGE_MAX_SIZE
 *
 * The maximum size (in bytes) of a log message
 */
#ifndef CHIP_CONFIG_LOG_MESSAGE_MAX_SIZE
#define CHIP_CONFIG_LOG_MESSAGE_MAX_SIZE 256
#endif

/**
 *  @def CHIP_CONFIG_ENABLE_CONDITION_LOGGING
 *
 *  @brief
 *    If asserted (1), enable logging of failed conditions via the
 *    ChipLogIfFalse() macro.
 */
#ifndef CHIP_CONFIG_ENABLE_CONDITION_LOGGING
#define CHIP_CONFIG_ENABLE_CONDITION_LOGGING 0
#endif // CHIP_CONFIG_ENABLE_CONDITION_LOGGING

/**
 *  @def CHIP_CONFIG_SERVICE_DIR_CONNECT_TIMEOUT_MSECS
 *
 *  @brief
 *    This is the default timeout for the connect call to the
 *    directory server to wait for success or being notified
 *    of an error.
 *
 */
#ifndef CHIP_CONFIG_SERVICE_DIR_CONNECT_TIMEOUT_MSECS
#define CHIP_CONFIG_SERVICE_DIR_CONNECT_TIMEOUT_MSECS (10000)
#endif // CHIP_CONFIG_SERVICE_DIR_CONNECT_TIMEOUT_MSECS

/**
 *  @def CHIP_CONFIG_DEFAULT_INCOMING_CONNECTION_IDLE_TIMEOUT
 *
 *  @brief
 *    The maximum amount of time, in milliseconds, that an idle inbound
 *    chip connection will be allowed to exist before being closed.
 *
 *    This is a default value that can be overridden at runtime by the
 *    application.
 *
 *    A value of 0 disables automatic closing of idle connections.
 *
 */
#ifndef CHIP_CONFIG_DEFAULT_INCOMING_CONNECTION_IDLE_TIMEOUT
#define CHIP_CONFIG_DEFAULT_INCOMING_CONNECTION_IDLE_TIMEOUT 15000
#endif // CHIP_CONFIG_DEFAULT_INCOMING_CONNECTION_IDLE_TIMEOUT

/**
 *  @def CHIP_CONFIG_MSG_COUNTER_SYNC_RESP_TIMEOUT
 *
 *  @brief
 *    The amount of time (in milliseconds) which a peer is given
 *    to respond to a message counter synchronization request.
 *    Depending on when the request is sent, peers may
 *    actually have up to twice this time.
 *
 */
#ifndef CHIP_CONFIG_MSG_COUNTER_SYNC_RESP_TIMEOUT
#define CHIP_CONFIG_MSG_COUNTER_SYNC_RESP_TIMEOUT 2000
#endif // CHIP_CONFIG_MSG_COUNTER_SYNC_RESP_TIMEOUT

/**
 *  @def CHIP_CONFIG_TEST
 *
 *  @brief
 *    If asserted (1), enable APIs that help implement
 *    unit and integration tests.
 *
 */
#ifndef CHIP_CONFIG_TEST
#define CHIP_CONFIG_TEST 0
#endif // CHIP_CONFIG_TEST

/**
 *  @def CHIP_CONFIG_ERROR_SOURCE
 *
 *  If asserted (1), then CHIP_ERROR constants will include the source location of their expansion.
 */
#ifndef CHIP_CONFIG_ERROR_SOURCE
#define CHIP_CONFIG_ERROR_SOURCE 0
#endif // CHIP_CONFIG_ERROR_SOURCE

/**
 *  @def CHIP_CONFIG_ERROR_SOURCE_NO_ERROR
 *
 *  If asserted (1) along with CHIP_CONFIG_ERROR_SOURCE, then instances of CHIP_NO_ERROR will also include
 *  the source location of their expansion. Otherwise, CHIP_NO_ERROR is excluded from source tracking.
 */
#ifndef CHIP_CONFIG_ERROR_SOURCE_NO_ERROR
#define CHIP_CONFIG_ERROR_SOURCE_NO_ERROR 1
#endif // CHIP_CONFIG_ERROR_SOURCE

/**
 *  @def CHIP_CONFIG_ERROR_FORMAT_AS_STRING
 *
 *  If 0, then ChipError::Format() returns an integer (ChipError::StorageType).
 *  If 1, then ChipError::Format() returns a const char *, from chip::ErrorStr().
 *  In either case, the macro CHIP_ERROR_FORMAT expands to a suitable printf format.
 */

#ifndef CHIP_CONFIG_ERROR_FORMAT_AS_STRING
#define CHIP_CONFIG_ERROR_FORMAT_AS_STRING 0
#endif // CHIP_CONFIG_ERROR_FORMAT_AS_STRING

/**
 *  @def CHIP_CONFIG_SHORT_ERROR_STR
 *
 *  @brief
 *    If asserted (1), produce shorter error strings that only carry a
 *    minimum of information.
 *
 */
#ifndef CHIP_CONFIG_SHORT_ERROR_STR
#define CHIP_CONFIG_SHORT_ERROR_STR 0
#endif // CHIP_CONFIG_SHORT_ERROR_STR

/**
 *  @def CHIP_CONFIG_ERROR_STR_SIZE
 *
 *  @brief
 *    This defines the size of the buffer to store a formatted error string.
 *    If the formatting of an error string exceeds this size it will be truncated.
 *
 *    The default size varies based on the CHIP_CONFIG_SHORT_ERROR_STR option.
 *
 *    When CHIP_CONFIG_SHORT_ERROR_STR is 0, a large default buffer size is used
 *    to accommodate descriptive text summarizing the cause of the error. E.g.:
 *
 *         "chip Error 4047 (0x00000FCF): Invalid Argument"
 *
 *    When CHIP_CONFIG_SHORT_ERROR_STR is 1, the buffer size is set to accommodate
 *    a minimal error string consisting of a 10 character subsystem name followed
 *    by an 8 character error number, plus boilerplate. E.g.:
 *
 *         "Error chip:0x00000FCF"
 *
 */
#ifndef CHIP_CONFIG_ERROR_STR_SIZE
#if CHIP_CONFIG_SHORT_ERROR_STR
#define CHIP_CONFIG_ERROR_STR_SIZE (5 + 1 + 10 + 3 + 8 + 1)
#else // CHIP_CONFIG_SHORT_ERROR_STR
#define CHIP_CONFIG_ERROR_STR_SIZE 256
#endif // CHIP_CONFIG_SHORT_ERROR_STR
#endif // CHIP_CONFIG_ERROR_STR_SIZE

/**
 *  @def CHIP_CONFIG_CUSTOM_ERROR_FORMATTER
 *
 *  @brief
 *    If asserted (1), suppress definition of the standard error formatting function
 *    (#FormatError()) allowing an application-specific implementation to be used.
 *
 */
#ifndef CHIP_CONFIG_CUSTOM_ERROR_FORMATTER
#define CHIP_CONFIG_CUSTOM_ERROR_FORMATTER 0
#endif // CHIP_CONFIG_CUSTOM_ERROR_FORMATTER

/**
 *  @def CHIP_CONFIG_SHORT_FORM_ERROR_VALUE_FORMAT
 *
 *  @brief
 *    The printf-style format string used to format error values.
 *
 *  On some platforms, the structure of error values makes them more convenient to
 *  read in either hex or decimal format.  This option can be used to override
 *  the default hex format.
 *
 *  Note that this option only affects short-form error strings (i.e. when
 *  CHIP_CONFIG_SHORT_ERROR_STR == 1).  Long form error strings always show both hex
 *  and decimal values
 */
#ifndef CHIP_CONFIG_SHORT_FORM_ERROR_VALUE_FORMAT
#define CHIP_CONFIG_SHORT_FORM_ERROR_VALUE_FORMAT "0x%08" PRIX32
#endif // CHIP_CONFIG_SHORT_FORM_ERROR_VALUE_FORMAT

/**
 *  @def CHIP_CONFIG_BLE_PKT_RESERVED_SIZE
 *
 *  @brief
 *    The number of bytes that chip should reserve at the front of
 *    every outgoing BLE packet for the sake of the underlying BLE
 *    stack.
 *
 */
#ifndef CHIP_CONFIG_BLE_PKT_RESERVED_SIZE
#define CHIP_CONFIG_BLE_PKT_RESERVED_SIZE 0
#endif // CHIP_CONFIG_BLE_PKT_RESERVED_SIZE

/**
 *  @def CHIP_CONFIG_ENABLE_SECURITY_DEBUG_FUNCS
 *
 *  @brief
 *    Enable (1) or disable (0) support for utility functions for
 *    decoding and outputing information related to chip security.
 *
 */
#ifndef CHIP_CONFIG_ENABLE_SECURITY_DEBUG_FUNCS
#define CHIP_CONFIG_ENABLE_SECURITY_DEBUG_FUNCS 1
#endif // CHIP_CONFIG_ENABLE_SECURITY_DEBUG_FUNCS

/**
 *  @def CHIP_CONFIG_IsPlatformErrorNonCritical(CODE)
 *
 *  This macro checks if a platform generated error is critical and
 *  needs to be reported to the application/caller. The criticality
 *  of an error (in the context of that platform) is determined by how
 *  it impacts the logic flow, i.e., whether or not the current flow
 *  can continue despite the error or it needs to be reported back
 *  resulting in a potential stoppage.
 *
 *  @note
 *  This is a default set of platform errors which are configured as
 *  non-critical from the context of that platform. Any new error that
 *  the platforms deem as non-critical could be added by overriding
 *  this default macro definition after careful thought towards its
 *  implication in the logic flow in that platform.
 *
 *  @param[in]    CODE    The #CHIP_ERROR being checked for criticality.
 *
 *  @return    true if the error is non-critical; false otherwise.
 *
 */
#ifndef CHIP_CONFIG_IsPlatformErrorNonCritical
#if CHIP_SYSTEM_CONFIG_USE_LWIP
#define _CHIP_CONFIG_IsPlatformLwIPErrorNonCritical(CODE)                                                                          \
    ((CODE) == chip::System::MapErrorLwIP(ERR_RTE) || (CODE) == chip::System::MapErrorLwIP(ERR_MEM))
#else // !CHIP_SYSTEM_CONFIG_USE_LWIP
#define _CHIP_CONFIG_IsPlatformLwIPErrorNonCritical(CODE) 0
#endif // !CHIP_SYSTEM_CONFIG_USE_LWIP

#if CHIP_SYSTEM_CONFIG_USE_SOCKETS
#define _CHIP_CONFIG_IsPlatformPOSIXErrorNonCritical(CODE)                                                                         \
    ((CODE) == CHIP_ERROR_POSIX(EHOSTUNREACH) || (CODE) == CHIP_ERROR_POSIX(ENETUNREACH) ||                                        \
     (CODE) == CHIP_ERROR_POSIX(EADDRNOTAVAIL) || (CODE) == CHIP_ERROR_POSIX(EPIPE))
#else // !CHIP_SYSTEM_CONFIG_USE_SOCKETS
#define _CHIP_CONFIG_IsPlatformPOSIXErrorNonCritical(CODE) 0
#endif // !CHIP_SYSTEM_CONFIG_USE_SOCKETS

#define CHIP_CONFIG_IsPlatformErrorNonCritical(CODE)                                                                               \
    (_CHIP_CONFIG_IsPlatformPOSIXErrorNonCritical(CODE) || _CHIP_CONFIG_IsPlatformLwIPErrorNonCritical(CODE))
#endif // CHIP_CONFIG_IsPlatformErrorNonCritical

/**
 *  @def CHIP_CONFIG_WILL_OVERRIDE_PLATFORM_MATH_FUNCS
 *
 *  @brief
 *    Enable (1) or disable (0) replacing math functions
 *    which may not be available in the standard/intrinsic library,
 *    and hence require special support from the platform.
 *
 */
#ifndef CHIP_CONFIG_WILL_OVERRIDE_PLATFORM_MATH_FUNCS
#define CHIP_CONFIG_WILL_OVERRIDE_PLATFORM_MATH_FUNCS 0
#endif // CHIP_CONFIG_WILL_OVERRIDE_PLATFORM_MATH_FUNCS

/**
 * @def CHIP_CONFIG_SERIALIZATION_USE_MALLOC
 *
 * @brief If turned on, then schema event serialization and
 *   deserialization will use the stdlib implementations of malloc,
 *   free, and realloc by default (if no other implementations have
 *   been provided).  We will fail at compile time if the stdlib
 *   implementations are not present.
 */
#ifndef CHIP_CONFIG_SERIALIZATION_USE_MALLOC
#define CHIP_CONFIG_SERIALIZATION_USE_MALLOC 0
#endif

/**
 * @def CHIP_CONFIG_SERIALIZATION_DEBUG_LOGGING
 *
 * @brief Enable debug logging for the serialization/deserialization APIs.
 */
#ifndef CHIP_CONFIG_SERIALIZATION_DEBUG_LOGGING
#define CHIP_CONFIG_SERIALIZATION_DEBUG_LOGGING 0
#endif

/**
 * @def CHIP_CONFIG_SERIALIZATION_LOG_FLOATS
 *
 * @brief Enable debug logging of floats and doubles for the
 *   serialization/deserialization APIs.  Not all platforms
 *   support these types, and may not compile if there are
 *   any references to them.  Only matters if
 *   CHIP_CONFIG_SERIALIZATION_DEBUG_LOGGING is enabled.
 */
#ifndef CHIP_CONFIG_SERIALIZATION_LOG_FLOATS
#define CHIP_CONFIG_SERIALIZATION_LOG_FLOATS 1
#endif

/**
 * @def CHIP_CONFIG_PERSISTED_STORAGE_KEY_TYPE
 *
 * @brief
 *   The data type used to represent the key of a persistedly-stored
 *   key/value pair.
 */
#ifndef CHIP_CONFIG_PERSISTED_STORAGE_KEY_TYPE
#define CHIP_CONFIG_PERSISTED_STORAGE_KEY_TYPE const char *
#endif

/**
 * @def CHIP_CONFIG_LIFETIIME_PERSISTED_COUNTER_KEY
 *
 * @brief
 *   Lifetime Counter Key.
 */
#ifndef CHIP_CONFIG_LIFETIIME_PERSISTED_COUNTER_KEY
#define CHIP_CONFIG_LIFETIIME_PERSISTED_COUNTER_KEY "life-count"
#endif

/**
 *  @def CHIP_CONFIG_PERSISTED_STORAGE_ENC_MSG_CNTR_ID
 *
 *  @brief
 *    The group key message counter persisted storage Id.
 *
 */
#ifndef CHIP_CONFIG_PERSISTED_STORAGE_ENC_MSG_CNTR_ID
#define CHIP_CONFIG_PERSISTED_STORAGE_ENC_MSG_CNTR_ID "EncMsgCntr"
#endif // CHIP_CONFIG_PERSISTED_STORAGE_ENC_MSG_CNTR_ID

/**
 *  @def CHIP_CONFIG_PERSISTED_STORAGE_ENC_MSG_CNTR_EPOCH
 *
 *  @brief
 *    The group key message counter persisted storage epoch.
 *
 */
#ifndef CHIP_CONFIG_PERSISTED_STORAGE_ENC_MSG_CNTR_EPOCH
#define CHIP_CONFIG_PERSISTED_STORAGE_ENC_MSG_CNTR_EPOCH 0x1000
#endif // CHIP_CONFIG_PERSISTED_STORAGE_ENC_MSG_CNTR_EPOCH

/**
 * @def CHIP_CONFIG_PERSISTED_STORAGE_MAX_KEY_LENGTH
 *
 * @brief The maximum length of the key in a key/value pair
 *   stored in the platform's persistent storage.
 */
#ifndef CHIP_CONFIG_PERSISTED_STORAGE_MAX_KEY_LENGTH
#define CHIP_CONFIG_PERSISTED_STORAGE_MAX_KEY_LENGTH 16
#endif

/**
 * @def CHIP_CONFIG_PERSISTED_STORAGE_MAX_VALUE_LENGTH
 *
 * @brief The maximum length of the value in a key/value pair
 *   stored in the platform's persistent storage.
 */
#ifndef CHIP_CONFIG_PERSISTED_STORAGE_MAX_VALUE_LENGTH
#define CHIP_CONFIG_PERSISTED_STORAGE_MAX_VALUE_LENGTH 256
#endif

/**
 * @def CHIP_CONFIG_PERSISTED_COUNTER_DEBUG_LOGGING
 *
 * @brief Enable debug logging for the PersistedCounter API.
 */
#ifndef CHIP_CONFIG_PERSISTED_COUNTER_DEBUG_LOGGING
#define CHIP_CONFIG_PERSISTED_COUNTER_DEBUG_LOGGING 0
#endif

/**
 * @def CHIP_CONFIG_EVENT_LOGGING_VERBOSE_DEBUG_LOGS
 *
 * @brief Enable verbose debug logging for the EventLogging API.
 * This setting is incompatible with platforms that route console
 * logs into event logging, as it would result in circular logic.
 */
#ifndef CHIP_CONFIG_EVENT_LOGGING_VERBOSE_DEBUG_LOGS
#define CHIP_CONFIG_EVENT_LOGGING_VERBOSE_DEBUG_LOGS 1
#endif

/**
 * @def CHIP_CONFIG_ENABLE_ARG_PARSER
 *
 * @brief Enable support functions for parsing command-line arguments
 */
#ifndef CHIP_CONFIG_ENABLE_ARG_PARSER
#define CHIP_CONFIG_ENABLE_ARG_PARSER 0
#endif

/**
 * @def CHIP_CONFIG_ENABLE_ARG_PARSER_SANTIY_CHECK
 *
 * @brief Enable santiy checking of command-line argument definitions.
 */
#ifndef CHIP_CONFIG_ENABLE_ARG_PARSER_SANTIY_CHECK
#define CHIP_CONFIG_ENABLE_ARG_PARSER_SANTIY_CHECK 1
#endif

/**
 * @def CHIP_CONFIG_SERVICE_PROV_RESPONSE_TIMEOUT
 *
 * @brief
 *    The amount of time (in milliseconds) which the service is given
 *    to respond to a pair device to account request.
 */
#ifndef CHIP_CONFIG_SERVICE_PROV_RESPONSE_TIMEOUT
#define CHIP_CONFIG_SERVICE_PROV_RESPONSE_TIMEOUT 60000
#endif

/**
 *  @def CHIP_CONFIG_SUPPORT_LEGACY_ADD_NETWORK_MESSAGE
 *
 *  @brief
 *    Enable (1) or disable (0) support for the depricated
 *    version of AddNetwork() message in the Network Provisioning
 *    profile.
 *    This option should be enabled to support pairing with CHIP
 *    legacy devices that don't have latest SW.
 *
 */
#ifndef CHIP_CONFIG_SUPPORT_LEGACY_ADD_NETWORK_MESSAGE
#define CHIP_CONFIG_SUPPORT_LEGACY_ADD_NETWORK_MESSAGE 1
#endif // CHIP_CONFIG_SUPPORT_LEGACY_ADD_NETWORK_MESSAGE

/**
 *  @def CHIP_CONFIG_ALWAYS_USE_LEGACY_ADD_NETWORK_MESSAGE
 *
 *  @brief
 *    Enable (1) or disable (0) the exclusive use of the depricated
 *    version of AddNetwork() message in the Network Provisioning
 *    profile.
 *    This option should be enabled when exclusively pairing with CHIP
 *    legacy devices that don't have latest SW.
 *    This option requires that
 *    CHIP_CONFIG_SUPPORT_LEGACY_ADD_NETWORK_MESSAGE is enabled.
 *
 */
#ifndef CHIP_CONFIG_ALWAYS_USE_LEGACY_ADD_NETWORK_MESSAGE
#define CHIP_CONFIG_ALWAYS_USE_LEGACY_ADD_NETWORK_MESSAGE 0
#endif // CHIP_CONFIG_ALWAYS_USE_LEGACY_ADD_NETWORK_MESSAGE

/**
 * @def CHIP_CONFIG_ENABLE_IFJ_SERVICE_FABRIC_JOIN
 *
 * @brief Enable the Service Provisioning profile message
 * for notification of successful in-field joining of the
 * chip fabric.
 */
#ifndef CHIP_CONFIG_ENABLE_IFJ_SERVICE_FABRIC_JOIN
#define CHIP_CONFIG_ENABLE_IFJ_SERVICE_FABRIC_JOIN 0
#endif // CHIP_CONFIG_ENABLE_IFJ_SERVICE_FABRIC_JOIN

/**
 * @def CHIP_CONFIG_UNAUTHENTICATED_CONNECTION_POOL_SIZE
 *
 * @brief Define the size of the pool used for tracking CHIP unauthenticated
 * states. The entries in the pool are automatically rotated by LRU. The size
 * of the pool limits how many PASE and CASE pairing sessions can be processed
 * simultaneously.
 */
#ifndef CHIP_CONFIG_UNAUTHENTICATED_CONNECTION_POOL_SIZE
#define CHIP_CONFIG_UNAUTHENTICATED_CONNECTION_POOL_SIZE 4
#endif // CHIP_CONFIG_UNAUTHENTICATED_CONNECTION_POOL_SIZE

/**
 * @def CHIP_CONFIG_PEER_CONNECTION_POOL_SIZE
 *
 * @brief Define the size of the pool used for tracking CHIP
 * Peer connections. This defines maximum number of concurrent
 * device connections across all supported transports.
 */
#ifndef CHIP_CONFIG_PEER_CONNECTION_POOL_SIZE
#define CHIP_CONFIG_PEER_CONNECTION_POOL_SIZE 16
#endif // CHIP_CONFIG_PEER_CONNECTION_POOL_SIZE

/**
 * @def CHIP_PEER_CONNECTION_TIMEOUT_MS
 *
 * @brief After what period of inactivity is a peer connection considered
 * expired.
 */
#ifndef CHIP_PEER_CONNECTION_TIMEOUT_MS
#define CHIP_PEER_CONNECTION_TIMEOUT_MS 120000
#endif // CHIP_PEER_CONNECTION_TIMEOUT_MS

/**
 * @def CHIP_PEER_CONNECTION_TIMEOUT_CHECK_FREQUENCY_MS
 *
 * @brief How frequent are peer connections checked for timeouts.
 */
#ifndef CHIP_PEER_CONNECTION_TIMEOUT_CHECK_FREQUENCY_MS
#define CHIP_PEER_CONNECTION_TIMEOUT_CHECK_FREQUENCY_MS 5000
#endif // CHIP_PEER_CONNECTION_TIMEOUT_CHECK_FREQUENCY_MS

/**
 *  @def CHIP_CONFIG_MAX_BINDINGS
 *
 *  @brief
 *    Maximum number of simultaneously active bindings per WeaveExchangeManager
 *    The new single source TimeSync client takes one binding.
 *    Every WDM one-way subscription takes one binding. Mutual subscription counts as two one-way subscriptions.
 *    A reserved slot is needed to take an incoming subscription request.
 *    For a device with 2 mutual subscriptions, and one single source time sync client, it needs 2 x 2 + 1 = 5 bindings at least.
 *    At least six is needed if it still wants to take new WDM subscriptions under this load.
 */
#ifndef CHIP_CONFIG_MAX_BINDINGS
#define CHIP_CONFIG_MAX_BINDINGS 6
#endif // CHIP_CONFIG_MAX_BINDINGS

/**
 *  @def CHIP_CONFIG_MAX_FABRICS
 *
 *  @brief
 *    Maximum number of fabrics the device can participate in.  Each fabric can
 *    provision the device with its unique operational credentials and manage
 *    its own access control lists.
 */
#ifndef CHIP_CONFIG_MAX_FABRICS
#define CHIP_CONFIG_MAX_FABRICS 16
#endif // CHIP_CONFIG_MAX_FABRICS

/**
 *  @def CHIP_CONFIG_MAX_GROUP_DATA_PEERS
 *
 *  @brief
 *    Maximum number of Peer within a fabric that can send group data message to a device.
 *
 */
#ifndef CHIP_CONFIG_MAX_GROUP_DATA_PEERS
#define CHIP_CONFIG_MAX_GROUP_DATA_PEERS 15
#endif // CHIP_CONFIG_MAX_GROUP_DATA_PEERS

/**
 *  @def CHIP_CONFIG_MAX_GROUP_CONTROL_PEERS
 *
 *  @brief
 *   Maximum number of Peer within a fabric that can send group control message to a device.
 */
#ifndef CHIP_CONFIG_MAX_GROUP_CONTROL_PEERS
#define CHIP_CONFIG_MAX_GROUP_CONTROL_PEERS 2
#endif // CHIP_CONFIG_MAX_GROUP_CONTROL_PEER

/**
 * @def CHIP_NON_PRODUCTION_MARKER
 *
 * @brief Defines the name of a mark symbol whose presence signals that the chip code
 * includes development/testing features that should never be used in production contexts.
 */
#ifndef CHIP_NON_PRODUCTION_MARKER
#if (CHIP_CONFIG_SECURITY_TEST_MODE || (!CHIP_CONFIG_REQUIRE_AUTH) || CHIP_FUZZING_ENABLED)
#define CHIP_NON_PRODUCTION_MARKER WARNING__DO_NOT_SHIP__CONTAINS_NON_PRODUCTION_CHIP_CODE
#endif
#endif

#ifdef CHIP_NON_PRODUCTION_MARKER
extern const char CHIP_NON_PRODUCTION_MARKER[];
#endif

/**
 * @def CHIP_COMMISSIONING_HINT_TABLE
 *
 * @brief Defines the set of "pairing hint" values that can be set in
 * the PH key in commissionable node discovery response.
 */
#ifndef CHIP_COMMISSIONING_HINT_TABLE
#define CHIP_COMMISSIONING_HINT_TABLE
#define CHIP_COMMISSIONING_HINT_INDEX_POWER_CYCLE 0
#define CHIP_COMMISSIONING_HINT_INDEX_MANUFACTURER_URL 1
#define CHIP_COMMISSIONING_HINT_INDEX_SEE_ADMINISTRATOR_UX 2
#define CHIP_COMMISSIONING_HINT_INDEX_SEE_SETTINGS_MENU 3
#define CHIP_COMMISSIONING_HINT_INDEX_CUSTOM_INSTRUCTION 4
#define CHIP_COMMISSIONING_HINT_INDEX_SEE_MANUAL 5
#define CHIP_COMMISSIONING_HINT_INDEX_PRESS_RESET 6
#define CHIP_COMMISSIONING_HINT_INDEX_PRESS_RESET_WITH_POWER 7
#define CHIP_COMMISSIONING_HINT_INDEX_PRESS_RESET_SECONDS 8
#define CHIP_COMMISSIONING_HINT_INDEX_PRESS_RESET_UNTIL_BLINK 9
#define CHIP_COMMISSIONING_HINT_INDEX_PRESS_RESET_SECONDS_WITH_POWER 10
#define CHIP_COMMISSIONING_HINT_INDEX_PRESS_RESET_UNTIL_BLINK_WITH_POWER 11
#endif

/**
 * @def CHIP_CONFIG_MDNS_CACHE_SIZE
 *
 * @brief
 *      Define the size of the MDNS cache
 *
 *      If CHIP_CONFIG_MDNS_CACHE_SIZE is 0, the builtin cache is not used.
 *
 */
#ifndef CHIP_CONFIG_MDNS_CACHE_SIZE
#define CHIP_CONFIG_MDNS_CACHE_SIZE 0
#endif
/**
 *  @name Interaction Model object pool configuration.
 *
 *  @brief
 *    The following definitions sets the maximum number of corresponding interaction model object pool size.
 *
 *      * #CHIP_IM_MAX_NUM_COMMAND_HANDLER
 *      * #CHIP_IM_MAX_NUM_READ_HANDLER
 *      * #CHIP_IM_MAX_REPORTS_IN_FLIGHT
 *      * #CHIP_IM_SERVER_MAX_NUM_PATH_GROUPS
 *      * #CHIP_IM_SERVER_MAX_NUM_DIRTY_SET
 *      * #CHIP_IM_MAX_NUM_WRITE_HANDLER
 *      * #CHIP_IM_MAX_NUM_WRITE_CLIENT
 *      * #CHIP_IM_MAX_NUM_TIMED_HANDLER
 *
 *  @{
 */

/**
 * @def CHIP_IM_MAX_NUM_COMMAND_HANDLER
 *
 * @brief Defines the maximum number of CommandHandler, limits the number of active commands transactions on server.
 */
#ifndef CHIP_IM_MAX_NUM_COMMAND_HANDLER
#define CHIP_IM_MAX_NUM_COMMAND_HANDLER 4
#endif

/**
 * @def CHIP_IM_MAX_NUM_READ_HANDLER
 *
 * @brief Defines the maximum number of ReadHandler, limits the number of active read transactions on server.
 */
#ifndef CHIP_IM_MAX_NUM_READ_HANDLER
#define CHIP_IM_MAX_NUM_READ_HANDLER 4
#endif

/**
 * @def CHIP_IM_MAX_REPORTS_IN_FLIGHT
 *
 * @brief Defines the maximum number of Reports, limits the traffic of read and subscription transactions.
 */
#ifndef CHIP_IM_MAX_REPORTS_IN_FLIGHT
#define CHIP_IM_MAX_REPORTS_IN_FLIGHT 4
#endif

/**
 * @def CHIP_IM_SERVER_MAX_NUM_PATH_GROUPS
 *
 * @brief Defines the maximum number of path objects, limits the number of attributes being read or subscribed at the same time.
 */
#ifndef CHIP_IM_SERVER_MAX_NUM_PATH_GROUPS
#define CHIP_IM_SERVER_MAX_NUM_PATH_GROUPS 8
#endif

/**
 * @def CHIP_IM_SERVER_MAX_NUM_DIRTY_SET
 *
 * @brief Defines the maximum number of dirty set, limits the number of attributes being read or subscribed at the same time.
 */
#ifndef CHIP_IM_SERVER_MAX_NUM_DIRTY_SET
#define CHIP_IM_SERVER_MAX_NUM_DIRTY_SET 8
#endif

/**
 * @def CHIP_IM_MAX_NUM_WRITE_HANDLER
 *
 * @brief Defines the maximum number of WriteHandler, limits the number of active write transactions on server.
 */
#ifndef CHIP_IM_MAX_NUM_WRITE_HANDLER
#define CHIP_IM_MAX_NUM_WRITE_HANDLER 4
#endif

/**
 * @def CHIP_IM_MAX_NUM_WRITE_CLIENT
 *
 * @brief Defines the maximum number of WriteClient, limits the number of active write transactions on client.
 */
#ifndef CHIP_IM_MAX_NUM_WRITE_CLIENT
#define CHIP_IM_MAX_NUM_WRITE_CLIENT 4
#endif

/**
 * @def CHIP_IM_MAX_NUM_TIMED_HANDLER
 *
 * @brief Defines the maximum number of TimedHandler, limits the number of
 *        active timed interactions waiting for the Invoke or Write.
 */
#ifndef CHIP_IM_MAX_NUM_TIMED_HANDLER
#define CHIP_IM_MAX_NUM_TIMED_HANDLER 8
#endif

/**
 * @def CONFIG_IM_BUILD_FOR_UNIT_TEST
 *
 * @brief Defines whether we're currently building the IM for unit testing, which enables a set of features
 *        that are only utilized in those tests.
 */
#ifndef CONFIG_IM_BUILD_FOR_UNIT_TEST
#define CONFIG_IM_BUILD_FOR_UNIT_TEST 0
#endif

/**
 * @def CHIP_CONFIG_LAMBDA_EVENT_SIZE
 *
 * @brief The maximum size of the lambda which can be post into system event queue.
 */
#ifndef CHIP_CONFIG_LAMBDA_EVENT_SIZE
#define CHIP_CONFIG_LAMBDA_EVENT_SIZE (16)
#endif

/**
 * @def CHIP_CONFIG_LAMBDA_EVENT_ALIGN
 *
 * @brief The maximum alignment of the lambda which can be post into system event queue.
 */
#ifndef CHIP_CONFIG_LAMBDA_EVENT_ALIGN
#define CHIP_CONFIG_LAMBDA_EVENT_ALIGN (sizeof(void *))
#endif

/**
 * @def CHIP_CONFIG_VERBOSE_VERIFY_OR_DIE
 *
 * @brief If true, VerifyOrDie() calls with no message will use an
 *        automatically generated message that makes it clear what failed.
 */
#ifndef CHIP_CONFIG_VERBOSE_VERIFY_OR_DIE
#define CHIP_CONFIG_VERBOSE_VERIFY_OR_DIE 0
#endif

/**
 * @def CHIP_CONFIG_CONTROLLER_MAX_ACTIVE_DEVICES
 *
 * @brief Number of devices a controller can be simultaneously connected to
 */
#ifndef CHIP_CONFIG_CONTROLLER_MAX_ACTIVE_DEVICES
#define CHIP_CONFIG_CONTROLLER_MAX_ACTIVE_DEVICES 64
#endif

/**
 * @def CHIP_CONFIG_CONTROLLER_MAX_ACTIVE_CASE_CLIENTS
 *
 * @brief Number of outgoing CASE sessions can be simutaneously negotiated.
 */
#ifndef CHIP_CONFIG_CONTROLLER_MAX_ACTIVE_CASE_CLIENTS
#define CHIP_CONFIG_CONTROLLER_MAX_ACTIVE_CASE_CLIENTS 16
#endif

/**
 * @def CHIP_CONFIG_DEVICE_MAX_ACTIVE_CASE_CLIENTS
 *
 * @brief Number of outgoing CASE sessions can be simutaneously negotiated on an end device.
 */
#ifndef CHIP_CONFIG_DEVICE_MAX_ACTIVE_CASE_CLIENTS
#define CHIP_CONFIG_DEVICE_MAX_ACTIVE_CASE_CLIENTS 2
#endif

/**
 * @def CHIP_CONFIG_DEVICE_MAX_ACTIVE_DEVICES
 *
 * @brief Number of devices an end device can be simultaneously connected to
 */
#ifndef CHIP_CONFIG_DEVICE_MAX_ACTIVE_DEVICES
#define CHIP_CONFIG_DEVICE_MAX_ACTIVE_DEVICES 4
#endif

/**
 * @def CHIP_CONFIG_MAX_GROUPS_PER_FABRIC
 *
 * @brief Defines the number of groups supported per fabric, see Group Key Management Cluster in specification.
 *
 * Binds to number of GroupState entries to support per fabric
 */
#ifndef CHIP_CONFIG_MAX_GROUPS_PER_FABRIC
#define CHIP_CONFIG_MAX_GROUPS_PER_FABRIC 3
#endif

/**
 * @def CHIP_CONFIG_MAX_GROUPS_PER_FABRIC
 *
 * @brief Defines the number of groups supported per fabric, see Group Key Management Cluster in specification.
 *
 * Binds to number of GroupState entries to support per fabric
 */
#ifndef CHIP_CONFIG_MAX_GROUP_KEYS_PER_FABRIC
#define CHIP_CONFIG_MAX_GROUP_KEYS_PER_FABRIC 2
#endif

/**
 * @def CHIP_CONFIG_MAX_GROUP_ENDPOINTS_PER_FABRIC
 *
 * @brief Defines the number of "endpoint->controlling group" mappings per fabric.
 *
 * Binds to number of GroupMapping entries per fabric
 */
#ifndef CHIP_CONFIG_MAX_GROUP_ENDPOINTS_PER_FABRIC
#define CHIP_CONFIG_MAX_GROUP_ENDPOINTS_PER_FABRIC 1
#endif

/**
 * @def CHIP_CONFIG_MAX_GROUP_CONCURRENT_ITERATORS
 *
 * @brief Defines the number of simultaneous Group iterators that can be allocated
 *
 * Number of iterator instances that can be allocated at any one time
 */
#ifndef CHIP_CONFIG_MAX_GROUP_CONCURRENT_ITERATORS
#define CHIP_CONFIG_MAX_GROUP_CONCURRENT_ITERATORS 2
#endif

/**
 * @def CHIP_CONFIG_MAX_GROUP_NAME_LENGTH
 *
 * @brief Defines the maximum length of the group names
 */
#ifndef CHIP_CONFIG_MAX_GROUP_NAME_LENGTH
#define CHIP_CONFIG_MAX_GROUP_NAME_LENGTH 16
#endif

/**
 * @def CHIP_CONFIG_EXAMPLE_ACCESS_CONTROL_MAX_ENTRIES_PER_FABRIC
 *
 * Defines the number of access control entries supported per fabric in the
 * example access control code.
 */
#ifndef CHIP_CONFIG_EXAMPLE_ACCESS_CONTROL_MAX_ENTRIES_PER_FABRIC
#define CHIP_CONFIG_EXAMPLE_ACCESS_CONTROL_MAX_ENTRIES_PER_FABRIC 3
#endif

/**
 * @def CHIP_CONFIG_EXAMPLE_ACCESS_CONTROL_MAX_SUBJECTS_PER_ENTRY
 *
 * Defines the number of access control subjects supported per entry in the
 * example access control code.
 */
#ifndef CHIP_CONFIG_EXAMPLE_ACCESS_CONTROL_MAX_SUBJECTS_PER_ENTRY
#define CHIP_CONFIG_EXAMPLE_ACCESS_CONTROL_MAX_SUBJECTS_PER_ENTRY 4
#endif

/**
 * @def CHIP_CONFIG_EXAMPLE_ACCESS_CONTROL_MAX_TARGETS_PER_ENTRY
 *
 * Defines the number of access control targets supported per entry in the
 * example access control code.
 */
#ifndef CHIP_CONFIG_EXAMPLE_ACCESS_CONTROL_MAX_TARGETS_PER_ENTRY
#define CHIP_CONFIG_EXAMPLE_ACCESS_CONTROL_MAX_TARGETS_PER_ENTRY 3
#endif

/**
 * @def CHIP_CONFIG_EXAMPLE_ACCESS_CONTROL_ENTRY_STORAGE_POOL_SIZE
 *
 * Defines the entry storage pool size in the example access control code.
 * It's possible to get by with only one.
 */
#ifndef CHIP_CONFIG_EXAMPLE_ACCESS_CONTROL_ENTRY_STORAGE_POOL_SIZE
#define CHIP_CONFIG_EXAMPLE_ACCESS_CONTROL_ENTRY_STORAGE_POOL_SIZE 1
#endif

/**
 * @def CHIP_CONFIG_EXAMPLE_ACCESS_CONTROL_ENTRY_DELEGATE_POOL_SIZE
 *
 * Defines the entry delegate pool size in the example access control code.
 * It's possible to get by with only one.
 */
#ifndef CHIP_CONFIG_EXAMPLE_ACCESS_CONTROL_ENTRY_DELEGATE_POOL_SIZE
#define CHIP_CONFIG_EXAMPLE_ACCESS_CONTROL_ENTRY_DELEGATE_POOL_SIZE 1
#endif

/**
 * @def CHIP_CONFIG_EXAMPLE_ACCESS_CONTROL_ENTRY_ITERATOR_DELEGATE_POOL_SIZE
 *
 * Defines the entry iterator delegate pool size in the example access control code.
 * It's possible to get by with only one.
 */
#ifndef CHIP_CONFIG_EXAMPLE_ACCESS_CONTROL_ENTRY_ITERATOR_DELEGATE_POOL_SIZE
#define CHIP_CONFIG_EXAMPLE_ACCESS_CONTROL_ENTRY_ITERATOR_DELEGATE_POOL_SIZE 1
#endif

/**
 * @def CHIP_CONFIG_EXAMPLE_ACCESS_CONTROL_FAST_COPY_SUPPORT
 *
 * Support fast copy in the example access control implementation.
 *
 * At least one of "fast" or "flexible" copy support must be enabled.
 */
#ifndef CHIP_CONFIG_EXAMPLE_ACCESS_CONTROL_FAST_COPY_SUPPORT
#define CHIP_CONFIG_EXAMPLE_ACCESS_CONTROL_FAST_COPY_SUPPORT 1
#endif

/**
 * @def CHIP_CONFIG_EXAMPLE_ACCESS_CONTROL_FLEXIBLE_COPY_SUPPORT
 *
 * Support flexible copy in the example access control implementation.
 *
 * Only needed if mixing the example access control implementation with other
 * non-example access control delegate implementations; omitting it saves space.
 *
 * At least one of "fast" or "flexible" copy support must be enabled.
 */
#ifndef CHIP_CONFIG_EXAMPLE_ACCESS_CONTROL_FLEXIBLE_COPY_SUPPORT
#define CHIP_CONFIG_EXAMPLE_ACCESS_CONTROL_FLEXIBLE_COPY_SUPPORT 0
#endif

#if !CHIP_CONFIG_EXAMPLE_ACCESS_CONTROL_FAST_COPY_SUPPORT && !CHIP_CONFIG_EXAMPLE_ACCESS_CONTROL_FLEXIBLE_COPY_SUPPORT
#error                                                                                                                             \
    "Please enable at least one of CHIP_CONFIG_EXAMPLE_ACCESS_CONTROL_FAST_COPY_SUPPORT or CHIP_CONFIG_EXAMPLE_ACCESS_CONTROL_FLEXIBLE_COPY_SUPPORT"
#endif

/**
 * @def CHIP_CONFIG_MAX_SESSION_RELEASE_DELEGATES
 *
 * @brief Defines the max number of SessionReleaseDelegate
 */
#ifndef CHIP_CONFIG_MAX_SESSION_RELEASE_DELEGATES
#define CHIP_CONFIG_MAX_SESSION_RELEASE_DELEGATES 4
#endif

/**
 * @def CHIP_CONFIG_MAX_SESSION_RECOVERY_DELEGATES
 *
 * @brief Defines the max number of SessionRecoveryDelegate
 */
#ifndef CHIP_CONFIG_MAX_SESSION_RECOVERY_DELEGATES
#define CHIP_CONFIG_MAX_SESSION_RECOVERY_DELEGATES 4
#endif

/**
 * @def CHIP_CONFIG_CASE_SESSION_RESUME_CACHE_SIZE
 *
 * @brief
 *   Maximum number of CASE sessions that a device caches, that can be resumed
 */
#ifndef CHIP_CONFIG_CASE_SESSION_RESUME_CACHE_SIZE
#define CHIP_CONFIG_CASE_SESSION_RESUME_CACHE_SIZE 4
#endif

/**
 * @def CHIP_CONFIG_EVENT_LOGGING_BYTE_THRESHOLD
 *
 * @brief The number of bytes written to the event logging system that
 *   will trigger Report Delivery.
 *
 * The configuration captures the number of bytes written to the event
 * logging subsystem needed to trigger a report. For example, if an application wants to offload all DEBUG events
 * reliably, the threshold should be set to less than the size of the
 * DEBUG buffer (plus a slop factor to account for events generated
 * during the scheduling and event offload).  Similarly, if the
 * application does not want to drop INFO events, the threshold should
 * be set to the sum of DEBUG and INFO buffers (with the same
 * correction).
 *
 */
#ifndef CHIP_CONFIG_EVENT_LOGGING_BYTE_THRESHOLD
#define CHIP_CONFIG_EVENT_LOGGING_BYTE_THRESHOLD 512
#endif /* CHIP_CONFIG_EVENT_LOGGING_BYTE_THRESHOLD */

/**
 * @def CHIP_CONFIG_ENABLE_SERVER_IM_EVENT
 *
 * @brief Enable Interaction model Event support in server
 */
#ifndef CHIP_CONFIG_ENABLE_SERVER_IM_EVENT
#define CHIP_CONFIG_ENABLE_SERVER_IM_EVENT 1
#endif

/**
 *  @def CHIP_RESUBSCRIBE_MAX_RETRY_WAIT_INTERVAL_MS
 *
 *  @brief
 *    If auto resubscribe is enabled & default resubscription policy is used,
 *    specify the max wait time.
 *    This value was chosen so that the average wait time is 3600000
 *    ((100 - CHIP_RESUBSCRIBE_MIN_WAIT_TIME_INTERVAL_PERCENT_PER_STEP) % of CHIP_RESUBSCRIBE_MAX_RETRY_WAIT_INTERVAL_MS) / 2 +
 *    (CHIP_RESUBSCRIBE_MIN_WAIT_TIME_INTERVAL_PERCENT_PER_STEP % of CHIP_RESUBSCRIBE_MAX_RETRY_WAIT_INTERVAL_MS) = average wait is
 * 3600000
 */
#ifndef CHIP_RESUBSCRIBE_MAX_RETRY_WAIT_INTERVAL_MS
#define CHIP_RESUBSCRIBE_MAX_RETRY_WAIT_INTERVAL_MS 5538000
#endif

/**
 *  @def CHIP_RESUBSCRIBE_MAX_FIBONACCI_STEP_INDEX
 *
 *  @brief
 *    If auto resubscribe is enabled & default resubscription policy is used,
 *    specify the max fibonacci step index.
 *    This index must satisfy below conditions:
 *    1 . Fibonacci(CHIP_RESUBSCRIBE_MAX_FIBONACCI_STEP_INDEX + 1) * CHIP_RESUBSCRIBE_WAIT_TIME_MULTIPLIER_MS >
 * CHIP_RESUBSCRIBE_MAX_RETRY_WAIT_INTERVAL_MS 2 . Fibonacci(CHIP_RESUBSCRIBE_MAX_FIBONACCI_STEP_INDEX) *
 * CHIP_RESUBSCRIBE_WAIT_TIME_MULTIPLIER_MS < CHIP_RESUBSCRIBE_MAX_RETRY_WAIT_INTERVAL_MS
 *
 */
#ifndef CHIP_RESUBSCRIBE_MAX_FIBONACCI_STEP_INDEX
#define CHIP_RESUBSCRIBE_MAX_FIBONACCI_STEP_INDEX 14
#endif

/**
 *  @def CHIP_RESUBSCRIBE_MIN_WAIT_TIME_INTERVAL_PERCENT_PER_STEP
 *
 *  @brief
 *    If auto resubscribe is enabled & default resubscription policy is used,
 *    specify the minimum wait
 *    time as a percentage of the max wait interval for that step.
 *
 */
#ifndef CHIP_RESUBSCRIBE_MIN_WAIT_TIME_INTERVAL_PERCENT_PER_STEP
#define CHIP_RESUBSCRIBE_MIN_WAIT_TIME_INTERVAL_PERCENT_PER_STEP 30
#endif

/**
 *  @def CHIP_RESUBSCRIBE_WAIT_TIME_MULTIPLIER_MS
 *
 *  @brief
 *    If auto resubscribe is enabled & default resubscription policy is used,
 *    specify the multiplier that multiplies the result of a fibonacci computation
 *    based on a specific index to provide a max wait time for
 *    a step.
 *
 */
#ifndef CHIP_RESUBSCRIBE_WAIT_TIME_MULTIPLIER_MS
#define CHIP_RESUBSCRIBE_WAIT_TIME_MULTIPLIER_MS 10000
#endif

/*
 * @def CHIP_CONFIG_MAX_ATTRIBUTE_STORE_ELEMENT_SIZE
 *
 * @brief Safety limit to ensure that we don't end up with a
 * larger-than-expected buffer for temporary attribute storage (on the stack or
 * in .bss).  The SDK will fail to compile if this value is set below the value
 * it thinks it needs for a buffer size that can store any simple (not list or
 * struct) attribute value.
 */
#ifndef CHIP_CONFIG_MAX_ATTRIBUTE_STORE_ELEMENT_SIZE
// I can't figure out how to get all-clusters-app to sanely use a different
// value here, and that app includes TestCluster, which has very large string
// attributes (1000 octets, leading to a 1003 octet buffer).
#define CHIP_CONFIG_MAX_ATTRIBUTE_STORE_ELEMENT_SIZE 1003
#endif // CHIP_CONFIG_MAX_ATTRIBUTE_STORE_ELEMENT_SIZE

/*
<<<<<<< HEAD
 * @def CHIP_CONFIG_NETWORK_COMMISSIONING_DEBUG_TEXT_BUFFER_SIZE
 *
 * @brief This buffer will used for holding debug text when handling synchronous invokes (AddOrUpdate / Reorder / Remove). Since we
 * don't set this value for most cases and on most platforms, this value can be 0 to always ignore such field.
 */
#ifndef CHIP_CONFIG_NETWORK_COMMISSIONING_DEBUG_TEXT_BUFFER_SIZE
#define CHIP_CONFIG_NETWORK_COMMISSIONING_DEBUG_TEXT_BUFFER_SIZE 64
#endif // CHIP_CONFIG_MAX_ATTRIBUTE_STORE_ELEMENT_SIZE
=======
 * @def CHIP_CONFIG_MINMDNS_DYNAMIC_OPERATIONAL_RESPONDER_LIST
 *
 * @brief Enables usage of heap in the minmdns DNSSD implementation
 *        for tracking active operational responder lists.
 *
 *        When this is not set, CHIP_CONFIG_MAX_FABRICS is used to determine
 *        and statically allocate pointers needed to track active
 *        operational responder lists.
 */
#ifndef CHIP_CONFIG_MINMDNS_DYNAMIC_OPERATIONAL_RESPONDER_LIST
#define CHIP_CONFIG_MINMDNS_DYNAMIC_OPERATIONAL_RESPONDER_LIST 0
#endif // CHIP_CONFIG_MINMDNS_DYNAMIC_OPERATIONAL_RESPONDER_LIST
>>>>>>> 58cd5fb0

/**
 * @}
 */<|MERGE_RESOLUTION|>--- conflicted
+++ resolved
@@ -1772,16 +1772,6 @@
 #endif // CHIP_CONFIG_MAX_ATTRIBUTE_STORE_ELEMENT_SIZE
 
 /*
-<<<<<<< HEAD
- * @def CHIP_CONFIG_NETWORK_COMMISSIONING_DEBUG_TEXT_BUFFER_SIZE
- *
- * @brief This buffer will used for holding debug text when handling synchronous invokes (AddOrUpdate / Reorder / Remove). Since we
- * don't set this value for most cases and on most platforms, this value can be 0 to always ignore such field.
- */
-#ifndef CHIP_CONFIG_NETWORK_COMMISSIONING_DEBUG_TEXT_BUFFER_SIZE
-#define CHIP_CONFIG_NETWORK_COMMISSIONING_DEBUG_TEXT_BUFFER_SIZE 64
-#endif // CHIP_CONFIG_MAX_ATTRIBUTE_STORE_ELEMENT_SIZE
-=======
  * @def CHIP_CONFIG_MINMDNS_DYNAMIC_OPERATIONAL_RESPONDER_LIST
  *
  * @brief Enables usage of heap in the minmdns DNSSD implementation
@@ -1794,7 +1784,16 @@
 #ifndef CHIP_CONFIG_MINMDNS_DYNAMIC_OPERATIONAL_RESPONDER_LIST
 #define CHIP_CONFIG_MINMDNS_DYNAMIC_OPERATIONAL_RESPONDER_LIST 0
 #endif // CHIP_CONFIG_MINMDNS_DYNAMIC_OPERATIONAL_RESPONDER_LIST
->>>>>>> 58cd5fb0
+
+/*
+ * @def CHIP_CONFIG_NETWORK_COMMISSIONING_DEBUG_TEXT_BUFFER_SIZE
+ *
+ * @brief This buffer will used for holding debug text when handling synchronous invokes (AddOrUpdate / Reorder / Remove). Since we
+ * don't set this value for most cases and on most platforms, this value can be 0 to always ignore such field.
+ */
+#ifndef CHIP_CONFIG_NETWORK_COMMISSIONING_DEBUG_TEXT_BUFFER_SIZE
+#define CHIP_CONFIG_NETWORK_COMMISSIONING_DEBUG_TEXT_BUFFER_SIZE 64
+#endif // CHIP_CONFIG_NETWORK_COMMISSIONING_DEBUG_TEXT_BUFFER_SIZE
 
 /**
  * @}
