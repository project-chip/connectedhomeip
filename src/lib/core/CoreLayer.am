--- conflicted
+++ resolved
@@ -32,11 +32,8 @@
     core/CHIPTLVWriter.cpp                                  \
     core/CHIPTLVUpdater.cpp                                 \
     core/CHIPKeyIds.cpp                                     \
-<<<<<<< HEAD
     core/CHIPConnection.cpp                                 \
-=======
     core/CHIPUdpExchange.cpp                                \
->>>>>>> c72611bf
     $(NULL)
 
 CHIP_BUILD_CORE_LAYER_HEADER_FILES                        = \
@@ -55,10 +52,7 @@
     core/CHIPTimeConfig.h                                   \
     core/CHIPTunnelConfig.h                                 \
     core/CHIPKeyIds.h                                       \
-<<<<<<< HEAD
     core/CHIPConnection.h                                   \
     core/NodeIdentifiers.h                                  \
-=======
     core/CHIPUdpExchange.h                                  \
->>>>>>> c72611bf
     $(NULL)