--- conflicted
+++ resolved
@@ -51,9 +51,6 @@
     @top_builddir@/src/lib/core/CHIPTunnelConfig.h          \
     @top_builddir@/src/lib/core/CHIPKeyIds.h                \
     @top_builddir@/src/lib/core/Optional.h                  \
-<<<<<<< HEAD
     @top_builddir@/src/lib/core/ReferenceCounted.h          \
-=======
     @top_builddir@/src/lib/core/CHIPVendorIdentifiers.hpp   \
->>>>>>> 280bc373
     $(NULL)