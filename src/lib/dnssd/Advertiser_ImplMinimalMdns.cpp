/*
 *
 *    Copyright (c) 2020-2022 Project CHIP Authors
 *
 *    Licensed under the Apache License, Version 2.0 (the "License");
 *    you may not use this file except in compliance with the License.
 *    You may obtain a copy of the License at
 *
 *        http://www.apache.org/licenses/LICENSE-2.0
 *
 *    Unless required by applicable law or agreed to in writing, software
 *    distributed under the License is distributed on an "AS IS" BASIS,
 *    WITHOUT WARRANTIES OR CONDITIONS OF ANY KIND, either express or implied.
 *    See the License for the specific language governing permissions and
 *    limitations under the License.
 */

#include "Advertiser.h"

#include <inttypes.h>
#include <stdio.h>

#include "MinimalMdnsServer.h"
#include "ServiceNaming.h"

#include <crypto/RandUtils.h>
#include <lib/dnssd/Advertiser_ImplMinimalMdnsAllocator.h>
#include <lib/dnssd/minimal_mdns/AddressPolicy.h>
#include <lib/dnssd/minimal_mdns/ResponseSender.h>
#include <lib/dnssd/minimal_mdns/Server.h>
#include <lib/dnssd/minimal_mdns/core/FlatAllocatedQName.h>
#include <lib/dnssd/minimal_mdns/responders/IP.h>
#include <lib/dnssd/minimal_mdns/responders/Ptr.h>
#include <lib/dnssd/minimal_mdns/responders/QueryResponder.h>
#include <lib/dnssd/minimal_mdns/responders/Srv.h>
#include <lib/dnssd/minimal_mdns/responders/Txt.h>
#include <lib/support/BytesToHex.h>
#include <lib/support/CHIPMem.h>
#include <lib/support/IntrusiveList.h>
#include <lib/support/StringBuilder.h>

// Enable detailed mDNS logging for received queries
#undef DETAIL_LOGGING
// #define DETAIL_LOGGING

namespace chip {
namespace Dnssd {
namespace {

using chip::Platform::UniquePtr;
using namespace mdns::Minimal;

#ifdef DETAIL_LOGGING
const char * ToString(QClass qClass)
{
    switch (qClass)
    {
    case QClass::IN:
        return "IN";
    default:
        return "???";
    }
}

const char * ToString(QType qType)
{
    switch (qType)
    {
    case QType::ANY:
        return "ANY";
    case QType::A:
        return "A";
    case QType::AAAA:
        return "AAAA";
    case QType::TXT:
        return "TXT";
    case QType::SRV:
        return "SRV";
    case QType::PTR:
        return "PTR";
    default:
        return "???";
    }
}

void LogQuery(const QueryData & data)
{
    StringBuilder<128> logString;

    logString.Add("QUERY ").Add(ToString(data.GetClass())).Add("/").Add(ToString(data.GetType())).Add(": ");

    SerializedQNameIterator name = data.GetName();
    while (name.Next())
    {
        logString.Add(name.Value()).Add(".");
    }

    ChipLogDetail(Discovery, "%s", logString.c_str());
}
#else
void LogQuery(const QueryData & data) {}
#endif

// Max number of records for operational = PTR, SRV, TXT, A, AAAA, I subtype.
constexpr size_t kMaxOperationalRecords = 6;

/// Represents an allocated operational responder.
///
/// Wraps a QueryResponderAllocator.
class OperationalQueryAllocator : public chip::IntrusiveListNodeBase<>
{
public:
    using Allocator = QueryResponderAllocator<kMaxOperationalRecords>;

    /// Prefer to use `::New` for allocations instead of this direct call
    explicit OperationalQueryAllocator(Allocator * allocator) : mAllocator(allocator) {}
    ~OperationalQueryAllocator()
    {
        chip::Platform::Delete(mAllocator);
        mAllocator = nullptr;
    }

    Allocator * GetAllocator() { return mAllocator; }
    const Allocator * GetAllocator() const { return mAllocator; }

    /// Allocate a new entry for this type.
    ///
    /// May return null on allocation failures.
    static OperationalQueryAllocator * New()
    {
        Allocator * allocator = chip::Platform::New<Allocator>();

        if (allocator == nullptr)
        {
            return nullptr;
        }

        OperationalQueryAllocator * result = chip::Platform::New<OperationalQueryAllocator>(allocator);
        if (result == nullptr)
        {
            chip::Platform::Delete(allocator);
            return nullptr;
        }

        return result;
    }

private:
    Allocator * mAllocator = nullptr;
};

enum BroadcastAdvertiseType
{
    kStarted,     // Advertise at startup of all records added, as required by RFC 6762.
    kRemovingAll, // sent a TTL 0 for all records, as records are removed
};

class AdvertiserMinMdns : public ServiceAdvertiser,
                          public MdnsPacketDelegate, // receive query packets
                          public ParserDelegate      // parses queries
{
public:
    AdvertiserMinMdns() : mResponseSender(&GlobalMinimalMdnsServer::Server())
    {
        GlobalMinimalMdnsServer::Instance().SetQueryDelegate(this);

        CHIP_ERROR err = mResponseSender.AddQueryResponder(mQueryResponderAllocatorCommissionable.GetQueryResponder());

        if (err != CHIP_NO_ERROR)
        {
            ChipLogError(Discovery, "Failed to set up commissionable responder: %" CHIP_ERROR_FORMAT, err.Format());
        }

        err = mResponseSender.AddQueryResponder(mQueryResponderAllocatorCommissioner.GetQueryResponder());
        if (err != CHIP_NO_ERROR)
        {
            ChipLogError(Discovery, "Failed to set up commissioner responder: %" CHIP_ERROR_FORMAT, err.Format());
        }
    }
    ~AdvertiserMinMdns() override { ClearServices(); }

    // Service advertiser
    CHIP_ERROR Init(chip::Inet::EndPointManager<chip::Inet::UDPEndPoint> * udpEndPointManager) override;
    bool IsInitialized() override { return mIsInitialized; }
    void Shutdown() override;
    CHIP_ERROR RemoveServices() override;
    CHIP_ERROR Advertise(const OperationalAdvertisingParameters & params) override;
    CHIP_ERROR Advertise(const CommissionAdvertisingParameters & params) override;
    CHIP_ERROR FinalizeServiceUpdate() override;
    CHIP_ERROR GetCommissionableInstanceName(char * instanceName, size_t maxLength) const override;
    CHIP_ERROR UpdateCommissionableInstanceName() override;

    // MdnsPacketDelegate
    void OnMdnsPacketData(const BytesRange & data, const chip::Inet::IPPacketInfo * info) override;

    // ParserDelegate
    void OnHeader(ConstHeaderRef & header) override { mMessageId = header.GetMessageId(); }
    void OnResource(ResourceType type, const ResourceData & data) override {}
    void OnQuery(const QueryData & data) override;

private:
    /// Advertise available records configured within the server.
    ///
    /// Establishes a type of 'Advertise all currently configured items'
    /// for a specific purpose (e.g. boot time advertises everything, shut-down
    /// removes all records by advertising a 0 TTL)
    void AdvertiseRecords(BroadcastAdvertiseType type);

    FullQName GetCommissioningTxtEntries(const CommissionAdvertisingParameters & params);
    FullQName GetOperationalTxtEntries(OperationalQueryAllocator::Allocator * allocator,
                                       const OperationalAdvertisingParameters & params);

    struct CommonTxtEntryStorage
    {
        // +2 for all to account for '=' and terminating nullchar
        char sleepyIdleIntervalBuf[KeySize(TxtFieldKey::kSleepyIdleInterval) + ValSize(TxtFieldKey::kSleepyIdleInterval) + 2];
        char sleepyActiveIntervalBuf[KeySize(TxtFieldKey::kSleepyActiveInterval) + ValSize(TxtFieldKey::kSleepyActiveInterval) + 2];
        char tcpSupportedBuf[KeySize(TxtFieldKey::kTcpSupported) + ValSize(TxtFieldKey::kTcpSupported) + 2];
    };
    template <class Derived>
    CHIP_ERROR AddCommonTxtEntries(const BaseAdvertisingParams<Derived> & params, CommonTxtEntryStorage & storage,
                                   char ** txtFields, size_t & numTxtFields)
    {
        auto optionalMrp = params.GetLocalMRPConfig();

        if (optionalMrp.HasValue())
        {
            auto mrp = optionalMrp.Value();
            {
                if (mrp.mIdleRetransTimeout > kMaxRetryInterval)
                {
                    ChipLogProgress(Discovery,
                                    "MRP retry interval idle value exceeds allowed range of 1 hour, using maximum available");
                    mrp.mIdleRetransTimeout = kMaxRetryInterval;
                }
                size_t writtenCharactersNumber =
                    static_cast<size_t>(snprintf(storage.sleepyIdleIntervalBuf, sizeof(storage.sleepyIdleIntervalBuf),
                                                 "SII=%" PRIu32, mrp.mIdleRetransTimeout.count()));
                VerifyOrReturnError((writtenCharactersNumber > 0) &&
                                        (writtenCharactersNumber < sizeof(storage.sleepyIdleIntervalBuf)),
                                    CHIP_ERROR_INVALID_STRING_LENGTH);

                txtFields[numTxtFields++] = storage.sleepyIdleIntervalBuf;
            }

            {
                if (mrp.mActiveRetransTimeout > kMaxRetryInterval)
                {
                    ChipLogProgress(Discovery,
                                    "MRP retry interval active value exceeds allowed range of 1 hour, using maximum available");
                    mrp.mActiveRetransTimeout = kMaxRetryInterval;
                }
                size_t writtenCharactersNumber =
                    static_cast<size_t>(snprintf(storage.sleepyActiveIntervalBuf, sizeof(storage.sleepyActiveIntervalBuf),
                                                 "SAI=%" PRIu32, mrp.mActiveRetransTimeout.count()));
                VerifyOrReturnError((writtenCharactersNumber > 0) &&
                                        (writtenCharactersNumber < sizeof(storage.sleepyActiveIntervalBuf)),
                                    CHIP_ERROR_INVALID_STRING_LENGTH);
                txtFields[numTxtFields++] = storage.sleepyActiveIntervalBuf;
            }
        }
        if (params.GetTcpSupported().HasValue())
        {
            size_t writtenCharactersNumber = static_cast<size_t>(
                snprintf(storage.tcpSupportedBuf, sizeof(storage.tcpSupportedBuf), "T=%d", params.GetTcpSupported().Value()));
            VerifyOrReturnError((writtenCharactersNumber > 0) && (writtenCharactersNumber < sizeof(storage.tcpSupportedBuf)),
                                CHIP_ERROR_INVALID_STRING_LENGTH);
            txtFields[numTxtFields++] = storage.tcpSupportedBuf;
        }
        return CHIP_NO_ERROR;
    }

    IntrusiveList<OperationalQueryAllocator> mOperationalResponders;

    // Max number of records for commissionable = 7 x PTR (base + 6 sub types - _S, _L, _D, _T, _C, _A), SRV, TXT, A, AAAA
    static constexpr size_t kMaxCommissionRecords = 11;
    QueryResponderAllocator<kMaxCommissionRecords> mQueryResponderAllocatorCommissionable;
    QueryResponderAllocator<kMaxCommissionRecords> mQueryResponderAllocatorCommissioner;

    OperationalQueryAllocator::Allocator * FindOperationalAllocator(const FullQName & qname);
    OperationalQueryAllocator::Allocator * FindEmptyOperationalAllocator();

    void ClearServices();

    ResponseSender mResponseSender;
    uint8_t mCommissionableInstanceName[sizeof(uint64_t)];

    bool mIsInitialized = false;

    // current request handling
    const chip::Inet::IPPacketInfo * mCurrentSource = nullptr;
    uint16_t mMessageId                             = 0;

    const char * mEmptyTextEntries[1] = {
        "=",
    };
};

void AdvertiserMinMdns::OnMdnsPacketData(const BytesRange & data, const chip::Inet::IPPacketInfo * info)
{
#ifdef DETAIL_LOGGING
    char srcAddressString[chip::Inet::IPAddress::kMaxStringLength];
    VerifyOrDie(info->SrcAddress.ToString(srcAddressString) != nullptr);
    ChipLogDetail(Discovery, "Received an mDNS query from %s", srcAddressString);
#endif

    mCurrentSource = info;
    if (!ParsePacket(data, this))
    {
        ChipLogError(Discovery, "Failed to parse mDNS query");
    }
    mCurrentSource = nullptr;
}

void AdvertiserMinMdns::OnQuery(const QueryData & data)
{
    if (mCurrentSource == nullptr)
    {
        ChipLogError(Discovery, "INTERNAL CONSISTENCY ERROR: missing query source");
        return;
    }

    LogQuery(data);

    const ResponseConfiguration defaultResponseConfiguration;
    CHIP_ERROR err = mResponseSender.Respond(mMessageId, data, mCurrentSource, defaultResponseConfiguration);
    if (err != CHIP_NO_ERROR)
    {
        ChipLogError(Discovery, "Failed to reply to query: %" CHIP_ERROR_FORMAT, err.Format());
    }
}

CHIP_ERROR AdvertiserMinMdns::Init(chip::Inet::EndPointManager<chip::Inet::UDPEndPoint> * udpEndPointManager)
{
    // TODO: Per API documentation, Init() should be a no-op if mIsInitialized
    // is true.  But we don't handle updates to our set of interfaces right now,
    // so rely on the logic in this function to shut down and restart the
    // GlobalMinimalMdnsServer to handle that.
    GlobalMinimalMdnsServer::Server().ShutdownEndpoints();

    if (!mIsInitialized)
    {
        UpdateCommissionableInstanceName();
    }

    // Re-set the server in the response sender in case this has been swapped in the
    // GlobalMinimalMdnsServer (used for testing).
    mResponseSender.SetServer(&GlobalMinimalMdnsServer::Server());

    ReturnErrorOnFailure(GlobalMinimalMdnsServer::Instance().StartServer(udpEndPointManager, kMdnsPort));

    ChipLogProgress(Discovery, "CHIP minimal mDNS started advertising.");

    AdvertiseRecords(BroadcastAdvertiseType::kStarted);

    mIsInitialized = true;

    return CHIP_NO_ERROR;
}

void AdvertiserMinMdns::Shutdown()
{
    VerifyOrReturn(mIsInitialized);

    AdvertiseRecords(BroadcastAdvertiseType::kRemovingAll);

    GlobalMinimalMdnsServer::Server().Shutdown();
    mIsInitialized = false;
}

CHIP_ERROR AdvertiserMinMdns::RemoveServices()
{
    VerifyOrReturnError(mIsInitialized, CHIP_ERROR_INCORRECT_STATE);

    // Send a "goodbye" packet for each RR being removed, as defined in RFC 6762.
    // This allows mDNS clients to remove stale cached records which may not be re-added with
    // subsequent Advertise() calls. In the case the same records are re-added, this extra
    // is not harmful though suboptimal, so this is a subject to improvement in the future.
    AdvertiseRecords(BroadcastAdvertiseType::kRemovingAll);
    ClearServices();

    return CHIP_NO_ERROR;
}

void AdvertiserMinMdns::ClearServices()
{
    while (mOperationalResponders.begin() != mOperationalResponders.end())
    {
        auto it = mOperationalResponders.begin();

        // Need to free the memory once it is out of the list
        OperationalQueryAllocator * ptr = &*it;

        // Mark as unused
        ptr->GetAllocator()->Clear();

        CHIP_ERROR err = mResponseSender.RemoveQueryResponder(ptr->GetAllocator()->GetQueryResponder());
        if (err != CHIP_NO_ERROR)
        {
            ChipLogError(Discovery, "Failed to remove query responder: %" CHIP_ERROR_FORMAT, err.Format());
        }

        mOperationalResponders.Remove(ptr);

        // Finally release the memory
        chip::Platform::Delete(ptr);
    }

    mQueryResponderAllocatorCommissionable.Clear();
    mQueryResponderAllocatorCommissioner.Clear();
}

OperationalQueryAllocator::Allocator * AdvertiserMinMdns::FindOperationalAllocator(const FullQName & qname)
{
    for (auto & it : mOperationalResponders)
    {
        if (it.GetAllocator()->GetResponder(QType::SRV, qname) != nullptr)
        {
            return it.GetAllocator();
        }
    }

    return nullptr;
}

OperationalQueryAllocator::Allocator * AdvertiserMinMdns::FindEmptyOperationalAllocator()
{
    OperationalQueryAllocator * result = OperationalQueryAllocator::New();

    if (result == nullptr)
    {
        return nullptr;
    }

    CHIP_ERROR err = mResponseSender.AddQueryResponder(result->GetAllocator()->GetQueryResponder());

    if (err != CHIP_NO_ERROR)
    {
        ChipLogError(Discovery, "Failed to register query responder: %" CHIP_ERROR_FORMAT, err.Format());
        Platform::Delete(result);
        return nullptr;
    }

    mOperationalResponders.PushBack(result);
    return result->GetAllocator();
}

CHIP_ERROR AdvertiserMinMdns::Advertise(const OperationalAdvertisingParameters & params)
{
    VerifyOrReturnError(mIsInitialized, CHIP_ERROR_INCORRECT_STATE);

    char nameBuffer[Operational::kInstanceNameMaxLength + 1] = "";

    // need to set server name
    ReturnErrorOnFailure(MakeInstanceName(nameBuffer, sizeof(nameBuffer), params.GetPeerId()));

    QNamePart nameCheckParts[]  = { nameBuffer, kOperationalServiceName, kOperationalProtocol, kLocalDomain };
    FullQName nameCheck         = FullQName(nameCheckParts);
    auto * operationalAllocator = FindOperationalAllocator(nameCheck);
    if (operationalAllocator != nullptr)
    {
        operationalAllocator->Clear();
    }
    else
    {
        operationalAllocator = FindEmptyOperationalAllocator();
        if (operationalAllocator == nullptr)
        {
            ChipLogError(Discovery, "Failed to find an open operational allocator");
            return CHIP_ERROR_NO_MEMORY;
        }
    }

    FullQName serviceName = operationalAllocator->AllocateQName(kOperationalServiceName, kOperationalProtocol, kLocalDomain);
    FullQName instanceName =
        operationalAllocator->AllocateQName(nameBuffer, kOperationalServiceName, kOperationalProtocol, kLocalDomain);

    ReturnErrorOnFailure(MakeHostName(nameBuffer, sizeof(nameBuffer), params.GetMac()));
    FullQName hostName = operationalAllocator->AllocateQName(nameBuffer, kLocalDomain);

    if ((serviceName.nameCount == 0) || (instanceName.nameCount == 0) || (hostName.nameCount == 0))
    {
        ChipLogError(Discovery, "Failed to allocate QNames.");
        return CHIP_ERROR_NO_MEMORY;
    }

    if (!operationalAllocator->AddResponder<PtrResponder>(serviceName, instanceName)
             .SetReportAdditional(instanceName)
             .SetReportInServiceListing(true)
             .IsValid())
    {
        ChipLogError(Discovery, "Failed to add service PTR record mDNS responder");
        return CHIP_ERROR_NO_MEMORY;
    }

    // We are the sole owner of our instanceName, so records keyed on the
    // instanceName should have the cache-flush bit set.
    SrvResourceRecord srvRecord(instanceName, hostName, params.GetPort());
    srvRecord.SetCacheFlush(true);
    if (!operationalAllocator->AddResponder<SrvResponder>(srvRecord).SetReportAdditional(hostName).IsValid())
    {
        ChipLogError(Discovery, "Failed to add SRV record mDNS responder");
        return CHIP_ERROR_NO_MEMORY;
    }

    TxtResourceRecord txtRecord(instanceName, GetOperationalTxtEntries(operationalAllocator, params));
    txtRecord.SetCacheFlush(true);
    if (!operationalAllocator->AddResponder<TxtResponder>(txtRecord).SetReportAdditional(hostName).IsValid())
    {
        ChipLogError(Discovery, "Failed to add TXT record mDNS responder");
        return CHIP_ERROR_NO_MEMORY;
    }

    if (!operationalAllocator->AddResponder<IPv6Responder>(hostName).IsValid())
    {
        ChipLogError(Discovery, "Failed to add IPv6 mDNS responder");
        return CHIP_ERROR_NO_MEMORY;
    }

    if (params.IsIPv4Enabled())
    {
        if (!operationalAllocator->AddResponder<IPv4Responder>(hostName).IsValid())
        {
            ChipLogError(Discovery, "Failed to add IPv4 mDNS responder");
            return CHIP_ERROR_NO_MEMORY;
        }
    }
    MakeServiceSubtype(nameBuffer, sizeof(nameBuffer),
                       DiscoveryFilter(DiscoveryFilterType::kCompressedFabricId, params.GetPeerId().GetCompressedFabricId()));
    FullQName compressedFabricIdSubtype = operationalAllocator->AllocateQName(
        nameBuffer, kSubtypeServiceNamePart, kOperationalServiceName, kOperationalProtocol, kLocalDomain);
    ReturnErrorCodeIf(compressedFabricIdSubtype.nameCount == 0, CHIP_ERROR_NO_MEMORY);

    if (!operationalAllocator->AddResponder<PtrResponder>(compressedFabricIdSubtype, instanceName)
             .SetReportAdditional(instanceName)
             .SetReportInServiceListing(true)
             .IsValid())
    {
        ChipLogError(Discovery, "Failed to add device type PTR record mDNS responder");
        return CHIP_ERROR_NO_MEMORY;
    }

    ChipLogProgress(Discovery, "CHIP minimal mDNS configured as 'Operational device'; instance name: %s.", instanceName.names[0]);

    AdvertiseRecords(BroadcastAdvertiseType::kStarted);

    ChipLogProgress(Discovery, "mDNS service published: %s.%s", StringOrNullMarker(instanceName.names[1]),
                    StringOrNullMarker(instanceName.names[2]));

    return CHIP_NO_ERROR;
}

CHIP_ERROR AdvertiserMinMdns::FinalizeServiceUpdate()
{
    VerifyOrReturnError(mIsInitialized, CHIP_ERROR_INCORRECT_STATE);
    return CHIP_NO_ERROR;
}

CHIP_ERROR AdvertiserMinMdns::GetCommissionableInstanceName(char * instanceName, size_t maxLength) const
{
    if (maxLength < (Commission::kInstanceNameMaxLength + 1))
    {
        return CHIP_ERROR_NO_MEMORY;
    }

    return chip::Encoding::BytesToUppercaseHexString(&mCommissionableInstanceName[0], sizeof(mCommissionableInstanceName),
                                                     instanceName, maxLength);
}

CHIP_ERROR AdvertiserMinMdns::UpdateCommissionableInstanceName()
{
    uint64_t random_instance_name = chip::Crypto::GetRandU64();
    static_assert(sizeof(mCommissionableInstanceName) == sizeof(random_instance_name), "Not copying the right amount of data");
    memcpy(&mCommissionableInstanceName[0], &random_instance_name, sizeof(mCommissionableInstanceName));
    return CHIP_NO_ERROR;
}

CHIP_ERROR AdvertiserMinMdns::Advertise(const CommissionAdvertisingParameters & params)
{
    VerifyOrReturnError(mIsInitialized, CHIP_ERROR_INCORRECT_STATE);

    if (params.GetCommissionAdvertiseMode() == CommssionAdvertiseMode::kCommissionableNode)
    {
        mQueryResponderAllocatorCommissionable.Clear();
    }
    else
    {
        mQueryResponderAllocatorCommissioner.Clear();
    }

    // TODO: need to detect colisions here
    char nameBuffer[64] = "";
    ReturnErrorOnFailure(GetCommissionableInstanceName(nameBuffer, sizeof(nameBuffer)));

    QueryResponderAllocator<kMaxCommissionRecords> * allocator =
        params.GetCommissionAdvertiseMode() == CommssionAdvertiseMode::kCommissionableNode ? &mQueryResponderAllocatorCommissionable
                                                                                           : &mQueryResponderAllocatorCommissioner;
    const char * serviceType = params.GetCommissionAdvertiseMode() == CommssionAdvertiseMode::kCommissionableNode
        ? kCommissionableServiceName
        : kCommissionerServiceName;

    FullQName serviceName  = allocator->AllocateQName(serviceType, kCommissionProtocol, kLocalDomain);
    FullQName instanceName = allocator->AllocateQName(nameBuffer, serviceType, kCommissionProtocol, kLocalDomain);

    ReturnErrorOnFailure(MakeHostName(nameBuffer, sizeof(nameBuffer), params.GetMac()));
    FullQName hostName = allocator->AllocateQName(nameBuffer, kLocalDomain);

    if ((serviceName.nameCount == 0) || (instanceName.nameCount == 0) || (hostName.nameCount == 0))
    {
        ChipLogError(Discovery, "Failed to allocate QNames.");
        return CHIP_ERROR_NO_MEMORY;
    }

    if (!allocator->AddResponder<PtrResponder>(serviceName, instanceName)
             .SetReportAdditional(instanceName)
             .SetReportInServiceListing(true)
             .IsValid())
    {
        ChipLogError(Discovery, "Failed to add service PTR record mDNS responder");
        return CHIP_ERROR_NO_MEMORY;
    }

    if (!allocator->AddResponder<SrvResponder>(SrvResourceRecord(instanceName, hostName, params.GetPort()))
             .SetReportAdditional(hostName)
             .IsValid())
    {
        ChipLogError(Discovery, "Failed to add SRV record mDNS responder");
        return CHIP_ERROR_NO_MEMORY;
    }
    if (!allocator->AddResponder<IPv6Responder>(hostName).IsValid())
    {
        ChipLogError(Discovery, "Failed to add IPv6 mDNS responder");
        return CHIP_ERROR_NO_MEMORY;
    }

    if (params.IsIPv4Enabled())
    {
        if (!allocator->AddResponder<IPv4Responder>(hostName).IsValid())
        {
            ChipLogError(Discovery, "Failed to add IPv4 mDNS responder");
            return CHIP_ERROR_NO_MEMORY;
        }
    }

    if (params.GetVendorId().HasValue())
    {
        MakeServiceSubtype(nameBuffer, sizeof(nameBuffer),
                           DiscoveryFilter(DiscoveryFilterType::kVendorId, params.GetVendorId().Value()));
        FullQName vendorServiceName =
            allocator->AllocateQName(nameBuffer, kSubtypeServiceNamePart, serviceType, kCommissionProtocol, kLocalDomain);
        ReturnErrorCodeIf(vendorServiceName.nameCount == 0, CHIP_ERROR_NO_MEMORY);

        if (!allocator->AddResponder<PtrResponder>(vendorServiceName, instanceName)
                 .SetReportAdditional(instanceName)
                 .SetReportInServiceListing(true)
                 .IsValid())
        {
            ChipLogError(Discovery, "Failed to add vendor PTR record mDNS responder");
            return CHIP_ERROR_NO_MEMORY;
        }
    }

    if (params.GetDeviceType().HasValue())
    {
        MakeServiceSubtype(nameBuffer, sizeof(nameBuffer),
                           DiscoveryFilter(DiscoveryFilterType::kDeviceType, params.GetDeviceType().Value()));
        FullQName vendorServiceName =
            allocator->AllocateQName(nameBuffer, kSubtypeServiceNamePart, serviceType, kCommissionProtocol, kLocalDomain);
        ReturnErrorCodeIf(vendorServiceName.nameCount == 0, CHIP_ERROR_NO_MEMORY);

        if (!allocator->AddResponder<PtrResponder>(vendorServiceName, instanceName)
                 .SetReportAdditional(instanceName)
                 .SetReportInServiceListing(true)
                 .IsValid())
        {
            ChipLogError(Discovery, "Failed to add device type PTR record mDNS responder");
            return CHIP_ERROR_NO_MEMORY;
        }
    }

    // the following sub types only apply to commissionable node advertisements
    if (params.GetCommissionAdvertiseMode() == CommssionAdvertiseMode::kCommissionableNode)
    {
        {
            MakeServiceSubtype(nameBuffer, sizeof(nameBuffer),
                               DiscoveryFilter(DiscoveryFilterType::kShortDiscriminator, params.GetShortDiscriminator()));
            FullQName shortServiceName =
                allocator->AllocateQName(nameBuffer, kSubtypeServiceNamePart, serviceType, kCommissionProtocol, kLocalDomain);
            ReturnErrorCodeIf(shortServiceName.nameCount == 0, CHIP_ERROR_NO_MEMORY);

            if (!allocator->AddResponder<PtrResponder>(shortServiceName, instanceName)
                     .SetReportAdditional(instanceName)
                     .SetReportInServiceListing(true)
                     .IsValid())
            {
                ChipLogError(Discovery, "Failed to add short discriminator PTR record mDNS responder");
                return CHIP_ERROR_NO_MEMORY;
            }
        }

        {
            MakeServiceSubtype(nameBuffer, sizeof(nameBuffer),
                               DiscoveryFilter(DiscoveryFilterType::kLongDiscriminator, params.GetLongDiscriminator()));
            FullQName longServiceName =
                allocator->AllocateQName(nameBuffer, kSubtypeServiceNamePart, serviceType, kCommissionProtocol, kLocalDomain);
            ReturnErrorCodeIf(longServiceName.nameCount == 0, CHIP_ERROR_NO_MEMORY);
            if (!allocator->AddResponder<PtrResponder>(longServiceName, instanceName)
                     .SetReportAdditional(instanceName)
                     .SetReportInServiceListing(true)
                     .IsValid())
            {
                ChipLogError(Discovery, "Failed to add long discriminator PTR record mDNS responder");
                return CHIP_ERROR_NO_MEMORY;
            }
        }

        if (params.GetCommissioningMode() != CommissioningMode::kDisabled)
        {
            MakeServiceSubtype(nameBuffer, sizeof(nameBuffer), DiscoveryFilter(DiscoveryFilterType::kCommissioningMode));
            FullQName longServiceName =
                allocator->AllocateQName(nameBuffer, kSubtypeServiceNamePart, serviceType, kCommissionProtocol, kLocalDomain);
            ReturnErrorCodeIf(longServiceName.nameCount == 0, CHIP_ERROR_NO_MEMORY);
            if (!allocator->AddResponder<PtrResponder>(longServiceName, instanceName)
                     .SetReportAdditional(instanceName)
                     .SetReportInServiceListing(true)
                     .IsValid())
            {
                ChipLogError(Discovery, "Failed to add commissioning mode PTR record mDNS responder");
                return CHIP_ERROR_NO_MEMORY;
            }
        }
    }

    if (!allocator->AddResponder<TxtResponder>(TxtResourceRecord(instanceName, GetCommissioningTxtEntries(params)))
             .SetReportAdditional(hostName)
             .IsValid())
    {
        ChipLogError(Discovery, "Failed to add TXT record mDNS responder");
        return CHIP_ERROR_NO_MEMORY;
    }

    if (params.GetCommissionAdvertiseMode() == CommssionAdvertiseMode::kCommissionableNode)
    {
        ChipLogProgress(Discovery, "CHIP minimal mDNS configured as 'Commissionable node device'; instance name: %s.",
                        StringOrNullMarker(instanceName.names[0]));
    }
    else
    {
        ChipLogProgress(Discovery, "CHIP minimal mDNS configured as 'Commissioner device'; instance name: %s.",
                        StringOrNullMarker(instanceName.names[0]));
    }

    AdvertiseRecords(BroadcastAdvertiseType::kStarted);

    ChipLogProgress(Discovery, "mDNS service published: %s.%s", StringOrNullMarker(instanceName.names[1]),
                    StringOrNullMarker(instanceName.names[2]));

    return CHIP_NO_ERROR;
}

FullQName AdvertiserMinMdns::GetOperationalTxtEntries(OperationalQueryAllocator::Allocator * allocator,
                                                      const OperationalAdvertisingParameters & params)
{
    char * txtFields[OperationalAdvertisingParameters::kTxtMaxNumber];
    size_t numTxtFields = 0;

    struct CommonTxtEntryStorage commonStorage;
    AddCommonTxtEntries<OperationalAdvertisingParameters>(params, commonStorage, txtFields, numTxtFields);
    if (numTxtFields == 0)
    {
        return allocator->AllocateQNameFromArray(mEmptyTextEntries, 1);
    }

    return allocator->AllocateQNameFromArray(txtFields, numTxtFields);
}

FullQName AdvertiserMinMdns::GetCommissioningTxtEntries(const CommissionAdvertisingParameters & params)
{
    char * txtFields[CommissionAdvertisingParameters::kTxtMaxNumber];
    size_t numTxtFields = 0;

    QueryResponderAllocator<kMaxCommissionRecords> * allocator =
        params.GetCommissionAdvertiseMode() == CommssionAdvertiseMode::kCommissionableNode ? &mQueryResponderAllocatorCommissionable
                                                                                           : &mQueryResponderAllocatorCommissioner;

    char txtVidPid[chip::Dnssd::kKeyVendorProductMaxLength + 4];
    if (params.GetProductId().HasValue() && params.GetVendorId().HasValue())
    {
        snprintf(txtVidPid, sizeof(txtVidPid), "VP=%d+%d", params.GetVendorId().Value(), params.GetProductId().Value());
        txtFields[numTxtFields++] = txtVidPid;
    }
    else if (params.GetVendorId().HasValue())
    {
        snprintf(txtVidPid, sizeof(txtVidPid), "VP=%d", params.GetVendorId().Value());
        txtFields[numTxtFields++] = txtVidPid;
    }

    char txtDeviceType[chip::Dnssd::kKeyDeviceTypeMaxLength + 4];
    if (params.GetDeviceType().HasValue())
    {
        snprintf(txtDeviceType, sizeof(txtDeviceType), "DT=%" PRIu32, params.GetDeviceType().Value());
        txtFields[numTxtFields++] = txtDeviceType;
    }

    char txtDeviceName[chip::Dnssd::kKeyDeviceNameMaxLength + 4];
    if (params.GetDeviceName().HasValue())
    {
        snprintf(txtDeviceName, sizeof(txtDeviceName), "DN=%s", params.GetDeviceName().Value());
        txtFields[numTxtFields++] = txtDeviceName;
    }
    CommonTxtEntryStorage commonStorage;
    AddCommonTxtEntries<CommissionAdvertisingParameters>(params, commonStorage, txtFields, numTxtFields);

    // the following sub types only apply to commissionable node advertisements
    char txtDiscriminator[chip::Dnssd::kKeyLongDiscriminatorMaxLength + 3];
    char txtCommissioningMode[chip::Dnssd::kKeyCommissioningModeMaxLength + 4];
    char txtRotatingDeviceId[chip::Dnssd::kKeyRotatingDeviceIdMaxLength + 4];
    char txtPairingHint[chip::Dnssd::kKeyPairingInstructionMaxLength + 4];
    char txtPairingInstr[chip::Dnssd::kKeyPairingInstructionMaxLength + 4];
    if (params.GetCommissionAdvertiseMode() == CommssionAdvertiseMode::kCommissionableNode)
    {
        // a discriminator always exists
        snprintf(txtDiscriminator, sizeof(txtDiscriminator), "D=%d", params.GetLongDiscriminator());
        txtFields[numTxtFields++] = txtDiscriminator;

        snprintf(txtCommissioningMode, sizeof(txtCommissioningMode), "CM=%d", static_cast<int>(params.GetCommissioningMode()));
        txtFields[numTxtFields++] = txtCommissioningMode;

        if (params.GetRotatingDeviceId().HasValue())
        {
            snprintf(txtRotatingDeviceId, sizeof(txtRotatingDeviceId), "RI=%s", params.GetRotatingDeviceId().Value());
            txtFields[numTxtFields++] = txtRotatingDeviceId;
        }

        if (params.GetPairingHint().HasValue())
        {
            snprintf(txtPairingHint, sizeof(txtPairingHint), "PH=%d", params.GetPairingHint().Value());
            txtFields[numTxtFields++] = txtPairingHint;
        }

        if (params.GetPairingInstruction().HasValue())
        {
            snprintf(txtPairingInstr, sizeof(txtPairingInstr), "PI=%s", params.GetPairingInstruction().Value());
            txtFields[numTxtFields++] = txtPairingInstr;
        }
    }
    if (numTxtFields == 0)
    {
        return allocator->AllocateQNameFromArray(mEmptyTextEntries, 1);
    }

    return allocator->AllocateQNameFromArray(txtFields, numTxtFields);
}

void AdvertiserMinMdns::AdvertiseRecords(BroadcastAdvertiseType type)
{
    ResponseConfiguration responseConfiguration;
    if (type == BroadcastAdvertiseType::kRemovingAll)
    {
        // make a "remove all records now" broadcast
        responseConfiguration.SetTtlSecondsOverride(0);
    }

    UniquePtr<ListenIterator> allInterfaces = GetAddressPolicy()->GetListenEndpoints();
    VerifyOrDieWithMsg(allInterfaces != nullptr, Discovery, "Failed to allocate memory for endpoints.");

    chip::Inet::InterfaceId interfaceId;
    chip::Inet::IPAddressType addressType;

    while (allInterfaces->Next(&interfaceId, &addressType))
    {
        UniquePtr<IpAddressIterator> allIps = GetAddressPolicy()->GetIpAddressesForEndpoint(interfaceId, addressType);
        VerifyOrDieWithMsg(allIps != nullptr, Discovery, "Failed to allocate memory for ip addresses.");

        chip::Inet::IPPacketInfo packetInfo;

        packetInfo.Clear();

        // advertising on every interface requires a valid IP address
        // since we use "BROADCAST" (unicast is false), we do not actually care about
        // the source IP address value, just that it has the right "type"
        //
        // NOTE: cannot use Broadcast address as the source as they have the type kAny.
        //
        // TODO: ideally we may want to have a destination that is explicit as "unicast/destIp"
        //       vs "multicast/addressType". Such a change requires larger code updates.
        packetInfo.SrcAddress  = chip::Inet::IPAddress::Loopback(addressType);
        packetInfo.DestAddress = BroadcastIpAddresses::Get(addressType);
        packetInfo.SrcPort     = kMdnsPort;
        packetInfo.DestPort    = kMdnsPort;
        packetInfo.Interface   = interfaceId;

        // Advertise all records
        //
        // TODO: Consider advertising delta changes.
        //
        // Current advertisement does not have a concept of "delta" to only
        // advertise changes. Current implementation is to always
        //    1. advertise TTL=0 (clear all caches)
        //    2. advertise available records (with longer TTL)
        //
        // It would be nice if we could selectively advertise what changes, like
        // send TTL=0 for anything removed/about to be removed (and only those),
        // then only advertise new items added.
        //
        // This optimization likely will take more logic and state storage, so
        // for now it is not done.
        QueryData queryData(QType::PTR, QClass::IN, false /* unicast */);
        queryData.SetIsInternalBroadcast(true);

        for (auto & it : mOperationalResponders)
        {
<<<<<<< HEAD
            if (!ShouldAdvertiseOn(interfaceId, ipAddress))
            {
                continue;
            }

            chip::Inet::IPPacketInfo packetInfo;

            packetInfo.Clear();
            packetInfo.SrcAddress = ipAddress;
            if (ipAddress.IsIPv4())
            {
                BroadcastIpAddresses::GetIpv4Into(packetInfo.DestAddress);
            }
            else
            {
                BroadcastIpAddresses::GetIpv6Into(packetInfo.DestAddress);
            }
            packetInfo.SrcPort   = kMdnsPort;
            packetInfo.DestPort  = kMdnsPort;
            packetInfo.Interface = interfaceId;

            // Advertise all records
            //
            // TODO: Consider advertising delta changes.
            //
            // Current advertisement does not have a concept of "delta" to only
            // advertise changes. Current implementation is to always
            //    1. advertise TTL=0 (clear all caches)
            //    2. advertise available records (with longer TTL)
            //
            // It would be nice if we could selectively advertise what changes, like
            // send TTL=0 for anything removed/about to be removed (and only those),
            // then only advertise new items added.
            //
            // This optimization likely will take more logic and state storage, so
            // for now it is not done.
            QueryData queryData(QType::PTR, QClass::IN, false /* unicast */);
            queryData.SetIsAnnounceBroadcast(true);

            for (auto & it : mOperationalResponders)
            {
                it.GetAllocator()->GetQueryResponder()->ClearBroadcastThrottle();
            }
            mQueryResponderAllocatorCommissionable.GetQueryResponder()->ClearBroadcastThrottle();
            mQueryResponderAllocatorCommissioner.GetQueryResponder()->ClearBroadcastThrottle();
=======
            it.GetAllocator()->GetQueryResponder()->ClearBroadcastThrottle();
        }
        mQueryResponderAllocatorCommissionable.GetQueryResponder()->ClearBroadcastThrottle();
        mQueryResponderAllocatorCommissioner.GetQueryResponder()->ClearBroadcastThrottle();
>>>>>>> 48c2043f

        CHIP_ERROR err = mResponseSender.Respond(0, queryData, &packetInfo, responseConfiguration);
        if (err != CHIP_NO_ERROR)
        {
            ChipLogError(Discovery, "Failed to advertise records: %" CHIP_ERROR_FORMAT, err.Format());
        }
    }

    // Once all automatic broadcasts are done, allow immediate replies once.
    for (auto & it : mOperationalResponders)
    {
        it.GetAllocator()->GetQueryResponder()->ClearBroadcastThrottle();
    }
    mQueryResponderAllocatorCommissionable.GetQueryResponder()->ClearBroadcastThrottle();
    mQueryResponderAllocatorCommissioner.GetQueryResponder()->ClearBroadcastThrottle();
}

AdvertiserMinMdns gAdvertiser;
} // namespace

ServiceAdvertiser & ServiceAdvertiser::Instance()
{
    return gAdvertiser;
}

} // namespace Dnssd
} // namespace chip<|MERGE_RESOLUTION|>--- conflicted
+++ resolved
@@ -906,64 +906,17 @@
         // This optimization likely will take more logic and state storage, so
         // for now it is not done.
         QueryData queryData(QType::PTR, QClass::IN, false /* unicast */);
-        queryData.SetIsInternalBroadcast(true);
+        queryData.SetIsAnnounceBroadcast(true);
 
         for (auto & it : mOperationalResponders)
         {
-<<<<<<< HEAD
-            if (!ShouldAdvertiseOn(interfaceId, ipAddress))
-            {
-                continue;
-            }
-
-            chip::Inet::IPPacketInfo packetInfo;
-
-            packetInfo.Clear();
-            packetInfo.SrcAddress = ipAddress;
-            if (ipAddress.IsIPv4())
-            {
-                BroadcastIpAddresses::GetIpv4Into(packetInfo.DestAddress);
-            }
-            else
-            {
-                BroadcastIpAddresses::GetIpv6Into(packetInfo.DestAddress);
-            }
-            packetInfo.SrcPort   = kMdnsPort;
-            packetInfo.DestPort  = kMdnsPort;
-            packetInfo.Interface = interfaceId;
-
-            // Advertise all records
-            //
-            // TODO: Consider advertising delta changes.
-            //
-            // Current advertisement does not have a concept of "delta" to only
-            // advertise changes. Current implementation is to always
-            //    1. advertise TTL=0 (clear all caches)
-            //    2. advertise available records (with longer TTL)
-            //
-            // It would be nice if we could selectively advertise what changes, like
-            // send TTL=0 for anything removed/about to be removed (and only those),
-            // then only advertise new items added.
-            //
-            // This optimization likely will take more logic and state storage, so
-            // for now it is not done.
-            QueryData queryData(QType::PTR, QClass::IN, false /* unicast */);
-            queryData.SetIsAnnounceBroadcast(true);
-
-            for (auto & it : mOperationalResponders)
-            {
-                it.GetAllocator()->GetQueryResponder()->ClearBroadcastThrottle();
-            }
-            mQueryResponderAllocatorCommissionable.GetQueryResponder()->ClearBroadcastThrottle();
-            mQueryResponderAllocatorCommissioner.GetQueryResponder()->ClearBroadcastThrottle();
-=======
             it.GetAllocator()->GetQueryResponder()->ClearBroadcastThrottle();
         }
         mQueryResponderAllocatorCommissionable.GetQueryResponder()->ClearBroadcastThrottle();
         mQueryResponderAllocatorCommissioner.GetQueryResponder()->ClearBroadcastThrottle();
->>>>>>> 48c2043f
 
         CHIP_ERROR err = mResponseSender.Respond(0, queryData, &packetInfo, responseConfiguration);
+
         if (err != CHIP_NO_ERROR)
         {
             ChipLogError(Discovery, "Failed to advertise records: %" CHIP_ERROR_FORMAT, err.Format());
