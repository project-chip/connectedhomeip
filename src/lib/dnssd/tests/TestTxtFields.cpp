/*
 *
 *    Copyright (c) 2021 Project CHIP Authors
 *    All rights reserved.
 *
 *    Licensed under the Apache License, Version 2.0 (the "License");
 *    you may not use this file except in compliance with the License.
 *    You may obtain a copy of the License at
 *
 *        http://www.apache.org/licenses/LICENSE-2.0
 *
 *    Unless required by applicable law or agreed to in writing, software
 *    distributed under the License is distributed on an "AS IS" BASIS,
 *    WITHOUT WARRANTIES OR CONDITIONS OF ANY KIND, either express or implied.
 *    See the License for the specific language governing permissions and
 *    limitations under the License.
 */

#include <lib/dnssd/TxtFields.h>

#include <limits>
#include <stdio.h>
#include <string.h>

#include <lib/dnssd/Resolver.h>
#include <lib/support/UnitTestRegistration.h>

#include <nlunit-test.h>

using namespace chip;
using namespace chip::Dnssd;
using namespace chip::Dnssd::Internal;

namespace {

ByteSpan GetSpan(char * key)
{
    size_t len = strlen(key);
    // Stop the string from being null terminated to ensure the code makes no assumptions.
    key[len] = '1';
    return ByteSpan(reinterpret_cast<uint8_t *>(key), len);
}

void TestGetTxtFieldKey(nlTestSuite * inSuite, void * inContext)
{
    char key[4];
    strcpy(key, "D");
    NL_TEST_ASSERT(inSuite, GetTxtFieldKey(GetSpan(key)) == TxtFieldKey::kLongDiscriminator);

    strcpy(key, "VP");
    NL_TEST_ASSERT(inSuite, GetTxtFieldKey(GetSpan(key)) == TxtFieldKey::kVendorProduct);

    strcpy(key, "CM");
    NL_TEST_ASSERT(inSuite, GetTxtFieldKey(GetSpan(key)) == TxtFieldKey::kCommissioningMode);

    strcpy(key, "DT");
    NL_TEST_ASSERT(inSuite, GetTxtFieldKey(GetSpan(key)) == TxtFieldKey::kDeviceType);

    strcpy(key, "DN");
    NL_TEST_ASSERT(inSuite, GetTxtFieldKey(GetSpan(key)) == TxtFieldKey::kDeviceName);

    strcpy(key, "RI");
    NL_TEST_ASSERT(inSuite, GetTxtFieldKey(GetSpan(key)) == TxtFieldKey::kRotatingDeviceId);

    strcpy(key, "PI");
    NL_TEST_ASSERT(inSuite, GetTxtFieldKey(GetSpan(key)) == TxtFieldKey::kPairingInstruction);

    strcpy(key, "PH");
    NL_TEST_ASSERT(inSuite, GetTxtFieldKey(GetSpan(key)) == TxtFieldKey::kPairingHint);

    strcpy(key, "SII");
    NL_TEST_ASSERT(inSuite, GetTxtFieldKey(GetSpan(key)) == TxtFieldKey::kSessionIdleInterval);

    strcpy(key, "SAI");
    NL_TEST_ASSERT(inSuite, GetTxtFieldKey(GetSpan(key)) == TxtFieldKey::kSessionActiveInterval);

    strcpy(key, "SAT");
    NL_TEST_ASSERT(inSuite, GetTxtFieldKey(GetSpan(key)) == TxtFieldKey::kSessionActiveThreshold);

    strcpy(key, "T");
    NL_TEST_ASSERT(inSuite, GetTxtFieldKey(GetSpan(key)) == TxtFieldKey::kTcpSupported);

    strcpy(key, "ICD");
    NL_TEST_ASSERT(inSuite, GetTxtFieldKey(GetSpan(key)) == TxtFieldKey::kLongIdleTimeICD);

    strcpy(key, "XX");
    NL_TEST_ASSERT(inSuite, GetTxtFieldKey(GetSpan(key)) == TxtFieldKey::kUnknown);

    strcpy(key, "CP");
    NL_TEST_ASSERT(inSuite, GetTxtFieldKey(GetSpan(key)) == TxtFieldKey::kCommissionerPasscode);
}

void TestGetTxtFieldKeyCaseInsensitive(nlTestSuite * inSuite, void * inContext)
{
    char key[3];
    strcpy(key, "d");
    NL_TEST_ASSERT(inSuite, GetTxtFieldKey(GetSpan(key)) == TxtFieldKey::kLongDiscriminator);

    strcpy(key, "vp");
    NL_TEST_ASSERT(inSuite, GetTxtFieldKey(GetSpan(key)) == TxtFieldKey::kVendorProduct);
    strcpy(key, "Vp");
    NL_TEST_ASSERT(inSuite, GetTxtFieldKey(GetSpan(key)) == TxtFieldKey::kVendorProduct);
    strcpy(key, "vP");
    NL_TEST_ASSERT(inSuite, GetTxtFieldKey(GetSpan(key)) == TxtFieldKey::kVendorProduct);

    strcpy(key, "Xx");
    NL_TEST_ASSERT(inSuite, GetTxtFieldKey(GetSpan(key)) == TxtFieldKey::kUnknown);
}

void TestGetProduct(nlTestSuite * inSuite, void * inContext)
{
    // Product and vendor are given as part of the same key, on either side of a + sign. Product is after the +
    char vp[64];
    strcpy(vp, "123+456");
    NL_TEST_ASSERT(inSuite, GetProduct(GetSpan(vp)) == 456);

    strcpy(vp, "123+");
    NL_TEST_ASSERT(inSuite, GetProduct(GetSpan(vp)) == 0);

    strcpy(vp, "+456");
    NL_TEST_ASSERT(inSuite, GetProduct(GetSpan(vp)) == 456);

    strcpy(vp, "123");
    NL_TEST_ASSERT(inSuite, GetProduct(GetSpan(vp)) == 0);

    // overflow a uint16
    sprintf(vp, "123+%" PRIu32, static_cast<uint32_t>(std::numeric_limits<uint16_t>::max()) + 1);
    NL_TEST_ASSERT(inSuite, GetProduct(GetSpan(vp)) == 0);
}
void TestGetVendor(nlTestSuite * inSuite, void * inContext)
{
    // Product and vendor are given as part of the same key, on either side of a + sign. Vendor is first
    char vp[64];
    strcpy(vp, "123+456");
    NL_TEST_ASSERT(inSuite, GetVendor(GetSpan(vp)) == 123);

    strcpy(vp, "123+");
    NL_TEST_ASSERT(inSuite, GetVendor(GetSpan(vp)) == 123);

    strcpy(vp, "+456");
    NL_TEST_ASSERT(inSuite, GetVendor(GetSpan(vp)) == 0);

    strcpy(vp, "123");
    NL_TEST_ASSERT(inSuite, GetVendor(GetSpan(vp)) == 123);

    // overflow a uint16
    sprintf(vp, "%" PRIu32 "+456", static_cast<uint32_t>(std::numeric_limits<uint16_t>::max()) + 1);
    NL_TEST_ASSERT(inSuite, GetVendor(GetSpan(vp)) == 0);
}

void TestGetLongDiscriminator(nlTestSuite * inSuite, void * inContext)
{
    char ld[64];
    strcpy(ld, "1234");
    NL_TEST_ASSERT(inSuite, GetLongDiscriminator(GetSpan(ld)) == 1234);

    // overflow a uint16
    sprintf(ld, "%" PRIu32, static_cast<uint32_t>(std::numeric_limits<uint16_t>::max()) + 1);
    printf("ld = %s\n", ld);
    NL_TEST_ASSERT(inSuite, GetLongDiscriminator(GetSpan(ld)) == 0);
}

void TestGetCommissioningMode(nlTestSuite * inSuite, void * inContext)
{
    char cm[64];
    strcpy(cm, "0");
    NL_TEST_ASSERT(inSuite, GetCommissioningMode(GetSpan(cm)) == 0);

    strcpy(cm, "1");
    NL_TEST_ASSERT(inSuite, GetCommissioningMode(GetSpan(cm)) == 1);

    strcpy(cm, "2");
    NL_TEST_ASSERT(inSuite, GetCommissioningMode(GetSpan(cm)) == 2);

    // overflow a uint8
    sprintf(cm, "%u", static_cast<uint16_t>(std::numeric_limits<uint8_t>::max()) + 1);
    NL_TEST_ASSERT(inSuite, GetCommissioningMode(GetSpan(cm)) == 0);
}

void TestGetDeviceType(nlTestSuite * inSuite, void * inContext)
{
    char dt[64];
    strcpy(dt, "1234");
    NL_TEST_ASSERT(inSuite, GetDeviceType(GetSpan(dt)) == 1234);

    // overflow a uint32
    sprintf(dt, "%" PRIu64, static_cast<uint64_t>(std::numeric_limits<uint32_t>::max()) + 1);
    NL_TEST_ASSERT(inSuite, GetDeviceType(GetSpan(dt)) == 0);
}

void TestGetDeviceName(nlTestSuite * inSuite, void * inContext)
{
    char name[kMaxDeviceNameLen + 1] = "";
    char val[kMaxDeviceNameLen + 2];

    strcpy(val, "testname");
    GetDeviceName(GetSpan(val), name);
    NL_TEST_ASSERT(inSuite, strcmp(name, "testname") == 0);

    // If the data passed in is too long, it should truncate the end.
    memset(val, 'a', kMaxDeviceNameLen);
    val[kMaxDeviceNameLen]     = 'b';
    val[kMaxDeviceNameLen + 1] = '\0';
    GetDeviceName(GetSpan(val), name);

    val[kMaxDeviceNameLen] = '\0';
    NL_TEST_ASSERT(inSuite, strcmp(name, val) == 0);
}

void TestGetRotatingDeviceId(nlTestSuite * inSuite, void * inContext)
{
    // Rotating device ID is given as up to 50 hex bytes
    char ri[kMaxRotatingIdLen * 2 + 1];
    uint8_t id[kMaxRotatingIdLen];
    size_t len;

    strcpy(ri, "0A1B");
    GetRotatingDeviceId(GetSpan(ri), id, &len);
    printf("id[0] = %x\n", id[0]);
    NL_TEST_ASSERT(inSuite, id[0] == 0x0A);
    NL_TEST_ASSERT(inSuite, id[1] == 0x1B);
    NL_TEST_ASSERT(inSuite, len == 2);

    // odd number of characters can't be parsed.
    strcpy(ri, "0A1BC");
    GetRotatingDeviceId(GetSpan(ri), id, &len);
    NL_TEST_ASSERT(inSuite, len == 0);

    // non-hex characters can't be parsed
    strcpy(ri, "0ATT");
    GetRotatingDeviceId(GetSpan(ri), id, &len);
    NL_TEST_ASSERT(inSuite, len == 0);

    // Lower case should work on SDK even though devices shouldn't be sending that.
    strcpy(ri, "0a1b");
    GetRotatingDeviceId(GetSpan(ri), id, &len);
    NL_TEST_ASSERT(inSuite, id[0] == 0x0A);
    NL_TEST_ASSERT(inSuite, id[1] == 0x1B);
    NL_TEST_ASSERT(inSuite, len == 2);

    strcpy(ri, "000102030405060708090A0B0C0D0E0F101112131415161718191A1B1C1D1E1F202122232425262728292A2B2C2D2E2F3031");
    GetRotatingDeviceId(GetSpan(ri), id, &len);
    NL_TEST_ASSERT(inSuite, len == sizeof(id));
    for (size_t i = 0; i < sizeof(id); ++i)
    {
        NL_TEST_ASSERT(inSuite, id[i] == i);
    }
}

void TestGetPairingHint(nlTestSuite * inSuite, void * inContext)
{
    char ph[64];
    strcpy(ph, "0");
    NL_TEST_ASSERT(inSuite, GetPairingHint(GetSpan(ph)) == 0);

    strcpy(ph, "9");
    NL_TEST_ASSERT(inSuite, GetPairingHint(GetSpan(ph)) == 9);

    // overflow a uint16
    sprintf(ph, "%" PRIu32, static_cast<uint32_t>(std::numeric_limits<uint16_t>::max()) + 1);
    NL_TEST_ASSERT(inSuite, GetPairingHint(GetSpan(ph)) == 0);
}

void TestGetPairingInstruction(nlTestSuite * inSuite, void * inContext)
{
    char data[kMaxPairingInstructionLen + 2];
    char ret[kMaxPairingInstructionLen + 1] = "";

    strcpy(data, "something");
    GetPairingInstruction(GetSpan(data), ret);
    NL_TEST_ASSERT(inSuite, strcmp(ret, "something") == 0);

    // Exactly the max len.
    memset(data, 'a', kMaxPairingInstructionLen);
    data[kMaxPairingInstructionLen] = '\0';
    GetPairingInstruction(GetSpan(data), ret);
    // Add back the null terminator removed by GetSpan.
    data[kMaxPairingInstructionLen] = '\0';
    NL_TEST_ASSERT(inSuite, strcmp(data, ret) == 0);

    // Too long - should truncate end.
    memset(data, 'a', kMaxPairingInstructionLen);
    data[kMaxPairingInstructionLen]     = 'b';
    data[kMaxPairingInstructionLen + 1] = '\0';
    GetPairingInstruction(GetSpan(data), ret);
    data[kMaxPairingInstructionLen] = '\0';
    NL_TEST_ASSERT(inSuite, strcmp(ret, data) == 0);
}

void TestGetCommissionerPasscode(nlTestSuite * inSuite, void * inContext)
{
    char cm[64];
    strcpy(cm, "0");
    NL_TEST_ASSERT(inSuite, GetCommissionerPasscode(GetSpan(cm)) == 0);

    strcpy(cm, "1");
    NL_TEST_ASSERT(inSuite, GetCommissionerPasscode(GetSpan(cm)) == 1);

    // overflow a uint8
    sprintf(cm, "%u", static_cast<uint16_t>(std::numeric_limits<uint8_t>::max()) + 1);
    NL_TEST_ASSERT(inSuite, GetCommissionerPasscode(GetSpan(cm)) == 0);
}

bool NodeDataIsEmpty(const DiscoveredNodeData & node)
{

    if (node.commissionData.longDiscriminator != 0 || node.commissionData.vendorId != 0 || node.commissionData.productId != 0 ||
        node.commissionData.commissioningMode != 0 || node.commissionData.deviceType != 0 ||
        node.commissionData.rotatingIdLen != 0 || node.commissionData.pairingHint != 0 ||
        node.resolutionData.mrpRetryIntervalIdle.HasValue() || node.resolutionData.mrpRetryIntervalActive.HasValue() ||
        node.resolutionData.mrpRetryActiveThreshold.HasValue() || node.resolutionData.isICDOperatingAsLIT.HasValue() ||
<<<<<<< HEAD
        node.resolutionData.supportsTcpServer || node.resolutionData.supportsTcpClient)
=======
        node.resolutionData.supportsTcp || node.commissionData.commissionerPasscode != 0)
>>>>>>> d4cb3fb9
    {
        return false;
    }
    if (strcmp(node.commissionData.deviceName, "") != 0 || strcmp(node.commissionData.pairingInstruction, "") != 0)
    {
        return false;
    }
    for (uint8_t id : node.commissionData.rotatingId)
    {
        if (id != 0)
        {
            return false;
        }
    }
    return true;
}

// The individual fill tests test the error cases for each key type, this test is used to ensure the proper record is filled.
void TestFillDiscoveredNodeDataFromTxt(nlTestSuite * inSuite, void * inContext)
{
    char key[3];
    char val[16];
    DiscoveredNodeData filled;

    // Long discriminator
    strcpy(key, "D");
    strcpy(val, "840");
    FillNodeDataFromTxt(GetSpan(key), GetSpan(val), filled.commissionData);
    NL_TEST_ASSERT(inSuite, filled.commissionData.longDiscriminator == 840);
    filled.commissionData.longDiscriminator = 0;
    NL_TEST_ASSERT(inSuite, NodeDataIsEmpty(filled));

    // vendor and product
    strcpy(key, "VP");
    strcpy(val, "123+456");
    FillNodeDataFromTxt(GetSpan(key), GetSpan(val), filled.commissionData);
    NL_TEST_ASSERT(inSuite, filled.commissionData.vendorId == 123);
    NL_TEST_ASSERT(inSuite, filled.commissionData.productId == 456);
    filled.commissionData.vendorId  = 0;
    filled.commissionData.productId = 0;
    NL_TEST_ASSERT(inSuite, NodeDataIsEmpty(filled));

    // Commissioning mode
    strcpy(key, "CM");
    strcpy(val, "1");
    FillNodeDataFromTxt(GetSpan(key), GetSpan(val), filled.commissionData);
    NL_TEST_ASSERT(inSuite, filled.commissionData.commissioningMode == 1);
    filled.commissionData.commissioningMode = 0;
    NL_TEST_ASSERT(inSuite, NodeDataIsEmpty(filled));

    // Commissioning mode
    strcpy(key, "CP");
    strcpy(val, "1");
    FillNodeDataFromTxt(GetSpan(key), GetSpan(val), filled.commissionData);
    NL_TEST_ASSERT(inSuite, filled.commissionData.commissionerPasscode == 1);
    filled.commissionData.commissionerPasscode = 0;
    NL_TEST_ASSERT(inSuite, NodeDataIsEmpty(filled));

    // Device type
    strcpy(key, "DT");
    strcpy(val, "1");
    FillNodeDataFromTxt(GetSpan(key), GetSpan(val), filled.commissionData);
    NL_TEST_ASSERT(inSuite, filled.commissionData.deviceType == 1);
    filled.commissionData.deviceType = 0;
    NL_TEST_ASSERT(inSuite, NodeDataIsEmpty(filled));

    // Device name
    strcpy(key, "DN");
    strcpy(val, "abc");
    FillNodeDataFromTxt(GetSpan(key), GetSpan(val), filled.commissionData);
    NL_TEST_ASSERT(inSuite, strcmp(filled.commissionData.deviceName, "abc") == 0);
    memset(filled.commissionData.deviceName, 0, sizeof(filled.commissionData.deviceName));
    NL_TEST_ASSERT(inSuite, NodeDataIsEmpty(filled));

    // Rotating device id
    strcpy(key, "RI");
    strcpy(val, "1A2B");
    FillNodeDataFromTxt(GetSpan(key), GetSpan(val), filled.commissionData);
    NL_TEST_ASSERT(inSuite, filled.commissionData.rotatingId[0] == 0x1A);
    NL_TEST_ASSERT(inSuite, filled.commissionData.rotatingId[1] == 0x2B);
    NL_TEST_ASSERT(inSuite, filled.commissionData.rotatingIdLen == 2);
    filled.commissionData.rotatingIdLen = 0;
    memset(filled.commissionData.rotatingId, 0, sizeof(filled.commissionData.rotatingId));
    NL_TEST_ASSERT(inSuite, NodeDataIsEmpty(filled));

    // Pairing instruction
    strcpy(key, "PI");
    strcpy(val, "hint");
    FillNodeDataFromTxt(GetSpan(key), GetSpan(val), filled.commissionData);
    NL_TEST_ASSERT(inSuite, strcmp(filled.commissionData.pairingInstruction, "hint") == 0);
    memset(filled.commissionData.pairingInstruction, 0, sizeof(filled.commissionData.pairingInstruction));
    NL_TEST_ASSERT(inSuite, NodeDataIsEmpty(filled));

    // Pairing hint
    strcpy(key, "PH");
    strcpy(val, "1");
    FillNodeDataFromTxt(GetSpan(key), GetSpan(val), filled.commissionData);
    NL_TEST_ASSERT(inSuite, filled.commissionData.pairingHint == 1);
    filled.commissionData.pairingHint = 0;
    NL_TEST_ASSERT(inSuite, NodeDataIsEmpty(filled));
}

bool NodeDataIsEmpty(const ResolvedNodeData & nodeData)
{
    return nodeData.operationalData.peerId == PeerId{} && nodeData.resolutionData.numIPs == 0 &&
        nodeData.resolutionData.port == 0 && !nodeData.resolutionData.mrpRetryIntervalIdle.HasValue() &&
        !nodeData.resolutionData.mrpRetryIntervalActive.HasValue() && !nodeData.resolutionData.supportsTcpServer &&
        !nodeData.resolutionData.supportsTcpClient && !nodeData.resolutionData.isICDOperatingAsLIT.HasValue();
}

void ResetRetryIntervalIdle(DiscoveredNodeData & nodeData)
{
    nodeData.resolutionData.mrpRetryIntervalIdle.ClearValue();
}

void ResetRetryIntervalIdle(ResolvedNodeData & nodeData)
{
    nodeData.resolutionData.mrpRetryIntervalIdle.ClearValue();
}

void ResetRetryIntervalActive(DiscoveredNodeData & nodeData)
{
    nodeData.resolutionData.mrpRetryIntervalActive.ClearValue();
}

void ResetRetryIntervalActive(ResolvedNodeData & nodeData)
{
    nodeData.resolutionData.mrpRetryIntervalActive.ClearValue();
}

void ResetRetryActiveThreshold(DiscoveredNodeData & nodeData)
{
    nodeData.resolutionData.mrpRetryActiveThreshold.ClearValue();
}

void ResetRetryActiveThreshold(ResolvedNodeData & nodeData)
{
    nodeData.resolutionData.mrpRetryActiveThreshold.ClearValue();
}

// Test SAI (formally CRI)
template <class NodeData>
void TxtFieldSessionIdleInterval(nlTestSuite * inSuite, void * inContext)
{
    char key[4];
    char val[16];
    NodeData nodeData;

    // Minimum
    strcpy(key, "SII");
    strcpy(val, "1");
    FillNodeDataFromTxt(GetSpan(key), GetSpan(val), nodeData.resolutionData);
    NL_TEST_ASSERT(inSuite, nodeData.resolutionData.GetMrpRetryIntervalIdle().HasValue());
    NL_TEST_ASSERT(inSuite, nodeData.resolutionData.GetMrpRetryIntervalIdle().Value() == 1_ms32);

    // Maximum
    strcpy(key, "SII");
    strcpy(val, "3600000");
    FillNodeDataFromTxt(GetSpan(key), GetSpan(val), nodeData.resolutionData);
    NL_TEST_ASSERT(inSuite, nodeData.resolutionData.GetMrpRetryIntervalIdle().HasValue());
    NL_TEST_ASSERT(inSuite, nodeData.resolutionData.GetMrpRetryIntervalIdle().Value() == 3600000_ms32);

    // Test no other fields were populated
    ResetRetryIntervalIdle(nodeData);
    NL_TEST_ASSERT(inSuite, NodeDataIsEmpty(nodeData));

    // Invalid SII - negative value
    strcpy(key, "SII");
    strcpy(val, "-1");
    FillNodeDataFromTxt(GetSpan(key), GetSpan(val), nodeData.resolutionData);
    NL_TEST_ASSERT(inSuite, !nodeData.resolutionData.GetMrpRetryIntervalIdle().HasValue());

    // Invalid SII - greater than maximum
    strcpy(key, "SII");
    strcpy(val, "3600001");
    FillNodeDataFromTxt(GetSpan(key), GetSpan(val), nodeData.resolutionData);
    NL_TEST_ASSERT(inSuite, !nodeData.resolutionData.GetMrpRetryIntervalIdle().HasValue());

    // Invalid SII - much greater than maximum
    strcpy(key, "SII");
    strcpy(val, "1095216660481"); // 0xFF00000001 == 1 (mod 2^32)
    FillNodeDataFromTxt(GetSpan(key), GetSpan(val), nodeData.resolutionData);
    NL_TEST_ASSERT(inSuite, !nodeData.resolutionData.GetMrpRetryIntervalIdle().HasValue());

    // Invalid SII - hexadecimal value
    strcpy(key, "SII");
    strcpy(val, "0x20");
    FillNodeDataFromTxt(GetSpan(key), GetSpan(val), nodeData.resolutionData);
    NL_TEST_ASSERT(inSuite, !nodeData.resolutionData.GetMrpRetryIntervalIdle().HasValue());

    // Invalid SII - leading zeros
    strcpy(key, "SII");
    strcpy(val, "0700");
    FillNodeDataFromTxt(GetSpan(key), GetSpan(val), nodeData.resolutionData);
    NL_TEST_ASSERT(inSuite, !nodeData.resolutionData.GetMrpRetryIntervalIdle().HasValue());

    // Invalid SII - text at the end
    strcpy(key, "SII");
    strcpy(val, "123abc");
    FillNodeDataFromTxt(GetSpan(key), GetSpan(val), nodeData.resolutionData);
    NL_TEST_ASSERT(inSuite, !nodeData.resolutionData.GetMrpRetryIntervalIdle().HasValue());
}

// Test SAI (formerly CRA)
template <class NodeData>
void TxtFieldSessionActiveInterval(nlTestSuite * inSuite, void * inContext)
{
    char key[4];
    char val[16];
    NodeData nodeData;

    // Minimum
    strcpy(key, "SAI");
    strcpy(val, "1");
    FillNodeDataFromTxt(GetSpan(key), GetSpan(val), nodeData.resolutionData);
    NL_TEST_ASSERT(inSuite, nodeData.resolutionData.GetMrpRetryIntervalActive().HasValue());
    NL_TEST_ASSERT(inSuite, nodeData.resolutionData.GetMrpRetryIntervalActive().Value() == 1_ms32);

    // Maximum
    strcpy(key, "SAI");
    strcpy(val, "3600000");
    FillNodeDataFromTxt(GetSpan(key), GetSpan(val), nodeData.resolutionData);
    NL_TEST_ASSERT(inSuite, nodeData.resolutionData.GetMrpRetryIntervalActive().HasValue());
    NL_TEST_ASSERT(inSuite, nodeData.resolutionData.GetMrpRetryIntervalActive().Value() == 3600000_ms32);

    // Test no other fields were populated
    ResetRetryIntervalActive(nodeData);
    NL_TEST_ASSERT(inSuite, NodeDataIsEmpty(nodeData));

    // Invalid SAI - negative value
    strcpy(key, "SAI");
    strcpy(val, "-1");
    FillNodeDataFromTxt(GetSpan(key), GetSpan(val), nodeData.resolutionData);
    NL_TEST_ASSERT(inSuite, !nodeData.resolutionData.GetMrpRetryIntervalActive().HasValue());

    // Invalid SAI - greater than maximum
    strcpy(key, "SAI");
    strcpy(val, "3600001");
    FillNodeDataFromTxt(GetSpan(key), GetSpan(val), nodeData.resolutionData);
    NL_TEST_ASSERT(inSuite, !nodeData.resolutionData.GetMrpRetryIntervalActive().HasValue());

    // Invalid SAI - much greater than maximum
    strcpy(key, "SAI");
    strcpy(val, "1095216660481"); // 0xFF00000001 == 1 (mod 2^32)
    FillNodeDataFromTxt(GetSpan(key), GetSpan(val), nodeData.resolutionData);
    NL_TEST_ASSERT(inSuite, !nodeData.resolutionData.GetMrpRetryIntervalActive().HasValue());

    // Invalid SAI - hexadecimal value
    strcpy(key, "SAI");
    strcpy(val, "0x20");
    FillNodeDataFromTxt(GetSpan(key), GetSpan(val), nodeData.resolutionData);
    NL_TEST_ASSERT(inSuite, !nodeData.resolutionData.GetMrpRetryIntervalActive().HasValue());

    // Invalid SAI - leading zeros
    strcpy(key, "SAI");
    strcpy(val, "0700");
    FillNodeDataFromTxt(GetSpan(key), GetSpan(val), nodeData.resolutionData);
    NL_TEST_ASSERT(inSuite, !nodeData.resolutionData.GetMrpRetryIntervalActive().HasValue());

    // Invalid SAI - text at the end
    strcpy(key, "SAI");
    strcpy(val, "123abc");
    FillNodeDataFromTxt(GetSpan(key), GetSpan(val), nodeData.resolutionData);
    NL_TEST_ASSERT(inSuite, !nodeData.resolutionData.GetMrpRetryIntervalActive().HasValue());
}

// Test SAT (Session Active Threshold)
template <class NodeData>
void TxtFieldSessionActiveThreshold(nlTestSuite * inSuite, void * inContext)
{
    char key[4];
    char val[16];
    NodeData nodeData;

    // Minimum
    strcpy(key, "SAT");
    strcpy(val, "1");
    FillNodeDataFromTxt(GetSpan(key), GetSpan(val), nodeData.resolutionData);
    NL_TEST_ASSERT(inSuite, nodeData.resolutionData.GetMrpRetryActiveThreshold().HasValue());
    NL_TEST_ASSERT(inSuite, nodeData.resolutionData.GetMrpRetryActiveThreshold().Value() == 1_ms16);

    // Maximum
    strcpy(key, "SAT");
    strcpy(val, "65535");
    FillNodeDataFromTxt(GetSpan(key), GetSpan(val), nodeData.resolutionData);
    NL_TEST_ASSERT(inSuite, nodeData.resolutionData.GetMrpRetryActiveThreshold().HasValue());
    NL_TEST_ASSERT(inSuite, nodeData.resolutionData.GetMrpRetryActiveThreshold().Value() == 65535_ms16);

    // Test no other fields were populated
    ResetRetryActiveThreshold(nodeData);
    NL_TEST_ASSERT(inSuite, NodeDataIsEmpty(nodeData));

    // Invalid SAI - negative value
    strcpy(key, "SAT");
    strcpy(val, "-1");
    FillNodeDataFromTxt(GetSpan(key), GetSpan(val), nodeData.resolutionData);
    NL_TEST_ASSERT(inSuite, !nodeData.resolutionData.GetMrpRetryActiveThreshold().HasValue());

    // Invalid SAI - greater than maximum
    strcpy(key, "SAT");
    strcpy(val, "65536");
    FillNodeDataFromTxt(GetSpan(key), GetSpan(val), nodeData.resolutionData);
    NL_TEST_ASSERT(inSuite, !nodeData.resolutionData.GetMrpRetryActiveThreshold().HasValue());

    // Invalid SAT - much greater than maximum
    strcpy(key, "SAT");
    strcpy(val, "1095216660481"); // 0xFF00000001 == 1 (mod 2^32)
    FillNodeDataFromTxt(GetSpan(key), GetSpan(val), nodeData.resolutionData);
    NL_TEST_ASSERT(inSuite, !nodeData.resolutionData.GetMrpRetryActiveThreshold().HasValue());

    // Invalid SAT - hexadecimal value
    strcpy(key, "SAT");
    strcpy(val, "0x20");
    FillNodeDataFromTxt(GetSpan(key), GetSpan(val), nodeData.resolutionData);
    NL_TEST_ASSERT(inSuite, !nodeData.resolutionData.GetMrpRetryActiveThreshold().HasValue());

    // Invalid SAT - leading zeros
    strcpy(key, "SAT");
    strcpy(val, "0700");
    FillNodeDataFromTxt(GetSpan(key), GetSpan(val), nodeData.resolutionData);
    NL_TEST_ASSERT(inSuite, !nodeData.resolutionData.GetMrpRetryActiveThreshold().HasValue());

    // Invalid SAT - text at the end
    strcpy(key, "SAT");
    strcpy(val, "123abc");
    FillNodeDataFromTxt(GetSpan(key), GetSpan(val), nodeData.resolutionData);
    NL_TEST_ASSERT(inSuite, !nodeData.resolutionData.GetMrpRetryActiveThreshold().HasValue());
}

// Test T (TCP support)
template <class NodeData>
void TxtFieldTcpSupport(nlTestSuite * inSuite, void * inContext)
{
    char key[4];
    char val[8];
    NodeData nodeData;

    // Disable TCP Client and server (1st bit is deprecated)
    strcpy(key, "T");
    strcpy(val, "1");
    FillNodeDataFromTxt(GetSpan(key), GetSpan(val), nodeData.resolutionData);
    NL_TEST_ASSERT(inSuite, !nodeData.resolutionData.supportsTcpServer);
    NL_TEST_ASSERT(inSuite, !nodeData.resolutionData.supportsTcpClient);

    // Disable TCP Client and server (1st bit is deprecated)
    strcpy(key, "T");
    strcpy(val, "0");
    FillNodeDataFromTxt(GetSpan(key), GetSpan(val), nodeData.resolutionData);
    NL_TEST_ASSERT(inSuite, !nodeData.resolutionData.supportsTcpServer);
    NL_TEST_ASSERT(inSuite, !nodeData.resolutionData.supportsTcpClient);

    // Enabling TCP Client
    strcpy(key, "T");
    strcpy(val, "2");
    FillNodeDataFromTxt(GetSpan(key), GetSpan(val), nodeData.resolutionData);
    NL_TEST_ASSERT(inSuite, !nodeData.resolutionData.supportsTcpServer);
    NL_TEST_ASSERT(inSuite, nodeData.resolutionData.supportsTcpClient);

    // Enabling TCP Server
    strcpy(key, "T");
    strcpy(val, "4");
    FillNodeDataFromTxt(GetSpan(key), GetSpan(val), nodeData.resolutionData);
    NL_TEST_ASSERT(inSuite, nodeData.resolutionData.supportsTcpServer);
    NL_TEST_ASSERT(inSuite, !nodeData.resolutionData.supportsTcpClient);

    // Enabling TCP Server & Client
    strcpy(key, "T");
    strcpy(val, "6");
    FillNodeDataFromTxt(GetSpan(key), GetSpan(val), nodeData.resolutionData);
    NL_TEST_ASSERT(inSuite, nodeData.resolutionData.supportsTcpServer);
    NL_TEST_ASSERT(inSuite, nodeData.resolutionData.supportsTcpClient);

    // Test no other fields were populated
    nodeData.resolutionData.supportsTcpClient = false;
    nodeData.resolutionData.supportsTcpServer = false;
    NL_TEST_ASSERT(inSuite, NodeDataIsEmpty(nodeData));

    // Invalid value, stil false
    strcpy(key, "T");
    strcpy(val, "asdf");
    FillNodeDataFromTxt(GetSpan(key), GetSpan(val), nodeData.resolutionData);
    NL_TEST_ASSERT(inSuite, nodeData.resolutionData.supportsTcpClient == false);
    NL_TEST_ASSERT(inSuite, nodeData.resolutionData.supportsTcpServer == false);
}

// Test ICD (ICD operation Mode)
template <class NodeData>
void TxtFieldICDoperatesAsLIT(nlTestSuite * inSuite, void * inContext)
{
    char key[4];
    char val[16];
    NodeData nodeData;

    // ICD is operating as a LIT device
    strcpy(key, "ICD");
    strcpy(val, "1");
    FillNodeDataFromTxt(GetSpan(key), GetSpan(val), nodeData.resolutionData);
    NL_TEST_ASSERT(inSuite, nodeData.resolutionData.isICDOperatingAsLIT.HasValue());
    NL_TEST_ASSERT(inSuite, nodeData.resolutionData.isICDOperatingAsLIT.Value());

    // Test no other fields were populated
    nodeData.resolutionData.isICDOperatingAsLIT.ClearValue();
    NL_TEST_ASSERT(inSuite, NodeDataIsEmpty(nodeData));

    // ICD is operating as a SIT device
    strcpy(key, "ICD");
    strcpy(val, "0");
    FillNodeDataFromTxt(GetSpan(key), GetSpan(val), nodeData.resolutionData);
    NL_TEST_ASSERT(inSuite, nodeData.resolutionData.isICDOperatingAsLIT.HasValue());
    NL_TEST_ASSERT(inSuite, nodeData.resolutionData.isICDOperatingAsLIT.Value() == false);

    nodeData.resolutionData.isICDOperatingAsLIT.ClearValue();
    NL_TEST_ASSERT(inSuite, NodeDataIsEmpty(nodeData));
    // Invalid value, No key set
    strcpy(key, "ICD");
    strcpy(val, "asdf");
    FillNodeDataFromTxt(GetSpan(key), GetSpan(val), nodeData.resolutionData);
    NL_TEST_ASSERT(inSuite, nodeData.resolutionData.isICDOperatingAsLIT.HasValue() == false);
}

// Test IsDeviceTreatedAsSleepy() with CRI
template <class NodeData>
void TestIsDeviceSessionIdle(nlTestSuite * inSuite, void * inContext)
{
    char key[4];
    char val[32];
    NodeData nodeData;
    const ReliableMessageProtocolConfig defaultMRPConfig(CHIP_CONFIG_MRP_LOCAL_IDLE_RETRY_INTERVAL,
                                                         CHIP_CONFIG_MRP_LOCAL_ACTIVE_RETRY_INTERVAL);

    // No key/val set, so the device can't be sleepy
    NL_TEST_ASSERT(inSuite, !nodeData.resolutionData.IsDeviceTreatedAsSleepy(&defaultMRPConfig));

    // If the interval is the default value, the device is not sleepy
    strcpy(key, "SII");
    sprintf(val, "%d", static_cast<int>(CHIP_CONFIG_MRP_LOCAL_IDLE_RETRY_INTERVAL.count()));
    FillNodeDataFromTxt(GetSpan(key), GetSpan(val), nodeData.resolutionData);
    NL_TEST_ASSERT(inSuite, !nodeData.resolutionData.IsDeviceTreatedAsSleepy(&defaultMRPConfig));

    // If the interval is greater than the default value, the device is sleepy
    sprintf(key, "SII");
    sprintf(val, "%d", static_cast<int>(CHIP_CONFIG_MRP_LOCAL_IDLE_RETRY_INTERVAL.count() + 1));
    FillNodeDataFromTxt(GetSpan(key), GetSpan(val), nodeData.resolutionData);
    NL_TEST_ASSERT(inSuite, nodeData.resolutionData.IsDeviceTreatedAsSleepy(&defaultMRPConfig));
}

// Test IsDeviceTreatedAsSleepy() with CRA
template <class NodeData>
void TestIsDeviceSessionActive(nlTestSuite * inSuite, void * inContext)
{
    char key[4];
    char val[32];
    NodeData nodeData;
    const ReliableMessageProtocolConfig defaultMRPConfig(CHIP_CONFIG_MRP_LOCAL_IDLE_RETRY_INTERVAL,
                                                         CHIP_CONFIG_MRP_LOCAL_ACTIVE_RETRY_INTERVAL);

    // No key/val set, so the device can't be sleepy
    NL_TEST_ASSERT(inSuite, !nodeData.resolutionData.IsDeviceTreatedAsSleepy(&defaultMRPConfig));

    // If the interval is the default value, the device is not sleepy
    sprintf(key, "SAI");
    sprintf(val, "%d", static_cast<int>(CHIP_CONFIG_MRP_LOCAL_ACTIVE_RETRY_INTERVAL.count()));
    FillNodeDataFromTxt(GetSpan(key), GetSpan(val), nodeData.resolutionData);
    NL_TEST_ASSERT(inSuite, !nodeData.resolutionData.IsDeviceTreatedAsSleepy(&defaultMRPConfig));

    // If the interval is greater than the default value, the device is sleepy
    strcpy(key, "SAI");
    sprintf(val, "%d", static_cast<int>(CHIP_CONFIG_MRP_LOCAL_ACTIVE_RETRY_INTERVAL.count() + 1));
    FillNodeDataFromTxt(GetSpan(key), GetSpan(val), nodeData.resolutionData);
    NL_TEST_ASSERT(inSuite, nodeData.resolutionData.IsDeviceTreatedAsSleepy(&defaultMRPConfig));
}

const nlTest sTests[] = {
    NL_TEST_DEF("TxtFieldKey", TestGetTxtFieldKey),                                          //
    NL_TEST_DEF("TxtFieldKeyCaseInsensitive", TestGetTxtFieldKeyCaseInsensitive),            //
    NL_TEST_DEF("TxtFieldProduct", TestGetProduct),                                          //
    NL_TEST_DEF("TxtFieldVendor", TestGetVendor),                                            //
    NL_TEST_DEF("TxtFieldLongDiscriminator", TestGetLongDiscriminator),                      //
    NL_TEST_DEF("TxtFieldCommissioningMode", TestGetCommissioningMode),                      //
    NL_TEST_DEF("TxtFieldDeviceType", TestGetDeviceType),                                    //
    NL_TEST_DEF("TxtFieldDeviceName", TestGetDeviceName),                                    //
    NL_TEST_DEF("TxtFieldRotatingDeviceId", TestGetRotatingDeviceId),                        //
    NL_TEST_DEF("TxtFieldPairingHint", TestGetPairingHint),                                  //
    NL_TEST_DEF("TxtFieldPairingInstruction", TestGetPairingInstruction),                    //
    NL_TEST_DEF("TxtFieldCommissionerPasscode", TestGetCommissionerPasscode),                //
    NL_TEST_DEF("TxtFieldFillDiscoveredNodeDataFromTxt", TestFillDiscoveredNodeDataFromTxt), //
    NL_TEST_DEF("TxtDiscoveredFieldMrpRetryIntervalIdle", TxtFieldSessionIdleInterval<DiscoveredNodeData>),
    NL_TEST_DEF("TxtDiscoveredFieldMrpRetryIntervalActive", TxtFieldSessionActiveInterval<DiscoveredNodeData>),
    NL_TEST_DEF("TxtDiscoveredFieldMrpRetryActiveThreshold", TxtFieldSessionActiveThreshold<DiscoveredNodeData>),
    NL_TEST_DEF("TxtDiscoveredFieldTcpSupport", (TxtFieldTcpSupport<DiscoveredNodeData>) ),
    NL_TEST_DEF("TxtDiscoveredIsICDoperatingAsLIT", (TxtFieldICDoperatesAsLIT<DiscoveredNodeData>) ),
    NL_TEST_DEF("TxtDiscoveredIsDeviceSessionIdle", TestIsDeviceSessionIdle<DiscoveredNodeData>),
    NL_TEST_DEF("TxtDiscoveredIsDeviceSessionActive", TestIsDeviceSessionActive<DiscoveredNodeData>),
    NL_TEST_DEF("TxtResolvedFieldMrpRetryIntervalIdle", TxtFieldSessionIdleInterval<ResolvedNodeData>),
    NL_TEST_DEF("TxtResolvedFieldMrpRetryIntervalActive", TxtFieldSessionActiveInterval<ResolvedNodeData>),
    NL_TEST_DEF("TxtResolvedFieldMrpRetryActiveThreshold", TxtFieldSessionActiveThreshold<ResolvedNodeData>),
    NL_TEST_DEF("TxtResolvedFieldTcpSupport", (TxtFieldTcpSupport<ResolvedNodeData>) ),
    NL_TEST_DEF("TxtResolvedFieldICDoperatingAsLIT", (TxtFieldICDoperatesAsLIT<ResolvedNodeData>) ),
    NL_TEST_DEF("TxtResolvedIsDeviceSessionIdle", TestIsDeviceSessionIdle<ResolvedNodeData>),
    NL_TEST_DEF("TxtResolvedIsDeviceSessionActive", TestIsDeviceSessionActive<ResolvedNodeData>),
    NL_TEST_SENTINEL()
};

} // namespace

int TestCHIPTxtFields()
{
    nlTestSuite theSuite = { "TxtFields", &sTests[0], nullptr, nullptr };
    nlTestRunner(&theSuite, nullptr);
    return nlTestRunnerStats(&theSuite);
}

CHIP_REGISTER_TEST_SUITE(TestCHIPTxtFields);<|MERGE_RESOLUTION|>--- conflicted
+++ resolved
@@ -309,11 +309,7 @@
         node.commissionData.rotatingIdLen != 0 || node.commissionData.pairingHint != 0 ||
         node.resolutionData.mrpRetryIntervalIdle.HasValue() || node.resolutionData.mrpRetryIntervalActive.HasValue() ||
         node.resolutionData.mrpRetryActiveThreshold.HasValue() || node.resolutionData.isICDOperatingAsLIT.HasValue() ||
-<<<<<<< HEAD
-        node.resolutionData.supportsTcpServer || node.resolutionData.supportsTcpClient)
-=======
-        node.resolutionData.supportsTcp || node.commissionData.commissionerPasscode != 0)
->>>>>>> d4cb3fb9
+        node.resolutionData.supportsTcpServer || node.resolutionData.supportsTcpClient || node.commissionData.commissionerPasscode != 0)
     {
         return false;
     }
