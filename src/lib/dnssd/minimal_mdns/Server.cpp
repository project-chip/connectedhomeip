--- conflicted
+++ resolved
@@ -239,7 +239,7 @@
             continue;
         }
 
-        if ((addressType != chip::Inet::kIPAddressType_Any) && (info->addressType != addressType))
+        if ((addressType != chip::Inet::IPAddressType::kAny) && (info->addressType != addressType))
         {
             continue;
         }
@@ -251,13 +251,7 @@
         /// for sending via `CloneData`
         ///
         /// TODO: this wastes one copy of the data and that could be optimized away
-<<<<<<< HEAD
-        chip::System::PacketBufferHandle copy = data.CloneData();
-
         if (info->addressType == chip::Inet::IPAddressType::kIPv6)
-=======
-        if (info->addressType == chip::Inet::kIPAddressType_IPv6)
->>>>>>> 7c7e5c75
         {
             err = info->udp->SendTo(mIpv6BroadcastAddress, port, data.CloneData(), info->udp->GetBoundInterface());
         }
@@ -310,13 +304,7 @@
         /// for sending via `CloneData`
         ///
         /// TODO: this wastes one copy of the data and that could be optimized away
-<<<<<<< HEAD
-        chip::System::PacketBufferHandle copy = data.CloneData();
-
         if (info->addressType == chip::Inet::IPAddressType::kIPv6)
-=======
-        if (info->addressType == chip::Inet::kIPAddressType_IPv6)
->>>>>>> 7c7e5c75
         {
             err = info->udp->SendTo(mIpv6BroadcastAddress, port, data.CloneData(), info->udp->GetBoundInterface());
         }
