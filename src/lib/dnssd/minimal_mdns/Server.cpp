--- conflicted
+++ resolved
@@ -242,15 +242,6 @@
             // Log only as non-fatal error. Failure to join will mean we reply to unicast queries only.
             ChipLogError(DeviceLayer, "MDNS failed to join multicast group on %s for address type %s: %s", interfaceName,
                          AddressTypeStr(addressType), chip::ErrorStr(err));
-<<<<<<< HEAD
-            ShutdownEndpoint(mEndpoints[endpointIndex]);
-            continue;
-        }
-        else
-        {
-            endpointIndex++;
-=======
->>>>>>> e03dc669
         }
 
 #if CHIP_MINMDNS_USE_EPHEMERAL_UNICAST_PORT
