--- conflicted
+++ resolved
@@ -574,29 +574,16 @@
         return;
     }
 
-<<<<<<< HEAD
     // TODO: Expand the results to include all the addresses.
-=======
-#if CHIP_CONFIG_MDNS_CACHE_SIZE > 0
-    // TODO --  define appropriate TTL, for now use 2000 msec (rfc default)
-    // figure out way to use TTL value from mDNS packet in  future update
-    error = mgr->sDnssdCache.Insert(nodeData.mPeerId, result->mAddress.Value(), result->mPort, result->mInterface,
-                                    System::Clock::Seconds16(2));
-
-    if (CHIP_NO_ERROR != error)
-    {
-        ChipLogError(Discovery, "DnssdCache insert failed with %s", chip::ErrorStr(error));
-    }
-#endif
-
->>>>>>> 613f27f2
     Platform::CopyString(nodeData.mHostName, result->mHostName);
     nodeData.mInterfaceId = result->mInterface;
     nodeData.mAddress[0]  = result->mAddress.ValueOr({});
     nodeData.mPort        = result->mPort;
     nodeData.mNumIPs      = 1;
-    Time::TimeSource<Time::Source::kSystem> timeSource;
-    nodeData.mExpiryTime = timeSource.GetCurrentMonotonicTimeMs() + result->mTtlSeconds * 1000;
+    // TODO: Use seconds?
+    const System::Clock::Timestamp currentTime = System::SystemClock().GetMonotonicTimestamp();
+
+    nodeData.mExpiryTime = currentTime + System::Clock::Seconds16(result->mTtlSeconds);
 
     for (size_t i = 0; i < result->mTextEntrySize; ++i)
     {
