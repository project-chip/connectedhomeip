/*
 *
 *    Copyright (c) 2021 Project CHIP Authors
 *
 *    Licensed under the Apache License, Version 2.0 (the "License");
 *    you may not use this file except in compliance with the License.
 *    You may obtain a copy of the License at
 *
 *        http://www.apache.org/licenses/LICENSE-2.0
 *
 *    Unless required by applicable law or agreed to in writing, software
 *    distributed under the License is distributed on an "AS IS" BASIS,
 *    WITHOUT WARRANTIES OR CONDITIONS OF ANY KIND, either express or implied.
 *    See the License for the specific language governing permissions and
 *    limitations under the License.
 */

#pragma once

#include <cstdint>

#include <inet/IPAddress.h>
#include <inet/InetInterface.h>
#include <inet/InetLayer.h>
#include <lib/core/CHIPError.h>
#include <lib/core/PeerId.h>
#include <lib/dnssd/Resolver.h>
#include <system/TimeSource.h>

// set MDNS_LOGGING to enable logging -- sometimes used in debug/test programs -- traces the behavior
#ifdef MDNS_LOGGING
#define MdnsLogProgress ChipLogProgress
#else
#define MdnsLogProgress(...)
#endif

namespace chip {
namespace Dnssd {

template <size_t CACHE_SIZE>
class DnssdCache
{
public:
    DnssdCache() : elementsUsed(CACHE_SIZE)
    {
        for (ResolvedNodeData & e : mLookupTable)
        {
            // each unused entry decrements the count
            MarkEntryUnused(e);
        }
        MdnsLogProgress(Discovery, "construct mdns cache of size %ld", CACHE_SIZE);
    }

    // insert this entry into the cache.
    // return error if cache is full
    // TODO:   have an eviction policy so if the cache is full, an entry may be deleted.
    //         One policy may be Least-time-to-live
<<<<<<< HEAD
    CHIP_ERROR Insert(const ResolvedNodeData & nodeData)
=======
    CHIP_ERROR Insert(PeerId peerId, const Inet::IPAddress & addr, uint16_t port, Inet::InterfaceId iface,
                      System::Clock::Timestamp TTL)
>>>>>>> 613f27f2
    {
        const System::Clock::Timestamp currentTime = mTimeSource.GetMonotonicTimestamp();

        ResolvedNodeData * entry;

        entry = FindPeerId(nodeData.mPeerId, currentTime);
        if (entry)
        {
<<<<<<< HEAD
            *entry = nodeData;
=======
            // update timeout if found entry
            entry->expiryTime = currentTime + TTL;
            entry->TTL        = TTL; // in case it changes */
>>>>>>> 613f27f2
            return CHIP_NO_ERROR;
        }

        VerifyOrReturnError(entry = findSlot(currentTime), CHIP_ERROR_TOO_MANY_KEYS);

        // have a free slot for this entry
<<<<<<< HEAD
        *entry = nodeData;
=======
        entry->peerId     = peerId;
        entry->ipAddr     = addr;
        entry->port       = port;
        entry->ifaceId    = iface;
        entry->TTL        = TTL;
        entry->expiryTime = currentTime + TTL;
>>>>>>> 613f27f2
        elementsUsed++;

        return CHIP_NO_ERROR;
    }

    CHIP_ERROR Delete(PeerId peerId)
    {
<<<<<<< HEAD
        ResolvedNodeData * pentry;
        const uint64_t currentTime = mTimeSource.GetCurrentMonotonicTimeMs();
=======
        DnssdCacheEntry * pentry;
        const System::Clock::Timestamp currentTime = mTimeSource.GetMonotonicTimestamp();
>>>>>>> 613f27f2

        VerifyOrReturnError(pentry = FindPeerId(peerId, currentTime), CHIP_ERROR_KEY_NOT_FOUND);

        MarkEntryUnused(*pentry);
        return CHIP_NO_ERROR;
    }

    // given a peerId, find the parameters if its in the cache, or return error
    CHIP_ERROR Lookup(PeerId peerId, ResolvedNodeData & nodeData)
    {
<<<<<<< HEAD
        ResolvedNodeData * pentry;
        const uint64_t currentTime = mTimeSource.GetCurrentMonotonicTimeMs();
=======
        DnssdCacheEntry * pentry;
        const System::Clock::Timestamp currentTime = mTimeSource.GetMonotonicTimestamp();
>>>>>>> 613f27f2

        VerifyOrReturnError(pentry = FindPeerId(peerId, currentTime), CHIP_ERROR_KEY_NOT_FOUND);

        nodeData = *pentry;

        return CHIP_NO_ERROR;
    }

    // only useful if MDNS_LOGGING is set.   If not used, should be optimized out
    void DumpCache()
    {
        int i = 0;

        MdnsLogProgress(Discovery, "cache size = %d", elementsUsed);
        for (ResolvedNodeData & e : mLookupTable)
        {
            if (e.mPeerId == nullPeerId)
            {
                MdnsLogProgress(Discovery, "Entry %d unused", i);
            }
            else
            {
                MdnsLogProgress(Discovery, "Entry %d: node %lx fabric %lx, port = %d", i, e.mPeerId.GetNodeId(),
                                e.peerId.GetFabricId(), e.port);
                for (size_t j = 0; j < e.mNumIPs; ++j)
                {
                    char address[Inet::IPAddress::kMaxStringLength];
                    e.mAddress[i].ToString(address);
                    MdnsLogProgress(Discovery, "    address %d: %s", j, address);
                }
            }
            i++;
        }
    }
#if CHIP_CONFIG_TEST
    Time::TimeSource<Time::Source::kTest> & GetTimeSource() { return mTimeSource; }
#endif

private:
<<<<<<< HEAD
=======
    struct DnssdCacheEntry
    {
        PeerId peerId;
        Inet::IPAddress ipAddr;
        uint16_t port;
        Inet::InterfaceId ifaceId;
        System::Clock::Timestamp TTL;
        System::Clock::Timestamp expiryTime;
    };
>>>>>>> 613f27f2
    PeerId nullPeerId; // indicates a cache entry is unused
    int elementsUsed;  // running count of how many entries are used -- for a sanity check

    ResolvedNodeData mLookupTable[CACHE_SIZE];
#if CHIP_CONFIG_TEST
    Time::TimeSource<Time::Source::kTest> mTimeSource;
#else
    Time::TimeSource<Time::Source::kSystem> mTimeSource;
#endif // CHIP_CONFIG_TEST

<<<<<<< HEAD
    ResolvedNodeData * findSlot(uint64_t currentTime)
=======
    DnssdCacheEntry * findSlot(System::Clock::Timestamp currentTime)
>>>>>>> 613f27f2
    {
        for (ResolvedNodeData & entry : mLookupTable)
        {
            if (entry.mPeerId == nullPeerId)
                return &entry;

            printf("exp = %d, curr = %d\n", (int) entry.mExpiryTime, (int) currentTime);
            if (entry.mExpiryTime <= currentTime)
            {
                MarkEntryUnused(entry);
                return &entry;
            }
        }
        return nullptr;
    }

<<<<<<< HEAD
    ResolvedNodeData * FindPeerId(PeerId peerId, uint64_t current_time)
=======
    DnssdCacheEntry * FindPeerId(PeerId peerId, System::Clock::Timestamp current_time)
>>>>>>> 613f27f2
    {
        for (ResolvedNodeData & entry : mLookupTable)
        {
            if (entry.mPeerId == peerId)
            {
                if (entry.mExpiryTime < current_time)
                {
                    MarkEntryUnused(entry);
                    break; // return nullptr
                }
                else
                    return &entry;
            }
            if (entry.mPeerId != nullPeerId && entry.mExpiryTime < current_time)
            {
                MarkEntryUnused(entry);
            }
        }

        return nullptr;
    }

    // have a method to mark ununused --  so its easy to change
    void MarkEntryUnused(ResolvedNodeData & pentry)
    {
        pentry.mPeerId = nullPeerId;
        elementsUsed--;
    }
};

#ifndef MDNS_LOGGING
#undef MdnsLogProgress
#endif

} // namespace Dnssd
} // namespace chip<|MERGE_RESOLUTION|>--- conflicted
+++ resolved
@@ -55,43 +55,23 @@
     // return error if cache is full
     // TODO:   have an eviction policy so if the cache is full, an entry may be deleted.
     //         One policy may be Least-time-to-live
-<<<<<<< HEAD
     CHIP_ERROR Insert(const ResolvedNodeData & nodeData)
-=======
-    CHIP_ERROR Insert(PeerId peerId, const Inet::IPAddress & addr, uint16_t port, Inet::InterfaceId iface,
-                      System::Clock::Timestamp TTL)
->>>>>>> 613f27f2
     {
-        const System::Clock::Timestamp currentTime = mTimeSource.GetMonotonicTimestamp();
+        const System::Clock::Timestamp currentTime = System::SystemClock().GetMonotonicTimestamp();
 
         ResolvedNodeData * entry;
 
         entry = FindPeerId(nodeData.mPeerId, currentTime);
         if (entry)
         {
-<<<<<<< HEAD
             *entry = nodeData;
-=======
-            // update timeout if found entry
-            entry->expiryTime = currentTime + TTL;
-            entry->TTL        = TTL; // in case it changes */
->>>>>>> 613f27f2
             return CHIP_NO_ERROR;
         }
 
         VerifyOrReturnError(entry = findSlot(currentTime), CHIP_ERROR_TOO_MANY_KEYS);
 
         // have a free slot for this entry
-<<<<<<< HEAD
         *entry = nodeData;
-=======
-        entry->peerId     = peerId;
-        entry->ipAddr     = addr;
-        entry->port       = port;
-        entry->ifaceId    = iface;
-        entry->TTL        = TTL;
-        entry->expiryTime = currentTime + TTL;
->>>>>>> 613f27f2
         elementsUsed++;
 
         return CHIP_NO_ERROR;
@@ -99,13 +79,8 @@
 
     CHIP_ERROR Delete(PeerId peerId)
     {
-<<<<<<< HEAD
         ResolvedNodeData * pentry;
-        const uint64_t currentTime = mTimeSource.GetCurrentMonotonicTimeMs();
-=======
-        DnssdCacheEntry * pentry;
-        const System::Clock::Timestamp currentTime = mTimeSource.GetMonotonicTimestamp();
->>>>>>> 613f27f2
+        const System::Clock::Timestamp currentTime = System::SystemClock().GetMonotonicTimestamp();
 
         VerifyOrReturnError(pentry = FindPeerId(peerId, currentTime), CHIP_ERROR_KEY_NOT_FOUND);
 
@@ -116,13 +91,8 @@
     // given a peerId, find the parameters if its in the cache, or return error
     CHIP_ERROR Lookup(PeerId peerId, ResolvedNodeData & nodeData)
     {
-<<<<<<< HEAD
         ResolvedNodeData * pentry;
-        const uint64_t currentTime = mTimeSource.GetCurrentMonotonicTimeMs();
-=======
-        DnssdCacheEntry * pentry;
-        const System::Clock::Timestamp currentTime = mTimeSource.GetMonotonicTimestamp();
->>>>>>> 613f27f2
+        const System::Clock::Timestamp currentTime = System::SystemClock().GetMonotonicTimestamp();
 
         VerifyOrReturnError(pentry = FindPeerId(peerId, currentTime), CHIP_ERROR_KEY_NOT_FOUND);
 
@@ -157,45 +127,20 @@
             i++;
         }
     }
-#if CHIP_CONFIG_TEST
-    Time::TimeSource<Time::Source::kTest> & GetTimeSource() { return mTimeSource; }
-#endif
 
 private:
-<<<<<<< HEAD
-=======
-    struct DnssdCacheEntry
-    {
-        PeerId peerId;
-        Inet::IPAddress ipAddr;
-        uint16_t port;
-        Inet::InterfaceId ifaceId;
-        System::Clock::Timestamp TTL;
-        System::Clock::Timestamp expiryTime;
-    };
->>>>>>> 613f27f2
     PeerId nullPeerId; // indicates a cache entry is unused
     int elementsUsed;  // running count of how many entries are used -- for a sanity check
 
     ResolvedNodeData mLookupTable[CACHE_SIZE];
-#if CHIP_CONFIG_TEST
-    Time::TimeSource<Time::Source::kTest> mTimeSource;
-#else
-    Time::TimeSource<Time::Source::kSystem> mTimeSource;
-#endif // CHIP_CONFIG_TEST
 
-<<<<<<< HEAD
-    ResolvedNodeData * findSlot(uint64_t currentTime)
-=======
-    DnssdCacheEntry * findSlot(System::Clock::Timestamp currentTime)
->>>>>>> 613f27f2
+    ResolvedNodeData * findSlot(System::Clock::Timestamp currentTime)
     {
         for (ResolvedNodeData & entry : mLookupTable)
         {
             if (entry.mPeerId == nullPeerId)
                 return &entry;
 
-            printf("exp = %d, curr = %d\n", (int) entry.mExpiryTime, (int) currentTime);
             if (entry.mExpiryTime <= currentTime)
             {
                 MarkEntryUnused(entry);
@@ -205,11 +150,7 @@
         return nullptr;
     }
 
-<<<<<<< HEAD
-    ResolvedNodeData * FindPeerId(PeerId peerId, uint64_t current_time)
-=======
-    DnssdCacheEntry * FindPeerId(PeerId peerId, System::Clock::Timestamp current_time)
->>>>>>> 613f27f2
+    ResolvedNodeData * FindPeerId(PeerId peerId, System::Clock::Timestamp current_time)
     {
         for (ResolvedNodeData & entry : mLookupTable)
         {
