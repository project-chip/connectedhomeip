--- conflicted
+++ resolved
@@ -340,18 +340,12 @@
 
 #endif // CHIP_SYSTEM_CONFIG_USE_NETWORK_FRAMEWORK
 
-<<<<<<< HEAD
-    if (res == INET_NO_ERROR)
-    {
-        mState = kState_Listening;
+    mState = kState_Listening;
+
 #if CHIP_SYSTEM_CONFIG_USE_SOCKETS
-        // Wait for ability to read on this endpoint.
-        mRequestIO.SetRead();
+    // Wait for ability to read on this endpoint.
+    mRequestIO.SetRead();
 #endif // CHIP_SYSTEM_CONFIG_USE_SOCKETS
-    }
-=======
-    mState = kState_Listening;
->>>>>>> 3bb3bb9f
 
     return INET_NO_ERROR;
 }
