--- conflicted
+++ resolved
@@ -246,11 +246,7 @@
     }
 
 #if CHIP_SYSTEM_CONFIG_USE_DISPATCH
-<<<<<<< HEAD
-    dispatch_queue_t dispatchQueue = static_cast<System::LayerSocketsLoop &>(SystemLayer()).GetDispatchQueue();
-=======
-    dispatch_queue_t dispatchQueue = Layer().SystemLayer()->GetDispatchQueue();
->>>>>>> f0ae9d80
+    dispatch_queue_t dispatchQueue = static_cast<System::LayerSocketsLoop *>(Layer().SystemLayer())->GetDispatchQueue();
     if (dispatchQueue != nullptr)
     {
         unsigned long fd = static_cast<unsigned long>(mSocket);
@@ -353,14 +349,9 @@
 
 #if CHIP_SYSTEM_CONFIG_USE_SOCKETS
     // Wait for ability to read on this endpoint.
-<<<<<<< HEAD
-    ReturnErrorOnFailure(
-        static_cast<System::LayerSockets &>(SystemLayer()).SetCallback(mWatch, HandlePendingIO, reinterpret_cast<intptr_t>(this)));
-    ReturnErrorOnFailure(static_cast<System::LayerSockets &>(SystemLayer()).RequestCallbackOnPendingRead(mWatch));
-=======
-    ReturnErrorOnFailure(Layer().SystemLayer()->SetCallback(mWatch, HandlePendingIO, reinterpret_cast<intptr_t>(this)));
-    ReturnErrorOnFailure(Layer().SystemLayer()->RequestCallbackOnPendingRead(mWatch));
->>>>>>> f0ae9d80
+    auto layer = static_cast<System::LayerSockets *>(Layer().SystemLayer());
+    ReturnErrorOnFailure(layer->SetCallback(mWatch, HandlePendingIO, reinterpret_cast<intptr_t>(this)));
+    ReturnErrorOnFailure(layer->RequestCallbackOnPendingRead(mWatch));
 #endif // CHIP_SYSTEM_CONFIG_USE_SOCKETS
 
     return CHIP_NO_ERROR;
@@ -403,11 +394,7 @@
 
         if (mSocket != INET_INVALID_SOCKET_FD)
         {
-<<<<<<< HEAD
-            static_cast<System::LayerSockets &>(SystemLayer()).StopWatchingSocket(&mWatch);
-=======
-            Layer().SystemLayer()->StopWatchingSocket(&mWatch);
->>>>>>> f0ae9d80
+            static_cast<System::LayerSockets *>(Layer().SystemLayer())->StopWatchingSocket(&mWatch);
             close(mSocket);
             mSocket = INET_INVALID_SOCKET_FD;
         }
@@ -873,16 +860,10 @@
 void UDPEndPoint::LwIPReceiveUDPMessage(void * arg, struct udp_pcb * pcb, struct pbuf * p, ip_addr_t * addr, u16_t port)
 #endif // LWIP_VERSION_MAJOR > 1 || LWIP_VERSION_MINOR >= 5
 {
-<<<<<<< HEAD
     UDPEndPoint * ep                 = static_cast<UDPEndPoint *>(arg);
-    System::LayerLwIP & lSystemLayer = static_cast<System::LayerLwIP &>(ep->SystemLayer());
+    System::LayerLwIP * lSystemLayer = static_cast<System::LayerLwIP *>(ep->Layer().SystemLayer());
     IPPacketInfo * pktInfo           = NULL;
     System::PacketBufferHandle buf   = System::PacketBufferHandle::Adopt(p);
-=======
-    UDPEndPoint * ep               = static_cast<UDPEndPoint *>(arg);
-    IPPacketInfo * pktInfo         = NULL;
-    System::PacketBufferHandle buf = System::PacketBufferHandle::Adopt(p);
->>>>>>> f0ae9d80
 
     pktInfo = GetPacketInfo(buf);
     if (pktInfo != NULL)
@@ -910,7 +891,7 @@
         pktInfo->DestPort  = pcb->local_port;
     }
 
-    PostPacketBufferEvent(ep->Layer().SystemLayer(), *ep, kInetEvent_UDPDataReceived, std::move(buf));
+    PostPacketBufferEvent(lSystemLayer, *ep, kInetEvent_UDPDataReceived, std::move(buf));
 }
 
 #endif // CHIP_SYSTEM_CONFIG_USE_LWIP
