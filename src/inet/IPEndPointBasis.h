--- conflicted
+++ resolved
@@ -123,13 +123,8 @@
 #if CHIP_SYSTEM_CONFIG_USE_LWIP
 public:
     static struct netif * FindNetifFromInterfaceId(InterfaceId aInterfaceId);
-<<<<<<< HEAD
-    static CHIP_ERROR PostPacketBufferEvent(chip::System::LayerLwIP & aLayer, System::Object & aTarget,
+    static CHIP_ERROR PostPacketBufferEvent(chip::System::LayerLwIP * aLayer, System::Object & aTarget,
                                             System::EventType aEventType, System::PacketBufferHandle && aBuffer);
-=======
-    static CHIP_ERROR PostPacketBufferEvent(chip::System::Layer * aLayer, System::Object & aTarget, System::EventType aEventType,
-                                            System::PacketBufferHandle && aBuffer);
->>>>>>> f0ae9d80
 
 protected:
     void HandleDataReceived(chip::System::PacketBufferHandle && aBuffer);
