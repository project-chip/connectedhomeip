/*
 *
 *    Copyright (c) 2020-2021 Project CHIP Authors
 *    Copyright (c) 2013-2018 Nest Labs, Inc.
 *
 *    Licensed under the Apache License, Version 2.0 (the "License");
 *    you may not use this file except in compliance with the License.
 *    You may obtain a copy of the License at
 *
 *        http://www.apache.org/licenses/LICENSE-2.0
 *
 *    Unless required by applicable law or agreed to in writing, software
 *    distributed under the License is distributed on an "AS IS" BASIS,
 *    WITHOUT WARRANTIES OR CONDITIONS OF ANY KIND, either express or implied.
 *    See the License for the specific language governing permissions and
 *    limitations under the License.
 */

/**
 *    @file
 *      This file implements the <tt>Inet::TCPEndPoint</tt> class,
 *      where the CHIP Inet Layer encapsulates methods for interacting
 *      with TCP transport endpoints (SOCK_DGRAM sockets on Linux and
 *      BSD-derived systems) or LwIP TCP protocol control blocks, as
 *      the system is configured accordingly.
 *
 */

#define __APPLE_USE_RFC_3542

#ifndef __STDC_LIMIT_MACROS
#define __STDC_LIMIT_MACROS
#endif

#include "TCPEndPoint.h"

#include "InetFaultInjection.h"
#include <inet/InetLayer.h>

#include <support/CodeUtils.h>
#include <support/SafeInt.h>
#include <support/logging/CHIPLogging.h>
#include <system/SystemFaultInjection.h>

#if CHIP_SYSTEM_CONFIG_USE_LWIP
#include <lwip/tcp.h>
#include <lwip/tcpip.h>
#endif // CHIP_SYSTEM_CONFIG_USE_LWIP

#if CHIP_SYSTEM_CONFIG_USE_SOCKETS
#include <errno.h>
#include <fcntl.h>
#include <net/if.h>
#include <netinet/tcp.h>
#include <sys/ioctl.h>
#include <sys/select.h>
#include <sys/socket.h>
#include <unistd.h>
#endif // CHIP_SYSTEM_CONFIG_USE_SOCKETS

#include "arpa-inet-compatibility.h"

#include <stdio.h>
#include <string.h>
#include <utility>

// SOCK_CLOEXEC not defined on all platforms, e.g. iOS/macOS:
#ifdef SOCK_CLOEXEC
#define SOCK_FLAGS SOCK_CLOEXEC
#else
#define SOCK_FLAGS 0
#endif

#if defined(SOL_TCP)
// socket option level for Linux and BSD systems.
#define TCP_SOCKOPT_LEVEL SOL_TCP
#else
// socket option level for macOS & iOS systems.
#define TCP_SOCKOPT_LEVEL IPPROTO_TCP
#endif

#if defined(TCP_KEEPIDLE)
// socket option for Linux and BSD systems.
#define TCP_IDLE_INTERVAL_OPT_NAME TCP_KEEPIDLE
#else
// socket option for macOS & iOS systems.
#define TCP_IDLE_INTERVAL_OPT_NAME TCP_KEEPALIVE
#endif

/*
 * This logic to register a null operation callback with the LwIP TCP/IP task
 * ensures that the TCP timer loop is started when a connection is established,
 * which is necessary to ensure that initial SYN and SYN-ACK packets are
 * retransmitted during the 3-way handshake.
 */
#if CHIP_SYSTEM_CONFIG_USE_LWIP
namespace {

void nil_tcpip_callback(void * _aContext) {}

err_t start_tcp_timers(void)
{
    return tcpip_callback(nil_tcpip_callback, NULL);
}

} // anonymous namespace
#endif // CHIP_SYSTEM_CONFIG_USE_LWIP

namespace chip {
namespace Inet {

chip::System::ObjectPool<TCPEndPoint, INET_CONFIG_NUM_TCP_ENDPOINTS> TCPEndPoint::sPool;

CHIP_ERROR TCPEndPoint::Bind(IPAddressType addrType, const IPAddress & addr, uint16_t port, bool reuseAddr)
{
    CHIP_ERROR res = CHIP_NO_ERROR;

    if (State != kState_Ready)
        return CHIP_ERROR_INCORRECT_STATE;

    if (addr != IPAddress::Any && addr.Type() != kIPAddressType_Any && addr.Type() != addrType)
        return INET_ERROR_WRONG_ADDRESS_TYPE;

#if CHIP_SYSTEM_CONFIG_USE_LWIP

    // Lock LwIP stack
    LOCK_TCPIP_CORE();

    // Get the appropriate type of PCB.
    res = GetPCB(addrType);

    // Bind the PCB to the specified address/port.
    if (res == CHIP_NO_ERROR)
    {
        if (reuseAddr)
        {
            ip_set_option(mTCP, SOF_REUSEADDR);
        }

#if LWIP_VERSION_MAJOR > 1 || LWIP_VERSION_MINOR >= 5

        ip_addr_t ipAddr;
        if (addr != IPAddress::Any)
        {
            ipAddr = addr.ToLwIPAddr();
        }
        else if (addrType == kIPAddressType_IPv6)
        {
            ipAddr = ip6_addr_any;
        }
#if INET_CONFIG_ENABLE_IPV4
        else if (addrType == kIPAddressType_IPv4)
        {
            ipAddr = ip_addr_any;
        }
#endif // INET_CONFIG_ENABLE_IPV4
        else
            res = INET_ERROR_WRONG_ADDRESS_TYPE;
        res = chip::System::MapErrorLwIP(tcp_bind(mTCP, &ipAddr, port));

#else // LWIP_VERSION_MAJOR <= 1 || LWIP_VERSION_MINOR >= 5

        if (addrType == kIPAddressType_IPv6)
        {
            ip6_addr_t ipv6Addr = addr.ToIPv6();
            res                 = chip::System::MapErrorLwIP(tcp_bind_ip6(mTCP, &ipv6Addr, port));
        }
#if INET_CONFIG_ENABLE_IPV4
        else if (addrType == kIPAddressType_IPv4)
        {
            ip_addr_t ipv4Addr = addr.ToIPv4();
            res                = chip::System::MapErrorLwIP(tcp_bind(mTCP, &ipv4Addr, port));
        }
#endif // INET_CONFIG_ENABLE_IPV4
        else
            res = INET_ERROR_WRONG_ADDRESS_TYPE;

#endif // LWIP_VERSION_MAJOR <= 1 || LWIP_VERSION_MINOR >= 5
    }

    // Unlock LwIP stack
    UNLOCK_TCPIP_CORE();

#endif // CHIP_SYSTEM_CONFIG_USE_LWIP

#if CHIP_SYSTEM_CONFIG_USE_SOCKETS

    res = GetSocket(addrType);

    if (res == CHIP_NO_ERROR && reuseAddr)
    {
        int n = 1;
        setsockopt(mSocket.GetFD(), SOL_SOCKET, SO_REUSEADDR, &n, sizeof(n));

#ifdef SO_REUSEPORT
        // Enable SO_REUSEPORT.  This permits coexistence between an
        // untargetted CHIP client and other services that listen on
        // a CHIP port on a specific address (such as a CHIP client
        // with TARGETTED_LISTEN or TCP proxying services).  Note that
        // one of the costs of this implementation is the
        // non-deterministic connection dispatch when multple clients
        // listen on the address wih the same degreee of selectivity,
        // e.g. two untargetted-listen CHIP clients, or two
        // targetted-listen CHIP clients with the same node id.

        if (setsockopt(mSocket.GetFD(), SOL_SOCKET, SO_REUSEPORT, &n, sizeof(n)) != 0)
        {
            ChipLogError(Inet, "SO_REUSEPORT: %d", errno);
        }
#endif // defined(SO_REUSEPORT)
    }

    if (res == CHIP_NO_ERROR)
    {
        if (addrType == kIPAddressType_IPv6)
        {
            struct sockaddr_in6 sa;
            memset(&sa, 0, sizeof(sa));
            sa.sin6_family   = AF_INET6;
            sa.sin6_port     = htons(port);
            sa.sin6_flowinfo = 0;
            sa.sin6_addr     = addr.ToIPv6();
            sa.sin6_scope_id = 0;

            if (bind(mSocket.GetFD(), reinterpret_cast<const sockaddr *>(&sa), static_cast<unsigned>(sizeof(sa))) != 0)
                res = chip::System::MapErrorPOSIX(errno);
        }
#if INET_CONFIG_ENABLE_IPV4
        else if (addrType == kIPAddressType_IPv4)
        {
            struct sockaddr_in sa;
            memset(&sa, 0, sizeof(sa));
            sa.sin_family = AF_INET;
            sa.sin_port   = htons(port);
            sa.sin_addr   = addr.ToIPv4();

            if (bind(mSocket.GetFD(), reinterpret_cast<const sockaddr *>(&sa), static_cast<unsigned>(sizeof(sa))) != 0)
                res = chip::System::MapErrorPOSIX(errno);
        }
#endif // INET_CONFIG_ENABLE_IPV4
        else
            res = INET_ERROR_WRONG_ADDRESS_TYPE;
    }

#if CHIP_SYSTEM_CONFIG_USE_DISPATCH
    dispatch_queue_t dispatchQueue = SystemLayer().WatchableEvents().GetDispatchQueue();
    if (dispatchQueue != nullptr)
    {
        unsigned long fd = static_cast<unsigned long>(mSocket.GetFD());

        mReadableSource = dispatch_source_create(DISPATCH_SOURCE_TYPE_READ, fd, 0, dispatchQueue);
        ReturnErrorCodeIf(mReadableSource == nullptr, CHIP_ERROR_NO_MEMORY);

        mWriteableSource = dispatch_source_create(DISPATCH_SOURCE_TYPE_WRITE, fd, 0, dispatchQueue);
        ReturnErrorCodeIf(mWriteableSource == nullptr, CHIP_ERROR_NO_MEMORY);

        dispatch_source_set_event_handler(mReadableSource, ^{
            this->mSocket.SetPendingIO(System::SocketEventFlags::kRead);
            this->HandlePendingIO();
        });

        dispatch_source_set_event_handler(mWriteableSource, ^{
            this->mSocket.SetPendingIO(System::SocketEventFlags::kWrite);
            this->HandlePendingIO();
        });

        dispatch_resume(mReadableSource);
        dispatch_resume(mWriteableSource);
    }
#endif // CHIP_SYSTEM_CONFIG_USE_DISPATCH
#endif // CHIP_SYSTEM_CONFIG_USE_SOCKETS

    if (res == CHIP_NO_ERROR)
    {
        State = kState_Bound;
    }

    return res;
}

CHIP_ERROR TCPEndPoint::Listen(uint16_t backlog)
{
    CHIP_ERROR res = CHIP_NO_ERROR;

    if (State != kState_Bound)
        return CHIP_ERROR_INCORRECT_STATE;

#if CHIP_SYSTEM_CONFIG_USE_LWIP

    // Start listening for incoming connections.
    mTCP              = tcp_listen(mTCP);
    mLwIPEndPointType = kLwIPEndPointType_TCP;

    tcp_arg(mTCP, this);

    tcp_accept(mTCP, LwIPHandleIncomingConnection);

#endif // CHIP_SYSTEM_CONFIG_USE_LWIP

#if CHIP_SYSTEM_CONFIG_USE_SOCKETS

    if (listen(mSocket.GetFD(), backlog) != 0)
    {
        res = chip::System::MapErrorPOSIX(errno);
    }
    else
    {
        // Enable non-blocking mode for the socket.
        int flags = fcntl(mSocket.GetFD(), F_GETFL, 0);
        fcntl(mSocket.GetFD(), F_SETFL, flags | O_NONBLOCK);

        // Wait for ability to read on this endpoint.
        mSocket.SetCallback(HandlePendingIO, reinterpret_cast<intptr_t>(this));
        res = mSocket.RequestCallbackOnPendingRead();
    }

#endif // CHIP_SYSTEM_CONFIG_USE_SOCKETS

    if (res == CHIP_NO_ERROR)
    {
        // Once Listening, bump the reference count.  The corresponding call to Release()
        // [or on LwIP, DeferredRelease()] will happen in DoClose().
        Retain();
        State = kState_Listening;
    }

    return res;
}

CHIP_ERROR TCPEndPoint::Connect(const IPAddress & addr, uint16_t port, InterfaceId intfId)
{
    CHIP_ERROR res = CHIP_NO_ERROR;

    if (State != kState_Ready && State != kState_Bound)
        return CHIP_ERROR_INCORRECT_STATE;

    IPAddressType addrType = addr.Type();

#if CHIP_SYSTEM_CONFIG_USE_LWIP

    // LwIP does not provides an API for initiating a TCP connection via a specific interface.
    // As a work-around, if the destination is an IPv6 link-local address, we bind the PCB
    // to the link local address associated with the source interface; however this is only
    // viable if the endpoint hasn't already been bound.
    if (intfId != INET_NULL_INTERFACEID)
    {
        IPAddress intfLLAddr;
        InetLayer & lInetLayer = Layer();

        if (!addr.IsIPv6LinkLocal() || State == kState_Bound)
            return CHIP_ERROR_NOT_IMPLEMENTED;

        res = lInetLayer.GetLinkLocalAddr(intfId, &intfLLAddr);
        if (res != CHIP_NO_ERROR)
            return res;

        res = Bind(kIPAddressType_IPv6, intfLLAddr, 0, true);
        if (res != CHIP_NO_ERROR)
            return res;
    }

    // Lock LwIP stack
    LOCK_TCPIP_CORE();

    res = GetPCB(addrType);

    if (res == CHIP_NO_ERROR)
    {
        tcp_arg(mTCP, this);
        tcp_err(mTCP, LwIPHandleError);

#if LWIP_VERSION_MAJOR > 1 || LWIP_VERSION_MINOR >= 5
        ip_addr_t lwipAddr = addr.ToLwIPAddr();
        res                = chip::System::MapErrorLwIP(tcp_connect(mTCP, &lwipAddr, port, LwIPHandleConnectComplete));
#else // LWIP_VERSION_MAJOR <= 1 || LWIP_VERSION_MINOR >= 5
        if (addrType == kIPAddressType_IPv6)
        {
            ip6_addr_t lwipAddr = addr.ToIPv6();
            res                 = chip::System::MapErrorLwIP(tcp_connect_ip6(mTCP, &lwipAddr, port, LwIPHandleConnectComplete));
        }
#if INET_CONFIG_ENABLE_IPV4
        else if (addrType == kIPAddressType_IPv4)
        {
            ip_addr_t lwipAddr = addr.ToIPv4();
            res                = chip::System::MapErrorLwIP(tcp_connect(mTCP, &lwipAddr, port, LwIPHandleConnectComplete));
        }
#endif // INET_CONFIG_ENABLE_IPV4
        else
            res = INET_ERROR_WRONG_ADDRESS_TYPE;
#endif // LWIP_VERSION_MAJOR <= 1 || LWIP_VERSION_MINOR >= 5

        // Ensure that TCP timers are started
        if (res == CHIP_NO_ERROR)
        {
            err_t error = start_tcp_timers();
            if (error != ERR_OK)
            {
                res = chip::System::MapErrorLwIP(error);
            }
        }

        if (res == CHIP_NO_ERROR)
        {
            State = kState_Connecting;
            Retain();
        }
    }

    // Unlock LwIP stack
    UNLOCK_TCPIP_CORE();

#endif // CHIP_SYSTEM_CONFIG_USE_LWIP

#if CHIP_SYSTEM_CONFIG_USE_SOCKETS

    res = GetSocket(addrType);
    if (res != CHIP_NO_ERROR)
        return res;

    if (intfId == INET_NULL_INTERFACEID)
    {
        // The behavior when connecting to an IPv6 link-local address without specifying an outbound
        // interface is ambiguous. So prevent it in all cases.
        if (addr.IsIPv6LinkLocal())
            return INET_ERROR_WRONG_ADDRESS_TYPE;
    }
    else
    {
        // Try binding to the interface

        // If destination is link-local then there is no need to bind to
        // interface or address on the interface.

        if (!addr.IsIPv6LinkLocal())
        {
#ifdef SO_BINDTODEVICE
            struct ::ifreq ifr;
            memset(&ifr, 0, sizeof(ifr));

            res = GetInterfaceName(intfId, ifr.ifr_name, sizeof(ifr.ifr_name));
            if (res != CHIP_NO_ERROR)
                return res;

            // Attempt to bind to the interface using SO_BINDTODEVICE which requires privileged access.
            // If the permission is denied(EACCES) because CHIP is running in a context
            // that does not have privileged access, choose a source address on the
            // interface to bind the connetion to.
            int r = setsockopt(mSocket.GetFD(), SOL_SOCKET, SO_BINDTODEVICE, &ifr, sizeof(ifr));
            if (r < 0 && errno != EACCES)
            {
                return res = chip::System::MapErrorPOSIX(errno);
            }

            if (r < 0)
#endif // SO_BINDTODEVICE
            {
                // Attempting to initiate a connection via a specific interface is not allowed.
                // The only way to do this is to bind the local to an address on the desired
                // interface.
                res = BindSrcAddrFromIntf(addrType, intfId);
                if (res != CHIP_NO_ERROR)
                    return res;
            }
        }
    }

    // Disable generation of SIGPIPE.
#ifdef SO_NOSIGPIPE
    int n = 1;
    setsockopt(mSocket.GetFD(), SOL_SOCKET, SO_NOSIGPIPE, &n, sizeof(n));
#endif // defined(SO_NOSIGPIPE)

    // Enable non-blocking mode for the socket.
    int flags = fcntl(mSocket.GetFD(), F_GETFL, 0);
    fcntl(mSocket.GetFD(), F_SETFL, flags | O_NONBLOCK);

    socklen_t sockaddrsize       = 0;
    const sockaddr * sockaddrptr = nullptr;

    union
    {
        sockaddr any;
        sockaddr_in6 in6;
#if INET_CONFIG_ENABLE_IPV4
        sockaddr_in in;
#endif // INET_CONFIG_ENABLE_IPV4
    } sa;
    memset(&sa, 0, sizeof(sa));

    if (addrType == kIPAddressType_IPv6)
    {
        sa.in6.sin6_family   = AF_INET6;
        sa.in6.sin6_port     = htons(port);
        sa.in6.sin6_flowinfo = 0;
        sa.in6.sin6_addr     = addr.ToIPv6();
        sa.in6.sin6_scope_id = intfId;
        sockaddrsize         = sizeof(sockaddr_in6);
        sockaddrptr          = reinterpret_cast<const sockaddr *>(&sa.in6);
    }
#if INET_CONFIG_ENABLE_IPV4
    else if (addrType == kIPAddressType_IPv4)
    {
        sa.in.sin_family = AF_INET;
        sa.in.sin_port   = htons(port);
        sa.in.sin_addr   = addr.ToIPv4();
        sockaddrsize     = sizeof(sockaddr_in);
        sockaddrptr      = reinterpret_cast<const sockaddr *>(&sa.in);
    }
#endif // INET_CONFIG_ENABLE_IPV4
    else
        return INET_ERROR_WRONG_ADDRESS_TYPE;

    int conRes = connect(mSocket.GetFD(), sockaddrptr, sockaddrsize);

    if (conRes == -1 && errno != EINPROGRESS)
    {
        res = chip::System::MapErrorPOSIX(errno);
        DoClose(res, true);
        return res;
    }

    mSocket.SetCallback(HandlePendingIO, reinterpret_cast<intptr_t>(this));

    // Once Connecting or Connected, bump the reference count.  The corresponding Release()
    // [or on LwIP, DeferredRelease()] will happen in DoClose().
    Retain();

    if (conRes == 0)
    {
        State = kState_Connected;
        // Wait for ability to read on this endpoint.
        ReturnErrorOnFailure(mSocket.RequestCallbackOnPendingRead());
        if (OnConnectComplete != nullptr)
            OnConnectComplete(this, CHIP_NO_ERROR);
    }
    else
    {
        State = kState_Connecting;
        // Wait for ability to write on this endpoint.
        ReturnErrorOnFailure(mSocket.RequestCallbackOnPendingWrite());
    }

#endif // CHIP_SYSTEM_CONFIG_USE_SOCKETS

    StartConnectTimerIfSet();

    return res;
}

/**
 * @brief   Set timeout for Connect to succeed or return an error.
 *
 * @param[in]   connTimeoutMsecs
 *
 * @note
 *  Setting a value of zero means use system defaults.
 */
void TCPEndPoint::SetConnectTimeout(const uint32_t connTimeoutMsecs)
{
    mConnectTimeoutMsecs = connTimeoutMsecs;
}

void TCPEndPoint::StartConnectTimerIfSet()
{
    if (mConnectTimeoutMsecs > 0)
    {
        chip::System::Layer & lSystemLayer = SystemLayer();

        lSystemLayer.StartTimer(mConnectTimeoutMsecs, TCPConnectTimeoutHandler, this);
    }
}

void TCPEndPoint::StopConnectTimer()
{
    chip::System::Layer & lSystemLayer = SystemLayer();

    lSystemLayer.CancelTimer(TCPConnectTimeoutHandler, this);
}

void TCPEndPoint::TCPConnectTimeoutHandler(chip::System::Layer * aSystemLayer, void * aAppState, CHIP_ERROR aError)
{
    TCPEndPoint * tcpEndPoint = reinterpret_cast<TCPEndPoint *>(aAppState);

    VerifyOrDie((aSystemLayer != nullptr) && (tcpEndPoint != nullptr));

    // Close Connection as we have timed out and Connect has not returned to
    // stop this timer.
    tcpEndPoint->DoClose(INET_ERROR_TCP_CONNECT_TIMEOUT, false);
}

CHIP_ERROR TCPEndPoint::GetPeerInfo(IPAddress * retAddr, uint16_t * retPort) const
{
    CHIP_ERROR res = CHIP_NO_ERROR;

    if (!IsConnected())
        return CHIP_ERROR_INCORRECT_STATE;

#if CHIP_SYSTEM_CONFIG_USE_LWIP

    // Lock LwIP stack
    LOCK_TCPIP_CORE();

    if (mTCP != NULL)
    {
        *retPort = mTCP->remote_port;

#if LWIP_VERSION_MAJOR > 1 || LWIP_VERSION_MINOR >= 5
        *retAddr = IPAddress::FromLwIPAddr(mTCP->remote_ip);
#else // LWIP_VERSION_MAJOR <= 1 || LWIP_VERSION_MINOR >= 5
#if INET_CONFIG_ENABLE_IPV4
        *retAddr = PCB_ISIPV6(mTCP) ? IPAddress::FromIPv6(mTCP->remote_ip.ip6) : IPAddress::FromIPv4(mTCP->remote_ip.ip4);
#else  // !INET_CONFIG_ENABLE_IPV4
        *retAddr                    = IPAddress::FromIPv6(mTCP->remote_ip.ip6);
#endif // !INET_CONFIG_ENABLE_IPV4
#endif // LWIP_VERSION_MAJOR <= 1 || LWIP_VERSION_MINOR >= 5
    }
    else
        res = CHIP_ERROR_CONNECTION_ABORTED;

    // Unlock LwIP stack
    UNLOCK_TCPIP_CORE();

#endif // CHIP_SYSTEM_CONFIG_USE_LWIP

#if CHIP_SYSTEM_CONFIG_USE_SOCKETS

    union
    {
        sockaddr any;
        sockaddr_in in;
        sockaddr_in6 in6;
    } sa;
    memset(&sa, 0, sizeof(sa));
    socklen_t saLen = sizeof(sa);

    if (getpeername(mSocket.GetFD(), &sa.any, &saLen) != 0)
        return chip::System::MapErrorPOSIX(errno);

    if (sa.any.sa_family == AF_INET6)
    {
        *retAddr = IPAddress::FromIPv6(sa.in6.sin6_addr);
        *retPort = ntohs(sa.in6.sin6_port);
    }
#if INET_CONFIG_ENABLE_IPV4
    else if (sa.any.sa_family == AF_INET)
    {
        *retAddr = IPAddress::FromIPv4(sa.in.sin_addr);
        *retPort = ntohs(sa.in.sin_port);
    }
#endif // INET_CONFIG_ENABLE_IPV4
    else
        return CHIP_ERROR_INCORRECT_STATE;

#endif // CHIP_SYSTEM_CONFIG_USE_SOCKETS

    return res;
}

CHIP_ERROR TCPEndPoint::GetLocalInfo(IPAddress * retAddr, uint16_t * retPort)
{
    CHIP_ERROR res = CHIP_NO_ERROR;

    if (!IsConnected())
        return CHIP_ERROR_INCORRECT_STATE;

#if CHIP_SYSTEM_CONFIG_USE_LWIP

    // Lock LwIP stack
    LOCK_TCPIP_CORE();

    if (mTCP != NULL)
    {
        *retPort = mTCP->local_port;

#if LWIP_VERSION_MAJOR > 1 || LWIP_VERSION_MINOR >= 5
        *retAddr = IPAddress::FromLwIPAddr(mTCP->local_ip);
#else // LWIP_VERSION_MAJOR <= 1 || LWIP_VERSION_MINOR >= 5
#if INET_CONFIG_ENABLE_IPV4
        *retAddr = PCB_ISIPV6(mTCP) ? IPAddress::FromIPv6(mTCP->local_ip.ip6) : IPAddress::FromIPv4(mTCP->local_ip.ip4);
#else  // !INET_CONFIG_ENABLE_IPV4
        *retAddr                    = IPAddress::FromIPv6(mTCP->local_ip.ip6);
#endif // !INET_CONFIG_ENABLE_IPV4
#endif // LWIP_VERSION_MAJOR <= 1 || LWIP_VERSION_MINOR >= 5
    }
    else
        res = CHIP_ERROR_CONNECTION_ABORTED;

    // Unlock LwIP stack
    UNLOCK_TCPIP_CORE();

#endif // CHIP_SYSTEM_CONFIG_USE_LWIP

#if CHIP_SYSTEM_CONFIG_USE_SOCKETS

    union
    {
        sockaddr any;
        sockaddr_in6 in6;
#if INET_CONFIG_ENABLE_IPV4
        sockaddr_in in;
#endif // INET_CONFIG_ENABLE_IPV4
    } sa;

    memset(&sa, 0, sizeof(sa));
    socklen_t saLen = sizeof(sa);

    if (getsockname(mSocket.GetFD(), &sa.any, &saLen) != 0)
        return chip::System::MapErrorPOSIX(errno);

    if (sa.any.sa_family == AF_INET6)
    {
        *retAddr = IPAddress::FromIPv6(sa.in6.sin6_addr);
        *retPort = ntohs(sa.in6.sin6_port);
    }
#if INET_CONFIG_ENABLE_IPV4
    else if (sa.any.sa_family == AF_INET)
    {
        *retAddr = IPAddress::FromIPv4(sa.in.sin_addr);
        *retPort = ntohs(sa.in.sin_port);
    }
#endif // INET_CONFIG_ENABLE_IPV4
    else
        return CHIP_ERROR_INCORRECT_STATE;

#endif // CHIP_SYSTEM_CONFIG_USE_SOCKETS

    return res;
}

CHIP_ERROR TCPEndPoint::GetInterfaceId(InterfaceId * retInterface)
{
    if (!IsConnected())
        return CHIP_ERROR_INCORRECT_STATE;

#if CHIP_SYSTEM_CONFIG_USE_LWIP
    // TODO: Does netif_get_by_index(mTCP->netif_idx) do the right thing?  I
    // can't quite tell whether LwIP supports a specific interface id for TCP at
    // all.  For now just claim no particular interface id.
    *retInterface = INET_NULL_INTERFACEID;
    return CHIP_NO_ERROR;
#endif // CHIP_SYSTEM_CONFIG_USE_LWIP

#if CHIP_SYSTEM_CONFIG_USE_SOCKETS
    union
    {
        sockaddr any;
        sockaddr_in6 in6;
#if INET_CONFIG_ENABLE_IPV4
        sockaddr_in in;
#endif // INET_CONFIG_ENABLE_IPV4
    } sa;

    memset(&sa, 0, sizeof(sa));
    socklen_t saLen = sizeof(sa);

    if (getpeername(mSocket.GetFD(), &sa.any, &saLen) != 0)
    {
        return chip::System::MapErrorPOSIX(errno);
    }

    if (sa.any.sa_family == AF_INET6)
    {
        if (IPAddress::FromIPv6(sa.in6.sin6_addr).IsIPv6LinkLocal())
        {
            *retInterface = sa.in6.sin6_scope_id;
        }
        else
        {
            // TODO: Is there still a meaningful interface id in this case?
            *retInterface = INET_NULL_INTERFACEID;
        }
        return CHIP_NO_ERROR;
    }

#if INET_CONFIG_ENABLE_IPV4
    if (sa.any.sa_family == AF_INET)
    {
        // No interface id available for IPv4 sockets.
        *retInterface = INET_NULL_INTERFACEID;
    }
#endif // INET_CONFIG_ENABLE_IPV4

    return CHIP_ERROR_INCORRECT_STATE;

#endif // CHIP_SYSTEM_CONFIG_USE_SOCKETS

    *retInterface = INET_NULL_INTERFACEID;
    return CHIP_NO_ERROR;
}

CHIP_ERROR TCPEndPoint::Send(System::PacketBufferHandle && data, bool push)
{
    CHIP_ERROR res = CHIP_NO_ERROR;

    if (State != kState_Connected && State != kState_ReceiveShutdown)
    {
        return CHIP_ERROR_INCORRECT_STATE;
    }

    if (mSendQueue.IsNull())
    {
        mSendQueue = std::move(data);
#if CHIP_SYSTEM_CONFIG_USE_SOCKETS
        // Wait for ability to write on this endpoint.
        ReturnErrorOnFailure(mSocket.RequestCallbackOnPendingWrite());
#endif // CHIP_SYSTEM_CONFIG_USE_SOCKETS
    }
    else
    {
        mSendQueue->AddToEnd(std::move(data));
    }

#if CHIP_SYSTEM_CONFIG_USE_LWIP

#if INET_CONFIG_OVERRIDE_SYSTEM_TCP_USER_TIMEOUT
    if (!mUserTimeoutTimerRunning)
    {
        // Timer was not running before this send. So, start
        // the timer.

        StartTCPUserTimeoutTimer();
    }
#endif // INET_CONFIG_OVERRIDE_SYSTEM_TCP_USER_TIMEOUT

#endif // CHIP_SYSTEM_CONFIG_USE_LWIP

    if (push)
        res = DriveSending();

    return res;
}

void TCPEndPoint::DisableReceive()
{
    ReceiveEnabled = false;
}

void TCPEndPoint::EnableReceive()
{
    ReceiveEnabled = true;

    DriveReceiving();

#if CHIP_SYSTEM_CONFIG_USE_SOCKETS || CHIP_SYSTEM_CONFIG_USE_NETWORK_FRAMEWORK
    // Wake the thread waiting for I/O so that it can include the socket.
    SystemLayer().WatchableEvents().Signal();
#endif // CHIP_SYSTEM_CONFIG_USE_SOCKETS || CHIP_SYSTEM_CONFIG_USE_NETWORK_FRAMEWORK
}

/**
 *  TCPEndPoint::EnableNoDelay
 *
 *  @brief
 *    Switch off nagle buffering algorithm in TCP by setting the
 *    TCP_NODELAY socket options.
 *
 */

CHIP_ERROR TCPEndPoint::EnableNoDelay()
{
    CHIP_ERROR res = CHIP_NO_ERROR;

    if (!IsConnected())
        return CHIP_ERROR_INCORRECT_STATE;

#if CHIP_SYSTEM_CONFIG_USE_LWIP
    // Lock LwIP stack
    LOCK_TCPIP_CORE();

    if (mTCP != NULL)
        tcp_nagle_disable(mTCP);
    else
        res = CHIP_ERROR_CONNECTION_ABORTED;

    // Unlock LwIP stack
    UNLOCK_TCPIP_CORE();

#endif // CHIP_SYSTEM_CONFIG_USE_LWIP

#if CHIP_SYSTEM_CONFIG_USE_SOCKETS
    {
        int val;

#ifdef TCP_NODELAY
        // Disable TCP Nagle buffering by setting TCP_NODELAY socket option to true
        val = 1;
        if (setsockopt(mSocket.GetFD(), TCP_SOCKOPT_LEVEL, TCP_NODELAY, &val, sizeof(val)) != 0)
            return chip::System::MapErrorPOSIX(errno);
#endif // defined(TCP_NODELAY)
    }

#endif // CHIP_SYSTEM_CONFIG_USE_SOCKETS

    return res;
}

CHIP_ERROR TCPEndPoint::EnableKeepAlive(uint16_t interval, uint16_t timeoutCount)
{
    CHIP_ERROR res = CHIP_NO_ERROR;

    if (!IsConnected())
        return CHIP_ERROR_INCORRECT_STATE;

#if CHIP_SYSTEM_CONFIG_USE_LWIP

#if LWIP_TCP_KEEPALIVE

    // Lock LwIP stack
    LOCK_TCPIP_CORE();

    if (mTCP != NULL)
    {
        // Set the idle interval
        mTCP->keep_idle = (uint32_t) interval * 1000;

        // Set the probe retransmission interval.
        mTCP->keep_intvl = (uint32_t) interval * 1000;

        // Set the probe timeout count
        mTCP->keep_cnt = timeoutCount;

        // Enable keepalives for the connection.
        ip_set_option(mTCP, SOF_KEEPALIVE);
    }
    else
        res = CHIP_ERROR_CONNECTION_ABORTED;

    // Unlock LwIP stack
    UNLOCK_TCPIP_CORE();

#else // LWIP_TCP_KEEPALIVE

    res = CHIP_ERROR_NOT_IMPLEMENTED;

#endif // LWIP_TCP_KEEPALIVE

#endif // CHIP_SYSTEM_CONFIG_USE_LWIP

#if CHIP_SYSTEM_CONFIG_USE_SOCKETS
    {
        int val;

        // Set the idle interval
        val = interval;
        if (setsockopt(mSocket.GetFD(), TCP_SOCKOPT_LEVEL, TCP_IDLE_INTERVAL_OPT_NAME, &val, sizeof(val)) != 0)
            return chip::System::MapErrorPOSIX(errno);

        // Set the probe retransmission interval.
        val = interval;
        if (setsockopt(mSocket.GetFD(), TCP_SOCKOPT_LEVEL, TCP_KEEPINTVL, &val, sizeof(val)) != 0)
            return chip::System::MapErrorPOSIX(errno);

        // Set the probe timeout count
        val = timeoutCount;
        if (setsockopt(mSocket.GetFD(), TCP_SOCKOPT_LEVEL, TCP_KEEPCNT, &val, sizeof(val)) != 0)
            return chip::System::MapErrorPOSIX(errno);

        // Enable keepalives for the connection.
        val = 1; // enable
        if (setsockopt(mSocket.GetFD(), SOL_SOCKET, SO_KEEPALIVE, &val, sizeof(val)) != 0)
            return chip::System::MapErrorPOSIX(errno);
    }

#endif // CHIP_SYSTEM_CONFIG_USE_SOCKETS

    return res;
}

/**
 *  TCPEndPoint::DisableKeepAlive
 *
 *  @brief
 *    Disable TCP keepalive probes on the associated TCP connection.
 *
 *  @note
 *    This method can only be called when the endpoint is in one of the connected states.
 *
 *    This method does nothing if keepalives have not been enabled on the endpoint.
 */

CHIP_ERROR TCPEndPoint::DisableKeepAlive()
{
    CHIP_ERROR res = CHIP_NO_ERROR;

    if (!IsConnected())
        return CHIP_ERROR_INCORRECT_STATE;

#if CHIP_SYSTEM_CONFIG_USE_LWIP

#if LWIP_TCP_KEEPALIVE

    // Lock LwIP stack
    LOCK_TCPIP_CORE();

    if (mTCP != NULL)
    {
        // Disable keepalives on the connection.
        ip_reset_option(mTCP, SOF_KEEPALIVE);
    }
    else
        res = CHIP_ERROR_CONNECTION_ABORTED;

    // Unlock LwIP stack
    UNLOCK_TCPIP_CORE();

#else // LWIP_TCP_KEEPALIVE

    res = CHIP_ERROR_NOT_IMPLEMENTED;

#endif // LWIP_TCP_KEEPALIVE

#endif // CHIP_SYSTEM_CONFIG_USE_LWIP

#if CHIP_SYSTEM_CONFIG_USE_SOCKETS

    {
        int val;

        // Disable keepalives on the connection.
        val = 0; // disable
        if (setsockopt(mSocket.GetFD(), SOL_SOCKET, SO_KEEPALIVE, &val, sizeof(val)) != 0)
            return chip::System::MapErrorPOSIX(errno);
    }

#endif // CHIP_SYSTEM_CONFIG_USE_SOCKETS

    return res;
}

/**
 *  TCPEndPoint::SetUserTimeout
 *
 *  @brief   Set the TCP user timeout socket option.
 *
 *  @details
 *    When the value is greater than 0, it specifies the maximum amount of
 *    time in milliseconds that transmitted data may remain
 *    unacknowledged before TCP will forcibly close the
 *    corresponding connection. If the option value is specified as 0,
 *    TCP will use the system default.
 *    See RFC 5482, for further details.
 *
 *  @note
 *    This method can only be called when the endpoint is in one of the connected states.
 *
 *    This method can be called multiple times to adjust the keepalive interval or timeout
 *    count.
 */
CHIP_ERROR TCPEndPoint::SetUserTimeout(uint32_t userTimeoutMillis)
{
    CHIP_ERROR res = CHIP_NO_ERROR;

    if (!IsConnected())
    {
        return CHIP_ERROR_INCORRECT_STATE;
    }

#if INET_CONFIG_OVERRIDE_SYSTEM_TCP_USER_TIMEOUT

    // Store the User timeout configuration if it is being overridden.

    mUserTimeoutMillis = userTimeoutMillis;

#else // !INET_CONFIG_OVERRIDE_SYSTEM_TCP_USER_TIMEOUT

#if CHIP_SYSTEM_CONFIG_USE_SOCKETS

#if defined(TCP_USER_TIMEOUT)
    // Set the user timeout
    uint32_t val = userTimeoutMillis;
    if (setsockopt(mSocket.GetFD(), TCP_SOCKOPT_LEVEL, TCP_USER_TIMEOUT, &val, sizeof(val)) != 0)
        return chip::System::MapErrorPOSIX(errno);
#else  // TCP_USER_TIMEOUT
    res = CHIP_ERROR_NOT_IMPLEMENTED;
#endif // defined(TCP_USER_TIMEOUT)

#endif // CHIP_SYSTEM_CONFIG_USE_SOCKETS

#if CHIP_SYSTEM_CONFIG_USE_LWIP
    res = CHIP_ERROR_NOT_IMPLEMENTED;
#endif // CHIP_SYSTEM_CONFIG_USE_LWIP

#endif // !INET_CONFIG_OVERRIDE_SYSTEM_TCP_USER_TIMEOUT

    return res;
}

CHIP_ERROR TCPEndPoint::AckReceive(uint16_t len)
{
    CHIP_ERROR res = CHIP_NO_ERROR;

    if (!IsConnected())
        return CHIP_ERROR_INCORRECT_STATE;

#if CHIP_SYSTEM_CONFIG_USE_LWIP

    // Lock LwIP stack
    LOCK_TCPIP_CORE();

    if (mTCP != NULL)
        tcp_recved(mTCP, len);
    else
        res = CHIP_ERROR_CONNECTION_ABORTED;

    // Unlock LwIP stack
    UNLOCK_TCPIP_CORE();

#endif // CHIP_SYSTEM_CONFIG_USE_LWIP

#if CHIP_SYSTEM_CONFIG_USE_SOCKETS

    // nothing to do for sockets case

#endif // CHIP_SYSTEM_CONFIG_USE_SOCKETS

    return res;
}

CHIP_ERROR TCPEndPoint::SetReceivedDataForTesting(System::PacketBufferHandle && data)
{
    if (!IsConnected())
        return CHIP_ERROR_INCORRECT_STATE;

    mRcvQueue = std::move(data);

    return CHIP_NO_ERROR;
}

uint32_t TCPEndPoint::PendingSendLength()
{
    if (!mSendQueue.IsNull())
        return mSendQueue->TotalLength();
    return 0;
}

uint32_t TCPEndPoint::PendingReceiveLength()
{
    if (!mRcvQueue.IsNull())
        return mRcvQueue->TotalLength();
    return 0;
}

CHIP_ERROR TCPEndPoint::Shutdown()
{
    CHIP_ERROR err = CHIP_NO_ERROR;

    if (!IsConnected())
        return CHIP_ERROR_INCORRECT_STATE;

    // If fully connected, enter the SendShutdown state.
    if (State == kState_Connected)
    {
        State = kState_SendShutdown;
        DriveSending();
    }

    // Otherwise, if the peer has already closed their end of the connection,
    else if (State == kState_ReceiveShutdown)
        err = DoClose(err, false);

    return err;
}

CHIP_ERROR TCPEndPoint::Close()
{
    // Clear the receive queue.
    mRcvQueue = nullptr;

    // Suppress closing callbacks, since the application explicitly called Close().
    OnConnectionClosed = nullptr;
    OnPeerClose        = nullptr;
    OnConnectComplete  = nullptr;

    // Perform a graceful close.
    return DoClose(CHIP_NO_ERROR, true);
}

void TCPEndPoint::Abort()
{
    // Suppress closing callbacks, since the application explicitly called Abort().
    OnConnectionClosed = nullptr;
    OnPeerClose        = nullptr;
    OnConnectComplete  = nullptr;

    DoClose(CHIP_ERROR_CONNECTION_ABORTED, true);
}

void TCPEndPoint::Free()
{
    CHIP_ERROR err;

    // Ensure no callbacks to the app after this point.
    OnAcceptError        = nullptr;
    OnConnectComplete    = nullptr;
    OnConnectionReceived = nullptr;
    OnConnectionClosed   = nullptr;
    OnPeerClose          = nullptr;
    OnDataReceived       = nullptr;
    OnDataSent           = nullptr;

    // Ensure the end point is Closed or Closing.
    err = Close();
    if (err != CHIP_NO_ERROR)
        Abort();

    // Release the Retain() that happened when the end point was allocated
    // [on LwIP, the object may still be alive if DoClose() used the
    // EndPointBasis::DeferredFree() method.]
    Release();
}

#if INET_TCP_IDLE_CHECK_INTERVAL > 0
void TCPEndPoint::SetIdleTimeout(uint32_t timeoutMS)
{
    uint32_t newIdleTimeout = (timeoutMS + (INET_TCP_IDLE_CHECK_INTERVAL - 1)) / INET_TCP_IDLE_CHECK_INTERVAL;
    InetLayer & lInetLayer  = Layer();
    bool isIdleTimerRunning = lInetLayer.IsIdleTimerRunning();

    if (newIdleTimeout > UINT16_MAX)
        newIdleTimeout = UINT16_MAX;
    mIdleTimeout = mRemainingIdleTime = static_cast<uint16_t>(newIdleTimeout);

    if (!isIdleTimerRunning && mIdleTimeout)
    {
        SystemLayer().StartTimer(INET_TCP_IDLE_CHECK_INTERVAL, InetLayer::HandleTCPInactivityTimer, &lInetLayer);
    }
}
#endif // INET_TCP_IDLE_CHECK_INTERVAL > 0

bool TCPEndPoint::IsConnected(int state)
{
    return state == kState_Connected || state == kState_SendShutdown || state == kState_ReceiveShutdown || state == kState_Closing;
}

void TCPEndPoint::Init(InetLayer * inetLayer)
{
    InitEndPointBasis(*inetLayer);

    ReceiveEnabled = true;

    // Initialize to zero for using system defaults.
    mConnectTimeoutMsecs = 0;

#if INET_CONFIG_OVERRIDE_SYSTEM_TCP_USER_TIMEOUT
    mUserTimeoutMillis = INET_CONFIG_DEFAULT_TCP_USER_TIMEOUT_MSEC;

    mUserTimeoutTimerRunning = false;

#if INET_CONFIG_ENABLE_TCP_SEND_IDLE_CALLBACKS
    mIsTCPSendIdle = true;

    mTCPSendQueuePollPeriodMillis = INET_CONFIG_TCP_SEND_QUEUE_POLL_INTERVAL_MSEC;

    mTCPSendQueueRemainingPollCount = MaxTCPSendQueuePolls();

    OnTCPSendIdleChanged = NULL;
#endif // INET_CONFIG_ENABLE_TCP_SEND_IDLE_CALLBACKS

#if CHIP_SYSTEM_CONFIG_USE_SOCKETS
    mBytesWrittenSinceLastProbe = 0;

    mLastTCPKernelSendQueueLen = 0;
#endif // CHIP_SYSTEM_CONFIG_USE_SOCKETS

#endif // INET_CONFIG_OVERRIDE_SYSTEM_TCP_USER_TIMEOUT

#if CHIP_SYSTEM_CONFIG_USE_LWIP
    mUnackedLength = 0;
#endif // CHIP_SYSTEM_CONFIG_USE_LWIP
}

CHIP_ERROR TCPEndPoint::DriveSending()
{
    CHIP_ERROR err = CHIP_NO_ERROR;

#if CHIP_SYSTEM_CONFIG_USE_LWIP

    // Lock LwIP stack
    LOCK_TCPIP_CORE();

    // If the connection hasn't been aborted ...
    if (mTCP != NULL)
    {
        err_t lwipErr;

        // Determine the current send window size. This is the maximum amount we can write to the connection.
        uint16_t sendWindowSize = tcp_sndbuf(mTCP);

        // If there's data to be sent and the send window is open...
        bool canSend = (RemainingToSend() > 0 && sendWindowSize > 0);
        if (canSend)
        {
            // Find first packet buffer with remaining data to send by skipping
            // all sent but un-acked data.
            TCPEndPoint::BufferOffset startOfUnsent = FindStartOfUnsent();

            // While there's data to be sent and a window to send it in...
            do
            {
                VerifyOrDie(!startOfUnsent.buffer.IsNull());

                uint16_t bufDataLen = startOfUnsent.buffer->DataLength();

                // Get a pointer to the start of unsent data within the first buffer on the unsent queue.
                const uint8_t * sendData = startOfUnsent.buffer->Start() + startOfUnsent.offset;

                // Determine the amount of data to send from the current buffer.
                uint16_t sendLen = static_cast<uint16_t>(bufDataLen - startOfUnsent.offset);
                if (sendLen > sendWindowSize)
                    sendLen = sendWindowSize;

                // Call LwIP to queue the data to be sent, telling it if there's more data to come.
                // Data is queued in-place as a reference within the source packet buffer. It is
                // critical that the underlying packet buffer not be freed until the data
                // is acknowledged, otherwise retransmissions could use an invalid
                // backing. Using TCP_WRITE_FLAG_COPY would eliminate this requirement, but overall
                // requires many more memory allocations which may be problematic when very
                // memory-constrained or when using pool-based allocations.
                lwipErr = tcp_write(mTCP, sendData, sendLen, (canSend) ? TCP_WRITE_FLAG_MORE : 0);
                if (lwipErr != ERR_OK)
                {
                    err = chip::System::MapErrorLwIP(lwipErr);
                    break;
                }
                // Start accounting for the data sent as yet-to-be-acked.
                // This cast is safe, because mUnackedLength + sendLen <= bufDataLen, which fits in uint16_t.
                mUnackedLength = static_cast<uint16_t>(mUnackedLength + sendLen);

                // Adjust the unsent data offset by the length of data that was written.
                // If the entire buffer has been sent advance to the next one.
                // This cast is safe, because startOfUnsent.offset + sendLen <= bufDataLen, which fits in uint16_t.
                startOfUnsent.offset = static_cast<uint16_t>(startOfUnsent.offset + sendLen);
                if (startOfUnsent.offset == bufDataLen)
                {
                    startOfUnsent.buffer.Advance();
                    startOfUnsent.offset = 0;
                }

                // Adjust the remaining window size.
                sendWindowSize = static_cast<uint16_t>(sendWindowSize - sendLen);

                // Determine if there's more data to be sent after this buffer.
                canSend = (RemainingToSend() > 0 && sendWindowSize > 0);
            } while (canSend);

            // Call LwIP to send the queued data.
            INET_FAULT_INJECT(FaultInjection::kFault_Send, err = chip::System::MapErrorLwIP(ERR_RTE));

            if (err == CHIP_NO_ERROR)
            {
                lwipErr = tcp_output(mTCP);

                if (lwipErr != ERR_OK)
                    err = chip::System::MapErrorLwIP(lwipErr);
            }
        }

        if (err == CHIP_NO_ERROR)
        {
            // If in the SendShutdown state and the unsent queue is now empty, shutdown the PCB for sending.
            if (State == kState_SendShutdown && (RemainingToSend() == 0))
            {
                lwipErr = tcp_shutdown(mTCP, 0, 1);
                if (lwipErr != ERR_OK)
                    err = chip::System::MapErrorLwIP(lwipErr);
            }
        }
    }

    else
        err = CHIP_ERROR_CONNECTION_ABORTED;

    // Unlock LwIP stack
    UNLOCK_TCPIP_CORE();

#endif // CHIP_SYSTEM_CONFIG_USE_LWIP

#if CHIP_SYSTEM_CONFIG_USE_SOCKETS

#ifdef MSG_NOSIGNAL
    const int sendFlags = MSG_NOSIGNAL;
#else
    const int sendFlags = 0;
#endif

    // Pretend send() fails in the while loop below
    INET_FAULT_INJECT(FaultInjection::kFault_Send, {
        err = chip::System::MapErrorPOSIX(EIO);
        DoClose(err, false);
        return err;
    });

    while (!mSendQueue.IsNull())
    {
        uint16_t bufLen = mSendQueue->DataLength();

        ssize_t lenSentRaw = send(mSocket.GetFD(), mSendQueue->Start(), bufLen, sendFlags);

        if (lenSentRaw == -1)
        {
            if (errno != EAGAIN && errno != EWOULDBLOCK)
                err = (errno == EPIPE) ? INET_ERROR_PEER_DISCONNECTED : chip::System::MapErrorPOSIX(errno);
            break;
        }

        if (lenSentRaw < 0 || lenSentRaw > bufLen)
        {
            err = CHIP_ERROR_INCORRECT_STATE;
            break;
        }

        // Cast is safe because bufLen is uint16_t.
        uint16_t lenSent = static_cast<uint16_t>(lenSentRaw);

        // Mark the connection as being active.
        MarkActive();

        if (lenSent < bufLen)
        {
            mSendQueue->ConsumeHead(lenSent);
        }
        else
        {
            mSendQueue.FreeHead();
            if (mSendQueue.IsNull())
            {
                // Do not wait for ability to write on this endpoint.
                err = mSocket.ClearCallbackOnPendingWrite();
                if (err != CHIP_NO_ERROR)
                {
                    break;
                }
            }
        }

        if (OnDataSent != nullptr)
            OnDataSent(this, lenSent);

#if INET_CONFIG_ENABLE_TCP_SEND_IDLE_CALLBACKS
        // TCP Send is not Idle; Set state and notify if needed

        SetTCPSendIdleAndNotifyChange(false);
#endif // INET_CONFIG_ENABLE_TCP_SEND_IDLE_CALLBACKS

#if INET_CONFIG_OVERRIDE_SYSTEM_TCP_USER_TIMEOUT
        mBytesWrittenSinceLastProbe += lenSent;

        bool isProgressing = false;

        err = CheckConnectionProgress(isProgressing);
        if (err != CHIP_NO_ERROR)
        {
            break;
        }

        if (!mUserTimeoutTimerRunning)
        {
            // Timer was not running before this write. So, start
            // the timer.

            StartTCPUserTimeoutTimer();
        }
        else if (isProgressing)
        {
            // Progress is being made. So, shift the timer
            // forward if it was started.

            RestartTCPUserTimeoutTimer();
        }
#endif // INET_CONFIG_OVERRIDE_SYSTEM_TCP_USER_TIMEOUT

        if (lenSent < bufLen)
            break;
    }

    if (err == CHIP_NO_ERROR)
    {
        // If we're in the SendShutdown state and the send queue is now empty, shutdown writing on the socket.
        if (State == kState_SendShutdown && mSendQueue.IsNull())
        {
            if (shutdown(mSocket.GetFD(), SHUT_WR) != 0)
                err = chip::System::MapErrorPOSIX(errno);
        }
    }

#endif // CHIP_SYSTEM_CONFIG_USE_SOCKETS

    if (err != CHIP_NO_ERROR)
        DoClose(err, false);

    CHIP_SYSTEM_FAULT_INJECT_ASYNC_EVENT();

    return err;
}

void TCPEndPoint::DriveReceiving()
{
    // If there's data in the receive queue and the app is ready to receive it then call the app's callback
    // with the entire receive queue.
    if (!mRcvQueue.IsNull() && ReceiveEnabled && OnDataReceived != nullptr)
    {
        // Acknowledgement is done after handling the buffers to allow the
        // application processing to throttle flow.
        uint16_t ackLength = mRcvQueue->TotalLength();
        CHIP_ERROR err     = OnDataReceived(this, std::move(mRcvQueue));
        if (err != CHIP_NO_ERROR)
        {
            DoClose(err, false);
            return;
        }
        AckReceive(ackLength);
    }

    // If the connection is closing, and the receive queue is now empty, call DoClose() to complete
    // the process of closing the connection.
    if (State == kState_Closing && mRcvQueue.IsNull())
        DoClose(CHIP_NO_ERROR, false);
}

void TCPEndPoint::HandleConnectComplete(CHIP_ERROR err)
{
    // If the connect succeeded enter the Connected state and call the app's callback.
    if (err == CHIP_NO_ERROR)
    {
        // Stop the TCP Connect timer in case it is still running.
        StopConnectTimer();

        // Mark the connection as being active.
        MarkActive();

        State = kState_Connected;

#if CHIP_SYSTEM_CONFIG_USE_SOCKETS
        // Wait for ability to read or write on this endpoint.
        err = mSocket.RequestCallbackOnPendingRead();
        if (err == CHIP_NO_ERROR)
        {
            err = mSocket.RequestCallbackOnPendingWrite();
        }
        if (err != CHIP_NO_ERROR)
        {
            DoClose(err, false);
            return;
        }
#endif // CHIP_SYSTEM_CONFIG_USE_SOCKETS

        if (OnConnectComplete != nullptr)
            OnConnectComplete(this, CHIP_NO_ERROR);
    }

    // Otherwise, close the connection with an error.
    else
    {
        DoClose(err, false);
    }
}

CHIP_ERROR TCPEndPoint::DoClose(CHIP_ERROR err, bool suppressCallback)
{
    int oldState = State;

#if CHIP_SYSTEM_CONFIG_USE_SOCKETS
    struct linger lingerStruct;
#endif // CHIP_SYSTEM_CONFIG_USE_SOCKETS

    // If in one of the connected states (Connected, LocalShutdown, PeerShutdown or Closing)
    // AND this is a graceful close (i.e. not prompted by an error)
    // AND there is data waiting to be processed on either the send or receive queues
    // ... THEN enter the Closing state, allowing the queued data to drain,
    // ... OTHERWISE go straight to the Closed state.
    if (IsConnected() && err == CHIP_NO_ERROR && (!mSendQueue.IsNull() || !mRcvQueue.IsNull()))
        State = kState_Closing;
    else
        State = kState_Closed;

    // Stop the Connect timer in case it is still running.

    StopConnectTimer();

    // If not making a state transition, return immediately.
    if (State == oldState)
        return CHIP_NO_ERROR;

#if CHIP_SYSTEM_CONFIG_USE_LWIP

    // Lock LwIP stack
    LOCK_TCPIP_CORE();

    // If the LwIP PCB hasn't been closed yet...
    if (mTCP != NULL)
    {
        // If the endpoint was a connection endpoint (vs. a listening endpoint)...
        if (oldState != kState_Listening)
        {
            // Prevent further callbacks for incoming data.  This has the effect of instructing
            // LwIP to discard any further data received from the peer.
            tcp_recv(mTCP, NULL);

            // If entering the Closed state...
            if (State == kState_Closed)
            {
                // Prevent further callbacks to the error handler.
                //
                // Note: It is important to understand that LwIP can continue to make callbacks after
                // a PCB has been closed via the tcp_close() API. In particular, LwIP will continue
                // to call the 'data sent' callback to signal the acknowledgment of data that was
                // sent, but not acknowledged, prior to the close call. Additionally, LwIP will call
                // the error callback if the peer fails to respond in a timely manner to the either
                // sent data or the FIN. Unfortunately, there is no callback in the case where the
                // connection closes successfully. Because of this, it is impossible know definitively
                // when LwIP will no longer make callbacks to its user. Thus we must block further
                // callbacks to prevent them from happening after the endpoint has been freed.
                //
                tcp_err(mTCP, NULL);

                // If the endpoint is being closed without error, THEN call tcp_close() to close the underlying
                // TCP connection gracefully, preserving any in-transit send data.
                if (err == CHIP_NO_ERROR)
                {
                    tcp_close(mTCP);
                }

                // OTHERWISE, call tcp_abort() to abort the TCP connection, discarding any in-transit data.
                else
                {
                    tcp_abort(mTCP);
                }

                // Discard the reference to the PCB to ensure there is no further interaction with it
                // after this point.
                mTCP              = NULL;
                mLwIPEndPointType = kLwIPEndPointType_Unknown;
            }
        }

        // OTHERWISE the endpoint was being used for listening, so simply close it.
        else
        {
            tcp_close(mTCP);

            // Discard the reference to the PCB to ensure there is no further interaction with it
            // after this point.
            mTCP              = NULL;
            mLwIPEndPointType = kLwIPEndPointType_Unknown;
        }
    }

    // Unlock LwIP stack
    UNLOCK_TCPIP_CORE();

#endif // CHIP_SYSTEM_CONFIG_USE_LWIP

#if CHIP_SYSTEM_CONFIG_USE_SOCKETS

    // If the socket hasn't been closed already...
    if (mSocket.HasFD())
    {
        // If entering the Closed state
        // OR if entering the Closing state, and there's no unsent data in the send queue
        // THEN close the socket.
        if (State == kState_Closed || (State == kState_Closing && mSendQueue.IsNull()))
        {
            // If aborting the connection, ensure we send a TCP RST.
            if (IsConnected(oldState) && err != CHIP_NO_ERROR)
            {
                lingerStruct.l_onoff  = 1;
                lingerStruct.l_linger = 0;

                if (setsockopt(mSocket.GetFD(), SOL_SOCKET, SO_LINGER, &lingerStruct, sizeof(lingerStruct)) != 0)
                    ChipLogError(Inet, "SO_LINGER: %d", errno);
            }

            mSocket.Close();
        }
    }

#if CHIP_SYSTEM_CONFIG_USE_DISPATCH
    if (mReadableSource)
    {
        dispatch_source_cancel(mReadableSource);
        dispatch_release(mReadableSource);
    }
    if (mWriteableSource)
    {
        dispatch_source_cancel(mWriteableSource);
        dispatch_release(mWriteableSource);
    }
#endif // CHIP_SYSTEM_CONFIG_USE_DISPATCH

    // Clear any results from select() that indicate pending I/O for the socket.
    mSocket.ClearPendingIO();

#endif // CHIP_SYSTEM_CONFIG_USE_SOCKETS

#if INET_CONFIG_OVERRIDE_SYSTEM_TCP_USER_TIMEOUT
    // Stop the TCP UserTimeout timer if it is running.
    StopTCPUserTimeoutTimer();
#endif // INET_CONFIG_OVERRIDE_SYSTEM_TCP_USER_TIMEOUT

    // If entering the Closed state...
    if (State == kState_Closed)
    {
        // Clear clear the send and receive queues.
        mSendQueue = nullptr;
        mRcvQueue  = nullptr;
#if CHIP_SYSTEM_CONFIG_USE_LWIP
        mUnackedLength = 0;
#endif // CHIP_SYSTEM_CONFIG_USE_LWIP

        // Call the appropriate app callback if allowed.
        if (!suppressCallback)
        {
            if (oldState == kState_Connecting)
            {
                if (OnConnectComplete != nullptr)
                    OnConnectComplete(this, err);
            }
            else if ((oldState == kState_Connected || oldState == kState_SendShutdown || oldState == kState_ReceiveShutdown ||
                      oldState == kState_Closing) &&
                     OnConnectionClosed != nullptr)
                OnConnectionClosed(this, err);
        }

        // Decrement the ref count that was added when the connection started (in Connect()) or listening started (in Listen()).
        //
        // When using LwIP, post a callback to Release() rather than calling it directly. Since up-calls
        // from LwIP are delivered as events (via the LwIP* methods), we must ensure that all events have been
        // cleared from the queue before the end point gets freed, otherwise we'll end up accessing freed memory.
        // We achieve this by first preventing further up-calls from LwIP (via the call to tcp_abort() above)
        // and then queuing the Release() call to happen after all existing events have been processed.
        //
        if (oldState != kState_Ready && oldState != kState_Bound)
        {
#if CHIP_SYSTEM_CONFIG_USE_LWIP
            DeferredFree(kReleaseDeferralErrorTactic_Ignore);
#else  // !CHIP_SYSTEM_CONFIG_USE_LWIP
            Release();
#endif // !CHIP_SYSTEM_CONFIG_USE_LWIP
        }
    }

    return err;
}

#if INET_CONFIG_OVERRIDE_SYSTEM_TCP_USER_TIMEOUT
void TCPEndPoint::TCPUserTimeoutHandler(chip::System::Layer * aSystemLayer, void * aAppState, CHIP_ERROR aError)
{
    TCPEndPoint * tcpEndPoint = reinterpret_cast<TCPEndPoint *>(aAppState);

    VerifyOrDie((aSystemLayer != nullptr) && (tcpEndPoint != nullptr));

    // Set the timer running flag to false
    tcpEndPoint->mUserTimeoutTimerRunning = false;

#if CHIP_SYSTEM_CONFIG_USE_SOCKETS
    CHIP_ERROR err     = CHIP_NO_ERROR;
    bool isProgressing = false;
    err                = tcpEndPoint->CheckConnectionProgress(isProgressing);
    SuccessOrExit(err);

    if (tcpEndPoint->mLastTCPKernelSendQueueLen == 0)
    {
#if INET_CONFIG_ENABLE_TCP_SEND_IDLE_CALLBACKS
        // If the kernel TCP send queue as well as the TCPEndPoint
        // send queue have been flushed then notify application
        // that all data has been acknowledged.

        if (tcpEndPoint->mSendQueue.IsNull())
        {
            tcpEndPoint->SetTCPSendIdleAndNotifyChange(true);
        }
#endif // INET_CONFIG_ENABLE_TCP_SEND_IDLE_CALLBACKS
    }
    else
    // There is data in the TCP Send Queue
    {
        if (isProgressing)
        {
            // Data is flowing, so restart the UserTimeout timer
            // to shift it forward while also resetting the max
            // poll count.

            tcpEndPoint->StartTCPUserTimeoutTimer();
        }
        else
        {
#if INET_CONFIG_ENABLE_TCP_SEND_IDLE_CALLBACKS
            // Data flow is not progressing.
            // Decrement the remaining max TCP send queue polls.

            tcpEndPoint->mTCPSendQueueRemainingPollCount--;

            VerifyOrExit(tcpEndPoint->mTCPSendQueueRemainingPollCount != 0, err = INET_ERROR_TCP_USER_TIMEOUT);

            // Restart timer to poll again

            tcpEndPoint->ScheduleNextTCPUserTimeoutPoll(tcpEndPoint->mTCPSendQueuePollPeriodMillis);
#else
            // Close the connection as the TCP UserTimeout has expired

            ExitNow(err = INET_ERROR_TCP_USER_TIMEOUT);
#endif // !INET_CONFIG_ENABLE_TCP_SEND_IDLE_CALLBACKS
        }
    }

exit:

    if (err != CHIP_NO_ERROR)
    {
        // Close the connection as the TCP UserTimeout has expired

        tcpEndPoint->DoClose(err, false);
    }
#endif // CHIP_SYSTEM_CONFIG_USE_SOCKETS

#if CHIP_SYSTEM_CONFIG_USE_LWIP
    // Close Connection as we have timed out and there is still
    // data not sent out successfully.

    tcpEndPoint->DoClose(INET_ERROR_TCP_USER_TIMEOUT, false);
#endif // CHIP_SYSTEM_CONFIG_USE_LWIP
}

void TCPEndPoint::ScheduleNextTCPUserTimeoutPoll(uint32_t aTimeOut)
{
    chip::System::Layer & lSystemLayer = SystemLayer();

    lSystemLayer.StartTimer(aTimeOut, TCPUserTimeoutHandler, this);
}

#if INET_CONFIG_ENABLE_TCP_SEND_IDLE_CALLBACKS
void TCPEndPoint::SetTCPSendIdleAndNotifyChange(bool aIsTCPSendIdle)
{
    if (mIsTCPSendIdle != aIsTCPSendIdle)
    {
        ChipLogDetail(Inet, "TCP con send channel idle state changed : %s", aIsTCPSendIdle ? "false->true" : "true->false");

        // Set the current Idle state
        mIsTCPSendIdle = aIsTCPSendIdle;

        if (OnTCPSendIdleChanged)
        {
            OnTCPSendIdleChanged(this, mIsTCPSendIdle);
        }
    }
}
#endif // INET_CONFIG_ENABLE_TCP_SEND_IDLE_CALLBACKS

void TCPEndPoint::StartTCPUserTimeoutTimer()
{
    uint32_t timeOut = mUserTimeoutMillis;

#if INET_CONFIG_ENABLE_TCP_SEND_IDLE_CALLBACKS
    // Set timeout to the poll interval

    timeOut = mTCPSendQueuePollPeriodMillis;

    // Reset the poll count

    mTCPSendQueueRemainingPollCount = MaxTCPSendQueuePolls();
#endif // INET_CONFIG_ENABLE_TCP_SEND_IDLE_CALLBACKS

    ScheduleNextTCPUserTimeoutPoll(timeOut);

    mUserTimeoutTimerRunning = true;
}

void TCPEndPoint::StopTCPUserTimeoutTimer()
{
    chip::System::Layer & lSystemLayer = SystemLayer();

    lSystemLayer.CancelTimer(TCPUserTimeoutHandler, this);

    mUserTimeoutTimerRunning = false;
}

void TCPEndPoint::RestartTCPUserTimeoutTimer()
{
    StopTCPUserTimeoutTimer();

    StartTCPUserTimeoutTimer();
}

#endif // INET_CONFIG_OVERRIDE_SYSTEM_TCP_USER_TIMEOUT

#if CHIP_SYSTEM_CONFIG_USE_LWIP

uint16_t TCPEndPoint::RemainingToSend()
{
    if (mSendQueue.IsNull())
    {
        return 0;
    }
    else
    {
        // We can never have reported more unacked data than there is pending
        // in the send queue! This would indicate a critical accounting bug.
        VerifyOrDie(mUnackedLength <= mSendQueue->TotalLength());

        return static_cast<uint16_t>(mSendQueue->TotalLength() - mUnackedLength);
    }
}

TCPEndPoint::BufferOffset TCPEndPoint::FindStartOfUnsent()
{
    // Find first packet buffer with remaining data to send by skipping
    // all sent but un-acked data. This is necessary because of the Consume()
    // call in HandleDataSent(), which potentially releases backing memory for
    // fully-sent packet buffers, causing an invalidation of all possible
    // offsets one might have cached. The TCP acnowledgements may come back
    // with a variety of sizes depending on prior activity, and size of the
    // send window. The only way to ensure we get the correct offsets into
    // unsent data while retaining the buffers that have un-acked data is to
    // traverse all sent-but-unacked data in the chain to reach the beginning
    // of ready-to-send data.
    TCPEndPoint::BufferOffset startOfUnsent(mSendQueue.Retain());
    uint16_t leftToSkip = mUnackedLength;

    VerifyOrDie(leftToSkip < mSendQueue->TotalLength());

    while (leftToSkip > 0)
    {
        VerifyOrDie(!startOfUnsent.buffer.IsNull());
        uint16_t bufDataLen = startOfUnsent.buffer->DataLength();
        if (leftToSkip >= bufDataLen)
        {
            // We have more to skip than current packet buffer size.
            // Follow the chain to continue.
            startOfUnsent.buffer.Advance();
            leftToSkip = static_cast<uint16_t>(leftToSkip - bufDataLen);
        }
        else
        {
            // Done skipping all data, currentUnsentBuf is first packet buffer
            // containing unsent data.
            startOfUnsent.offset = leftToSkip;
            leftToSkip           = 0;
        }
    }

    return startOfUnsent;
}

CHIP_ERROR TCPEndPoint::GetPCB(IPAddressType addrType)
{
    // IMMPORTANT: This method MUST be called with the LwIP stack LOCKED!

#if LWIP_VERSION_MAJOR > 1 || LWIP_VERSION_MINOR >= 5
    if (mTCP == NULL)
    {
        switch (addrType)
        {
        case kIPAddressType_IPv6:
            mTCP = tcp_new_ip_type(IPADDR_TYPE_V6);
            break;

#if INET_CONFIG_ENABLE_IPV4
        case kIPAddressType_IPv4:
            mTCP = tcp_new_ip_type(IPADDR_TYPE_V4);
            break;
#endif // INET_CONFIG_ENABLE_IPV4

        default:
            return INET_ERROR_WRONG_ADDRESS_TYPE;
        }

        if (mTCP == NULL)
        {
            return CHIP_ERROR_NO_MEMORY;
        }
        else
        {
            mLwIPEndPointType = kLwIPEndPointType_TCP;
        }
    }
    else
    {
        switch (IP_GET_TYPE(&mTCP->local_ip))
        {
        case IPADDR_TYPE_V6:
            if (addrType != kIPAddressType_IPv6)
                return INET_ERROR_WRONG_ADDRESS_TYPE;
            break;

#if INET_CONFIG_ENABLE_IPV4
        case IPADDR_TYPE_V4:
            if (addrType != kIPAddressType_IPv4)
                return INET_ERROR_WRONG_ADDRESS_TYPE;
            break;
#endif // INET_CONFIG_ENABLE_IPV4

        default:
            break;
        }
    }
#else // LWIP_VERSION_MAJOR <= 1 || LWIP_VERSION_MINOR >= 5
    if (mTCP == NULL)
    {
        if (addrType == kIPAddressType_IPv6)
            mTCP = tcp_new_ip6();
#if INET_CONFIG_ENABLE_IPV4
        else if (addrType == kIPAddressType_IPv4)
            mTCP = tcp_new();
#endif // INET_CONFIG_ENABLE_IPV4
        else
            return INET_ERROR_WRONG_ADDRESS_TYPE;
        if (mTCP == NULL)
        {
            return CHIP_ERROR_NO_MEMORY;
        }
        else
        {
            mLwIPEndPointType = kLwIPEndPointType_TCP;
        }
    }
    else
    {
#if INET_CONFIG_ENABLE_IPV4
        const IPAddressType pcbType = PCB_ISIPV6(mTCP) ? kIPAddressType_IPv6 : kIPAddressType_IPv4;
#else  // !INET_CONFIG_ENABLE_IPV4
        const IPAddressType pcbType = kIPAddressType_IPv6;
#endif // !INET_CONFIG_ENABLE_IPV4
        if (addrType != pcbType)
            return INET_ERROR_WRONG_ADDRESS_TYPE;
    }
#endif // LWIP_VERSION_MAJOR <= 1 || LWIP_VERSION_MINOR >= 5

    return CHIP_NO_ERROR;
}

void TCPEndPoint::HandleDataSent(uint16_t lenSent)
{
    if (IsConnected())
    {
        // Ensure we do not have internal inconsistency in the lwIP, which
        // could cause invalid pointer accesses.
        if (lenSent > mUnackedLength)
        {
            ChipLogError(Inet, "Got more ACKed bytes (%d) than were pending (%d)", (int) lenSent, (int) mUnackedLength);
            DoClose(CHIP_ERROR_UNEXPECTED_EVENT, false);
            return;
        }
        else if (mSendQueue.IsNull())
        {
            ChipLogError(Inet, "Got ACK for %d bytes but data backing gone", (int) lenSent);
            DoClose(CHIP_ERROR_UNEXPECTED_EVENT, false);
            return;
        }

        // Consume data off the head of the send queue equal to the amount of data being acknowledged.
        mSendQueue.Consume(lenSent);
        mUnackedLength = static_cast<uint16_t>(mUnackedLength - lenSent);

#if INET_CONFIG_OVERRIDE_SYSTEM_TCP_USER_TIMEOUT
        // Only change the UserTimeout timer if lenSent > 0,
        // indicating progress being made in sending data
        // across.
        if (lenSent > 0)
        {
            if (RemainingToSend() == 0)
            {
                // If the output queue has been flushed then stop the timer.

                StopTCPUserTimeoutTimer();

#if INET_CONFIG_ENABLE_TCP_SEND_IDLE_CALLBACKS
                // Notify up if all outstanding data has been acknowledged

                SetTCPSendIdleAndNotifyChange(true);
#endif // INET_CONFIG_ENABLE_TCP_SEND_IDLE_CALLBACKS
            }
            else
            {
                // Progress is being made. So, shift the timer
                // forward if it was started.
                RestartTCPUserTimeoutTimer();
            }
        }
#endif // INET_CONFIG_OVERRIDE_SYSTEM_TCP_USER_TIMEOUT

        // Mark the connection as being active.
        MarkActive();

        // If requested, call the app's OnDataSent callback.
        if (OnDataSent != NULL)
            OnDataSent(this, lenSent);

        // If unsent data exists, attempt to send it now...
        if (RemainingToSend() > 0)
            DriveSending();

        // If in the closing state and the send queue is now empty, attempt to transition to closed.
        if ((State == kState_Closing) && (RemainingToSend() == 0))
            DoClose(CHIP_NO_ERROR, false);
    }
}

void TCPEndPoint::HandleDataReceived(System::PacketBufferHandle && buf)
{
    // Only receive new data while in the Connected or SendShutdown states.
    if (State == kState_Connected || State == kState_SendShutdown)
    {
        // Mark the connection as being active.
        MarkActive();

        // If we received a data buffer, queue it on the receive queue.  If there's already data in
        // the queue, compact the data into the head buffer.
        if (!buf.IsNull())
        {
            if (mRcvQueue.IsNull())
            {
                mRcvQueue = std::move(buf);
            }
            else
            {
                mRcvQueue->AddToEnd(std::move(buf));
                mRcvQueue->CompactHead();
            }
        }

        // Otherwise buf == NULL means the other side closed the connection, so ...
        else
        {

            // If in the Connected state and the app has provided an OnPeerClose callback,
            // enter the ReceiveShutdown state.  Providing an OnPeerClose callback allows
            // the app to decide whether to keep the send side of the connection open after
            // the peer has closed. If no OnPeerClose is provided, we assume that the app
            // wants to close both directions and automatically enter the Closing state.
            if (State == kState_Connected && OnPeerClose != NULL)
                State = kState_ReceiveShutdown;
            else
                State = kState_Closing;

            // Call the app's OnPeerClose.
            if (OnPeerClose != NULL)
                OnPeerClose(this);
        }

        // Drive the received data into the app.
        DriveReceiving();
    }
}

void TCPEndPoint::HandleIncomingConnection(TCPEndPoint * conEP)
{
    CHIP_ERROR err = CHIP_NO_ERROR;
    IPAddress peerAddr;
    uint16_t peerPort;

    if (State == kState_Listening)
    {
        // If there's no callback available, fail with an error.
        if (OnConnectionReceived == NULL)
            err = CHIP_ERROR_NO_CONNECTION_HANDLER;

        // Extract the peer's address information.
        if (err == CHIP_NO_ERROR)
            err = conEP->GetPeerInfo(&peerAddr, &peerPort);

        // If successful, call the app's callback function.
        if (err == CHIP_NO_ERROR)
            OnConnectionReceived(this, conEP, peerAddr, peerPort);

        // Otherwise clean up and call the app's error callback.
        else if (OnAcceptError != NULL)
            OnAcceptError(this, err);
    }
    else
        err = CHIP_ERROR_INCORRECT_STATE;

    // If something failed above, abort and free the connection end point.
    if (err != CHIP_NO_ERROR)
        conEP->Free();
}

void TCPEndPoint::HandleError(CHIP_ERROR err)
{
    if (State == kState_Listening)
    {
        if (OnAcceptError != NULL)
            OnAcceptError(this, err);
    }
    else
        DoClose(err, false);
}

err_t TCPEndPoint::LwIPHandleConnectComplete(void * arg, struct tcp_pcb * tpcb, err_t lwipErr)
{
    err_t res = ERR_OK;

    if (arg != NULL)
    {
        CHIP_ERROR conErr;
        TCPEndPoint * ep                   = static_cast<TCPEndPoint *>(arg);
        chip::System::Layer & lSystemLayer = ep->SystemLayer();

        if (lwipErr == ERR_OK)
        {
            // Setup LwIP callback functions for data transmission.
            tcp_recv(ep->mTCP, LwIPHandleDataReceived);
            tcp_sent(ep->mTCP, LwIPHandleDataSent);
        }

        // Post callback to HandleConnectComplete.
        conErr = chip::System::MapErrorLwIP(lwipErr);
<<<<<<< HEAD
        if (lSystemLayer.WatchableEvents().PostEvent(*ep, kInetEvent_TCPConnectComplete,
                                                     static_cast<uintptr_t>(ChipError::AsInteger(conErr))) != CHIP_NO_ERROR)
=======
        if (lSystemLayer.PostEvent(*ep, kInetEvent_TCPConnectComplete, static_cast<uintptr_t>(conErr.AsInteger())) != CHIP_NO_ERROR)
>>>>>>> 7f21452d
            res = ERR_ABRT;
    }
    else
        res = ERR_ABRT;

    if (res != ERR_OK)
        tcp_abort(tpcb);

    return res;
}

err_t TCPEndPoint::LwIPHandleIncomingConnection(void * arg, struct tcp_pcb * tpcb, err_t lwipErr)
{
    CHIP_ERROR err = chip::System::MapErrorLwIP(lwipErr);

    if (arg != NULL)
    {
        TCPEndPoint * listenEP             = static_cast<TCPEndPoint *>(arg);
        TCPEndPoint * conEP                = NULL;
        chip::System::Layer & lSystemLayer = listenEP->SystemLayer();

        // Tell LwIP we've accepted the connection so it can decrement the listen PCB's pending_accepts counter.
        tcp_accepted(listenEP->mTCP);

        // If we did in fact receive a connection, rather than an error, attempt to allocate an end point object.
        //
        // NOTE: Although most of the LwIP callbacks defer the real work to happen on the endpoint's thread
        // (by posting events to the thread's event queue) we can't do that here because as soon as this
        // function returns, LwIP is free to begin calling callbacks on the new PCB. For that to work we need
        // to have an end point associated with the PCB.
        //
        if (err == CHIP_NO_ERROR)
        {
            InetLayer & lInetLayer = listenEP->Layer();

            err = lInetLayer.NewTCPEndPoint(&conEP);
        }

        // Ensure that TCP timers have been started
        if (err == CHIP_NO_ERROR)
        {
            err_t error = start_tcp_timers();
            if (error != ERR_OK)
            {
                err = chip::System::MapErrorLwIP(error);
            }
        }

        // If successful in allocating an end point...
        if (err == CHIP_NO_ERROR)
        {
            // Put the new end point into the Connected state.
            conEP->State             = kState_Connected;
            conEP->mTCP              = tpcb;
            conEP->mLwIPEndPointType = kLwIPEndPointType_TCP;
            conEP->Retain();

            // Setup LwIP callback functions for the new PCB.
            tcp_arg(tpcb, conEP);
            tcp_recv(tpcb, LwIPHandleDataReceived);
            tcp_sent(tpcb, LwIPHandleDataSent);
            tcp_err(tpcb, LwIPHandleError);

            // Post a callback to the HandleConnectionReceived() function, passing it the new end point.
            if (lSystemLayer.WatchableEvents().PostEvent(*listenEP, kInetEvent_TCPConnectionReceived, (uintptr_t) conEP) !=
                CHIP_NO_ERROR)
            {
                err = CHIP_ERROR_CONNECTION_ABORTED;
                conEP->Release(); // for the Retain() above
                conEP->Release(); // for the Retain() in NewTCPEndPoint()
            }
        }

        // Otherwise, there was an error accepting the connection, so post a callback to the HandleError function.
        else
<<<<<<< HEAD
            lSystemLayer.WatchableEvents().PostEvent(*listenEP, kInetEvent_TCPError,
                                                     static_cast<uintptr_t>(ChipError::AsInteger(err)));
=======
            lSystemLayer.PostEvent(*listenEP, kInetEvent_TCPError, static_cast<uintptr_t>(err.AsInteger()));
>>>>>>> 7f21452d
    }
    else
        err = CHIP_ERROR_CONNECTION_ABORTED;

    if (err != CHIP_NO_ERROR && tpcb != NULL)
    {
        tcp_abort(tpcb);
        return ERR_ABRT;
    }
    else
    {
        return ERR_OK;
    }
}

err_t TCPEndPoint::LwIPHandleDataReceived(void * arg, struct tcp_pcb * tpcb, struct pbuf * p, err_t err)
{
    err_t res = ERR_OK;

    if (arg != NULL)
    {
        TCPEndPoint * ep                   = static_cast<TCPEndPoint *>(arg);
        chip::System::Layer & lSystemLayer = ep->SystemLayer();

        // Post callback to HandleDataReceived.
        if (lSystemLayer.WatchableEvents().PostEvent(*ep, kInetEvent_TCPDataReceived, (uintptr_t) p) != CHIP_NO_ERROR)
            res = ERR_ABRT;
    }
    else
        res = ERR_ABRT;

    if (res != ERR_OK)
        tcp_abort(tpcb);

    return res;
}

err_t TCPEndPoint::LwIPHandleDataSent(void * arg, struct tcp_pcb * tpcb, u16_t len)
{
    err_t res = ERR_OK;

    if (arg != NULL)
    {
        TCPEndPoint * ep                   = static_cast<TCPEndPoint *>(arg);
        chip::System::Layer & lSystemLayer = ep->SystemLayer();

        // Post callback to HandleDataReceived.
        if (lSystemLayer.WatchableEvents().PostEvent(*ep, kInetEvent_TCPDataSent, (uintptr_t) len) != CHIP_NO_ERROR)
            res = ERR_ABRT;
    }
    else
        res = ERR_ABRT;

    if (res != ERR_OK)
        tcp_abort(tpcb);

    return res;
}

void TCPEndPoint::LwIPHandleError(void * arg, err_t lwipErr)
{
    if (arg != NULL)
    {
        TCPEndPoint * ep                   = static_cast<TCPEndPoint *>(arg);
        chip::System::Layer & lSystemLayer = ep->SystemLayer();

        // At this point LwIP has already freed the PCB.  Since the thread that owns the TCPEndPoint may
        // try to use the PCB before it receives the TCPError event posted below, we set the PCB to NULL
        // as a means to signal the other thread that the connection has been aborted.  The implication
        // of this is that the mTCP field is shared state between the two threads and thus must only be
        // accessed with the LwIP lock held.
        ep->mTCP              = NULL;
        ep->mLwIPEndPointType = kLwIPEndPointType_Unknown;

        // Post callback to HandleError.
        CHIP_ERROR err = chip::System::MapErrorLwIP(lwipErr);
<<<<<<< HEAD
        lSystemLayer.WatchableEvents().PostEvent(*ep, kInetEvent_TCPError, static_cast<uintptr_t>(ChipError::AsInteger(err)));
=======
        lSystemLayer.PostEvent(*ep, kInetEvent_TCPError, static_cast<uintptr_t>(err.AsInteger()));
>>>>>>> 7f21452d
    }
}

#endif // CHIP_SYSTEM_CONFIG_USE_LWIP

#if CHIP_SYSTEM_CONFIG_USE_SOCKETS

CHIP_ERROR TCPEndPoint::BindSrcAddrFromIntf(IPAddressType addrType, InterfaceId intfId)
{
    // If we are trying to make a TCP connection over a 'specified target interface',
    // then we bind the TCPEndPoint to an IP address on that target interface
    // and use that address as the source address for that connection. This is
    // done in the event that directly binding the connection to the target
    // interface is not allowed due to insufficient privileges.
    VerifyOrReturnError(State != kState_Bound, CHIP_ERROR_UNSUPPORTED_CHIP_FEATURE);

    bool ipAddrFound = false;
    for (InterfaceAddressIterator addrIter; addrIter.HasCurrent(); addrIter.Next())
    {
        const IPAddress curAddr     = addrIter.GetAddress();
        const InterfaceId curIntfId = addrIter.GetInterface();

        if (curIntfId == intfId)
        {
            // Search for an IPv4 address on the TargetInterface

#if INET_CONFIG_ENABLE_IPV4
            if (addrType == kIPAddressType_IPv4)
            {
                if (curAddr.IsIPv4())
                {
                    // Bind to the IPv4 address of the TargetInterface
                    ipAddrFound = true;
                    ReturnErrorOnFailure(Bind(kIPAddressType_IPv4, curAddr, 0, true));

                    break;
                }
            }
#endif // INET_CONFIG_ENABLE_IPV4
            if (addrType == kIPAddressType_IPv6)
            {
                // Select an IPv6 address on the interface that is not
                // a link local or a multicast address.
                // TODO: Define a proper IPv6GlobalUnicast address checker.
                if (!curAddr.IsIPv4() && !curAddr.IsIPv6LinkLocal() && !curAddr.IsMulticast())
                {
                    // Bind to the IPv6 address of the TargetInterface
                    ipAddrFound = true;
                    ReturnErrorOnFailure(Bind(kIPAddressType_IPv6, curAddr, 0, true));

                    break;
                }
            }
        }
    }

    VerifyOrReturnError(ipAddrFound, CHIP_ERROR_UNSUPPORTED_CHIP_FEATURE);

    return CHIP_NO_ERROR;
}

CHIP_ERROR TCPEndPoint::GetSocket(IPAddressType addrType)
{
    if (!mSocket.HasFD())
    {
        int family;
        if (addrType == kIPAddressType_IPv6)
            family = PF_INET6;
#if INET_CONFIG_ENABLE_IPV4
        else if (addrType == kIPAddressType_IPv4)
            family = PF_INET;
#endif // INET_CONFIG_ENABLE_IPV4
        else
            return INET_ERROR_WRONG_ADDRESS_TYPE;
        const int fd = ::socket(family, SOCK_STREAM | SOCK_FLAGS, 0);
        if (fd == -1)
            return chip::System::MapErrorPOSIX(errno);
        ReturnErrorOnFailure(mSocket.Attach(fd));
        mAddrType = addrType;

        // If creating an IPv6 socket, tell the kernel that it will be IPv6 only.  This makes it
        // posible to bind two sockets to the same port, one for IPv4 and one for IPv6.
#ifdef IPV6_V6ONLY
        if (family == PF_INET6)
        {
            int one = 1;
            setsockopt(mSocket.GetFD(), IPPROTO_IPV6, IPV6_V6ONLY, &one, sizeof(one));
        }
#endif // defined(IPV6_V6ONLY)

        // On systems that support it, disable the delivery of SIGPIPE signals when writing to a closed
        // socket.
#ifdef SO_NOSIGPIPE
        {
            int one = 1;
            int res = setsockopt(mSocket.GetFD(), SOL_SOCKET, SO_NOSIGPIPE, &one, sizeof(one));
            if (res != 0)
            {
                ChipLogError(Inet, "SO_NOSIGPIPE: %d", errno);
            }
        }
#endif // defined(SO_NOSIGPIPE)
    }
    else if (mAddrType != addrType)
    {
        return CHIP_ERROR_INCORRECT_STATE;
    }

    return CHIP_NO_ERROR;
}

// static
void TCPEndPoint::HandlePendingIO(System::WatchableSocket & socket)
{
    reinterpret_cast<TCPEndPoint *>(socket.GetCallbackData())->HandlePendingIO();
}

void TCPEndPoint::HandlePendingIO()
{
    // Prevent the end point from being freed while in the middle of a callback.
    Retain();

    // If in the Listening state, and the app is ready to receive a connection, and there is a connection
    // ready to be received on the socket, process the incoming connection.
    if (State == kState_Listening)
    {
        if (OnConnectionReceived != nullptr && mSocket.HasPendingRead())
        {
            HandleIncomingConnection();
        }
    }

    // If in the processes of initiating a connection...
    else if (State == kState_Connecting)
    {
        // The socket being writable indicates the connection has completed (successfully or otherwise).
        if (mSocket.HasPendingWrite())
        {
#if !__MBED__
            // Get the connection result from the socket.
            int osConRes;
            socklen_t optLen = sizeof(osConRes);
            if (getsockopt(mSocket.GetFD(), SOL_SOCKET, SO_ERROR, &osConRes, &optLen) != 0)
                osConRes = errno;
#else
            // On Mbed OS, connect blocks and never returns EINPROGRESS
            // The socket option SO_ERROR is not available.
            int osConRes = 0;
#endif
            CHIP_ERROR conRes = chip::System::MapErrorPOSIX(osConRes);

            // Process the connection result.
            HandleConnectComplete(conRes);
        }
    }

    else
    {
        // If in a state where sending is allowed, and there is data to be sent, and the socket is ready for
        // writing, drive outbound data into the connection.
        if (IsConnected() && !mSendQueue.IsNull() && mSocket.HasPendingWrite())
            DriveSending();

        // If in a state were receiving is allowed, and the app is ready to receive data, and data is ready
        // on the socket, receive inbound data from the connection.
        if ((State == kState_Connected || State == kState_SendShutdown) && ReceiveEnabled && OnDataReceived != nullptr &&
            mSocket.HasPendingRead())
            ReceiveData();
    }

    mSocket.ClearPendingIO();

    Release();
}

void TCPEndPoint::ReceiveData()
{
    System::PacketBufferHandle rcvBuf;
    bool isNewBuf = true;

    if (mRcvQueue.IsNull())
        rcvBuf = System::PacketBufferHandle::New(kMaxReceiveMessageSize, 0);
    else
    {
        rcvBuf = mRcvQueue->Last();
        if (rcvBuf->AvailableDataLength() == 0)
        {
            rcvBuf = System::PacketBufferHandle::New(kMaxReceiveMessageSize, 0);
        }
        else
        {
            isNewBuf = false;
            rcvBuf->CompactHead();
        }
    }

    if (rcvBuf.IsNull())
    {
        DoClose(CHIP_ERROR_NO_MEMORY, false);
        return;
    }

    // Attempt to receive data from the socket.
    ssize_t rcvLen = recv(mSocket.GetFD(), rcvBuf->Start() + rcvBuf->DataLength(), rcvBuf->AvailableDataLength(), 0);

#if INET_CONFIG_OVERRIDE_SYSTEM_TCP_USER_TIMEOUT
    CHIP_ERROR err;
    bool isProgressing = false;

    err = CheckConnectionProgress(isProgressing);
    if (err != CHIP_NO_ERROR)
    {
        DoClose(err, false);

        return;
    }

    if (mLastTCPKernelSendQueueLen == 0)
    {
        // If the output queue has been flushed then stop the timer.

        StopTCPUserTimeoutTimer();

#if INET_CONFIG_ENABLE_TCP_SEND_IDLE_CALLBACKS
        // Notify up if all outstanding data has been acknowledged

        if (mSendQueue.IsNull())
        {
            SetTCPSendIdleAndNotifyChange(true);
        }
#endif // INET_CONFIG_ENABLE_TCP_SEND_IDLE_CALLBACKS
    }
    else if (isProgressing && mUserTimeoutTimerRunning)
    {
        // Progress is being made. So, shift the timer
        // forward if it was started.
        RestartTCPUserTimeoutTimer();
    }
#endif // INET_CONFIG_OVERRIDE_SYSTEM_TCP_USER_TIMEOUT
    // If an error occurred, abort the connection.
    if (rcvLen < 0)
    {
        int systemErrno = errno;
        if (systemErrno == EAGAIN)
        {
            // Note: in this case, we opt to not retry the recv call,
            // and instead we expect that the read flags will get
            // reset correctly upon a subsequent return from the
            // select call.
            ChipLogError(Inet, "recv: EAGAIN, will retry");

            return;
        }

        DoClose(chip::System::MapErrorPOSIX(systemErrno), false);
    }

    else
    {
        // Mark the connection as being active.
        MarkActive();

        // If the peer closed their end of the connection...
        if (rcvLen == 0)
        {
            // If in the Connected state and the app has provided an OnPeerClose callback,
            // enter the ReceiveShutdown state.  Providing an OnPeerClose callback allows
            // the app to decide whether to keep the send side of the connection open after
            // the peer has closed. If no OnPeerClose is provided, we assume that the app
            // wants to close both directions and automatically enter the Closing state.
            if (State == kState_Connected && OnPeerClose != nullptr)
                State = kState_ReceiveShutdown;
            else
                State = kState_Closing;
            // Do not wait for ability to read on this endpoint.
            (void) mSocket.ClearCallbackOnPendingRead();
            // Call the app's OnPeerClose.
            if (OnPeerClose != nullptr)
                OnPeerClose(this);
        }

        // Otherwise, add the new data onto the receive queue.
        else
        {
            VerifyOrDie(rcvLen > 0);
            size_t newDataLength = rcvBuf->DataLength() + static_cast<size_t>(rcvLen);
            VerifyOrDie(CanCastTo<uint16_t>(newDataLength));
            if (isNewBuf)
            {
                rcvBuf->SetDataLength(static_cast<uint16_t>(newDataLength));
                rcvBuf.RightSize();
                if (mRcvQueue.IsNull())
                    mRcvQueue = std::move(rcvBuf);
                else
                    mRcvQueue->AddToEnd(std::move(rcvBuf));
            }
            else
            {
                rcvBuf->SetDataLength(static_cast<uint16_t>(newDataLength), mRcvQueue);
            }
        }
    }

    // Drive any received data into the app.
    DriveReceiving();
}

void TCPEndPoint::HandleIncomingConnection()
{
    CHIP_ERROR err      = CHIP_NO_ERROR;
    TCPEndPoint * conEP = nullptr;
    IPAddress peerAddr;
    uint16_t peerPort;

    union
    {
        sockaddr any;
        sockaddr_in in;
        sockaddr_in6 in6;
    } sa;
    memset(&sa, 0, sizeof(sa));
    socklen_t saLen = sizeof(sa);

    // Accept the new connection.
    int conSocket = accept(mSocket.GetFD(), &sa.any, &saLen);
    if (conSocket == -1)
    {
        if (errno == EAGAIN || errno == EWOULDBLOCK)
        {
            return;
        }
        else
        {
            err = chip::System::MapErrorPOSIX(errno);
        }
    }

    // If there's no callback available, fail with an error.
    if (err == CHIP_NO_ERROR && OnConnectionReceived == nullptr)
        err = CHIP_ERROR_NO_CONNECTION_HANDLER;

    // Extract the peer's address information.
    if (err == CHIP_NO_ERROR)
    {
        if (sa.any.sa_family == AF_INET6)
        {
            peerAddr = IPAddress::FromIPv6(sa.in6.sin6_addr);
            peerPort = ntohs(sa.in6.sin6_port);
        }
#if INET_CONFIG_ENABLE_IPV4
        else if (sa.any.sa_family == AF_INET)
        {
            peerAddr = IPAddress::FromIPv4(sa.in.sin_addr);
            peerPort = ntohs(sa.in.sin_port);
        }
#endif // INET_CONFIG_ENABLE_IPV4
        else
            err = CHIP_ERROR_INCORRECT_STATE;
    }

    // Attempt to allocate an end point object.
    if (err == CHIP_NO_ERROR)
    {
        InetLayer & lInetLayer = Layer();

        err = lInetLayer.NewTCPEndPoint(&conEP);
    }

    // If all went well...
    if (err == CHIP_NO_ERROR)
    {
        // Put the new end point into the Connected state.
        err = conEP->mSocket.Attach(conSocket);
        if (err == CHIP_NO_ERROR)
        {
            conEP->State = kState_Connected;
#if INET_CONFIG_ENABLE_IPV4
            conEP->mAddrType = (sa.any.sa_family == AF_INET6) ? kIPAddressType_IPv6 : kIPAddressType_IPv4;
#else  // !INET_CONFIG_ENABLE_IPV4
            conEP->mAddrType = kIPAddressType_IPv6;
#endif // !INET_CONFIG_ENABLE_IPV4
            conEP->Retain();

            // Wait for ability to read on this endpoint.
            conEP->mSocket.SetCallback(HandlePendingIO, reinterpret_cast<intptr_t>(conEP));
            err = conEP->mSocket.RequestCallbackOnPendingRead();
            if (err == CHIP_NO_ERROR)
            {
                // Call the app's callback function.
                OnConnectionReceived(this, conEP, peerAddr, peerPort);
                return;
            }
        }
    }

    // Otherwise immediately close the connection, clean up and call the app's error callback.
    if (conSocket != -1)
        close(conSocket);
    if (conEP != nullptr)
    {
        if (conEP->State == kState_Connected)
            conEP->Release();
        conEP->Release();
    }
    if (OnAcceptError != nullptr)
        OnAcceptError(this, err);
}

#if INET_CONFIG_OVERRIDE_SYSTEM_TCP_USER_TIMEOUT
/**
 *  This function probes the TCP output queue and checks if data is successfully
 *  being transferred to the other end.
 */
CHIP_ERROR TCPEndPoint::CheckConnectionProgress(bool & isProgressing)
{
    int currPendingBytesRaw = 0;
    uint32_t currPendingBytes; // Will be initialized once we know it's safe.

    // Fetch the bytes pending successful transmission in the TCP out queue.

    if (ioctl(mSocket.GetFD(), TIOCOUTQ, &currPendingBytesRaw) < 0)
    {
        return chip::System::MapErrorPOSIX(errno);
    }

    if (!CanCastTo<uint32_t>(currPendingBytesRaw))
    {
        return CHIP_ERROR_INCORRECT_STATE;
    }

    currPendingBytes = static_cast<uint32_t>(currPendingBytesRaw);

    if ((currPendingBytes != 0) && (mBytesWrittenSinceLastProbe + mLastTCPKernelSendQueueLen == currPendingBytes))
    {
        // No progress has been made

        isProgressing = false;
    }
    else
    {
        // Data is flowing successfully

        isProgressing = true;
    }

    // Reset the value of the bytes written since the last probe into the tcp
    // outqueue was made and update the last tcp outqueue sample.

    mBytesWrittenSinceLastProbe = 0;

    mLastTCPKernelSendQueueLen = currPendingBytes;

    return CHIP_NO_ERROR;
}
#endif // INET_CONFIG_OVERRIDE_SYSTEM_TCP_USER_TIMEOUT

#endif // CHIP_SYSTEM_CONFIG_USE_SOCKETS

} // namespace Inet
} // namespace chip<|MERGE_RESOLUTION|>--- conflicted
+++ resolved
@@ -2204,12 +2204,8 @@
 
         // Post callback to HandleConnectComplete.
         conErr = chip::System::MapErrorLwIP(lwipErr);
-<<<<<<< HEAD
         if (lSystemLayer.WatchableEvents().PostEvent(*ep, kInetEvent_TCPConnectComplete,
-                                                     static_cast<uintptr_t>(ChipError::AsInteger(conErr))) != CHIP_NO_ERROR)
-=======
-        if (lSystemLayer.PostEvent(*ep, kInetEvent_TCPConnectComplete, static_cast<uintptr_t>(conErr.AsInteger())) != CHIP_NO_ERROR)
->>>>>>> 7f21452d
+                                                     static_cast<uintptr_t>(conErr.AsInteger())) != CHIP_NO_ERROR)
             res = ERR_ABRT;
     }
     else
@@ -2285,12 +2281,8 @@
 
         // Otherwise, there was an error accepting the connection, so post a callback to the HandleError function.
         else
-<<<<<<< HEAD
             lSystemLayer.WatchableEvents().PostEvent(*listenEP, kInetEvent_TCPError,
-                                                     static_cast<uintptr_t>(ChipError::AsInteger(err)));
-=======
-            lSystemLayer.PostEvent(*listenEP, kInetEvent_TCPError, static_cast<uintptr_t>(err.AsInteger()));
->>>>>>> 7f21452d
+                                                     static_cast<uintptr_t>(err.AsInteger()));
     }
     else
         err = CHIP_ERROR_CONNECTION_ABORTED;
@@ -2367,11 +2359,7 @@
 
         // Post callback to HandleError.
         CHIP_ERROR err = chip::System::MapErrorLwIP(lwipErr);
-<<<<<<< HEAD
-        lSystemLayer.WatchableEvents().PostEvent(*ep, kInetEvent_TCPError, static_cast<uintptr_t>(ChipError::AsInteger(err)));
-=======
-        lSystemLayer.PostEvent(*ep, kInetEvent_TCPError, static_cast<uintptr_t>(err.AsInteger()));
->>>>>>> 7f21452d
+        lSystemLayer.WatchableEvents().PostEvent(*ep, kInetEvent_TCPError, static_cast<uintptr_t>(err.AsInteger()));
     }
 }
 
