--- conflicted
+++ resolved
@@ -1565,15 +1565,10 @@
         // Clear clear the send and receive queues.
         PacketBuffer::Free(mSendQueue);
         mSendQueue = nullptr;
-<<<<<<< HEAD
-        mRcvQueue  = nullptr;
-=======
-        PacketBuffer::Free(mRcvQueue);
         mRcvQueue = nullptr;
 #if CHIP_SYSTEM_CONFIG_USE_LWIP
         mUnackedLength = 0;
 #endif // CHIP_SYSTEM_CONFIG_USE_LWIP
->>>>>>> 591208ae
 
         // Call the appropriate app callback if allowed.
         if (!suppressCallback)
