/*
 *
 *    Copyright (c) 2020-2021 Project CHIP Authors
 *    Copyright (c) 2013-2018 Nest Labs, Inc.
 *
 *    Licensed under the Apache License, Version 2.0 (the "License");
 *    you may not use this file except in compliance with the License.
 *    You may obtain a copy of the License at
 *
 *        http://www.apache.org/licenses/LICENSE-2.0
 *
 *    Unless required by applicable law or agreed to in writing, software
 *    distributed under the License is distributed on an "AS IS" BASIS,
 *    WITHOUT WARRANTIES OR CONDITIONS OF ANY KIND, either express or implied.
 *    See the License for the specific language governing permissions and
 *    limitations under the License.
 */

/**
 *    @file
 *      This file implements the <tt>Inet::TCPEndPoint</tt> class,
 *      where the CHIP Inet Layer encapsulates methods for interacting
 *      with TCP transport endpoints (SOCK_DGRAM sockets on Linux and
 *      BSD-derived systems) or LwIP TCP protocol control blocks, as
 *      the system is configured accordingly.
 *
 */

#define __APPLE_USE_RFC_3542

#ifndef __STDC_LIMIT_MACROS
#define __STDC_LIMIT_MACROS
#endif

#include "TCPEndPoint.h"

#include "InetFaultInjection.h"
#include <inet/InetLayer.h>

#include <support/CodeUtils.h>
#include <support/SafeInt.h>
#include <support/logging/CHIPLogging.h>
#include <system/SystemFaultInjection.h>

#if CHIP_SYSTEM_CONFIG_USE_LWIP
#include <lwip/tcp.h>
#include <lwip/tcpip.h>
#endif // CHIP_SYSTEM_CONFIG_USE_LWIP

#if CHIP_SYSTEM_CONFIG_USE_SOCKETS
#include <errno.h>
#include <fcntl.h>
#include <net/if.h>
#include <netinet/tcp.h>
#include <sys/ioctl.h>
#include <sys/select.h>
#include <sys/socket.h>
#include <unistd.h>
#endif // CHIP_SYSTEM_CONFIG_USE_SOCKETS

#include "arpa-inet-compatibility.h"

#include <stdio.h>
#include <string.h>
#include <utility>

// SOCK_CLOEXEC not defined on all platforms, e.g. iOS/macOS:
#ifdef SOCK_CLOEXEC
#define SOCK_FLAGS SOCK_CLOEXEC
#else
#define SOCK_FLAGS 0
#endif

#if defined(SOL_TCP)
// socket option level for Linux and BSD systems.
#define TCP_SOCKOPT_LEVEL SOL_TCP
#else
// socket option level for macOS & iOS systems.
#define TCP_SOCKOPT_LEVEL IPPROTO_TCP
#endif

#if defined(TCP_KEEPIDLE)
// socket option for Linux and BSD systems.
#define TCP_IDLE_INTERVAL_OPT_NAME TCP_KEEPIDLE
#else
// socket option for macOS & iOS systems.
#define TCP_IDLE_INTERVAL_OPT_NAME TCP_KEEPALIVE
#endif

/*
 * This logic to register a null operation callback with the LwIP TCP/IP task
 * ensures that the TCP timer loop is started when a connection is established,
 * which is necessary to ensure that initial SYN and SYN-ACK packets are
 * retransmitted during the 3-way handshake.
 */
#if CHIP_SYSTEM_CONFIG_USE_LWIP
namespace {

void nil_tcpip_callback(void * _aContext) {}

err_t start_tcp_timers(void)
{
    return tcpip_callback(nil_tcpip_callback, NULL);
}

} // anonymous namespace
#endif // CHIP_SYSTEM_CONFIG_USE_LWIP

namespace chip {
namespace Inet {

chip::System::ObjectPool<TCPEndPoint, INET_CONFIG_NUM_TCP_ENDPOINTS> TCPEndPoint::sPool;

INET_ERROR TCPEndPoint::Bind(IPAddressType addrType, const IPAddress & addr, uint16_t port, bool reuseAddr)
{
    INET_ERROR res = INET_NO_ERROR;

    if (State != kState_Ready)
        return INET_ERROR_INCORRECT_STATE;

    if (addr != IPAddress::Any && addr.Type() != kIPAddressType_Any && addr.Type() != addrType)
        return INET_ERROR_WRONG_ADDRESS_TYPE;

#if CHIP_SYSTEM_CONFIG_USE_LWIP

    // Lock LwIP stack
    LOCK_TCPIP_CORE();

    // Get the appropriate type of PCB.
    res = GetPCB(addrType);

    // Bind the PCB to the specified address/port.
    if (res == INET_NO_ERROR)
    {
        if (reuseAddr)
        {
            ip_set_option(mTCP, SOF_REUSEADDR);
        }

#if LWIP_VERSION_MAJOR > 1 || LWIP_VERSION_MINOR >= 5

        ip_addr_t ipAddr;
        if (addr != IPAddress::Any)
        {
            ipAddr = addr.ToLwIPAddr();
        }
        else if (addrType == kIPAddressType_IPv6)
        {
            ipAddr = ip6_addr_any;
        }
#if INET_CONFIG_ENABLE_IPV4
        else if (addrType == kIPAddressType_IPv4)
        {
            ipAddr = ip_addr_any;
        }
#endif // INET_CONFIG_ENABLE_IPV4
        else
            res = INET_ERROR_WRONG_ADDRESS_TYPE;
        res = chip::System::MapErrorLwIP(tcp_bind(mTCP, &ipAddr, port));

#else // LWIP_VERSION_MAJOR <= 1 || LWIP_VERSION_MINOR >= 5

        if (addrType == kIPAddressType_IPv6)
        {
            ip6_addr_t ipv6Addr = addr.ToIPv6();
            res                 = chip::System::MapErrorLwIP(tcp_bind_ip6(mTCP, &ipv6Addr, port));
        }
#if INET_CONFIG_ENABLE_IPV4
        else if (addrType == kIPAddressType_IPv4)
        {
            ip_addr_t ipv4Addr = addr.ToIPv4();
            res                = chip::System::MapErrorLwIP(tcp_bind(mTCP, &ipv4Addr, port));
        }
#endif // INET_CONFIG_ENABLE_IPV4
        else
            res = INET_ERROR_WRONG_ADDRESS_TYPE;

#endif // LWIP_VERSION_MAJOR <= 1 || LWIP_VERSION_MINOR >= 5
    }

    // Unlock LwIP stack
    UNLOCK_TCPIP_CORE();

#endif // CHIP_SYSTEM_CONFIG_USE_LWIP

#if CHIP_SYSTEM_CONFIG_USE_SOCKETS

    res = GetSocket(addrType);

    if (res == INET_NO_ERROR && reuseAddr)
    {
        int n = 1;
        setsockopt(mSocket, SOL_SOCKET, SO_REUSEADDR, &n, sizeof(n));

#ifdef SO_REUSEPORT
        // Enable SO_REUSEPORT.  This permits coexistence between an
        // untargetted CHIP client and other services that listen on
        // a CHIP port on a specific address (such as a CHIP client
        // with TARGETTED_LISTEN or TCP proxying services).  Note that
        // one of the costs of this implementation is the
        // non-deterministic connection dispatch when multple clients
        // listen on the address wih the same degreee of selectivity,
        // e.g. two untargetted-listen CHIP clients, or two
        // targetted-listen CHIP clients with the same node id.

        if (setsockopt(mSocket, SOL_SOCKET, SO_REUSEPORT, &n, sizeof(n)) != 0)
        {
            ChipLogError(Inet, "SO_REUSEPORT: %d", errno);
        }
#endif // defined(SO_REUSEPORT)
    }

    if (res == INET_NO_ERROR)
    {
        if (addrType == kIPAddressType_IPv6)
        {
            struct sockaddr_in6 sa;
            memset(&sa, 0, sizeof(sa));
            sa.sin6_family   = AF_INET6;
            sa.sin6_port     = htons(port);
            sa.sin6_flowinfo = 0;
            sa.sin6_addr     = addr.ToIPv6();
            sa.sin6_scope_id = 0;

            if (bind(mSocket, reinterpret_cast<const sockaddr *>(&sa), static_cast<unsigned>(sizeof(sa))) != 0)
                res = chip::System::MapErrorPOSIX(errno);
        }
#if INET_CONFIG_ENABLE_IPV4
        else if (addrType == kIPAddressType_IPv4)
        {
            struct sockaddr_in sa;
            memset(&sa, 0, sizeof(sa));
            sa.sin_family = AF_INET;
            sa.sin_port   = htons(port);
            sa.sin_addr   = addr.ToIPv4();

            if (bind(mSocket, reinterpret_cast<const sockaddr *>(&sa), static_cast<unsigned>(sizeof(sa))) != 0)
                res = chip::System::MapErrorPOSIX(errno);
        }
#endif // INET_CONFIG_ENABLE_IPV4
        else
            res = INET_ERROR_WRONG_ADDRESS_TYPE;
    }

#endif // CHIP_SYSTEM_CONFIG_USE_SOCKETS

    if (res == INET_NO_ERROR)
        State = kState_Bound;

    return res;
}

INET_ERROR TCPEndPoint::Listen(uint16_t backlog)
{
    INET_ERROR res = INET_NO_ERROR;

#if CHIP_SYSTEM_CONFIG_USE_SOCKETS
    chip::System::Layer & lSystemLayer = SystemLayer();
#endif // CHIP_SYSTEM_CONFIG_USE_SOCKETS

    if (State != kState_Bound)
        return INET_ERROR_INCORRECT_STATE;

#if CHIP_SYSTEM_CONFIG_USE_LWIP

    // Start listening for incoming connections.
    mTCP              = tcp_listen(mTCP);
    mLwIPEndPointType = kLwIPEndPointType_TCP;

    tcp_arg(mTCP, this);

    tcp_accept(mTCP, LwIPHandleIncomingConnection);

#endif // CHIP_SYSTEM_CONFIG_USE_LWIP

#if CHIP_SYSTEM_CONFIG_USE_SOCKETS

    if (listen(mSocket, backlog) != 0)
        res = chip::System::MapErrorPOSIX(errno);

    // Wake the thread calling select so that it recognizes the new socket.
    lSystemLayer.WakeSelect();

#endif // CHIP_SYSTEM_CONFIG_USE_SOCKETS

    if (res == INET_NO_ERROR)
    {
        // Once Listening, bump the reference count.  The corresponding call to Release()
        // [or on LwIP, DeferredRelease()] will happen in DoClose().
        Retain();
        State = kState_Listening;
    }

    return res;
}

INET_ERROR TCPEndPoint::Connect(const IPAddress & addr, uint16_t port, InterfaceId intfId)
{
    INET_ERROR res = INET_NO_ERROR;

#if CHIP_SYSTEM_CONFIG_USE_SOCKETS
    chip::System::Layer & lSystemLayer = SystemLayer();
#endif // CHIP_SYSTEM_CONFIG_USE_SOCKETS

    if (State != kState_Ready && State != kState_Bound)
        return INET_ERROR_INCORRECT_STATE;

    IPAddressType addrType = addr.Type();

#if CHIP_SYSTEM_CONFIG_USE_LWIP

    // LwIP does not provides an API for initiating a TCP connection via a specific interface.
    // As a work-around, if the destination is an IPv6 link-local address, we bind the PCB
    // to the link local address associated with the source interface; however this is only
    // viable if the endpoint hasn't already been bound.
    if (intfId != INET_NULL_INTERFACEID)
    {
        IPAddress intfLLAddr;
        InetLayer & lInetLayer = Layer();

        if (!addr.IsIPv6LinkLocal() || State == kState_Bound)
            return INET_ERROR_NOT_IMPLEMENTED;

        res = lInetLayer.GetLinkLocalAddr(intfId, &intfLLAddr);
        if (res != INET_NO_ERROR)
            return res;

        res = Bind(kIPAddressType_IPv6, intfLLAddr, 0, true);
        if (res != INET_NO_ERROR)
            return res;
    }

    // Lock LwIP stack
    LOCK_TCPIP_CORE();

    res = GetPCB(addrType);

    if (res == INET_NO_ERROR)
    {
        tcp_arg(mTCP, this);
        tcp_err(mTCP, LwIPHandleError);

#if LWIP_VERSION_MAJOR > 1 || LWIP_VERSION_MINOR >= 5
        ip_addr_t lwipAddr = addr.ToLwIPAddr();
        res                = chip::System::MapErrorLwIP(tcp_connect(mTCP, &lwipAddr, port, LwIPHandleConnectComplete));
#else // LWIP_VERSION_MAJOR <= 1 || LWIP_VERSION_MINOR >= 5
        if (addrType == kIPAddressType_IPv6)
        {
            ip6_addr_t lwipAddr = addr.ToIPv6();
            res                 = chip::System::MapErrorLwIP(tcp_connect_ip6(mTCP, &lwipAddr, port, LwIPHandleConnectComplete));
        }
#if INET_CONFIG_ENABLE_IPV4
        else if (addrType == kIPAddressType_IPv4)
        {
            ip_addr_t lwipAddr = addr.ToIPv4();
            res                = chip::System::MapErrorLwIP(tcp_connect(mTCP, &lwipAddr, port, LwIPHandleConnectComplete));
        }
#endif // INET_CONFIG_ENABLE_IPV4
        else
            res = INET_ERROR_WRONG_ADDRESS_TYPE;
#endif // LWIP_VERSION_MAJOR <= 1 || LWIP_VERSION_MINOR >= 5

        // Ensure that TCP timers are started
        if (res == INET_NO_ERROR)
        {
            res = start_tcp_timers();
        }

        if (res == INET_NO_ERROR)
        {
            State = kState_Connecting;
            Retain();
        }
    }

    // Unlock LwIP stack
    UNLOCK_TCPIP_CORE();

#endif // CHIP_SYSTEM_CONFIG_USE_LWIP

#if CHIP_SYSTEM_CONFIG_USE_SOCKETS

    res = GetSocket(addrType);
    if (res != INET_NO_ERROR)
        return res;

    if (intfId == INET_NULL_INTERFACEID)
    {
        // The behavior when connecting to an IPv6 link-local address without specifying an outbound
        // interface is ambiguous. So prevent it in all cases.
        if (addr.IsIPv6LinkLocal())
            return INET_ERROR_WRONG_ADDRESS_TYPE;
    }
    else
    {
        // Try binding to the interface

        // If destination is link-local then there is no need to bind to
        // interface or address on the interface.

        if (!addr.IsIPv6LinkLocal())
        {
#ifdef SO_BINDTODEVICE
            struct ::ifreq ifr;
            memset(&ifr, 0, sizeof(ifr));

            res = GetInterfaceName(intfId, ifr.ifr_name, sizeof(ifr.ifr_name));
            if (res != INET_NO_ERROR)
                return res;

            // Attempt to bind to the interface using SO_BINDTODEVICE which requires privileged access.
            // If the permission is denied(EACCES) because CHIP is running in a context
            // that does not have privileged access, choose a source address on the
            // interface to bind the connetion to.
            int r = setsockopt(mSocket, SOL_SOCKET, SO_BINDTODEVICE, &ifr, sizeof(ifr));
            if (r < 0 && errno != EACCES)
            {
                return res = chip::System::MapErrorPOSIX(errno);
            }

            if (r < 0)
#endif // SO_BINDTODEVICE
            {
                // Attempting to initiate a connection via a specific interface is not allowed.
                // The only way to do this is to bind the local to an address on the desired
                // interface.
                res = BindSrcAddrFromIntf(addrType, intfId);
                if (res != INET_NO_ERROR)
                    return res;
            }
        }
    }

    // Disable generation of SIGPIPE.
#ifdef SO_NOSIGPIPE
    int n = 1;
    setsockopt(mSocket, SOL_SOCKET, SO_NOSIGPIPE, &n, sizeof(n));
#endif // defined(SO_NOSIGPIPE)

    // Enable non-blocking mode for the socket.
    int flags = fcntl(mSocket, F_GETFL, 0);
    fcntl(mSocket, F_SETFL, flags | O_NONBLOCK);

    socklen_t sockaddrsize       = 0;
    const sockaddr * sockaddrptr = nullptr;

    union
    {
        sockaddr any;
        sockaddr_in6 in6;
#if INET_CONFIG_ENABLE_IPV4
        sockaddr_in in;
#endif // INET_CONFIG_ENABLE_IPV4
    } sa;
    memset(&sa, 0, sizeof(sa));

    if (addrType == kIPAddressType_IPv6)
    {
        sa.in6.sin6_family   = AF_INET6;
        sa.in6.sin6_port     = htons(port);
        sa.in6.sin6_flowinfo = 0;
        sa.in6.sin6_addr     = addr.ToIPv6();
        sa.in6.sin6_scope_id = intfId;
        sockaddrsize         = sizeof(sockaddr_in6);
        sockaddrptr          = reinterpret_cast<const sockaddr *>(&sa.in6);
    }
#if INET_CONFIG_ENABLE_IPV4
    else if (addrType == kIPAddressType_IPv4)
    {
        sa.in.sin_family = AF_INET;
        sa.in.sin_port   = htons(port);
        sa.in.sin_addr   = addr.ToIPv4();
        sockaddrsize     = sizeof(sockaddr_in);
        sockaddrptr      = reinterpret_cast<const sockaddr *>(&sa.in);
    }
#endif // INET_CONFIG_ENABLE_IPV4
    else
        return INET_ERROR_WRONG_ADDRESS_TYPE;

    int conRes = connect(mSocket, sockaddrptr, sockaddrsize);

    if (conRes == -1 && errno != EINPROGRESS)
    {
        res = chip::System::MapErrorPOSIX(errno);
        DoClose(res, true);
        return res;
    }

    // Once Connecting or Connected, bump the reference count.  The corresponding Release()
    // [or on LwIP, DeferredRelease()] will happen in DoClose().
    Retain();

    if (conRes == 0)
    {
        State = kState_Connected;
        if (OnConnectComplete != nullptr)
            OnConnectComplete(this, INET_NO_ERROR);
    }
    else
        State = kState_Connecting;

    // Wake the thread calling select so that it recognizes the new socket.
    lSystemLayer.WakeSelect();

#endif // CHIP_SYSTEM_CONFIG_USE_SOCKETS

    StartConnectTimerIfSet();

    return res;
}

/**
 * @brief   Set timeout for Connect to succeed or return an error.
 *
 * @param[in]   connTimeoutMsecs
 *
 * @note
 *  Setting a value of zero means use system defaults.
 */
void TCPEndPoint::SetConnectTimeout(const uint32_t connTimeoutMsecs)
{
    mConnectTimeoutMsecs = connTimeoutMsecs;
}

void TCPEndPoint::StartConnectTimerIfSet()
{
    if (mConnectTimeoutMsecs > 0)
    {
        chip::System::Layer & lSystemLayer = SystemLayer();

        lSystemLayer.StartTimer(mConnectTimeoutMsecs, TCPConnectTimeoutHandler, this);
    }
}

void TCPEndPoint::StopConnectTimer()
{
    chip::System::Layer & lSystemLayer = SystemLayer();

    lSystemLayer.CancelTimer(TCPConnectTimeoutHandler, this);
}

void TCPEndPoint::TCPConnectTimeoutHandler(chip::System::Layer * aSystemLayer, void * aAppState, chip::System::Error aError)
{
    TCPEndPoint * tcpEndPoint = reinterpret_cast<TCPEndPoint *>(aAppState);

    VerifyOrDie((aSystemLayer != nullptr) && (tcpEndPoint != nullptr));

    // Close Connection as we have timed out and Connect has not returned to
    // stop this timer.
    tcpEndPoint->DoClose(INET_ERROR_TCP_CONNECT_TIMEOUT, false);
}

INET_ERROR TCPEndPoint::GetPeerInfo(IPAddress * retAddr, uint16_t * retPort) const
{
    INET_ERROR res = INET_NO_ERROR;

    if (!IsConnected())
        return INET_ERROR_INCORRECT_STATE;

#if CHIP_SYSTEM_CONFIG_USE_LWIP

    // Lock LwIP stack
    LOCK_TCPIP_CORE();

    if (mTCP != NULL)
    {
        *retPort = mTCP->remote_port;

#if LWIP_VERSION_MAJOR > 1 || LWIP_VERSION_MINOR >= 5
        *retAddr = IPAddress::FromLwIPAddr(mTCP->remote_ip);
#else // LWIP_VERSION_MAJOR <= 1 || LWIP_VERSION_MINOR >= 5
#if INET_CONFIG_ENABLE_IPV4
        *retAddr = PCB_ISIPV6(mTCP) ? IPAddress::FromIPv6(mTCP->remote_ip.ip6) : IPAddress::FromIPv4(mTCP->remote_ip.ip4);
#else  // !INET_CONFIG_ENABLE_IPV4
        *retAddr                    = IPAddress::FromIPv6(mTCP->remote_ip.ip6);
#endif // !INET_CONFIG_ENABLE_IPV4
#endif // LWIP_VERSION_MAJOR <= 1 || LWIP_VERSION_MINOR >= 5
    }
    else
        res = INET_ERROR_CONNECTION_ABORTED;

    // Unlock LwIP stack
    UNLOCK_TCPIP_CORE();

#endif // CHIP_SYSTEM_CONFIG_USE_LWIP

#if CHIP_SYSTEM_CONFIG_USE_SOCKETS

    union
    {
        sockaddr any;
        sockaddr_in in;
        sockaddr_in6 in6;
    } sa;
    memset(&sa, 0, sizeof(sa));
    socklen_t saLen = sizeof(sa);

    if (getpeername(mSocket, &sa.any, &saLen) != 0)
        return chip::System::MapErrorPOSIX(errno);

    if (sa.any.sa_family == AF_INET6)
    {
        *retAddr = IPAddress::FromIPv6(sa.in6.sin6_addr);
        *retPort = ntohs(sa.in6.sin6_port);
    }
#if INET_CONFIG_ENABLE_IPV4
    else if (sa.any.sa_family == AF_INET)
    {
        *retAddr = IPAddress::FromIPv4(sa.in.sin_addr);
        *retPort = ntohs(sa.in.sin_port);
    }
#endif // INET_CONFIG_ENABLE_IPV4
    else
        return INET_ERROR_INCORRECT_STATE;

#endif // CHIP_SYSTEM_CONFIG_USE_SOCKETS

    return res;
}

INET_ERROR TCPEndPoint::GetLocalInfo(IPAddress * retAddr, uint16_t * retPort)
{
    INET_ERROR res = INET_NO_ERROR;

    if (!IsConnected())
        return INET_ERROR_INCORRECT_STATE;

#if CHIP_SYSTEM_CONFIG_USE_LWIP

    // Lock LwIP stack
    LOCK_TCPIP_CORE();

    if (mTCP != NULL)
    {
        *retPort = mTCP->local_port;

#if LWIP_VERSION_MAJOR > 1 || LWIP_VERSION_MINOR >= 5
        *retAddr = IPAddress::FromLwIPAddr(mTCP->local_ip);
#else // LWIP_VERSION_MAJOR <= 1 || LWIP_VERSION_MINOR >= 5
#if INET_CONFIG_ENABLE_IPV4
        *retAddr = PCB_ISIPV6(mTCP) ? IPAddress::FromIPv6(mTCP->local_ip.ip6) : IPAddress::FromIPv4(mTCP->local_ip.ip4);
#else  // !INET_CONFIG_ENABLE_IPV4
        *retAddr                    = IPAddress::FromIPv6(mTCP->local_ip.ip6);
#endif // !INET_CONFIG_ENABLE_IPV4
#endif // LWIP_VERSION_MAJOR <= 1 || LWIP_VERSION_MINOR >= 5
    }
    else
        res = INET_ERROR_CONNECTION_ABORTED;

    // Unlock LwIP stack
    UNLOCK_TCPIP_CORE();

#endif // CHIP_SYSTEM_CONFIG_USE_LWIP

#if CHIP_SYSTEM_CONFIG_USE_SOCKETS

    union
    {
        sockaddr any;
        sockaddr_in6 in6;
#if INET_CONFIG_ENABLE_IPV4
        sockaddr_in in;
#endif // INET_CONFIG_ENABLE_IPV4
    } sa;

    memset(&sa, 0, sizeof(sa));
    socklen_t saLen = sizeof(sa);

    if (getsockname(mSocket, &sa.any, &saLen) != 0)
        return chip::System::MapErrorPOSIX(errno);

    if (sa.any.sa_family == AF_INET6)
    {
        *retAddr = IPAddress::FromIPv6(sa.in6.sin6_addr);
        *retPort = ntohs(sa.in6.sin6_port);
    }
#if INET_CONFIG_ENABLE_IPV4
    else if (sa.any.sa_family == AF_INET)
    {
        *retAddr = IPAddress::FromIPv4(sa.in.sin_addr);
        *retPort = ntohs(sa.in.sin_port);
    }
#endif // INET_CONFIG_ENABLE_IPV4
    else
        return INET_ERROR_INCORRECT_STATE;

#endif // CHIP_SYSTEM_CONFIG_USE_SOCKETS

    return res;
}

INET_ERROR TCPEndPoint::Send(System::PacketBufferHandle data, bool push)
{
    INET_ERROR res = INET_NO_ERROR;

    if (State != kState_Connected && State != kState_ReceiveShutdown)
    {
        return INET_ERROR_INCORRECT_STATE;
    }

    if (mSendQueue.IsNull())
        mSendQueue = std::move(data);
    else
        mSendQueue->AddToEnd(std::move(data));

#if CHIP_SYSTEM_CONFIG_USE_LWIP

#if INET_CONFIG_OVERRIDE_SYSTEM_TCP_USER_TIMEOUT
    if (!mUserTimeoutTimerRunning)
    {
        // Timer was not running before this send. So, start
        // the timer.

        StartTCPUserTimeoutTimer();
    }
#endif // INET_CONFIG_OVERRIDE_SYSTEM_TCP_USER_TIMEOUT

#endif // CHIP_SYSTEM_CONFIG_USE_LWIP

    if (push)
        res = DriveSending();

    return res;
}

void TCPEndPoint::DisableReceive()
{
    ReceiveEnabled = false;
}

void TCPEndPoint::EnableReceive()
{
#if CHIP_SYSTEM_CONFIG_USE_SOCKETS
    chip::System::Layer & lSystemLayer = SystemLayer();
#endif // CHIP_SYSTEM_CONFIG_USE_SOCKETS

    ReceiveEnabled = true;

    DriveReceiving();

#if CHIP_SYSTEM_CONFIG_USE_SOCKETS

    // Wake the thread calling select so that it can include the socket
    // in the select read fd_set.
    lSystemLayer.WakeSelect();

#endif // CHIP_SYSTEM_CONFIG_USE_SOCKETS
}

/**
 *  TCPEndPoint::EnableNoDelay
 *
 *  @brief
 *    Switch off nagle buffering algorithm in TCP by setting the
 *    TCP_NODELAY socket options.
 *
 */

INET_ERROR TCPEndPoint::EnableNoDelay()
{
    INET_ERROR res = INET_NO_ERROR;

    if (!IsConnected())
        return INET_ERROR_INCORRECT_STATE;

#if CHIP_SYSTEM_CONFIG_USE_LWIP
    // Lock LwIP stack
    LOCK_TCPIP_CORE();

    if (mTCP != NULL)
        tcp_nagle_disable(mTCP);
    else
        res = INET_ERROR_CONNECTION_ABORTED;

    // Unlock LwIP stack
    UNLOCK_TCPIP_CORE();

#endif // CHIP_SYSTEM_CONFIG_USE_LWIP

#if CHIP_SYSTEM_CONFIG_USE_SOCKETS
    {
        int val;

#ifdef TCP_NODELAY
        // Disable TCP Nagle buffering by setting TCP_NODELAY socket option to true
        val = 1;
        if (setsockopt(mSocket, TCP_SOCKOPT_LEVEL, TCP_NODELAY, &val, sizeof(val)) != 0)
            return chip::System::MapErrorPOSIX(errno);
#endif // defined(TCP_NODELAY)
    }

#endif // CHIP_SYSTEM_CONFIG_USE_SOCKETS

    return res;
}

INET_ERROR TCPEndPoint::EnableKeepAlive(uint16_t interval, uint16_t timeoutCount)
{
    INET_ERROR res = INET_NO_ERROR;

    if (!IsConnected())
        return INET_ERROR_INCORRECT_STATE;

#if CHIP_SYSTEM_CONFIG_USE_LWIP

#if LWIP_TCP_KEEPALIVE

    // Lock LwIP stack
    LOCK_TCPIP_CORE();

    if (mTCP != NULL)
    {
        // Set the idle interval
        mTCP->keep_idle = (uint32_t) interval * 1000;

        // Set the probe retransmission interval.
        mTCP->keep_intvl = (uint32_t) interval * 1000;

        // Set the probe timeout count
        mTCP->keep_cnt = timeoutCount;

        // Enable keepalives for the connection.
        ip_set_option(mTCP, SOF_KEEPALIVE);
    }
    else
        res = INET_ERROR_CONNECTION_ABORTED;

    // Unlock LwIP stack
    UNLOCK_TCPIP_CORE();

#else // LWIP_TCP_KEEPALIVE

    res = INET_ERROR_NOT_IMPLEMENTED;

#endif // LWIP_TCP_KEEPALIVE

#endif // CHIP_SYSTEM_CONFIG_USE_LWIP

#if CHIP_SYSTEM_CONFIG_USE_SOCKETS
    {
        int val;

        // Set the idle interval
        val = interval;
        if (setsockopt(mSocket, TCP_SOCKOPT_LEVEL, TCP_IDLE_INTERVAL_OPT_NAME, &val, sizeof(val)) != 0)
            return chip::System::MapErrorPOSIX(errno);

        // Set the probe retransmission interval.
        val = interval;
        if (setsockopt(mSocket, TCP_SOCKOPT_LEVEL, TCP_KEEPINTVL, &val, sizeof(val)) != 0)
            return chip::System::MapErrorPOSIX(errno);

        // Set the probe timeout count
        val = timeoutCount;
        if (setsockopt(mSocket, TCP_SOCKOPT_LEVEL, TCP_KEEPCNT, &val, sizeof(val)) != 0)
            return chip::System::MapErrorPOSIX(errno);

        // Enable keepalives for the connection.
        val = 1; // enable
        if (setsockopt(mSocket, SOL_SOCKET, SO_KEEPALIVE, &val, sizeof(val)) != 0)
            return chip::System::MapErrorPOSIX(errno);
    }

#endif // CHIP_SYSTEM_CONFIG_USE_SOCKETS

    return res;
}

/**
 *  TCPEndPoint::DisableKeepAlive
 *
 *  @brief
 *    Disable TCP keepalive probes on the associated TCP connection.
 *
 *  @note
 *    This method can only be called when the endpoint is in one of the connected states.
 *
 *    This method does nothing if keepalives have not been enabled on the endpoint.
 */

INET_ERROR TCPEndPoint::DisableKeepAlive()
{
    INET_ERROR res = INET_NO_ERROR;

    if (!IsConnected())
        return INET_ERROR_INCORRECT_STATE;

#if CHIP_SYSTEM_CONFIG_USE_LWIP

#if LWIP_TCP_KEEPALIVE

    // Lock LwIP stack
    LOCK_TCPIP_CORE();

    if (mTCP != NULL)
    {
        // Disable keepalives on the connection.
        ip_reset_option(mTCP, SOF_KEEPALIVE);
    }
    else
        res = INET_ERROR_CONNECTION_ABORTED;

    // Unlock LwIP stack
    UNLOCK_TCPIP_CORE();

#else // LWIP_TCP_KEEPALIVE

    res = INET_ERROR_NOT_IMPLEMENTED;

#endif // LWIP_TCP_KEEPALIVE

#endif // CHIP_SYSTEM_CONFIG_USE_LWIP

#if CHIP_SYSTEM_CONFIG_USE_SOCKETS

    {
        int val;

        // Disable keepalives on the connection.
        val = 0; // disable
        if (setsockopt(mSocket, SOL_SOCKET, SO_KEEPALIVE, &val, sizeof(val)) != 0)
            return chip::System::MapErrorPOSIX(errno);
    }

#endif // CHIP_SYSTEM_CONFIG_USE_SOCKETS

    return res;
}

/**
 *  TCPEndPoint::SetUserTimeout
 *
 *  @brief   Set the TCP user timeout socket option.
 *
 *  @details
 *    When the value is greater than 0, it specifies the maximum amount of
 *    time in milliseconds that transmitted data may remain
 *    unacknowledged before TCP will forcibly close the
 *    corresponding connection. If the option value is specified as 0,
 *    TCP will use the system default.
 *    See RFC 5482, for further details.
 *
 *  @note
 *    This method can only be called when the endpoint is in one of the connected states.
 *
 *    This method can be called multiple times to adjust the keepalive interval or timeout
 *    count.
 */
INET_ERROR TCPEndPoint::SetUserTimeout(uint32_t userTimeoutMillis)
{
    INET_ERROR res = INET_NO_ERROR;

    if (!IsConnected())
    {
        return INET_ERROR_INCORRECT_STATE;
    }

#if INET_CONFIG_OVERRIDE_SYSTEM_TCP_USER_TIMEOUT

    // Store the User timeout configuration if it is being overridden.

    mUserTimeoutMillis = userTimeoutMillis;

#else // !INET_CONFIG_OVERRIDE_SYSTEM_TCP_USER_TIMEOUT

#if CHIP_SYSTEM_CONFIG_USE_SOCKETS

#if defined(TCP_USER_TIMEOUT)
    // Set the user timeout
    uint32_t val = userTimeoutMillis;
    if (setsockopt(mSocket, TCP_SOCKOPT_LEVEL, TCP_USER_TIMEOUT, &val, sizeof(val)) != 0)
        return chip::System::MapErrorPOSIX(errno);
#else  // TCP_USER_TIMEOUT
    res = INET_ERROR_NOT_IMPLEMENTED;
#endif // defined(TCP_USER_TIMEOUT)

#endif // CHIP_SYSTEM_CONFIG_USE_SOCKETS

#if CHIP_SYSTEM_CONFIG_USE_LWIP
    res = INET_ERROR_NOT_IMPLEMENTED;
#endif // CHIP_SYSTEM_CONFIG_USE_LWIP

#endif // !INET_CONFIG_OVERRIDE_SYSTEM_TCP_USER_TIMEOUT

    return res;
}

INET_ERROR TCPEndPoint::AckReceive(uint16_t len)
{
    INET_ERROR res = INET_NO_ERROR;

    if (!IsConnected())
        return INET_ERROR_INCORRECT_STATE;

#if CHIP_SYSTEM_CONFIG_USE_LWIP

    // Lock LwIP stack
    LOCK_TCPIP_CORE();

    if (mTCP != NULL)
        tcp_recved(mTCP, len);
    else
        res = INET_ERROR_CONNECTION_ABORTED;

    // Unlock LwIP stack
    UNLOCK_TCPIP_CORE();

#endif // CHIP_SYSTEM_CONFIG_USE_LWIP

#if CHIP_SYSTEM_CONFIG_USE_SOCKETS

    // nothing to do for sockets case

#endif // CHIP_SYSTEM_CONFIG_USE_SOCKETS

    return res;
}

INET_ERROR TCPEndPoint::PutBackReceivedData(System::PacketBufferHandle data)
{
    if (!IsConnected())
        return INET_ERROR_INCORRECT_STATE;

    mRcvQueue = std::move(data);

    return INET_NO_ERROR;
}

uint32_t TCPEndPoint::PendingSendLength()
{
    if (!mSendQueue.IsNull())
        return mSendQueue->TotalLength();
    return 0;
}

uint32_t TCPEndPoint::PendingReceiveLength()
{
    if (!mRcvQueue.IsNull())
        return mRcvQueue->TotalLength();
    return 0;
}

INET_ERROR TCPEndPoint::Shutdown()
{
    INET_ERROR err = INET_NO_ERROR;

    if (!IsConnected())
        return INET_ERROR_INCORRECT_STATE;

    // If fully connected, enter the SendShutdown state.
    if (State == kState_Connected)
    {
        State = kState_SendShutdown;
        DriveSending();
    }

    // Otherwise, if the peer has already closed their end of the connection,
    else if (State == kState_ReceiveShutdown)
        err = DoClose(err, false);

    return err;
}

INET_ERROR TCPEndPoint::Close()
{
    // Clear the receive queue.
    mRcvQueue = nullptr;

    // Suppress closing callbacks, since the application explicitly called Close().
    OnConnectionClosed = nullptr;
    OnPeerClose        = nullptr;
    OnConnectComplete  = nullptr;

    // Perform a graceful close.
    return DoClose(INET_NO_ERROR, true);
}

void TCPEndPoint::Abort()
{
    // Suppress closing callbacks, since the application explicitly called Abort().
    OnConnectionClosed = nullptr;
    OnPeerClose        = nullptr;
    OnConnectComplete  = nullptr;

    DoClose(INET_ERROR_CONNECTION_ABORTED, true);
}

void TCPEndPoint::Free()
{
    INET_ERROR err;

    // Ensure no callbacks to the app after this point.
    OnAcceptError        = nullptr;
    OnConnectComplete    = nullptr;
    OnConnectionReceived = nullptr;
    OnConnectionClosed   = nullptr;
    OnPeerClose          = nullptr;
    OnDataReceived       = nullptr;
    OnDataSent           = nullptr;

    // Ensure the end point is Closed or Closing.
    err = Close();
    if (err != INET_NO_ERROR)
        Abort();

    // Release the Retain() that happened when the end point was allocated
    // [on LwIP, the object may still be alive if DoClose() used the
    // EndPointBasis::DeferredFree() method.]
    Release();
}

#if INET_TCP_IDLE_CHECK_INTERVAL > 0
void TCPEndPoint::SetIdleTimeout(uint32_t timeoutMS)
{
    uint32_t newIdleTimeout = (timeoutMS + (INET_TCP_IDLE_CHECK_INTERVAL - 1)) / INET_TCP_IDLE_CHECK_INTERVAL;
    InetLayer & lInetLayer  = Layer();
    bool isIdleTimerRunning = lInetLayer.IsIdleTimerRunning();

    if (newIdleTimeout > UINT16_MAX)
        newIdleTimeout = UINT16_MAX;
    mIdleTimeout = mRemainingIdleTime = static_cast<uint16_t>(newIdleTimeout);

    if (!isIdleTimerRunning && mIdleTimeout)
    {
        chip::System::Layer & lSystemLayer = SystemLayer();

        lSystemLayer.StartTimer(INET_TCP_IDLE_CHECK_INTERVAL, InetLayer::HandleTCPInactivityTimer, &lInetLayer);
    }
}
#endif // INET_TCP_IDLE_CHECK_INTERVAL > 0

bool TCPEndPoint::IsConnected(int state)
{
    return state == kState_Connected || state == kState_SendShutdown || state == kState_ReceiveShutdown || state == kState_Closing;
}

void TCPEndPoint::Init(InetLayer * inetLayer)
{
    InitEndPointBasis(*inetLayer);
    ReceiveEnabled = true;

    // Initialize to zero for using system defaults.
    mConnectTimeoutMsecs = 0;

#if INET_CONFIG_OVERRIDE_SYSTEM_TCP_USER_TIMEOUT
    mUserTimeoutMillis = INET_CONFIG_DEFAULT_TCP_USER_TIMEOUT_MSEC;

    mUserTimeoutTimerRunning = false;

#if INET_CONFIG_ENABLE_TCP_SEND_IDLE_CALLBACKS
    mIsTCPSendIdle = true;

    mTCPSendQueuePollPeriodMillis = INET_CONFIG_TCP_SEND_QUEUE_POLL_INTERVAL_MSEC;

    mTCPSendQueueRemainingPollCount = MaxTCPSendQueuePolls();

    OnTCPSendIdleChanged = NULL;
#endif // INET_CONFIG_ENABLE_TCP_SEND_IDLE_CALLBACKS

#if CHIP_SYSTEM_CONFIG_USE_SOCKETS

    mBytesWrittenSinceLastProbe = 0;

    mLastTCPKernelSendQueueLen = 0;
#endif // CHIP_SYSTEM_CONFIG_USE_SOCKETS

#endif // INET_CONFIG_OVERRIDE_SYSTEM_TCP_USER_TIMEOUT

#if CHIP_SYSTEM_CONFIG_USE_LWIP
    mUnackedLength = 0;
#endif // CHIP_SYSTEM_CONFIG_USE_LWIP
}

INET_ERROR TCPEndPoint::DriveSending()
{
    INET_ERROR err = INET_NO_ERROR;

#if CHIP_SYSTEM_CONFIG_USE_LWIP

    // Lock LwIP stack
    LOCK_TCPIP_CORE();

    // If the connection hasn't been aborted ...
    if (mTCP != NULL)
    {
        err_t lwipErr;

        // Determine the current send window size. This is the maximum amount we can write to the connection.
        uint16_t sendWindowSize = tcp_sndbuf(mTCP);

        // If there's data to be sent and the send window is open...
        bool canSend = (RemainingToSend() > 0 && sendWindowSize > 0);
        if (canSend)
        {
            // Find first packet buffer with remaining data to send by skipping
            // all sent but un-acked data.
            TCPEndPoint::BufferOffset startOfUnsent = FindStartOfUnsent();

            // While there's data to be sent and a window to send it in...
            do
            {
                VerifyOrDie(!startOfUnsent.buffer.IsNull());

                uint16_t bufDataLen = startOfUnsent.buffer->DataLength();

                // Get a pointer to the start of unsent data within the first buffer on the unsent queue.
                const uint8_t * sendData = startOfUnsent.buffer->Start() + startOfUnsent.offset;

                // Determine the amount of data to send from the current buffer.
                uint16_t sendLen = static_cast<uint16_t>(bufDataLen - startOfUnsent.offset);
                if (sendLen > sendWindowSize)
                    sendLen = sendWindowSize;

                // Call LwIP to queue the data to be sent, telling it if there's more data to come.
                // Data is queued in-place as a reference within the source packet buffer. It is
                // critical that the underlying packet buffer not be freed until the data
                // is acknowledged, otherwise retransmissions could use an invalid
                // backing. Using TCP_WRITE_FLAG_COPY would eliminate this requirement, but overall
                // requires many more memory allocations which may be problematic when very
                // memory-constrained or when using pool-based allocations.
                lwipErr = tcp_write(mTCP, sendData, sendLen, (canSend) ? TCP_WRITE_FLAG_MORE : 0);
                if (lwipErr != ERR_OK)
                {
                    err = chip::System::MapErrorLwIP(lwipErr);
                    break;
                }
                // Start accounting for the data sent as yet-to-be-acked.
                // This cast is safe, because mUnackedLength + sendLen <= bufDataLen, which fits in uint16_t.
                mUnackedLength = static_cast<uint16_t>(mUnackedLength + sendLen);

                // Adjust the unsent data offset by the length of data that was written.
                // If the entire buffer has been sent advance to the next one.
                // This cast is safe, because startOfUnsent.offset + sendLen <= bufDataLen, which fits in uint16_t.
                startOfUnsent.offset = static_cast<uint16_t>(startOfUnsent.offset + sendLen);
                if (startOfUnsent.offset == bufDataLen)
                {
                    startOfUnsent.buffer.Advance();
                    startOfUnsent.offset = 0;
                }

                // Adjust the remaining window size.
                sendWindowSize = static_cast<uint16_t>(sendWindowSize - sendLen);

                // Determine if there's more data to be sent after this buffer.
                canSend = (RemainingToSend() > 0 && sendWindowSize > 0);
            } while (canSend);

            // Call LwIP to send the queued data.
            INET_FAULT_INJECT(FaultInjection::kFault_Send, err = chip::System::MapErrorLwIP(ERR_RTE));

            if (err == INET_NO_ERROR)
            {
                lwipErr = tcp_output(mTCP);

                if (lwipErr != ERR_OK)
                    err = chip::System::MapErrorLwIP(lwipErr);
            }
        }

        if (err == INET_NO_ERROR)
        {
            // If in the SendShutdown state and the unsent queue is now empty, shutdown the PCB for sending.
            if (State == kState_SendShutdown && (RemainingToSend() == 0))
            {
                lwipErr = tcp_shutdown(mTCP, 0, 1);
                if (lwipErr != ERR_OK)
                    err = chip::System::MapErrorLwIP(lwipErr);
            }
        }
    }

    else
        err = INET_ERROR_CONNECTION_ABORTED;

    // Unlock LwIP stack
    UNLOCK_TCPIP_CORE();

#endif // CHIP_SYSTEM_CONFIG_USE_LWIP

#if CHIP_SYSTEM_CONFIG_USE_SOCKETS

#ifdef MSG_NOSIGNAL
    const int sendFlags = MSG_NOSIGNAL;
#else
    const int sendFlags = 0;
#endif

    // Pretend send() fails in the while loop below
    INET_FAULT_INJECT(FaultInjection::kFault_Send, {
        err = chip::System::MapErrorPOSIX(EIO);
        DoClose(err, false);
        return err;
    });

    while (!mSendQueue.IsNull())
    {
        uint16_t bufLen = mSendQueue->DataLength();

        ssize_t lenSentRaw = send(mSocket, mSendQueue->Start(), bufLen, sendFlags);

        if (lenSentRaw == -1)
        {
            if (errno != EAGAIN && errno != EWOULDBLOCK)
                err = (errno == EPIPE) ? INET_ERROR_PEER_DISCONNECTED : chip::System::MapErrorPOSIX(errno);
            break;
        }

        if (lenSentRaw < 0 || lenSentRaw > bufLen)
        {
            err = INET_ERROR_INCORRECT_STATE;
            break;
        }

        // Cast is safe because bufLen is uint16_t.
        uint16_t lenSent = static_cast<uint16_t>(lenSentRaw);

        // Mark the connection as being active.
        MarkActive();

        if (lenSent < bufLen)
            mSendQueue->ConsumeHead(lenSent);
        else
            mSendQueue.FreeHead();

        if (OnDataSent != nullptr)
            OnDataSent(this, lenSent);

#if INET_CONFIG_ENABLE_TCP_SEND_IDLE_CALLBACKS
        // TCP Send is not Idle; Set state and notify if needed

        SetTCPSendIdleAndNotifyChange(false);
#endif // INET_CONFIG_ENABLE_TCP_SEND_IDLE_CALLBACKS

#if INET_CONFIG_OVERRIDE_SYSTEM_TCP_USER_TIMEOUT
        mBytesWrittenSinceLastProbe += lenSent;

        bool isProgressing = false;

        err = CheckConnectionProgress(isProgressing);
        if (err != INET_NO_ERROR)
        {
            break;
        }

        if (!mUserTimeoutTimerRunning)
        {
            // Timer was not running before this write. So, start
            // the timer.

            StartTCPUserTimeoutTimer();
        }
        else if (isProgressing)
        {
            // Progress is being made. So, shift the timer
            // forward if it was started.

            RestartTCPUserTimeoutTimer();
        }
#endif // INET_CONFIG_OVERRIDE_SYSTEM_TCP_USER_TIMEOUT

        if (lenSent < bufLen)
            break;
    }

    if (err == INET_NO_ERROR)
    {
        // If we're in the SendShutdown state and the send queue is now empty, shutdown writing on the socket.
        if (State == kState_SendShutdown && mSendQueue.IsNull())
        {
            if (shutdown(mSocket, SHUT_WR) != 0)
                err = chip::System::MapErrorPOSIX(errno);
        }
    }

#endif // CHIP_SYSTEM_CONFIG_USE_SOCKETS

    if (err != INET_NO_ERROR)
        DoClose(err, false);

    CHIP_SYSTEM_FAULT_INJECT_ASYNC_EVENT();

    return err;
}

void TCPEndPoint::DriveReceiving()
{
    // If there's data in the receive queue and the app is ready to receive it then call the app's callback
    // with the entire receive queue.
    if (!mRcvQueue.IsNull() && ReceiveEnabled && OnDataReceived != nullptr)
    {
        OnDataReceived(this, std::move(mRcvQueue));
    }

    // If the connection is closing, and the receive queue is now empty, call DoClose() to complete
    // the process of closing the connection.
    if (State == kState_Closing && mRcvQueue.IsNull())
        DoClose(INET_NO_ERROR, false);
}

void TCPEndPoint::HandleConnectComplete(INET_ERROR err)
{
    // If the connect succeeded enter the Connected state and call the app's callback.
    if (err == INET_NO_ERROR)
    {
        // Stop the TCP Connect timer in case it is still running.
        StopConnectTimer();

        // Mark the connection as being active.
        MarkActive();

        State = kState_Connected;
        if (OnConnectComplete != nullptr)
            OnConnectComplete(this, INET_NO_ERROR);
    }

    // Otherwise, close the connection with an error.
    else
        DoClose(err, false);
}

INET_ERROR TCPEndPoint::DoClose(INET_ERROR err, bool suppressCallback)
{
    int oldState = State;

#if CHIP_SYSTEM_CONFIG_USE_SOCKETS
    struct linger lingerStruct;
#endif // CHIP_SYSTEM_CONFIG_USE_SOCKETS

    // If in one of the connected states (Connected, LocalShutdown, PeerShutdown or Closing)
    // AND this is a graceful close (i.e. not prompted by an error)
    // AND there is data waiting to be processed on either the send or receive queues
    // ... THEN enter the Closing state, allowing the queued data to drain,
    // ... OTHERWISE go straight to the Closed state.
    if (IsConnected() && err == INET_NO_ERROR && (!mSendQueue.IsNull() || !mRcvQueue.IsNull()))
        State = kState_Closing;
    else
        State = kState_Closed;

    // Stop the Connect timer in case it is still running.

    StopConnectTimer();

    // If not making a state transition, return immediately.
    if (State == oldState)
        return INET_NO_ERROR;

#if CHIP_SYSTEM_CONFIG_USE_LWIP

    // Lock LwIP stack
    LOCK_TCPIP_CORE();

    // If the LwIP PCB hasn't been closed yet...
    if (mTCP != NULL)
    {
        // If the endpoint was a connection endpoint (vs. a listening endpoint)...
        if (oldState != kState_Listening)
        {
            // Prevent further callbacks for incoming data.  This has the effect of instructing
            // LwIP to discard any further data received from the peer.
            tcp_recv(mTCP, NULL);

            // If entering the Closed state...
            if (State == kState_Closed)
            {
                // Prevent further callbacks to the error handler.
                //
                // Note: It is important to understand that LwIP can continue to make callbacks after
                // a PCB has been closed via the tcp_close() API. In particular, LwIP will continue
                // to call the 'data sent' callback to signal the acknowledgment of data that was
                // sent, but not acknowledged, prior to the close call. Additionally, LwIP will call
                // the error callback if the peer fails to respond in a timely manner to the either
                // sent data or the FIN. Unfortunately, there is no callback in the case where the
                // connection closes successfully. Because of this, it is impossible know definitively
                // when LwIP will no longer make callbacks to its user. Thus we must block further
                // callbacks to prevent them from happening after the endpoint has been freed.
                //
                tcp_err(mTCP, NULL);

                // If the endpoint is being closed without error, THEN call tcp_close() to close the underlying
                // TCP connection gracefully, preserving any in-transit send data.
                if (err == INET_NO_ERROR)
                {
                    tcp_close(mTCP);
                }

                // OTHERWISE, call tcp_abort() to abort the TCP connection, discarding any in-transit data.
                else
                {
                    tcp_abort(mTCP);
                }

                // Discard the reference to the PCB to ensure there is no further interaction with it
                // after this point.
                mTCP              = NULL;
                mLwIPEndPointType = kLwIPEndPointType_Unknown;
            }
        }

        // OTHERWISE the endpoint was being used for listening, so simply close it.
        else
        {
            tcp_close(mTCP);

            // Discard the reference to the PCB to ensure there is no further interaction with it
            // after this point.
            mTCP              = NULL;
            mLwIPEndPointType = kLwIPEndPointType_Unknown;
        }
    }

    // Unlock LwIP stack
    UNLOCK_TCPIP_CORE();

#endif // CHIP_SYSTEM_CONFIG_USE_LWIP

#if CHIP_SYSTEM_CONFIG_USE_SOCKETS

    // If the socket hasn't been closed already...
    if (mSocket != INET_INVALID_SOCKET_FD)
    {
        // If entering the Closed state
        // OR if entering the Closing state, and there's no unsent data in the send queue
        // THEN close the socket.
        if (State == kState_Closed || (State == kState_Closing && mSendQueue.IsNull()))
        {
            chip::System::Layer & lSystemLayer = SystemLayer();

            // If aborting the connection, ensure we send a TCP RST.
            if (IsConnected(oldState) && err != INET_NO_ERROR)
            {
                lingerStruct.l_onoff  = 1;
                lingerStruct.l_linger = 0;

                if (setsockopt(mSocket, SOL_SOCKET, SO_LINGER, &lingerStruct, sizeof(lingerStruct)) != 0)
                    ChipLogError(Inet, "SO_LINGER: %d", errno);
            }

            if (close(mSocket) != 0 && err == INET_NO_ERROR)
                err = chip::System::MapErrorPOSIX(errno);
            mSocket = INET_INVALID_SOCKET_FD;

            // Wake the thread calling select so that it recognizes the socket is closed.
            lSystemLayer.WakeSelect();
        }
    }

    // Clear any results from select() that indicate pending I/O for the socket.
    mPendingIO.Clear();

#endif // CHIP_SYSTEM_CONFIG_USE_SOCKETS

#if INET_CONFIG_OVERRIDE_SYSTEM_TCP_USER_TIMEOUT
    // Stop the TCP UserTimeout timer if it is running.
    StopTCPUserTimeoutTimer();
#endif // INET_CONFIG_OVERRIDE_SYSTEM_TCP_USER_TIMEOUT

    // If entering the Closed state...
    if (State == kState_Closed)
    {
        // Clear clear the send and receive queues.
        mSendQueue = nullptr;
        mRcvQueue  = nullptr;
#if CHIP_SYSTEM_CONFIG_USE_LWIP
        mUnackedLength = 0;
#endif // CHIP_SYSTEM_CONFIG_USE_LWIP

        // Call the appropriate app callback if allowed.
        if (!suppressCallback)
        {
            if (oldState == kState_Connecting)
            {
                if (OnConnectComplete != nullptr)
                    OnConnectComplete(this, err);
            }
            else if ((oldState == kState_Connected || oldState == kState_SendShutdown || oldState == kState_ReceiveShutdown ||
                      oldState == kState_Closing) &&
                     OnConnectionClosed != nullptr)
                OnConnectionClosed(this, err);
        }

        // Decrement the ref count that was added when the connection started (in Connect()) or listening started (in Listen()).
        //
        // When using LwIP, post a callback to Release() rather than calling it directly. Since up-calls
        // from LwIP are delivered as events (via the LwIP* methods), we must ensure that all events have been
        // cleared from the queue before the end point gets freed, otherwise we'll end up accessing freed memory.
        // We achieve this by first preventing further up-calls from LwIP (via the call to tcp_abort() above)
        // and then queuing the Release() call to happen after all existing events have been processed.
        //
        if (oldState != kState_Ready && oldState != kState_Bound)
        {
#if CHIP_SYSTEM_CONFIG_USE_LWIP
            DeferredFree(kReleaseDeferralErrorTactic_Ignore);
#else  // !CHIP_SYSTEM_CONFIG_USE_LWIP
            Release();
#endif // !CHIP_SYSTEM_CONFIG_USE_LWIP
        }
    }

    return err;
}

#if INET_CONFIG_OVERRIDE_SYSTEM_TCP_USER_TIMEOUT
void TCPEndPoint::TCPUserTimeoutHandler(chip::System::Layer * aSystemLayer, void * aAppState, chip::System::Error aError)
{
    TCPEndPoint * tcpEndPoint = reinterpret_cast<TCPEndPoint *>(aAppState);

    VerifyOrDie((aSystemLayer != nullptr) && (tcpEndPoint != nullptr));

    // Set the timer running flag to false
    tcpEndPoint->mUserTimeoutTimerRunning = false;

#if CHIP_SYSTEM_CONFIG_USE_SOCKETS
    INET_ERROR err     = INET_NO_ERROR;
    bool isProgressing = false;
    err                = tcpEndPoint->CheckConnectionProgress(isProgressing);
    SuccessOrExit(err);

    if (tcpEndPoint->mLastTCPKernelSendQueueLen == 0)
    {
#if INET_CONFIG_ENABLE_TCP_SEND_IDLE_CALLBACKS
        // If the kernel TCP send queue as well as the TCPEndPoint
        // send queue have been flushed then notify application
        // that all data has been acknowledged.

        if (tcpEndPoint->mSendQueue.IsNull())
        {
            tcpEndPoint->SetTCPSendIdleAndNotifyChange(true);
        }
#endif // INET_CONFIG_ENABLE_TCP_SEND_IDLE_CALLBACKS
    }
    else
    // There is data in the TCP Send Queue
    {
        if (isProgressing)
        {
            // Data is flowing, so restart the UserTimeout timer
            // to shift it forward while also resetting the max
            // poll count.

            tcpEndPoint->StartTCPUserTimeoutTimer();
        }
        else
        {
#if INET_CONFIG_ENABLE_TCP_SEND_IDLE_CALLBACKS
            // Data flow is not progressing.
            // Decrement the remaining max TCP send queue polls.

            tcpEndPoint->mTCPSendQueueRemainingPollCount--;

            VerifyOrExit(tcpEndPoint->mTCPSendQueueRemainingPollCount != 0, err = INET_ERROR_TCP_USER_TIMEOUT);

            // Restart timer to poll again

            tcpEndPoint->ScheduleNextTCPUserTimeoutPoll(tcpEndPoint->mTCPSendQueuePollPeriodMillis);
#else
            // Close the connection as the TCP UserTimeout has expired

            ExitNow(err = INET_ERROR_TCP_USER_TIMEOUT);
#endif // !INET_CONFIG_ENABLE_TCP_SEND_IDLE_CALLBACKS
        }
    }

exit:

    if (err != INET_NO_ERROR)
    {
        // Close the connection as the TCP UserTimeout has expired

        tcpEndPoint->DoClose(err, false);
    }
#endif // CHIP_SYSTEM_CONFIG_USE_SOCKETS

#if CHIP_SYSTEM_CONFIG_USE_LWIP
    // Close Connection as we have timed out and there is still
    // data not sent out successfully.

    tcpEndPoint->DoClose(INET_ERROR_TCP_USER_TIMEOUT, false);
#endif // CHIP_SYSTEM_CONFIG_USE_LWIP
}

void TCPEndPoint::ScheduleNextTCPUserTimeoutPoll(uint32_t aTimeOut)
{
    chip::System::Layer & lSystemLayer = SystemLayer();

    lSystemLayer.StartTimer(aTimeOut, TCPUserTimeoutHandler, this);
}

#if INET_CONFIG_ENABLE_TCP_SEND_IDLE_CALLBACKS
void TCPEndPoint::SetTCPSendIdleAndNotifyChange(bool aIsTCPSendIdle)
{
    if (mIsTCPSendIdle != aIsTCPSendIdle)
    {
        ChipLogDetail(Inet, "TCP con send channel idle state changed : %s", aIsTCPSendIdle ? "false->true" : "true->false");

        // Set the current Idle state
        mIsTCPSendIdle = aIsTCPSendIdle;

        if (OnTCPSendIdleChanged)
        {
            OnTCPSendIdleChanged(this, mIsTCPSendIdle);
        }
    }
}
#endif // INET_CONFIG_ENABLE_TCP_SEND_IDLE_CALLBACKS

void TCPEndPoint::StartTCPUserTimeoutTimer()
{
    uint32_t timeOut = mUserTimeoutMillis;

#if INET_CONFIG_ENABLE_TCP_SEND_IDLE_CALLBACKS
    // Set timeout to the poll interval

    timeOut = mTCPSendQueuePollPeriodMillis;

    // Reset the poll count

    mTCPSendQueueRemainingPollCount = MaxTCPSendQueuePolls();
#endif // INET_CONFIG_ENABLE_TCP_SEND_IDLE_CALLBACKS

    ScheduleNextTCPUserTimeoutPoll(timeOut);

    mUserTimeoutTimerRunning = true;
}

void TCPEndPoint::StopTCPUserTimeoutTimer()
{
    chip::System::Layer & lSystemLayer = SystemLayer();

    lSystemLayer.CancelTimer(TCPUserTimeoutHandler, this);

    mUserTimeoutTimerRunning = false;
}

void TCPEndPoint::RestartTCPUserTimeoutTimer()
{
    StopTCPUserTimeoutTimer();

    StartTCPUserTimeoutTimer();
}

#endif // INET_CONFIG_OVERRIDE_SYSTEM_TCP_USER_TIMEOUT

#if CHIP_SYSTEM_CONFIG_USE_LWIP

uint16_t TCPEndPoint::RemainingToSend()
{
    if (mSendQueue.IsNull())
    {
        return 0;
    }
    else
    {
        // We can never have reported more unacked data than there is pending
        // in the send queue! This would indicate a critical accounting bug.
        VerifyOrDie(mUnackedLength <= mSendQueue->TotalLength());

        return static_cast<uint16_t>(mSendQueue->TotalLength() - mUnackedLength);
    }
}

TCPEndPoint::BufferOffset TCPEndPoint::FindStartOfUnsent()
{
    // Find first packet buffer with remaining data to send by skipping
    // all sent but un-acked data. This is necessary because of the Consume()
    // call in HandleDataSent(), which potentially releases backing memory for
    // fully-sent packet buffers, causing an invalidation of all possible
    // offsets one might have cached. The TCP acnowledgements may come back
    // with a variety of sizes depending on prior activity, and size of the
    // send window. The only way to ensure we get the correct offsets into
    // unsent data while retaining the buffers that have un-acked data is to
    // traverse all sent-but-unacked data in the chain to reach the beginning
    // of ready-to-send data.
    TCPEndPoint::BufferOffset startOfUnsent(mSendQueue.Retain());
    uint16_t leftToSkip = mUnackedLength;

    VerifyOrDie(leftToSkip < mSendQueue->TotalLength());

    while (leftToSkip > 0)
    {
        VerifyOrDie(!startOfUnsent.buffer.IsNull());
        uint16_t bufDataLen = startOfUnsent.buffer->DataLength();
        if (leftToSkip >= bufDataLen)
        {
            // We have more to skip than current packet buffer size.
            // Follow the chain to continue.
            startOfUnsent.buffer.Advance();
            leftToSkip = static_cast<uint16_t>(leftToSkip - bufDataLen);
        }
        else
        {
            // Done skipping all data, currentUnsentBuf is first packet buffer
            // containing unsent data.
            startOfUnsent.offset = leftToSkip;
            leftToSkip           = 0;
        }
    }

    return startOfUnsent;
}

INET_ERROR TCPEndPoint::GetPCB(IPAddressType addrType)
{
    // IMMPORTANT: This method MUST be called with the LwIP stack LOCKED!

#if LWIP_VERSION_MAJOR > 1 || LWIP_VERSION_MINOR >= 5
    if (mTCP == NULL)
    {
        switch (addrType)
        {
        case kIPAddressType_IPv6:
            mTCP = tcp_new_ip_type(IPADDR_TYPE_V6);
            break;

#if INET_CONFIG_ENABLE_IPV4
        case kIPAddressType_IPv4:
            mTCP = tcp_new_ip_type(IPADDR_TYPE_V4);
            break;
#endif // INET_CONFIG_ENABLE_IPV4

        default:
            return INET_ERROR_WRONG_ADDRESS_TYPE;
        }

        if (mTCP == NULL)
        {
            return INET_ERROR_NO_MEMORY;
        }
        else
        {
            mLwIPEndPointType = kLwIPEndPointType_TCP;
        }
    }
    else
    {
        switch (IP_GET_TYPE(&mTCP->local_ip))
        {
        case IPADDR_TYPE_V6:
            if (addrType != kIPAddressType_IPv6)
                return INET_ERROR_WRONG_ADDRESS_TYPE;
            break;

#if INET_CONFIG_ENABLE_IPV4
        case IPADDR_TYPE_V4:
            if (addrType != kIPAddressType_IPv4)
                return INET_ERROR_WRONG_ADDRESS_TYPE;
            break;
#endif // INET_CONFIG_ENABLE_IPV4

        default:
            break;
        }
    }
#else // LWIP_VERSION_MAJOR <= 1 || LWIP_VERSION_MINOR >= 5
    if (mTCP == NULL)
    {
        if (addrType == kIPAddressType_IPv6)
            mTCP = tcp_new_ip6();
#if INET_CONFIG_ENABLE_IPV4
        else if (addrType == kIPAddressType_IPv4)
            mTCP = tcp_new();
#endif // INET_CONFIG_ENABLE_IPV4
        else
            return INET_ERROR_WRONG_ADDRESS_TYPE;
        if (mTCP == NULL)
        {
            return INET_ERROR_NO_MEMORY;
        }
        else
        {
            mLwIPEndPointType = kLwIPEndPointType_TCP;
        }
    }
    else
    {
#if INET_CONFIG_ENABLE_IPV4
        const IPAddressType pcbType = PCB_ISIPV6(mTCP) ? kIPAddressType_IPv6 : kIPAddressType_IPv4;
#else  // !INET_CONFIG_ENABLE_IPV4
        const IPAddressType pcbType = kIPAddressType_IPv6;
#endif // !INET_CONFIG_ENABLE_IPV4
        if (addrType != pcbType)
            return INET_ERROR_WRONG_ADDRESS_TYPE;
    }
#endif // LWIP_VERSION_MAJOR <= 1 || LWIP_VERSION_MINOR >= 5

    return INET_NO_ERROR;
}

void TCPEndPoint::HandleDataSent(uint16_t lenSent)
{
    if (IsConnected())
    {
        // Ensure we do not have internal inconsistency in the lwIP, which
        // could cause invalid pointer accesses.
        if (lenSent > mUnackedLength)
        {
            ChipLogError(Inet, "Got more ACKed bytes (%d) than were pending (%d)", (int) lenSent, (int) mUnackedLength);
            DoClose(INET_ERROR_UNEXPECTED_EVENT, false);
            return;
        }
        else if (mSendQueue.IsNull())
        {
            ChipLogError(Inet, "Got ACK for %d bytes but data backing gone", (int) lenSent);
            DoClose(INET_ERROR_UNEXPECTED_EVENT, false);
            return;
        }

        // Consume data off the head of the send queue equal to the amount of data being acknowledged.
        mSendQueue.Consume(lenSent);
        mUnackedLength = static_cast<uint16_t>(mUnackedLength - lenSent);

#if INET_CONFIG_OVERRIDE_SYSTEM_TCP_USER_TIMEOUT
        // Only change the UserTimeout timer if lenSent > 0,
        // indicating progress being made in sending data
        // across.
        if (lenSent > 0)
        {
            if (RemainingToSend() == 0)
            {
                // If the output queue has been flushed then stop the timer.

                StopTCPUserTimeoutTimer();

#if INET_CONFIG_ENABLE_TCP_SEND_IDLE_CALLBACKS
                // Notify up if all outstanding data has been acknowledged

                SetTCPSendIdleAndNotifyChange(true);
#endif // INET_CONFIG_ENABLE_TCP_SEND_IDLE_CALLBACKS
            }
            else
            {
                // Progress is being made. So, shift the timer
                // forward if it was started.
                RestartTCPUserTimeoutTimer();
            }
        }
#endif // INET_CONFIG_OVERRIDE_SYSTEM_TCP_USER_TIMEOUT

        // Mark the connection as being active.
        MarkActive();

        // If requested, call the app's OnDataSent callback.
        if (OnDataSent != NULL)
            OnDataSent(this, lenSent);

        // If unsent data exists, attempt to send it now...
        if (RemainingToSend() > 0)
            DriveSending();

        // If in the closing state and the send queue is now empty, attempt to transition to closed.
        if ((State == kState_Closing) && (RemainingToSend() == 0))
            DoClose(INET_NO_ERROR, false);
    }
}

void TCPEndPoint::HandleDataReceived(System::PacketBufferHandle buf)
{
    // Only receive new data while in the Connected or SendShutdown states.
    if (State == kState_Connected || State == kState_SendShutdown)
    {
        // Mark the connection as being active.
        MarkActive();

        // If we received a data buffer, queue it on the receive queue.  If there's already data in
        // the queue, compact the data into the head buffer.
        if (!buf.IsNull())
        {
            if (mRcvQueue.IsNull())
            {
                mRcvQueue = std::move(buf);
            }
            else
            {
                mRcvQueue->AddToEnd(std::move(buf));
                mRcvQueue->CompactHead();
            }
        }

        // Otherwise buf == NULL means the other side closed the connection, so ...
        else
        {

            // If in the Connected state and the app has provided an OnPeerClose callback,
            // enter the ReceiveShutdown state.  Providing an OnPeerClose callback allows
            // the app to decide whether to keep the send side of the connection open after
            // the peer has closed. If no OnPeerClose is provided, we assume that the app
            // wants to close both directions and automatically enter the Closing state.
            if (State == kState_Connected && OnPeerClose != NULL)
                State = kState_ReceiveShutdown;
            else
                State = kState_Closing;

            // Call the app's OnPeerClose.
            if (OnPeerClose != NULL)
                OnPeerClose(this);
        }

        // Drive the received data into the app.
        DriveReceiving();
    }
}

void TCPEndPoint::HandleIncomingConnection(TCPEndPoint * conEP)
{
    INET_ERROR err = INET_NO_ERROR;
    IPAddress peerAddr;
    uint16_t peerPort;

    if (State == kState_Listening)
    {
        // If there's no callback available, fail with an error.
        if (OnConnectionReceived == NULL)
            err = INET_ERROR_NO_CONNECTION_HANDLER;

        // Extract the peer's address information.
        if (err == INET_NO_ERROR)
            err = conEP->GetPeerInfo(&peerAddr, &peerPort);

        // If successful, call the app's callback function.
        if (err == INET_NO_ERROR)
            OnConnectionReceived(this, conEP, peerAddr, peerPort);

        // Otherwise clean up and call the app's error callback.
        else if (OnAcceptError != NULL)
            OnAcceptError(this, err);
    }
    else
        err = INET_ERROR_INCORRECT_STATE;

    // If something failed above, abort and free the connection end point.
    if (err != INET_NO_ERROR)
        conEP->Free();
}

void TCPEndPoint::HandleError(INET_ERROR err)
{
    if (State == kState_Listening)
    {
        if (OnAcceptError != NULL)
            OnAcceptError(this, err);
    }
    else
        DoClose(err, false);
}

err_t TCPEndPoint::LwIPHandleConnectComplete(void * arg, struct tcp_pcb * tpcb, err_t lwipErr)
{
    err_t res = ERR_OK;

    if (arg != NULL)
    {
        INET_ERROR conErr;
        TCPEndPoint * ep                   = static_cast<TCPEndPoint *>(arg);
        chip::System::Layer & lSystemLayer = ep->SystemLayer();

        if (lwipErr == ERR_OK)
        {
            // Setup LwIP callback functions for data transmission.
            tcp_recv(ep->mTCP, LwIPHandleDataReceived);
            tcp_sent(ep->mTCP, LwIPHandleDataSent);
        }

        // Post callback to HandleConnectComplete.
        conErr = chip::System::MapErrorLwIP(lwipErr);
        if (lSystemLayer.PostEvent(*ep, kInetEvent_TCPConnectComplete, (uintptr_t) conErr) != INET_NO_ERROR)
            res = ERR_ABRT;
    }
    else
        res = ERR_ABRT;

    if (res != ERR_OK)
        tcp_abort(tpcb);

    return res;
}

err_t TCPEndPoint::LwIPHandleIncomingConnection(void * arg, struct tcp_pcb * tpcb, err_t lwipErr)
{
    INET_ERROR err = chip::System::MapErrorLwIP(lwipErr);

    if (arg != NULL)
    {
        TCPEndPoint * listenEP             = static_cast<TCPEndPoint *>(arg);
        TCPEndPoint * conEP                = NULL;
        chip::System::Layer & lSystemLayer = listenEP->SystemLayer();

        // Tell LwIP we've accepted the connection so it can decrement the listen PCB's pending_accepts counter.
        tcp_accepted(listenEP->mTCP);

        // If we did in fact receive a connection, rather than an error, attempt to allocate an end point object.
        //
        // NOTE: Although most of the LwIP callbacks defer the real work to happen on the endpoint's thread
        // (by posting events to the thread's event queue) we can't do that here because as soon as this
        // function returns, LwIP is free to begin calling callbacks on the new PCB. For that to work we need
        // to have an end point associated with the PCB.
        //
        if (err == INET_NO_ERROR)
        {
            InetLayer & lInetLayer = listenEP->Layer();

            err = lInetLayer.NewTCPEndPoint(&conEP);
        }

        // Ensure that TCP timers have been started
        if (err == INET_NO_ERROR)
        {
            err = start_tcp_timers();
        }

        // If successful in allocating an end point...
        if (err == INET_NO_ERROR)
        {
            // Put the new end point into the Connected state.
            conEP->State             = kState_Connected;
            conEP->mTCP              = tpcb;
            conEP->mLwIPEndPointType = kLwIPEndPointType_TCP;
            conEP->Retain();

            // Setup LwIP callback functions for the new PCB.
            tcp_arg(tpcb, conEP);
            tcp_recv(tpcb, LwIPHandleDataReceived);
            tcp_sent(tpcb, LwIPHandleDataSent);
            tcp_err(tpcb, LwIPHandleError);

            // Post a callback to the HandleConnectionReceived() function, passing it the new end point.
            if (lSystemLayer.PostEvent(*listenEP, kInetEvent_TCPConnectionReceived, (uintptr_t) conEP) != INET_NO_ERROR)
            {
                err = INET_ERROR_CONNECTION_ABORTED;
                conEP->Release(); // for the Retain() above
                conEP->Release(); // for the Retain() in NewTCPEndPoint()
            }
        }

        // Otherwise, there was an error accepting the connection, so post a callback to the HandleError function.
        else
            lSystemLayer.PostEvent(*listenEP, kInetEvent_TCPError, (uintptr_t) err);
    }
    else
        err = INET_ERROR_CONNECTION_ABORTED;

    if (err != INET_NO_ERROR && tpcb != NULL)
    {
        tcp_abort(tpcb);
        return ERR_ABRT;
    }
    else
    {
        return ERR_OK;
    }
}

err_t TCPEndPoint::LwIPHandleDataReceived(void * arg, struct tcp_pcb * tpcb, struct pbuf * p, err_t err)
{
    err_t res = ERR_OK;

    if (arg != NULL)
    {
        TCPEndPoint * ep                   = static_cast<TCPEndPoint *>(arg);
        chip::System::Layer & lSystemLayer = ep->SystemLayer();

        // Post callback to HandleDataReceived.
        if (lSystemLayer.PostEvent(*ep, kInetEvent_TCPDataReceived, (uintptr_t) p) != INET_NO_ERROR)
            res = ERR_ABRT;
    }
    else
        res = ERR_ABRT;

    if (res != ERR_OK)
        tcp_abort(tpcb);

    return res;
}

err_t TCPEndPoint::LwIPHandleDataSent(void * arg, struct tcp_pcb * tpcb, u16_t len)
{
    err_t res = ERR_OK;

    if (arg != NULL)
    {
        TCPEndPoint * ep                   = static_cast<TCPEndPoint *>(arg);
        chip::System::Layer & lSystemLayer = ep->SystemLayer();

        // Post callback to HandleDataReceived.
        if (lSystemLayer.PostEvent(*ep, kInetEvent_TCPDataSent, (uintptr_t) len) != INET_NO_ERROR)
            res = ERR_ABRT;
    }
    else
        res = ERR_ABRT;

    if (res != ERR_OK)
        tcp_abort(tpcb);

    return res;
}

void TCPEndPoint::LwIPHandleError(void * arg, err_t lwipErr)
{
    if (arg != NULL)
    {
        TCPEndPoint * ep                   = static_cast<TCPEndPoint *>(arg);
        chip::System::Layer & lSystemLayer = ep->SystemLayer();

        // At this point LwIP has already freed the PCB.  Since the thread that owns the TCPEndPoint may
        // try to use the PCB before it receives the TCPError event posted below, we set the PCB to NULL
        // as a means to signal the other thread that the connection has been aborted.  The implication
        // of this is that the mTCP field is shared state between the two threads and thus must only be
        // accessed with the LwIP lock held.
        ep->mTCP              = NULL;
        ep->mLwIPEndPointType = kLwIPEndPointType_Unknown;

        // Post callback to HandleError.
        INET_ERROR err = chip::System::MapErrorLwIP(lwipErr);
        lSystemLayer.PostEvent(*ep, kInetEvent_TCPError, (uintptr_t) err);
    }
}

#endif // CHIP_SYSTEM_CONFIG_USE_LWIP

#if CHIP_SYSTEM_CONFIG_USE_SOCKETS

INET_ERROR TCPEndPoint::BindSrcAddrFromIntf(IPAddressType addrType, InterfaceId intfId)
{
    INET_ERROR err = INET_NO_ERROR;

    // If we are trying to make a TCP connection over a 'specified target interface',
    // then we bind the TCPEndPoint to an IP address on that target interface
    // and use that address as the source address for that connection. This is
    // done in the event that directly binding the connection to the target
    // interface is not allowed due to insufficient privileges.
    IPAddress curAddr     = IPAddress::Any;
    InterfaceId curIntfId = INET_NULL_INTERFACEID;
    bool ipAddrFound      = false;

    VerifyOrExit(State != kState_Bound, err = INET_ERROR_NOT_SUPPORTED);

    for (InterfaceAddressIterator addrIter; addrIter.HasCurrent(); addrIter.Next())
    {
        curAddr   = addrIter.GetAddress();
        curIntfId = addrIter.GetInterface();

        if (curIntfId == intfId)
        {
            // Search for an IPv4 address on the TargetInterface

#if INET_CONFIG_ENABLE_IPV4
            if (addrType == kIPAddressType_IPv4)
            {
                if (curAddr.IsIPv4())
                {
                    // Bind to the IPv4 address of the TargetInterface
                    ipAddrFound = true;
                    err         = Bind(kIPAddressType_IPv4, curAddr, 0, true);
                    SuccessOrExit(err);

                    break;
                }
            }
#endif // INET_CONFIG_ENABLE_IPV4
            if (addrType == kIPAddressType_IPv6)
            {
                // Select an IPv6 address on the interface that is not
                // a link local or a multicast address.
                // TODO: Define a proper IPv6GlobalUnicast address checker.
                if (!curAddr.IsIPv4() && !curAddr.IsIPv6LinkLocal() && !curAddr.IsMulticast())
                {
                    // Bind to the IPv6 address of the TargetInterface
                    ipAddrFound = true;
                    err         = Bind(kIPAddressType_IPv6, curAddr, 0, true);
                    SuccessOrExit(err);

                    break;
                }
            }
        }
    }

    VerifyOrExit(ipAddrFound, err = INET_ERROR_NOT_SUPPORTED);

exit:
    return err;
}

INET_ERROR TCPEndPoint::GetSocket(IPAddressType addrType)
{
    if (mSocket == INET_INVALID_SOCKET_FD)
    {
        int family;
        if (addrType == kIPAddressType_IPv6)
            family = PF_INET6;
#if INET_CONFIG_ENABLE_IPV4
        else if (addrType == kIPAddressType_IPv4)
            family = PF_INET;
#endif // INET_CONFIG_ENABLE_IPV4
        else
            return INET_ERROR_WRONG_ADDRESS_TYPE;
        mSocket = ::socket(family, SOCK_STREAM | SOCK_FLAGS, 0);
        if (mSocket == -1)
            return chip::System::MapErrorPOSIX(errno);
        mAddrType = addrType;

        // If creating an IPv6 socket, tell the kernel that it will be IPv6 only.  This makes it
        // posible to bind two sockets to the same port, one for IPv4 and one for IPv6.
#ifdef IPV6_V6ONLY
        if (family == PF_INET6)
        {
            int one = 1;
            setsockopt(mSocket, IPPROTO_IPV6, IPV6_V6ONLY, &one, sizeof(one));
        }
#endif // defined(IPV6_V6ONLY)

        // On systems that support it, disable the delivery of SIGPIPE signals when writing to a closed
        // socket.
#ifdef SO_NOSIGPIPE
        {
            int one = 1;
            int res = setsockopt(mSocket, SOL_SOCKET, SO_NOSIGPIPE, &one, sizeof(one));
            if (res != 0)
            {
                ChipLogError(Inet, "SO_NOSIGPIPE: %d", errno);
            }
        }
#endif // defined(SO_NOSIGPIPE)
    }
    else if (mAddrType != addrType)
        return INET_ERROR_INCORRECT_STATE;

    return INET_NO_ERROR;
}

SocketEvents TCPEndPoint::PrepareIO()
{
    SocketEvents ioType;

    // If initiating a new connection...
    // OR if connected and there is data to be sent...
    // THEN arrange for the kernel to alert us when the socket is ready to be written.
    if (State == kState_Connecting || (IsConnected() && !mSendQueue.IsNull()))
        ioType.SetWrite();

    // If listening for incoming connections and the app is ready to receive a connection...
    // OR if in a state where receiving is allowed, and the app is ready to receive data...
    // THEN arrange for the kernel to alert us when the socket is ready to be read.
    if ((State == kState_Listening && OnConnectionReceived != nullptr) ||
        ((State == kState_Connected || State == kState_SendShutdown) && ReceiveEnabled && OnDataReceived != nullptr))
        ioType.SetRead();

    return ioType;
}

void TCPEndPoint::HandlePendingIO()
{
    // Prevent the end point from being freed while in the middle of a callback.
    Retain();

    // If in the Listening state, and the app is ready to receive a connection, and there is a connection
    // ready to be received on the socket, process the incoming connection.
    if (State == kState_Listening)
    {
        if (OnConnectionReceived != nullptr && mPendingIO.IsReadable())
            HandleIncomingConnection();
    }

    // If in the processes of initiating a connection...
    else if (State == kState_Connecting)
    {
        // The socket being writable indicates the connection has completed (successfully or otherwise).
        if (mPendingIO.IsWriteable())
        {
            // Get the connection result from the socket.
            int osConRes;
            socklen_t optLen = sizeof(osConRes);
            if (getsockopt(mSocket, SOL_SOCKET, SO_ERROR, &osConRes, &optLen) != 0)
                osConRes = errno;
            INET_ERROR conRes = chip::System::MapErrorPOSIX(osConRes);

            // Process the connection result.
            HandleConnectComplete(conRes);
        }
    }

    else
    {
        // If in a state where sending is allowed, and there is data to be sent, and the socket is ready for
        // writing, drive outbound data into the connection.
        if (IsConnected() && !mSendQueue.IsNull() && mPendingIO.IsWriteable())
            DriveSending();

        // If in a state were receiving is allowed, and the app is ready to receive data, and data is ready
        // on the socket, receive inbound data from the connection.
        if ((State == kState_Connected || State == kState_SendShutdown) && ReceiveEnabled && OnDataReceived != nullptr &&
            mPendingIO.IsReadable())
            ReceiveData();
    }

    mPendingIO.Clear();

    Release();
}

void TCPEndPoint::ReceiveData()
{
    System::PacketBufferHandle rcvBuf;
    bool isNewBuf = true;

    if (mRcvQueue.IsNull())
<<<<<<< HEAD
        rcvBuf = System::PacketBufferHandle::New(System::kMaxPacketBufferSizeWithoutReserve, 0);
=======
        rcvBuf = System::PacketBuffer::New(0);
>>>>>>> 12aea865
    else
    {
        rcvBuf = mRcvQueue->Last();
        if (rcvBuf->AvailableDataLength() == 0)
<<<<<<< HEAD
            rcvBuf = System::PacketBufferHandle::New(System::kMaxPacketBufferSizeWithoutReserve, 0);
=======
            rcvBuf = System::PacketBuffer::New(0);
>>>>>>> 12aea865
        else
        {
            isNewBuf = false;
            rcvBuf->CompactHead();
        }
    }

    if (rcvBuf.IsNull())
    {
        DoClose(INET_ERROR_NO_MEMORY, false);
        return;
    }

    // Attempt to receive data from the socket.
    ssize_t rcvLen = recv(mSocket, rcvBuf->Start() + rcvBuf->DataLength(), rcvBuf->AvailableDataLength(), 0);

#if INET_CONFIG_OVERRIDE_SYSTEM_TCP_USER_TIMEOUT
    INET_ERROR err;
    bool isProgressing = false;

    err = CheckConnectionProgress(isProgressing);
    if (err != INET_NO_ERROR)
    {
        DoClose(err, false);

        return;
    }

    if (mLastTCPKernelSendQueueLen == 0)
    {
        // If the output queue has been flushed then stop the timer.

        StopTCPUserTimeoutTimer();

#if INET_CONFIG_ENABLE_TCP_SEND_IDLE_CALLBACKS
        // Notify up if all outstanding data has been acknowledged

        if (mSendQueue.IsNull())
        {
            SetTCPSendIdleAndNotifyChange(true);
        }
#endif // INET_CONFIG_ENABLE_TCP_SEND_IDLE_CALLBACKS
    }
    else if (isProgressing && mUserTimeoutTimerRunning)
    {
        // Progress is being made. So, shift the timer
        // forward if it was started.
        RestartTCPUserTimeoutTimer();
    }
#endif // INET_CONFIG_OVERRIDE_SYSTEM_TCP_USER_TIMEOUT
    // If an error occurred, abort the connection.
    if (rcvLen < 0)
    {
        int systemErrno = errno;
        if (systemErrno == EAGAIN)
        {
            // Note: in this case, we opt to not retry the recv call,
            // and instead we expect that the read flags will get
            // reset correctly upon a subsequent return from the
            // select call.
            ChipLogError(Inet, "recv: EAGAIN, will retry");

            return;
        }

        DoClose(chip::System::MapErrorPOSIX(systemErrno), false);
    }

    else
    {
        // Mark the connection as being active.
        MarkActive();

        // If the peer closed their end of the connection...
        if (rcvLen == 0)
        {
            // If in the Connected state and the app has provided an OnPeerClose callback,
            // enter the ReceiveShutdown state.  Providing an OnPeerClose callback allows
            // the app to decide whether to keep the send side of the connection open after
            // the peer has closed. If no OnPeerClose is provided, we assume that the app
            // wants to close both directions and automatically enter the Closing state.
            if (State == kState_Connected && OnPeerClose != nullptr)
                State = kState_ReceiveShutdown;
            else
                State = kState_Closing;

            // Call the app's OnPeerClose.
            if (OnPeerClose != nullptr)
                OnPeerClose(this);
        }

        // Otherwise, add the new data onto the receive queue.
        else
        {
            VerifyOrDie(rcvLen > 0);
            size_t newDataLength = rcvBuf->DataLength() + static_cast<size_t>(rcvLen);
            VerifyOrDie(CanCastTo<uint16_t>(newDataLength));
            if (isNewBuf)
            {
                rcvBuf->SetDataLength(static_cast<uint16_t>(newDataLength));
                rcvBuf.RightSize();
                if (mRcvQueue.IsNull())
                    mRcvQueue = std::move(rcvBuf);
                else
                    mRcvQueue->AddToEnd(std::move(rcvBuf));
            }
            else
            {
                rcvBuf->SetDataLength(static_cast<uint16_t>(newDataLength), mRcvQueue);
            }
        }
    }

    // Drive any received data into the app.
    DriveReceiving();
}

void TCPEndPoint::HandleIncomingConnection()
{
    INET_ERROR err      = INET_NO_ERROR;
    TCPEndPoint * conEP = nullptr;
    IPAddress peerAddr;
    uint16_t peerPort;

    union
    {
        sockaddr any;
        sockaddr_in in;
        sockaddr_in6 in6;
    } sa;
    memset(&sa, 0, sizeof(sa));
    socklen_t saLen = sizeof(sa);

    // Accept the new connection.
    int conSocket = accept(mSocket, &sa.any, &saLen);
    if (conSocket == -1)
        err = chip::System::MapErrorPOSIX(errno);

    // If there's no callback available, fail with an error.
    if (err == INET_NO_ERROR && OnConnectionReceived == nullptr)
        err = INET_ERROR_NO_CONNECTION_HANDLER;

    // Extract the peer's address information.
    if (err == INET_NO_ERROR)
    {
        if (sa.any.sa_family == AF_INET6)
        {
            peerAddr = IPAddress::FromIPv6(sa.in6.sin6_addr);
            peerPort = ntohs(sa.in6.sin6_port);
        }
#if INET_CONFIG_ENABLE_IPV4
        else if (sa.any.sa_family == AF_INET)
        {
            peerAddr = IPAddress::FromIPv4(sa.in.sin_addr);
            peerPort = ntohs(sa.in.sin_port);
        }
#endif // INET_CONFIG_ENABLE_IPV4
        else
            err = INET_ERROR_INCORRECT_STATE;
    }

    // Attempt to allocate an end point object.
    if (err == INET_NO_ERROR)
    {
        InetLayer & lInetLayer = Layer();

        err = lInetLayer.NewTCPEndPoint(&conEP);
    }

    // If all went well...
    if (err == INET_NO_ERROR)
    {
        // Put the new end point into the Connected state.
        conEP->State   = kState_Connected;
        conEP->mSocket = conSocket;
#if INET_CONFIG_ENABLE_IPV4
        conEP->mAddrType = (sa.any.sa_family == AF_INET6) ? kIPAddressType_IPv6 : kIPAddressType_IPv4;
#else  // !INET_CONFIG_ENABLE_IPV4
        conEP->mAddrType = kIPAddressType_IPv6;
#endif // !INET_CONFIG_ENABLE_IPV4
        conEP->Retain();

        // Call the app's callback function.
        OnConnectionReceived(this, conEP, peerAddr, peerPort);
    }

    // Otherwise immediately close the connection, clean up and call the app's error callback.
    else
    {
        if (conSocket != -1)
            close(conSocket);
        if (conEP != nullptr)
        {
            if (conEP->State == kState_Connected)
                conEP->Release();
            conEP->Release();
        }
        if (OnAcceptError != nullptr)
            OnAcceptError(this, err);
    }
}

#if INET_CONFIG_OVERRIDE_SYSTEM_TCP_USER_TIMEOUT
/**
 *  This function probes the TCP output queue and checks if data is successfully
 *  being transferred to the other end.
 */
INET_ERROR TCPEndPoint::CheckConnectionProgress(bool & isProgressing)
{
    INET_ERROR err          = INET_NO_ERROR;
    int currPendingBytesRaw = 0;
    uint32_t currPendingBytes; // Will be initialized once we know it's safe.

    // Fetch the bytes pending successful transmission in the TCP out queue.

    if (ioctl(mSocket, TIOCOUTQ, &currPendingBytesRaw) < 0)
    {
        ExitNow(err = chip::System::MapErrorPOSIX(errno));
    }

    if (!CanCastTo<uint32_t>(currPendingBytesRaw))
    {
        ExitNow(err = INET_ERROR_INCORRECT_STATE);
    }

    currPendingBytes = static_cast<uint32_t>(currPendingBytesRaw);

    if ((currPendingBytes != 0) && (mBytesWrittenSinceLastProbe + mLastTCPKernelSendQueueLen == currPendingBytes))
    {
        // No progress has been made

        isProgressing = false;
    }
    else
    {
        // Data is flowing successfully

        isProgressing = true;
    }

    // Reset the value of the bytes written since the last probe into the tcp
    // outqueue was made and update the last tcp outqueue sample.

    mBytesWrittenSinceLastProbe = 0;

    mLastTCPKernelSendQueueLen = currPendingBytes;

exit:
    return err;
}
#endif // INET_CONFIG_OVERRIDE_SYSTEM_TCP_USER_TIMEOUT

#endif // CHIP_SYSTEM_CONFIG_USE_SOCKETS

} // namespace Inet
} // namespace chip<|MERGE_RESOLUTION|>--- conflicted
+++ resolved
@@ -2402,20 +2402,14 @@
     bool isNewBuf = true;
 
     if (mRcvQueue.IsNull())
-<<<<<<< HEAD
         rcvBuf = System::PacketBufferHandle::New(System::kMaxPacketBufferSizeWithoutReserve, 0);
-=======
-        rcvBuf = System::PacketBuffer::New(0);
->>>>>>> 12aea865
     else
     {
         rcvBuf = mRcvQueue->Last();
         if (rcvBuf->AvailableDataLength() == 0)
-<<<<<<< HEAD
+        {
             rcvBuf = System::PacketBufferHandle::New(System::kMaxPacketBufferSizeWithoutReserve, 0);
-=======
-            rcvBuf = System::PacketBuffer::New(0);
->>>>>>> 12aea865
+        }
         else
         {
             isNewBuf = false;
