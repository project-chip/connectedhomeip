/*
 *
 *    Copyright (c) 2020-2021 Project CHIP Authors
 *    Copyright (c) 2013-2018 Nest Labs, Inc.
 *
 *    Licensed under the Apache License, Version 2.0 (the "License");
 *    you may not use this file except in compliance with the License.
 *    You may obtain a copy of the License at
 *
 *        http://www.apache.org/licenses/LICENSE-2.0
 *
 *    Unless required by applicable law or agreed to in writing, software
 *    distributed under the License is distributed on an "AS IS" BASIS,
 *    WITHOUT WARRANTIES OR CONDITIONS OF ANY KIND, either express or implied.
 *    See the License for the specific language governing permissions and
 *    limitations under the License.
 */

/**
 *    @file
 *      This file implements the <tt>Inet::TCPEndPoint</tt> class,
 *      where the CHIP Inet Layer encapsulates methods for interacting
 *      with TCP transport endpoints (SOCK_DGRAM sockets on Linux and
 *      BSD-derived systems) or LwIP TCP protocol control blocks, as
 *      the system is configured accordingly.
 *
 */

#define __APPLE_USE_RFC_3542

#ifndef __STDC_LIMIT_MACROS
#define __STDC_LIMIT_MACROS
#endif

#include "TCPEndPoint.h"

#include "InetFaultInjection.h"
#include <inet/InetLayer.h>

#include <support/CodeUtils.h>
#include <support/SafeInt.h>
#include <support/logging/CHIPLogging.h>
#include <system/SystemFaultInjection.h>

#if CHIP_SYSTEM_CONFIG_USE_LWIP
#include <lwip/tcp.h>
#include <lwip/tcpip.h>
#endif // CHIP_SYSTEM_CONFIG_USE_LWIP

#if CHIP_SYSTEM_CONFIG_USE_SOCKETS
#include <errno.h>
#include <fcntl.h>
#include <net/if.h>
#include <netinet/tcp.h>
#include <sys/ioctl.h>
#include <sys/select.h>
#include <sys/socket.h>
#include <unistd.h>
#endif // CHIP_SYSTEM_CONFIG_USE_SOCKETS

#include "arpa-inet-compatibility.h"

#include <stdio.h>
#include <string.h>
#include <utility>

// SOCK_CLOEXEC not defined on all platforms, e.g. iOS/macOS:
#ifdef SOCK_CLOEXEC
#define SOCK_FLAGS SOCK_CLOEXEC
#else
#define SOCK_FLAGS 0
#endif

#if defined(SOL_TCP)
// socket option level for Linux and BSD systems.
#define TCP_SOCKOPT_LEVEL SOL_TCP
#else
// socket option level for macOS & iOS systems.
#define TCP_SOCKOPT_LEVEL IPPROTO_TCP
#endif

#if defined(TCP_KEEPIDLE)
// socket option for Linux and BSD systems.
#define TCP_IDLE_INTERVAL_OPT_NAME TCP_KEEPIDLE
#else
// socket option for macOS & iOS systems.
#define TCP_IDLE_INTERVAL_OPT_NAME TCP_KEEPALIVE
#endif

/*
 * This logic to register a null operation callback with the LwIP TCP/IP task
 * ensures that the TCP timer loop is started when a connection is established,
 * which is necessary to ensure that initial SYN and SYN-ACK packets are
 * retransmitted during the 3-way handshake.
 */
#if CHIP_SYSTEM_CONFIG_USE_LWIP
namespace {

void nil_tcpip_callback(void * _aContext) {}

err_t start_tcp_timers(void)
{
    return tcpip_callback(nil_tcpip_callback, NULL);
}

} // anonymous namespace
#endif // CHIP_SYSTEM_CONFIG_USE_LWIP

namespace chip {
namespace Inet {

chip::System::ObjectPool<TCPEndPoint, INET_CONFIG_NUM_TCP_ENDPOINTS> TCPEndPoint::sPool;

CHIP_ERROR TCPEndPoint::Bind(IPAddressType addrType, const IPAddress & addr, uint16_t port, bool reuseAddr)
{
    CHIP_ERROR res = CHIP_NO_ERROR;

    if (State != kState_Ready)
        return CHIP_ERROR_INCORRECT_STATE;

    if (addr != IPAddress::Any && addr.Type() != kIPAddressType_Any && addr.Type() != addrType)
        return INET_ERROR_WRONG_ADDRESS_TYPE;

#if CHIP_SYSTEM_CONFIG_USE_LWIP

    // Lock LwIP stack
    LOCK_TCPIP_CORE();

    // Get the appropriate type of PCB.
    res = GetPCB(addrType);

    // Bind the PCB to the specified address/port.
    if (res == CHIP_NO_ERROR)
    {
        if (reuseAddr)
        {
            ip_set_option(mTCP, SOF_REUSEADDR);
        }

#if LWIP_VERSION_MAJOR > 1 || LWIP_VERSION_MINOR >= 5

        ip_addr_t ipAddr;
        if (addr != IPAddress::Any)
        {
            ipAddr = addr.ToLwIPAddr();
        }
        else if (addrType == kIPAddressType_IPv6)
        {
            ipAddr = ip6_addr_any;
        }
#if INET_CONFIG_ENABLE_IPV4
        else if (addrType == kIPAddressType_IPv4)
        {
            ipAddr = ip_addr_any;
        }
#endif // INET_CONFIG_ENABLE_IPV4
        else
            res = INET_ERROR_WRONG_ADDRESS_TYPE;
        res = chip::System::MapErrorLwIP(tcp_bind(mTCP, &ipAddr, port));

#else // LWIP_VERSION_MAJOR <= 1 || LWIP_VERSION_MINOR >= 5

        if (addrType == kIPAddressType_IPv6)
        {
            ip6_addr_t ipv6Addr = addr.ToIPv6();
            res                 = chip::System::MapErrorLwIP(tcp_bind_ip6(mTCP, &ipv6Addr, port));
        }
#if INET_CONFIG_ENABLE_IPV4
        else if (addrType == kIPAddressType_IPv4)
        {
            ip_addr_t ipv4Addr = addr.ToIPv4();
            res                = chip::System::MapErrorLwIP(tcp_bind(mTCP, &ipv4Addr, port));
        }
#endif // INET_CONFIG_ENABLE_IPV4
        else
            res = INET_ERROR_WRONG_ADDRESS_TYPE;

#endif // LWIP_VERSION_MAJOR <= 1 || LWIP_VERSION_MINOR >= 5
    }

    // Unlock LwIP stack
    UNLOCK_TCPIP_CORE();

#endif // CHIP_SYSTEM_CONFIG_USE_LWIP

#if CHIP_SYSTEM_CONFIG_USE_SOCKETS

    res = GetSocket(addrType);

    if (res == CHIP_NO_ERROR && reuseAddr)
    {
        int n = 1;
        setsockopt(mSocket.GetFD(), SOL_SOCKET, SO_REUSEADDR, &n, sizeof(n));

#ifdef SO_REUSEPORT
        // Enable SO_REUSEPORT.  This permits coexistence between an
        // untargetted CHIP client and other services that listen on
        // a CHIP port on a specific address (such as a CHIP client
        // with TARGETTED_LISTEN or TCP proxying services).  Note that
        // one of the costs of this implementation is the
        // non-deterministic connection dispatch when multple clients
        // listen on the address wih the same degreee of selectivity,
        // e.g. two untargetted-listen CHIP clients, or two
        // targetted-listen CHIP clients with the same node id.

        if (setsockopt(mSocket.GetFD(), SOL_SOCKET, SO_REUSEPORT, &n, sizeof(n)) != 0)
        {
            ChipLogError(Inet, "SO_REUSEPORT: %d", errno);
        }
#endif // defined(SO_REUSEPORT)
    }

    if (res == CHIP_NO_ERROR)
    {
        if (addrType == kIPAddressType_IPv6)
        {
            struct sockaddr_in6 sa;
            memset(&sa, 0, sizeof(sa));
            sa.sin6_family   = AF_INET6;
            sa.sin6_port     = htons(port);
            sa.sin6_flowinfo = 0;
            sa.sin6_addr     = addr.ToIPv6();
            sa.sin6_scope_id = 0;

            if (bind(mSocket.GetFD(), reinterpret_cast<const sockaddr *>(&sa), static_cast<unsigned>(sizeof(sa))) != 0)
                res = chip::System::MapErrorPOSIX(errno);
        }
#if INET_CONFIG_ENABLE_IPV4
        else if (addrType == kIPAddressType_IPv4)
        {
            struct sockaddr_in sa;
            memset(&sa, 0, sizeof(sa));
            sa.sin_family = AF_INET;
            sa.sin_port   = htons(port);
            sa.sin_addr   = addr.ToIPv4();

            if (bind(mSocket.GetFD(), reinterpret_cast<const sockaddr *>(&sa), static_cast<unsigned>(sizeof(sa))) != 0)
                res = chip::System::MapErrorPOSIX(errno);
        }
#endif // INET_CONFIG_ENABLE_IPV4
        else
            res = INET_ERROR_WRONG_ADDRESS_TYPE;
    }

#if CHIP_SYSTEM_CONFIG_USE_DISPATCH
    dispatch_queue_t dispatchQueue = SystemLayer().GetDispatchQueue();
    if (dispatchQueue != nullptr)
    {
        unsigned long fd = static_cast<unsigned long>(mSocket.GetFD());

        mReadableSource = dispatch_source_create(DISPATCH_SOURCE_TYPE_READ, fd, 0, dispatchQueue);
        ReturnErrorCodeIf(mReadableSource == nullptr, CHIP_ERROR_NO_MEMORY);

        mWriteableSource = dispatch_source_create(DISPATCH_SOURCE_TYPE_WRITE, fd, 0, dispatchQueue);
        ReturnErrorCodeIf(mWriteableSource == nullptr, CHIP_ERROR_NO_MEMORY);

        dispatch_source_set_event_handler(mReadableSource, ^{
            this->mSocket.SetPendingIO(System::SocketEventFlags::kRead);
            this->HandlePendingIO();
        });

        dispatch_source_set_event_handler(mWriteableSource, ^{
            this->mSocket.SetPendingIO(System::SocketEventFlags::kWrite);
            this->HandlePendingIO();
        });

        dispatch_resume(mReadableSource);
        dispatch_resume(mWriteableSource);
    }
#endif // CHIP_SYSTEM_CONFIG_USE_DISPATCH
#endif // CHIP_SYSTEM_CONFIG_USE_SOCKETS

    if (res == CHIP_NO_ERROR)
    {
        State = kState_Bound;
    }

    return res;
}

CHIP_ERROR TCPEndPoint::Listen(uint16_t backlog)
{
    CHIP_ERROR res = CHIP_NO_ERROR;

    if (State != kState_Bound)
        return CHIP_ERROR_INCORRECT_STATE;

#if CHIP_SYSTEM_CONFIG_USE_LWIP

    // Start listening for incoming connections.
    mTCP              = tcp_listen(mTCP);
    mLwIPEndPointType = kLwIPEndPointType_TCP;

    tcp_arg(mTCP, this);

    tcp_accept(mTCP, LwIPHandleIncomingConnection);

#endif // CHIP_SYSTEM_CONFIG_USE_LWIP

#if CHIP_SYSTEM_CONFIG_USE_SOCKETS

    if (listen(mSocket.GetFD(), backlog) != 0)
    {
        res = chip::System::MapErrorPOSIX(errno);
<<<<<<< HEAD
    }
    else
    {
        // Wait for ability to read on this endpoint.
        mSocket.SetCallback(HandlePendingIO, reinterpret_cast<intptr_t>(this));
        res = mSocket.RequestCallbackOnPendingRead();
    }
=======
    else
    {
        // Enable non-blocking mode for the socket.
        int flags = fcntl(mSocket.GetFD(), F_GETFL, 0);
        fcntl(mSocket.GetFD(), F_SETFL, flags | O_NONBLOCK);
    }

    // Wait for ability to read on this endpoint.
    mSocket.SetCallback(HandlePendingIO, reinterpret_cast<intptr_t>(this));
    mSocket.RequestCallbackOnPendingRead();
>>>>>>> b748dd8b

#endif // CHIP_SYSTEM_CONFIG_USE_SOCKETS

    if (res == CHIP_NO_ERROR)
    {
        // Once Listening, bump the reference count.  The corresponding call to Release()
        // [or on LwIP, DeferredRelease()] will happen in DoClose().
        Retain();
        State = kState_Listening;
    }

    return res;
}

CHIP_ERROR TCPEndPoint::Connect(const IPAddress & addr, uint16_t port, InterfaceId intfId)
{
    CHIP_ERROR res = CHIP_NO_ERROR;

    if (State != kState_Ready && State != kState_Bound)
        return CHIP_ERROR_INCORRECT_STATE;

    IPAddressType addrType = addr.Type();

#if CHIP_SYSTEM_CONFIG_USE_LWIP

    // LwIP does not provides an API for initiating a TCP connection via a specific interface.
    // As a work-around, if the destination is an IPv6 link-local address, we bind the PCB
    // to the link local address associated with the source interface; however this is only
    // viable if the endpoint hasn't already been bound.
    if (intfId != INET_NULL_INTERFACEID)
    {
        IPAddress intfLLAddr;
        InetLayer & lInetLayer = Layer();

        if (!addr.IsIPv6LinkLocal() || State == kState_Bound)
            return CHIP_ERROR_NOT_IMPLEMENTED;

        res = lInetLayer.GetLinkLocalAddr(intfId, &intfLLAddr);
        if (res != CHIP_NO_ERROR)
            return res;

        res = Bind(kIPAddressType_IPv6, intfLLAddr, 0, true);
        if (res != CHIP_NO_ERROR)
            return res;
    }

    // Lock LwIP stack
    LOCK_TCPIP_CORE();

    res = GetPCB(addrType);

    if (res == CHIP_NO_ERROR)
    {
        tcp_arg(mTCP, this);
        tcp_err(mTCP, LwIPHandleError);

#if LWIP_VERSION_MAJOR > 1 || LWIP_VERSION_MINOR >= 5
        ip_addr_t lwipAddr = addr.ToLwIPAddr();
        res                = chip::System::MapErrorLwIP(tcp_connect(mTCP, &lwipAddr, port, LwIPHandleConnectComplete));
#else // LWIP_VERSION_MAJOR <= 1 || LWIP_VERSION_MINOR >= 5
        if (addrType == kIPAddressType_IPv6)
        {
            ip6_addr_t lwipAddr = addr.ToIPv6();
            res                 = chip::System::MapErrorLwIP(tcp_connect_ip6(mTCP, &lwipAddr, port, LwIPHandleConnectComplete));
        }
#if INET_CONFIG_ENABLE_IPV4
        else if (addrType == kIPAddressType_IPv4)
        {
            ip_addr_t lwipAddr = addr.ToIPv4();
            res                = chip::System::MapErrorLwIP(tcp_connect(mTCP, &lwipAddr, port, LwIPHandleConnectComplete));
        }
#endif // INET_CONFIG_ENABLE_IPV4
        else
            res = INET_ERROR_WRONG_ADDRESS_TYPE;
#endif // LWIP_VERSION_MAJOR <= 1 || LWIP_VERSION_MINOR >= 5

        // Ensure that TCP timers are started
        if (res == CHIP_NO_ERROR)
        {
            err_t error = start_tcp_timers();
            if (error != ERR_OK)
            {
                res = chip::System::MapErrorLwIP(error);
            }
        }

        if (res == CHIP_NO_ERROR)
        {
            State = kState_Connecting;
            Retain();
        }
    }

    // Unlock LwIP stack
    UNLOCK_TCPIP_CORE();

#endif // CHIP_SYSTEM_CONFIG_USE_LWIP

#if CHIP_SYSTEM_CONFIG_USE_SOCKETS

    res = GetSocket(addrType);
    if (res != CHIP_NO_ERROR)
        return res;

    if (intfId == INET_NULL_INTERFACEID)
    {
        // The behavior when connecting to an IPv6 link-local address without specifying an outbound
        // interface is ambiguous. So prevent it in all cases.
        if (addr.IsIPv6LinkLocal())
            return INET_ERROR_WRONG_ADDRESS_TYPE;
    }
    else
    {
        // Try binding to the interface

        // If destination is link-local then there is no need to bind to
        // interface or address on the interface.

        if (!addr.IsIPv6LinkLocal())
        {
#ifdef SO_BINDTODEVICE
            struct ::ifreq ifr;
            memset(&ifr, 0, sizeof(ifr));

            res = GetInterfaceName(intfId, ifr.ifr_name, sizeof(ifr.ifr_name));
            if (res != CHIP_NO_ERROR)
                return res;

            // Attempt to bind to the interface using SO_BINDTODEVICE which requires privileged access.
            // If the permission is denied(EACCES) because CHIP is running in a context
            // that does not have privileged access, choose a source address on the
            // interface to bind the connetion to.
            int r = setsockopt(mSocket.GetFD(), SOL_SOCKET, SO_BINDTODEVICE, &ifr, sizeof(ifr));
            if (r < 0 && errno != EACCES)
            {
                return res = chip::System::MapErrorPOSIX(errno);
            }

            if (r < 0)
#endif // SO_BINDTODEVICE
            {
                // Attempting to initiate a connection via a specific interface is not allowed.
                // The only way to do this is to bind the local to an address on the desired
                // interface.
                res = BindSrcAddrFromIntf(addrType, intfId);
                if (res != CHIP_NO_ERROR)
                    return res;
            }
        }
    }

    // Disable generation of SIGPIPE.
#ifdef SO_NOSIGPIPE
    int n = 1;
    setsockopt(mSocket.GetFD(), SOL_SOCKET, SO_NOSIGPIPE, &n, sizeof(n));
#endif // defined(SO_NOSIGPIPE)

    // Enable non-blocking mode for the socket.
    int flags = fcntl(mSocket.GetFD(), F_GETFL, 0);
    fcntl(mSocket.GetFD(), F_SETFL, flags | O_NONBLOCK);

    socklen_t sockaddrsize       = 0;
    const sockaddr * sockaddrptr = nullptr;

    union
    {
        sockaddr any;
        sockaddr_in6 in6;
#if INET_CONFIG_ENABLE_IPV4
        sockaddr_in in;
#endif // INET_CONFIG_ENABLE_IPV4
    } sa;
    memset(&sa, 0, sizeof(sa));

    if (addrType == kIPAddressType_IPv6)
    {
        sa.in6.sin6_family   = AF_INET6;
        sa.in6.sin6_port     = htons(port);
        sa.in6.sin6_flowinfo = 0;
        sa.in6.sin6_addr     = addr.ToIPv6();
        sa.in6.sin6_scope_id = intfId;
        sockaddrsize         = sizeof(sockaddr_in6);
        sockaddrptr          = reinterpret_cast<const sockaddr *>(&sa.in6);
    }
#if INET_CONFIG_ENABLE_IPV4
    else if (addrType == kIPAddressType_IPv4)
    {
        sa.in.sin_family = AF_INET;
        sa.in.sin_port   = htons(port);
        sa.in.sin_addr   = addr.ToIPv4();
        sockaddrsize     = sizeof(sockaddr_in);
        sockaddrptr      = reinterpret_cast<const sockaddr *>(&sa.in);
    }
#endif // INET_CONFIG_ENABLE_IPV4
    else
        return INET_ERROR_WRONG_ADDRESS_TYPE;

    int conRes = connect(mSocket.GetFD(), sockaddrptr, sockaddrsize);

    if (conRes == -1 && errno != EINPROGRESS)
    {
        res = chip::System::MapErrorPOSIX(errno);
        DoClose(res, true);
        return res;
    }

    mSocket.SetCallback(HandlePendingIO, reinterpret_cast<intptr_t>(this));

    // Once Connecting or Connected, bump the reference count.  The corresponding Release()
    // [or on LwIP, DeferredRelease()] will happen in DoClose().
    Retain();

    if (conRes == 0)
    {
        State = kState_Connected;
        // Wait for ability to read on this endpoint.
        ReturnErrorOnFailure(mSocket.RequestCallbackOnPendingRead());
        if (OnConnectComplete != nullptr)
            OnConnectComplete(this, CHIP_NO_ERROR);
    }
    else
    {
        State = kState_Connecting;
        // Wait for ability to write on this endpoint.
        ReturnErrorOnFailure(mSocket.RequestCallbackOnPendingWrite());
    }

#endif // CHIP_SYSTEM_CONFIG_USE_SOCKETS

    StartConnectTimerIfSet();

    return res;
}

/**
 * @brief   Set timeout for Connect to succeed or return an error.
 *
 * @param[in]   connTimeoutMsecs
 *
 * @note
 *  Setting a value of zero means use system defaults.
 */
void TCPEndPoint::SetConnectTimeout(const uint32_t connTimeoutMsecs)
{
    mConnectTimeoutMsecs = connTimeoutMsecs;
}

void TCPEndPoint::StartConnectTimerIfSet()
{
    if (mConnectTimeoutMsecs > 0)
    {
        chip::System::Layer & lSystemLayer = SystemLayer();

        lSystemLayer.StartTimer(mConnectTimeoutMsecs, TCPConnectTimeoutHandler, this);
    }
}

void TCPEndPoint::StopConnectTimer()
{
    chip::System::Layer & lSystemLayer = SystemLayer();

    lSystemLayer.CancelTimer(TCPConnectTimeoutHandler, this);
}

void TCPEndPoint::TCPConnectTimeoutHandler(chip::System::Layer * aSystemLayer, void * aAppState, CHIP_ERROR aError)
{
    TCPEndPoint * tcpEndPoint = reinterpret_cast<TCPEndPoint *>(aAppState);

    VerifyOrDie((aSystemLayer != nullptr) && (tcpEndPoint != nullptr));

    // Close Connection as we have timed out and Connect has not returned to
    // stop this timer.
    tcpEndPoint->DoClose(INET_ERROR_TCP_CONNECT_TIMEOUT, false);
}

CHIP_ERROR TCPEndPoint::GetPeerInfo(IPAddress * retAddr, uint16_t * retPort) const
{
    CHIP_ERROR res = CHIP_NO_ERROR;

    if (!IsConnected())
        return CHIP_ERROR_INCORRECT_STATE;

#if CHIP_SYSTEM_CONFIG_USE_LWIP

    // Lock LwIP stack
    LOCK_TCPIP_CORE();

    if (mTCP != NULL)
    {
        *retPort = mTCP->remote_port;

#if LWIP_VERSION_MAJOR > 1 || LWIP_VERSION_MINOR >= 5
        *retAddr = IPAddress::FromLwIPAddr(mTCP->remote_ip);
#else // LWIP_VERSION_MAJOR <= 1 || LWIP_VERSION_MINOR >= 5
#if INET_CONFIG_ENABLE_IPV4
        *retAddr = PCB_ISIPV6(mTCP) ? IPAddress::FromIPv6(mTCP->remote_ip.ip6) : IPAddress::FromIPv4(mTCP->remote_ip.ip4);
#else  // !INET_CONFIG_ENABLE_IPV4
        *retAddr                    = IPAddress::FromIPv6(mTCP->remote_ip.ip6);
#endif // !INET_CONFIG_ENABLE_IPV4
#endif // LWIP_VERSION_MAJOR <= 1 || LWIP_VERSION_MINOR >= 5
    }
    else
        res = CHIP_ERROR_CONNECTION_ABORTED;

    // Unlock LwIP stack
    UNLOCK_TCPIP_CORE();

#endif // CHIP_SYSTEM_CONFIG_USE_LWIP

#if CHIP_SYSTEM_CONFIG_USE_SOCKETS

    union
    {
        sockaddr any;
        sockaddr_in in;
        sockaddr_in6 in6;
    } sa;
    memset(&sa, 0, sizeof(sa));
    socklen_t saLen = sizeof(sa);

    if (getpeername(mSocket.GetFD(), &sa.any, &saLen) != 0)
        return chip::System::MapErrorPOSIX(errno);

    if (sa.any.sa_family == AF_INET6)
    {
        *retAddr = IPAddress::FromIPv6(sa.in6.sin6_addr);
        *retPort = ntohs(sa.in6.sin6_port);
    }
#if INET_CONFIG_ENABLE_IPV4
    else if (sa.any.sa_family == AF_INET)
    {
        *retAddr = IPAddress::FromIPv4(sa.in.sin_addr);
        *retPort = ntohs(sa.in.sin_port);
    }
#endif // INET_CONFIG_ENABLE_IPV4
    else
        return CHIP_ERROR_INCORRECT_STATE;

#endif // CHIP_SYSTEM_CONFIG_USE_SOCKETS

    return res;
}

CHIP_ERROR TCPEndPoint::GetLocalInfo(IPAddress * retAddr, uint16_t * retPort)
{
    CHIP_ERROR res = CHIP_NO_ERROR;

    if (!IsConnected())
        return CHIP_ERROR_INCORRECT_STATE;

#if CHIP_SYSTEM_CONFIG_USE_LWIP

    // Lock LwIP stack
    LOCK_TCPIP_CORE();

    if (mTCP != NULL)
    {
        *retPort = mTCP->local_port;

#if LWIP_VERSION_MAJOR > 1 || LWIP_VERSION_MINOR >= 5
        *retAddr = IPAddress::FromLwIPAddr(mTCP->local_ip);
#else // LWIP_VERSION_MAJOR <= 1 || LWIP_VERSION_MINOR >= 5
#if INET_CONFIG_ENABLE_IPV4
        *retAddr = PCB_ISIPV6(mTCP) ? IPAddress::FromIPv6(mTCP->local_ip.ip6) : IPAddress::FromIPv4(mTCP->local_ip.ip4);
#else  // !INET_CONFIG_ENABLE_IPV4
        *retAddr                    = IPAddress::FromIPv6(mTCP->local_ip.ip6);
#endif // !INET_CONFIG_ENABLE_IPV4
#endif // LWIP_VERSION_MAJOR <= 1 || LWIP_VERSION_MINOR >= 5
    }
    else
        res = CHIP_ERROR_CONNECTION_ABORTED;

    // Unlock LwIP stack
    UNLOCK_TCPIP_CORE();

#endif // CHIP_SYSTEM_CONFIG_USE_LWIP

#if CHIP_SYSTEM_CONFIG_USE_SOCKETS

    union
    {
        sockaddr any;
        sockaddr_in6 in6;
#if INET_CONFIG_ENABLE_IPV4
        sockaddr_in in;
#endif // INET_CONFIG_ENABLE_IPV4
    } sa;

    memset(&sa, 0, sizeof(sa));
    socklen_t saLen = sizeof(sa);

    if (getsockname(mSocket.GetFD(), &sa.any, &saLen) != 0)
        return chip::System::MapErrorPOSIX(errno);

    if (sa.any.sa_family == AF_INET6)
    {
        *retAddr = IPAddress::FromIPv6(sa.in6.sin6_addr);
        *retPort = ntohs(sa.in6.sin6_port);
    }
#if INET_CONFIG_ENABLE_IPV4
    else if (sa.any.sa_family == AF_INET)
    {
        *retAddr = IPAddress::FromIPv4(sa.in.sin_addr);
        *retPort = ntohs(sa.in.sin_port);
    }
#endif // INET_CONFIG_ENABLE_IPV4
    else
        return CHIP_ERROR_INCORRECT_STATE;

#endif // CHIP_SYSTEM_CONFIG_USE_SOCKETS

    return res;
}

CHIP_ERROR TCPEndPoint::GetInterfaceId(InterfaceId * retInterface)
{
    if (!IsConnected())
        return CHIP_ERROR_INCORRECT_STATE;

#if CHIP_SYSTEM_CONFIG_USE_LWIP
    // TODO: Does netif_get_by_index(mTCP->netif_idx) do the right thing?  I
    // can't quite tell whether LwIP supports a specific interface id for TCP at
    // all.  For now just claim no particular interface id.
    *retInterface = INET_NULL_INTERFACEID;
    return CHIP_NO_ERROR;
#endif // CHIP_SYSTEM_CONFIG_USE_LWIP

#if CHIP_SYSTEM_CONFIG_USE_SOCKETS
    union
    {
        sockaddr any;
        sockaddr_in6 in6;
#if INET_CONFIG_ENABLE_IPV4
        sockaddr_in in;
#endif // INET_CONFIG_ENABLE_IPV4
    } sa;

    memset(&sa, 0, sizeof(sa));
    socklen_t saLen = sizeof(sa);

    if (getpeername(mSocket.GetFD(), &sa.any, &saLen) != 0)
    {
        return chip::System::MapErrorPOSIX(errno);
    }

    if (sa.any.sa_family == AF_INET6)
    {
        if (IPAddress::FromIPv6(sa.in6.sin6_addr).IsIPv6LinkLocal())
        {
            *retInterface = sa.in6.sin6_scope_id;
        }
        else
        {
            // TODO: Is there still a meaningful interface id in this case?
            *retInterface = INET_NULL_INTERFACEID;
        }
        return CHIP_NO_ERROR;
    }

#if INET_CONFIG_ENABLE_IPV4
    if (sa.any.sa_family == AF_INET)
    {
        // No interface id available for IPv4 sockets.
        *retInterface = INET_NULL_INTERFACEID;
    }
#endif // INET_CONFIG_ENABLE_IPV4

    return CHIP_ERROR_INCORRECT_STATE;

#endif // CHIP_SYSTEM_CONFIG_USE_SOCKETS

    *retInterface = INET_NULL_INTERFACEID;
    return CHIP_NO_ERROR;
}

CHIP_ERROR TCPEndPoint::Send(System::PacketBufferHandle && data, bool push)
{
    CHIP_ERROR res = CHIP_NO_ERROR;

    if (State != kState_Connected && State != kState_ReceiveShutdown)
    {
        return CHIP_ERROR_INCORRECT_STATE;
    }

    if (mSendQueue.IsNull())
    {
        mSendQueue = std::move(data);
#if CHIP_SYSTEM_CONFIG_USE_SOCKETS
        // Wait for ability to write on this endpoint.
        ReturnErrorOnFailure(mSocket.RequestCallbackOnPendingWrite());
#endif // CHIP_SYSTEM_CONFIG_USE_SOCKETS
    }
    else
    {
        mSendQueue->AddToEnd(std::move(data));
    }

#if CHIP_SYSTEM_CONFIG_USE_LWIP

#if INET_CONFIG_OVERRIDE_SYSTEM_TCP_USER_TIMEOUT
    if (!mUserTimeoutTimerRunning)
    {
        // Timer was not running before this send. So, start
        // the timer.

        StartTCPUserTimeoutTimer();
    }
#endif // INET_CONFIG_OVERRIDE_SYSTEM_TCP_USER_TIMEOUT

#endif // CHIP_SYSTEM_CONFIG_USE_LWIP

    if (push)
        res = DriveSending();

    return res;
}

void TCPEndPoint::DisableReceive()
{
    ReceiveEnabled = false;
}

void TCPEndPoint::EnableReceive()
{
    ReceiveEnabled = true;

    DriveReceiving();

#if CHIP_SYSTEM_CONFIG_USE_SOCKETS || CHIP_SYSTEM_CONFIG_USE_NETWORK_FRAMEWORK
    // Wake the thread waiting for I/O so that it can include the socket.
    (void) SystemLayer().WatchableEvents().Signal();
#endif // CHIP_SYSTEM_CONFIG_USE_SOCKETS || CHIP_SYSTEM_CONFIG_USE_NETWORK_FRAMEWORK
}

/**
 *  TCPEndPoint::EnableNoDelay
 *
 *  @brief
 *    Switch off nagle buffering algorithm in TCP by setting the
 *    TCP_NODELAY socket options.
 *
 */

CHIP_ERROR TCPEndPoint::EnableNoDelay()
{
    CHIP_ERROR res = CHIP_NO_ERROR;

    if (!IsConnected())
        return CHIP_ERROR_INCORRECT_STATE;

#if CHIP_SYSTEM_CONFIG_USE_LWIP
    // Lock LwIP stack
    LOCK_TCPIP_CORE();

    if (mTCP != NULL)
        tcp_nagle_disable(mTCP);
    else
        res = CHIP_ERROR_CONNECTION_ABORTED;

    // Unlock LwIP stack
    UNLOCK_TCPIP_CORE();

#endif // CHIP_SYSTEM_CONFIG_USE_LWIP

#if CHIP_SYSTEM_CONFIG_USE_SOCKETS
    {
        int val;

#ifdef TCP_NODELAY
        // Disable TCP Nagle buffering by setting TCP_NODELAY socket option to true
        val = 1;
        if (setsockopt(mSocket.GetFD(), TCP_SOCKOPT_LEVEL, TCP_NODELAY, &val, sizeof(val)) != 0)
            return chip::System::MapErrorPOSIX(errno);
#endif // defined(TCP_NODELAY)
    }

#endif // CHIP_SYSTEM_CONFIG_USE_SOCKETS

    return res;
}

CHIP_ERROR TCPEndPoint::EnableKeepAlive(uint16_t interval, uint16_t timeoutCount)
{
    CHIP_ERROR res = CHIP_NO_ERROR;

    if (!IsConnected())
        return CHIP_ERROR_INCORRECT_STATE;

#if CHIP_SYSTEM_CONFIG_USE_LWIP

#if LWIP_TCP_KEEPALIVE

    // Lock LwIP stack
    LOCK_TCPIP_CORE();

    if (mTCP != NULL)
    {
        // Set the idle interval
        mTCP->keep_idle = (uint32_t) interval * 1000;

        // Set the probe retransmission interval.
        mTCP->keep_intvl = (uint32_t) interval * 1000;

        // Set the probe timeout count
        mTCP->keep_cnt = timeoutCount;

        // Enable keepalives for the connection.
        ip_set_option(mTCP, SOF_KEEPALIVE);
    }
    else
        res = CHIP_ERROR_CONNECTION_ABORTED;

    // Unlock LwIP stack
    UNLOCK_TCPIP_CORE();

#else // LWIP_TCP_KEEPALIVE

    res = CHIP_ERROR_NOT_IMPLEMENTED;

#endif // LWIP_TCP_KEEPALIVE

#endif // CHIP_SYSTEM_CONFIG_USE_LWIP

#if CHIP_SYSTEM_CONFIG_USE_SOCKETS
    {
        int val;

        // Set the idle interval
        val = interval;
        if (setsockopt(mSocket.GetFD(), TCP_SOCKOPT_LEVEL, TCP_IDLE_INTERVAL_OPT_NAME, &val, sizeof(val)) != 0)
            return chip::System::MapErrorPOSIX(errno);

        // Set the probe retransmission interval.
        val = interval;
        if (setsockopt(mSocket.GetFD(), TCP_SOCKOPT_LEVEL, TCP_KEEPINTVL, &val, sizeof(val)) != 0)
            return chip::System::MapErrorPOSIX(errno);

        // Set the probe timeout count
        val = timeoutCount;
        if (setsockopt(mSocket.GetFD(), TCP_SOCKOPT_LEVEL, TCP_KEEPCNT, &val, sizeof(val)) != 0)
            return chip::System::MapErrorPOSIX(errno);

        // Enable keepalives for the connection.
        val = 1; // enable
        if (setsockopt(mSocket.GetFD(), SOL_SOCKET, SO_KEEPALIVE, &val, sizeof(val)) != 0)
            return chip::System::MapErrorPOSIX(errno);
    }

#endif // CHIP_SYSTEM_CONFIG_USE_SOCKETS

    return res;
}

/**
 *  TCPEndPoint::DisableKeepAlive
 *
 *  @brief
 *    Disable TCP keepalive probes on the associated TCP connection.
 *
 *  @note
 *    This method can only be called when the endpoint is in one of the connected states.
 *
 *    This method does nothing if keepalives have not been enabled on the endpoint.
 */

CHIP_ERROR TCPEndPoint::DisableKeepAlive()
{
    CHIP_ERROR res = CHIP_NO_ERROR;

    if (!IsConnected())
        return CHIP_ERROR_INCORRECT_STATE;

#if CHIP_SYSTEM_CONFIG_USE_LWIP

#if LWIP_TCP_KEEPALIVE

    // Lock LwIP stack
    LOCK_TCPIP_CORE();

    if (mTCP != NULL)
    {
        // Disable keepalives on the connection.
        ip_reset_option(mTCP, SOF_KEEPALIVE);
    }
    else
        res = CHIP_ERROR_CONNECTION_ABORTED;

    // Unlock LwIP stack
    UNLOCK_TCPIP_CORE();

#else // LWIP_TCP_KEEPALIVE

    res = CHIP_ERROR_NOT_IMPLEMENTED;

#endif // LWIP_TCP_KEEPALIVE

#endif // CHIP_SYSTEM_CONFIG_USE_LWIP

#if CHIP_SYSTEM_CONFIG_USE_SOCKETS

    {
        int val;

        // Disable keepalives on the connection.
        val = 0; // disable
        if (setsockopt(mSocket.GetFD(), SOL_SOCKET, SO_KEEPALIVE, &val, sizeof(val)) != 0)
            return chip::System::MapErrorPOSIX(errno);
    }

#endif // CHIP_SYSTEM_CONFIG_USE_SOCKETS

    return res;
}

/**
 *  TCPEndPoint::SetUserTimeout
 *
 *  @brief   Set the TCP user timeout socket option.
 *
 *  @details
 *    When the value is greater than 0, it specifies the maximum amount of
 *    time in milliseconds that transmitted data may remain
 *    unacknowledged before TCP will forcibly close the
 *    corresponding connection. If the option value is specified as 0,
 *    TCP will use the system default.
 *    See RFC 5482, for further details.
 *
 *  @note
 *    This method can only be called when the endpoint is in one of the connected states.
 *
 *    This method can be called multiple times to adjust the keepalive interval or timeout
 *    count.
 */
CHIP_ERROR TCPEndPoint::SetUserTimeout(uint32_t userTimeoutMillis)
{
    CHIP_ERROR res = CHIP_NO_ERROR;

    if (!IsConnected())
    {
        return CHIP_ERROR_INCORRECT_STATE;
    }

#if INET_CONFIG_OVERRIDE_SYSTEM_TCP_USER_TIMEOUT

    // Store the User timeout configuration if it is being overridden.

    mUserTimeoutMillis = userTimeoutMillis;

#else // !INET_CONFIG_OVERRIDE_SYSTEM_TCP_USER_TIMEOUT

#if CHIP_SYSTEM_CONFIG_USE_SOCKETS

#if defined(TCP_USER_TIMEOUT)
    // Set the user timeout
    uint32_t val = userTimeoutMillis;
    if (setsockopt(mSocket.GetFD(), TCP_SOCKOPT_LEVEL, TCP_USER_TIMEOUT, &val, sizeof(val)) != 0)
        return chip::System::MapErrorPOSIX(errno);
#else  // TCP_USER_TIMEOUT
    res = CHIP_ERROR_NOT_IMPLEMENTED;
#endif // defined(TCP_USER_TIMEOUT)

#endif // CHIP_SYSTEM_CONFIG_USE_SOCKETS

#if CHIP_SYSTEM_CONFIG_USE_LWIP
    res = CHIP_ERROR_NOT_IMPLEMENTED;
#endif // CHIP_SYSTEM_CONFIG_USE_LWIP

#endif // !INET_CONFIG_OVERRIDE_SYSTEM_TCP_USER_TIMEOUT

    return res;
}

CHIP_ERROR TCPEndPoint::AckReceive(uint16_t len)
{
    CHIP_ERROR res = CHIP_NO_ERROR;

    if (!IsConnected())
        return CHIP_ERROR_INCORRECT_STATE;

#if CHIP_SYSTEM_CONFIG_USE_LWIP

    // Lock LwIP stack
    LOCK_TCPIP_CORE();

    if (mTCP != NULL)
        tcp_recved(mTCP, len);
    else
        res = CHIP_ERROR_CONNECTION_ABORTED;

    // Unlock LwIP stack
    UNLOCK_TCPIP_CORE();

#endif // CHIP_SYSTEM_CONFIG_USE_LWIP

#if CHIP_SYSTEM_CONFIG_USE_SOCKETS

    // nothing to do for sockets case

#endif // CHIP_SYSTEM_CONFIG_USE_SOCKETS

    return res;
}

CHIP_ERROR TCPEndPoint::SetReceivedDataForTesting(System::PacketBufferHandle && data)
{
    if (!IsConnected())
        return CHIP_ERROR_INCORRECT_STATE;

    mRcvQueue = std::move(data);

    return CHIP_NO_ERROR;
}

uint32_t TCPEndPoint::PendingSendLength()
{
    if (!mSendQueue.IsNull())
        return mSendQueue->TotalLength();
    return 0;
}

uint32_t TCPEndPoint::PendingReceiveLength()
{
    if (!mRcvQueue.IsNull())
        return mRcvQueue->TotalLength();
    return 0;
}

CHIP_ERROR TCPEndPoint::Shutdown()
{
    CHIP_ERROR err = CHIP_NO_ERROR;

    if (!IsConnected())
        return CHIP_ERROR_INCORRECT_STATE;

    // If fully connected, enter the SendShutdown state.
    if (State == kState_Connected)
    {
        State = kState_SendShutdown;
        DriveSending();
    }

    // Otherwise, if the peer has already closed their end of the connection,
    else if (State == kState_ReceiveShutdown)
        err = DoClose(err, false);

    return err;
}

CHIP_ERROR TCPEndPoint::Close()
{
    // Clear the receive queue.
    mRcvQueue = nullptr;

    // Suppress closing callbacks, since the application explicitly called Close().
    OnConnectionClosed = nullptr;
    OnPeerClose        = nullptr;
    OnConnectComplete  = nullptr;

    // Perform a graceful close.
    return DoClose(CHIP_NO_ERROR, true);
}

void TCPEndPoint::Abort()
{
    // Suppress closing callbacks, since the application explicitly called Abort().
    OnConnectionClosed = nullptr;
    OnPeerClose        = nullptr;
    OnConnectComplete  = nullptr;

    DoClose(CHIP_ERROR_CONNECTION_ABORTED, true);
}

void TCPEndPoint::Free()
{
    CHIP_ERROR err;

    // Ensure no callbacks to the app after this point.
    OnAcceptError        = nullptr;
    OnConnectComplete    = nullptr;
    OnConnectionReceived = nullptr;
    OnConnectionClosed   = nullptr;
    OnPeerClose          = nullptr;
    OnDataReceived       = nullptr;
    OnDataSent           = nullptr;

    // Ensure the end point is Closed or Closing.
    err = Close();
    if (err != CHIP_NO_ERROR)
        Abort();

    // Release the Retain() that happened when the end point was allocated
    // [on LwIP, the object may still be alive if DoClose() used the
    // EndPointBasis::DeferredFree() method.]
    Release();
}

#if INET_TCP_IDLE_CHECK_INTERVAL > 0
void TCPEndPoint::SetIdleTimeout(uint32_t timeoutMS)
{
    uint32_t newIdleTimeout = (timeoutMS + (INET_TCP_IDLE_CHECK_INTERVAL - 1)) / INET_TCP_IDLE_CHECK_INTERVAL;
    InetLayer & lInetLayer  = Layer();
    bool isIdleTimerRunning = lInetLayer.IsIdleTimerRunning();

    if (newIdleTimeout > UINT16_MAX)
        newIdleTimeout = UINT16_MAX;
    mIdleTimeout = mRemainingIdleTime = static_cast<uint16_t>(newIdleTimeout);

    if (!isIdleTimerRunning && mIdleTimeout)
    {
        SystemLayer().StartTimer(INET_TCP_IDLE_CHECK_INTERVAL, InetLayer::HandleTCPInactivityTimer, &lInetLayer);
    }
}
#endif // INET_TCP_IDLE_CHECK_INTERVAL > 0

bool TCPEndPoint::IsConnected(int state)
{
    return state == kState_Connected || state == kState_SendShutdown || state == kState_ReceiveShutdown || state == kState_Closing;
}

void TCPEndPoint::Init(InetLayer * inetLayer)
{
    InitEndPointBasis(*inetLayer);

    ReceiveEnabled = true;

    // Initialize to zero for using system defaults.
    mConnectTimeoutMsecs = 0;

#if INET_CONFIG_OVERRIDE_SYSTEM_TCP_USER_TIMEOUT
    mUserTimeoutMillis = INET_CONFIG_DEFAULT_TCP_USER_TIMEOUT_MSEC;

    mUserTimeoutTimerRunning = false;

#if INET_CONFIG_ENABLE_TCP_SEND_IDLE_CALLBACKS
    mIsTCPSendIdle = true;

    mTCPSendQueuePollPeriodMillis = INET_CONFIG_TCP_SEND_QUEUE_POLL_INTERVAL_MSEC;

    mTCPSendQueueRemainingPollCount = MaxTCPSendQueuePolls();

    OnTCPSendIdleChanged = NULL;
#endif // INET_CONFIG_ENABLE_TCP_SEND_IDLE_CALLBACKS

#if CHIP_SYSTEM_CONFIG_USE_SOCKETS
    mBytesWrittenSinceLastProbe = 0;

    mLastTCPKernelSendQueueLen = 0;
#endif // CHIP_SYSTEM_CONFIG_USE_SOCKETS

#endif // INET_CONFIG_OVERRIDE_SYSTEM_TCP_USER_TIMEOUT

#if CHIP_SYSTEM_CONFIG_USE_LWIP
    mUnackedLength = 0;
#endif // CHIP_SYSTEM_CONFIG_USE_LWIP
}

CHIP_ERROR TCPEndPoint::DriveSending()
{
    CHIP_ERROR err = CHIP_NO_ERROR;

#if CHIP_SYSTEM_CONFIG_USE_LWIP

    // Lock LwIP stack
    LOCK_TCPIP_CORE();

    // If the connection hasn't been aborted ...
    if (mTCP != NULL)
    {
        err_t lwipErr;

        // Determine the current send window size. This is the maximum amount we can write to the connection.
        uint16_t sendWindowSize = tcp_sndbuf(mTCP);

        // If there's data to be sent and the send window is open...
        bool canSend = (RemainingToSend() > 0 && sendWindowSize > 0);
        if (canSend)
        {
            // Find first packet buffer with remaining data to send by skipping
            // all sent but un-acked data.
            TCPEndPoint::BufferOffset startOfUnsent = FindStartOfUnsent();

            // While there's data to be sent and a window to send it in...
            do
            {
                VerifyOrDie(!startOfUnsent.buffer.IsNull());

                uint16_t bufDataLen = startOfUnsent.buffer->DataLength();

                // Get a pointer to the start of unsent data within the first buffer on the unsent queue.
                const uint8_t * sendData = startOfUnsent.buffer->Start() + startOfUnsent.offset;

                // Determine the amount of data to send from the current buffer.
                uint16_t sendLen = static_cast<uint16_t>(bufDataLen - startOfUnsent.offset);
                if (sendLen > sendWindowSize)
                    sendLen = sendWindowSize;

                // Call LwIP to queue the data to be sent, telling it if there's more data to come.
                // Data is queued in-place as a reference within the source packet buffer. It is
                // critical that the underlying packet buffer not be freed until the data
                // is acknowledged, otherwise retransmissions could use an invalid
                // backing. Using TCP_WRITE_FLAG_COPY would eliminate this requirement, but overall
                // requires many more memory allocations which may be problematic when very
                // memory-constrained or when using pool-based allocations.
                lwipErr = tcp_write(mTCP, sendData, sendLen, (canSend) ? TCP_WRITE_FLAG_MORE : 0);
                if (lwipErr != ERR_OK)
                {
                    err = chip::System::MapErrorLwIP(lwipErr);
                    break;
                }
                // Start accounting for the data sent as yet-to-be-acked.
                // This cast is safe, because mUnackedLength + sendLen <= bufDataLen, which fits in uint16_t.
                mUnackedLength = static_cast<uint16_t>(mUnackedLength + sendLen);

                // Adjust the unsent data offset by the length of data that was written.
                // If the entire buffer has been sent advance to the next one.
                // This cast is safe, because startOfUnsent.offset + sendLen <= bufDataLen, which fits in uint16_t.
                startOfUnsent.offset = static_cast<uint16_t>(startOfUnsent.offset + sendLen);
                if (startOfUnsent.offset == bufDataLen)
                {
                    startOfUnsent.buffer.Advance();
                    startOfUnsent.offset = 0;
                }

                // Adjust the remaining window size.
                sendWindowSize = static_cast<uint16_t>(sendWindowSize - sendLen);

                // Determine if there's more data to be sent after this buffer.
                canSend = (RemainingToSend() > 0 && sendWindowSize > 0);
            } while (canSend);

            // Call LwIP to send the queued data.
            INET_FAULT_INJECT(FaultInjection::kFault_Send, err = chip::System::MapErrorLwIP(ERR_RTE));

            if (err == CHIP_NO_ERROR)
            {
                lwipErr = tcp_output(mTCP);

                if (lwipErr != ERR_OK)
                    err = chip::System::MapErrorLwIP(lwipErr);
            }
        }

        if (err == CHIP_NO_ERROR)
        {
            // If in the SendShutdown state and the unsent queue is now empty, shutdown the PCB for sending.
            if (State == kState_SendShutdown && (RemainingToSend() == 0))
            {
                lwipErr = tcp_shutdown(mTCP, 0, 1);
                if (lwipErr != ERR_OK)
                    err = chip::System::MapErrorLwIP(lwipErr);
            }
        }
    }

    else
        err = CHIP_ERROR_CONNECTION_ABORTED;

    // Unlock LwIP stack
    UNLOCK_TCPIP_CORE();

#endif // CHIP_SYSTEM_CONFIG_USE_LWIP

#if CHIP_SYSTEM_CONFIG_USE_SOCKETS

#ifdef MSG_NOSIGNAL
    const int sendFlags = MSG_NOSIGNAL;
#else
    const int sendFlags = 0;
#endif

    // Pretend send() fails in the while loop below
    INET_FAULT_INJECT(FaultInjection::kFault_Send, {
        err = chip::System::MapErrorPOSIX(EIO);
        DoClose(err, false);
        return err;
    });

    while (!mSendQueue.IsNull())
    {
        uint16_t bufLen = mSendQueue->DataLength();

        ssize_t lenSentRaw = send(mSocket.GetFD(), mSendQueue->Start(), bufLen, sendFlags);

        if (lenSentRaw == -1)
        {
            if (errno != EAGAIN && errno != EWOULDBLOCK)
                err = (errno == EPIPE) ? INET_ERROR_PEER_DISCONNECTED : chip::System::MapErrorPOSIX(errno);
            break;
        }

        if (lenSentRaw < 0 || lenSentRaw > bufLen)
        {
            err = CHIP_ERROR_INCORRECT_STATE;
            break;
        }

        // Cast is safe because bufLen is uint16_t.
        uint16_t lenSent = static_cast<uint16_t>(lenSentRaw);

        // Mark the connection as being active.
        MarkActive();

        if (lenSent < bufLen)
        {
            mSendQueue->ConsumeHead(lenSent);
        }
        else
        {
            mSendQueue.FreeHead();
            if (mSendQueue.IsNull())
            {
                // Do not wait for ability to write on this endpoint.
                err = mSocket.ClearCallbackOnPendingWrite();
                if (err != CHIP_NO_ERROR)
                {
                    break;
                }
            }
        }

        if (OnDataSent != nullptr)
            OnDataSent(this, lenSent);

#if INET_CONFIG_ENABLE_TCP_SEND_IDLE_CALLBACKS
        // TCP Send is not Idle; Set state and notify if needed

        SetTCPSendIdleAndNotifyChange(false);
#endif // INET_CONFIG_ENABLE_TCP_SEND_IDLE_CALLBACKS

#if INET_CONFIG_OVERRIDE_SYSTEM_TCP_USER_TIMEOUT
        mBytesWrittenSinceLastProbe += lenSent;

        bool isProgressing = false;

        err = CheckConnectionProgress(isProgressing);
        if (err != CHIP_NO_ERROR)
        {
            break;
        }

        if (!mUserTimeoutTimerRunning)
        {
            // Timer was not running before this write. So, start
            // the timer.

            StartTCPUserTimeoutTimer();
        }
        else if (isProgressing)
        {
            // Progress is being made. So, shift the timer
            // forward if it was started.

            RestartTCPUserTimeoutTimer();
        }
#endif // INET_CONFIG_OVERRIDE_SYSTEM_TCP_USER_TIMEOUT

        if (lenSent < bufLen)
            break;
    }

    if (err == CHIP_NO_ERROR)
    {
        // If we're in the SendShutdown state and the send queue is now empty, shutdown writing on the socket.
        if (State == kState_SendShutdown && mSendQueue.IsNull())
        {
            if (shutdown(mSocket.GetFD(), SHUT_WR) != 0)
                err = chip::System::MapErrorPOSIX(errno);
        }
    }

#endif // CHIP_SYSTEM_CONFIG_USE_SOCKETS

    if (err != CHIP_NO_ERROR)
        DoClose(err, false);

    CHIP_SYSTEM_FAULT_INJECT_ASYNC_EVENT();

    return err;
}

void TCPEndPoint::DriveReceiving()
{
    // If there's data in the receive queue and the app is ready to receive it then call the app's callback
    // with the entire receive queue.
    if (!mRcvQueue.IsNull() && ReceiveEnabled && OnDataReceived != nullptr)
    {
        // Acknowledgement is done after handling the buffers to allow the
        // application processing to throttle flow.
        uint16_t ackLength = mRcvQueue->TotalLength();
        CHIP_ERROR err     = OnDataReceived(this, std::move(mRcvQueue));
        if (err != CHIP_NO_ERROR)
        {
            DoClose(err, false);
            return;
        }
        AckReceive(ackLength);
    }

    // If the connection is closing, and the receive queue is now empty, call DoClose() to complete
    // the process of closing the connection.
    if (State == kState_Closing && mRcvQueue.IsNull())
        DoClose(CHIP_NO_ERROR, false);
}

void TCPEndPoint::HandleConnectComplete(CHIP_ERROR err)
{
    // If the connect succeeded enter the Connected state and call the app's callback.
    if (err == CHIP_NO_ERROR)
    {
        // Stop the TCP Connect timer in case it is still running.
        StopConnectTimer();

        // Mark the connection as being active.
        MarkActive();

        State = kState_Connected;

#if CHIP_SYSTEM_CONFIG_USE_SOCKETS
        // Wait for ability to read or write on this endpoint.
        err = mSocket.RequestCallbackOnPendingRead();
        if (err == CHIP_NO_ERROR)
        {
            err = mSocket.RequestCallbackOnPendingWrite();
        }
        if (err != CHIP_NO_ERROR)
        {
            DoClose(err, false);
            return;
        }
#endif // CHIP_SYSTEM_CONFIG_USE_SOCKETS

        if (OnConnectComplete != nullptr)
            OnConnectComplete(this, CHIP_NO_ERROR);
    }

    // Otherwise, close the connection with an error.
    else
    {
        DoClose(err, false);
    }
}

CHIP_ERROR TCPEndPoint::DoClose(CHIP_ERROR err, bool suppressCallback)
{
    int oldState = State;

#if CHIP_SYSTEM_CONFIG_USE_SOCKETS
    struct linger lingerStruct;
#endif // CHIP_SYSTEM_CONFIG_USE_SOCKETS

    // If in one of the connected states (Connected, LocalShutdown, PeerShutdown or Closing)
    // AND this is a graceful close (i.e. not prompted by an error)
    // AND there is data waiting to be processed on either the send or receive queues
    // ... THEN enter the Closing state, allowing the queued data to drain,
    // ... OTHERWISE go straight to the Closed state.
    if (IsConnected() && err == CHIP_NO_ERROR && (!mSendQueue.IsNull() || !mRcvQueue.IsNull()))
        State = kState_Closing;
    else
        State = kState_Closed;

    // Stop the Connect timer in case it is still running.

    StopConnectTimer();

    // If not making a state transition, return immediately.
    if (State == oldState)
        return CHIP_NO_ERROR;

#if CHIP_SYSTEM_CONFIG_USE_LWIP

    // Lock LwIP stack
    LOCK_TCPIP_CORE();

    // If the LwIP PCB hasn't been closed yet...
    if (mTCP != NULL)
    {
        // If the endpoint was a connection endpoint (vs. a listening endpoint)...
        if (oldState != kState_Listening)
        {
            // Prevent further callbacks for incoming data.  This has the effect of instructing
            // LwIP to discard any further data received from the peer.
            tcp_recv(mTCP, NULL);

            // If entering the Closed state...
            if (State == kState_Closed)
            {
                // Prevent further callbacks to the error handler.
                //
                // Note: It is important to understand that LwIP can continue to make callbacks after
                // a PCB has been closed via the tcp_close() API. In particular, LwIP will continue
                // to call the 'data sent' callback to signal the acknowledgment of data that was
                // sent, but not acknowledged, prior to the close call. Additionally, LwIP will call
                // the error callback if the peer fails to respond in a timely manner to the either
                // sent data or the FIN. Unfortunately, there is no callback in the case where the
                // connection closes successfully. Because of this, it is impossible know definitively
                // when LwIP will no longer make callbacks to its user. Thus we must block further
                // callbacks to prevent them from happening after the endpoint has been freed.
                //
                tcp_err(mTCP, NULL);

                // If the endpoint is being closed without error, THEN call tcp_close() to close the underlying
                // TCP connection gracefully, preserving any in-transit send data.
                if (err == CHIP_NO_ERROR)
                {
                    tcp_close(mTCP);
                }

                // OTHERWISE, call tcp_abort() to abort the TCP connection, discarding any in-transit data.
                else
                {
                    tcp_abort(mTCP);
                }

                // Discard the reference to the PCB to ensure there is no further interaction with it
                // after this point.
                mTCP              = NULL;
                mLwIPEndPointType = kLwIPEndPointType_Unknown;
            }
        }

        // OTHERWISE the endpoint was being used for listening, so simply close it.
        else
        {
            tcp_close(mTCP);

            // Discard the reference to the PCB to ensure there is no further interaction with it
            // after this point.
            mTCP              = NULL;
            mLwIPEndPointType = kLwIPEndPointType_Unknown;
        }
    }

    // Unlock LwIP stack
    UNLOCK_TCPIP_CORE();

#endif // CHIP_SYSTEM_CONFIG_USE_LWIP

#if CHIP_SYSTEM_CONFIG_USE_SOCKETS

    // If the socket hasn't been closed already...
    if (mSocket.HasFD())
    {
        // If entering the Closed state
        // OR if entering the Closing state, and there's no unsent data in the send queue
        // THEN close the socket.
        if (State == kState_Closed || (State == kState_Closing && mSendQueue.IsNull()))
        {
            // If aborting the connection, ensure we send a TCP RST.
            if (IsConnected(oldState) && err != CHIP_NO_ERROR)
            {
                lingerStruct.l_onoff  = 1;
                lingerStruct.l_linger = 0;

                if (setsockopt(mSocket.GetFD(), SOL_SOCKET, SO_LINGER, &lingerStruct, sizeof(lingerStruct)) != 0)
                    ChipLogError(Inet, "SO_LINGER: %d", errno);
            }

            CHIP_ERROR status = mSocket.Close();
            if (status != CHIP_NO_ERROR && err == CHIP_NO_ERROR)
                err = status;
        }
    }

#if CHIP_SYSTEM_CONFIG_USE_DISPATCH
    if (mReadableSource)
    {
        dispatch_source_cancel(mReadableSource);
        dispatch_release(mReadableSource);
    }
    if (mWriteableSource)
    {
        dispatch_source_cancel(mWriteableSource);
        dispatch_release(mWriteableSource);
    }
#endif // CHIP_SYSTEM_CONFIG_USE_DISPATCH

    // Clear any results from select() that indicate pending I/O for the socket.
    mSocket.ClearPendingIO();

#endif // CHIP_SYSTEM_CONFIG_USE_SOCKETS

#if INET_CONFIG_OVERRIDE_SYSTEM_TCP_USER_TIMEOUT
    // Stop the TCP UserTimeout timer if it is running.
    StopTCPUserTimeoutTimer();
#endif // INET_CONFIG_OVERRIDE_SYSTEM_TCP_USER_TIMEOUT

    // If entering the Closed state...
    if (State == kState_Closed)
    {
        // Clear clear the send and receive queues.
        mSendQueue = nullptr;
        mRcvQueue  = nullptr;
#if CHIP_SYSTEM_CONFIG_USE_LWIP
        mUnackedLength = 0;
#endif // CHIP_SYSTEM_CONFIG_USE_LWIP

        // Call the appropriate app callback if allowed.
        if (!suppressCallback)
        {
            if (oldState == kState_Connecting)
            {
                if (OnConnectComplete != nullptr)
                    OnConnectComplete(this, err);
            }
            else if ((oldState == kState_Connected || oldState == kState_SendShutdown || oldState == kState_ReceiveShutdown ||
                      oldState == kState_Closing) &&
                     OnConnectionClosed != nullptr)
                OnConnectionClosed(this, err);
        }

        // Decrement the ref count that was added when the connection started (in Connect()) or listening started (in Listen()).
        //
        // When using LwIP, post a callback to Release() rather than calling it directly. Since up-calls
        // from LwIP are delivered as events (via the LwIP* methods), we must ensure that all events have been
        // cleared from the queue before the end point gets freed, otherwise we'll end up accessing freed memory.
        // We achieve this by first preventing further up-calls from LwIP (via the call to tcp_abort() above)
        // and then queuing the Release() call to happen after all existing events have been processed.
        //
        if (oldState != kState_Ready && oldState != kState_Bound)
        {
#if CHIP_SYSTEM_CONFIG_USE_LWIP
            DeferredFree(kReleaseDeferralErrorTactic_Ignore);
#else  // !CHIP_SYSTEM_CONFIG_USE_LWIP
            Release();
#endif // !CHIP_SYSTEM_CONFIG_USE_LWIP
        }
    }

    return err;
}

#if INET_CONFIG_OVERRIDE_SYSTEM_TCP_USER_TIMEOUT
void TCPEndPoint::TCPUserTimeoutHandler(chip::System::Layer * aSystemLayer, void * aAppState, CHIP_ERROR aError)
{
    TCPEndPoint * tcpEndPoint = reinterpret_cast<TCPEndPoint *>(aAppState);

    VerifyOrDie((aSystemLayer != nullptr) && (tcpEndPoint != nullptr));

    // Set the timer running flag to false
    tcpEndPoint->mUserTimeoutTimerRunning = false;

#if CHIP_SYSTEM_CONFIG_USE_SOCKETS
    CHIP_ERROR err     = CHIP_NO_ERROR;
    bool isProgressing = false;
    err                = tcpEndPoint->CheckConnectionProgress(isProgressing);
    SuccessOrExit(err);

    if (tcpEndPoint->mLastTCPKernelSendQueueLen == 0)
    {
#if INET_CONFIG_ENABLE_TCP_SEND_IDLE_CALLBACKS
        // If the kernel TCP send queue as well as the TCPEndPoint
        // send queue have been flushed then notify application
        // that all data has been acknowledged.

        if (tcpEndPoint->mSendQueue.IsNull())
        {
            tcpEndPoint->SetTCPSendIdleAndNotifyChange(true);
        }
#endif // INET_CONFIG_ENABLE_TCP_SEND_IDLE_CALLBACKS
    }
    else
    // There is data in the TCP Send Queue
    {
        if (isProgressing)
        {
            // Data is flowing, so restart the UserTimeout timer
            // to shift it forward while also resetting the max
            // poll count.

            tcpEndPoint->StartTCPUserTimeoutTimer();
        }
        else
        {
#if INET_CONFIG_ENABLE_TCP_SEND_IDLE_CALLBACKS
            // Data flow is not progressing.
            // Decrement the remaining max TCP send queue polls.

            tcpEndPoint->mTCPSendQueueRemainingPollCount--;

            VerifyOrExit(tcpEndPoint->mTCPSendQueueRemainingPollCount != 0, err = INET_ERROR_TCP_USER_TIMEOUT);

            // Restart timer to poll again

            tcpEndPoint->ScheduleNextTCPUserTimeoutPoll(tcpEndPoint->mTCPSendQueuePollPeriodMillis);
#else
            // Close the connection as the TCP UserTimeout has expired

            ExitNow(err = INET_ERROR_TCP_USER_TIMEOUT);
#endif // !INET_CONFIG_ENABLE_TCP_SEND_IDLE_CALLBACKS
        }
    }

exit:

    if (err != CHIP_NO_ERROR)
    {
        // Close the connection as the TCP UserTimeout has expired

        tcpEndPoint->DoClose(err, false);
    }
#endif // CHIP_SYSTEM_CONFIG_USE_SOCKETS

#if CHIP_SYSTEM_CONFIG_USE_LWIP
    // Close Connection as we have timed out and there is still
    // data not sent out successfully.

    tcpEndPoint->DoClose(INET_ERROR_TCP_USER_TIMEOUT, false);
#endif // CHIP_SYSTEM_CONFIG_USE_LWIP
}

void TCPEndPoint::ScheduleNextTCPUserTimeoutPoll(uint32_t aTimeOut)
{
    chip::System::Layer & lSystemLayer = SystemLayer();

    lSystemLayer.StartTimer(aTimeOut, TCPUserTimeoutHandler, this);
}

#if INET_CONFIG_ENABLE_TCP_SEND_IDLE_CALLBACKS
void TCPEndPoint::SetTCPSendIdleAndNotifyChange(bool aIsTCPSendIdle)
{
    if (mIsTCPSendIdle != aIsTCPSendIdle)
    {
        ChipLogDetail(Inet, "TCP con send channel idle state changed : %s", aIsTCPSendIdle ? "false->true" : "true->false");

        // Set the current Idle state
        mIsTCPSendIdle = aIsTCPSendIdle;

        if (OnTCPSendIdleChanged)
        {
            OnTCPSendIdleChanged(this, mIsTCPSendIdle);
        }
    }
}
#endif // INET_CONFIG_ENABLE_TCP_SEND_IDLE_CALLBACKS

void TCPEndPoint::StartTCPUserTimeoutTimer()
{
    uint32_t timeOut = mUserTimeoutMillis;

#if INET_CONFIG_ENABLE_TCP_SEND_IDLE_CALLBACKS
    // Set timeout to the poll interval

    timeOut = mTCPSendQueuePollPeriodMillis;

    // Reset the poll count

    mTCPSendQueueRemainingPollCount = MaxTCPSendQueuePolls();
#endif // INET_CONFIG_ENABLE_TCP_SEND_IDLE_CALLBACKS

    ScheduleNextTCPUserTimeoutPoll(timeOut);

    mUserTimeoutTimerRunning = true;
}

void TCPEndPoint::StopTCPUserTimeoutTimer()
{
    chip::System::Layer & lSystemLayer = SystemLayer();

    lSystemLayer.CancelTimer(TCPUserTimeoutHandler, this);

    mUserTimeoutTimerRunning = false;
}

void TCPEndPoint::RestartTCPUserTimeoutTimer()
{
    StopTCPUserTimeoutTimer();

    StartTCPUserTimeoutTimer();
}

#endif // INET_CONFIG_OVERRIDE_SYSTEM_TCP_USER_TIMEOUT

#if CHIP_SYSTEM_CONFIG_USE_LWIP

uint16_t TCPEndPoint::RemainingToSend()
{
    if (mSendQueue.IsNull())
    {
        return 0;
    }
    else
    {
        // We can never have reported more unacked data than there is pending
        // in the send queue! This would indicate a critical accounting bug.
        VerifyOrDie(mUnackedLength <= mSendQueue->TotalLength());

        return static_cast<uint16_t>(mSendQueue->TotalLength() - mUnackedLength);
    }
}

TCPEndPoint::BufferOffset TCPEndPoint::FindStartOfUnsent()
{
    // Find first packet buffer with remaining data to send by skipping
    // all sent but un-acked data. This is necessary because of the Consume()
    // call in HandleDataSent(), which potentially releases backing memory for
    // fully-sent packet buffers, causing an invalidation of all possible
    // offsets one might have cached. The TCP acnowledgements may come back
    // with a variety of sizes depending on prior activity, and size of the
    // send window. The only way to ensure we get the correct offsets into
    // unsent data while retaining the buffers that have un-acked data is to
    // traverse all sent-but-unacked data in the chain to reach the beginning
    // of ready-to-send data.
    TCPEndPoint::BufferOffset startOfUnsent(mSendQueue.Retain());
    uint16_t leftToSkip = mUnackedLength;

    VerifyOrDie(leftToSkip < mSendQueue->TotalLength());

    while (leftToSkip > 0)
    {
        VerifyOrDie(!startOfUnsent.buffer.IsNull());
        uint16_t bufDataLen = startOfUnsent.buffer->DataLength();
        if (leftToSkip >= bufDataLen)
        {
            // We have more to skip than current packet buffer size.
            // Follow the chain to continue.
            startOfUnsent.buffer.Advance();
            leftToSkip = static_cast<uint16_t>(leftToSkip - bufDataLen);
        }
        else
        {
            // Done skipping all data, currentUnsentBuf is first packet buffer
            // containing unsent data.
            startOfUnsent.offset = leftToSkip;
            leftToSkip           = 0;
        }
    }

    return startOfUnsent;
}

CHIP_ERROR TCPEndPoint::GetPCB(IPAddressType addrType)
{
    // IMMPORTANT: This method MUST be called with the LwIP stack LOCKED!

#if LWIP_VERSION_MAJOR > 1 || LWIP_VERSION_MINOR >= 5
    if (mTCP == NULL)
    {
        switch (addrType)
        {
        case kIPAddressType_IPv6:
            mTCP = tcp_new_ip_type(IPADDR_TYPE_V6);
            break;

#if INET_CONFIG_ENABLE_IPV4
        case kIPAddressType_IPv4:
            mTCP = tcp_new_ip_type(IPADDR_TYPE_V4);
            break;
#endif // INET_CONFIG_ENABLE_IPV4

        default:
            return INET_ERROR_WRONG_ADDRESS_TYPE;
        }

        if (mTCP == NULL)
        {
            return CHIP_ERROR_NO_MEMORY;
        }
        else
        {
            mLwIPEndPointType = kLwIPEndPointType_TCP;
        }
    }
    else
    {
        switch (IP_GET_TYPE(&mTCP->local_ip))
        {
        case IPADDR_TYPE_V6:
            if (addrType != kIPAddressType_IPv6)
                return INET_ERROR_WRONG_ADDRESS_TYPE;
            break;

#if INET_CONFIG_ENABLE_IPV4
        case IPADDR_TYPE_V4:
            if (addrType != kIPAddressType_IPv4)
                return INET_ERROR_WRONG_ADDRESS_TYPE;
            break;
#endif // INET_CONFIG_ENABLE_IPV4

        default:
            break;
        }
    }
#else // LWIP_VERSION_MAJOR <= 1 || LWIP_VERSION_MINOR >= 5
    if (mTCP == NULL)
    {
        if (addrType == kIPAddressType_IPv6)
            mTCP = tcp_new_ip6();
#if INET_CONFIG_ENABLE_IPV4
        else if (addrType == kIPAddressType_IPv4)
            mTCP = tcp_new();
#endif // INET_CONFIG_ENABLE_IPV4
        else
            return INET_ERROR_WRONG_ADDRESS_TYPE;
        if (mTCP == NULL)
        {
            return CHIP_ERROR_NO_MEMORY;
        }
        else
        {
            mLwIPEndPointType = kLwIPEndPointType_TCP;
        }
    }
    else
    {
#if INET_CONFIG_ENABLE_IPV4
        const IPAddressType pcbType = PCB_ISIPV6(mTCP) ? kIPAddressType_IPv6 : kIPAddressType_IPv4;
#else  // !INET_CONFIG_ENABLE_IPV4
        const IPAddressType pcbType = kIPAddressType_IPv6;
#endif // !INET_CONFIG_ENABLE_IPV4
        if (addrType != pcbType)
            return INET_ERROR_WRONG_ADDRESS_TYPE;
    }
#endif // LWIP_VERSION_MAJOR <= 1 || LWIP_VERSION_MINOR >= 5

    return CHIP_NO_ERROR;
}

void TCPEndPoint::HandleDataSent(uint16_t lenSent)
{
    if (IsConnected())
    {
        // Ensure we do not have internal inconsistency in the lwIP, which
        // could cause invalid pointer accesses.
        if (lenSent > mUnackedLength)
        {
            ChipLogError(Inet, "Got more ACKed bytes (%d) than were pending (%d)", (int) lenSent, (int) mUnackedLength);
            DoClose(CHIP_ERROR_UNEXPECTED_EVENT, false);
            return;
        }
        else if (mSendQueue.IsNull())
        {
            ChipLogError(Inet, "Got ACK for %d bytes but data backing gone", (int) lenSent);
            DoClose(CHIP_ERROR_UNEXPECTED_EVENT, false);
            return;
        }

        // Consume data off the head of the send queue equal to the amount of data being acknowledged.
        mSendQueue.Consume(lenSent);
        mUnackedLength = static_cast<uint16_t>(mUnackedLength - lenSent);

#if INET_CONFIG_OVERRIDE_SYSTEM_TCP_USER_TIMEOUT
        // Only change the UserTimeout timer if lenSent > 0,
        // indicating progress being made in sending data
        // across.
        if (lenSent > 0)
        {
            if (RemainingToSend() == 0)
            {
                // If the output queue has been flushed then stop the timer.

                StopTCPUserTimeoutTimer();

#if INET_CONFIG_ENABLE_TCP_SEND_IDLE_CALLBACKS
                // Notify up if all outstanding data has been acknowledged

                SetTCPSendIdleAndNotifyChange(true);
#endif // INET_CONFIG_ENABLE_TCP_SEND_IDLE_CALLBACKS
            }
            else
            {
                // Progress is being made. So, shift the timer
                // forward if it was started.
                RestartTCPUserTimeoutTimer();
            }
        }
#endif // INET_CONFIG_OVERRIDE_SYSTEM_TCP_USER_TIMEOUT

        // Mark the connection as being active.
        MarkActive();

        // If requested, call the app's OnDataSent callback.
        if (OnDataSent != NULL)
            OnDataSent(this, lenSent);

        // If unsent data exists, attempt to send it now...
        if (RemainingToSend() > 0)
            DriveSending();

        // If in the closing state and the send queue is now empty, attempt to transition to closed.
        if ((State == kState_Closing) && (RemainingToSend() == 0))
            DoClose(CHIP_NO_ERROR, false);
    }
}

void TCPEndPoint::HandleDataReceived(System::PacketBufferHandle && buf)
{
    // Only receive new data while in the Connected or SendShutdown states.
    if (State == kState_Connected || State == kState_SendShutdown)
    {
        // Mark the connection as being active.
        MarkActive();

        // If we received a data buffer, queue it on the receive queue.  If there's already data in
        // the queue, compact the data into the head buffer.
        if (!buf.IsNull())
        {
            if (mRcvQueue.IsNull())
            {
                mRcvQueue = std::move(buf);
            }
            else
            {
                mRcvQueue->AddToEnd(std::move(buf));
                mRcvQueue->CompactHead();
            }
        }

        // Otherwise buf == NULL means the other side closed the connection, so ...
        else
        {

            // If in the Connected state and the app has provided an OnPeerClose callback,
            // enter the ReceiveShutdown state.  Providing an OnPeerClose callback allows
            // the app to decide whether to keep the send side of the connection open after
            // the peer has closed. If no OnPeerClose is provided, we assume that the app
            // wants to close both directions and automatically enter the Closing state.
            if (State == kState_Connected && OnPeerClose != NULL)
                State = kState_ReceiveShutdown;
            else
                State = kState_Closing;

            // Call the app's OnPeerClose.
            if (OnPeerClose != NULL)
                OnPeerClose(this);
        }

        // Drive the received data into the app.
        DriveReceiving();
    }
}

void TCPEndPoint::HandleIncomingConnection(TCPEndPoint * conEP)
{
    CHIP_ERROR err = CHIP_NO_ERROR;
    IPAddress peerAddr;
    uint16_t peerPort;

    if (State == kState_Listening)
    {
        // If there's no callback available, fail with an error.
        if (OnConnectionReceived == NULL)
            err = CHIP_ERROR_NO_CONNECTION_HANDLER;

        // Extract the peer's address information.
        if (err == CHIP_NO_ERROR)
            err = conEP->GetPeerInfo(&peerAddr, &peerPort);

        // If successful, call the app's callback function.
        if (err == CHIP_NO_ERROR)
            OnConnectionReceived(this, conEP, peerAddr, peerPort);

        // Otherwise clean up and call the app's error callback.
        else if (OnAcceptError != NULL)
            OnAcceptError(this, err);
    }
    else
        err = CHIP_ERROR_INCORRECT_STATE;

    // If something failed above, abort and free the connection end point.
    if (err != CHIP_NO_ERROR)
        conEP->Free();
}

void TCPEndPoint::HandleError(CHIP_ERROR err)
{
    if (State == kState_Listening)
    {
        if (OnAcceptError != NULL)
            OnAcceptError(this, err);
    }
    else
        DoClose(err, false);
}

err_t TCPEndPoint::LwIPHandleConnectComplete(void * arg, struct tcp_pcb * tpcb, err_t lwipErr)
{
    err_t res = ERR_OK;

    if (arg != NULL)
    {
        CHIP_ERROR conErr;
        TCPEndPoint * ep                   = static_cast<TCPEndPoint *>(arg);
        chip::System::Layer & lSystemLayer = ep->SystemLayer();

        if (lwipErr == ERR_OK)
        {
            // Setup LwIP callback functions for data transmission.
            tcp_recv(ep->mTCP, LwIPHandleDataReceived);
            tcp_sent(ep->mTCP, LwIPHandleDataSent);
        }

        // Post callback to HandleConnectComplete.
        conErr = chip::System::MapErrorLwIP(lwipErr);
        if (lSystemLayer.PostEvent(*ep, kInetEvent_TCPConnectComplete, static_cast<uintptr_t>(ChipError::AsInteger(conErr))) !=
            CHIP_NO_ERROR)
            res = ERR_ABRT;
    }
    else
        res = ERR_ABRT;

    if (res != ERR_OK)
        tcp_abort(tpcb);

    return res;
}

err_t TCPEndPoint::LwIPHandleIncomingConnection(void * arg, struct tcp_pcb * tpcb, err_t lwipErr)
{
    CHIP_ERROR err = chip::System::MapErrorLwIP(lwipErr);

    if (arg != NULL)
    {
        TCPEndPoint * listenEP             = static_cast<TCPEndPoint *>(arg);
        TCPEndPoint * conEP                = NULL;
        chip::System::Layer & lSystemLayer = listenEP->SystemLayer();

        // Tell LwIP we've accepted the connection so it can decrement the listen PCB's pending_accepts counter.
        tcp_accepted(listenEP->mTCP);

        // If we did in fact receive a connection, rather than an error, attempt to allocate an end point object.
        //
        // NOTE: Although most of the LwIP callbacks defer the real work to happen on the endpoint's thread
        // (by posting events to the thread's event queue) we can't do that here because as soon as this
        // function returns, LwIP is free to begin calling callbacks on the new PCB. For that to work we need
        // to have an end point associated with the PCB.
        //
        if (err == CHIP_NO_ERROR)
        {
            InetLayer & lInetLayer = listenEP->Layer();

            err = lInetLayer.NewTCPEndPoint(&conEP);
        }

        // Ensure that TCP timers have been started
        if (err == CHIP_NO_ERROR)
        {
            err_t error = start_tcp_timers();
            if (error != ERR_OK)
            {
                err = chip::System::MapErrorLwIP(error);
            }
        }

        // If successful in allocating an end point...
        if (err == CHIP_NO_ERROR)
        {
            // Put the new end point into the Connected state.
            conEP->State             = kState_Connected;
            conEP->mTCP              = tpcb;
            conEP->mLwIPEndPointType = kLwIPEndPointType_TCP;
            conEP->Retain();

            // Setup LwIP callback functions for the new PCB.
            tcp_arg(tpcb, conEP);
            tcp_recv(tpcb, LwIPHandleDataReceived);
            tcp_sent(tpcb, LwIPHandleDataSent);
            tcp_err(tpcb, LwIPHandleError);

            // Post a callback to the HandleConnectionReceived() function, passing it the new end point.
            if (lSystemLayer.PostEvent(*listenEP, kInetEvent_TCPConnectionReceived, (uintptr_t) conEP) != CHIP_NO_ERROR)
            {
                err = CHIP_ERROR_CONNECTION_ABORTED;
                conEP->Release(); // for the Retain() above
                conEP->Release(); // for the Retain() in NewTCPEndPoint()
            }
        }

        // Otherwise, there was an error accepting the connection, so post a callback to the HandleError function.
        else
            lSystemLayer.PostEvent(*listenEP, kInetEvent_TCPError, static_cast<uintptr_t>(ChipError::AsInteger(err)));
    }
    else
        err = CHIP_ERROR_CONNECTION_ABORTED;

    if (err != CHIP_NO_ERROR && tpcb != NULL)
    {
        tcp_abort(tpcb);
        return ERR_ABRT;
    }
    else
    {
        return ERR_OK;
    }
}

err_t TCPEndPoint::LwIPHandleDataReceived(void * arg, struct tcp_pcb * tpcb, struct pbuf * p, err_t err)
{
    err_t res = ERR_OK;

    if (arg != NULL)
    {
        TCPEndPoint * ep                   = static_cast<TCPEndPoint *>(arg);
        chip::System::Layer & lSystemLayer = ep->SystemLayer();

        // Post callback to HandleDataReceived.
        if (lSystemLayer.PostEvent(*ep, kInetEvent_TCPDataReceived, (uintptr_t) p) != CHIP_NO_ERROR)
            res = ERR_ABRT;
    }
    else
        res = ERR_ABRT;

    if (res != ERR_OK)
        tcp_abort(tpcb);

    return res;
}

err_t TCPEndPoint::LwIPHandleDataSent(void * arg, struct tcp_pcb * tpcb, u16_t len)
{
    err_t res = ERR_OK;

    if (arg != NULL)
    {
        TCPEndPoint * ep                   = static_cast<TCPEndPoint *>(arg);
        chip::System::Layer & lSystemLayer = ep->SystemLayer();

        // Post callback to HandleDataReceived.
        if (lSystemLayer.PostEvent(*ep, kInetEvent_TCPDataSent, (uintptr_t) len) != CHIP_NO_ERROR)
            res = ERR_ABRT;
    }
    else
        res = ERR_ABRT;

    if (res != ERR_OK)
        tcp_abort(tpcb);

    return res;
}

void TCPEndPoint::LwIPHandleError(void * arg, err_t lwipErr)
{
    if (arg != NULL)
    {
        TCPEndPoint * ep                   = static_cast<TCPEndPoint *>(arg);
        chip::System::Layer & lSystemLayer = ep->SystemLayer();

        // At this point LwIP has already freed the PCB.  Since the thread that owns the TCPEndPoint may
        // try to use the PCB before it receives the TCPError event posted below, we set the PCB to NULL
        // as a means to signal the other thread that the connection has been aborted.  The implication
        // of this is that the mTCP field is shared state between the two threads and thus must only be
        // accessed with the LwIP lock held.
        ep->mTCP              = NULL;
        ep->mLwIPEndPointType = kLwIPEndPointType_Unknown;

        // Post callback to HandleError.
        CHIP_ERROR err = chip::System::MapErrorLwIP(lwipErr);
        lSystemLayer.PostEvent(*ep, kInetEvent_TCPError, static_cast<uintptr_t>(ChipError::AsInteger(err)));
    }
}

#endif // CHIP_SYSTEM_CONFIG_USE_LWIP

#if CHIP_SYSTEM_CONFIG_USE_SOCKETS

CHIP_ERROR TCPEndPoint::BindSrcAddrFromIntf(IPAddressType addrType, InterfaceId intfId)
{
    // If we are trying to make a TCP connection over a 'specified target interface',
    // then we bind the TCPEndPoint to an IP address on that target interface
    // and use that address as the source address for that connection. This is
    // done in the event that directly binding the connection to the target
    // interface is not allowed due to insufficient privileges.
    VerifyOrReturnError(State != kState_Bound, CHIP_ERROR_UNSUPPORTED_CHIP_FEATURE);

    bool ipAddrFound = false;
    for (InterfaceAddressIterator addrIter; addrIter.HasCurrent(); addrIter.Next())
    {
        const IPAddress curAddr     = addrIter.GetAddress();
        const InterfaceId curIntfId = addrIter.GetInterface();

        if (curIntfId == intfId)
        {
            // Search for an IPv4 address on the TargetInterface

#if INET_CONFIG_ENABLE_IPV4
            if (addrType == kIPAddressType_IPv4)
            {
                if (curAddr.IsIPv4())
                {
                    // Bind to the IPv4 address of the TargetInterface
                    ipAddrFound = true;
                    ReturnErrorOnFailure(Bind(kIPAddressType_IPv4, curAddr, 0, true));

                    break;
                }
            }
#endif // INET_CONFIG_ENABLE_IPV4
            if (addrType == kIPAddressType_IPv6)
            {
                // Select an IPv6 address on the interface that is not
                // a link local or a multicast address.
                // TODO: Define a proper IPv6GlobalUnicast address checker.
                if (!curAddr.IsIPv4() && !curAddr.IsIPv6LinkLocal() && !curAddr.IsMulticast())
                {
                    // Bind to the IPv6 address of the TargetInterface
                    ipAddrFound = true;
                    ReturnErrorOnFailure(Bind(kIPAddressType_IPv6, curAddr, 0, true));

                    break;
                }
            }
        }
    }

    VerifyOrReturnError(ipAddrFound, CHIP_ERROR_UNSUPPORTED_CHIP_FEATURE);

    return CHIP_NO_ERROR;
}

CHIP_ERROR TCPEndPoint::GetSocket(IPAddressType addrType)
{
    if (!mSocket.HasFD())
    {
        int family;
        if (addrType == kIPAddressType_IPv6)
            family = PF_INET6;
#if INET_CONFIG_ENABLE_IPV4
        else if (addrType == kIPAddressType_IPv4)
            family = PF_INET;
#endif // INET_CONFIG_ENABLE_IPV4
        else
            return INET_ERROR_WRONG_ADDRESS_TYPE;
        const int fd = ::socket(family, SOCK_STREAM | SOCK_FLAGS, 0);
        if (fd == -1)
            return chip::System::MapErrorPOSIX(errno);
        ReturnErrorOnFailure(mSocket.Attach(fd));
        mAddrType = addrType;

        // If creating an IPv6 socket, tell the kernel that it will be IPv6 only.  This makes it
        // posible to bind two sockets to the same port, one for IPv4 and one for IPv6.
#ifdef IPV6_V6ONLY
        if (family == PF_INET6)
        {
            int one = 1;
            setsockopt(mSocket.GetFD(), IPPROTO_IPV6, IPV6_V6ONLY, &one, sizeof(one));
        }
#endif // defined(IPV6_V6ONLY)

        // On systems that support it, disable the delivery of SIGPIPE signals when writing to a closed
        // socket.
#ifdef SO_NOSIGPIPE
        {
            int one = 1;
            int res = setsockopt(mSocket.GetFD(), SOL_SOCKET, SO_NOSIGPIPE, &one, sizeof(one));
            if (res != 0)
            {
                ChipLogError(Inet, "SO_NOSIGPIPE: %d", errno);
            }
        }
#endif // defined(SO_NOSIGPIPE)
    }
    else if (mAddrType != addrType)
    {
        return CHIP_ERROR_INCORRECT_STATE;
    }

    return CHIP_NO_ERROR;
}

// static
void TCPEndPoint::HandlePendingIO(System::WatchableSocket & socket)
{
    reinterpret_cast<TCPEndPoint *>(socket.GetCallbackData())->HandlePendingIO();
}

void TCPEndPoint::HandlePendingIO()
{
    // Prevent the end point from being freed while in the middle of a callback.
    Retain();

    // If in the Listening state, and the app is ready to receive a connection, and there is a connection
    // ready to be received on the socket, process the incoming connection.
    if (State == kState_Listening)
    {
        if (OnConnectionReceived != nullptr && mSocket.HasPendingRead())
        {
            HandleIncomingConnection();
        }
    }

    // If in the processes of initiating a connection...
    else if (State == kState_Connecting)
    {
        // The socket being writable indicates the connection has completed (successfully or otherwise).
        if (mSocket.HasPendingWrite())
        {
#if !__MBED__
            // Get the connection result from the socket.
            int osConRes;
            socklen_t optLen = sizeof(osConRes);
            if (getsockopt(mSocket.GetFD(), SOL_SOCKET, SO_ERROR, &osConRes, &optLen) != 0)
                osConRes = errno;
#else
            // On Mbed OS, connect blocks and never returns EINPROGRESS
            // The socket option SO_ERROR is not available.
            int osConRes = 0;
#endif
            CHIP_ERROR conRes = chip::System::MapErrorPOSIX(osConRes);

            // Process the connection result.
            HandleConnectComplete(conRes);
        }
    }

    else
    {
        // If in a state where sending is allowed, and there is data to be sent, and the socket is ready for
        // writing, drive outbound data into the connection.
        if (IsConnected() && !mSendQueue.IsNull() && mSocket.HasPendingWrite())
            DriveSending();

        // If in a state were receiving is allowed, and the app is ready to receive data, and data is ready
        // on the socket, receive inbound data from the connection.
        if ((State == kState_Connected || State == kState_SendShutdown) && ReceiveEnabled && OnDataReceived != nullptr &&
            mSocket.HasPendingRead())
            ReceiveData();
    }

    mSocket.ClearPendingIO();

    Release();
}

void TCPEndPoint::ReceiveData()
{
    System::PacketBufferHandle rcvBuf;
    bool isNewBuf = true;

    if (mRcvQueue.IsNull())
        rcvBuf = System::PacketBufferHandle::New(kMaxReceiveMessageSize, 0);
    else
    {
        rcvBuf = mRcvQueue->Last();
        if (rcvBuf->AvailableDataLength() == 0)
        {
            rcvBuf = System::PacketBufferHandle::New(kMaxReceiveMessageSize, 0);
        }
        else
        {
            isNewBuf = false;
            rcvBuf->CompactHead();
        }
    }

    if (rcvBuf.IsNull())
    {
        DoClose(CHIP_ERROR_NO_MEMORY, false);
        return;
    }

    // Attempt to receive data from the socket.
    ssize_t rcvLen = recv(mSocket.GetFD(), rcvBuf->Start() + rcvBuf->DataLength(), rcvBuf->AvailableDataLength(), 0);

#if INET_CONFIG_OVERRIDE_SYSTEM_TCP_USER_TIMEOUT
    CHIP_ERROR err;
    bool isProgressing = false;

    err = CheckConnectionProgress(isProgressing);
    if (err != CHIP_NO_ERROR)
    {
        DoClose(err, false);

        return;
    }

    if (mLastTCPKernelSendQueueLen == 0)
    {
        // If the output queue has been flushed then stop the timer.

        StopTCPUserTimeoutTimer();

#if INET_CONFIG_ENABLE_TCP_SEND_IDLE_CALLBACKS
        // Notify up if all outstanding data has been acknowledged

        if (mSendQueue.IsNull())
        {
            SetTCPSendIdleAndNotifyChange(true);
        }
#endif // INET_CONFIG_ENABLE_TCP_SEND_IDLE_CALLBACKS
    }
    else if (isProgressing && mUserTimeoutTimerRunning)
    {
        // Progress is being made. So, shift the timer
        // forward if it was started.
        RestartTCPUserTimeoutTimer();
    }
#endif // INET_CONFIG_OVERRIDE_SYSTEM_TCP_USER_TIMEOUT
    // If an error occurred, abort the connection.
    if (rcvLen < 0)
    {
        int systemErrno = errno;
        if (systemErrno == EAGAIN)
        {
            // Note: in this case, we opt to not retry the recv call,
            // and instead we expect that the read flags will get
            // reset correctly upon a subsequent return from the
            // select call.
            ChipLogError(Inet, "recv: EAGAIN, will retry");

            return;
        }

        DoClose(chip::System::MapErrorPOSIX(systemErrno), false);
    }

    else
    {
        // Mark the connection as being active.
        MarkActive();

        // If the peer closed their end of the connection...
        if (rcvLen == 0)
        {
            // If in the Connected state and the app has provided an OnPeerClose callback,
            // enter the ReceiveShutdown state.  Providing an OnPeerClose callback allows
            // the app to decide whether to keep the send side of the connection open after
            // the peer has closed. If no OnPeerClose is provided, we assume that the app
            // wants to close both directions and automatically enter the Closing state.
            if (State == kState_Connected && OnPeerClose != nullptr)
                State = kState_ReceiveShutdown;
            else
                State = kState_Closing;
            // Do not wait for ability to read on this endpoint.
            (void) mSocket.ClearCallbackOnPendingRead();
            // Call the app's OnPeerClose.
            if (OnPeerClose != nullptr)
                OnPeerClose(this);
        }

        // Otherwise, add the new data onto the receive queue.
        else
        {
            VerifyOrDie(rcvLen > 0);
            size_t newDataLength = rcvBuf->DataLength() + static_cast<size_t>(rcvLen);
            VerifyOrDie(CanCastTo<uint16_t>(newDataLength));
            if (isNewBuf)
            {
                rcvBuf->SetDataLength(static_cast<uint16_t>(newDataLength));
                rcvBuf.RightSize();
                if (mRcvQueue.IsNull())
                    mRcvQueue = std::move(rcvBuf);
                else
                    mRcvQueue->AddToEnd(std::move(rcvBuf));
            }
            else
            {
                rcvBuf->SetDataLength(static_cast<uint16_t>(newDataLength), mRcvQueue);
            }
        }
    }

    // Drive any received data into the app.
    DriveReceiving();
}

void TCPEndPoint::HandleIncomingConnection()
{
    CHIP_ERROR err      = CHIP_NO_ERROR;
    TCPEndPoint * conEP = nullptr;
    IPAddress peerAddr;
    uint16_t peerPort;

    union
    {
        sockaddr any;
        sockaddr_in in;
        sockaddr_in6 in6;
    } sa;
    memset(&sa, 0, sizeof(sa));
    socklen_t saLen = sizeof(sa);

    // Accept the new connection.
    int conSocket = accept(mSocket.GetFD(), &sa.any, &saLen);
    if (conSocket == -1)
    {
        if (errno == EAGAIN || errno == EWOULDBLOCK)
        {
            return;
        }
        else
        {
            err = chip::System::MapErrorPOSIX(errno);
        }
    }

    // If there's no callback available, fail with an error.
    if (err == CHIP_NO_ERROR && OnConnectionReceived == nullptr)
        err = CHIP_ERROR_NO_CONNECTION_HANDLER;

    // Extract the peer's address information.
    if (err == CHIP_NO_ERROR)
    {
        if (sa.any.sa_family == AF_INET6)
        {
            peerAddr = IPAddress::FromIPv6(sa.in6.sin6_addr);
            peerPort = ntohs(sa.in6.sin6_port);
        }
#if INET_CONFIG_ENABLE_IPV4
        else if (sa.any.sa_family == AF_INET)
        {
            peerAddr = IPAddress::FromIPv4(sa.in.sin_addr);
            peerPort = ntohs(sa.in.sin_port);
        }
#endif // INET_CONFIG_ENABLE_IPV4
        else
            err = CHIP_ERROR_INCORRECT_STATE;
    }

    // Attempt to allocate an end point object.
    if (err == CHIP_NO_ERROR)
    {
        InetLayer & lInetLayer = Layer();

        err = lInetLayer.NewTCPEndPoint(&conEP);
    }

    // If all went well...
    if (err == CHIP_NO_ERROR)
    {
        // Put the new end point into the Connected state.
        err = conEP->mSocket.Attach(conSocket);
        if (err == CHIP_NO_ERROR)
        {
            conEP->State = kState_Connected;
#if INET_CONFIG_ENABLE_IPV4
            conEP->mAddrType = (sa.any.sa_family == AF_INET6) ? kIPAddressType_IPv6 : kIPAddressType_IPv4;
#else  // !INET_CONFIG_ENABLE_IPV4
            conEP->mAddrType = kIPAddressType_IPv6;
#endif // !INET_CONFIG_ENABLE_IPV4
            conEP->Retain();

            // Wait for ability to read on this endpoint.
            conEP->mSocket.SetCallback(HandlePendingIO, reinterpret_cast<intptr_t>(conEP));
            err = conEP->mSocket.RequestCallbackOnPendingRead();
            if (err == CHIP_NO_ERROR)
            {
                // Call the app's callback function.
                OnConnectionReceived(this, conEP, peerAddr, peerPort);
                return;
            }
        }
    }

    // Otherwise immediately close the connection, clean up and call the app's error callback.
    if (conSocket != -1)
        close(conSocket);
    if (conEP != nullptr)
    {
        if (conEP->State == kState_Connected)
            conEP->Release();
        conEP->Release();
    }
    if (OnAcceptError != nullptr)
        OnAcceptError(this, err);
}

#if INET_CONFIG_OVERRIDE_SYSTEM_TCP_USER_TIMEOUT
/**
 *  This function probes the TCP output queue and checks if data is successfully
 *  being transferred to the other end.
 */
CHIP_ERROR TCPEndPoint::CheckConnectionProgress(bool & isProgressing)
{
    int currPendingBytesRaw = 0;
    uint32_t currPendingBytes; // Will be initialized once we know it's safe.

    // Fetch the bytes pending successful transmission in the TCP out queue.

    if (ioctl(mSocket.GetFD(), TIOCOUTQ, &currPendingBytesRaw) < 0)
    {
        return chip::System::MapErrorPOSIX(errno);
    }

    if (!CanCastTo<uint32_t>(currPendingBytesRaw))
    {
        return CHIP_ERROR_INCORRECT_STATE;
    }

    currPendingBytes = static_cast<uint32_t>(currPendingBytesRaw);

    if ((currPendingBytes != 0) && (mBytesWrittenSinceLastProbe + mLastTCPKernelSendQueueLen == currPendingBytes))
    {
        // No progress has been made

        isProgressing = false;
    }
    else
    {
        // Data is flowing successfully

        isProgressing = true;
    }

    // Reset the value of the bytes written since the last probe into the tcp
    // outqueue was made and update the last tcp outqueue sample.

    mBytesWrittenSinceLastProbe = 0;

    mLastTCPKernelSendQueueLen = currPendingBytes;

    return CHIP_NO_ERROR;
}
#endif // INET_CONFIG_OVERRIDE_SYSTEM_TCP_USER_TIMEOUT

#endif // CHIP_SYSTEM_CONFIG_USE_SOCKETS

} // namespace Inet
} // namespace chip<|MERGE_RESOLUTION|>--- conflicted
+++ resolved
@@ -302,26 +302,17 @@
     if (listen(mSocket.GetFD(), backlog) != 0)
     {
         res = chip::System::MapErrorPOSIX(errno);
-<<<<<<< HEAD
-    }
-    else
-    {
+    }
+    else
+    {
+        // Enable non-blocking mode for the socket.
+        int flags = fcntl(mSocket.GetFD(), F_GETFL, 0);
+        fcntl(mSocket.GetFD(), F_SETFL, flags | O_NONBLOCK);
+
         // Wait for ability to read on this endpoint.
         mSocket.SetCallback(HandlePendingIO, reinterpret_cast<intptr_t>(this));
         res = mSocket.RequestCallbackOnPendingRead();
     }
-=======
-    else
-    {
-        // Enable non-blocking mode for the socket.
-        int flags = fcntl(mSocket.GetFD(), F_GETFL, 0);
-        fcntl(mSocket.GetFD(), F_SETFL, flags | O_NONBLOCK);
-    }
-
-    // Wait for ability to read on this endpoint.
-    mSocket.SetCallback(HandlePendingIO, reinterpret_cast<intptr_t>(this));
-    mSocket.RequestCallbackOnPendingRead();
->>>>>>> b748dd8b
 
 #endif // CHIP_SYSTEM_CONFIG_USE_SOCKETS
 
