/*
 *
 *    Copyright (c) 2020 Project CHIP Authors
 *    Copyright (c) 2013-2017 Nest Labs, Inc.
 *
 *    Licensed under the Apache License, Version 2.0 (the "License");
 *    you may not use this file except in compliance with the License.
 *    You may obtain a copy of the License at
 *
 *        http://www.apache.org/licenses/LICENSE-2.0
 *
 *    Unless required by applicable law or agreed to in writing, software
 *    distributed under the License is distributed on an "AS IS" BASIS,
 *    WITHOUT WARRANTIES OR CONDITIONS OF ANY KIND, either express or implied.
 *    See the License for the specific language governing permissions and
 *    limitations under the License.
 */

/**
 *    @file
 *      This file defines DNSResolver, the object that abstracts
 *      Domain Name System (DNS) resolution in InetLayer.
 *
 */

#pragma once

#include <inet/IPAddress.h>
#include <inet/InetError.h>
#include <inet/InetLayerBasis.h>

#define NL_DNS_HOSTNAME_MAX_LEN (253)

struct addrinfo;

namespace chip {
namespace Inet {

class InetLayer;

/**
 * Options controlling how IP address resolution is performed.
 */
enum DNSOptions
{
    kDNSOption_AddrFamily_Mask = 0x07, ///< Bits within a DNSOptions integer value representing the desired address family.
    kDNSOption_Flags_Mask      = 0xF8, ///< Bits within a DNSOptions integer value reserved for flags.

    // Address Family Choices
    kDNSOption_AddrFamily_Any = 0x00, ///< Return IPv4 and/or IPv6 addresses in the order returned by the nameserver.
#if INET_CONFIG_ENABLE_IPV4
    kDNSOption_AddrFamily_IPv4Only      = 0x01, ///< Return only IPv4 addresses.
    kDNSOption_AddrFamily_IPv4Preferred = 0x02, ///< Return IPv4 and/or IPv6 addresses, with IPv4 addresses listed first.
#endif
    kDNSOption_AddrFamily_IPv6Only      = 0x03, ///< Return only IPv6 addresses.
    kDNSOption_AddrFamily_IPv6Preferred = 0x04, ///< Return IPv4 and/or IPv6 addresses, with IPv6 addresses listed first.

    // NOTE: At present there are no DNSOption flags define.
    kDNSOption_ValidFlags = 0, ///< Set of all valid DNSOption flags.

    kDNSOption_Default = kDNSOption_AddrFamily_Any
};

/**
 *  @class DNSResolver
 *
 *  @brief
 *    This is an internal class to InetLayer that provides the abstraction of
 *    Domain Name System (DNS) resolution in InetLayer. There is no public
 *    interface available for the application layer.
 *
 */
class DNSResolver : public InetLayerBasis
{
private:
    friend class InetLayer;

<<<<<<< HEAD
#if CHIP_SYSTEM_CONFIG_USE_SOCKETS && INET_CONFIG_ENABLE_ASYNC_DNS_SOCKETS
    friend class AsyncDNSResolverSockets;

    /// States of the DNSResolver object with respect to hostname resolution.
    enum class State : uint8_t
    {
        kUnused   = 0, ///< Used to indicate that the DNSResolver object is not used.
        kActive   = 2, ///< Used to indicate that a DNS resolution is being performed on the DNSResolver object.
        kComplete = 3, ///< Used to indicate that the DNS resolution on the DNSResolver object is complete.
        kCanceled = 4, ///< Used to indicate that the DNS resolution on the DNSResolver has been canceled.
    };
#endif // CHIP_SYSTEM_CONFIG_USE_SOCKETS && INET_CONFIG_ENABLE_ASYNC_DNS_SOCKETS

=======
>>>>>>> 1c0ded55
    /**
     * @brief   Type of event handling function called when a DNS request completes.
     *
     * @param[in]   appState    Application state pointer.
     * @param[in]   err         Error code.
     * @param[in]   addrCount   Number of IP addresses in the \c addrArray list.
     * @param[in]   addrArray   List of addresses in the answer.
     *
     * @details
     *  Provide a function of this type to the \c Resolve method to process
     *  completion events.
     */
    typedef void (*OnResolveCompleteFunct)(void * appState, CHIP_ERROR err, uint8_t addrCount, IPAddress * addrArray);

    /**
     *  This method revolves a host name into a list of IP addresses.
     *
     *  @note
     *     Even if the operation completes successfully, the result might be a zero-length list of IP addresses.
     *     Most of the error generated are returned via the application callback.
     *
     *  @param[in]  hostName    A pointer to a C string representing the host name
     *                          to be queried.
     *  @param[in]  hostNameLen The string length of host name.
     *  @param[in]  maxAddrs    The maximum number of addresses to store in the DNS
     *                          table.
     *  @param[in]  options     An integer value controlling how host name address
     *                          resolution is performed.  Values are from the #DNSOptions
     *                          enumeration.
     *  @param[in]  addrArray   A pointer to the DNS table.
     *  @param[in]  onComplete  A pointer to the callback function when a DNS
     *                          request is complete.
     *  @param[in]  appState    A pointer to the application state to be passed to
     *                          onComplete when a DNS request is complete.
     *
     *  @retval CHIP_NO_ERROR                   if a DNS request is handled
     *                                          successfully.
     *  @retval CHIP_ERROR_NOT_IMPLEMENTED      if DNS resolution is not enabled on
     *                                          the underlying platform.
     *  @retval _other_                         if other POSIX network or OS error
     *                                          was returned by the underlying DNS
     *                                          resolver implementation.
     *
     */
    CHIP_ERROR Resolve(const char * hostName, uint16_t hostNameLen, uint8_t options, uint8_t maxAddrs, IPAddress * addrArray,
                       OnResolveCompleteFunct onComplete, void * appState);

    /**
     *  This method cancels DNS requests that are in progress.
     */
    CHIP_ERROR Cancel();

    static chip::System::ObjectPool<DNSResolver, INET_CONFIG_NUM_DNS_RESOLVERS> sPool;

    /**
     *  A pointer to the callback function when a DNS request is complete.
     */
    OnResolveCompleteFunct OnComplete;

    /**
     *  A pointer to the DNS table that stores a list of resolved addresses.
     */
    IPAddress * AddrArray;

    /**
     *  The maximum number of addresses that could be stored in the DNS table.
     */
    uint8_t MaxAddrs;

    /**
     *  The actual number of addresses that are stored in the DNS table.
     */
    uint8_t NumAddrs;

    /**
     * DNS options for the current request.
     */
    uint8_t DNSOptions;

    CHIP_ERROR ResolveImpl(char * hostNameBuf);

#if CHIP_SYSTEM_CONFIG_USE_SOCKETS

    void InitAddrInfoHints(struct addrinfo & hints);
    CHIP_ERROR ProcessGetAddrInfoResult(int returnCode, struct addrinfo * results);
    void CopyAddresses(int family, uint8_t maxAddrs, const struct addrinfo * addrs);
    uint8_t CountAddresses(int family, const struct addrinfo * addrs);

<<<<<<< HEAD
#if INET_CONFIG_ENABLE_ASYNC_DNS_SOCKETS

    /* Hostname that requires resolution */
    char asyncHostNameBuf[NL_DNS_HOSTNAME_MAX_LEN + 1]; // DNS limits hostnames to 253 max characters.

    CHIP_ERROR asyncDNSResolveResult;
    /* The next DNSResolver object in the asynchronous DNS resolution queue. */
    DNSResolver * pNextAsyncDNSResolver;

    State mState;

    void HandleAsyncResolveComplete();

#endif // INET_CONFIG_ENABLE_ASYNC_DNS_SOCKETS

=======
>>>>>>> 1c0ded55
#endif // CHIP_SYSTEM_CONFIG_USE_SOCKETS

#if CHIP_SYSTEM_CONFIG_USE_LWIP
    void HandleResolveComplete(void);
#if LWIP_VERSION_MAJOR > 1
    static void LwIPHandleResolveComplete(const char * name, const ip_addr_t * ipaddr, void * callback_arg);
#else  // LWIP_VERSION_MAJOR <= 1
    static void LwIPHandleResolveComplete(const char * name, ip_addr_t * ipaddr, void * callback_arg);
#endif // LWIP_VERSION_MAJOR <= 1
#endif // CHIP_SYSTEM_CONFIG_USE_LWIP
};

} // namespace Inet
} // namespace chip<|MERGE_RESOLUTION|>--- conflicted
+++ resolved
@@ -75,22 +75,6 @@
 private:
     friend class InetLayer;
 
-<<<<<<< HEAD
-#if CHIP_SYSTEM_CONFIG_USE_SOCKETS && INET_CONFIG_ENABLE_ASYNC_DNS_SOCKETS
-    friend class AsyncDNSResolverSockets;
-
-    /// States of the DNSResolver object with respect to hostname resolution.
-    enum class State : uint8_t
-    {
-        kUnused   = 0, ///< Used to indicate that the DNSResolver object is not used.
-        kActive   = 2, ///< Used to indicate that a DNS resolution is being performed on the DNSResolver object.
-        kComplete = 3, ///< Used to indicate that the DNS resolution on the DNSResolver object is complete.
-        kCanceled = 4, ///< Used to indicate that the DNS resolution on the DNSResolver has been canceled.
-    };
-#endif // CHIP_SYSTEM_CONFIG_USE_SOCKETS && INET_CONFIG_ENABLE_ASYNC_DNS_SOCKETS
-
-=======
->>>>>>> 1c0ded55
     /**
      * @brief   Type of event handling function called when a DNS request completes.
      *
@@ -179,24 +163,6 @@
     void CopyAddresses(int family, uint8_t maxAddrs, const struct addrinfo * addrs);
     uint8_t CountAddresses(int family, const struct addrinfo * addrs);
 
-<<<<<<< HEAD
-#if INET_CONFIG_ENABLE_ASYNC_DNS_SOCKETS
-
-    /* Hostname that requires resolution */
-    char asyncHostNameBuf[NL_DNS_HOSTNAME_MAX_LEN + 1]; // DNS limits hostnames to 253 max characters.
-
-    CHIP_ERROR asyncDNSResolveResult;
-    /* The next DNSResolver object in the asynchronous DNS resolution queue. */
-    DNSResolver * pNextAsyncDNSResolver;
-
-    State mState;
-
-    void HandleAsyncResolveComplete();
-
-#endif // INET_CONFIG_ENABLE_ASYNC_DNS_SOCKETS
-
-=======
->>>>>>> 1c0ded55
 #endif // CHIP_SYSTEM_CONFIG_USE_SOCKETS
 
 #if CHIP_SYSTEM_CONFIG_USE_LWIP
