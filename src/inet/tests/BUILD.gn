# Copyright (c) 2020 Project CHIP Authors
#
# Licensed under the Apache License, Version 2.0 (the "License");
# you may not use this file except in compliance with the License.
# You may obtain a copy of the License at
#
# http://www.apache.org/licenses/LICENSE-2.0
#
# Unless required by applicable law or agreed to in writing, software
# distributed under the License is distributed on an "AS IS" BASIS,
# WITHOUT WARRANTIES OR CONDITIONS OF ANY KIND, either express or implied.
# See the License for the specific language governing permissions and
# limitations under the License.

import("//build_overrides/chip.gni")
import("//build_overrides/nlunit_test.gni")

import("${chip_root}/gn/chip/chip_test_suite.gni")
import("${chip_root}/src/lwip/lwip.gni")
import("${chip_root}/src/platform/device.gni")

config("tests_config") {
  include_dirs = [ "." ]
}

chip_test_suite("tests") {
  output_name = "libInetLayerTests"

  sources = [
    "TestInetAddress.cpp",
    "TestInetCommon.cpp",
    "TestInetCommon.h",
    "TestInetCommonOptions.cpp",
    "TestInetCommonOptions.h",
    "TestInetEndPoint.cpp",
    "TestInetErrorStr.cpp",
    "TestInetLayer.cpp",
    "TestInetLayer.h",
    "TestInetLayerCommon.cpp",
<<<<<<< HEAD
    "TestInetLayerDNS.cpp",
    "TestLwIPDNS.cpp",
=======
>>>>>>> 5c192f34
  ]

  if (lwip_platform == "standalone") {
    sources += [
      "TapAddrAutoconf.cpp",
      "TapAddrAutoconf.h",
    ]
  }

  public_configs = [ ":tests_config" ]

  public_deps = [
    "${chip_root}/src/inet",
    "${chip_root}/src/lib/core",
    "${nlunit_test_root}:nlunit-test",
  ]

  tests = [
    "TestInetAddress",
    "TestInetErrorStr",
    "TestInetEndPoint",
  ]
<<<<<<< HEAD
}

# The following binaries should be executed by happy.
chip_test_suite("happy_tests") {
  output_name = "libHappyTestInetCommon"

  sources = [
    "TapAddrAutoconf.cpp",
    "TapAddrAutoconf.h",
    "TestInetCommon.cpp",
    "TestInetCommon.h",
    "TestInetCommonOptions.cpp",
    "TestInetCommonOptions.h",
    "TestInetLayerCommon.cpp",
  ]

  public_configs = [ ":tests_config" ]

  public_deps = [
    "${chip_root}/src/inet",
    "${chip_root}/src/lib/core",
    "${nlunit_test_root}:nlunit-test",
  ]

  tests = [
    "TestInetLayerMulticast",
  ]
=======

  if (current_os != "mac" && chip_device_platform != "esp32") {
    sources += [
      "TestInetLayerDNS.cpp",
      "TestInetLayerMulticast.cpp",
      "TestLwIPDNS.cpp",
    ]
    tests += [ "TestInetLayerDNS" ]
  }
>>>>>>> 5c192f34
}<|MERGE_RESOLUTION|>--- conflicted
+++ resolved
@@ -37,11 +37,6 @@
     "TestInetLayer.cpp",
     "TestInetLayer.h",
     "TestInetLayerCommon.cpp",
-<<<<<<< HEAD
-    "TestInetLayerDNS.cpp",
-    "TestLwIPDNS.cpp",
-=======
->>>>>>> 5c192f34
   ]
 
   if (lwip_platform == "standalone") {
@@ -64,7 +59,15 @@
     "TestInetErrorStr",
     "TestInetEndPoint",
   ]
-<<<<<<< HEAD
+
+  if (current_os != "mac" && chip_device_platform != "esp32") {
+    sources += [
+      "TestInetLayerDNS.cpp",
+      "TestInetLayerMulticast.cpp",
+      "TestLwIPDNS.cpp",
+    ]
+    tests += [ "TestInetLayerDNS" ]
+  }
 }
 
 # The following binaries should be executed by happy.
@@ -92,15 +95,4 @@
   tests = [
     "TestInetLayerMulticast",
   ]
-=======
-
-  if (current_os != "mac" && chip_device_platform != "esp32") {
-    sources += [
-      "TestInetLayerDNS.cpp",
-      "TestInetLayerMulticast.cpp",
-      "TestLwIPDNS.cpp",
-    ]
-    tests += [ "TestInetLayerDNS" ]
-  }
->>>>>>> 5c192f34
 }