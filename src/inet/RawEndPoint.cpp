/*
 *
 *    Copyright (c) 2020-2021 Project CHIP Authors
 *    Copyright (c) 2018 Google LLC.
 *    Copyright (c) 2013-2018 Nest Labs, Inc.
 *
 *    Licensed under the Apache License, Version 2.0 (the "License");
 *    you may not use this file except in compliance with the License.
 *    You may obtain a copy of the License at
 *
 *        http://www.apache.org/licenses/LICENSE-2.0
 *
 *    Unless required by applicable law or agreed to in writing, software
 *    distributed under the License is distributed on an "AS IS" BASIS,
 *    WITHOUT WARRANTIES OR CONDITIONS OF ANY KIND, either express or implied.
 *    See the License for the specific language governing permissions and
 *    limitations under the License.
 */

/**
 *    @file
 *      This file implements the <tt>Inet::RawEndPoint</tt> class,
 *      where the CHIP Inet Layer encapsulates methods for interacting
 *      interacting with IP network endpoints (SOCK_RAW sockets
 *      on Linux and BSD-derived systems) or LwIP raw protocol
 *      control blocks, as the system is configured accordingly.
 *
 */

#define __APPLE_USE_RFC_3542

#include "RawEndPoint.h"

#include "InetFaultInjection.h"
#include <inet/InetLayer.h>

#include <support/CodeUtils.h>
#include <support/logging/CHIPLogging.h>
#include <system/SystemFaultInjection.h>

#if CHIP_SYSTEM_CONFIG_USE_LWIP
#include <lwip/ip.h>
#include <lwip/raw.h>
#include <lwip/tcpip.h>
#if CHIP_HAVE_CONFIG_H
#include <lwip/lwip_buildconfig.h> // nogncheck
#endif                             // CHIP_HAVE_CONFIG_H
#endif                             // CHIP_SYSTEM_CONFIG_USE_LWIP

#if CHIP_SYSTEM_CONFIG_USE_SOCKETS
#if HAVE_SYS_SOCKET_H
#include <sys/socket.h>
#endif // HAVE_SYS_SOCKET_H
#include <errno.h>
#include <net/if.h>
#include <sys/ioctl.h>
#include <unistd.h>
#if HAVE_NETINET_ICMP6_H
#include <netinet/icmp6.h>
#endif // HAVE_NETINET_ICMP6_H
#endif // CHIP_SYSTEM_CONFIG_USE_SOCKETS

// SOCK_CLOEXEC not defined on all platforms, e.g. iOS/macOS:
#ifdef SOCK_CLOEXEC
#define SOCK_FLAGS SOCK_CLOEXEC
#else
#define SOCK_FLAGS 0
#endif

#include <string.h>
#include <utility>

namespace chip {
namespace Inet {

chip::System::ObjectPool<RawEndPoint, INET_CONFIG_NUM_RAW_ENDPOINTS> RawEndPoint::sPool;

#if CHIP_SYSTEM_CONFIG_USE_LWIP
/*
 * Note that for LwIP InterfaceId is already defined to be 'struct
 * netif'; consequently, some of the checking performed here could
 * conceivably be optimized out and the HAVE_LWIP_UDP_BIND_NETIF case
 * could simply be:
 *
 *   udp_bind_netif(aUDP, intfId);
 *
 */
static CHIP_ERROR LwIPBindInterface(struct raw_pcb * aRaw, InterfaceId intfId)
{
    CHIP_ERROR res = CHIP_NO_ERROR;

#if HAVE_LWIP_RAW_BIND_NETIF
    if (!IsInterfaceIdPresent(intfId))
        raw_bind_netif(aRaw, NULL);
    else
    {
        struct netif * netifp = IPEndPointBasis::FindNetifFromInterfaceId(intfId);

        if (netifp == NULL)
            res = INET_ERROR_UNKNOWN_INTERFACE;
        else
            raw_bind_netif(aRaw, netifp);
    }
#else
    if (!IsInterfaceIdPresent(intfId))
        aRaw->intf_filter = NULL;
    else
    {
        struct netif * netifp = IPEndPointBasis::FindNetifFromInterfaceId(intfId);

        if (netifp == NULL)
            res = INET_ERROR_UNKNOWN_INTERFACE;
        else
            aRaw->intf_filter = netifp;
    }
#endif // HAVE_LWIP_RAW_BIND_NETIF

    return res;
}
#endif // CHIP_SYSTEM_CONFIG_USE_LWIP

/**
 * @brief   Bind the endpoint to an interface IP address.
 *
 * @param[in]   addrType    the protocol version of the IP address
 * @param[in]   addr        the IP address (must be an interface address)
 * @param[in]   intfId      an optional network interface indicator
 *
 * @retval  CHIP_NO_ERROR               success: endpoint bound to address
 * @retval  CHIP_ERROR_INCORRECT_STATE  endpoint has been bound previously
 * @retval  CHIP_ERROR_NO_MEMORY        insufficient memory for endpoint
 *
 * @retval  INET_ERROR_UNKNOWN_INTERFACE
 *      On some platforms, the optionally specified interface is not
 *      present.
 *
 * @retval  INET_ERROR_WRONG_PROTOCOL_TYPE
 *      \c addrType does not match \c IPVer.
 *
 * @retval  INET_ERROR_WRONG_ADDRESS_TYPE
 *      \c addrType is \c kIPAddressType_Any, or the type of \c addr is not
 *      equal to \c addrType.
 *
 * @retval  other                   another system or platform error
 *
 * @details
 *  Binds the endpoint to the specified network interface IP address.
 *
 *  On LwIP, this method must not be called with the LwIP stack lock
 *  already acquired.
 */
CHIP_ERROR RawEndPoint::Bind(IPAddressType addrType, const IPAddress & addr, InterfaceId intfId)
{
    if (mState != kState_Ready && mState != kState_Bound)
    {
        return CHIP_ERROR_INCORRECT_STATE;
    }

    if ((addr != IPAddress::Any) && (addr.Type() != kIPAddressType_Any) && (addr.Type() != addrType))
    {
        return INET_ERROR_WRONG_ADDRESS_TYPE;
    }

#if CHIP_SYSTEM_CONFIG_USE_LWIP

    // Lock LwIP stack
    LOCK_TCPIP_CORE();

    // Make sure we have the appropriate type of PCB.
    CHIP_ERROR res = GetPCB(addrType);

    // Bind the PCB to the specified address.
    if (res == CHIP_NO_ERROR)
    {
#if LWIP_VERSION_MAJOR > 1 || LWIP_VERSION_MINOR >= 5
        ip_addr_t ipAddr = addr.ToLwIPAddr();
#if INET_CONFIG_ENABLE_IPV4
        lwip_ip_addr_type lType = IPAddress::ToLwIPAddrType(addrType);
        IP_SET_TYPE_VAL(ipAddr, lType);
#endif // INET_CONFIG_ENABLE_IPV4
        res = chip::System::MapErrorLwIP(raw_bind(mRaw, &ipAddr));
#else // LWIP_VERSION_MAJOR <= 1 && LWIP_VERSION_MINOR < 5
        if (addrType == kIPAddressType_IPv6)
        {
            ip6_addr_t ipv6Addr = addr.ToIPv6();
            res                 = chip::System::MapErrorLwIP(raw_bind_ip6(mRaw, &ipv6Addr));
        }
#if INET_CONFIG_ENABLE_IPV4
        else if (addrType == kIPAddressType_IPv4)
        {
            ip4_addr_t ipv4Addr = addr.ToIPv4();
            res                 = chip::System::MapErrorLwIP(raw_bind(mRaw, &ipv4Addr));
        }
#endif // INET_CONFIG_ENABLE_IPV4
        else
            res = INET_ERROR_WRONG_ADDRESS_TYPE;
#endif // LWIP_VERSION_MAJOR <= 1 || LWIP_VERSION_MINOR >= 5
    }

    if (res == CHIP_NO_ERROR)
    {
        res = LwIPBindInterface(mRaw, intfId);
    }

    // Unlock LwIP stack
    UNLOCK_TCPIP_CORE();

    ReturnErrorOnFailure(res);

#endif // CHIP_SYSTEM_CONFIG_USE_LWIP

#if CHIP_SYSTEM_CONFIG_USE_SOCKETS
    // Make sure we have the appropriate type of socket.
    ReturnErrorOnFailure(GetSocket(addrType));
    ReturnErrorOnFailure(IPEndPointBasis::Bind(addrType, addr, 0, intfId));

#if CHIP_SYSTEM_CONFIG_USE_DISPATCH
<<<<<<< HEAD
    dispatch_queue_t dispatchQueue = static_cast<System::LayerSocketsLoop &>(SystemLayer()).GetDispatchQueue();
=======
    dispatch_queue_t dispatchQueue = Layer().SystemLayer()->GetDispatchQueue();
>>>>>>> f0ae9d80
    if (dispatchQueue != nullptr)
    {
        unsigned long fd = static_cast<unsigned long>(mSocket);

        mReadableSource = dispatch_source_create(DISPATCH_SOURCE_TYPE_READ, fd, 0, dispatchQueue);
        ReturnErrorCodeIf(mReadableSource == nullptr, CHIP_ERROR_NO_MEMORY);

        dispatch_source_set_event_handler(mReadableSource, ^{
            this->HandlePendingIO(System::SocketEventFlags::kRead);
        });

        dispatch_resume(mReadableSource);
    }
#endif // CHIP_SYSTEM_CONFIG_USE_DISPATCH

    mBoundIntfId = intfId;
#endif // CHIP_SYSTEM_CONFIG_USE_SOCKETS

    mState = kState_Bound;

    return CHIP_NO_ERROR;
}

/**
 * Bind the raw endpoint to an IPv6 link-local scope address at the specified
 * interface index.  Also sets various IPv6 socket options appropriate for
 * transmitting packets to and from on-link destinations.
 *
 * @param[in]   intfId  An InterfaceId to identify the scope of the address.
 * @param[in]   addr    An IPv6 link-local scope IPAddress object.
 *
 * @retval  CHIP_NO_ERROR               success: endpoint bound to address
 * @retval  CHIP_ERROR_INCORRECT_STATE  endpoint has been bound previously
 * @retval  CHIP_ERROR_NO_MEMORY        insufficient memory for endpoint
 *
 * @retval  INET_ERROR_WRONG_PROTOCOL_TYPE
 *      \c addrType does not match \c IPVer.
 *
 * @retval  INET_ERROR_WRONG_ADDRESS_TYPE
 *      \c addr is not an IPv6 link-local address or \c intfId is
 *      \c INET_NULL_INTERFACEID.
 *
 * @retval  other                   another system or platform error
 *
 * @details
 *  Binds the endpoint to the IPv6 link-local address \c addr on the
 *  network interface indicated by \c intfId.
 *
 *  On LwIP, this method must not be called with the LwIP stack lock
 *  already acquired.
 */
CHIP_ERROR RawEndPoint::BindIPv6LinkLocal(InterfaceId intfId, const IPAddress & addr)
{
    CHIP_ERROR res = CHIP_NO_ERROR;

#if CHIP_SYSTEM_CONFIG_USE_SOCKETS
    const int lIfIndex = static_cast<int>(intfId);
#endif // CHIP_SYSTEM_CONFIG_USE_SOCKETS

    if (mState != kState_Ready && mState != kState_Bound)
    {
        res = CHIP_ERROR_INCORRECT_STATE;
        goto ret;
    }

    if (!addr.IsIPv6LinkLocal())
    {
        res = INET_ERROR_WRONG_ADDRESS_TYPE;
        goto ret;
    }

#if CHIP_SYSTEM_CONFIG_USE_LWIP

    // Lock LwIP stack
    LOCK_TCPIP_CORE();

    // Make sure we have the appropriate type of PCB.
    res = GetPCB(addr.Type());

    // Bind the PCB to the specified address.
    if (res == CHIP_NO_ERROR)
    {
#if LWIP_VERSION_MAJOR > 1
        ip_addr_t ipAddr = addr.ToLwIPAddr();
        res              = chip::System::MapErrorLwIP(raw_bind(mRaw, &ipAddr));
#else  // LWIP_VERSION_MAJOR <= 1
        ip6_addr_t ipv6Addr = addr.ToIPv6();
        res                 = chip::System::MapErrorLwIP(raw_bind_ip6(mRaw, &ipv6Addr));
#endif // LWIP_VERSION_MAJOR <= 1

        if (res != CHIP_NO_ERROR)
        {
            raw_remove(mRaw);
            mRaw              = NULL;
            mLwIPEndPointType = kLwIPEndPointType_Unknown;
        }
    }

    // Unlock LwIP stack
    UNLOCK_TCPIP_CORE();

#endif // CHIP_SYSTEM_CONFIG_USE_LWIP

#if CHIP_SYSTEM_CONFIG_USE_SOCKETS

    static const int sInt255 = 255;

    // Make sure we have the appropriate type of socket.
    res = GetSocket(kIPAddressType_IPv6);
    if (res != CHIP_NO_ERROR)
    {
        goto ret;
    }

    if (::setsockopt(mSocket, IPPROTO_IPV6, IPV6_MULTICAST_IF, &lIfIndex, sizeof(lIfIndex)) != 0)
    {
        goto optfail;
    }

    if (::setsockopt(mSocket, IPPROTO_IPV6, IPV6_MULTICAST_HOPS, &sInt255, sizeof(sInt255)) != 0)
    {
        goto optfail;
    }

    if (::setsockopt(mSocket, IPPROTO_IPV6, IPV6_UNICAST_HOPS, &sInt255, sizeof(sInt255)) != 0)
    {
        goto optfail;
    }

    mAddrType = kIPAddressType_IPv6;
    goto ret;

optfail:
    res = chip::System::MapErrorPOSIX(errno);
<<<<<<< HEAD
    static_cast<System::LayerSockets &>(SystemLayer()).StopWatchingSocket(&mWatch);
=======
    Layer().SystemLayer()->StopWatchingSocket(&mWatch);
>>>>>>> f0ae9d80
    close(mSocket);
    mSocket   = INET_INVALID_SOCKET_FD;
    mAddrType = kIPAddressType_Unknown;

#endif // CHIP_SYSTEM_CONFIG_USE_SOCKETS

ret:
    if (res == CHIP_NO_ERROR)
    {
        mState = kState_Bound;
    }

    return res;
}

/**
 * @brief   Prepare the endpoint to receive ICMP messages.
 *
 * @param[in]  onMessageReceived   The endpoint's message reception event handling function delegate.
 * @param[in]  onReceiveError      The endpoint's receive error event handling function delegate.
 * @param[in]  appState            Application state pointer.
 *
 * @retval  CHIP_NO_ERROR   always returned.
 *
 * @details
 *  If \c mState is already \c kState_Listening, then no operation is
 *  performed, otherwise the \c mState is set to \c kState_Listening and
 *  the endpoint is prepared to received ICMPv6 messages, according to the
 *  semantics of the platform.
 *
 *  On LwIP, this method must not be called with the LwIP stack lock
 *  already acquired
 */
CHIP_ERROR RawEndPoint::Listen(IPEndPointBasis::OnMessageReceivedFunct onMessageReceived,
                               IPEndPointBasis::OnReceiveErrorFunct onReceiveError, void * appState)
{
    if (mState == kState_Listening)
    {
        return CHIP_NO_ERROR;
    }

    if (mState != kState_Bound)
    {
        return CHIP_ERROR_INCORRECT_STATE;
    }

    OnMessageReceived = onMessageReceived;
    OnReceiveError    = onReceiveError;
    AppState          = appState;

#if CHIP_SYSTEM_CONFIG_USE_LWIP

    // Lock LwIP stack
    LOCK_TCPIP_CORE();

#if LWIP_VERSION_MAJOR > 1 || LWIP_VERSION_MINOR >= 5
    raw_recv(mRaw, LwIPReceiveRawMessage, this);
#else  // LWIP_VERSION_MAJOR <= 1 && LWIP_VERSION_MINOR < 5
    if (PCB_ISIPV6(mRaw))
        raw_recv_ip6(mRaw, LwIPReceiveRawMessage, this);
    else
        raw_recv(mRaw, LwIPReceiveRawMessage, this);
#endif // LWIP_VERSION_MAJOR <= 1 || LWIP_VERSION_MINOR >= 5

    // Unlock LwIP stack
    UNLOCK_TCPIP_CORE();

#endif // CHIP_SYSTEM_CONFIG_USE_LWIP

    mState = kState_Listening;

#if CHIP_SYSTEM_CONFIG_USE_SOCKETS
    // Wait for ability to read on this endpoint.
<<<<<<< HEAD
    ReturnErrorOnFailure(
        static_cast<System::LayerSockets &>(SystemLayer()).SetCallback(mWatch, HandlePendingIO, reinterpret_cast<intptr_t>(this)));
    ReturnErrorOnFailure(static_cast<System::LayerSockets &>(SystemLayer()).RequestCallbackOnPendingRead(mWatch));
=======
    ReturnErrorOnFailure(Layer().SystemLayer()->SetCallback(mWatch, HandlePendingIO, reinterpret_cast<intptr_t>(this)));
    ReturnErrorOnFailure(Layer().SystemLayer()->RequestCallbackOnPendingRead(mWatch));
>>>>>>> f0ae9d80
#endif // CHIP_SYSTEM_CONFIG_USE_SOCKETS

    return CHIP_NO_ERROR;
}

/**
 * @brief   Close the endpoint.
 *
 * @details
 *  If <tt>mState != kState_Closed</tt>, then closes the endpoint, removing
 *  it from the set of endpoints eligible for communication events.
 *
 *  On LwIP systems, this method must not be called with the LwIP stack
 *  lock already acquired.
 */
void RawEndPoint::Close()
{
    if (mState != kState_Closed)
    {
#if CHIP_SYSTEM_CONFIG_USE_LWIP

        // Lock LwIP stack
        LOCK_TCPIP_CORE();

        // Since Raw PCB is released synchronously here, but Raw endpoint itself might have to wait
        // for destruction asynchronously, there could be more allocated Raw endpoints than Raw PCBs.
        if (mRaw != NULL)
        {
            raw_remove(mRaw);
            mRaw              = NULL;
            mLwIPEndPointType = kLwIPEndPointType_Unknown;
        }

        // Unlock LwIP stack
        UNLOCK_TCPIP_CORE();

#endif // CHIP_SYSTEM_CONFIG_USE_LWIP

#if CHIP_SYSTEM_CONFIG_USE_SOCKETS
        if (mSocket != INET_INVALID_SOCKET_FD)
        {
<<<<<<< HEAD
            static_cast<System::LayerSockets &>(SystemLayer()).StopWatchingSocket(&mWatch);
=======
            Layer().SystemLayer()->StopWatchingSocket(&mWatch);
>>>>>>> f0ae9d80
            close(mSocket);
            mSocket = INET_INVALID_SOCKET_FD;
        }

#if CHIP_SYSTEM_CONFIG_USE_DISPATCH
        if (mReadableSource)
        {
            dispatch_source_cancel(mReadableSource);
            dispatch_release(mReadableSource);
        }
#endif // CHIP_SYSTEM_CONFIG_USE_DISPATCH
#endif // CHIP_SYSTEM_CONFIG_USE_SOCKETS

        mState = kState_Closed;
    }
}

/**
 * @brief   Close the endpoint and recycle its memory.
 *
 * @details
 *  Invokes the \c Close method, then invokes the
 *  <tt>InetLayerBasis::Release</tt> method to return the object to its
 *  memory pool.
 *
 *  On LwIP systems, this method must not be called with the LwIP stack
 *  lock already acquired.
 */
void RawEndPoint::Free()
{
    Close();

#if CHIP_SYSTEM_CONFIG_USE_LWIP
    DeferredFree(kReleaseDeferralErrorTactic_Die);
#else  // !CHIP_SYSTEM_CONFIG_USE_LWIP
    Release();
#endif // !CHIP_SYSTEM_CONFIG_USE_LWIP
}

/**
 *  A synonym for <tt>SendTo(addr, INET_NULL_INTERFACEID, msg,
 *  sendFlags)</tt>.
 */
CHIP_ERROR RawEndPoint::SendTo(const IPAddress & addr, chip::System::PacketBufferHandle && msg, uint16_t sendFlags)
{
    return SendTo(addr, INET_NULL_INTERFACEID, std::move(msg), sendFlags);
}

/**
 * @brief   Send an ICMP message to the specified destination address.
 *
 * @param[in]   addr        the destination IP address
 * @param[in]   intfId      an optional network interface indicator
 * @param[in]   msg         the packet buffer containing the UDP message
 * @param[in]   sendFlags   optional transmit option flags
 *
 * @retval  CHIP_NO_ERROR
 *      success: \c msg is queued for transmit.
 *
 * @retval  CHIP_ERROR_UNSUPPORTED_CHIP_FEATURE
 *      the system does not support the requested operation.
 *
 * @retval  INET_ERROR_WRONG_ADDRESS_TYPE
 *      the destination address and the bound interface address do not
 *      have matching protocol versions or address type.
 *
 * @retval  CHIP_ERROR_MESSAGE_TOO_LONG
 *      \c msg does not contain the whole ICMP message.
 *
 * @retval  CHIP_ERROR_OUTBOUND_MESSAGE_TOO_BIG
 *      On some platforms, only a truncated portion of \c msg was queued
 *      for transmit.
 *
 * @retval  other                   another system or platform error
 *
 * @details
 *      Send the ICMP message in \c msg to the destination given in \c addr.
 */
CHIP_ERROR RawEndPoint::SendTo(const IPAddress & addr, InterfaceId intfId, chip::System::PacketBufferHandle && msg,
                               uint16_t sendFlags)
{
    IPPacketInfo pktInfo;
    pktInfo.Clear();
    pktInfo.DestAddress = addr;
    pktInfo.Interface   = intfId;
    return SendMsg(&pktInfo, std::move(msg), sendFlags);
}

/**
 * @brief   Send an ICMP message to the specified destination.
 *
 * @param[in]   pktInfo     destination information for the message
 * @param[in]   msg         the packet buffer containing the UDP message
 * @param[in]   sendFlags   optional transmit option flags
 *
 * @retval  CHIP_NO_ERROR
 *      success: \c msg is queued for transmit.
 *
 * @retval  CHIP_ERROR_UNSUPPORTED_CHIP_FEATURE
 *      the system does not support the requested operation.
 *
 * @retval  INET_ERROR_WRONG_ADDRESS_TYPE
 *      the destination address and the bound interface address do not
 *      have matching protocol versions or address type.
 *
 * @retval  CHIP_ERROR_MESSAGE_TOO_LONG
 *      \c msg does not contain the whole ICMP message.
 *
 * @retval  CHIP_ERROR_OUTBOUND_MESSAGE_TOO_BIG
 *      On some platforms, only a truncated portion of \c msg was queued
 *      for transmit.
 *
 * @retval  other                   another system or platform error
 *
 * @details
 *      Send the ICMP message \c msg using the destination information given in \c addr.
 */
CHIP_ERROR RawEndPoint::SendMsg(const IPPacketInfo * pktInfo, chip::System::PacketBufferHandle && msg, uint16_t sendFlags)
{
    CHIP_ERROR res         = CHIP_NO_ERROR;
    const IPAddress & addr = pktInfo->DestAddress;

    INET_FAULT_INJECT(FaultInjection::kFault_Send, return INET_ERROR_UNKNOWN_INTERFACE;);
    INET_FAULT_INJECT(FaultInjection::kFault_SendNonCritical, return CHIP_ERROR_NO_MEMORY;);

    // Do not allow sending an IPv4 address on an IPv6 end point and
    // vice versa.

    if (IPVer == kIPVersion_6 && addr.Type() != kIPAddressType_IPv6)
    {
        return INET_ERROR_WRONG_ADDRESS_TYPE;
    }
#if INET_CONFIG_ENABLE_IPV4
    if (IPVer == kIPVersion_4 && addr.Type() != kIPAddressType_IPv4)
    {
        return INET_ERROR_WRONG_ADDRESS_TYPE;
    }
#endif // INET_CONFIG_ENABLE_IPV4

#if CHIP_SYSTEM_CONFIG_USE_LWIP

    // Lock LwIP stack
    LOCK_TCPIP_CORE();

    // Make sure we have the appropriate type of PCB based on the destination address.
    res = GetPCB(addr.Type());
    SuccessOrExit(res);

    // Send the message to the specified address/port.
    {
        err_t lwipErr = ERR_VAL;

#if LWIP_VERSION_MAJOR > 1 || LWIP_VERSION_MINOR >= 5
        ip_addr_t ipAddr = addr.ToLwIPAddr();

        lwipErr = raw_sendto(mRaw, System::LwIPPacketBufferView::UnsafeGetLwIPpbuf(msg), &ipAddr);
#else // LWIP_VERSION_MAJOR <= 1 && LWIP_VERSION_MINOR < 5
        if (PCB_ISIPV6(mRaw))
        {
            ip6_addr_t ipv6Addr = addr.ToIPv6();

            lwipErr = raw_sendto_ip6(mRaw, System::LwIPPacketBufferView::UnsafeGetLwIPpbuf(msg), &ipv6Addr);
        }
#if INET_CONFIG_ENABLE_IPV4
        else
        {
            ip4_addr_t ipv4Addr = addr.ToIPv4();

            lwipErr = raw_sendto(mRaw, System::LwIPPacketBufferView::UnsafeGetLwIPpbuf(msg), &ipv4Addr);
        }
#endif // INET_CONFIG_ENABLE_IPV4
#endif // LWIP_VERSION_MAJOR <= 1 || LWIP_VERSION_MINOR >= 5

        if (lwipErr != ERR_OK)
            res = chip::System::MapErrorLwIP(lwipErr);
    }

    // Unlock LwIP stack
    UNLOCK_TCPIP_CORE();
#endif // CHIP_SYSTEM_CONFIG_USE_LWIP

#if CHIP_SYSTEM_CONFIG_USE_SOCKETS
    // Make sure we have the appropriate type of socket based on the
    // destination address.

    res = GetSocket(addr.Type());
    SuccessOrExit(res);

    res = IPEndPointBasis::SendMsg(pktInfo, std::move(msg), sendFlags);
#endif // CHIP_SYSTEM_CONFIG_USE_SOCKETS

exit:
    CHIP_SYSTEM_FAULT_INJECT_ASYNC_EVENT();

    return res;
}

/**
 * @brief   Set the ICMP6 filter parameters in the network stack.
 *
 * @param[in]   numICMPTypes    length of array at \c aICMPTypes
 * @param[in]   aICMPTypes      the set of ICMPv6 type codes to filter.
 *
 * @retval  CHIP_NO_ERROR                   success: filter parameters set
 * @retval  CHIP_ERROR_NOT_IMPLEMENTED      system does not implement
 * @retval  INET_ERROR_WRONG_ADDRESS_TYPE   endpoint not IPv6 type
 * @retval  INET_ERROR_WRONG_PROTOCOL_TYPE  endpoint not ICMP6 type
 *
 * @retval  other                   another system or platform error
 *
 * @details
 *  Apply the ICMPv6 filtering parameters for the codes in \c aICMPTypes to
 *  the underlying endpoint in the system networking stack.
 */
CHIP_ERROR RawEndPoint::SetICMPFilter(uint8_t numICMPTypes, const uint8_t * aICMPTypes)
{
#if CHIP_SYSTEM_CONFIG_USE_SOCKETS
#if !(HAVE_NETINET_ICMP6_H && HAVE_ICMP6_FILTER)
    return CHIP_ERROR_NOT_IMPLEMENTED;
#endif //!(HAVE_NETINET_ICMP6_H && HAVE_ICMP6_FILTER)
#endif // CHIP_SYSTEM_CONFIG_USE_SOCKETS

    VerifyOrReturnError(IPVer == kIPVersion_6, INET_ERROR_WRONG_ADDRESS_TYPE);
    VerifyOrReturnError(IPProto == kIPProtocol_ICMPv6, INET_ERROR_WRONG_PROTOCOL_TYPE);
    VerifyOrReturnError((numICMPTypes == 0 && aICMPTypes == nullptr) || (numICMPTypes != 0 && aICMPTypes != nullptr),
                        CHIP_ERROR_INVALID_ARGUMENT);

#if CHIP_SYSTEM_CONFIG_USE_LWIP
    LOCK_TCPIP_CORE();
    NumICMPTypes = numICMPTypes;
    ICMPTypes    = aICMPTypes;
    UNLOCK_TCPIP_CORE();
#endif // CHIP_SYSTEM_CONFIG_USE_LWIP

#if CHIP_SYSTEM_CONFIG_USE_SOCKETS
#if HAVE_NETINET_ICMP6_H && HAVE_ICMP6_FILTER
    struct icmp6_filter filter;
    if (numICMPTypes > 0)
    {
        ICMP6_FILTER_SETBLOCKALL(&filter);
        for (int j = 0; j < numICMPTypes; ++j)
        {
            ICMP6_FILTER_SETPASS(aICMPTypes[j], &filter);
        }
    }
    else
    {
        ICMP6_FILTER_SETPASSALL(&filter);
    }
    if (setsockopt(mSocket, IPPROTO_ICMPV6, ICMP6_FILTER, &filter, sizeof(filter)) == -1)
    {
        return chip::System::MapErrorPOSIX(errno);
    }
#endif // HAVE_NETINET_ICMP6_H && HAVE_ICMP6_FILTER
#endif // CHIP_SYSTEM_CONFIG_USE_SOCKETS

    return CHIP_NO_ERROR;
}

/**
 * @brief   Bind the endpoint to a network interface.
 *
 * @param[in]   addrType    the protocol version of the IP address.
 *
 * @param[in]   intfId      indicator of the network interface.
 *
 * @retval  CHIP_NO_ERROR               success: endpoint bound to address
 * @retval  CHIP_ERROR_NO_MEMORY        insufficient memory for endpoint
 * @retval  CHIP_ERROR_NOT_IMPLEMENTED  system implementation not complete.
 *
 * @retval  INET_ERROR_UNKNOWN_INTERFACE
 *      On some platforms, the interface is not present.
 *
 * @retval  other                   another system or platform error
 *
 * @details
 *  Binds the endpoint to the specified network interface IP address.
 *
 *  On LwIP, this method must not be called with the LwIP stack lock
 *  already acquired.
 */
CHIP_ERROR RawEndPoint::BindInterface(IPAddressType addrType, InterfaceId intfId)
{
    // A lock is required because the LwIP thread may be referring to intf_filter,
    // while this code running in the Inet application is potentially modifying it.
    // NOTE: this only supports LwIP interfaces whose number is no bigger than 9.

    if (mState != kState_Ready && mState != kState_Bound)
    {
        return CHIP_ERROR_INCORRECT_STATE;
    }

#if CHIP_SYSTEM_CONFIG_USE_LWIP
    LOCK_TCPIP_CORE();

    // Make sure we have the appropriate type of PCB.
    CHIP_ERROR err = GetPCB(addrType);

    if (err == CHIP_NO_ERROR)
    {
        err = LwIPBindInterface(mRaw, intfId);
    }

    UNLOCK_TCPIP_CORE();

    ReturnErrorOnFailure(err);

#endif // CHIP_SYSTEM_CONFIG_USE_LWIP

#if CHIP_SYSTEM_CONFIG_USE_SOCKETS
    // Make sure we have the appropriate type of socket.
    ReturnErrorOnFailure(GetSocket(addrType));
    ReturnErrorOnFailure(IPEndPointBasis::BindInterface(addrType, intfId));
#endif // CHIP_SYSTEM_CONFIG_USE_SOCKETS

    mState = kState_Bound;

    return CHIP_NO_ERROR;
}

void RawEndPoint::Init(InetLayer * inetLayer, IPVersion ipVer, IPProtocol ipProto)
{
    IPEndPointBasis::Init(inetLayer);

    IPVer   = ipVer;
    IPProto = ipProto;
}

/**
 * Get the bound interface on this endpoint.
 *
 * @return InterfaceId   The bound interface id.
 */
InterfaceId RawEndPoint::GetBoundInterface()
{
#if CHIP_SYSTEM_CONFIG_USE_LWIP
#if HAVE_LWIP_RAW_BIND_NETIF
    return netif_get_by_index(mRaw->netif_idx);
#else
    return mRaw->intf_filter;
#endif
#endif // CHIP_SYSTEM_CONFIG_USE_LWIP

#if CHIP_SYSTEM_CONFIG_USE_SOCKETS
    return mBoundIntfId;
#endif // CHIP_SYSTEM_CONFIG_USE_SOCKETS
}

#if CHIP_SYSTEM_CONFIG_USE_LWIP

void RawEndPoint::HandleDataReceived(System::PacketBufferHandle && msg)
{
    IPEndPointBasis::HandleDataReceived(std::move(msg));
}

CHIP_ERROR RawEndPoint::GetPCB(IPAddressType addrType)
{
    // IMPORTANT: This method MUST be called with the LwIP stack LOCKED!

#if LWIP_VERSION_MAJOR > 1 || LWIP_VERSION_MINOR >= 5
    if (mRaw == nullptr)
    {
        switch (addrType)
        {
        case kIPAddressType_IPv6:
#if INET_CONFIG_ENABLE_IPV4
        case kIPAddressType_IPv4:
#endif // INET_CONFIG_ENABLE_IPV4
            mRaw = raw_new_ip_type(IPAddress::ToLwIPAddrType(addrType), IPProto);
            break;

        default:
            return INET_ERROR_WRONG_ADDRESS_TYPE;
        }

        if (mRaw == NULL)
        {
            ChipLogError(Inet, "raw_new_ip_type failed");
            return CHIP_ERROR_NO_MEMORY;
        }

        mLwIPEndPointType = kLwIPEndPointType_Raw;
    }
    else
    {
        const lwip_ip_addr_type lLwIPAddrType = static_cast<lwip_ip_addr_type>(IP_GET_TYPE(&mRaw->local_ip));

        switch (lLwIPAddrType)
        {
        case IPADDR_TYPE_V6:
            VerifyOrReturnError(addrType == kIPAddressType_IPv6, INET_ERROR_WRONG_ADDRESS_TYPE);
            break;

#if INET_CONFIG_ENABLE_IPV4
        case IPADDR_TYPE_V4:
            VerifyOrReturnError(addrType == kIPAddressType_IPv4, INET_ERROR_WRONG_ADDRESS_TYPE);
            break;
#endif // INET_CONFIG_ENABLE_IPV4

        default:
            break;
        }
    }
#else // LWIP_VERSION_MAJOR <= 1 && LWIP_VERSION_MINOR < 5
    if (mRaw == NULL)
    {
        if (IPVer == kIPVersion_6)
        {
            mRaw = raw_new_ip6(IPProto);
            if (mRaw != NULL)
                ip_set_option(mRaw, SOF_REUSEADDR);
        }
#if INET_CONFIG_ENABLE_IPV4
        else if (IPVer == kIPVersion_4)
        {
            mRaw = raw_new(IPProto);
        }
#endif // INET_CONFIG_ENABLE_IPV4
        else
        {
            return INET_ERROR_WRONG_ADDRESS_TYPE;
        }

        if (mRaw == NULL)
        {
            ChipLogError(Inet, "raw_new failed");
            return CHIP_ERROR_NO_MEMORY;
        }

        mLwIPEndPointType = kLwIPEndPointType_Raw;
    }
    else
    {
#if INET_CONFIG_ENABLE_IPV4
        const IPAddressType pcbType = PCB_ISIPV6(mRaw) ? kIPAddressType_IPv6 : kIPAddressType_IPv4;
#else  // !INET_CONFIG_ENABLE_IPV4
        const IPAddressType pcbType = kIPAddressType_IPv6;
#endif // !INET_CONFIG_ENABLE_IPV4

        if (addrType != pcbType)
        {
            return INET_ERROR_WRONG_ADDRESS_TYPE;
        }
    }
#endif // LWIP_VERSION_MAJOR <= 1 || LWIP_VERSION_MINOR >= 5

    return CHIP_NO_ERROR;
}

/* This function is executed when a raw_pcb is listening and an IP datagram (v4 or v6) is received.
 * NOTE: currently ICMPv4 filtering is currently not implemented, but it can easily be added later.
 * This fn() may be executed concurrently with SetICMPFilter()
 * - this fn() runs in the LwIP thread (and the lock has already been taken)
 * - SetICMPFilter() runs in the Inet thread.
 * Returns non-zero if and only if ownership of the pbuf has been taken.
 */
#if LWIP_VERSION_MAJOR > 1 || LWIP_VERSION_MINOR >= 5
u8_t RawEndPoint::LwIPReceiveRawMessage(void * arg, struct raw_pcb * pcb, struct pbuf * p, const ip_addr_t * addr)
#else  // LWIP_VERSION_MAJOR <= 1 && LWIP_VERSION_MINOR < 5
u8_t RawEndPoint::LwIPReceiveRawMessage(void * arg, struct raw_pcb * pcb, struct pbuf * p, ip_addr_t * addr)
#endif // LWIP_VERSION_MAJOR > 1 || LWIP_VERSION_MINOR >= 5
{
<<<<<<< HEAD
    RawEndPoint * ep                 = static_cast<RawEndPoint *>(arg);
    System::LayerLwIP & lSystemLayer = static_cast<System::LayerLwIP &>(ep->SystemLayer());
    IPPacketInfo * pktInfo           = NULL;
    uint8_t enqueue                  = 1;
    System::PacketBufferHandle buf   = System::PacketBufferHandle::Adopt(p);
=======
    RawEndPoint * ep               = static_cast<RawEndPoint *>(arg);
    IPPacketInfo * pktInfo         = NULL;
    uint8_t enqueue                = 1;
    System::PacketBufferHandle buf = System::PacketBufferHandle::Adopt(p);
>>>>>>> f0ae9d80

    // Filtering based on the saved ICMP6 types (the only protocol currently supported.)
    if ((ep->IPVer == kIPVersion_6) && (ep->IPProto == kIPProtocol_ICMPv6))
    {
        if (ep->NumICMPTypes > 0)
        { // When no filter is defined, let all ICMPv6 packets pass
          // The type is the first 8 bits field of an ICMP (v4 or v6) packet
            uint8_t icmp_type       = *(buf->Start() + ip_current_header_tot_len());
            uint8_t icmp_type_found = 0;
            for (int j = 0; j < ep->NumICMPTypes; ++j)
            {
                if (ep->ICMPTypes[j] == icmp_type)
                {
                    icmp_type_found = 1;
                    break;
                }
            }
            if (!icmp_type_found)
            {
                enqueue = 0; // do not eat it
            }
        }
    }

    if (enqueue)
    {
        pktInfo = GetPacketInfo(buf);

        if (pktInfo != NULL)
        {
#if LWIP_VERSION_MAJOR > 1 || LWIP_VERSION_MINOR >= 5
            pktInfo->SrcAddress  = IPAddress::FromLwIPAddr(*addr);
            pktInfo->DestAddress = IPAddress::FromLwIPAddr(*ip_current_dest_addr());
#else // LWIP_VERSION_MAJOR <= 1
            if (PCB_ISIPV6(pcb))
            {
                pktInfo->SrcAddress = IPAddress::FromIPv6(*(ip6_addr_t *) addr);
                pktInfo->DestAddress = IPAddress::FromIPv6(*ip6_current_dest_addr());
            }
#if INET_CONFIG_ENABLE_IPV4
            else
            {
                pktInfo->SrcAddress = IPAddress::FromIPv4(*addr);
                pktInfo->DestAddress = IPAddress::FromIPv4(*ip_current_dest_addr());
            }
#endif // INET_CONFIG_ENABLE_IPV4
#endif // LWIP_VERSION_MAJOR <= 1

            pktInfo->Interface = ip_current_netif();
            pktInfo->SrcPort   = 0;
            pktInfo->DestPort  = 0;
        }

        PostPacketBufferEvent(ep->Layer().SystemLayer(), *ep, kInetEvent_RawDataReceived, std::move(buf));
    }

    return enqueue;
}

#endif // CHIP_SYSTEM_CONFIG_USE_LWIP

#if CHIP_SYSTEM_CONFIG_USE_SOCKETS
CHIP_ERROR RawEndPoint::GetSocket(IPAddressType aAddressType)
{
    constexpr int lType = (SOCK_RAW | SOCK_FLAGS);
    int lProtocol;

    switch (aAddressType)
    {
    case kIPAddressType_IPv6:
        lProtocol = IPPROTO_ICMPV6;
        break;

#if INET_CONFIG_ENABLE_IPV4
    case kIPAddressType_IPv4:
        lProtocol = IPPROTO_ICMP;
        break;
#endif // INET_CONFIG_ENABLE_IPV4

    default:
        return INET_ERROR_WRONG_ADDRESS_TYPE;
    }

    return IPEndPointBasis::GetSocket(aAddressType, lType, lProtocol);
}

// static
void RawEndPoint::HandlePendingIO(System::SocketEvents events, intptr_t data)
{
    reinterpret_cast<RawEndPoint *>(data)->HandlePendingIO(events);
}

void RawEndPoint::HandlePendingIO(System::SocketEvents events)
{
    if (mState == kState_Listening && OnMessageReceived != nullptr && events.Has(System::SocketEventFlags::kRead))
    {
        const uint16_t lPort = 0;

        IPEndPointBasis::HandlePendingIO(lPort);
    }
}

#endif // CHIP_SYSTEM_CONFIG_USE_SOCKETS

} // namespace Inet
} // namespace chip<|MERGE_RESOLUTION|>--- conflicted
+++ resolved
@@ -215,11 +215,7 @@
     ReturnErrorOnFailure(IPEndPointBasis::Bind(addrType, addr, 0, intfId));
 
 #if CHIP_SYSTEM_CONFIG_USE_DISPATCH
-<<<<<<< HEAD
-    dispatch_queue_t dispatchQueue = static_cast<System::LayerSocketsLoop &>(SystemLayer()).GetDispatchQueue();
-=======
-    dispatch_queue_t dispatchQueue = Layer().SystemLayer()->GetDispatchQueue();
->>>>>>> f0ae9d80
+    dispatch_queue_t dispatchQueue = static_cast<System::LayerSocketsLoop *>(Layer().SystemLayer())->GetDispatchQueue();
     if (dispatchQueue != nullptr)
     {
         unsigned long fd = static_cast<unsigned long>(mSocket);
@@ -354,11 +350,7 @@
 
 optfail:
     res = chip::System::MapErrorPOSIX(errno);
-<<<<<<< HEAD
-    static_cast<System::LayerSockets &>(SystemLayer()).StopWatchingSocket(&mWatch);
-=======
-    Layer().SystemLayer()->StopWatchingSocket(&mWatch);
->>>>>>> f0ae9d80
+    static_cast<System::LayerSockets *>(Layer().SystemLayer())->StopWatchingSocket(&mWatch);
     close(mSocket);
     mSocket   = INET_INVALID_SOCKET_FD;
     mAddrType = kIPAddressType_Unknown;
@@ -432,14 +424,9 @@
 
 #if CHIP_SYSTEM_CONFIG_USE_SOCKETS
     // Wait for ability to read on this endpoint.
-<<<<<<< HEAD
-    ReturnErrorOnFailure(
-        static_cast<System::LayerSockets &>(SystemLayer()).SetCallback(mWatch, HandlePendingIO, reinterpret_cast<intptr_t>(this)));
-    ReturnErrorOnFailure(static_cast<System::LayerSockets &>(SystemLayer()).RequestCallbackOnPendingRead(mWatch));
-=======
-    ReturnErrorOnFailure(Layer().SystemLayer()->SetCallback(mWatch, HandlePendingIO, reinterpret_cast<intptr_t>(this)));
-    ReturnErrorOnFailure(Layer().SystemLayer()->RequestCallbackOnPendingRead(mWatch));
->>>>>>> f0ae9d80
+    auto layer = static_cast<System::LayerSockets *>(Layer().SystemLayer());
+    ReturnErrorOnFailure(layer->SetCallback(mWatch, HandlePendingIO, reinterpret_cast<intptr_t>(this)));
+    ReturnErrorOnFailure(layer->RequestCallbackOnPendingRead(mWatch));
 #endif // CHIP_SYSTEM_CONFIG_USE_SOCKETS
 
     return CHIP_NO_ERROR;
@@ -481,11 +468,7 @@
 #if CHIP_SYSTEM_CONFIG_USE_SOCKETS
         if (mSocket != INET_INVALID_SOCKET_FD)
         {
-<<<<<<< HEAD
-            static_cast<System::LayerSockets &>(SystemLayer()).StopWatchingSocket(&mWatch);
-=======
-            Layer().SystemLayer()->StopWatchingSocket(&mWatch);
->>>>>>> f0ae9d80
+            static_cast<System::LayerSockets *>(Layer().SystemLayer())->StopWatchingSocket(&mWatch);
             close(mSocket);
             mSocket = INET_INVALID_SOCKET_FD;
         }
@@ -948,18 +931,10 @@
 u8_t RawEndPoint::LwIPReceiveRawMessage(void * arg, struct raw_pcb * pcb, struct pbuf * p, ip_addr_t * addr)
 #endif // LWIP_VERSION_MAJOR > 1 || LWIP_VERSION_MINOR >= 5
 {
-<<<<<<< HEAD
-    RawEndPoint * ep                 = static_cast<RawEndPoint *>(arg);
-    System::LayerLwIP & lSystemLayer = static_cast<System::LayerLwIP &>(ep->SystemLayer());
-    IPPacketInfo * pktInfo           = NULL;
-    uint8_t enqueue                  = 1;
-    System::PacketBufferHandle buf   = System::PacketBufferHandle::Adopt(p);
-=======
     RawEndPoint * ep               = static_cast<RawEndPoint *>(arg);
     IPPacketInfo * pktInfo         = NULL;
     uint8_t enqueue                = 1;
     System::PacketBufferHandle buf = System::PacketBufferHandle::Adopt(p);
->>>>>>> f0ae9d80
 
     // Filtering based on the saved ICMP6 types (the only protocol currently supported.)
     if ((ep->IPVer == kIPVersion_6) && (ep->IPProto == kIPProtocol_ICMPv6))
@@ -1013,7 +988,8 @@
             pktInfo->DestPort  = 0;
         }
 
-        PostPacketBufferEvent(ep->Layer().SystemLayer(), *ep, kInetEvent_RawDataReceived, std::move(buf));
+        PostPacketBufferEvent(static_cast<System::LayerLwIP *>(ep->Layer().SystemLayer()), *ep, kInetEvent_RawDataReceived,
+                              std::move(buf));
     }
 
     return enqueue;
