/*
 *
 *    Copyright (c) 2020 Project CHIP Authors
 *    Copyright (c) 2013-2017 Nest Labs, Inc.
 *
 *    Licensed under the Apache License, Version 2.0 (the "License");
 *    you may not use this file except in compliance with the License.
 *    You may obtain a copy of the License at
 *
 *        http://www.apache.org/licenses/LICENSE-2.0
 *
 *    Unless required by applicable law or agreed to in writing, software
 *    distributed under the License is distributed on an "AS IS" BASIS,
 *    WITHOUT WARRANTIES OR CONDITIONS OF ANY KIND, either express or implied.
 *    See the License for the specific language governing permissions and
 *    limitations under the License.
 */

/**
 *    @file
 *      This file implements DNSResolver, the object that abstracts
 *      Domain Name System (DNS) resolution in InetLayer.
 *
 */

#include <inet/DNSResolver.h>

#include <inet/InetLayer.h>
#include <inet/InetLayerEvents.h>

#include <lib/support/CodeUtils.h>

#include <string.h>

#if CHIP_SYSTEM_CONFIG_USE_LWIP
#include <lwip/dns.h>
#include <lwip/init.h>
#include <lwip/tcpip.h>

#if LWIP_VERSION_MAJOR < 2
#define LWIP_DNS_FOUND_CALLBACK_TYPE dns_found_callback
#endif // LWIP_VERSION_MAJOR < 2
#endif // CHIP_SYSTEM_CONFIG_USE_LWIP

#if CHIP_SYSTEM_CONFIG_USE_SOCKETS
#include <errno.h>
#include <netdb.h>
#include <stdlib.h>
#endif // CHIP_SYSTEM_CONFIG_USE_SOCKETS

namespace chip {
namespace Inet {

chip::System::ObjectPool<DNSResolver, INET_CONFIG_NUM_DNS_RESOLVERS> DNSResolver::sPool;

#if CHIP_SYSTEM_CONFIG_USE_LWIP

CHIP_ERROR DNSResolver::ResolveImpl(char * hostNameBuf)
{
#if LWIP_DNS
#if LWIP_VERSION_MAJOR > 1 || LWIP_VERSION_MINOR >= 5

    u8_t lwipAddrType;

#if INET_CONFIG_ENABLE_IPV4
    switch (addrFamilyOption)
    {
    case kDNSOption_AddrFamily_IPv4Only:
        lwipAddrType = LWIP_DNS_ADDRTYPE_IPV4;
        break;
    case kDNSOption_AddrFamily_Any:
    case kDNSOption_AddrFamily_IPv4Preferred:
        lwipAddrType = LWIP_DNS_ADDRTYPE_IPV4_IPV6;
        break;
    case kDNSOption_AddrFamily_IPv6Only:
        lwipAddrType = LWIP_DNS_ADDRTYPE_IPV6;
        break;
    case kDNSOption_AddrFamily_IPv6Preferred:
        lwipAddrType = LWIP_DNS_ADDRTYPE_IPV6_IPV4;
        break;
    default:
        chipDie();
    }
#else  // INET_CONFIG_ENABLE_IPV4
    lwipAddrType = LWIP_DNS_ADDRTYPE_IPV6;
#endif // INET_CONFIG_ENABLE_IPV4

#else // LWIP_VERSION_MAJOR <= 1 || LWIP_VERSION_MINOR < 5

#if INET_CONFIG_ENABLE_IPV4
    if (addrFamilyOption == kDNSOption_AddrFamily_IPv6Only)
#endif
    {
        Release();
        return CHIP_ERROR_NOT_IMPLEMENTED;
    }

#endif // LWIP_VERSION_MAJOR <= 1 || LWIP_VERSION_MINOR < 5

    // Lock LwIP stack
    LOCK_TCPIP_CORE();

    ip_addr_t lwipAddr;
    LWIP_DNS_FOUND_CALLBACK_TYPE lwipCallback = reinterpret_cast<LWIP_DNS_FOUND_CALLBACK_TYPE>(LwIPHandleResolveComplete);

    err_t lwipErr =
#if LWIP_VERSION_MAJOR > 1 || LWIP_VERSION_MINOR >= 5
        dns_gethostbyname_addrtype(hostNameBuf, &lwipAddr, lwipCallback, this, lwipAddrType);
#else
        dns_gethostbyname(hostNameBuf, &lwipAddr, lwipCallback, this);
#endif

    // Unlock LwIP stack
    UNLOCK_TCPIP_CORE();

    if (lwipErr == ERR_OK)
    {
        chip::System::Layer & lSystemLayer = SystemLayer();

#if LWIP_VERSION_MAJOR > 1 || LWIP_VERSION_MINOR >= 5
        AddrArray[0] = IPAddress::FromLwIPAddr(lwipAddr);
#else
        AddrArray[0] = IPAddress::FromIPv4(lwipAddr);
#endif
        NumAddrs = 1;

        lSystemLayer.PostEvent(*this, kInetEvent_DNSResolveComplete, 0);
    }
    else if (lwipErr != ERR_INPROGRESS)
    {
        res = chip::System::MapErrorLwIP(lwipErr);
        Release();
    }

    return res;
#else  // LWIP_DNS
    Release();
    return CHIP_ERROR_NOT_IMPLEMENTED;
#endif // LWIP_DNS
}

CHIP_ERROR DNSResolver::Cancel()
{
    // NOTE: LwIP does not support canceling DNS requests that are in progress.  As a consequence,
    // we can't release the DNSResolver object until LwIP calls us back (because LwIP retains a
    // pointer to the DNSResolver object while the request is active).  However, now that the
    // application has called Cancel() we have to make sure to NOT call their OnComplete function
    // when the request completes.
    //
    // To ensure the right thing happens, we NULL the OnComplete pointer here, which signals the
    // code in HandleResolveComplete() and LwIPHandleResolveComplete() to not interact with the
    // application's state data (AddrArray) and to not call the application's callback. This has
    // to happen with the LwIP lock held, since LwIPHandleResolveComplete() runs on LwIP's thread.

    // Lock LwIP stack
    LOCK_TCPIP_CORE();

    // Signal that the request has been canceled by clearing the state of the resolver object.
    OnComplete = NULL;
    AddrArray  = NULL;
    MaxAddrs   = 0;
    NumAddrs   = 0;

    // Unlock LwIP stack
    UNLOCK_TCPIP_CORE();

    return CHIP_NO_ERROR;
}

/**
 *  This method is called by InetLayer on success, failure, or timeout of a
 *  DNS request.
 *
 */
void DNSResolver::HandleResolveComplete()
{
    // Call the application's completion handler if the request hasn't been canceled.
    if (OnComplete != NULL)
        OnComplete(AppState, (NumAddrs > 0) ? CHIP_NO_ERROR : INET_ERROR_HOST_NOT_FOUND, NumAddrs, AddrArray);

    // Release the resolver object.
    Release();
}

/**
 *  This method is called by LwIP network stack on success, failure, or timeout
 *  of a DNS request.
 *
 *  @param[in]  name            A pointer to a NULL-terminated C string
 *                              representing the host name that is queried.
 *  @param[in]  ipaddr          A pointer to a list of resolved IP addresses.
 *  @param[in]  callback_arg    A pointer to the arguments that are passed to
 *                              the callback function.
 *
 */
#if LWIP_VERSION_MAJOR > 1
void DNSResolver::LwIPHandleResolveComplete(const char * name, const ip_addr_t * ipaddr, void * callback_arg)
#else  // LWIP_VERSION_MAJOR <= 1
void DNSResolver::LwIPHandleResolveComplete(const char * name, ip_addr_t * ipaddr, void * callback_arg)
#endif // LWIP_VERSION_MAJOR <= 1
{
    DNSResolver * resolver = (DNSResolver *) callback_arg;

    if (resolver != NULL)
    {
        chip::System::Layer & lSystemLayer = resolver->SystemLayer();

        // Copy the resolved address to the application supplied buffer, but only if the request hasn't been canceled.
        if (resolver->OnComplete != NULL && ipaddr != NULL)
        {
#if LWIP_VERSION_MAJOR > 1 || LWIP_VERSION_MINOR >= 5
            resolver->AddrArray[0] = IPAddress::FromLwIPAddr(*ipaddr);
#else
            resolver->AddrArray[0] = IPAddress::FromIPv4(*ipaddr);
#endif
            resolver->NumAddrs = 1;
        }

        lSystemLayer.PostEvent(*resolver, kInetEvent_DNSResolveComplete, 0);
    }
}

#endif // CHIP_SYSTEM_CONFIG_USE_LWIP

#if CHIP_SYSTEM_CONFIG_USE_SOCKETS

CHIP_ERROR DNSResolver::ResolveImpl(char * hostNameBuf)
{
    struct addrinfo gaiHints;
    struct addrinfo * gaiResults = nullptr;
    int gaiReturnCode;

    // Configure the hints argument for getaddrinfo()
    InitAddrInfoHints(gaiHints);

    // Call getaddrinfo() to perform the name resolution.
    gaiReturnCode = getaddrinfo(hostNameBuf, nullptr, &gaiHints, &gaiResults);

    // Process the return code and results list returned by getaddrinfo(). If the call
    // was successful this will copy the resultant addresses into the caller's array.
    CHIP_ERROR res = ProcessGetAddrInfoResult(gaiReturnCode, gaiResults);

    // Invoke the caller's completion function.
    OnComplete(AppState, res, NumAddrs, AddrArray);

    // Release DNSResolver object.
    Release();

    return CHIP_NO_ERROR;
}

CHIP_ERROR DNSResolver::Cancel()
{
    return CHIP_NO_ERROR;
}

void DNSResolver::InitAddrInfoHints(struct addrinfo & hints)
{
    memset(&hints, 0, sizeof(hints));

#if INET_CONFIG_ENABLE_IPV4
    uint8_t addrFamilyOption = (DNSOptions & kDNSOption_AddrFamily_Mask);

    if (addrFamilyOption == kDNSOption_AddrFamily_IPv4Only)
    {
        hints.ai_family = AF_INET;
    }
    else if (addrFamilyOption == kDNSOption_AddrFamily_IPv6Only)
    {
        hints.ai_family = AF_INET6;
    }
    else
    {
        hints.ai_family = AF_UNSPEC;
    }
#else  // INET_CONFIG_ENABLE_IPV4
    hints.ai_family = AF_INET6;
#endif // INET_CONFIG_ENABLE_IPV4
    hints.ai_flags = AI_ADDRCONFIG;
}

CHIP_ERROR DNSResolver::ProcessGetAddrInfoResult(int returnCode, struct addrinfo * results)
{
    CHIP_ERROR err = CHIP_NO_ERROR;

    // If getaddrinfo() succeeded, copy addresses in the returned addrinfo structures into the
    // application's output array...
    if (returnCode == 0)
    {
        NumAddrs = 0;

#if INET_CONFIG_ENABLE_IPV4

        // Based on the address family option specified by the application, determine which
        // types of addresses should be returned and the order in which they should appear.
        uint8_t addrFamilyOption = (DNSOptions & kDNSOption_AddrFamily_Mask);
        int primaryFamily, secondaryFamily;
        switch (addrFamilyOption)
        {
        case kDNSOption_AddrFamily_Any:
            primaryFamily   = AF_UNSPEC;
            secondaryFamily = AF_UNSPEC;
            break;
        case kDNSOption_AddrFamily_IPv4Only:
            primaryFamily   = AF_INET;
            secondaryFamily = AF_UNSPEC;
            break;
        case kDNSOption_AddrFamily_IPv4Preferred:
            primaryFamily   = AF_INET;
            secondaryFamily = AF_INET6;
            break;
        case kDNSOption_AddrFamily_IPv6Only:
            primaryFamily   = AF_INET6;
            secondaryFamily = AF_UNSPEC;
            break;
        case kDNSOption_AddrFamily_IPv6Preferred:
            primaryFamily   = AF_INET6;
            secondaryFamily = AF_INET;
            break;
        default:
            chipDie();
        }

        // Determine the number of addresses of each family present in the results.
        // In the case of the secondary address family, only count these if they are
        // to be returned in the results.
        uint8_t numPrimaryAddrs   = CountAddresses(primaryFamily, results);
        uint8_t numSecondaryAddrs = (secondaryFamily != AF_UNSPEC) ? CountAddresses(secondaryFamily, results) : 0;
        // Make sure numAddrs can actually fit the sum.
        uint16_t numAddrs = static_cast<uint16_t>(numPrimaryAddrs + numSecondaryAddrs);

        // If the total number of addresses to be returned exceeds the application
        // specified max, ensure that at least 1 address from the secondary family
        // appears in the result (unless of course there are no such addresses or
        // the max is set to 1).
        // This ensures the application will try at least one secondary address
        // when attempting to communicate with the host.
        if (numAddrs > MaxAddrs && MaxAddrs > 1 && numPrimaryAddrs > 0 && numSecondaryAddrs > 0)
        {
            numPrimaryAddrs = ::chip::min(numPrimaryAddrs, static_cast<uint8_t>(MaxAddrs - 1));
        }

        // Copy the primary addresses into the beginning of the application's output array,
        // up to the limit determined above.
        CopyAddresses(primaryFamily, numPrimaryAddrs, results);

        // If secondary addresses are being returned, copy them into the output array after
        // the primary addresses.
        if (numSecondaryAddrs != 0)
        {
            CopyAddresses(secondaryFamily, numSecondaryAddrs, results);
        }

#else // INET_CONFIG_ENABLE_IPV4

        // Copy IPv6 addresses into the application's output array.
        CopyAddresses(AF_INET6, UINT8_MAX, results);

#endif // INET_CONFIG_ENABLE_IPV4

        // If in the end no addresses were returned, treat this as a "host not found" error.
        if (NumAddrs == 0)
        {
            err = INET_ERROR_HOST_NOT_FOUND;
        }
    }

    // Otherwise, getaddrinfo() failed, so translate the return code to an appropriate
    // Inet error...
    else
    {
        switch (returnCode)
        {
        case EAI_NONAME:
        case EAI_NODATA:
        case EAI_ADDRFAMILY:
            // Each of these errors is translated to "host not found" for simplicity at the
            // application layer. On most systems, the errors have the following meanings:
            //    EAI_NONAME is returned when there are no DNS records for the requested host name.
            //    EAI_NODATA is returned when there are no host records (A or AAAA) for the requested
            //      name, but other records do exist (e.g. MX or TXT).
            //    EAI_ADDRFAMILY is returned when a text-form address is given as the name, but its
            //      address family (IPv4 or IPv6) does not match the value specified in hints.ai_family.
            err = INET_ERROR_HOST_NOT_FOUND;
            break;
        case EAI_AGAIN:
            err = INET_ERROR_DNS_TRY_AGAIN;
            break;
        case EAI_SYSTEM:
            err = CHIP_ERROR_POSIX(errno);
            break;
        default:
            err = INET_ERROR_DNS_NO_RECOVERY;
            break;
        }
    }

    // Free the results structure.
    if (results != nullptr)
        freeaddrinfo(results);

    return err;
}

void DNSResolver::CopyAddresses(int family, uint8_t count, const struct addrinfo * addrs)
{
    for (const struct addrinfo * addr = addrs; addr != nullptr && NumAddrs < MaxAddrs && count > 0; addr = addr->ai_next)
    {
        if (family == AF_UNSPEC || addr->ai_addr->sa_family == family)
        {
            AddrArray[NumAddrs++] = IPAddress::FromSockAddr(*addr->ai_addr);
            count--;
        }
    }
}

uint8_t DNSResolver::CountAddresses(int family, const struct addrinfo * addrs)
{
    uint8_t count = 0;

    for (const struct addrinfo * addr = addrs; addr != nullptr && count < UINT8_MAX; addr = addr->ai_next)
    {
        if (family == AF_UNSPEC || addr->ai_addr->sa_family == family)
        {
            count++;
        }
    }

    return count;
}

<<<<<<< HEAD
#if INET_CONFIG_ENABLE_ASYNC_DNS_SOCKETS
void DNSResolver::HandleAsyncResolveComplete()
{
    // Copy the resolved address to the application supplied buffer, but only if the request hasn't been canceled.
    if (OnComplete && mState != State::kCanceled)
    {
        OnComplete(AppState, asyncDNSResolveResult, NumAddrs, AddrArray);
    }

    Release();
}
#endif // INET_CONFIG_ENABLE_ASYNC_DNS_SOCKETS

=======
>>>>>>> 1c0ded55
#endif // CHIP_SYSTEM_CONFIG_USE_SOCKETS

CHIP_ERROR DNSResolver::Resolve(const char * hostName, uint16_t hostNameLen, uint8_t options, uint8_t maxAddrs,
                                IPAddress * addrArray, DNSResolver::OnResolveCompleteFunct onComplete, void * appState)
{
    uint8_t addrFamilyOption = (options & kDNSOption_AddrFamily_Mask);
    uint8_t optionFlags      = (options & kDNSOption_Flags_Mask);

    // Check that the supplied options are valid.
    if ((addrFamilyOption != kDNSOption_AddrFamily_Any
#if INET_CONFIG_ENABLE_IPV4
         && addrFamilyOption != kDNSOption_AddrFamily_IPv4Only && addrFamilyOption != kDNSOption_AddrFamily_IPv4Preferred
#endif
         && addrFamilyOption != kDNSOption_AddrFamily_IPv6Only && addrFamilyOption != kDNSOption_AddrFamily_IPv6Preferred) ||
        (optionFlags & ~kDNSOption_ValidFlags) != 0)
    {
        Release();
        return CHIP_ERROR_INVALID_ARGUMENT;
    }

    char hostNameBuf[NL_DNS_HOSTNAME_MAX_LEN + 1]; // DNS limits hostnames to 253 max characters.

    memcpy(hostNameBuf, hostName, hostNameLen);
    hostNameBuf[hostNameLen] = 0;

    AppState   = appState;
    AddrArray  = addrArray;
    MaxAddrs   = maxAddrs;
    NumAddrs   = 0;
    DNSOptions = options;
    OnComplete = onComplete;

    return ResolveImpl(hostNameBuf);
}

} // namespace Inet
} // namespace chip<|MERGE_RESOLUTION|>--- conflicted
+++ resolved
@@ -429,22 +429,6 @@
     return count;
 }
 
-<<<<<<< HEAD
-#if INET_CONFIG_ENABLE_ASYNC_DNS_SOCKETS
-void DNSResolver::HandleAsyncResolveComplete()
-{
-    // Copy the resolved address to the application supplied buffer, but only if the request hasn't been canceled.
-    if (OnComplete && mState != State::kCanceled)
-    {
-        OnComplete(AppState, asyncDNSResolveResult, NumAddrs, AddrArray);
-    }
-
-    Release();
-}
-#endif // INET_CONFIG_ENABLE_ASYNC_DNS_SOCKETS
-
-=======
->>>>>>> 1c0ded55
 #endif // CHIP_SYSTEM_CONFIG_USE_SOCKETS
 
 CHIP_ERROR DNSResolver::Resolve(const char * hostName, uint16_t hostNameLen, uint8_t options, uint8_t maxAddrs,
