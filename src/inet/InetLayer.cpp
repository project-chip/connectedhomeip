/*
 *
 *    Copyright (c) 2020-2021 Project CHIP Authors
 *    Copyright (c) 2013-2017 Nest Labs, Inc.
 *
 *    Licensed under the Apache License, Version 2.0 (the "License");
 *    you may not use this file except in compliance with the License.
 *    You may obtain a copy of the License at
 *
 *        http://www.apache.org/licenses/LICENSE-2.0
 *
 *    Unless required by applicable law or agreed to in writing, software
 *    distributed under the License is distributed on an "AS IS" BASIS,
 *    WITHOUT WARRANTIES OR CONDITIONS OF ANY KIND, either express or implied.
 *    See the License for the specific language governing permissions and
 *    limitations under the License.
 */

/**
 *    @file
 *      This file defines classes for abstracting access to and
 *      interactions with a platform- and system-specific Internet
 *      Protocol stack which, as of this implementation, may be either
 *      BSD/POSIX Sockets or LwIP.
 *
 *      Major abstractions provided are:
 *
 *        * Timers
 *        * Domain Name System (DNS) resolution
 *        * TCP network transport
 *        * UDP network transport
 *        * Raw network transport
 *
 *      For BSD/POSIX Sockets (CHIP_SYSTEM_CONFIG_USE_SOCKETS), event readiness
 *      notification is handled via file descriptors, using a System::Layer API.
 *
 *      For LwIP (CHIP_SYSTEM_CONFIG_USE_LWIP), event readiness notification is handled
 *      via events / messages and platform- and system-specific hooks for the event
 *      / message system.
 *
 */

#ifndef __STDC_LIMIT_MACROS
#define __STDC_LIMIT_MACROS
#endif
#include "InetLayer.h"

#include "InetFaultInjection.h"

#include <platform/LockTracker.h>

#include <lib/support/CodeUtils.h>
#include <lib/support/logging/CHIPLogging.h>

#include <errno.h>
#include <stddef.h>
#include <stdint.h>
#include <string.h>
#include <utility>

#if CHIP_SYSTEM_CONFIG_USE_LWIP
#include <lwip/netif.h>
#include <lwip/sys.h>
#else // !CHIP_SYSTEM_CONFIG_USE_LWIP
#include <fcntl.h>
#include <net/if.h>
#include <unistd.h>
#ifdef __ANDROID__
#include <ifaddrs-android.h>
#elif CHIP_SYSTEM_CONFIG_USE_BSD_IFADDRS
#include <ifaddrs.h>
#endif
#endif // CHIP_SYSTEM_CONFIG_USE_LWIP

#if CHIP_SYSTEM_CONFIG_USE_ZEPHYR_NET_IF
#include <net/net_if.h>
#endif // CHIP_SYSTEM_CONFIG_USE_ZEPHYR_NET_IF

namespace chip {
namespace Inet {

void InetLayer::UpdateSnapshot(chip::System::Stats::Snapshot & aSnapshot)
{
#if INET_CONFIG_ENABLE_TCP_ENDPOINT
    TCPEndPoint::sPool.GetStatistics(aSnapshot.mResourcesInUse[chip::System::Stats::kInetLayer_NumTCPEps],
                                     aSnapshot.mHighWatermarks[chip::System::Stats::kInetLayer_NumTCPEps]);
#endif // INET_CONFIG_ENABLE_TCP_ENDPOINT
#if INET_CONFIG_ENABLE_UDP_ENDPOINT
    UDPEndPoint::sPool.GetStatistics(aSnapshot.mResourcesInUse[chip::System::Stats::kInetLayer_NumUDPEps],
                                     aSnapshot.mHighWatermarks[chip::System::Stats::kInetLayer_NumUDPEps]);
#endif // INET_CONFIG_ENABLE_UDP_ENDPOINT
}

/**
 *  This is the InetLayer default constructor.
 *
 *  It performs some basic data member initialization; however, since
 *  InetLayer follows an explicit initializer design pattern, the InetLayer::Init
 *  method must be called successfully prior to using the object.
 *
 */
InetLayer::InetLayer()
{
    State = kState_NotInitialized;

#if CHIP_SYSTEM_CONFIG_USE_LWIP
    if (!sInetEventHandlerDelegate.IsInitialized())
        sInetEventHandlerDelegate.Init(HandleInetLayerEvent);
#endif // CHIP_SYSTEM_CONFIG_USE_LWIP
}

#if CHIP_SYSTEM_CONFIG_USE_LWIP
chip::System::LayerLwIP::EventHandlerDelegate InetLayer::sInetEventHandlerDelegate;
#endif // CHIP_SYSTEM_CONFIG_USE_LWIP

#if INET_CONFIG_MAX_DROPPABLE_EVENTS && CHIP_SYSTEM_CONFIG_USE_LWIP

#if CHIP_SYSTEM_CONFIG_NO_LOCKING

CHIP_ERROR InetLayer::InitQueueLimiter(void)
{
    mDroppableEvents = 0;
    return CHIP_NO_ERROR;
}

bool InetLayer::CanEnqueueDroppableEvent(void)
{
    if (__sync_add_and_fetch(&mDroppableEvents, 1) <= INET_CONFIG_MAX_DROPPABLE_EVENTS)
    {
        return true;
    }
    else
    {
        __sync_add_and_fetch(&mDroppableEvents, -1);
        return false;
    }
}

void InetLayer::DroppableEventDequeued(void)
{
    __sync_add_and_fetch(&mDroppableEvents, -1);
}

#elif CHIP_SYSTEM_CONFIG_FREERTOS_LOCKING

CHIP_ERROR InetLayer::InitQueueLimiter(void)
{
    const unsigned portBASE_TYPE maximum = INET_CONFIG_MAX_DROPPABLE_EVENTS;
    const unsigned portBASE_TYPE initial = INET_CONFIG_MAX_DROPPABLE_EVENTS;

#if (configSUPPORT_STATIC_ALLOCATION == 1)
    mDroppableEvents                     = xSemaphoreCreateCountingStatic(maximum, initial, &mDroppableEventsObj);
#else
    mDroppableEvents = xSemaphoreCreateCounting(maximum, initial);
#endif

    if (mDroppableEvents != NULL)
        return CHIP_NO_ERROR;
    else
        return CHIP_ERROR_NO_MEMORY;
}

bool InetLayer::CanEnqueueDroppableEvent(void)
{
    if (xSemaphoreTake(mDroppableEvents, 0) != pdTRUE)
    {
        return false;
    }
    return true;
}

void InetLayer::DroppableEventDequeued(void)
{
    xSemaphoreGive(mDroppableEvents);
}

#else // !CHIP_SYSTEM_CONFIG_FREERTOS_LOCKING

CHIP_ERROR InetLayer::InitQueueLimiter(void)
{
    if (sem_init(&mDroppableEvents, 0, INET_CONFIG_MAX_DROPPABLE_EVENTS) != 0)
    {
        return CHIP_ERROR_POSIX(errno);
    }
    return CHIP_NO_ERROR;
}

bool InetLayer::CanEnqueueDroppableEvent(void)
{
    // Striclty speaking, we should check for EAGAIN.  But, other
    // errno values probably should signal that that we should drop
    // the packet: EINVAL means that the semaphore is not valid (we
    // failed initialization), and EINTR should probably also lead to
    // dropping a packet.

    if (sem_trywait(&mDroppableEvents) != 0)
    {
        return false;
    }
    return true;
}

void InetLayer::DroppableEventDequeued(void)
{
    sem_post(&mDroppableEvents);
}

#endif // !CHIP_SYSTEM_CONFIG_FREERTOS_LOCKING
#endif // INET_CONFIG_MAX_DROPPABLE_EVENTS && CHIP_SYSTEM_CONFIG_USE_LWIP

/**
 *  This is the InetLayer explicit initializer. This must be called
 *  and complete successfully before the InetLayer may be used.
 *
 *  The caller may provide an optional context argument which will be
 *  passed back via any platform-specific hook functions. For
 *  LwIP-based adaptations, this will typically be a pointer to the
 *  event queue associated with the InetLayer instance.
 *
 *  @param[in]  aSystemLayer  A required instance of the chip System Layer
 *                            already successfully initialized.
 *
 *  @param[in]  aContext  An optional context argument which will be passed
 *                        back to the caller via any platform-specific hook
 *                        functions.
 *
 *  @retval   #CHIP_ERROR_INCORRECT_STATE        If the InetLayer is in an
 *                                               incorrect state.
 *  @retval   #CHIP_ERROR_NO_MEMORY              If the InetLayer runs out
 *                                               of resource for this
 *                                               request for a new timer.
 *  @retval   other Platform-specific errors indicating the reason for
 *            initialization failure.
 *  @retval   #CHIP_NO_ERROR                     On success.
 *
 */
CHIP_ERROR InetLayer::Init(chip::System::Layer & aSystemLayer, void * aContext)
{
    Inet::RegisterLayerErrorFormatter();

    if (State != kState_NotInitialized)
        return CHIP_ERROR_INCORRECT_STATE;

    // Platform-specific initialization may elect to set this data
    // member. Ensure it is set to a sane default value before
    // invoking platform-specific initialization.

    mPlatformData = nullptr;

    mSystemLayer = &aSystemLayer;
    mContext     = aContext;

#if CHIP_SYSTEM_CONFIG_USE_LWIP
    ReturnErrorOnFailure(InitQueueLimiter());

    static_cast<System::LayerLwIP *>(mSystemLayer)->AddEventHandlerDelegate(sInetEventHandlerDelegate);
#endif // CHIP_SYSTEM_CONFIG_USE_LWIP

    State = kState_Initialized;

    return CHIP_NO_ERROR;
}

/**
 *  This is the InetLayer explicit deinitializer and should be called
 *  prior to disposing of an instantiated InetLayer instance.
 *
 *  @return #CHIP_NO_ERROR on success; otherwise, a specific error indicating
 *          the reason for shutdown failure.
 *
 */
CHIP_ERROR InetLayer::Shutdown()
{
    CHIP_ERROR err = CHIP_NO_ERROR;

    if (State == kState_Initialized)
    {
#if INET_CONFIG_ENABLE_TCP_ENDPOINT
        // Abort all TCP endpoints owned by this instance.
        TCPEndPoint::sPool.ForEachActiveObject([&](TCPEndPoint * lEndPoint) {
            if ((lEndPoint != nullptr) && lEndPoint->IsCreatedByInetLayer(*this))
            {
                lEndPoint->Abort();
            }
            return true;
        });
#endif // INET_CONFIG_ENABLE_TCP_ENDPOINT

#if INET_CONFIG_ENABLE_UDP_ENDPOINT
        // Close all UDP endpoints owned by this instance.
        UDPEndPoint::sPool.ForEachActiveObject([&](UDPEndPoint * lEndPoint) {
            if ((lEndPoint != nullptr) && lEndPoint->IsCreatedByInetLayer(*this))
            {
                lEndPoint->Close();
            }
            return true;
        });
#endif // INET_CONFIG_ENABLE_UDP_ENDPOINT
    }

    State = kState_NotInitialized;

    return err;
}

/**
 * This returns any client-specific platform data assigned to the
 * instance, if it has been previously set.
 *
 * @return Client-specific platform data, if is has been previously set;
 *         otherwise, NULL.
 *
 */
void * InetLayer::GetPlatformData()
{
    return mPlatformData;
}

/**
 * This sets the specified client-specific platform data to the
 * instance for later retrieval by the client platform.
 *
 * @param[in]  aPlatformData  The client-specific platform data to set.
 *
 */
void InetLayer::SetPlatformData(void * aPlatformData)
{
    mPlatformData = aPlatformData;
}

#if INET_CONFIG_ENABLE_TCP_ENDPOINT && INET_TCP_IDLE_CHECK_INTERVAL > 0
bool InetLayer::IsIdleTimerRunning()
{
    bool timerRunning = false;

    // See if there are any TCP connections with the idle timer check in use.
    TCPEndPoint::sPool.ForEachActiveObject([&](TCPEndPoint * lEndPoint) {
        if ((lEndPoint != nullptr) && (lEndPoint->mIdleTimeout != 0))
        {
            timerRunning = true;
            return false;
        }
        return true;
    });

    return timerRunning;
}
#endif // INET_CONFIG_ENABLE_TCP_ENDPOINT && INET_TCP_IDLE_CHECK_INTERVAL > 0

/**
 *  Get the link local IPv6 address for a specified link or interface.
 *
 *  @param[in]    link    The interface for which the link local IPv6
 *                        address is being sought.
 *
 *  @param[out]   llAddr  The link local IPv6 address for the link.
 *
 *  @retval    #CHIP_ERROR_NOT_IMPLEMENTED      If IPv6 is not supported.
 *  @retval    #CHIP_ERROR_INVALID_ARGUMENT     If the link local address
 *                                              is NULL.
 *  @retval    #INET_ERROR_ADDRESS_NOT_FOUND    If the link does not have
 *                                              any address configured.
 *  @retval    #CHIP_NO_ERROR                   On success.
 *
 */
CHIP_ERROR InetLayer::GetLinkLocalAddr(InterfaceId link, IPAddress * llAddr)
{
    VerifyOrReturnError(llAddr != nullptr, CHIP_ERROR_INVALID_ARGUMENT);

#if CHIP_SYSTEM_CONFIG_USE_LWIP
#if !LWIP_IPV6
    return CHIP_ERROR_NOT_IMPLEMENTED;
#endif //! LWIP_IPV6

    for (struct netif * intf = netif_list; intf != NULL; intf = intf->next)
    {
        if ((link != NULL) && (link != intf))
            continue;
        for (int j = 0; j < LWIP_IPV6_NUM_ADDRESSES; ++j)
        {
            if (ip6_addr_isvalid(netif_ip6_addr_state(intf, j)) && ip6_addr_islinklocal(netif_ip6_addr(intf, j)))
            {
                (*llAddr) = IPAddress::FromIPv6(*netif_ip6_addr(intf, j));
                return CHIP_NO_ERROR;
            }
        }
        if (link != NULL)
        {
            return INET_ERROR_ADDRESS_NOT_FOUND;
        }
    }
#endif // CHIP_SYSTEM_CONFIG_USE_LWIP

#if CHIP_SYSTEM_CONFIG_USE_SOCKETS && CHIP_SYSTEM_CONFIG_USE_BSD_IFADDRS
    struct ifaddrs * ifaddr;
    const int rv = getifaddrs(&ifaddr);
    if (rv == -1)
    {
        return INET_ERROR_ADDRESS_NOT_FOUND;
    }

    for (struct ifaddrs * ifaddr_iter = ifaddr; ifaddr_iter != nullptr; ifaddr_iter = ifaddr_iter->ifa_next)
    {
        if (ifaddr_iter->ifa_addr != nullptr)
        {
            if ((ifaddr_iter->ifa_addr->sa_family == AF_INET6) &&
                ((link == INET_NULL_INTERFACEID) || (if_nametoindex(ifaddr_iter->ifa_name) == link)))
            {
                struct in6_addr * sin6_addr = &(reinterpret_cast<struct sockaddr_in6 *>(ifaddr_iter->ifa_addr))->sin6_addr;
                if (sin6_addr->s6_addr[0] == 0xfe && (sin6_addr->s6_addr[1] & 0xc0) == 0x80) // Link Local Address
                {
                    (*llAddr) = IPAddress::FromIPv6((reinterpret_cast<struct sockaddr_in6 *>(ifaddr_iter->ifa_addr))->sin6_addr);
                    break;
                }
            }
        }
    }
    freeifaddrs(ifaddr);
#endif // CHIP_SYSTEM_CONFIG_USE_SOCKETS && CHIP_SYSTEM_CONFIG_USE_BSD_IFADDRS

#if CHIP_SYSTEM_CONFIG_USE_ZEPHYR_NET_IF
    net_if * const iface = (link == INET_NULL_INTERFACEID) ? net_if_get_default() : net_if_get_by_index(link);
    VerifyOrReturnError(iface != nullptr, INET_ERROR_ADDRESS_NOT_FOUND);

    in6_addr * const ip6_addr = net_if_ipv6_get_ll(iface, NET_ADDR_PREFERRED);
    VerifyOrReturnError(ip6_addr != nullptr, INET_ERROR_ADDRESS_NOT_FOUND);

    *llAddr = IPAddress::FromIPv6(*ip6_addr);
#endif // CHIP_SYSTEM_CONFIG_USE_ZEPHYR_NET_IF

    return CHIP_NO_ERROR;
}

#if INET_CONFIG_ENABLE_TCP_ENDPOINT
/**
 *  Creates a new TCPEndPoint object.
 *
 *  @note
 *    This function gets a free TCPEndPoint object from a pre-allocated pool
 *    and also calls the explicit initializer on the new object.
 *
 *  @param[in,out]  retEndPoint    A pointer to a pointer of the TCPEndPoint object that is
 *                                 a return parameter upon completion of the object creation.
 *                                 *retEndPoint is NULL if creation fails.
 *
 *  @retval  #CHIP_ERROR_INCORRECT_STATE    If the InetLayer object is not initialized.
 *  @retval  #CHIP_ERROR_ENDPOINT_POOL_FULL If the InetLayer TCPEndPoint pool is full and no new
 *                                          endpoints can be created.
 *  @retval  #CHIP_NO_ERROR                 On success.
 *
 */
CHIP_ERROR InetLayer::NewTCPEndPoint(TCPEndPoint ** retEndPoint)
{
    assertChipStackLockedByCurrentThread();

    *retEndPoint = nullptr;

    VerifyOrReturnError(State == kState_Initialized, CHIP_ERROR_INCORRECT_STATE);

    *retEndPoint = TCPEndPoint::sPool.TryCreate();
    if (*retEndPoint == nullptr)
    {
        ChipLogError(Inet, "%s endpoint pool FULL", "TCP");
        return CHIP_ERROR_ENDPOINT_POOL_FULL;
    }

    (*retEndPoint)->Init(this);
    SYSTEM_STATS_INCREMENT(chip::System::Stats::kInetLayer_NumTCPEps);

    return CHIP_NO_ERROR;
}
#endif // INET_CONFIG_ENABLE_TCP_ENDPOINT

#if INET_CONFIG_ENABLE_UDP_ENDPOINT
/**
 *  Creates a new UDPEndPoint object.
 *
 *  @note
 *    This function gets a free UDPEndPoint object from a pre-allocated pool
 *    and also calls the explicit initializer on the new object.
 *
 *  @param[in,out]  retEndPoint    A pointer to a pointer of the UDPEndPoint object that is
 *                                 a return parameter upon completion of the object creation.
 *                                 *retEndPoint is NULL if creation fails.
 *
 *  @retval  #CHIP_ERROR_INCORRECT_STATE    If the InetLayer object is not initialized.
 *  @retval  #CHIP_ERROR_ENDPOINT_POOL_FULL If the InetLayer UDPEndPoint pool is full and no new
 *                                          endpoints can be created.
 *  @retval  #CHIP_NO_ERROR                 On success.
 *
 */
CHIP_ERROR InetLayer::NewUDPEndPoint(UDPEndPoint ** retEndPoint)
{
    assertChipStackLockedByCurrentThread();

    *retEndPoint = nullptr;

    VerifyOrReturnError(State == kState_Initialized, CHIP_ERROR_INCORRECT_STATE);

    *retEndPoint = UDPEndPoint::sPool.TryCreate();
    if (*retEndPoint == nullptr)
    {
        ChipLogError(Inet, "%s endpoint pool FULL", "UDP");
        return CHIP_ERROR_ENDPOINT_POOL_FULL;
    }

    (*retEndPoint)->Init(this);
    SYSTEM_STATS_INCREMENT(chip::System::Stats::kInetLayer_NumUDPEps);

    return CHIP_NO_ERROR;
}
#endif // INET_CONFIG_ENABLE_UDP_ENDPOINT

<<<<<<< HEAD
#if INET_CONFIG_ENABLE_DNS_RESOLVER
/**
 *  Perform an IP address resolution of a specified hostname.
 *
 *  @note
 *    This is an asynchronous operation and the result will be communicated back
 *    via the OnComplete() callback.
 *
 *  @param[in]  hostName    A pointer to a NULL-terminated C string representing
 *                          the host name to be queried.
 *
 *  @param[in]  maxAddrs    The maximum number of addresses to store in the DNS
 *                          table.
 *
 *  @param[in]  addrArray   A pointer to the DNS table.
 *
 *  @param[in]  onComplete  A pointer to the callback function when a DNS
 *                          request is complete.
 *
 *  @param[in]  appState    A pointer to the application state to be passed to
 *                          onComplete when a DNS request is complete.
 *
 *  @retval #CHIP_NO_ERROR                   if a DNS request is handled
 *                                           successfully.
 *  @retval #CHIP_ERROR_NO_MEMORY            if the Inet layer resolver pool
 *                                           is full.
 *  @retval #INET_ERROR_HOST_NAME_TOO_LONG   if a requested host name is too
 *                                           long.
 *  @retval #INET_ERROR_HOST_NOT_FOUND       if a request host name could not be
 *                                           resolved to an address.
 *  @retval #INET_ERROR_DNS_TRY_AGAIN        if a name server returned a
 *                                           temporary failure indication;
 *                                           try again later.
 *  @retval #INET_ERROR_DNS_NO_RECOVERY      if a name server returned an
 *                                           unrecoverable error.
 *  @retval #CHIP_ERROR_NOT_IMPLEMENTED      if DNS resolution is not enabled on
 *                                           the underlying platform.
 *  @retval other POSIX network or OS error returned by the underlying DNS
 *          resolver implementation.
 *
 */
CHIP_ERROR InetLayer::ResolveHostAddress(const char * hostName, uint8_t maxAddrs, IPAddress * addrArray,
                                         DNSResolveCompleteFunct onComplete, void * appState)
{
    size_t hostNameLength = strlen(hostName);
    if (hostNameLength > UINT16_MAX)
    {
        return INET_ERROR_HOST_NAME_TOO_LONG;
    }
    return ResolveHostAddress(hostName, static_cast<uint16_t>(hostNameLength), maxAddrs, addrArray, onComplete, appState);
}

/**
 *  Perform an IP address resolution of a specified hostname.
 *
 *  @param[in]  hostName    A pointer to a non NULL-terminated C string representing the host name
 *                          to be queried.
 *
 *  @param[in]  hostNameLen The string length of host name.
 *
 *  @param[in]  maxAddrs    The maximum number of addresses to store in the DNS
 *                          table.
 *
 *  @param[in]  addrArray   A pointer to the DNS table.
 *
 *  @param[in]  onComplete  A pointer to the callback function when a DNS
 *                          request is complete.
 *
 *  @param[in]  appState    A pointer to the application state to be passed to
 *                          onComplete when a DNS request is complete.
 *
 *  @retval #CHIP_NO_ERROR                   if a DNS request is handled
 *                                           successfully.
 *  @retval #CHIP_ERROR_NO_MEMORY            if the Inet layer resolver pool
 *                                           is full.
 *  @retval #INET_ERROR_HOST_NAME_TOO_LONG   if a requested host name is too
 *                                           long.
 *  @retval #INET_ERROR_HOST_NOT_FOUND       if a request host name could not be
 *                                           resolved to an address.
 *  @retval #INET_ERROR_DNS_TRY_AGAIN        if a name server returned a
 *                                           temporary failure indication;
 *                                           try again later.
 *  @retval #INET_ERROR_DNS_NO_RECOVERY      if a name server returned an
 *                                           unrecoverable error.
 *  @retval #CHIP_ERROR_NOT_IMPLEMENTED      if DNS resolution is not enabled on
 *                                           the underlying platform.
 *  @retval other POSIX network or OS error returned by the underlying DNS
 *          resolver implementation.
 *
 */
CHIP_ERROR InetLayer::ResolveHostAddress(const char * hostName, uint16_t hostNameLen, uint8_t maxAddrs, IPAddress * addrArray,
                                         DNSResolveCompleteFunct onComplete, void * appState)
{
    return ResolveHostAddress(hostName, hostNameLen, kDNSOption_Default, maxAddrs, addrArray, onComplete, appState);
}

/**
 *  Perform an IP address resolution of a specified hostname.
 *
 *  @param[in]  hostName    A pointer to a non NULL-terminated C string representing the host name
 *                          to be queried.
 *
 *  @param[in]  hostNameLen The string length of host name.
 *
 *  @param[in]  options     An integer value controlling how host name resolution is performed.
 *
 *                          Value should be one of the address family values from the
 *                          #DNSOptions enumeration:
 *
 *                          #kDNSOption_AddrFamily_Any
 *                          #kDNSOption_AddrFamily_IPv4Only
 *                          #kDNSOption_AddrFamily_IPv6Only
 *                          #kDNSOption_AddrFamily_IPv4Preferred
 *                          #kDNSOption_AddrFamily_IPv6Preferred
 *
 *  @param[in]  maxAddrs    The maximum number of addresses to store in the DNS
 *                          table.
 *
 *  @param[in]  addrArray   A pointer to the DNS table.
 *
 *  @param[in]  onComplete  A pointer to the callback function when a DNS
 *                          request is complete.
 *
 *  @param[in]  appState    A pointer to the application state to be passed to
 *                          onComplete when a DNS request is complete.
 *
 *  @retval #CHIP_NO_ERROR                   if a DNS request is handled
 *                                           successfully.
 *  @retval #CHIP_ERROR_NO_MEMORY            if the Inet layer resolver pool
 *                                           is full.
 *  @retval #INET_ERROR_HOST_NAME_TOO_LONG   if a requested host name is too
 *                                           long.
 *  @retval #INET_ERROR_HOST_NOT_FOUND       if a request host name could not be
 *                                           resolved to an address.
 *  @retval #INET_ERROR_DNS_TRY_AGAIN        if a name server returned a
 *                                           temporary failure indication;
 *                                           try again later.
 *  @retval #INET_ERROR_DNS_NO_RECOVERY      if a name server returned an
 *                                           unrecoverable error.
 *  @retval #CHIP_ERROR_NOT_IMPLEMENTED      if DNS resolution is not enabled on
 *                                           the underlying platform.
 *  @retval other POSIX network or OS error returned by the underlying DNS
 *          resolver implementation.
 *
 */
CHIP_ERROR InetLayer::ResolveHostAddress(const char * hostName, uint16_t hostNameLen, uint8_t options, uint8_t maxAddrs,
                                         IPAddress * addrArray, DNSResolveCompleteFunct onComplete, void * appState)
{
    assertChipStackLockedByCurrentThread();

    DNSResolver * resolver = nullptr;

    VerifyOrReturnError(State == kState_Initialized, CHIP_ERROR_INCORRECT_STATE);

    INET_FAULT_INJECT(FaultInjection::kFault_DNSResolverNew, return CHIP_ERROR_NO_MEMORY);

    // Store context information and set the resolver state.
    VerifyOrReturnError(hostNameLen <= NL_DNS_HOSTNAME_MAX_LEN, INET_ERROR_HOST_NAME_TOO_LONG);
    VerifyOrReturnError(maxAddrs > 0, CHIP_ERROR_NO_MEMORY);

    resolver = DNSResolver::sPool.TryCreate();
    if (resolver != nullptr)
    {
        resolver->InitInetLayerBasis(*this);
    }
    else
    {
        ChipLogError(Inet, "%s resolver pool FULL", "DNS");
        return CHIP_ERROR_NO_MEMORY;
    }

    // Short-circuit full address resolution if the supplied host name is a text-form
    // IP address...
    if (IPAddress::FromString(hostName, hostNameLen, *addrArray))
    {
        CHIP_ERROR err         = CHIP_NO_ERROR;
        uint8_t addrTypeOption = (options & kDNSOption_AddrFamily_Mask);
        IPAddressType addrType = addrArray->Type();

        if ((addrTypeOption == kDNSOption_AddrFamily_IPv6Only && addrType != IPAddressType::kIPv6)
#if INET_CONFIG_ENABLE_IPV4
            || (addrTypeOption == kDNSOption_AddrFamily_IPv4Only && addrType != IPAddressType::kIPv4)
#endif
        )
        {
            err = INET_ERROR_INCOMPATIBLE_IP_ADDRESS_TYPE;
        }

        if (onComplete)
        {
            onComplete(appState, err, (err == CHIP_NO_ERROR) ? 1 : 0, addrArray);
        }

        resolver->Release();
        resolver = nullptr;

        return CHIP_NO_ERROR;
    }

    // After this point, the resolver will be released by:
    // - resolver->Resolve() (in case of synchronous resolving)
    // - the event handlers (in case of LwIP)

    return resolver->Resolve(hostName, hostNameLen, options, maxAddrs, addrArray, onComplete, appState);
}

/**
 *  Cancel any outstanding DNS query (for a matching completion callback and
 *  application state) that may still be active.
 *
 *  @note
 *    This situation can arise if the application initiates a connection
 *    to a peer using a hostname and then aborts/closes the connection
 *    before the hostname resolution completes.
 *
 *  @param[in]    onComplete   A pointer to the callback function when a DNS
 *                             request is complete.
 *
 *  @param[in]    appState     A pointer to an application state object to be passed
 *                             to the callback function as argument.
 *
 */
void InetLayer::CancelResolveHostAddress(DNSResolveCompleteFunct onComplete, void * appState)
{
    assertChipStackLockedByCurrentThread();

    if (State != kState_Initialized)
        return;

    DNSResolver::sPool.ForEachActiveObject([&](DNSResolver * lResolver) {
        if (!lResolver->IsCreatedByInetLayer(*this))
        {
            return true;
        }

        if (lResolver->OnComplete != onComplete)
        {
            return true;
        }

        if (lResolver->AppState != appState)
        {
            return true;
        }

        lResolver->Cancel();
        return false;
    });
}

#endif // INET_CONFIG_ENABLE_DNS_RESOLVER

=======
>>>>>>> 60b44c47
/**
 *  Get the interface identifier for the specified IP address. If the
 *  interface identifier cannot be derived it is set to the
 *  #INET_NULL_INTERFACEID.
 *
 *  @note
 *    This function fetches the first interface (from the configured list
 *    of interfaces) that matches the specified IP address.
 *
 *  @param[in]    addr      A reference to the IPAddress object.
 *
 *  @param[out]   intfId    A reference to the InterfaceId object.
 *
 *  @return  #CHIP_NO_ERROR unconditionally.
 *
 */
CHIP_ERROR InetLayer::GetInterfaceFromAddr(const IPAddress & addr, InterfaceId & intfId)
{
    InterfaceAddressIterator addrIter;

    for (; addrIter.HasCurrent(); addrIter.Next())
    {
        IPAddress curAddr = addrIter.GetAddress();
        if (addr == curAddr)
        {
            intfId = addrIter.GetInterface();
            return CHIP_NO_ERROR;
        }
    }

    intfId = INET_NULL_INTERFACEID;

    return CHIP_NO_ERROR;
}

/**
 *  Check if there is a prefix match between the specified IPv6 address and any of
 *  the locally configured IPv6 addresses.
 *
 *  @param[in]    addr    The IPv6 address to check for the prefix-match.
 *
 *  @return true if a successful match is found, otherwise false.
 *
 */
bool InetLayer::MatchLocalIPv6Subnet(const IPAddress & addr)
{
    if (addr.IsIPv6LinkLocal())
        return true;

    InterfaceAddressIterator ifAddrIter;
    for (; ifAddrIter.HasCurrent(); ifAddrIter.Next())
    {
        IPPrefix addrPrefix;
        addrPrefix.IPAddr = ifAddrIter.GetAddress();
#if INET_CONFIG_ENABLE_IPV4
        if (addrPrefix.IPAddr.IsIPv4())
            continue;
#endif // INET_CONFIG_ENABLE_IPV4
        if (addrPrefix.IPAddr.IsIPv6LinkLocal())
            continue;
        addrPrefix.Length = ifAddrIter.GetIPv6PrefixLength();
        if (addrPrefix.MatchAddress(addr))
            return true;
    }

    return false;
}

#if INET_CONFIG_ENABLE_TCP_ENDPOINT && INET_TCP_IDLE_CHECK_INTERVAL > 0
void InetLayer::HandleTCPInactivityTimer(chip::System::Layer * aSystemLayer, void * aAppState)
{
    InetLayer & lInetLayer = *reinterpret_cast<InetLayer *>(aAppState);
    bool lTimerRequired    = lInetLayer.IsIdleTimerRunning();

    TCPEndPoint::sPool.ForEachActiveObject([&](TCPEndPoint * lEndPoint) {
        if (!lEndPoint->IsCreatedByInetLayer(lInetLayer))
            return true;
        if (!lEndPoint->IsConnected())
            return true;
        if (lEndPoint->mIdleTimeout == 0)
            return true;

        if (lEndPoint->mRemainingIdleTime == 0)
        {
            lEndPoint->DoClose(INET_ERROR_IDLE_TIMEOUT, false);
        }
        else
        {
            --lEndPoint->mRemainingIdleTime;
        }

        return true;
    });

    if (lTimerRequired)
    {
        aSystemLayer->StartTimer(INET_TCP_IDLE_CHECK_INTERVAL, HandleTCPInactivityTimer, &lInetLayer);
    }
}
#endif // INET_CONFIG_ENABLE_TCP_ENDPOINT && INET_TCP_IDLE_CHECK_INTERVAL > 0

#if CHIP_SYSTEM_CONFIG_USE_LWIP
CHIP_ERROR InetLayer::HandleInetLayerEvent(chip::System::Object & aTarget, chip::System::EventType aEventType, uintptr_t aArgument)
{
    assertChipStackLockedByCurrentThread();

    VerifyOrReturnError(INET_IsInetEvent(aEventType), CHIP_ERROR_UNEXPECTED_EVENT);

    // Dispatch the event according to its type.
    switch (aEventType)
    {
#if INET_CONFIG_ENABLE_TCP_ENDPOINT
    case kInetEvent_TCPConnectComplete:
        static_cast<TCPEndPoint &>(aTarget).HandleConnectComplete(static_cast<CHIP_ERROR>(aArgument));
        break;

    case kInetEvent_TCPConnectionReceived:
        static_cast<TCPEndPoint &>(aTarget).HandleIncomingConnection(reinterpret_cast<TCPEndPoint *>(aArgument));
        break;

    case kInetEvent_TCPDataReceived:
        static_cast<TCPEndPoint &>(aTarget).HandleDataReceived(
            System::PacketBufferHandle::Adopt(reinterpret_cast<chip::System::PacketBuffer *>(aArgument)));
        break;

    case kInetEvent_TCPDataSent:
        static_cast<TCPEndPoint &>(aTarget).HandleDataSent(static_cast<uint16_t>(aArgument));
        break;

    case kInetEvent_TCPError:
        static_cast<TCPEndPoint &>(aTarget).HandleError(static_cast<CHIP_ERROR>(aArgument));
        break;
#endif // INET_CONFIG_ENABLE_TCP_ENDPOINT

#if INET_CONFIG_ENABLE_UDP_ENDPOINT
    case kInetEvent_UDPDataReceived:
        static_cast<UDPEndPoint &>(aTarget).HandleDataReceived(
            System::PacketBufferHandle::Adopt(reinterpret_cast<chip::System::PacketBuffer *>(aArgument)));
        break;
#endif // INET_CONFIG_ENABLE_UDP_ENDPOINT

    default:
        return CHIP_ERROR_UNEXPECTED_EVENT;
    }

    // If the event was droppable, record the fact that it has been dequeued.
    if (IsDroppableEvent(aEventType))
    {
        InetLayerBasis & lBasis = static_cast<InetLayerBasis &>(aTarget);
        InetLayer & lInetLayer  = lBasis.Layer();

        lInetLayer.DroppableEventDequeued();
    }

    return CHIP_NO_ERROR;
}

#endif // CHIP_SYSTEM_CONFIG_USE_LWIP

/**
 *  Reset the members of the IPPacketInfo object.
 *
 */
void IPPacketInfo::Clear()
{
    SrcAddress  = IPAddress::Any;
    DestAddress = IPAddress::Any;
    Interface   = INET_NULL_INTERFACEID;
    SrcPort     = 0;
    DestPort    = 0;
}

} // namespace Inet
} // namespace chip<|MERGE_RESOLUTION|>--- conflicted
+++ resolved
@@ -511,261 +511,6 @@
 }
 #endif // INET_CONFIG_ENABLE_UDP_ENDPOINT
 
-<<<<<<< HEAD
-#if INET_CONFIG_ENABLE_DNS_RESOLVER
-/**
- *  Perform an IP address resolution of a specified hostname.
- *
- *  @note
- *    This is an asynchronous operation and the result will be communicated back
- *    via the OnComplete() callback.
- *
- *  @param[in]  hostName    A pointer to a NULL-terminated C string representing
- *                          the host name to be queried.
- *
- *  @param[in]  maxAddrs    The maximum number of addresses to store in the DNS
- *                          table.
- *
- *  @param[in]  addrArray   A pointer to the DNS table.
- *
- *  @param[in]  onComplete  A pointer to the callback function when a DNS
- *                          request is complete.
- *
- *  @param[in]  appState    A pointer to the application state to be passed to
- *                          onComplete when a DNS request is complete.
- *
- *  @retval #CHIP_NO_ERROR                   if a DNS request is handled
- *                                           successfully.
- *  @retval #CHIP_ERROR_NO_MEMORY            if the Inet layer resolver pool
- *                                           is full.
- *  @retval #INET_ERROR_HOST_NAME_TOO_LONG   if a requested host name is too
- *                                           long.
- *  @retval #INET_ERROR_HOST_NOT_FOUND       if a request host name could not be
- *                                           resolved to an address.
- *  @retval #INET_ERROR_DNS_TRY_AGAIN        if a name server returned a
- *                                           temporary failure indication;
- *                                           try again later.
- *  @retval #INET_ERROR_DNS_NO_RECOVERY      if a name server returned an
- *                                           unrecoverable error.
- *  @retval #CHIP_ERROR_NOT_IMPLEMENTED      if DNS resolution is not enabled on
- *                                           the underlying platform.
- *  @retval other POSIX network or OS error returned by the underlying DNS
- *          resolver implementation.
- *
- */
-CHIP_ERROR InetLayer::ResolveHostAddress(const char * hostName, uint8_t maxAddrs, IPAddress * addrArray,
-                                         DNSResolveCompleteFunct onComplete, void * appState)
-{
-    size_t hostNameLength = strlen(hostName);
-    if (hostNameLength > UINT16_MAX)
-    {
-        return INET_ERROR_HOST_NAME_TOO_LONG;
-    }
-    return ResolveHostAddress(hostName, static_cast<uint16_t>(hostNameLength), maxAddrs, addrArray, onComplete, appState);
-}
-
-/**
- *  Perform an IP address resolution of a specified hostname.
- *
- *  @param[in]  hostName    A pointer to a non NULL-terminated C string representing the host name
- *                          to be queried.
- *
- *  @param[in]  hostNameLen The string length of host name.
- *
- *  @param[in]  maxAddrs    The maximum number of addresses to store in the DNS
- *                          table.
- *
- *  @param[in]  addrArray   A pointer to the DNS table.
- *
- *  @param[in]  onComplete  A pointer to the callback function when a DNS
- *                          request is complete.
- *
- *  @param[in]  appState    A pointer to the application state to be passed to
- *                          onComplete when a DNS request is complete.
- *
- *  @retval #CHIP_NO_ERROR                   if a DNS request is handled
- *                                           successfully.
- *  @retval #CHIP_ERROR_NO_MEMORY            if the Inet layer resolver pool
- *                                           is full.
- *  @retval #INET_ERROR_HOST_NAME_TOO_LONG   if a requested host name is too
- *                                           long.
- *  @retval #INET_ERROR_HOST_NOT_FOUND       if a request host name could not be
- *                                           resolved to an address.
- *  @retval #INET_ERROR_DNS_TRY_AGAIN        if a name server returned a
- *                                           temporary failure indication;
- *                                           try again later.
- *  @retval #INET_ERROR_DNS_NO_RECOVERY      if a name server returned an
- *                                           unrecoverable error.
- *  @retval #CHIP_ERROR_NOT_IMPLEMENTED      if DNS resolution is not enabled on
- *                                           the underlying platform.
- *  @retval other POSIX network or OS error returned by the underlying DNS
- *          resolver implementation.
- *
- */
-CHIP_ERROR InetLayer::ResolveHostAddress(const char * hostName, uint16_t hostNameLen, uint8_t maxAddrs, IPAddress * addrArray,
-                                         DNSResolveCompleteFunct onComplete, void * appState)
-{
-    return ResolveHostAddress(hostName, hostNameLen, kDNSOption_Default, maxAddrs, addrArray, onComplete, appState);
-}
-
-/**
- *  Perform an IP address resolution of a specified hostname.
- *
- *  @param[in]  hostName    A pointer to a non NULL-terminated C string representing the host name
- *                          to be queried.
- *
- *  @param[in]  hostNameLen The string length of host name.
- *
- *  @param[in]  options     An integer value controlling how host name resolution is performed.
- *
- *                          Value should be one of the address family values from the
- *                          #DNSOptions enumeration:
- *
- *                          #kDNSOption_AddrFamily_Any
- *                          #kDNSOption_AddrFamily_IPv4Only
- *                          #kDNSOption_AddrFamily_IPv6Only
- *                          #kDNSOption_AddrFamily_IPv4Preferred
- *                          #kDNSOption_AddrFamily_IPv6Preferred
- *
- *  @param[in]  maxAddrs    The maximum number of addresses to store in the DNS
- *                          table.
- *
- *  @param[in]  addrArray   A pointer to the DNS table.
- *
- *  @param[in]  onComplete  A pointer to the callback function when a DNS
- *                          request is complete.
- *
- *  @param[in]  appState    A pointer to the application state to be passed to
- *                          onComplete when a DNS request is complete.
- *
- *  @retval #CHIP_NO_ERROR                   if a DNS request is handled
- *                                           successfully.
- *  @retval #CHIP_ERROR_NO_MEMORY            if the Inet layer resolver pool
- *                                           is full.
- *  @retval #INET_ERROR_HOST_NAME_TOO_LONG   if a requested host name is too
- *                                           long.
- *  @retval #INET_ERROR_HOST_NOT_FOUND       if a request host name could not be
- *                                           resolved to an address.
- *  @retval #INET_ERROR_DNS_TRY_AGAIN        if a name server returned a
- *                                           temporary failure indication;
- *                                           try again later.
- *  @retval #INET_ERROR_DNS_NO_RECOVERY      if a name server returned an
- *                                           unrecoverable error.
- *  @retval #CHIP_ERROR_NOT_IMPLEMENTED      if DNS resolution is not enabled on
- *                                           the underlying platform.
- *  @retval other POSIX network or OS error returned by the underlying DNS
- *          resolver implementation.
- *
- */
-CHIP_ERROR InetLayer::ResolveHostAddress(const char * hostName, uint16_t hostNameLen, uint8_t options, uint8_t maxAddrs,
-                                         IPAddress * addrArray, DNSResolveCompleteFunct onComplete, void * appState)
-{
-    assertChipStackLockedByCurrentThread();
-
-    DNSResolver * resolver = nullptr;
-
-    VerifyOrReturnError(State == kState_Initialized, CHIP_ERROR_INCORRECT_STATE);
-
-    INET_FAULT_INJECT(FaultInjection::kFault_DNSResolverNew, return CHIP_ERROR_NO_MEMORY);
-
-    // Store context information and set the resolver state.
-    VerifyOrReturnError(hostNameLen <= NL_DNS_HOSTNAME_MAX_LEN, INET_ERROR_HOST_NAME_TOO_LONG);
-    VerifyOrReturnError(maxAddrs > 0, CHIP_ERROR_NO_MEMORY);
-
-    resolver = DNSResolver::sPool.TryCreate();
-    if (resolver != nullptr)
-    {
-        resolver->InitInetLayerBasis(*this);
-    }
-    else
-    {
-        ChipLogError(Inet, "%s resolver pool FULL", "DNS");
-        return CHIP_ERROR_NO_MEMORY;
-    }
-
-    // Short-circuit full address resolution if the supplied host name is a text-form
-    // IP address...
-    if (IPAddress::FromString(hostName, hostNameLen, *addrArray))
-    {
-        CHIP_ERROR err         = CHIP_NO_ERROR;
-        uint8_t addrTypeOption = (options & kDNSOption_AddrFamily_Mask);
-        IPAddressType addrType = addrArray->Type();
-
-        if ((addrTypeOption == kDNSOption_AddrFamily_IPv6Only && addrType != IPAddressType::kIPv6)
-#if INET_CONFIG_ENABLE_IPV4
-            || (addrTypeOption == kDNSOption_AddrFamily_IPv4Only && addrType != IPAddressType::kIPv4)
-#endif
-        )
-        {
-            err = INET_ERROR_INCOMPATIBLE_IP_ADDRESS_TYPE;
-        }
-
-        if (onComplete)
-        {
-            onComplete(appState, err, (err == CHIP_NO_ERROR) ? 1 : 0, addrArray);
-        }
-
-        resolver->Release();
-        resolver = nullptr;
-
-        return CHIP_NO_ERROR;
-    }
-
-    // After this point, the resolver will be released by:
-    // - resolver->Resolve() (in case of synchronous resolving)
-    // - the event handlers (in case of LwIP)
-
-    return resolver->Resolve(hostName, hostNameLen, options, maxAddrs, addrArray, onComplete, appState);
-}
-
-/**
- *  Cancel any outstanding DNS query (for a matching completion callback and
- *  application state) that may still be active.
- *
- *  @note
- *    This situation can arise if the application initiates a connection
- *    to a peer using a hostname and then aborts/closes the connection
- *    before the hostname resolution completes.
- *
- *  @param[in]    onComplete   A pointer to the callback function when a DNS
- *                             request is complete.
- *
- *  @param[in]    appState     A pointer to an application state object to be passed
- *                             to the callback function as argument.
- *
- */
-void InetLayer::CancelResolveHostAddress(DNSResolveCompleteFunct onComplete, void * appState)
-{
-    assertChipStackLockedByCurrentThread();
-
-    if (State != kState_Initialized)
-        return;
-
-    DNSResolver::sPool.ForEachActiveObject([&](DNSResolver * lResolver) {
-        if (!lResolver->IsCreatedByInetLayer(*this))
-        {
-            return true;
-        }
-
-        if (lResolver->OnComplete != onComplete)
-        {
-            return true;
-        }
-
-        if (lResolver->AppState != appState)
-        {
-            return true;
-        }
-
-        lResolver->Cancel();
-        return false;
-    });
-}
-
-#endif // INET_CONFIG_ENABLE_DNS_RESOLVER
-
-=======
->>>>>>> 60b44c47
 /**
  *  Get the interface identifier for the specified IP address. If the
  *  interface identifier cannot be derived it is set to the
