--- conflicted
+++ resolved
@@ -276,7 +276,6 @@
     CHIP_ERROR err = CHIP_NO_ERROR;
 
 #if INET_CONFIG_ENABLE_DNS_RESOLVER
-<<<<<<< HEAD
     // Cancel all DNS resolution requests owned by this instance.
     DNSResolver::sPool.ForEachActiveObject([&](DNSResolver * lResolver) {
         if ((lResolver != nullptr) && lResolver->IsCreatedByInetLayer(*this))
@@ -285,22 +284,6 @@
         }
         return true;
     });
-
-#if CHIP_SYSTEM_CONFIG_USE_SOCKETS && INET_CONFIG_ENABLE_ASYNC_DNS_SOCKETS
-
-    err = mAsyncDNSResolver.Shutdown();
-
-#endif // CHIP_SYSTEM_CONFIG_USE_SOCKETS && INET_CONFIG_ENABLE_ASYNC_DNS_SOCKETS
-=======
-        // Cancel all DNS resolution requests owned by this instance.
-        DNSResolver::sPool.ForEachActiveObject([&](DNSResolver * lResolver) {
-            if ((lResolver != nullptr) && lResolver->IsCreatedByInetLayer(*this))
-            {
-                lResolver->Cancel();
-            }
-            return true;
-        });
->>>>>>> 1c0ded55
 #endif // INET_CONFIG_ENABLE_DNS_RESOLVER
 
 #if INET_CONFIG_ENABLE_TCP_ENDPOINT
@@ -690,11 +673,7 @@
 
     DNSResolver * resolver = nullptr;
 
-<<<<<<< HEAD
-    VerifyOrExit(mLayerState.IsInitialized(), err = CHIP_ERROR_INCORRECT_STATE);
-=======
-    VerifyOrReturnError(State == kState_Initialized, CHIP_ERROR_INCORRECT_STATE);
->>>>>>> 1c0ded55
+    VerifyOrReturnError(mLayerState.IsInitialized(), CHIP_ERROR_INCORRECT_STATE);
 
     INET_FAULT_INJECT(FaultInjection::kFault_DNSResolverNew, return CHIP_ERROR_NO_MEMORY);
 
