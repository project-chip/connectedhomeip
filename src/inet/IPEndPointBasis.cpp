--- conflicted
+++ resolved
@@ -295,21 +295,6 @@
     return (lPacketInfo);
 }
 
-<<<<<<< HEAD
-CHIP_ERROR IPEndPointBasis::PostPacketBufferEvent(chip::System::LayerLwIP * aLayer, System::Object & aTarget,
-                                                  System::EventType aEventType, System::PacketBufferHandle && aBuffer)
-{
-    VerifyOrReturnError(aLayer != nullptr, CHIP_ERROR_INVALID_ARGUMENT);
-
-    const CHIP_ERROR error =
-        aLayer->PostEvent(aTarget, aEventType, (uintptr_t) System::LwIPPacketBufferView::UnsafeGetLwIPpbuf(aBuffer));
-    if (error == CHIP_NO_ERROR)
-    {
-        // If PostEvent() succeeded, it has ownership of the buffer, so we need to release it (without freeing it).
-        static_cast<void>(std::move(aBuffer).UnsafeRelease());
-    }
-    return error;
-=======
 struct netif * IPEndPointBasis::FindNetifFromInterfaceId(InterfaceId aInterfaceId)
 {
     struct netif * lRetval = NULL;
@@ -326,7 +311,6 @@
 #endif // LWIP_VERSION_MAJOR >= 2 && LWIP_VERSION_MINOR >= 0 && defined(NETIF_FOREACH)
 
     return (lRetval);
->>>>>>> afd63a1d
 }
 
 #endif // CHIP_SYSTEM_CONFIG_USE_LWIP
