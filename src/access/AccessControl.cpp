--- conflicted
+++ resolved
@@ -193,7 +193,6 @@
     return retval;
 }
 
-<<<<<<< HEAD
 CHIP_ERROR AccessControl::CreateEntry(const SubjectDescriptor * subjectDescriptor, FabricIndex fabric, size_t * index,
                                       const Entry & entry)
 {
@@ -217,7 +216,6 @@
     }
 
     NotifyEntryChanged(subjectDescriptor, fabric, i, &entry, EntryListener::ChangeType::kAdded);
-
     return CHIP_NO_ERROR;
 }
 
@@ -229,51 +227,6 @@
     ReturnErrorOnFailure(mDelegate->UpdateEntry(index, entry, &fabric));
     NotifyEntryChanged(subjectDescriptor, fabric, index, &entry, EntryListener::ChangeType::kUpdated);
     return CHIP_NO_ERROR;
-=======
-void AccessControl::AddEntryListener(EntryListener & listener)
-{
-    if (mEntryListener == nullptr)
-    {
-        mEntryListener = &listener;
-        listener.mNext = nullptr;
-        return;
-    }
-
-    for (EntryListener * l = mEntryListener; /**/; l = l->mNext)
-    {
-        if (l == &listener)
-        {
-            return;
-        }
-
-        if (l->mNext == nullptr)
-        {
-            l->mNext       = &listener;
-            listener.mNext = nullptr;
-            return;
-        }
-    }
-}
-
-void AccessControl::RemoveEntryListener(EntryListener & listener)
-{
-    if (mEntryListener == &listener)
-    {
-        mEntryListener = listener.mNext;
-        listener.mNext = nullptr;
-        return;
-    }
-
-    for (EntryListener * l = mEntryListener; l != nullptr; l = l->mNext)
-    {
-        if (l->mNext == &listener)
-        {
-            l->mNext       = listener.mNext;
-            listener.mNext = nullptr;
-            return;
-        }
-    }
->>>>>>> ad2520a3
 }
 
 CHIP_ERROR AccessControl::DeleteEntry(const SubjectDescriptor * subjectDescriptor, FabricIndex fabric, size_t index)
@@ -291,7 +244,7 @@
         // The entry was read prior to deletion so its latest value could be provided
         // to the listener after deletion. If it's been reset to its default delegate,
         // that best effort attempt to retain the latest value failed. This is
-        // regretable but OK.
+        // regrettable but OK.
         p = nullptr;
     }
     NotifyEntryChanged(subjectDescriptor, fabric, index, p, EntryListener::ChangeType::kRemoved);
