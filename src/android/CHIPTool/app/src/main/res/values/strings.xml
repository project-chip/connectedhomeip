<resources>
    <string name="app_name">CHIPTool</string>
    <string name="barcode_scanner_activity_toolbar_title">QR Scan</string>
    <string name="text_ok">Ok</string>
    <string name="location_permission_denied_title">Location permission required</string>
    <string name="location_permission_denied_message">Since location permission was denied, some functions of the app may be unavailable. </string>
    <string name="chip_device_info_title">CHIP Device Info:</string>
    <string name="chip_device_info_version_label">Version:</string>
    <string name="chip_device_info_vendor_id_label">Vendor ID:</string>
    <string name="chip_device_info_product_id_label">Product ID:</string>
    <string name="chip_device_info_discriminator_label">Discriminator:</string>
    <string name="chip_device_info_setup_code_label">Setup PIN Code:</string>
    <string name="chip_device_info_optional_vendor_tags_label">Optional Vendor tags:</string>
    <string name="chip_device_info_discovery_capabilities_text">Discovery capabilities: %1s</string>
    <string name="camera_permission_missing_alert_title">Camera permission missing</string>
    <string name="camera_permission_missing_alert_subtitle">Camera permission required to be able to scan the QR code.</string>
    <string name="camera_permission_missing_alert_try_again">Try again</string>
    <string name="camera_unavailable_alert_title">Camera unavailable</string>
    <string name="camera_unavailable_alert_subtitle">Error launching camera to scan the QR code.</string>
    <string name="camera_unavailable_alert_exit">Exit</string>
    <string name="input_address_btn_text">Input device address</string>

    <string name="scan_qr_code_btn_text">Scan QR Code</string>
    <string name="provision_wifi_credentials_btn_text">Provision CHIP device with Wi-Fi</string>
    <string name="provision_thread_credentials_btn_text">Provision CHIP device with Thread</string>
    <string name="on_off_level_btn_text">Light On/Off &amp; Level Cluster</string>
    <string name="enter_ip_address_hint_text">Enter IP Address (eg. 192.168.10.2)</string>
    <string name="enter_fabric_id_hint_text">Enter Fabric ID</string>
    <string name="enter_device_id_hint_text">Enter Device ID</string>
    <string name="enter_endpoint_id_hint_text">Enter Endpoint ID</string>
    <string name="update_device_address_btn_text">Update address</string>

    <string name="address_commissioning_title_text">Commission with IP address</string>
    <string name="default_discriminator">3840</string>
    <string name="default_pincode">20202021</string>
    <string name="enter_device_address_label_text">Device address</string>
    <string name="enter_discriminator_label_text">Discriminator</string>
    <string name="enter_pincode_label_text">Pincode</string>
    <string name="commission_btn_text">Commission</string>

    <string name="send_command_on_btn_text">On</string>
    <string name="send_command_off_btn_text">Off</string>
    <string name="send_command_toggle_btn_text">Toggle</string>
    <string name="read_on_off_attribute_btn_text">Read</string>
    <string name="show_subscribe_dialog_btn_text">Subscribe</string>
    <string name="send_command_type_label_text">%s/%d command sent!</string>
    <string name="rendezvous_over_ble_btn_text">Rendezvous over BLE</string>
    <string name="rendezvous_over_soft_ap_btn_text">Rendezvous over Soft AP</string>

    <string name="rendezvous_over_ble_scanning_text">Scanning for BLE device %1$s</string>
    <string name="rendezvous_over_ble_scanning_failed_text">Device not found</string>
    <string name="rendezvous_over_ble_connecting_text">Connecting to %1$s</string>
    <string name="rendezvous_over_ble_pairing_text">Pairing</string>
    <string name="rendezvous_over_ble_pairing_failure_text">Pairing failed</string>
    <string name="rendezvous_over_ble_commissioning_success_text">Network commissioning completed</string>
    <string name="rendezvous_over_ble_commissioning_failure_text">Network commissioning failed</string>
    <string name="commissioning_completed">Commissioning completed with result: %1$d</string>

    <string name="attestation_test_btn_text">Attestation Test</string>
    <string name="attestation_fetching_status">Fetching…</string>
    <string name="attestation_app_not_found">No attestation app found</string>

    <string name="enter_wifi_credentials_title">Enter your Wi-Fi network and password below that you want to put your CHIP device on.</string>
    <string name="enter_wifi_ssid_hint">Enter Wi-Fi SSID</string>
    <string name="enter_wifi_password_hint">Enter Wi-Fi password</string>
    <string name="enter_wifi_save_network_btn">Save network</string>

    <string name="enter_thread_credentials_title">Enter credentials of the Thread network that you want to put your CHIP device on.</string>
    <string name="enter_thread_channel_hint">Channel:</string>
    <string name="enter_thread_panid_hint">PAN ID:</string>
    <string name="enter_thread_xpanid_hint">Extended PAN ID:</string>
    <string name="enter_thread_master_key_hint">Master Key:</string>
    <string name="enter_thread_channel_text">15</string>
    <string name="enter_thread_panid_text">1234</string>
    <string name="enter_thread_xpanid_text">11:11:11:11:22:22:22:22</string>
    <string name="enter_thread_master_key_text">00:11:22:33:44:55:66:77:88:99:AA:BB:CC:DD:EE:FF</string>
    <string name="enter_thread_save_network_btn">Save network</string>

    <string name="nfc_tag_action_title">CHIP NFC Tag read. Choose an action:</string>
    <string name="nfc_tag_action_show">Show device information</string>
    <string name="nfc_tag_action_wifi">Provision into Wi-Fi network</string>
    <string name="nfc_tag_action_thread">Provision into Thread network</string>

    <string name="sensor_client_btn_text">Sensor clusters</string>
    <string name="sensor_client_read_btn_text">Read</string>
    <string name="sensor_client_watch_btn_text">Watch</string>
    <string name="sensor_client_last_value_text">Last value: %1$.2f %2$s</string>
    <string name="sensor_client_read_error_text">Failed to read the sensor: %1$s</string>
    <string name="cluster_interaction_tool">Cluster Interaction Tool</string>

    <string name="multi_admin_client_btn_text">Multi-admin cluster</string>
    <string name="basic_commissioning_method_btn_text">Basic Commissioning Method</string>
    <string name="enter_discriminator_hint_text">Enter Discriminator</string>
    <string name="enter_setup_pin_code_hint_text">Enter Setup PIN Code</string>
    <string name="enhanced_commissioning_method_btn_text">Enhanced Commissioning Method</string>
    <string name="revoke_btn_text">Revoke</string>

    <string name="op_cred_client_btn_text">Operational Credentials cluster</string>
    <string name="op_cred_client_read_supported_fabric_btn_text">Read Supported Fabric count</string>
    <string name="op_cred_client_read_commissioned_fabric_btn_text">Read Commissioned Fabric count</string>

    <string name="basic_cluster_btn_text">Basic cluster</string>
    <string name="basic_cluster_read_user_label_btn_text">Read User Label</string>
    <string name="basic_cluster_write_user_label_btn_text">Write User Label</string>
    <string name="basic_cluster_write_user_label_hint_text">Enter User Label</string>
    <string name="basic_cluster_read_product_name_btn_text">Read Product Name</string>

    <string name="subscribe_dialog_title_text">Subscribe on/off</string>
    <string name="subscribe_dialog_subscribe_btn_text">Subscribe</string>
    <string name="subscribe_dialog_min_interval_hint">Minimum interval (seconds)</string>
    <string name="subscribe_dialog_max_interval_hint">Maximum interval (seconds)</string>
<<<<<<< HEAD
    <string name="retrieve_endpoint_list">Retrieve Endpoint List</string>
=======

>>>>>>> e7c1d2b9
    <string name="provision_custom_flow_btn_text">Provision CHIP device with Custom Flow</string>
    <string name="chip_device_info_commissioning_flow_label">Commissioning Flow:</string>
    <string name="chip_device_info_custom_flow_btn_text">Read from Ledger</string>
    <string name="chip_ledger_info_title">Device Model Info</string>
    <string name="chip_ledger_info_commissioning_flow_url_label">Commissioning Url:</string>
    <string name="chip_ledger_info_commissioning_flow_url_text">Loading...</string>
    <string name="chip_ledge_info_redirect_btn_text">Redirect</string>
    <string name="chip_ledger_info_commissioning_flow_url_not_available">Not available</string>

    <string name="dcl_api_root_url">https://dcl.dev.dsr-corporation.com/api/modelinfo/models</string>
    <string name="dcl_response_key">result</string>
    <string name="dcl_custom_flow_url_key">custom</string>
    <string name="custom_flow_return_url"></string>
<<<<<<< HEAD
=======

>>>>>>> e7c1d2b9
</resources><|MERGE_RESOLUTION|>--- conflicted
+++ resolved
@@ -109,11 +109,7 @@
     <string name="subscribe_dialog_subscribe_btn_text">Subscribe</string>
     <string name="subscribe_dialog_min_interval_hint">Minimum interval (seconds)</string>
     <string name="subscribe_dialog_max_interval_hint">Maximum interval (seconds)</string>
-<<<<<<< HEAD
     <string name="retrieve_endpoint_list">Retrieve Endpoint List</string>
-=======
-
->>>>>>> e7c1d2b9
     <string name="provision_custom_flow_btn_text">Provision CHIP device with Custom Flow</string>
     <string name="chip_device_info_commissioning_flow_label">Commissioning Flow:</string>
     <string name="chip_device_info_custom_flow_btn_text">Read from Ledger</string>
@@ -127,8 +123,4 @@
     <string name="dcl_response_key">result</string>
     <string name="dcl_custom_flow_url_key">custom</string>
     <string name="custom_flow_return_url"></string>
-<<<<<<< HEAD
-=======
-
->>>>>>> e7c1d2b9
 </resources>