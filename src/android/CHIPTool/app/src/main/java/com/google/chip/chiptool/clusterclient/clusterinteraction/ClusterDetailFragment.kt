--- conflicted
+++ resolved
@@ -199,11 +199,7 @@
             objectCallback.clusterCallbackDataTv.text = callbackClassName
             objectCallback.clusterCallbackDataTv.setOnClickListener {
               AlertDialog.Builder(requireContext())
-<<<<<<< HEAD
-                .setTitle(variableNameType.name)
-=======
                 .setTitle(callbackClassName)
->>>>>>> d0284b19
                 .setMessage(objectString)
                 .create()
                 .show()
