--- conflicted
+++ resolved
@@ -30,34 +30,10 @@
 2. In commandline / Terminal, 'cd' into the top CHIP directory and run
 
     ```shell
+    sudo apt-get install -y swig # "brew install swig" for macOS.
     TARGET_CPU=arm64 ./scripts/examples/android_app.sh
     ```
 
     See table above for other values of `TARGET_CPU`.
 
-<<<<<<< HEAD
-3. 'Gradle sync' the Android project and run.
-=======
-3. You should see the generated SetupPayloadParser.jar under
-   `out/android_arm64/lib` and libSetupPayloadParser.so under
-   `out/android_arm64/lib/jni/arm64-v8a` in the output directory.
-
-4. Copy the .jar and .so files into the Android project:
-
-```shell
-rsync -a out/android_arm64/lib/*.jar src/android/CHIPTool/app/libs
-rsync -a out/android_arm64/lib/jni/* src/android/CHIPTool/app/src/main/jniLibs
-```
-
-5. Build OT Commissioner
-
-    ```shell
-    sudo apt-get install -y swig # "brew install swig" for macOS.
-
-    git submodule update --init --recursive third_party/ot-commissioner/repo
-    ABI=arm64-v8a API=21 ./third_party/ot-commissioner/build-android-libs.sh
-    ## JAR and .so libraries will be copy to target directories.
-    ```
-
-6. 'Gradle sync' the Android project and run.
->>>>>>> 960cfe0d
+3. 'Gradle sync' the Android project and run.