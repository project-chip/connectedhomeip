/*
 *
 *    Copyright (c) 2020 Project CHIP Authors
 *    Copyright (c) 2014-2017 Nest Labs, Inc.
 *
 *    Licensed under the Apache License, Version 2.0 (the "License");
 *    you may not use this file except in compliance with the License.
 *    You may obtain a copy of the License at
 *
 *        http://www.apache.org/licenses/LICENSE-2.0
 *
 *    Unless required by applicable law or agreed to in writing, software
 *    distributed under the License is distributed on an "AS IS" BASIS,
 *    WITHOUT WARRANTIES OR CONDITIONS OF ANY KIND, either express or implied.
 *    See the License for the specific language governing permissions and
 *    limitations under the License.
 */

/**
 *    @file
 *      This file implements objects which provide an abstraction layer between
 *      a platform's Bluetooth Low Energy (BLE) implementation and the CHIP
 *      stack.
 *
 *      The BleLayer obect accepts BLE data and control input from the
 *      application via a functional interface. It performs the fragmentation
 *      and reassembly required to transmit CHIP message via a BLE GATT
 *      characteristic interface, and drives incoming messages up the CHIP
 *      stack.
 *
 *      During initialization, the BleLayer object requires a pointer to the
 *      platform's implementation of the BlePlatformDelegate and
 *      BleApplicationDelegate objects.
 *
 *      The BlePlatformDelegate provides the CHIP stack with an interface
 *      by which to form and cancel GATT subscriptions, read and write
 *      GATT characteristic values, send GATT characteristic notifications,
 *      respond to GATT read requests, and close BLE connections.
 *
 *      The BleApplicationDelegate provides a mechanism for CHIP to inform
 *      the application when it has finished using a given BLE connection,
 *      i.e when the chipConnection object wrapping this connection has
 *      closed. This allows the application to either close the BLE connection
 *      or continue to keep it open for non-CHIP purposes.
 *
 *      To enable CHIP over BLE for a new platform, the application developer
 *      must provide an implementation for both delegates, provides points to
 *      instances of these delegates on startup, and ensure that the
 *      application calls the necessary BleLayer functions when appropriate to
 *      drive BLE data and control input up the stack.
 */

#include <ble/BleConfig.h>

#if CONFIG_NETWORK_LAYER_BLE

#include <string.h>

#include <ble/BLEEndPoint.h>
#include <ble/BleApplicationDelegate.h>
#include <ble/BleLayer.h>
#include <ble/BlePlatformDelegate.h>
#include <ble/BleUUID.h>

#include <core/CHIPEncoding.h>
#include <support/CodeUtils.h>
#include <support/logging/CHIPLogging.h>

// clang-format off

#define CAPABILITIES_REQUEST_MAGICNUM_LEN 2
#define CAPABILITIES_REQUEST_L2CAP_MTU_LEN 2
#define CAPABILITIES_REQUEST_SUPPORTED_VERSIONS_LEN 4
#define CAPABILITIES_REQUEST_WINDOW_SIZE_LEN 1
#define CAPABILITIES_REQUEST_LEN (CAPABILITIES_REQUEST_MAGICNUM_LEN + \
                                  CAPABILITIES_REQUEST_L2CAP_MTU_LEN + \
                                  CAPABILITIES_REQUEST_SUPPORTED_VERSIONS_LEN + \
                                  CAPABILITIES_REQUEST_WINDOW_SIZE_LEN)

#define CAPABILITIES_RESPONSE_MAGICNUM_LEN 2
#define CAPABILITIES_RESPONSE_L2CAP_MTU_LEN 2
#define CAPABILITIES_RESPONSE_SELECTED_PROTOCOL_VERSION_LEN 1
#define CAPABILITIES_RESPONSE_WINDOW_SIZE_LEN 1
#define CAPABILITIES_RESPONSE_LEN (CAPABILITIES_RESPONSE_MAGICNUM_LEN + \
                                   CAPABILITIES_RESPONSE_L2CAP_MTU_LEN + \
                                   CAPABILITIES_RESPONSE_SELECTED_PROTOCOL_VERSION_LEN + \
                                   CAPABILITIES_RESPONSE_WINDOW_SIZE_LEN)

// Magic values expected in first 2 bytes of valid BLE transport capabilities request or response:
#define CAPABILITIES_MSG_CHECK_BYTE_1 'n'
#define CAPABILITIES_MSG_CHECK_BYTE_2 'l'

// clang-format on

namespace chip {
namespace Ble {

class BleEndPointPool
{
public:
    int Size() const { return BLE_LAYER_NUM_BLE_ENDPOINTS; }

    BLEEndPoint * Get(int i) const
    {
        static union
        {
            uint8_t Pool[sizeof(BLEEndPoint) * BLE_LAYER_NUM_BLE_ENDPOINTS];
            BLEEndPoint::AlignT ForceAlignment;
        } sEndPointPool;

        if (i < BLE_LAYER_NUM_BLE_ENDPOINTS)
        {
            return (BLEEndPoint *) (sEndPointPool.Pool + (sizeof(BLEEndPoint) * i));
        }
<<<<<<< HEAD

        return NULL;
=======
        else
        {
            return nullptr;
        }
>>>>>>> ec30b1f0
    }

    BLEEndPoint * Find(BLE_CONNECTION_OBJECT c)
    {
        if (c == BLE_CONNECTION_UNINITIALIZED)
        {
            return nullptr;
        }

        for (int i = 0; i < BLE_LAYER_NUM_BLE_ENDPOINTS; i++)
        {
            BLEEndPoint * elem = Get(i);
            if (elem->mBle != nullptr && elem->mConnObj == c)
            {
                return elem;
            }
        }

        return nullptr;
    }

    BLEEndPoint * GetFree() const
    {
        for (int i = 0; i < BLE_LAYER_NUM_BLE_ENDPOINTS; i++)
        {
            BLEEndPoint * elem = Get(i);
            if (elem->mBle == nullptr)
            {
                return elem;
            }
        }
        return nullptr;
    }
};

// EndPoint Pools
//
static BleEndPointPool sBLEEndPointPool;

// UUIDs used internally by BleLayer:

const ChipBleUUID BleLayer::CHIP_BLE_CHAR_1_ID = { { // 18EE2EF5-263D-4559-959F-4F9C429F9D11
                                                     0x18, 0xEE, 0x2E, 0xF5, 0x26, 0x3D, 0x45, 0x59, 0x95, 0x9F, 0x4F, 0x9C, 0x42,
                                                     0x9F, 0x9D, 0x11 } };

const ChipBleUUID BleLayer::CHIP_BLE_CHAR_2_ID = { { // 18EE2EF5-263D-4559-959F-4F9C429F9D12
                                                     0x18, 0xEE, 0x2E, 0xF5, 0x26, 0x3D, 0x45, 0x59, 0x95, 0x9F, 0x4F, 0x9C, 0x42,
                                                     0x9F, 0x9D, 0x12 } };

void BleLayerObject::Release()
{
    // Decrement the ref count.  When it reaches zero, NULL out the pointer to the chip::System::Layer
    // object. This effectively declared the object free and ready for re-allocation.
    mRefCount--;
    if (mRefCount == 0)
    {
        mBle = nullptr;
    }
}

// BleTransportCapabilitiesRequestMessage implementation:

void BleTransportCapabilitiesRequestMessage::SetSupportedProtocolVersion(uint8_t index, uint8_t version)
{
    uint8_t mask;

    // If even-index, store version in lower 4 bits; else, higher 4 bits.
    if (index % 2 == 0)
    {
        mask = 0x0F;
    }
    else
    {
        mask    = 0xF0;
        version = version << 4;
    }

    version &= mask;

    mSupportedProtocolVersions[(index / 2)] &= ~mask; // Clear version at index; leave other version in same byte alone
    mSupportedProtocolVersions[(index / 2)] |= version;
}

BLE_ERROR BleTransportCapabilitiesRequestMessage::Encode(PacketBuffer * msgBuf) const
{
    uint8_t * p   = msgBuf->Start();
    BLE_ERROR err = BLE_NO_ERROR;

    // Verify we can write the fixed-length request without running into the end of the buffer.
    VerifyOrExit(msgBuf->MaxDataLength() >= CAPABILITIES_REQUEST_LEN, err = BLE_ERROR_NO_MEMORY);

    chip::Encoding::Write8(p, CAPABILITIES_MSG_CHECK_BYTE_1);
    chip::Encoding::Write8(p, CAPABILITIES_MSG_CHECK_BYTE_2);

    for (int i = 0; i < CAPABILITIES_REQUEST_SUPPORTED_VERSIONS_LEN; i++)
    {
        chip::Encoding::Write8(p, mSupportedProtocolVersions[i]);
    }

    chip::Encoding::LittleEndian::Write16(p, mMtu);
    chip::Encoding::Write8(p, mWindowSize);

    msgBuf->SetDataLength(CAPABILITIES_REQUEST_LEN);

exit:
    return err;
}

BLE_ERROR BleTransportCapabilitiesRequestMessage::Decode(const PacketBuffer & msgBuf, BleTransportCapabilitiesRequestMessage & msg)
{
    const uint8_t * p = msgBuf.Start();
    BLE_ERROR err     = BLE_NO_ERROR;

    // Verify we can read the fixed-length request without running into the end of the buffer.
    VerifyOrExit(msgBuf.DataLength() >= CAPABILITIES_REQUEST_LEN, err = BLE_ERROR_MESSAGE_INCOMPLETE);

    VerifyOrExit(CAPABILITIES_MSG_CHECK_BYTE_1 == chip::Encoding::Read8(p), err = BLE_ERROR_INVALID_MESSAGE);
    VerifyOrExit(CAPABILITIES_MSG_CHECK_BYTE_2 == chip::Encoding::Read8(p), err = BLE_ERROR_INVALID_MESSAGE);

    for (int i = 0; i < CAPABILITIES_REQUEST_SUPPORTED_VERSIONS_LEN; i++)
    {
        msg.mSupportedProtocolVersions[i] = chip::Encoding::Read8(p);
    }

    msg.mMtu        = chip::Encoding::LittleEndian::Read16(p);
    msg.mWindowSize = chip::Encoding::Read8(p);

exit:
    return err;
}

// BleTransportCapabilitiesResponseMessage implementation:

BLE_ERROR BleTransportCapabilitiesResponseMessage::Encode(PacketBuffer * msgBuf) const
{
    uint8_t * p   = msgBuf->Start();
    BLE_ERROR err = BLE_NO_ERROR;

    // Verify we can write the fixed-length request without running into the end of the buffer.
    VerifyOrExit(msgBuf->MaxDataLength() >= CAPABILITIES_RESPONSE_LEN, err = BLE_ERROR_NO_MEMORY);

    chip::Encoding::Write8(p, CAPABILITIES_MSG_CHECK_BYTE_1);
    chip::Encoding::Write8(p, CAPABILITIES_MSG_CHECK_BYTE_2);

    chip::Encoding::Write8(p, mSelectedProtocolVersion);
    chip::Encoding::LittleEndian::Write16(p, mFragmentSize);
    chip::Encoding::Write8(p, mWindowSize);

    msgBuf->SetDataLength(CAPABILITIES_RESPONSE_LEN);

exit:
    return err;
}

BLE_ERROR BleTransportCapabilitiesResponseMessage::Decode(const PacketBuffer & msgBuf,
                                                          BleTransportCapabilitiesResponseMessage & msg)
{
    const uint8_t * p = msgBuf.Start();
    BLE_ERROR err     = BLE_NO_ERROR;

    // Verify we can read the fixed-length response without running into the end of the buffer.
    VerifyOrExit(msgBuf.DataLength() >= CAPABILITIES_RESPONSE_LEN, err = BLE_ERROR_MESSAGE_INCOMPLETE);

    VerifyOrExit(CAPABILITIES_MSG_CHECK_BYTE_1 == chip::Encoding::Read8(p), err = BLE_ERROR_INVALID_MESSAGE);
    VerifyOrExit(CAPABILITIES_MSG_CHECK_BYTE_2 == chip::Encoding::Read8(p), err = BLE_ERROR_INVALID_MESSAGE);

    msg.mSelectedProtocolVersion = chip::Encoding::Read8(p);
    msg.mFragmentSize            = chip::Encoding::LittleEndian::Read16(p);
    msg.mWindowSize              = chip::Encoding::Read8(p);

exit:
    return err;
}

// BleLayer implementation:

BleLayer::BleLayer()
{
    mState = kState_NotInitialized;
}

BLE_ERROR BleLayer::Init(BlePlatformDelegate * platformDelegate, BleConnectionDelegate * connDelegate,
                         BleApplicationDelegate * appDelegate, chip::System::Layer * systemLayer)
{
    BLE_ERROR err = BLE_NO_ERROR;

    Ble::RegisterLayerErrorFormatter();

    // It is totally valid to not have a connDelegate. In this case the client application
    // will take care of the connection steps.
    VerifyOrExit(platformDelegate != nullptr, err = BLE_ERROR_BAD_ARGS);
    VerifyOrExit(appDelegate != nullptr, err = BLE_ERROR_BAD_ARGS);
    VerifyOrExit(systemLayer != nullptr, err = BLE_ERROR_BAD_ARGS);

    if (mState != kState_NotInitialized)
    {
        return BLE_ERROR_INCORRECT_STATE;
    }

    mConnectionDelegate  = connDelegate;
    mPlatformDelegate    = platformDelegate;
    mApplicationDelegate = appDelegate;
    mSystemLayer         = systemLayer;

    memset(&sBLEEndPointPool, 0, sizeof(sBLEEndPointPool));

    mState = kState_Initialized;

#if CHIP_ENABLE_CHIPOBLE_TEST
    mTestBleEndPoint = NULL;
#endif

exit:
    return err;
}

BLE_ERROR BleLayer::Init(BlePlatformDelegate * platformDelegate, BleApplicationDelegate * appDelegate,
                         chip::System::Layer * systemLayer)
{
    return Init(platformDelegate, nullptr, appDelegate, systemLayer);
}

BLE_ERROR BleLayer::Shutdown()
{
    mState = kState_NotInitialized;

    // Close and free all BLE end points.
    for (int i = 0; i < BLE_LAYER_NUM_BLE_ENDPOINTS; i++)
    {
        BLEEndPoint * elem = sBLEEndPointPool.Get(i);

        // If end point was initialized, and has not since been freed...
        if (elem->mBle != nullptr)
        {
            // If end point hasn't already been closed...
            if (elem->mState != BLEEndPoint::kState_Closed)
            {
                // Close end point such that callbacks are suppressed and pending transmissions aborted.
                elem->Abort();
            }

            // If end point was closed, but is still waiting for GATT unsubscribe to complete, free it anyway.
            // This cancels the unsubscribe timer (plus all the end point's other timers).
            if (elem->IsUnsubscribePending())
            {
                elem->Free();
            }
        }
    }

    return BLE_NO_ERROR;
}

BLE_ERROR BleLayer::NewBleConnection(void * appState, const uint16_t connDiscriminator,
                                     BleConnectionDelegate::OnConnectionCompleteFunct onConnectionComplete,
                                     BleConnectionDelegate::OnConnectionErrorFunct onConnectionError)
{
    BLE_ERROR err = BLE_NO_ERROR;

    VerifyOrExit(mState == kState_Initialized, err = BLE_ERROR_INCORRECT_STATE);
    VerifyOrExit(connDiscriminator != 0, err = BLE_ERROR_BAD_ARGS);
    VerifyOrExit(mConnectionDelegate != nullptr, err = BLE_ERROR_INCORRECT_STATE);

    mConnectionDelegate->OnConnectionComplete = onConnectionComplete;
    mConnectionDelegate->OnConnectionError    = onConnectionError;
    mConnectionDelegate->NewConnection(this, appState, connDiscriminator);

exit:
    return err;
}

BLE_ERROR BleLayer::NewBleEndPoint(BLEEndPoint ** retEndPoint, BLE_CONNECTION_OBJECT connObj, BleRole role, bool autoClose)
{
    *retEndPoint = nullptr;

    if (mState != kState_Initialized)
    {
        return BLE_ERROR_INCORRECT_STATE;
    }

    if (connObj == BLE_CONNECTION_UNINITIALIZED)
    {
        return BLE_ERROR_BAD_ARGS;
    }

    *retEndPoint = sBLEEndPointPool.GetFree();
    if (*retEndPoint == nullptr)
    {
        ChipLogError(Ble, "%s endpoint pool FULL", "Ble");
        return BLE_ERROR_NO_ENDPOINTS;
    }

    (*retEndPoint)->Init(this, connObj, role, autoClose);

#if CHIP_ENABLE_CHIPOBLE_TEST
    mTestBleEndPoint = *retEndPoint;
#endif

    return BLE_NO_ERROR;
}

// Handle remote central's initiation of CHIP over BLE protocol handshake.
BLE_ERROR BleLayer::HandleBleTransportConnectionInitiated(BLE_CONNECTION_OBJECT connObj, PacketBuffer * pBuf)
{
    BLE_ERROR err             = BLE_NO_ERROR;
    BLEEndPoint * newEndPoint = nullptr;

    // Only BLE peripherals can receive GATT writes, so specify this role in our creation of the BLEEndPoint.
    // Set autoClose = false. Peripherals only notify the application when an end point releases a BLE connection.
    err = NewBleEndPoint(&newEndPoint, connObj, kBleRole_Peripheral, false);
    SuccessOrExit(err);

    newEndPoint->mAppState = mAppState;

    err  = newEndPoint->Receive(pBuf);
    pBuf = nullptr;
    SuccessOrExit(err); // If we fail here, end point will have already released connection and freed itself.

exit:
    if (pBuf != nullptr)
    {
        PacketBuffer::Free(pBuf);
    }

    // If we failed to allocate a new end point, release underlying BLE connection. Central's handshake will time out
    // if the application decides to keep the BLE connection open.
    if (newEndPoint == nullptr)
    {
        mApplicationDelegate->NotifyChipConnectionClosed(connObj);
    }

    if (err != BLE_NO_ERROR)
    {
        ChipLogError(Ble, "HandleChipConnectionReceived failed, err = %d", err);
    }

    return err;
}

bool BleLayer::HandleWriteReceived(BLE_CONNECTION_OBJECT connObj, const ChipBleUUID * svcId, const ChipBleUUID * charId,
                                   PacketBuffer * pBuf)
{
    if (!UUIDsMatch(&CHIP_BLE_SVC_ID, svcId))
    {
        ChipLogError(Ble, "ble write rcvd on unknown svc id");
        ExitNow();
    }

    if (UUIDsMatch(&CHIP_BLE_CHAR_1_ID, charId))
    {
        if (pBuf == nullptr)
        {
            ChipLogError(Ble, "rcvd null ble write");
            ExitNow();
        }

        // Find matching connection end point.
        BLEEndPoint * endPoint = sBLEEndPointPool.Find(connObj);

        if (endPoint != nullptr)
        {
            BLE_ERROR status = endPoint->Receive(pBuf);
            pBuf             = nullptr;
            if (status != BLE_NO_ERROR)
            {
                ChipLogError(Ble, "BLEEndPoint rcv failed, err = %d", status);
            }
        }
        else
        {
            BLE_ERROR status = HandleBleTransportConnectionInitiated(connObj, pBuf);
            pBuf             = nullptr;
            if (status != BLE_NO_ERROR)
            {
                ChipLogError(Ble, "failed handle new chip BLE connection, status = %d", status);
            }
        }
    }
    else
    {
        ChipLogError(Ble, "ble write rcvd on unknown char");
    }

exit:
    if (pBuf != nullptr)
    {
        PacketBuffer::Free(pBuf);
    }

    return true;
}

bool BleLayer::HandleIndicationReceived(BLE_CONNECTION_OBJECT connObj, const ChipBleUUID * svcId, const ChipBleUUID * charId,
                                        PacketBuffer * pBuf)
{
    if (!UUIDsMatch(&CHIP_BLE_SVC_ID, svcId))
    {
        return false;
    }

    if (UUIDsMatch(&CHIP_BLE_CHAR_2_ID, charId))
    {
        if (pBuf == nullptr)
        {
            ChipLogError(Ble, "rcvd null ble indication");
            ExitNow();
        }

        // find matching connection end point.
        BLEEndPoint * endPoint = sBLEEndPointPool.Find(connObj);

        if (endPoint != nullptr)
        {
            BLE_ERROR status = endPoint->Receive(pBuf);
            pBuf             = nullptr;
            if (status != BLE_NO_ERROR)
            {
                ChipLogError(Ble, "BLEEndPoint rcv failed, err = %d", status);
            }
        }
        else
        {
            ChipLogDetail(Ble, "no endpoint for rcvd indication");
        }
    }
    else
    {
        ChipLogError(Ble, "ble ind rcvd on unknown char");
    }

exit:
    if (pBuf != nullptr)
    {
        PacketBuffer::Free(pBuf);
    }

    return true;
}

bool BleLayer::HandleWriteConfirmation(BLE_CONNECTION_OBJECT connObj, const ChipBleUUID * svcId, const ChipBleUUID * charId)
{
    if (!UUIDsMatch(&CHIP_BLE_SVC_ID, svcId))
    {
        return false;
    }

    if (UUIDsMatch(&CHIP_BLE_CHAR_1_ID, charId))
    {
        HandleAckReceived(connObj);
    }
    else
    {
        ChipLogError(Ble, "ble write con rcvd on unknown char");
    }

    return true;
}

bool BleLayer::HandleIndicationConfirmation(BLE_CONNECTION_OBJECT connObj, const ChipBleUUID * svcId, const ChipBleUUID * charId)
{
    if (!UUIDsMatch(&CHIP_BLE_SVC_ID, svcId))
    {
        return false;
    }

    if (UUIDsMatch(&CHIP_BLE_CHAR_2_ID, charId))
    {
        HandleAckReceived(connObj);
    }
    else
    {
        ChipLogError(Ble, "ble ind con rcvd on unknown char");
    }

    return true;
}

void BleLayer::HandleAckReceived(BLE_CONNECTION_OBJECT connObj)
{
    // find matching connection end point.
    BLEEndPoint * endPoint = sBLEEndPointPool.Find(connObj);

    if (endPoint != nullptr)
    {
        BLE_ERROR status = endPoint->HandleGattSendConfirmationReceived();

        if (status != BLE_NO_ERROR)
        {
            ChipLogError(Ble, "endpoint conf recvd failed, err = %d", status);
        }
    }
    else
    {
        ChipLogError(Ble, "no endpoint for BLE sent data ack");
    }
}

bool BleLayer::HandleSubscribeReceived(BLE_CONNECTION_OBJECT connObj, const ChipBleUUID * svcId, const ChipBleUUID * charId)
{
    if (!UUIDsMatch(&CHIP_BLE_SVC_ID, svcId))
    {
        return false;
    }

    if (UUIDsMatch(&CHIP_BLE_CHAR_2_ID, charId))
    {
        // Find end point already associated with BLE connection, if any.
        BLEEndPoint * endPoint = sBLEEndPointPool.Find(connObj);

        if (endPoint != nullptr)
        {
            endPoint->HandleSubscribeReceived();
        }
        else
        {
            ChipLogError(Ble, "no endpoint for sub recvd");
        }
    }

    return true;
}

bool BleLayer::HandleSubscribeComplete(BLE_CONNECTION_OBJECT connObj, const ChipBleUUID * svcId, const ChipBleUUID * charId)
{
    if (!UUIDsMatch(&CHIP_BLE_SVC_ID, svcId))
    {
        return false;
    }

    if (UUIDsMatch(&CHIP_BLE_CHAR_2_ID, charId))
    {
        BLEEndPoint * endPoint = sBLEEndPointPool.Find(connObj);

        if (endPoint != nullptr)
        {
            endPoint->HandleSubscribeComplete();
        }
        else
        {
            ChipLogError(Ble, "no endpoint for sub complete");
        }
    }

    return true;
}

bool BleLayer::HandleUnsubscribeReceived(BLE_CONNECTION_OBJECT connObj, const ChipBleUUID * svcId, const ChipBleUUID * charId)
{
    if (!UUIDsMatch(&CHIP_BLE_SVC_ID, svcId))
    {
        return false;
    }

    if (UUIDsMatch(&CHIP_BLE_CHAR_2_ID, charId))
    {
        // Find end point already associated with BLE connection, if any.
        BLEEndPoint * endPoint = sBLEEndPointPool.Find(connObj);

        if (endPoint != nullptr)
        {
            endPoint->DoClose(kBleCloseFlag_AbortTransmission, BLE_ERROR_CENTRAL_UNSUBSCRIBED);
        }
        else
        {
            ChipLogError(Ble, "no endpoint for unsub recvd");
        }
    }

    return true;
}

bool BleLayer::HandleUnsubscribeComplete(BLE_CONNECTION_OBJECT connObj, const ChipBleUUID * svcId, const ChipBleUUID * charId)
{
    if (!UUIDsMatch(&CHIP_BLE_SVC_ID, svcId))
    {
        return false;
    }

    if (UUIDsMatch(&CHIP_BLE_CHAR_2_ID, charId))
    {
        // Find end point already associated with BLE connection, if any.
        BLEEndPoint * endPoint = sBLEEndPointPool.Find(connObj);

        if (endPoint != nullptr)
        {
            endPoint->HandleUnsubscribeComplete();
        }
        else
        {
            ChipLogError(Ble, "no endpoint for unsub complete");
        }
    }

    return true;
}

void BleLayer::HandleConnectionError(BLE_CONNECTION_OBJECT connObj, BLE_ERROR err)
{
    // BLE connection has failed somehow, we must find and abort matching connection end point.
    BLEEndPoint * endPoint = sBLEEndPointPool.Find(connObj);

    if (endPoint != nullptr)
    {
        if (err == BLE_ERROR_GATT_UNSUBSCRIBE_FAILED && endPoint->IsUnsubscribePending())
        {
            // If end point was already closed and just waiting for unsubscribe to complete, free it. Call to Free()
            // stops unsubscribe timer.
            endPoint->Free();
        }
        else
        {
            endPoint->DoClose(kBleCloseFlag_AbortTransmission, err);
        }
    }
}

BleTransportProtocolVersion BleLayer::GetHighestSupportedProtocolVersion(const BleTransportCapabilitiesRequestMessage & reqMsg)
{
    BleTransportProtocolVersion retVersion = kBleTransportProtocolVersion_None;

    uint8_t shift_width = 4;

    for (int i = 0; i < NUM_SUPPORTED_PROTOCOL_VERSIONS; i++)
    {
        shift_width ^= 4;

        uint8_t version = reqMsg.mSupportedProtocolVersions[(i / 2)];
        version         = (version >> shift_width) & 0x0F; // Grab just the nibble we want.

        if ((version >= CHIP_BLE_TRANSPORT_PROTOCOL_MIN_SUPPORTED_VERSION) &&
            (version <= CHIP_BLE_TRANSPORT_PROTOCOL_MAX_SUPPORTED_VERSION) && (version > retVersion))
        {
            retVersion = static_cast<BleTransportProtocolVersion>(version);
        }
        else if (version == kBleTransportProtocolVersion_None) // Signifies end of supported versions list
        {
            break;
        }
    }

    return retVersion;
}

} /* namespace Ble */
} /* namespace chip */

#endif /* CONFIG_NETWORK_LAYER_BLE */<|MERGE_RESOLUTION|>--- conflicted
+++ resolved
@@ -112,15 +112,8 @@
         {
             return (BLEEndPoint *) (sEndPointPool.Pool + (sizeof(BLEEndPoint) * i));
         }
-<<<<<<< HEAD
-
-        return NULL;
-=======
-        else
-        {
-            return nullptr;
-        }
->>>>>>> ec30b1f0
+
+        return nullptr;
     }
 
     BLEEndPoint * Find(BLE_CONNECTION_OBJECT c)
