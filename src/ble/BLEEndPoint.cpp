--- conflicted
+++ resolved
@@ -115,11 +115,7 @@
     mState = kState_Connecting;
 
     // Build BLE transport protocol capabilities request.
-<<<<<<< HEAD
     buf = System::PacketBufferHandle::New(System::kMaxPacketBufferSize);
-=======
-    buf = System::PacketBuffer::New();
->>>>>>> 12aea865
     VerifyOrExit(!buf.IsNull(), err = BLE_ERROR_NO_MEMORY);
 
     // Zero-initialize BLE transport capabilities request.
@@ -949,11 +945,7 @@
     // If stand-alone ack not already pending, allocate new payload buffer here.
     if (mAckToSend.IsNull())
     {
-<<<<<<< HEAD
         mAckToSend = System::PacketBufferHandle::New(kTransferProtocolStandaloneAckHeaderSize);
-=======
-        mAckToSend = System::PacketBuffer::New();
->>>>>>> 12aea865
         VerifyOrExit(!mAckToSend.IsNull(), err = BLE_ERROR_NO_MEMORY);
     }
 
@@ -1095,11 +1087,7 @@
     err = BleTransportCapabilitiesRequestMessage::Decode(data, req);
     SuccessOrExit(err);
 
-<<<<<<< HEAD
     responseBuf = System::PacketBufferHandle::New(kCapabilitiesResponseLength);
-=======
-    responseBuf = System::PacketBuffer::New();
->>>>>>> 12aea865
     VerifyOrExit(!responseBuf.IsNull(), err = BLE_ERROR_NO_MEMORY);
 
     // Determine BLE connection's negotiated ATT MTU, if possible.
