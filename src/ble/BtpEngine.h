/*
 *
 *    Copyright (c) 2020-2021 Project CHIP Authors
 *    Copyright (c) 2014-2017 Nest Labs, Inc.
 *
 *    Licensed under the Apache License, Version 2.0 (the "License");
 *    you may not use this file except in compliance with the License.
 *    You may obtain a copy of the License at
 *
 *        http://www.apache.org/licenses/LICENSE-2.0
 *
 *    Unless required by applicable law or agreed to in writing, software
 *    distributed under the License is distributed on an "AS IS" BASIS,
 *    WITHOUT WARRANTIES OR CONDITIONS OF ANY KIND, either express or implied.
 *    See the License for the specific language governing permissions and
 *    limitations under the License.
 */

/**
 *    @file
 *      This file defines types and an object for the chip over
 *      Bluetooth Low Energy (CHIPoBLE) byte-stream, connection-oriented
 *      adaptation of chip for point-to-point Bluetooth Low Energy
 *      (BLE) links.
 *
 */

#pragma once

#ifndef __STDC_LIMIT_MACROS
#define __STDC_LIMIT_MACROS
#endif

#include <stdint.h>
#include <string.h>

#include <ble/BleConfig.h>

#include <ble/BleError.h>
#include <support/BitFlags.h>
#include <system/SystemPacketBuffer.h>

namespace chip {
namespace Ble {

<<<<<<< HEAD
constexpr size_t kTransferProtocolHeaderFlagsSize = 1; // Size in bytes of enocded BTP fragment header flag bits
constexpr size_t kTransferProtocolSequenceNumSize = 1; // Size in bytes of encoded BTP sequence number
constexpr size_t kTransferProtocolAckSize         = 1; // Size in bytes of encoded BTP fragment acknowledgement number
constexpr size_t kTransferProtocolMsgLenSize      = 2; // Size in byte of encoded BTP total fragmented message length

constexpr size_t kTransferProtocolMaxHeaderSize =
    kTransferProtocolHeaderFlagsSize + kTransferProtocolAckSize + kTransferProtocolSequenceNumSize + kTransferProtocolMsgLenSize;
constexpr size_t kTransferProtocolMidFragmentMaxHeaderSize =
    kTransferProtocolHeaderFlagsSize + kTransferProtocolAckSize + kTransferProtocolSequenceNumSize;
constexpr size_t kTransferProtocolStandaloneAckHeaderSize =
    kTransferProtocolHeaderFlagsSize + kTransferProtocolAckSize + kTransferProtocolSequenceNumSize;

using ::chip::System::PacketBuffer;
=======
>>>>>>> 12aea865
using ::chip::System::PacketBufferHandle;

typedef uint8_t SequenceNumber_t; // If type changed from uint8_t, adjust assumptions in BtpEngine::IsValidAck and
                                  // BLEEndPoint::AdjustReceiveWindow.

#if CHIP_ENABLE_CHIPOBLE_TEST
class BLEEndPoint;
#endif

// Public data members:
typedef enum
{
    kType_Data    = 0, // Default 0 for data
    kType_Control = 1,
} PacketType_t; // BTP packet types

class BtpEngine
{
#if CHIP_ENABLE_CHIPOBLE_TEST
    friend class BLEEndPoint;
#endif

public:
    // Public data members:
    typedef enum
    {
        kState_Idle       = 0,
        kState_InProgress = 1,
        kState_Complete   = 2,
        kState_Error      = 3
    } State_t; // [READ-ONLY] Current state

    enum
    {
        kHeaderFlag_StartMessage    = 0x01,
        kHeaderFlag_ContinueMessage = 0x02,
        kHeaderFlag_EndMessage      = 0x04,
        kHeaderFlag_FragmentAck     = 0x08,
#if CHIP_ENABLE_CHIPOBLE_TEST
        kHeaderFlag_CommandMessage = 0x10,
#endif
    }; // Masks for BTP fragment header flag bits.

    static const uint16_t sDefaultFragmentSize;
    static const uint16_t sMaxFragmentSize;

    // Public functions:
    BLE_ERROR Init(void * an_app_state, bool expect_first_ack);

    inline void SetTxFragmentSize(uint16_t size) { mTxFragmentSize = size; }
    inline void SetRxFragmentSize(uint16_t size) { mRxFragmentSize = size; }

    uint16_t GetRxFragmentSize() { return mRxFragmentSize; }
    uint16_t GetTxFragmentSize() { return mTxFragmentSize; }

    SequenceNumber_t GetAndIncrementNextTxSeqNum();
    SequenceNumber_t GetAndRecordRxAckSeqNum();

    inline SequenceNumber_t GetLastReceivedSequenceNumber() { return mRxNewestUnackedSeqNum; }
    inline SequenceNumber_t GetNewestUnackedSentSequenceNumber() { return mTxNewestUnackedSeqNum; }

    inline bool ExpectingAck() const { return mExpectingAck; }

    inline State_t RxState() { return mRxState; }
    inline State_t TxState() { return mTxState; }
#if CHIP_ENABLE_CHIPOBLE_TEST
    inline PacketType_t SetTxPacketType(PacketType_t type) { return (mTxPacketType = type); }
    inline PacketType_t SetRxPacketType(PacketType_t type) { return (mRxPacketType = type); }
    inline PacketType_t TxPacketType() { return mTxPacketType; }
    inline PacketType_t RxPacketType() { return mRxPacketType; }
    inline SequenceNumber_t SetTxPacketSeq(SequenceNumber_t seq) { return (mTxPacketSeq = seq); }
    inline SequenceNumber_t SetRxPacketSeq(SequenceNumber_t seq) { return (mRxPacketSeq = seq); }
    inline SequenceNumber_t TxPacketSeq() { return mTxPacketSeq; }
    inline SequenceNumber_t RxPacketSeq() { return mRxPacketSeq; }
    inline bool IsCommandPacket(const PacketBufferHandle & p) { return GetFlag(*(p->Start()), kHeaderFlag_CommandMessage); }
    inline void PushPacketTag(const PacketBufferHandle & p, PacketType_t type)
    {
        p->SetStart(p->Start() - sizeof(type));
        memcpy(p->Start(), &type, sizeof(type));
    }
    inline PacketType_t PopPacketTag(const PacketBufferHandle & p)
    {
        PacketType_t type;
        memcpy(&type, p->Start(), sizeof(type));
        p->SetStart(p->Start() + sizeof(type));
        return type;
    }
#endif // CHIP_ENABLE_CHIPOBLE_TEST

    bool HasUnackedData() const;

    BLE_ERROR HandleCharacteristicReceived(System::PacketBufferHandle data, SequenceNumber_t & receivedAck, bool & didReceiveAck);
    bool HandleCharacteristicSend(System::PacketBufferHandle data, bool send_ack);
    BLE_ERROR EncodeStandAloneAck(const PacketBufferHandle & data);

    PacketBufferHandle TakeRxPacket();
    PacketBufferHandle BorrowRxPacket() { return mRxBuf.Retain(); }
    void ClearRxPacket() { (void) TakeRxPacket(); }
    PacketBufferHandle TakeTxPacket();
    PacketBufferHandle BorrowTxPacket() { return mTxBuf.Retain(); }
    void ClearTxPacket() { (void) TakeTxPacket(); }

    void LogState() const;
    void LogStateDebug() const;

private:
    // Private data members:
#if CHIP_ENABLE_CHIPOBLE_TEST
    PacketType_t mTxPacketType;
    PacketType_t mRxPacketType;
    SequenceNumber_t mTxPacketSeq;
    SequenceNumber_t mRxPacketSeq;
#endif
    State_t mRxState;
    uint16_t mRxLength;
    void * mAppState;
    System::PacketBufferHandle mRxBuf;
    SequenceNumber_t mRxNextSeqNum;
    SequenceNumber_t mRxNewestUnackedSeqNum;
    SequenceNumber_t mRxOldestUnackedSeqNum;
    uint16_t mRxFragmentSize;

    State_t mTxState;
    uint16_t mTxLength;
    System::PacketBufferHandle mTxBuf;
    SequenceNumber_t mTxNextSeqNum;
    SequenceNumber_t mTxNewestUnackedSeqNum;
    SequenceNumber_t mTxOldestUnackedSeqNum;
    bool mExpectingAck;
    uint16_t mTxFragmentSize;

    uint16_t mRxCharCount;
    uint16_t mRxPacketCount;
    uint16_t mTxCharCount;
    uint16_t mTxPacketCount;

    // Private functions:
    bool IsValidAck(SequenceNumber_t ack_num) const;
    BLE_ERROR HandleAckReceived(SequenceNumber_t ack_num);
};

} /* namespace Ble */
} /* namespace chip */<|MERGE_RESOLUTION|>--- conflicted
+++ resolved
@@ -43,7 +43,6 @@
 namespace chip {
 namespace Ble {
 
-<<<<<<< HEAD
 constexpr size_t kTransferProtocolHeaderFlagsSize = 1; // Size in bytes of enocded BTP fragment header flag bits
 constexpr size_t kTransferProtocolSequenceNumSize = 1; // Size in bytes of encoded BTP sequence number
 constexpr size_t kTransferProtocolAckSize         = 1; // Size in bytes of encoded BTP fragment acknowledgement number
@@ -56,9 +55,6 @@
 constexpr size_t kTransferProtocolStandaloneAckHeaderSize =
     kTransferProtocolHeaderFlagsSize + kTransferProtocolAckSize + kTransferProtocolSequenceNumSize;
 
-using ::chip::System::PacketBuffer;
-=======
->>>>>>> 12aea865
 using ::chip::System::PacketBufferHandle;
 
 typedef uint8_t SequenceNumber_t; // If type changed from uint8_t, adjust assumptions in BtpEngine::IsValidAck and
