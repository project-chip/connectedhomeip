/*
 *
 *    Copyright (c) 2020-2021 Project CHIP Authors
 *
 *    Licensed under the Apache License, Version 2.0 (the "License");
 *    you may not use this file except in compliance with the License.
 *    You may obtain a copy of the License at
 *
 *        http://www.apache.org/licenses/LICENSE-2.0
 *
 *    Unless required by applicable law or agreed to in writing, software
 *    distributed under the License is distributed on an "AS IS" BASIS,
 *    WITHOUT WARRANTIES OR CONDITIONS OF ANY KIND, either express or implied.
 *    See the License for the specific language governing permissions and
 *    limitations under the License.
 */

#include "DnssdImpl.h"

#include <cstddef>
#include <jni.h>
#include <lib/support/CHIPJNIError.h>
#include <lib/support/JniReferences.h>
#include <lib/support/JniTypeWrappers.h>

#include <lib/dnssd/platform/Dnssd.h>
#include <lib/support/CHIPMemString.h>
#include <lib/support/CodeUtils.h>
#include <lib/support/SafeInt.h>
#include <lib/support/logging/CHIPLogging.h>

#include <memory>
#include <string>

namespace chip {
namespace Dnssd {

using namespace chip::Platform;

namespace {
<<<<<<< HEAD
jobject sResolverObject           = nullptr;
jobject sDiscoverObject           = nullptr;
jobject sMdnsCallbackObject       = nullptr;
jmethodID sResolveMethod          = nullptr;
jmethodID sDiscoveryMethod        = nullptr;
jmethodID sGetAttributeKeysMethod = nullptr;
jmethodID sGetAttributeDataMethod = nullptr;
jclass sMdnsCallbackClass         = nullptr;
=======
jobject sResolverObject         = nullptr;
jobject sMdnsCallbackObject     = nullptr;
jmethodID sResolveMethod        = nullptr;
jmethodID sPublishMethod        = nullptr;
jmethodID sRemoveServicesMethod = nullptr;
>>>>>>> 551ba651
} // namespace

// Implemention of functions declared in lib/dnssd/platform/Dnssd.h

CHIP_ERROR ChipDnssdInit(DnssdAsyncReturnCallback initCallback, DnssdAsyncReturnCallback errorCallback, void * context)
{
    VerifyOrReturnError(initCallback != nullptr, CHIP_ERROR_INVALID_ARGUMENT);
    VerifyOrReturnError(errorCallback != nullptr, CHIP_ERROR_INVALID_ARGUMENT);

    initCallback(context, CHIP_NO_ERROR);
    return CHIP_NO_ERROR;
}

CHIP_ERROR ChipDnssdShutdown()
{
    return CHIP_NO_ERROR;
}

CHIP_ERROR ChipDnssdRemoveServices()
{
    VerifyOrReturnError(sResolverObject != nullptr && sRemoveServicesMethod != nullptr, CHIP_ERROR_INCORRECT_STATE);
    JNIEnv * env = JniReferences::GetInstance().GetEnvForCurrentThread();

    env->CallVoidMethod(sResolverObject, sRemoveServicesMethod);

    if (env->ExceptionCheck())
    {
        ChipLogError(Discovery, "Java exception in ChipDnssdRemoveServices");
        env->ExceptionDescribe();
        env->ExceptionClear();
        return CHIP_JNI_ERROR_EXCEPTION_THROWN;
    }

    return CHIP_NO_ERROR;
}

CHIP_ERROR ChipDnssdPublishService(const DnssdService * service)
{
    VerifyOrReturnError(service != nullptr, CHIP_ERROR_INVALID_ARGUMENT);
    VerifyOrReturnError(sResolverObject != nullptr && sPublishMethod != nullptr, CHIP_ERROR_INCORRECT_STATE);

    JNIEnv * env = JniReferences::GetInstance().GetEnvForCurrentThread();
    UtfString jniName(env, service->mName);
    UtfString jniHostName(env, service->mHostName);

    std::string serviceType = service->mType;
    serviceType += '.';
    serviceType += (service->mProtocol == DnssdServiceProtocol::kDnssdProtocolUdp ? "_udp" : "_tcp");
    UtfString jniServiceType(env, serviceType.c_str());

    jclass stringClass = env->FindClass("java/lang/String");
    jobjectArray keys  = env->NewObjectArray(service->mTextEntrySize, stringClass, nullptr);

    jclass arrayElemType = env->FindClass("[B");
    jobjectArray datas   = env->NewObjectArray(service->mTextEntrySize, arrayElemType, nullptr);

    for (size_t i = 0; i < service->mTextEntrySize; i++)
    {
        UtfString jniKey(env, service->mTextEntries[i].mKey);
        env->SetObjectArrayElement(keys, i, jniKey.jniValue());

        ByteArray jniData(env, (const jbyte *) service->mTextEntries[i].mData, service->mTextEntries[i].mDataSize);
        env->SetObjectArrayElement(datas, i, jniData.jniValue());
    }

    jobjectArray subTypes = env->NewObjectArray(service->mSubTypeSize, stringClass, nullptr);
    for (size_t i = 0; i < service->mSubTypeSize; i++)
    {
        UtfString jniSubType(env, service->mSubTypes[i]);
        env->SetObjectArrayElement(subTypes, i, jniSubType.jniValue());
    }

    env->CallVoidMethod(sResolverObject, sPublishMethod, jniName.jniValue(), jniHostName.jniValue(), jniServiceType.jniValue(),
                        service->mPort, keys, datas, subTypes);

    if (env->ExceptionCheck())
    {
        ChipLogError(Discovery, "Java exception in ChipDnssdPublishService");
        env->ExceptionDescribe();
        env->ExceptionClear();
        return CHIP_JNI_ERROR_EXCEPTION_THROWN;
    }

    return CHIP_NO_ERROR;
}

CHIP_ERROR ChipDnssdFinalizeServiceUpdate()
{
    return CHIP_NO_ERROR;
}

CHIP_ERROR ChipDnssdBrowse(const char * type, DnssdServiceProtocol protocol, Inet::IPAddressType addressType,
                           Inet::InterfaceId interface, DnssdBrowseCallback callback, void * context)
{
    VerifyOrReturnError(type != nullptr && callback != nullptr, CHIP_ERROR_INVALID_ARGUMENT);
    VerifyOrReturnError(sDiscoverObject != nullptr && sDiscoveryMethod != nullptr, CHIP_ERROR_INVALID_ARGUMENT);
    VerifyOrReturnError(sMdnsCallbackObject != nullptr, CHIP_ERROR_INCORRECT_STATE);

    std::string serviceType = type;
    serviceType += '.';
    serviceType += (protocol == DnssdServiceProtocol::kDnssdProtocolUdp ? "_udp" : "_tcp");

    JNIEnv * env = JniReferences::GetInstance().GetEnvForCurrentThread();
    UtfString jniServiceType(env, serviceType.c_str());

    env->CallVoidMethod(sDiscoverObject, sDiscoveryMethod, jniServiceType.jniValue(), reinterpret_cast<jlong>(callback),
                        reinterpret_cast<jlong>(context), sMdnsCallbackObject);

    if (env->ExceptionCheck())
    {
        ChipLogError(Discovery, "Java exception in ChipDnssdBrowse");
        env->ExceptionDescribe();
        env->ExceptionClear();
        return CHIP_JNI_ERROR_EXCEPTION_THROWN;
    }

    return CHIP_NO_ERROR;
}

CHIP_ERROR ChipDnssdResolve(DnssdService * service, Inet::InterfaceId interface, DnssdResolveCallback callback, void * context)
{
    VerifyOrReturnError(service != nullptr && callback != nullptr, CHIP_ERROR_INVALID_ARGUMENT);
    VerifyOrReturnError(sResolverObject != nullptr && sResolveMethod != nullptr, CHIP_ERROR_INCORRECT_STATE);
    VerifyOrReturnError(sMdnsCallbackObject != nullptr, CHIP_ERROR_INCORRECT_STATE);

    std::string serviceType = service->mType;
    serviceType += '.';
    serviceType += (service->mProtocol == DnssdServiceProtocol::kDnssdProtocolUdp ? "_udp" : "_tcp");

    JNIEnv * env = JniReferences::GetInstance().GetEnvForCurrentThread();
    UtfString jniInstanceName(env, service->mName);
    UtfString jniServiceType(env, serviceType.c_str());

    env->CallVoidMethod(sResolverObject, sResolveMethod, jniInstanceName.jniValue(), jniServiceType.jniValue(),
                        reinterpret_cast<jlong>(callback), reinterpret_cast<jlong>(context), sMdnsCallbackObject);

    if (env->ExceptionCheck())
    {
        ChipLogError(Discovery, "Java exception in ChipDnssdResolve");
        env->ExceptionDescribe();
        env->ExceptionClear();
        return CHIP_JNI_ERROR_EXCEPTION_THROWN;
    }

    return CHIP_NO_ERROR;
}

// Implemention of Java-specific functions

void InitializeWithObjects(jobject resolverObject, jobject browseObject, jobject mdnsCallbackObject)
{
    JNIEnv * env         = JniReferences::GetInstance().GetEnvForCurrentThread();
    sResolverObject      = env->NewGlobalRef(resolverObject);
    sDiscoverObject      = env->NewGlobalRef(browseObject);
    sMdnsCallbackObject  = env->NewGlobalRef(mdnsCallbackObject);
    jclass resolverClass = env->GetObjectClass(sResolverObject);
    jclass browseClass   = env->GetObjectClass(browseObject);
    sMdnsCallbackClass   = env->GetObjectClass(sMdnsCallbackObject);

    VerifyOrReturn(browseClass != nullptr, ChipLogError(Discovery, "Failed to get Browse Java class"));
    VerifyOrReturn(resolverClass != nullptr, ChipLogError(Discovery, "Failed to get Resolver Java class"));

    sResolveMethod =
        env->GetMethodID(resolverClass, "resolve", "(Ljava/lang/String;Ljava/lang/String;JJLchip/platform/ChipMdnsCallback;)V");
<<<<<<< HEAD

    sDiscoveryMethod = env->GetMethodID(browseClass, "browse", "(Ljava/lang/String;JJLchip/platform/ChipMdnsCallback;)V");

    sGetAttributeKeysMethod = env->GetMethodID(sMdnsCallbackClass, "getAttributeKeys", "(Ljava/util/Map;)[Ljava/lang/String;");

    sGetAttributeDataMethod = env->GetMethodID(sMdnsCallbackClass, "getAttributeData", "(Ljava/util/Map;Ljava/lang/String;)[B");

=======
>>>>>>> 551ba651
    if (sResolveMethod == nullptr)
    {
        ChipLogError(Discovery, "Failed to access Resolver 'resolve' method");
        env->ExceptionClear();
    }

<<<<<<< HEAD
    if (sDiscoveryMethod == nullptr)
    {
        ChipLogError(Discovery, "Failed to access Discover 'browse' method");
        env->ExceptionClear();
    }

    if (sGetAttributeKeysMethod == nullptr)
    {
        ChipLogError(Discovery, "Failed to access MdnsCallback 'getAttributeKeys' method");
        env->ExceptionClear();
    }

    if (sGetAttributeDataMethod == nullptr)
    {
        ChipLogError(Discovery, "Failed to access MdnsCallback 'getAttributeData' method");
=======
    sPublishMethod =
        env->GetMethodID(resolverClass, "publish",
                         "(Ljava/lang/String;Ljava/lang/String;Ljava/lang/String;I[Ljava/lang/String;[[B[Ljava/lang/String;)V");
    if (sPublishMethod == nullptr)
    {
        ChipLogError(Discovery, "Failed to access Resolver 'publish' method");
        env->ExceptionClear();
    }

    sRemoveServicesMethod = env->GetMethodID(resolverClass, "removeServices", "()V");
    if (sRemoveServicesMethod == nullptr)
    {
        ChipLogError(Discovery, "Failed to access Resolver 'removeServices' method");
>>>>>>> 551ba651
        env->ExceptionClear();
    }
}

void HandleResolve(jstring instanceName, jstring serviceType, jstring hostName, jstring address, jint port, jobject attributes,
                   jlong callbackHandle, jlong contextHandle)
{
    VerifyOrReturn(callbackHandle != 0, ChipLogError(Discovery, "HandleResolve called with callback equal to nullptr"));

    const auto dispatch = [callbackHandle, contextHandle](CHIP_ERROR error, DnssdService * service = nullptr) {
        DnssdResolveCallback callback = reinterpret_cast<DnssdResolveCallback>(callbackHandle);
        callback(reinterpret_cast<void *>(contextHandle), service, error);
    };

    VerifyOrReturn(address != nullptr && port != 0, dispatch(CHIP_ERROR_UNKNOWN_RESOURCE_ID));

    JNIEnv * env = JniReferences::GetInstance().GetEnvForCurrentThread();
    JniUtfString jniInstanceName(env, instanceName);
    JniUtfString jniServiceType(env, serviceType);
    JniUtfString jnihostName(env, hostName);
    JniUtfString jniAddress(env, address);
    Inet::IPAddress ipAddress;

    VerifyOrReturn(strlen(jniInstanceName.c_str()) <= Operational::kInstanceNameMaxLength, dispatch(CHIP_ERROR_INVALID_ARGUMENT));
    VerifyOrReturn(strlen(jniServiceType.c_str()) <= kDnssdTypeAndProtocolMaxSize, dispatch(CHIP_ERROR_INVALID_ARGUMENT));
    VerifyOrReturn(CanCastTo<uint16_t>(port), dispatch(CHIP_ERROR_INVALID_ARGUMENT));
    VerifyOrReturn(Inet::IPAddress::FromString(jniAddress.c_str(), ipAddress), dispatch(CHIP_ERROR_INVALID_ARGUMENT));

    DnssdService service = {};
    CopyString(service.mName, jniInstanceName.c_str());
    CopyString(service.mHostName, jnihostName.c_str());
    CopyString(service.mType, jniServiceType.c_str());
    service.mAddress.SetValue(ipAddress);
    service.mPort = static_cast<uint16_t>(port);

    if (attributes != nullptr)
    {
        jobjectArray keys   = (jobjectArray) env->CallObjectMethod(sMdnsCallbackObject, sGetAttributeKeysMethod, attributes);
        size_t size         = env->GetArrayLength(keys);
        TextEntry * entries = new TextEntry[size];
        for (size_t i = 0; i < size; i++)
        {
            jstring jniKeyObject = (jstring) env->GetObjectArrayElement(keys, i);
            entries[i].mKey      = getTxtInfoKey(env, jniKeyObject);

            jbyteArray datas =
                (jbyteArray) env->CallObjectMethod(sMdnsCallbackObject, sGetAttributeDataMethod, attributes, jniKeyObject);
            if (datas != nullptr)
            {
                size_t dataSize = env->GetArrayLength(datas);
                uint8_t * data  = new uint8_t[dataSize + 1];
                jbyte * jnidata = env->GetByteArrayElements(datas, nullptr);
                for (size_t j = 0; j < dataSize; j++)
                {
                    data[j] = (uint8_t) jnidata[j];
                }
                entries[i].mDataSize = dataSize;
                entries[i].mData     = data;
            }
            else
            {
                entries[i].mDataSize = 0;
                entries[i].mData     = nullptr;
            }
        }
        service.mTextEntrySize = size;
        service.mTextEntries   = entries;
    }
    else
    {
        ChipLogError(Discovery, "attributes is null");
        service.mTextEntrySize = 0;
        service.mTextEntries   = nullptr;
    }
    dispatch(CHIP_NO_ERROR, &service);

    if (service.mTextEntries != nullptr)
    {
        size_t size = service.mTextEntrySize;
        for (size_t i = 0; i < size; i++)
        {
            // if (service.mTextEntries[i].mKey != nullptr) {
            //    delete[] service.mTextEntries[i].mKey;
            //}
            if (service.mTextEntries[i].mData != nullptr)
            {
                delete[] service.mTextEntries[i].mData;
            }
        }
        delete[] service.mTextEntries;
    }
}

void HandleBrowse(jobjectArray instanceName, jstring serviceType, jlong callbackHandle, jlong contextHandle)
{
    VerifyOrReturn(callbackHandle != 0, ChipLogError(Discovery, "HandleDiscover called with callback equal to nullptr"));

    const auto dispatch = [callbackHandle, contextHandle](CHIP_ERROR error, DnssdService * service = nullptr, size_t size = 0) {
        DnssdBrowseCallback callback = reinterpret_cast<DnssdBrowseCallback>(callbackHandle);
        callback(reinterpret_cast<void *>(contextHandle), service, size, error);
    };

    JNIEnv * env = JniReferences::GetInstance().GetEnvForCurrentThread();
    JniUtfString jniServiceType(env, serviceType);

    VerifyOrReturn(strlen(jniServiceType.c_str()) <= kDnssdTypeAndProtocolMaxSize, dispatch(CHIP_ERROR_INVALID_ARGUMENT));

    size_t size            = env->GetArrayLength(instanceName);
    DnssdService * service = new DnssdService[size];
    for (size_t i = 0; i < size; i++)
    {
        JniUtfString jniInstanceName(env, (jstring) env->GetObjectArrayElement(instanceName, i));
        VerifyOrReturn(strlen(jniInstanceName.c_str()) <= Operational::kInstanceNameMaxLength,
                       dispatch(CHIP_ERROR_INVALID_ARGUMENT));

        CopyString(service[i].mName, jniInstanceName.c_str());
        CopyString(service[i].mType, jniServiceType.c_str());
    }

    dispatch(CHIP_NO_ERROR, service, size);
    delete[] service;
}

const char * getTxtInfoKey(JNIEnv * env, jstring key)
{
    const char * keyList[] = { "D", "VP", "AP", "CM", "DT", "DN", "RI", "PI", "PH", "CRI", "CRA", "T" };
    JniUtfString jniKey(env, key);
    for (auto & info : keyList)
    {
        if (strcmp(info, jniKey.c_str()) == 0)
        {
            return info;
        }
    }
    return "";
}

} // namespace Dnssd
} // namespace chip<|MERGE_RESOLUTION|>--- conflicted
+++ resolved
@@ -38,7 +38,7 @@
 using namespace chip::Platform;
 
 namespace {
-<<<<<<< HEAD
+
 jobject sResolverObject           = nullptr;
 jobject sDiscoverObject           = nullptr;
 jobject sMdnsCallbackObject       = nullptr;
@@ -47,13 +47,9 @@
 jmethodID sGetAttributeKeysMethod = nullptr;
 jmethodID sGetAttributeDataMethod = nullptr;
 jclass sMdnsCallbackClass         = nullptr;
-=======
-jobject sResolverObject         = nullptr;
-jobject sMdnsCallbackObject     = nullptr;
-jmethodID sResolveMethod        = nullptr;
 jmethodID sPublishMethod        = nullptr;
 jmethodID sRemoveServicesMethod = nullptr;
->>>>>>> 551ba651
+
 } // namespace
 
 // Implemention of functions declared in lib/dnssd/platform/Dnssd.h
@@ -218,7 +214,6 @@
 
     sResolveMethod =
         env->GetMethodID(resolverClass, "resolve", "(Ljava/lang/String;Ljava/lang/String;JJLchip/platform/ChipMdnsCallback;)V");
-<<<<<<< HEAD
 
     sDiscoveryMethod = env->GetMethodID(browseClass, "browse", "(Ljava/lang/String;JJLchip/platform/ChipMdnsCallback;)V");
 
@@ -226,15 +221,12 @@
 
     sGetAttributeDataMethod = env->GetMethodID(sMdnsCallbackClass, "getAttributeData", "(Ljava/util/Map;Ljava/lang/String;)[B");
 
-=======
->>>>>>> 551ba651
     if (sResolveMethod == nullptr)
     {
         ChipLogError(Discovery, "Failed to access Resolver 'resolve' method");
         env->ExceptionClear();
     }
 
-<<<<<<< HEAD
     if (sDiscoveryMethod == nullptr)
     {
         ChipLogError(Discovery, "Failed to access Discover 'browse' method");
@@ -250,7 +242,9 @@
     if (sGetAttributeDataMethod == nullptr)
     {
         ChipLogError(Discovery, "Failed to access MdnsCallback 'getAttributeData' method");
-=======
+        env->ExceptionClear();
+    }
+
     sPublishMethod =
         env->GetMethodID(resolverClass, "publish",
                          "(Ljava/lang/String;Ljava/lang/String;Ljava/lang/String;I[Ljava/lang/String;[[B[Ljava/lang/String;)V");
@@ -264,7 +258,6 @@
     if (sRemoveServicesMethod == nullptr)
     {
         ChipLogError(Discovery, "Failed to access Resolver 'removeServices' method");
->>>>>>> 551ba651
         env->ExceptionClear();
     }
 }
