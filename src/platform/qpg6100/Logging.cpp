/* See Project CHIP LICENSE file for licensing information. */
#include <platform/logging/LogV.h>

#include "qvCHIP.h"

#include <core/CHIPConfig.h>
#include <platform/CHIPDeviceConfig.h>
#include <support/logging/Constants.h>

#include <ctype.h>
#include <string.h>

#if CHIP_DEVICE_CONFIG_ENABLE_THREAD
#include <openthread/platform/logging.h>
#endif // CHIP_DEVICE_CONFIG_ENABLE_THREAD

constexpr uint8_t kPrintfModuleLwip       = 0x01;
constexpr uint8_t kPrintfModuleOpenThread = 0x02;
constexpr uint8_t kPrintfModuleLogging    = 0x03;

namespace chip {
namespace DeviceLayer {

/**
 * Called whenever a log message is emitted by chip or LwIP.
 *
 * This function is intended be overridden by the application to, e.g.,
 * schedule output of queued log entries.
 */
void __attribute__((weak)) OnLogOutput(void) {}

} // namespace DeviceLayer
} // namespace chip

namespace chip {
namespace Logging {
namespace Platform {

/**
 * CHIP log output function.
 */

void LogV(const char * module, uint8_t category, const char * msg, va_list v)
{
<<<<<<< HEAD
#if _CHIP_USE_LOGGING
    if (IsCategoryEnabled(category))
=======
    char formattedMsg[CHIP_CONFIG_LOG_MESSAGE_MAX_SIZE];
    size_t prefixLen;

    prefixLen = 0;

    // No build-time switches in Qorvo logging module.
    // Add small prefix to show logging category for now.
    formattedMsg[prefixLen++] = '[';
    switch (category)
>>>>>>> 7c096585
    {
    case kLogCategory_Error:
        formattedMsg[prefixLen++] = 'E';
        break;
    case kLogCategory_Detail:
        formattedMsg[prefixLen++] = 'D';
        break;
    case kLogCategory_Progress:
    default:
        formattedMsg[prefixLen++] = 'P';
        break;
    }
<<<<<<< HEAD
#endif // _CHIP_USE_LOGGING
=======
    formattedMsg[prefixLen++] = ']';
    formattedMsg[prefixLen++] = '[';
    snprintf(formattedMsg + prefixLen, sizeof(formattedMsg) - prefixLen, "][%s] ", module);
    formattedMsg[sizeof(formattedMsg) - 2] = 0; // -2 to allow at least one char for the vsnprintf
    prefixLen                              = strlen(formattedMsg);

    vsnprintf(formattedMsg + prefixLen, sizeof(formattedMsg) - prefixLen, msg, v);

    qvCHIP_Printf(kPrintfModuleLogging, formattedMsg);

    // Let the application know that a log message has been emitted.
    chip::DeviceLayer::OnLogOutput();
>>>>>>> 7c096585
}

} // namespace Platform
} // namespace Logging
} // namespace chip

/**
 * LwIP log output function.
 */
extern "C" void LwIPLog(const char * msg, ...)
{
    char formattedMsg[CHIP_CONFIG_LOG_MESSAGE_MAX_SIZE];

    va_list v;

    va_start(v, msg);
    size_t len = vsnprintf(formattedMsg, sizeof(formattedMsg), msg, v);
    va_end(v);

    while (len > 0 && isspace(formattedMsg[len - 1]))
    {
        len--;
        formattedMsg[len] = 0;
    }

    qvCHIP_Printf(kPrintfModuleLwip, formattedMsg);

    // Let the application know that a log message has been emitted.
    chip::DeviceLayer::OnLogOutput();
}

#if CHIP_DEVICE_CONFIG_ENABLE_THREAD
extern "C" void otPlatLog(otLogLevel aLogLevel, otLogRegion aLogRegion, const char * aFormat, ...)
{
    char formattedMsg[CHIP_CONFIG_LOG_MESSAGE_MAX_SIZE];

    va_list v;

    va_start(v, aFormat);
    vsnprintf(formattedMsg, sizeof(formattedMsg), aFormat, v);
    va_end(v);

    qvCHIP_Printf(kPrintfModuleOpenThread, formattedMsg);

    // Let the application know that a log message has been emitted.
    chip::DeviceLayer::OnLogOutput();
}
#endif // CHIP_DEVICE_CONFIG_ENABLE_THREAD<|MERGE_RESOLUTION|>--- conflicted
+++ resolved
@@ -42,10 +42,7 @@
 
 void LogV(const char * module, uint8_t category, const char * msg, va_list v)
 {
-<<<<<<< HEAD
 #if _CHIP_USE_LOGGING
-    if (IsCategoryEnabled(category))
-=======
     char formattedMsg[CHIP_CONFIG_LOG_MESSAGE_MAX_SIZE];
     size_t prefixLen;
 
@@ -55,7 +52,6 @@
     // Add small prefix to show logging category for now.
     formattedMsg[prefixLen++] = '[';
     switch (category)
->>>>>>> 7c096585
     {
     case kLogCategory_Error:
         formattedMsg[prefixLen++] = 'E';
@@ -68,9 +64,6 @@
         formattedMsg[prefixLen++] = 'P';
         break;
     }
-<<<<<<< HEAD
-#endif // _CHIP_USE_LOGGING
-=======
     formattedMsg[prefixLen++] = ']';
     formattedMsg[prefixLen++] = '[';
     snprintf(formattedMsg + prefixLen, sizeof(formattedMsg) - prefixLen, "][%s] ", module);
@@ -83,7 +76,7 @@
 
     // Let the application know that a log message has been emitted.
     chip::DeviceLayer::OnLogOutput();
->>>>>>> 7c096585
+#endif // _CHIP_USE_LOGGING
 }
 
 } // namespace Platform
@@ -95,6 +88,7 @@
  */
 extern "C" void LwIPLog(const char * msg, ...)
 {
+#if _CHIP_USE_LOGGING
     char formattedMsg[CHIP_CONFIG_LOG_MESSAGE_MAX_SIZE];
 
     va_list v;
@@ -113,11 +107,13 @@
 
     // Let the application know that a log message has been emitted.
     chip::DeviceLayer::OnLogOutput();
+#endif // _CHIP_USE_LOGGING
 }
 
 #if CHIP_DEVICE_CONFIG_ENABLE_THREAD
 extern "C" void otPlatLog(otLogLevel aLogLevel, otLogRegion aLogRegion, const char * aFormat, ...)
 {
+#if _CHIP_USE_LOGGING
     char formattedMsg[CHIP_CONFIG_LOG_MESSAGE_MAX_SIZE];
 
     va_list v;
@@ -130,5 +126,6 @@
 
     // Let the application know that a log message has been emitted.
     chip::DeviceLayer::OnLogOutput();
+#endif // _CHIP_USE_LOGGING
 }
 #endif // CHIP_DEVICE_CONFIG_ENABLE_THREAD