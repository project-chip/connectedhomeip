--- conflicted
+++ resolved
@@ -112,11 +112,6 @@
     return result;
 }
 
-<<<<<<< HEAD
-void ThreadStackManagerImpl::Finalize(void)
-{
-    otInstanceFinalize(openthread_get_default_instance());
-=======
 CHIP_ERROR ThreadStackManagerImpl::_StartThreadScan(NetworkCommissioning::ThreadDriver::ScanCallback * callback)
 {
     mpScanCallback = callback;
@@ -139,7 +134,11 @@
     }
 
     return CHIP_NO_ERROR;
->>>>>>> 49eae3ac
+}
+  
+void ThreadStackManagerImpl::Finalize(void)
+{
+    otInstanceFinalize(openthread_get_default_instance());
 }
 
 } // namespace DeviceLayer
