/*
 *
 *    Copyright (c) 2022 Project CHIP Authors
 *
 *    Licensed under the Apache License, Version 2.0 (the "License");
 *    you may not use this file except in compliance with the License.
 *    You may obtain a copy of the License at
 *
 *        http://www.apache.org/licenses/LICENSE-2.0
 *
 *    Unless required by applicable law or agreed to in writing, software
 *    distributed under the License is distributed on an "AS IS" BASIS,
 *    WITHOUT WARRANTIES OR CONDITIONS OF ANY KIND, either express or implied.
 *    See the License for the specific language governing permissions and
 *    limitations under the License.
 */

/**
 *    @file
 *          Provides an implementation of the BLEManager object
 *          for Telink platforms, by including Zephyr platform
 *          implementation.
 */

#pragma once

#if CHIP_DEVICE_CONFIG_ENABLE_CHIPOBLE

#include <zephyr/bluetooth/bluetooth.h>
#include <zephyr/bluetooth/conn.h>
#include <zephyr/bluetooth/gatt.h>

#include <lib/support/logging/CHIPLogging.h>

namespace chip {
namespace DeviceLayer {
namespace Internal {

using namespace chip::Ble;

/**
 * Concrete implementation of the BLEManager singleton object for the Zephyr platforms.
 */
class BLEManagerImpl final : public BLEManager, private BleLayer, private BlePlatformDelegate, private BleApplicationDelegate
{
    // Allow the BLEManager interface class to delegate method calls to
    // the implementation methods provided by this class.
    friend BLEManager;

private:
    // ===== Members that implement the BLEManager internal interface.

    CHIP_ERROR _Init(void);
    void _Shutdown() {}
    bool _IsAdvertisingEnabled(void);
    CHIP_ERROR _SetAdvertisingEnabled(bool val);
    bool _IsAdvertising(void);
    CHIP_ERROR _SetAdvertisingMode(BLEAdvertisingMode mode);
    CHIP_ERROR _GetDeviceName(char * buf, size_t bufSize);
    CHIP_ERROR _SetDeviceName(const char * deviceName);
    uint16_t _NumConnections(void);
    void _OnPlatformEvent(const ChipDeviceEvent * event);
    BleLayer * _GetBleLayer(void);

    // ===== Members that implement virtual methods on BlePlatformDelegate.

    bool SubscribeCharacteristic(BLE_CONNECTION_OBJECT conId, const ChipBleUUID * svcId, const ChipBleUUID * charId) override;
    bool UnsubscribeCharacteristic(BLE_CONNECTION_OBJECT conId, const ChipBleUUID * svcId, const ChipBleUUID * charId) override;
    bool CloseConnection(BLE_CONNECTION_OBJECT conId) override;
    uint16_t GetMTU(BLE_CONNECTION_OBJECT conId) const override;
    bool SendIndication(BLE_CONNECTION_OBJECT conId, const ChipBleUUID * svcId, const ChipBleUUID * charId,
                        PacketBufferHandle pBuf) override;
    bool SendWriteRequest(BLE_CONNECTION_OBJECT conId, const ChipBleUUID * svcId, const ChipBleUUID * charId,
                          PacketBufferHandle pBuf) override;
    bool SendReadRequest(BLE_CONNECTION_OBJECT conId, const ChipBleUUID * svcId, const ChipBleUUID * charId,
                         PacketBufferHandle pBuf) override;
    bool SendReadResponse(BLE_CONNECTION_OBJECT conId, BLE_READ_REQUEST_CONTEXT requestContext, const ChipBleUUID * svcId,
                          const ChipBleUUID * charId) override;

    // ===== Members that implement virtual methods on BleApplicationDelegate.

    void NotifyChipConnectionClosed(BLE_CONNECTION_OBJECT conId) override;

    // ===== Private members reserved for use by this class only.

    enum class Flags : uint8_t
    {
        kAsyncInitCompleted     = 0x0001, /**< One-time asynchronous initialization actions have been performed. */
        kAdvertisingEnabled     = 0x0002, /**< The application has enabled CHIPoBLE advertising. */
        kFastAdvertisingEnabled = 0x0004, /**< The application has enabled fast advertising. */
        kAdvertising            = 0x0008, /**< The system is currently CHIPoBLE advertising. */
        kAdvertisingRefreshNeeded =
            0x0010, /**< The advertising state/configuration has changed, but the SoftDevice has yet to be updated. */
        kChipoBleGattServiceRegister = 0x0020, /**< The system has currently CHIPoBLE GATT service registered. */
    };

    struct ServiceData;

    BitFlags<Flags> mFlags;
<<<<<<< HEAD
    char mDeviceName[kMaxDeviceNameLength + 1];
    uint16_t mGAPConns;
    bool mSubscribedConns[kMaxConnections];
    uint8_t mAdvDataBuf[kMaxAdvertisementDataSetSize];
    uint8_t mScanRespDataBuf[kMaxAdvertisementDataSetSize];
    uint8_t mRxDataBuff[kMaxRxDataBuffSize];
    uint8_t mTxDataBuff[kMaxRxDataBuffSize];
    bool ThreadConnectivityReady;
=======
    uint16_t mGAPConns;
    CHIPoBLEServiceMode mServiceMode;
    bool mSubscribedConns[CONFIG_BT_MAX_CONN];
    bt_gatt_indicate_params mIndicateParams[CONFIG_BT_MAX_CONN];
    bt_conn_cb mConnCallbacks;
    bt_conn * mconId;
#if CHIP_ENABLE_ADDITIONAL_DATA_ADVERTISING
    PacketBufferHandle c3CharDataBufferHandle;
#endif
>>>>>>> 4088a77f

    void DriveBLEState(void);
    CHIP_ERROR ConfigureAdvertising(void);
    CHIP_ERROR StartAdvertising(void);
    CHIP_ERROR StopAdvertising(void);
    CHIP_ERROR HandleGAPConnect(const ChipDeviceEvent * event);
    CHIP_ERROR HandleGAPDisconnect(const ChipDeviceEvent * event);
    CHIP_ERROR HandleRXCharWrite(const ChipDeviceEvent * event);
    CHIP_ERROR HandleTXCharCCCDWrite(const ChipDeviceEvent * event);
    CHIP_ERROR HandleTXCharComplete(const ChipDeviceEvent * event);
    CHIP_ERROR HandleBleConnectionClosed(const ChipDeviceEvent * event);

    /*
        @todo WORKAROUND: Due to abscense of non-cuncurrent mode in Matter
        we are emulating connection to Thread with this events and manually
        disconnect BLE ass soon as OperationalNetworkEnabled occures.
        This functionality shall be removed as soon as non-cuncurrent mode
        would be implemented
     */
    CHIP_ERROR HandleThreadStateChange(const ChipDeviceEvent * event);
    CHIP_ERROR HandleOperationalNetworkEnabled(const ChipDeviceEvent * event);
    static void BLEConnDisconnect(chip::System::Layer * aLayer, void * aAppState);

#if CHIP_ENABLE_ADDITIONAL_DATA_ADVERTISING
    CHIP_ERROR PrepareC3CharData();
#endif
    bool IsSubscribed(bt_conn * conn);
    bool SetSubscribed(bt_conn * conn);
    bool UnsetSubscribed(bt_conn * conn);
    uint32_t GetAdvertisingInterval();

    static void DriveBLEState(intptr_t arg);

<<<<<<< HEAD
    static void HandleBLEAdvertisementIntervalChange(System::Layer * layer, void * param);

    /* Handlers for stack events */
    static void CancelBleAdvTimeoutTimer(void);
    static void StartBleAdvTimeoutTimer(uint32_t aTimeoutInMs);
=======
    // Below callbacks run from the system workqueue context and have a limited stack capacity.
    static void HandleTXIndicated(bt_conn * conn, bt_gatt_indicate_params * attr, uint8_t err);
    static void HandleConnect(bt_conn * conn, uint8_t err);
    static void HandleDisconnect(bt_conn * conn, uint8_t reason);
    static void HandleBLEAdvertisementIntervalChange(System::Layer * layer, void * param);

    // ===== Members for internal use by the following friends.

    friend BLEManager & BLEMgr(void);
    friend BLEManagerImpl & BLEMgrImpl(void);
>>>>>>> 4088a77f

    static BLEManagerImpl sInstance;

public:
    // Below callbacks are public in order to be visible from the global scope.
    static ssize_t HandleRXWrite(bt_conn * conn, const bt_gatt_attr * attr, const void * buf, uint16_t len, uint16_t offset,
                                 uint8_t flags);
    static ssize_t HandleTXCCCWrite(bt_conn * conn, const bt_gatt_attr * attr, uint16_t value);

#if CHIP_ENABLE_ADDITIONAL_DATA_ADVERTISING
    static ssize_t HandleC3Read(struct bt_conn * conn, const struct bt_gatt_attr * attr, void * buf, uint16_t len, uint16_t offset);
#endif

    /* Switch to IEEE802154 interface. @todo: remove to other module? */
    void SwitchToIeee802154(void);
};

/**
 * Returns a reference to the public interface of the BLEManager singleton object.
 *
 * Internal components should use this to access features of the BLEManager object
 * that are common to all platforms.
 */
inline BLEManager & BLEMgr(void)
{
    return BLEManagerImpl::sInstance;
}

/**
 * Returns the platform-specific implementation of the BLEManager singleton object.
 *
 * Internal components can use this to gain access to features of the BLEManager
 * that are specific to the Zephyr platforms.
 */
inline BLEManagerImpl & BLEMgrImpl(void)
{
    return BLEManagerImpl::sInstance;
}

inline BleLayer * BLEManagerImpl::_GetBleLayer()
{
    return this;
}

inline bool BLEManagerImpl::_IsAdvertisingEnabled(void)
{
    return mFlags.Has(Flags::kAdvertisingEnabled);
}

inline bool BLEManagerImpl::_IsAdvertising(void)
{
    return mFlags.Has(Flags::kAdvertising);
}

} // namespace Internal
} // namespace DeviceLayer
} // namespace chip

#endif // CHIP_DEVICE_CONFIG_ENABLE_CHIPOBLE<|MERGE_RESOLUTION|>--- conflicted
+++ resolved
@@ -97,16 +97,6 @@
     struct ServiceData;
 
     BitFlags<Flags> mFlags;
-<<<<<<< HEAD
-    char mDeviceName[kMaxDeviceNameLength + 1];
-    uint16_t mGAPConns;
-    bool mSubscribedConns[kMaxConnections];
-    uint8_t mAdvDataBuf[kMaxAdvertisementDataSetSize];
-    uint8_t mScanRespDataBuf[kMaxAdvertisementDataSetSize];
-    uint8_t mRxDataBuff[kMaxRxDataBuffSize];
-    uint8_t mTxDataBuff[kMaxRxDataBuffSize];
-    bool ThreadConnectivityReady;
-=======
     uint16_t mGAPConns;
     CHIPoBLEServiceMode mServiceMode;
     bool mSubscribedConns[CONFIG_BT_MAX_CONN];
@@ -116,7 +106,6 @@
 #if CHIP_ENABLE_ADDITIONAL_DATA_ADVERTISING
     PacketBufferHandle c3CharDataBufferHandle;
 #endif
->>>>>>> 4088a77f
 
     void DriveBLEState(void);
     CHIP_ERROR ConfigureAdvertising(void);
@@ -150,13 +139,6 @@
 
     static void DriveBLEState(intptr_t arg);
 
-<<<<<<< HEAD
-    static void HandleBLEAdvertisementIntervalChange(System::Layer * layer, void * param);
-
-    /* Handlers for stack events */
-    static void CancelBleAdvTimeoutTimer(void);
-    static void StartBleAdvTimeoutTimer(uint32_t aTimeoutInMs);
-=======
     // Below callbacks run from the system workqueue context and have a limited stack capacity.
     static void HandleTXIndicated(bt_conn * conn, bt_gatt_indicate_params * attr, uint8_t err);
     static void HandleConnect(bt_conn * conn, uint8_t err);
@@ -167,7 +149,6 @@
 
     friend BLEManager & BLEMgr(void);
     friend BLEManagerImpl & BLEMgrImpl(void);
->>>>>>> 4088a77f
 
     static BLEManagerImpl sInstance;
 
