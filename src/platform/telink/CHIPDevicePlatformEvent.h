--- conflicted
+++ resolved
@@ -24,80 +24,4 @@
 
 #pragma once
 
-<<<<<<< HEAD
-#include <platform/CHIPDeviceEvent.h>
-
-#include <zephyr/bluetooth/bluetooth.h>
-
-namespace chip {
-namespace DeviceLayer {
-
-namespace DeviceEventType {
-
-/**
- * Enumerates Telink platform-specific event types that are visible to the application.
- */
-enum PublicPlatformSpecificEventTypes
-{
-    /* None currently defined */
-};
-
-/**
- * Enumerates Telink platform-specific event types that are internal to the chip Device Layer.
- */
-enum InternalPlatformSpecificEventTypes
-{
-    kPlatformTelinkEvent = kRange_InternalPlatformSpecific,
-    kPlatformTelinkBleConnected,
-    kPlatformTelinkBleDisconnected,
-    kPlatformTelinkBleDisconnectRequest,
-    kPlatformTelinkBleCCCWrite,
-    kPlatformTelinkBleRXWrite,
-    kPlatformTelinkBleTXComplete,
-    kPlatformTelinkBleOutOfBuffersEvent,
-};
-
-} // namespace DeviceEventType
-
-struct BleConnEventType
-{
-    uint16_t connHandle;
-    uint8_t HciResult;
-};
-
-struct BleCCCWriteEventType
-{
-    uint16_t connHandle;
-    uint16_t Value;
-};
-
-struct BleRXWriteEventType
-{
-    uint16_t connHandle;
-    ::chip::System::PacketBuffer * Data;
-};
-
-struct BleTXCompleteEventType
-{
-    uint16_t connHandle;
-};
-
-/**
- * Represents platform-specific event information for Zephyr platforms.
- */
-struct ChipDevicePlatformEvent final
-{
-    union
-    {
-        BleConnEventType BleConnEvent;
-        BleCCCWriteEventType BleCCCWriteEvent;
-        BleRXWriteEventType BleRXWriteEvent;
-        BleTXCompleteEventType BleTXCompleteEvent;
-    };
-};
-
-} // namespace DeviceLayer
-} // namespace chip
-=======
-#include <platform/Zephyr/CHIPDevicePlatformEvent.h>
->>>>>>> 4088a77f
+#include <platform/Zephyr/CHIPDevicePlatformEvent.h>