--- conflicted
+++ resolved
@@ -36,18 +36,11 @@
 #include <setup_payload/AdditionalDataPayloadGenerator.h>
 #endif
 
-<<<<<<< HEAD
-/*Includes for ieee802154 switchings */
-#define DT_DRV_COMPAT telink_b91_zb
-#include <drivers/ieee802154/b91.h>
-#include <zephyr/net/ieee802154_radio.h>
-=======
 #include <zephyr/bluetooth/addr.h>
 #include <zephyr/bluetooth/gatt.h>
 #include <zephyr/random/rand32.h>
 #include <zephyr/sys/byteorder.h>
 #include <zephyr/sys/util.h>
->>>>>>> 4088a77f
 
 // Includes for ieee802154 switchings
 #include <drivers/ieee802154/b91.h>
@@ -112,74 +105,6 @@
 
 CHIP_ERROR InitRandomStaticAddress()
 {
-<<<<<<< HEAD
-    ThreadConnectivityReady = false;
-
-    mServiceMode = ConnectivityManager::kCHIPoBLEServiceMode_Enabled;
-    mFlags.ClearAll().Set(Flags::kAdvertisingEnabled, CHIP_DEVICE_CONFIG_CHIPOBLE_ENABLE_ADVERTISING_AUTOSTART);
-    mFlags.Set(Flags::kFastAdvertisingEnabled, true);
-    mGAPConns = 0;
-
-    memset(mSubscribedConns, 0, sizeof(mSubscribedConns));
-
-    // Initialize the CHIP BleLayer.
-    ReturnErrorOnFailure(BleLayer::Init(this, this, &DeviceLayer::SystemLayer()));
-
-    // Suspend BLE Task
-    k_thread_suspend(chipBleThread);
-
-    return CHIP_NO_ERROR;
-}
-
-void BLEManagerImpl::DriveBLEState(intptr_t arg)
-{
-    BLEMgrImpl().DriveBLEState();
-}
-
-void BLEManagerImpl::DriveBLEState()
-{
-    CHIP_ERROR err = CHIP_NO_ERROR;
-
-    // Perform any initialization actions that must occur after the CHIP task is running.
-    if (!mFlags.Has(Flags::kAsyncInitCompleted))
-    {
-        mFlags.Set(Flags::kAsyncInitCompleted);
-    }
-
-    // If the application has enabled CHIPoBLE and BLE advertising...
-    if (mServiceMode == ConnectivityManager::kCHIPoBLEServiceMode_Enabled &&
-        mFlags.Has(Flags::kAdvertisingEnabled)
-#if CHIP_DEVICE_CONFIG_CHIPOBLE_SINGLE_CONNECTION
-        // and no connections are active...
-        && (NumConnections() == 0)
-#endif
-    )
-    {
-        // Start/re-start advertising if not already advertising, or if the
-        // advertising state needs to be refreshed.
-        if (!mFlags.Has(Flags::kAdvertising) || mFlags.Has(Flags::kAdvertisingRefreshNeeded))
-        {
-            mFlags.Clear(Flags::kAdvertisingRefreshNeeded);
-            err = StartAdvertising();
-            SuccessOrExit(err);
-        }
-    }
-    else
-    {
-        if (mFlags.Has(Flags::kAdvertising))
-        {
-            err = StopAdvertising();
-            SuccessOrExit(err);
-        }
-    }
-
-exit:
-    if (err != CHIP_NO_ERROR)
-    {
-        ChipLogError(DeviceLayer, "Disabling CHIPoBLE service due to error: %" CHIP_ERROR_FORMAT, err.Format());
-        mServiceMode = ConnectivityManager::kCHIPoBLEServiceMode_Disabled;
-    }
-=======
     // Generate a random static address for the default identity.
     // This must be done before bt_enable() as after that updating the default identity is not possible.
     int error = 0;
@@ -207,7 +132,6 @@
     ChipLogProgress(DeviceLayer, "BLE address: %02X:%02X:%02X:%02X:%02X:%02X", addr.a.val[5], addr.a.val[4], addr.a.val[3],
                     addr.a.val[2], addr.a.val[1], addr.a.val[0]);
     return CHIP_NO_ERROR;
->>>>>>> 4088a77f
 }
 
 } // unnamed namespace
@@ -385,15 +309,6 @@
     chip::Encoding::LittleEndian::Put16(serviceData.uuid, UUID16_CHIPoBLEService.val);
     ReturnErrorOnFailure(ConfigurationMgr().GetBLEDeviceIdentificationInfo(serviceData.deviceIdInfo));
 
-<<<<<<< HEAD
-    /* Resetup stimer interrupt to handle BLE stack */
-    ret = irq_connect_dynamic(STIMER_IRQ_NUM + CONFIG_2ND_LVL_ISR_TBL_OFFSET, 2, stimer_irq_handler, NULL, 0);
-    ChipLogDetail(DeviceLayer, "Stimer IRQ assigned vector %d", ret);
-
-    /* Resetup rf interrupt to handle BLE stack */
-    ret = irq_connect_dynamic(RF_IRQ_NUM + CONFIG_2ND_LVL_ISR_TBL_OFFSET, 2, rf_irq_handler, NULL, 0);
-    ChipLogDetail(DeviceLayer, "RF IRQ assigned vector %d", ret);
-=======
 #if CHIP_ENABLE_ADDITIONAL_DATA_ADVERTISING
     ReturnErrorOnFailure(PrepareC3CharData());
 #endif
@@ -401,7 +316,6 @@
     // Restart advertising
     err = bt_le_adv_stop();
     VerifyOrReturnError(err == 0, MapErrorZephyr(err));
->>>>>>> 4088a77f
 
     err = bt_le_adv_start(&advParams, advertisingData, ARRAY_SIZE(advertisingData), scanResponseDataPtr, scanResponseDataLen);
     VerifyOrReturnError(err == 0, MapErrorZephyr(err));
@@ -524,17 +438,6 @@
 {
     const BleConnEventType * connEvent = &event->Platform.BleConnEvent;
 
-<<<<<<< HEAD
-    VerifyOrReturnError(mServiceMode != ConnectivityManager::kCHIPoBLEServiceMode_NotSupported,
-                        CHIP_ERROR_UNSUPPORTED_CHIP_FEATURE);
-
-    if (mFlags.Has(Flags::kAdvertisingEnabled) != val)
-    {
-        ChipLogDetail(DeviceLayer, "CHIPoBLE advertising set to %s", val ? "on" : "off");
-
-        mFlags.Set(Flags::kAdvertisingEnabled, val);
-        PlatformMgr().ScheduleWork(DriveBLEState, 0);
-=======
     if (connEvent->HciResult == BT_HCI_ERR_SUCCESS)
     {
         ChipLogProgress(DeviceLayer, "BLE connection established (ConnId: 0x%02x)", bt_conn_index(connEvent->BtConn));
@@ -543,7 +446,6 @@
     else
     {
         ChipLogError(DeviceLayer, "BLE connection failed (reason: 0x%02x)", connEvent->HciResult);
->>>>>>> 4088a77f
     }
 
     ChipLogProgress(DeviceLayer, "Current number of connections: %u/%u", NumConnections(), CONFIG_BT_MAX_CONN);
@@ -551,16 +453,8 @@
     mFlags.Set(Flags::kAdvertisingRefreshNeeded);
     PlatformMgr().ScheduleWork(DriveBLEState, 0);
 
-<<<<<<< HEAD
-    /* Block IEEE802154 */
-    /* @todo: move to RadioSwitch module*/
-    const struct device * radio_dev = device_get_binding(CONFIG_NET_CONFIG_IEEE802154_DEV_NAME);
-    __ASSERT(radio_dev != NULL, "Fail to get radio device");
-    b91_deinit(radio_dev);
-=======
     mconId = connEvent->BtConn;
     bt_conn_unref(connEvent->BtConn);
->>>>>>> 4088a77f
 
     return CHIP_NO_ERROR;
 }
@@ -601,35 +495,9 @@
 
     ChipLogProgress(DeviceLayer, "Current number of connections: %u/%u", NumConnections(), CONFIG_BT_MAX_CONN);
 
-<<<<<<< HEAD
-    // Transition to the Advertising state...
-    if (!mFlags.Has(Flags::kAdvertising))
-    {
-        ChipLogProgress(DeviceLayer, "CHIPoBLE advertising started");
-
-        mFlags.Set(Flags::kAdvertising);
-
-        // Post a CHIPoBLEAdvertisingChange(Started) event.
-        {
-            ChipDeviceEvent advChange;
-            advChange.Type                             = DeviceEventType::kCHIPoBLEAdvertisingChange;
-            advChange.CHIPoBLEAdvertisingChange.Result = kActivity_Started;
-            ReturnErrorOnFailure(PlatformMgr().PostEvent(&advChange));
-        }
-
-        if (mFlags.Has(Flags::kFastAdvertisingEnabled))
-        {
-            // Start timer to change advertising interval.
-            DeviceLayer::SystemLayer().StartTimer(
-                System::Clock::Milliseconds32(CHIP_DEVICE_CONFIG_BLE_ADVERTISING_INTERVAL_CHANGE_TIME),
-                HandleBLEAdvertisementIntervalChange, this);
-        }
-    }
-=======
     ChipDeviceEvent disconnectEvent;
     disconnectEvent.Type = DeviceEventType::kCHIPoBLEConnectionClosed;
     ReturnErrorOnFailure(PlatformMgr().PostEvent(&disconnectEvent));
->>>>>>> 4088a77f
 
     // Force a reconfiguration of advertising in case we switched to non-connectable mode when
     // the BLE connection was established.
@@ -651,13 +519,8 @@
         // Alert the BLE layer that CHIPoBLE "subscribe" has been received and increment the bt_conn reference counter.
         HandleSubscribeReceived(writeEvent->BtConn, &CHIP_BLE_SVC_ID, &chipUUID_CHIPoBLEChar_TX);
 
-<<<<<<< HEAD
-        return CHIP_ERROR_INCORRECT_STATE;
-    }
-=======
         ChipLogProgress(DeviceLayer, "CHIPoBLE connection established (ConnId: 0x%02x, GATT MTU: %u)",
                         bt_conn_index(writeEvent->BtConn), GetMTU(writeEvent->BtConn));
->>>>>>> 4088a77f
 
         // Post a CHIPoBLEConnectionEstablished event to the DeviceLayer and the application.
         {
@@ -674,50 +537,11 @@
         }
     }
 
-<<<<<<< HEAD
-    // Transition to the not Advertising state...
-    if (mFlags.Has(Flags::kAdvertising))
-    {
-        mFlags.Clear(Flags::kAdvertising);
-        mFlags.Set(Flags::kFastAdvertisingEnabled, true);
-
-        ChipLogProgress(DeviceLayer, "CHIPoBLE advertising stopped");
-
-        // Post a CHIPoBLEAdvertisingChange(Stopped) event.
-        {
-            ChipDeviceEvent advChange;
-            advChange.Type                             = DeviceEventType::kCHIPoBLEAdvertisingChange;
-            advChange.CHIPoBLEAdvertisingChange.Result = kActivity_Stopped;
-            ReturnErrorOnFailure(PlatformMgr().PostEvent(&advChange));
-        }
-
-        // Cancel timer event changing CHIPoBLE advertisement interval
-        DeviceLayer::SystemLayer().CancelTimer(HandleBLEAdvertisementIntervalChange, this);
-    }
-=======
     bt_conn_unref(writeEvent->BtConn);
->>>>>>> 4088a77f
-
-    return CHIP_NO_ERROR;
-}
-
-<<<<<<< HEAD
-CHIP_ERROR BLEManagerImpl::_SetAdvertisingMode(BLEAdvertisingMode mode)
-{
-    switch (mode)
-    {
-    case BLEAdvertisingMode::kFastAdvertising:
-        mFlags.Set(Flags::kFastAdvertisingEnabled, true);
-        break;
-    case BLEAdvertisingMode::kSlowAdvertising:
-        mFlags.Set(Flags::kFastAdvertisingEnabled, false);
-        break;
-    default:
-        return CHIP_ERROR_INVALID_ARGUMENT;
-    }
-    mFlags.Set(Flags::kAdvertisingRefreshNeeded);
-    PlatformMgr().ScheduleWork(DriveBLEState, 0);
-=======
+
+    return CHIP_NO_ERROR;
+}
+
 CHIP_ERROR BLEManagerImpl::HandleRXCharWrite(const ChipDeviceEvent * event)
 {
     const BleC1WriteEventType * c1WriteEvent = &event->Platform.BleC1WriteEvent;
@@ -729,7 +553,6 @@
                         PacketBufferHandle::Adopt(c1WriteEvent->Data));
     bt_conn_unref(c1WriteEvent->BtConn);
 
->>>>>>> 4088a77f
     return CHIP_NO_ERROR;
 }
 
@@ -785,12 +608,6 @@
     ChipLogProgress(DeviceLayer, "CHIPoBLE advertising mode changed to slow");
 }
 
-void BLEManagerImpl::HandleBLEAdvertisementIntervalChange(System::Layer * layer, void * param)
-{
-    BLEMgr().SetAdvertisingMode(BLEAdvertisingMode::kSlowAdvertising);
-    ChipLogProgress(DeviceLayer, "CHIPoBLE advertising mode changed to slow");
-}
-
 void BLEManagerImpl::_OnPlatformEvent(const ChipDeviceEvent * event)
 {
     CHIP_ERROR err = CHIP_NO_ERROR;
@@ -835,11 +652,7 @@
 
     if (err != CHIP_NO_ERROR)
     {
-<<<<<<< HEAD
-        ChipLogError(DeviceLayer, "Fail to handle 0x%04x event. Error: %s", event->Type, ErrorStr(err));
-=======
         ChipLogError(DeviceLayer, "Disabling CHIPoBLE service due to error: %" CHIP_ERROR_FORMAT, err.Format());
->>>>>>> 4088a77f
         mServiceMode = ConnectivityManager::kCHIPoBLEServiceMode_Disabled;
         PlatformMgr().ScheduleWork(DriveBLEState, 0);
     }
@@ -935,16 +748,11 @@
     return mSubscribedConns[bt_conn_index(conn)];
 }
 
-<<<<<<< HEAD
-    /* Stop BLE */
-    _SetAdvertisingEnabled(false);
-=======
 bool BLEManagerImpl::SetSubscribed(bt_conn * conn)
 {
     uint8_t index           = bt_conn_index(conn);
     bool isSubscribed       = mSubscribedConns[index];
     mSubscribedConns[index] = true;
->>>>>>> 4088a77f
 
     // If we were not subscribed previously, increment the reference counter of the connection.
     if (!isSubscribed)
@@ -967,25 +775,14 @@
         bt_conn_unref(conn);
     }
 
-<<<<<<< HEAD
-    /* Init IEEE802154 */
-    result = b91_init(radio_dev);
-    __ASSERT(result == 0, "Fail to init IEEE802154 radio. Error: %d", result);
-=======
     return isSubscribed;
->>>>>>> 4088a77f
 }
 
 ssize_t BLEManagerImpl::HandleRXWrite(struct bt_conn * conId, const struct bt_gatt_attr * attr, const void * buf, uint16_t len,
                                       uint16_t offset, uint8_t flags)
 {
-<<<<<<< HEAD
-    return mGAPConns;
-}
-=======
     ChipDeviceEvent event;
     PacketBufferHandle packetBuf = PacketBufferHandle::NewWithData(buf, len);
->>>>>>> 4088a77f
 
     if (!packetBuf.IsNull())
     {
@@ -1039,16 +836,6 @@
 {
     ChipDeviceEvent event;
 
-<<<<<<< HEAD
-    ChipLogProgress(DeviceLayer, "BLE connection established (ConnId: 0x%02x)", connEvent->connHandle);
-    mGAPConns++;
-    ChipLogProgress(DeviceLayer, "Current number of connections: %u/%u", NumConnections(), kMaxConnections);
-
-    mFlags.Set(Flags::kAdvertisingRefreshNeeded);
-    PlatformMgr().ScheduleWork(DriveBLEState, 0);
-
-    return CHIP_NO_ERROR;
-=======
     PlatformMgr().LockChipStack();
 
     // Don't handle BLE connecting events when it is not related to CHIPoBLE
@@ -1062,37 +849,10 @@
 
 exit:
     PlatformMgr().UnlockChipStack();
->>>>>>> 4088a77f
 }
 
 void BLEManagerImpl::HandleDisconnect(struct bt_conn * conId, uint8_t reason)
 {
-<<<<<<< HEAD
-    const BleConnEventType * connEvent = &event->Platform.BleConnEvent;
-
-    ChipLogProgress(DeviceLayer, "BLE GAP connection terminated (reason 0x%02x)", connEvent->HciResult);
-
-    mGAPConns--;
-
-    ChipLogProgress(DeviceLayer, "Current number of connections: %u/%u", NumConnections(), kMaxConnections);
-
-    // Unsubscribe
-    if (UnsetSubscribed(connEvent->connHandle))
-    {
-        HandleUnsubscribeReceived(connEvent->connHandle, &CHIP_BLE_SVC_ID, &chipUUID_CHIPoBLEChar_TX);
-    }
-
-    ChipDeviceEvent disconnectEvent;
-    disconnectEvent.Type = DeviceEventType::kCHIPoBLEConnectionClosed;
-    ReturnErrorOnFailure(PlatformMgr().PostEvent(&disconnectEvent));
-
-    // Force a reconfiguration of advertising in case we switched to non-connectable mode when
-    // the BLE connection was established.
-    mFlags.Set(Flags::kAdvertisingRefreshNeeded);
-    PlatformMgr().ScheduleWork(DriveBLEState, 0);
-
-    return CHIP_NO_ERROR;
-=======
     ChipDeviceEvent event;
 
     PlatformMgr().LockChipStack();
@@ -1108,7 +868,6 @@
 
 exit:
     PlatformMgr().UnlockChipStack();
->>>>>>> 4088a77f
 }
 
 #if CHIP_ENABLE_ADDITIONAL_DATA_ADVERTISING
@@ -1122,14 +881,6 @@
         return 0;
     }
 
-<<<<<<< HEAD
-    // Force a reconfiguration of advertising in case we switched to non-connectable mode when
-    // the BLE connection was established.
-    mFlags.Set(Flags::kAdvertisingRefreshNeeded);
-    PlatformMgr().ScheduleWork(DriveBLEState, 0);
-
-    return CHIP_NO_ERROR;
-=======
     return bt_gatt_attr_read(conId, attr, buf, len, offset, sInstance.c3CharDataBufferHandle->Start(),
                              sInstance.c3CharDataBufferHandle->DataLength());
 }
@@ -1142,7 +893,6 @@
     {
         ChipLogError(DeviceLayer, "Close BLEConn err: %d", error);
     }
->>>>>>> 4088a77f
 }
 
 CHIP_ERROR BLEManagerImpl::HandleOperationalNetworkEnabled(const ChipDeviceEvent * event)
