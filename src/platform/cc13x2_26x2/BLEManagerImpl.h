/*
 *
 *    Copyright (c) 2020 Project CHIP Authors
 *    Copyright (c) 2020 Texas Instruments Incorporated
 *
 *    Licensed under the Apache License, Version 2.0 (the "License");
 *    you may not use this file except in compliance with the License.
 *    You may obtain a copy of the License at
 *
 *        http://www.apache.org/licenses/LICENSE-2.0
 *
 *    Unless required by applicable law or agreed to in writing, software
 *    distributed under the License is distributed on an "AS IS" BASIS,
 *    WITHOUT WARRANTIES OR CONDITIONS OF ANY KIND, either express or implied.
 *    See the License for the specific language governing permissions and
 *    limitations under the License.
 */

/**
 * @file
 * Provides an implementation of the BLEManager object for the Texas
 * Instruments cc13xx_cc26xx platform.
 */

#ifndef BLEManager_IMPL_H
#define BLEManager_IMPL_H

#pragma once

#if CHIP_DEVICE_CONFIG_ENABLE_CHIPOBLE

#ifdef __cplusplus
extern "C" {
#endif

#include "FreeRTOS.h"
#include <queue.h>
#include <task.h>

#include <icall.h>
#include <icall_ble_api.h>

#include "hal_types.h"

#include "chipOBleProfile.h"
#include "ti_ble_config.h"
#include "ti_drivers_config.h"

#ifdef __cplusplus
}
#endif

namespace chip {
namespace DeviceLayer {
namespace Internal {

using namespace chip::Ble;

// Internal Events for RTOS application
#define ICALL_EVT ICALL_MSG_EVENT_ID  // Event_Id_31
#define QUEUE_EVT UTIL_QUEUE_EVENT_ID // Event_Id_30

// Application events
#define BLEManagerIMPL_STATE_UPDATE_EVT (0)

// 500ms interval
#define BLEMANAGERIMPL_ADV_INT_SLOW (800)
// 100ms interval (Default)
#define BLEMANAGERIMPL_ADV_INT_FAST (160)

#define CHIPOBLE_ADV_SIZE_NO_DEVICE_ID_INFO (4)

#define CHIPOBLE_SCANRES_SIZE_NO_NAME (6)

// How often to read current current RPA (in ms)
#define READ_RPA_EVT_PERIOD 3000

// 15 Minute Advertisement CHIP Timeout period
#define ADV_TIMEOUT (900000)

#define STATE_CHANGE_EVT 0
#define CHAR_CHANGE_EVT 1
#define CHIPOBLE_CHAR_CHANGE_EVT 2
#define BLEManagerIMPL_CHIPOBLE_TX_IND_EVT 3
#define ADV_EVT 4
#define PAIR_STATE_EVT 5
#define PASSCODE_EVT 6
#define READ_RPA_EVT 7
#define SEND_PARAM_UPDATE_EVT 8
#define BLEManagerIMPL_CHIPOBLE_CLOSE_CONN_EVT 9
#define CONN_EVT 10

// For storing the active connections
#define RSSI_TRACK_CHNLS 1 // Max possible channels can be GAP_BONDINGS_MAX
#define MAX_RSSI_STORE_DEPTH 5
#define INVALID_HANDLE 0xFFFF
#define RSSI_2M_THRSHLD -30
#define RSSI_1M_THRSHLD -40
#define RSSI_S2_THRSHLD -50
#define RSSI_S8_THRSHLD -60
#define PHY_NONE LL_PHY_NONE // No PHY set
#define AUTO_PHY_UPDATE 0xFF
// Set initial values to maximum, RX is set to max. by default(251 octets, 2120us)
// Some brand smartphone is essentially needing 251/2120, so we set them here.
#define BLEMANAGER_SUGGESTED_PDU_SIZE 251 // default is 27 octets(TX)
#define BLEMANAGER_SUGGESTED_TX_TIME 2120 // default is 328us(TX)

typedef struct
{
    uint8_t len;  // data length
    void * pData; // pointer to message
} CHIPoBLEIndEvt_t;

typedef struct
{
    uint8_t paramId;     // Parameter written
    uint16_t len;        //  data length
    uint16_t connHandle; // Active connection which received the write
} CHIPoBLEProfChgEvt_t;

// App event passed from stack modules. This type is defined by the application
// since it can queue events to itself however it wants.
typedef struct
{
    uint8_t event; // event type
    void * pData;  // pointer to message
} QueuedEvt_t;

// Container to store advertising event data when passing from advertising
// callback to app event. See the respective event in GapAdvScan_Event_IDs
// in gap_advertiser.h for the type that pBuf should be cast to.
typedef struct
{
    uint32_t event;
    void * pBuf;
} GapAdvEventData_t;

// Container to store information from clock expiration using a flexible array
// since data is not always needed
typedef struct
{
    uint8_t event;
    uint8_t data[];
} ClockEventData_t;

// List element for parameter update and PHY command status lists
typedef struct
{
    List_Elem elem;
    uint16_t connHandle;
} ConnHandleEntry_t;

// Connected device information
typedef struct
{
    uint16_t connHandle;          // Connection Handle
    ClockP_Struct * pUpdateClock; // pointer to clock struct
    int8_t rssiArr[MAX_RSSI_STORE_DEPTH];
    uint8_t rssiCntr;
    int8_t rssiAvg;
    bool phyCngRq; // Set to true if PHY change request is in progress
    uint8_t currPhy;
    uint8_t rqPhy;
    uint8_t phyRqFailCnt; // PHY change request count
    bool isAutoPHYEnable; // Flag to indicate auto phy change
    uint16_t mtu;
    ClockEventData_t * pParamUpdateEventData;
} ConnRec_t;

// Container to store passcode data when passing from gapbondmgr callback
// to app event. See the pfnPairStateCB_t documentation from the gapbondmgr.h
// header file for more information on each parameter.
typedef struct
{
    uint8_t state;
    uint16_t connHandle;
    uint8_t status;
} PairStateData_t;

// Container to store passcode data when passing from gapbondmgr callback
// to app event. See the pfnPasscodeCB_t documentation from the gapbondmgr.h
// header file for more information on each parameter.
typedef struct
{
    uint8_t deviceAddr[B_ADDR_LEN];
    uint16_t connHandle;
    uint8_t uiInputs;
    uint8_t uiOutputs;
    uint32_t numComparison;
} PasscodeData_t;

/**
 * Concrete implementation of the BLEManager singleton object for cc13x2_cc26x2.
 */
class BLEManagerImpl final : public BLEManager, private BleLayer, private BlePlatformDelegate, private BleApplicationDelegate

{
    // Allow the BLEManager interface class to delegate method calls to
    // the implementation methods provided by this class.
    friend BLEManager;

public:
    // ===== Platform-specific members that may be accessed directly by the application.

private:
    // ===== Members that implement the BLEManager internal interface.

    CHIP_ERROR _Init(void);
    CHIPoBLEServiceMode _GetCHIPoBLEServiceMode(void);
    CHIP_ERROR _SetCHIPoBLEServiceMode(CHIPoBLEServiceMode val);
    bool _IsAdvertisingEnabled(void);
    CHIP_ERROR _SetAdvertisingEnabled(bool val);
    bool _IsAdvertising(void);
    CHIP_ERROR _SetAdvertisingMode(BLEAdvertisingMode mode);
    CHIP_ERROR _GetDeviceName(char * buf, size_t bufSize);
    CHIP_ERROR _SetDeviceName(const char * deviceName);
    uint16_t _NumConnections(void);
    void _OnPlatformEvent(const ChipDeviceEvent * event);
    BleLayer * _GetBleLayer(void);

    // ===== Members that implement virtual methods on BlePlatformDelegate.

    bool SubscribeCharacteristic(BLE_CONNECTION_OBJECT conId, const Ble::ChipBleUUID * svcId,
                                 const Ble::ChipBleUUID * charId) override;
    bool UnsubscribeCharacteristic(BLE_CONNECTION_OBJECT conId, const Ble::ChipBleUUID * svcId,
                                   const Ble::ChipBleUUID * charId) override;
    bool CloseConnection(BLE_CONNECTION_OBJECT conId) override;
    uint16_t GetMTU(BLE_CONNECTION_OBJECT conId) const override;

    bool SendIndication(BLE_CONNECTION_OBJECT conId, const Ble::ChipBleUUID * svcId, const Ble::ChipBleUUID * charId,
                        System::PacketBufferHandle pBuf) override;
    bool SendWriteRequest(BLE_CONNECTION_OBJECT conId, const Ble::ChipBleUUID * svcId, const Ble::ChipBleUUID * charId,
                          System::PacketBufferHandle pBuf) override;
    bool SendReadRequest(BLE_CONNECTION_OBJECT conId, const Ble::ChipBleUUID * svcId, const Ble::ChipBleUUID * charId,
                         System::PacketBufferHandle pBuf) override;
    bool SendReadResponse(BLE_CONNECTION_OBJECT conId, BLE_READ_REQUEST_CONTEXT requestContext, const Ble::ChipBleUUID * svcId,
                          const Ble::ChipBleUUID * charId) override;

    // ===== Members that implement virtual methods on BleApplicationDelegate.

    void NotifyChipConnectionClosed(BLE_CONNECTION_OBJECT conId) override;

    const ChipBleUUID chipUUID_CHIPoBLEChar_RX = { { 0x18, 0xEE, 0x2E, 0xF5, 0x26, 0x3D, 0x45, 0x59, 0x95, 0x9F, 0x4F, 0x9C, 0x42,
                                                     0x9F, 0x9D, 0x11 } };
    const ChipBleUUID chipUUID_CHIPoBLEChar_TX = { { 0x18, 0xEE, 0x2E, 0xF5, 0x26, 0x3D, 0x45, 0x59, 0x95, 0x9F, 0x4F, 0x9C, 0x42,
                                                     0x9F, 0x9D, 0x12 } };

    friend BLEManager & BLEMgr(void);
    friend BLEManagerImpl & BLEMgrImpl(void);

    static BLEManagerImpl sInstance;

    /* BLE stack task handle */
    static TaskHandle_t sBleTaskHndl;
    // Entity ID globally used to check for source and/or destination of messages
    static ICall_EntityID sSelfEntity;

    // Event globally used to post local events and pend on system and
    // local events.
    static ICall_SyncHandle sSyncEvent;
    static QueueHandle_t sEventHandlerMsgQueueID;
    static chipOBleProfileCBs_t CHIPoBLEProfile_CBs;
    static gapBondCBs_t BLEMgr_BondMgrCBs;

    enum class Flags : uint16_t
    {
<<<<<<< HEAD
        kAdvertisingEnabled     = 0x0001, /* App enabled CHIPoBLE advertising */
        kFastAdvertisingEnabled = 0x0002, /* App enabled Fash CHIPoBLE advertising */
        kAdvertising            = 0x0004, /* TI BLE stack actively advertising */
        kBLEStackInitialized    = 0x0008, /* TI BLE Stack GAP Intilization complete */
        kBLEStackGATTNameUpdate = 0x0010, /* Trigger TI BLE Stack name update, must be performed prior to adv start */
        kBLEStackGATTNameSet    = 0x0020, /* Device name has been set externally*/
=======
        kFlag_AdvertisingEnabled       = 0x0001, /* App enabled CHIPoBLE advertising */
        kFlag_FastAdvertisingEnabled   = 0x0002, /* App enabled Fash CHIPoBLE advertising */
        kFlag_Advertising              = 0x0004, /* TI BLE stack actively advertising */
        kFlag_BLEStackInitialized      = 0x0008, /* TI BLE Stack GAP Intilization complete */
        kFlag_BLEStackGATTNameUpdate   = 0x0010, /* Trigger TI BLE Stack name update, must be performed prior to adv start */
        kFlag_BLEStackGATTNameSet      = 0x0020, /* Device name has been set externally*/
        kFlag_AdvertisingRefreshNeeded = 0x0040, /* Advertising settings changed and it should be restarted */
>>>>>>> 39b5b9d9

    };

    BitFlags<Flags> mFlags;
    CHIPoBLEServiceMode mServiceMode;
    char mDeviceName[GAP_DEVICE_NAME_LEN];

    ConnRec_t connList[MAX_NUM_BLE_CONNS];
    // List to store connection handles for queued param updates
    List_List paramUpdateList;

    // Advertising handles
    uint8_t advHandleLegacy;
    // Address mode
    GAP_Addr_Modes_t addrMode = DEFAULT_ADDRESS_MODE;
    // Current Random Private Address
    uint8_t rpa[B_ADDR_LEN] = { 0 };

    ClockP_Struct clkRpaRead;
    ClockP_Struct clkAdvTimeout;
    // Memory to pass RPA read event ID to clock handler
    ClockEventData_t argRpaRead = { .event = READ_RPA_EVT };

    // ===== Private BLE Stack Helper functions.
    void AdvInit(void);
    void EventHandler_init(void);
    void InitPHYRSSIArray(void);
    CHIP_ERROR CreateEventHandler(void);
    uint8_t ProcessStackEvent(ICall_Hdr * pMsg);
    void ProcessEvtHdrMsg(QueuedEvt_t * pMsg);
    void ProcessGapMessage(gapEventHdr_t * pMsg);
    uint8_t ProcessGATTMsg(gattMsgEvent_t * pMsg);
    void ProcessAdvEvent(GapAdvEventData_t * pEventData);
    CHIP_ERROR ProcessParamUpdate(uint16_t connHandle);
    status_t EnqueueEvtHdrMsg(uint8_t event, void * pData);
    uint8_t AddBLEConn(uint16_t connHandle);
    uint8_t RemoveBLEConn(uint16_t connHandle);
    uint8_t GetBLEConnIndex(uint16_t connHandle) const;
    uint8_t ClearBLEConnListEntry(uint16_t connHandle);
    void ClearPendingBLEParamUpdate(uint16_t connHandle);
    void UpdateBLERPA(void);

    static void HandleIncomingBleConnection(Ble::BLEEndPoint * bleEP);

    /* Static helper function */
    static void EventHandler(void * arg);
    static CHIP_ERROR DriveBLEState(void);

    /* Declared static to acquire function ptr */
    static void advCallback(uint32_t event, void * pBuf, uintptr_t arg);
    static void ClockHandler(uintptr_t arg);
    static void AdvTimeoutHandler(uintptr_t arg);
    static void CHIPoBLEProfile_charValueChangeCB(uint8_t paramId, uint16_t len, uint16_t connHandle);
    static void PasscodeCb(uint8_t * pDeviceAddr, uint16_t connHandle, uint8_t uiInputs, uint8_t uiOutputs, uint32_t numComparison);
    static void PairStateCb(uint16_t connHandle, uint8_t state, uint8_t status);
    static void AssertHandler(uint8 assertCause, uint8 assertSubcause);
};

/**
 * Returns a reference to the public interface of the BLEManager singleton object.
 *
 * Internal components should use this to access features of the BLEManager object
 * that are common to all platforms.
 */
inline BLEManager & BLEMgr(void)
{
    return BLEManagerImpl::sInstance;
}

/**
 * Returns the platform-specific implementation of the BLEManager singleton object.
 *
 * Internal components can use this to gain access to features of the BLEManager
 * that are specific to the cc13x2_cc26x2 platforms.
 */
inline BLEManagerImpl & BLEMgrImpl(void)
{
    return BLEManagerImpl::sInstance;
}

inline BleLayer * BLEManagerImpl::_GetBleLayer()
{
    return this;
}

} // namespace Internal
} // namespace DeviceLayer
} // namespace chip

#endif // CHIP_DEVICE_CONFIG_ENABLE_CHIPOBLE

#endif // BLEManager_IMPL_H<|MERGE_RESOLUTION|>--- conflicted
+++ resolved
@@ -264,14 +264,6 @@
 
     enum class Flags : uint16_t
     {
-<<<<<<< HEAD
-        kAdvertisingEnabled     = 0x0001, /* App enabled CHIPoBLE advertising */
-        kFastAdvertisingEnabled = 0x0002, /* App enabled Fash CHIPoBLE advertising */
-        kAdvertising            = 0x0004, /* TI BLE stack actively advertising */
-        kBLEStackInitialized    = 0x0008, /* TI BLE Stack GAP Intilization complete */
-        kBLEStackGATTNameUpdate = 0x0010, /* Trigger TI BLE Stack name update, must be performed prior to adv start */
-        kBLEStackGATTNameSet    = 0x0020, /* Device name has been set externally*/
-=======
         kFlag_AdvertisingEnabled       = 0x0001, /* App enabled CHIPoBLE advertising */
         kFlag_FastAdvertisingEnabled   = 0x0002, /* App enabled Fash CHIPoBLE advertising */
         kFlag_Advertising              = 0x0004, /* TI BLE stack actively advertising */
@@ -279,7 +271,6 @@
         kFlag_BLEStackGATTNameUpdate   = 0x0010, /* Trigger TI BLE Stack name update, must be performed prior to adv start */
         kFlag_BLEStackGATTNameSet      = 0x0020, /* Device name has been set externally*/
         kFlag_AdvertisingRefreshNeeded = 0x0040, /* Advertising settings changed and it should be restarted */
->>>>>>> 39b5b9d9
 
     };
 
