/*
 *
 *    Copyright (c) 2020 Project CHIP Authors
 *    Copyright (c) 2020 Texas Instruments Incorporated
 *
 *    Licensed under the Apache License, Version 2.0 (the "License");
 *    you may not use this file except in compliance with the License.
 *    You may obtain a copy of the License at
 *
 *        http://www.apache.org/licenses/LICENSE-2.0
 *
 *    Unless required by applicable law or agreed to in writing, software
 *    distributed under the License is distributed on an "AS IS" BASIS,
 *    WITHOUT WARRANTIES OR CONDITIONS OF ANY KIND, either express or implied.
 *    See the License for the specific language governing permissions and
 *    limitations under the License.
 */

/**
 * @file
 * Provides an implementation of the BLEManager object for the Texas
 * Instruments cc13xx_cc26xx platform.
 */

#ifndef BLEManager_IMPL_H
#define BLEManager_IMPL_H

#pragma once

#if CHIP_DEVICE_CONFIG_ENABLE_CHIPOBLE

#ifdef __cplusplus
extern "C" {
#endif

#include "FreeRTOS.h"
#include <queue.h>
#include <task.h>

#include <icall.h>
#include <icall_ble_api.h>

#include "hal_types.h"

#include "chipOBleProfile.h"
#include "ti_ble_config.h"
#include "ti_drivers_config.h"

#ifdef __cplusplus
}
#endif

namespace chip {
namespace DeviceLayer {
namespace Internal {

using namespace chip::Ble;

// Internal Events for RTOS application
#define ICALL_EVT ICALL_MSG_EVENT_ID  // Event_Id_31
#define QUEUE_EVT UTIL_QUEUE_EVENT_ID // Event_Id_30

// Application events
#define BLEManagerIMPL_STATE_UPDATE_EVT (0)

// 500ms interval
#define BLEMANAGERIMPL_ADV_INT_SLOW (800)
// 100ms interval (Default)
#define BLEMANAGERIMPL_ADV_INT_FAST (160)

#define CHIPOBLE_ADV_SIZE_NO_DEVICE_ID_INFO (4)

#define CHIPOBLE_SCANRES_SIZE_NO_NAME (6)

#define CHIPOBLE_ADV_DATA_MAX_SIZE (GAP_DEVICE_NAME_LEN + CHIPOBLE_SCANRES_SIZE_NO_NAME)

// How often to read current current RPA (in ms)
#define READ_RPA_EVT_PERIOD 3000

// 15 Minute Advertisement CHIP Timeout period
#define ADV_TIMEOUT (900000)

#define STATE_CHANGE_EVT 0
#define CHAR_CHANGE_EVT 1
#define CHIPOBLE_CHAR_CHANGE_EVT 2
#define BLEManagerIMPL_CHIPOBLE_TX_IND_EVT 3
#define ADV_EVT 4
#define PAIR_STATE_EVT 5
#define PASSCODE_EVT 6
#define READ_RPA_EVT 7
#define SEND_PARAM_UPDATE_EVT 8
#define BLEManagerIMPL_CHIPOBLE_CLOSE_CONN_EVT 9
#define CONN_EVT 10

// For storing the active connections
#define RSSI_TRACK_CHNLS 1 // Max possible channels can be GAP_BONDINGS_MAX
#define MAX_RSSI_STORE_DEPTH 5
#define INVALID_HANDLE 0xFFFF
#define RSSI_2M_THRSHLD -30
#define RSSI_1M_THRSHLD -40
#define RSSI_S2_THRSHLD -50
#define RSSI_S8_THRSHLD -60
#define PHY_NONE LL_PHY_NONE // No PHY set
#define AUTO_PHY_UPDATE 0xFF
// Set initial values to maximum, RX is set to max. by default(251 octets, 2120us)
// Some brand smartphone is essentially needing 251/2120, so we set them here.
#define BLEMANAGER_SUGGESTED_PDU_SIZE 251 // default is 27 octets(TX)
#define BLEMANAGER_SUGGESTED_TX_TIME 2120 // default is 328us(TX)

typedef struct
{
    uint8_t len;  // data length
    void * pData; // pointer to message
} CHIPoBLEIndEvt_t;

typedef struct
{
    uint8_t paramId;     // Parameter written
    uint16_t len;        //  data length
    uint16_t connHandle; // Active connection which received the write
} CHIPoBLEProfChgEvt_t;

// App event passed from stack modules. This type is defined by the application
// since it can queue events to itself however it wants.
typedef struct
{
    uint8_t event; // event type
    void * pData;  // pointer to message
} QueuedEvt_t;

// Container to store advertising event data when passing from advertising
// callback to app event. See the respective event in GapAdvScan_Event_IDs
// in gap_advertiser.h for the type that pBuf should be cast to.
typedef struct
{
    uint32_t event;
    void * pBuf;
} GapAdvEventData_t;

// Container to store information from clock expiration using a flexible array
// since data is not always needed
typedef struct
{
    uint8_t event;
    uint8_t data[];
} ClockEventData_t;

// List element for parameter update and PHY command status lists
typedef struct
{
    List_Elem elem;
    uint16_t connHandle;
} ConnHandleEntry_t;

// Connected device information
typedef struct
{
    uint16_t connHandle;          // Connection Handle
    ClockP_Struct * pUpdateClock; // pointer to clock struct
    int8_t rssiArr[MAX_RSSI_STORE_DEPTH];
    uint8_t rssiCntr;
    int8_t rssiAvg;
    bool phyCngRq; // Set to true if PHY change request is in progress
    uint8_t currPhy;
    uint8_t rqPhy;
    uint8_t phyRqFailCnt; // PHY change request count
    bool isAutoPHYEnable; // Flag to indicate auto phy change
    uint16_t mtu;
    ClockEventData_t * pParamUpdateEventData;
} ConnRec_t;

// Container to store passcode data when passing from gapbondmgr callback
// to app event. See the pfnPairStateCB_t documentation from the gapbondmgr.h
// header file for more information on each parameter.
typedef struct
{
    uint8_t state;
    uint16_t connHandle;
    uint8_t status;
} PairStateData_t;

// Container to store passcode data when passing from gapbondmgr callback
// to app event. See the pfnPasscodeCB_t documentation from the gapbondmgr.h
// header file for more information on each parameter.
typedef struct
{
    uint8_t deviceAddr[B_ADDR_LEN];
    uint16_t connHandle;
    uint8_t uiInputs;
    uint8_t uiOutputs;
    uint32_t numComparison;
} PasscodeData_t;

/**
 * Concrete implementation of the BLEManager singleton object for cc13x2_cc26x2.
 */
class BLEManagerImpl final : public BLEManager, private BleLayer, private BlePlatformDelegate, private BleApplicationDelegate

{
    // Allow the BLEManager interface class to delegate method calls to
    // the implementation methods provided by this class.
    friend BLEManager;

public:
    // ===== Platform-specific members that may be accessed directly by the application.

private:
    // ===== Members that implement the BLEManager internal interface.

    CHIP_ERROR _Init(void);
    CHIPoBLEServiceMode _GetCHIPoBLEServiceMode(void);
    CHIP_ERROR _SetCHIPoBLEServiceMode(CHIPoBLEServiceMode val);
    bool _IsAdvertisingEnabled(void);
    CHIP_ERROR _SetAdvertisingEnabled(bool val);
    bool _IsAdvertising(void);
    CHIP_ERROR _SetAdvertisingMode(BLEAdvertisingMode mode);
    CHIP_ERROR _GetDeviceName(char * buf, size_t bufSize);
    CHIP_ERROR _SetDeviceName(const char * deviceName);
    uint16_t _NumConnections(void);
    void _OnPlatformEvent(const ChipDeviceEvent * event);
    BleLayer * _GetBleLayer(void);

    // ===== Members that implement virtual methods on BlePlatformDelegate.

    bool SubscribeCharacteristic(BLE_CONNECTION_OBJECT conId, const Ble::ChipBleUUID * svcId,
                                 const Ble::ChipBleUUID * charId) override;
    bool UnsubscribeCharacteristic(BLE_CONNECTION_OBJECT conId, const Ble::ChipBleUUID * svcId,
                                   const Ble::ChipBleUUID * charId) override;
    bool CloseConnection(BLE_CONNECTION_OBJECT conId) override;
    uint16_t GetMTU(BLE_CONNECTION_OBJECT conId) const override;

    bool SendIndication(BLE_CONNECTION_OBJECT conId, const Ble::ChipBleUUID * svcId, const Ble::ChipBleUUID * charId,
                        System::PacketBufferHandle pBuf) override;
    bool SendWriteRequest(BLE_CONNECTION_OBJECT conId, const Ble::ChipBleUUID * svcId, const Ble::ChipBleUUID * charId,
                          System::PacketBufferHandle pBuf) override;
    bool SendReadRequest(BLE_CONNECTION_OBJECT conId, const Ble::ChipBleUUID * svcId, const Ble::ChipBleUUID * charId,
                         System::PacketBufferHandle pBuf) override;
    bool SendReadResponse(BLE_CONNECTION_OBJECT conId, BLE_READ_REQUEST_CONTEXT requestContext, const Ble::ChipBleUUID * svcId,
                          const Ble::ChipBleUUID * charId) override;

    // ===== Members that implement virtual methods on BleApplicationDelegate.

    void NotifyChipConnectionClosed(BLE_CONNECTION_OBJECT conId) override;

    const ChipBleUUID chipUUID_CHIPoBLEChar_RX = { { 0x18, 0xEE, 0x2E, 0xF5, 0x26, 0x3D, 0x45, 0x59, 0x95, 0x9F, 0x4F, 0x9C, 0x42,
                                                     0x9F, 0x9D, 0x11 } };
    const ChipBleUUID chipUUID_CHIPoBLEChar_TX = { { 0x18, 0xEE, 0x2E, 0xF5, 0x26, 0x3D, 0x45, 0x59, 0x95, 0x9F, 0x4F, 0x9C, 0x42,
                                                     0x9F, 0x9D, 0x12 } };

    friend BLEManager & BLEMgr(void);
    friend BLEManagerImpl & BLEMgrImpl(void);

    static BLEManagerImpl sInstance;

    /* BLE stack task handle */
    static TaskHandle_t sBleTaskHndl;
    // Entity ID globally used to check for source and/or destination of messages
    static ICall_EntityID sSelfEntity;

    // Event globally used to post local events and pend on system and
    // local events.
    static ICall_SyncHandle sSyncEvent;
    static QueueHandle_t sEventHandlerMsgQueueID;
    static chipOBleProfileCBs_t CHIPoBLEProfile_CBs;
    static gapBondCBs_t BLEMgr_BondMgrCBs;

    enum class Flags : uint16_t
    {
        kAdvertisingEnabled       = 0x0001, /* App enabled CHIPoBLE advertising */
        kFastAdvertisingEnabled   = 0x0002, /* App enabled Fash CHIPoBLE advertising */
        kAdvertising              = 0x0004, /* TI BLE stack actively advertising */
<<<<<<< HEAD
        kBLEStackInitialized      = 0x0008, /* TI BLE Stack GAP Intilization complete */
        kBLEStackGATTNameUpdate   = 0x0010, /* Trigger TI BLE Stack name update, must be performed prior to adv start */
        kBLEStackGATTNameSet      = 0x0020, /* Device name has been set externally*/
        kAdvertisingRefreshNeeded = 0x0040, /* Advertising settings changed and it should be restarted */
=======
        kBLEStackInitialized      = 0x0008, /* TI BLE Stack GAP/GATT Intilization complete */
        kBLEStackAdvInitialized   = 0x0010, /* TI BLE Stack Advertisement Intilization complete */
        kBLEStackGATTNameUpdate   = 0x0020, /* Trigger TI BLE Stack name update, must be performed prior to adv start */
        kBLEStackGATTNameSet      = 0x0040, /* Device name has been set externally*/
        kAdvertisingRefreshNeeded = 0x0080, /* Advertising settings changed and it should be restarted */

>>>>>>> aa208e83
    };

    BitFlags<Flags> mFlags;
    CHIPoBLEServiceMode mServiceMode;
    char mDeviceName[GAP_DEVICE_NAME_LEN];

    ConnRec_t connList[MAX_NUM_BLE_CONNS];
    // List to store connection handles for queued param updates
    List_List paramUpdateList;

    // Advertising handles
    uint8_t advHandleLegacy;
    // Address mode
    GAP_Addr_Modes_t addrMode = DEFAULT_ADDRESS_MODE;
    // Current Random Private Address
    uint8_t rpa[B_ADDR_LEN] = { 0 };

    uint8_t mAdvDatachipOBle[CHIPOBLE_ADV_DATA_MAX_SIZE];
    uint8_t mScanResDatachipOBle[CHIPOBLE_ADV_DATA_MAX_SIZE];

    ClockP_Struct clkRpaRead;
    ClockP_Struct clkAdvTimeout;
    // Memory to pass RPA read event ID to clock handler
    ClockEventData_t argRpaRead = { .event = READ_RPA_EVT };

    // ===== Private BLE Stack Helper functions.
    void ConfigureAdvertisements(void);
    void EventHandler_init(void);
    void InitPHYRSSIArray(void);
    CHIP_ERROR CreateEventHandler(void);
    uint8_t ProcessStackEvent(ICall_Hdr * pMsg);
    void ProcessEvtHdrMsg(QueuedEvt_t * pMsg);
    void ProcessGapMessage(gapEventHdr_t * pMsg);
    uint8_t ProcessGATTMsg(gattMsgEvent_t * pMsg);
    void ProcessAdvEvent(GapAdvEventData_t * pEventData);
    CHIP_ERROR ProcessParamUpdate(uint16_t connHandle);
    status_t EnqueueEvtHdrMsg(uint8_t event, void * pData);
    uint8_t AddBLEConn(uint16_t connHandle);
    uint8_t RemoveBLEConn(uint16_t connHandle);
    uint8_t GetBLEConnIndex(uint16_t connHandle) const;
    uint8_t ClearBLEConnListEntry(uint16_t connHandle);
    void ClearPendingBLEParamUpdate(uint16_t connHandle);
    void UpdateBLERPA(void);

    static void HandleIncomingBleConnection(Ble::BLEEndPoint * bleEP);

    /* Static helper function */
    static void EventHandler(void * arg);
    static CHIP_ERROR DriveBLEState(void);

    /* Declared static to acquire function ptr */
    static void advCallback(uint32_t event, void * pBuf, uintptr_t arg);
    static void ClockHandler(uintptr_t arg);
    static void AdvTimeoutHandler(uintptr_t arg);
    static void CHIPoBLEProfile_charValueChangeCB(uint8_t paramId, uint16_t len, uint16_t connHandle);
    static void PasscodeCb(uint8_t * pDeviceAddr, uint16_t connHandle, uint8_t uiInputs, uint8_t uiOutputs, uint32_t numComparison);
    static void PairStateCb(uint16_t connHandle, uint8_t state, uint8_t status);
    static void AssertHandler(uint8 assertCause, uint8 assertSubcause);
};

/**
 * Returns a reference to the public interface of the BLEManager singleton object.
 *
 * Internal components should use this to access features of the BLEManager object
 * that are common to all platforms.
 */
inline BLEManager & BLEMgr(void)
{
    return BLEManagerImpl::sInstance;
}

/**
 * Returns the platform-specific implementation of the BLEManager singleton object.
 *
 * Internal components can use this to gain access to features of the BLEManager
 * that are specific to the cc13x2_cc26x2 platforms.
 */
inline BLEManagerImpl & BLEMgrImpl(void)
{
    return BLEManagerImpl::sInstance;
}

inline BleLayer * BLEManagerImpl::_GetBleLayer()
{
    return this;
}

} // namespace Internal
} // namespace DeviceLayer
} // namespace chip

#endif // CHIP_DEVICE_CONFIG_ENABLE_CHIPOBLE

#endif // BLEManager_IMPL_H<|MERGE_RESOLUTION|>--- conflicted
+++ resolved
@@ -269,19 +269,12 @@
         kAdvertisingEnabled       = 0x0001, /* App enabled CHIPoBLE advertising */
         kFastAdvertisingEnabled   = 0x0002, /* App enabled Fash CHIPoBLE advertising */
         kAdvertising              = 0x0004, /* TI BLE stack actively advertising */
-<<<<<<< HEAD
-        kBLEStackInitialized      = 0x0008, /* TI BLE Stack GAP Intilization complete */
-        kBLEStackGATTNameUpdate   = 0x0010, /* Trigger TI BLE Stack name update, must be performed prior to adv start */
-        kBLEStackGATTNameSet      = 0x0020, /* Device name has been set externally*/
-        kAdvertisingRefreshNeeded = 0x0040, /* Advertising settings changed and it should be restarted */
-=======
         kBLEStackInitialized      = 0x0008, /* TI BLE Stack GAP/GATT Intilization complete */
         kBLEStackAdvInitialized   = 0x0010, /* TI BLE Stack Advertisement Intilization complete */
         kBLEStackGATTNameUpdate   = 0x0020, /* Trigger TI BLE Stack name update, must be performed prior to adv start */
         kBLEStackGATTNameSet      = 0x0040, /* Device name has been set externally*/
         kAdvertisingRefreshNeeded = 0x0080, /* Advertising settings changed and it should be restarted */
 
->>>>>>> aa208e83
     };
 
     BitFlags<Flags> mFlags;
