--- conflicted
+++ resolved
@@ -795,39 +795,22 @@
         if ((sInstance.mServiceMode == ConnectivityManager::kCHIPoBLEServiceMode_Enabled) &&
             sInstance.mFlags.Has(Flags::kBLEStackInitialized))
         {
-<<<<<<< HEAD
-            /* Advertising flag set, either advertising or fast adv is enabled: Do nothing  */
-            /* Advertising flag not set, neither advertising nor fast adv is enabled: do nothing */
-            /* Advertising flag not set, either advertising or fast adv is enabled: Turn on */
-            if (!mFlags.Has(Flags::kAdvertising))
-=======
             if (sInstance.mFlags.Has(Flags::kAdvertisingEnabled))
->>>>>>> aa208e83
             {
                 BLEMGR_LOG("BLEMGR: BLE Process Application Message: kAdvertisingEnabled");
 
-<<<<<<< HEAD
-                if (mFlags.Has(Flags::kAdvertisingEnabled))
-=======
                 if (sInstance.mFlags.Has(Flags::kAdvertisingRefreshNeeded))
->>>>>>> aa208e83
                 {
                     BLEMGR_LOG("BLEMGR: BLE Process Application Message: kAdvertisingRefreshNeeded");
 
                     // Disable advertisements and proceed with updates
                     sInstance.mFlags.Clear(Flags::kAdvertisingRefreshNeeded);
 
-<<<<<<< HEAD
-                    mFlags.Set(Flags::kAdvertising);
-
-                    if (mFlags.Has(Flags::kFastAdvertisingEnabled))
-=======
                     GapAdv_disable(sInstance.advHandleLegacy);
                     sInstance.mFlags.Clear(Flags::kAdvertising);
 
                     uint16_t newParamMax = 0, newParamMin = 0;
                     if (sInstance.mFlags.Has(Flags::kFastAdvertisingEnabled))
->>>>>>> aa208e83
                     {
                         // Update advertising interval
                         BLEMGR_LOG("BLEMGR: ConfigureAdvertisements: Fast Advertising Enabled");
@@ -841,65 +824,32 @@
                         newParamMax = CHIP_DEVICE_CONFIG_BLE_SLOW_ADVERTISING_INTERVAL_MAX;
                         newParamMin = CHIP_DEVICE_CONFIG_BLE_SLOW_ADVERTISING_INTERVAL_MIN;
                     }
-<<<<<<< HEAD
-                }
-            }
-            /* Advertising flag set, neither advertising nor fast adv is enabled: Turn off*/
-            else if (!mFlags.Has(Flags::kAdvertisingEnabled) && !mFlags.Has(Flags::kFastAdvertisingEnabled))
-            {
-                BLEMGR_LOG("BLEMGR: BLE Process Application Message: Advertising disables");
-
-                // Stop advertising
-                GapAdv_disable(sInstance.advHandleLegacy);
-                mFlags.Clear(Flags::kAdvertising);
-                mFlags.Set(Flags::kFastAdvertisingEnabled, true);
-=======
 
                     // Set a parameter
                     GapAdv_setParam(sInstance.advHandleLegacy, GAP_ADV_PARAM_PRIMARY_INTERVAL_MAX, &newParamMax);
                     GapAdv_setParam(sInstance.advHandleLegacy, GAP_ADV_PARAM_PRIMARY_INTERVAL_MIN, &newParamMin);
->>>>>>> aa208e83
 
                     // Update advertisement parameters
                     ConfigureAdvertisements();
                 }
             }
-<<<<<<< HEAD
-            /* Other case is that advertising is already working, but should be restarted, as its settings changed */
-            else if (mFlags.Has(Flags::kAdvertisingRefreshNeeded))
-            {
-                mFlags.Clear(Flags::kAdvertisingRefreshNeeded);
-                GapAdv_disable(sInstance.advHandleLegacy);
-=======
 
             // Turn on advertisements
             if (sInstance.mFlags.Has(Flags::kAdvertisingEnabled) && !sInstance.mFlags.Has(Flags::kAdvertising))
             {
                 // Send notification to thread manager that CHIPoBLE advertising is starting
->>>>>>> aa208e83
 
                 // Enable legacy advertising for set #1
                 status = (bStatus_t) GapAdv_enable(sInstance.advHandleLegacy, GAP_ADV_ENABLE_OPTIONS_USE_MAX, 0);
 
                 assert(status == SUCCESS);
-<<<<<<< HEAD
-                mFlags.Set(Flags::kAdvertising);
-=======
 
                 // Start advertisement timeout timer
                 Util_startClock(&sInstance.clkAdvTimeout);
 
                 sInstance.mFlags.Set(Flags::kAdvertising);
->>>>>>> aa208e83
             }
 
-<<<<<<< HEAD
-        if (mFlags.Has(Flags::kBLEStackGATTNameUpdate))
-        {
-            mFlags.Clear(Flags::kBLEStackGATTNameUpdate);
-            // Indicate that Device name has been set externally
-            mFlags.Set(Flags::kBLEStackGATTNameSet);
-=======
             // Advertising should be disabled
             if ((!sInstance.mFlags.Has(Flags::kAdvertisingEnabled)) && sInstance.mFlags.Has(Flags::kAdvertising))
             {
@@ -908,7 +858,6 @@
                 // Stop advertising
                 GapAdv_disable(sInstance.advHandleLegacy);
                 sInstance.mFlags.Clear(Flags::kAdvertising);
->>>>>>> aa208e83
 
                 Util_stopClock(&sInstance.clkAdvTimeout);
             }
@@ -1137,12 +1086,8 @@
 
             ConfigureAdvertisements();
 
-<<<<<<< HEAD
-            mFlags.Set(Flags::kBLEStackInitialized);
-=======
             sInstance.mFlags.Set(Flags::kBLEStackInitialized);
             sInstance.mFlags.Set(Flags::kBLEStackAdvInitialized);
->>>>>>> aa208e83
 
             /* Trigger post-initialization state update */
             DriveBLEState();
@@ -1173,25 +1118,11 @@
 
         DMMPolicy_updateStackState(DMMPolicy_StackRole_BlePeripheral, DMMPOLICY_BLE_HIGH_BANDWIDTH);
 
-<<<<<<< HEAD
-        if (numActive < MAX_NUM_BLE_CONNS)
-        {
-            // Start advertising since there is room for more connections. Advertisements stop automatically following connection.
-            mFlags.Clear(Flags::kAdvertising);
-        }
-        else
-        {
-            // Stop advertising since there is no room for more connections
-            BLEMGR_LOG("BLEMGR: BLE event GAP_LINK_ESTABLISHED_EVENT: MAX connections");
-            mFlags.Clear(Flags::kAdvertisingEnabled).Clear(Flags::kAdvertising);
-            mFlags.Set(Flags::kFastAdvertisingEnabled, true);
-=======
         if (numActive >= MAX_NUM_BLE_CONNS)
         {
             // Stop advertising since there is no room for more connections
             BLEMGR_LOG("BLEMGR: BLE event GAP_LINK_ESTABLISHED_EVENT: MAX connections");
             sInstance.mFlags.Clear(Flags::kAdvertisingEnabled).Clear(Flags::kAdvertising);
->>>>>>> aa208e83
         }
 
         /* Stop advertisement timeout timer */
