/*
 *
 *    Copyright (c) 2020-2021 Project CHIP Authors
 *    Copyright (c) 2019 Nest Labs, Inc.
 *
 *    Licensed under the Apache License, Version 2.0 (the "License");
 *    you may not use this file except in compliance with the License.
 *    You may obtain a copy of the License at
 *
 *        http://www.apache.org/licenses/LICENSE-2.0
 *
 *    Unless required by applicable law or agreed to in writing, software
 *    distributed under the License is distributed on an "AS IS" BASIS,
 *    WITHOUT WARRANTIES OR CONDITIONS OF ANY KIND, either express or implied.
 *    See the License for the specific language governing permissions and
 *    limitations under the License.
 */

/**
 * @file
 * Provides an implementation of the BLEManager object for cc13xx_cc26xx
 * platform using the Texas Instruments SDK and the OpenThread stack.
 */
#include <string.h>

/* this file behaves like a config.h, comes first */
#include <platform/internal/CHIPDeviceLayerInternal.h>

#if CHIP_DEVICE_CONFIG_ENABLE_CHIPOBLE

#include <ble/CHIPBleServiceData.h>
#include <platform/internal/BLEManager.h>

#include "FreeRTOS.h"
#include <queue.h>
#include <task.h>

/* Include DMM module */
#include "chipOBleProfile.h"
#include "hal_types.h"
#include "ti_dmm_application_policy.h"
#include <bcomdef.h>
#include <devinfoservice.h>
#include <dmm/apps/common/freertos/util.h>
#include <dmm/dmm_policy.h>
#include <dmm/dmm_priority_ble_thread.h>
#include <dmm/dmm_scheduler.h>
#include <icall.h>
#include <icall_ble_api.h>
#include <util.h>

extern "C" {
#include "ti_ble_config.h"
#include "ti_drivers_config.h"
#ifndef ICALL_FEATURE_SEPARATE_IMGINFO
#include <icall_addrs.h>
#endif /* ICALL_FEATURE_SEPARATE_IMGINFO */
}

// BLE Manager Debug Logs
extern "C" {
#ifdef BLEMGR_DBG_LOGGING
extern void cc13x2_26x2Log(const char * aFormat, ...);
#define BLEMGR_LOG(...) cc13x2_26x2Log(__VA_ARGS__);
#else
#define BLEMGR_LOG(...)
#endif
}

#ifndef USE_DEFAULT_USER_CFG
#include "ble_user_config.h"
// BLE user defined configuration. Required to be globally accesible for BLE initialization
icall_userCfg_t user0Cfg = BLE_USER_CFG;
#endif // USE_DEFAULT_USER_CFG

using namespace ::chip;
using namespace ::chip::Ble;

namespace chip {
namespace DeviceLayer {
namespace Internal {

/* Static class member initialization */
BLEManagerImpl BLEManagerImpl::sInstance;
TaskHandle_t BLEManagerImpl::sBleTaskHndl;
ICall_EntityID BLEManagerImpl::sSelfEntity;
ICall_SyncHandle BLEManagerImpl::sSyncEvent;
QueueHandle_t BLEManagerImpl::sEventHandlerMsgQueueID;
chipOBleProfileCBs_t BLEManagerImpl::CHIPoBLEProfile_CBs = {
    // Provisioning GATT Characteristic value change callback
    CHIPoBLEProfile_charValueChangeCB
};

// GAP Bond Manager Callbacks
gapBondCBs_t BLEManagerImpl::BLEMgr_BondMgrCBs = {
    PasscodeCb, // Passcode callback
    PairStateCb // Pairing/Bonding state Callback
};

// ===== Members that implement the BLEManager internal interface.
CHIP_ERROR BLEManagerImpl::_Init(void)
{
    CHIP_ERROR err = CHIP_NO_ERROR;

    BLEMGR_LOG("BLEMGR: BLE Initialization Start");
    // Initialize the CHIP BleLayer.
    err = BleLayer::Init(this, this, &SystemLayer);
    if (err != CHIP_NO_ERROR)
    {
        return err;
    }

    /* Register BLE Stack assert handler */
    RegisterAssertCback(AssertHandler);

    mFlags.ClearAll().Set(Flags::kAdvertisingEnabled, CHIP_DEVICE_CONFIG_CHIPOBLE_ENABLE_ADVERTISING_AUTOSTART);
    mFlags.Set(Flags::kFastAdvertisingEnabled, true);

    mServiceMode             = ConnectivityManager::kCHIPoBLEServiceMode_Enabled;
    OnChipBleConnectReceived = HandleIncomingBleConnection;

    err = CreateEventHandler();
    return err;
}

BLEManager::CHIPoBLEServiceMode BLEManagerImpl::_GetCHIPoBLEServiceMode(void)
{
    return mServiceMode;
}

CHIP_ERROR BLEManagerImpl::_SetCHIPoBLEServiceMode(BLEManager::CHIPoBLEServiceMode val)
{
    mServiceMode = val;

    /* Trigger state update */
    return DriveBLEState();
}

bool BLEManagerImpl::_IsAdvertisingEnabled(void)
{
    return mFlags.Has(Flags::kAdvertisingEnabled);
}

/* Post event to app processing loop to begin CHIP advertising */
CHIP_ERROR BLEManagerImpl::_SetAdvertisingEnabled(bool val)
{
    mFlags.Set(Flags::kAdvertisingEnabled, val);

    /* Send event to process state change request */
    return DriveBLEState();
}

CHIP_ERROR BLEManagerImpl::_SetAdvertisingMode(BLEAdvertisingMode mode)
{
    CHIP_ERROR ret = CHIP_NO_ERROR;

    switch (mode)
    {
    case BLEAdvertisingMode::kFastAdvertising:
        mFlags.Set(Flags::kFastAdvertisingEnabled, true);
        break;
    case BLEAdvertisingMode::kSlowAdvertising:
        mFlags.Set(Flags::kFastAdvertisingEnabled, false);
        break;
    default:
        return CHIP_ERROR_INVALID_ARGUMENT;
    }
    mFlags.Set(Flags::kFlag_AdvertisingRefreshNeeded);
    ret = DriveBLEState();
    return ret;
}

bool BLEManagerImpl::_IsAdvertising(void)
{
    return mFlags.Has(Flags::kAdvertising);
}

CHIP_ERROR BLEManagerImpl::_GetDeviceName(char * buf, size_t bufSize)
{
    CHIP_ERROR ret = CHIP_NO_ERROR;

    if (bufSize <= GAP_DEVICE_NAME_LEN)
    {
        strncpy(buf, mDeviceName, bufSize);
    }
    else
    {
        ret = CHIP_ERROR_BUFFER_TOO_SMALL;
    }

    return ret;
}

CHIP_ERROR BLEManagerImpl::_SetDeviceName(const char * deviceName)
{
    CHIP_ERROR ret = CHIP_NO_ERROR;

    if (strlen(deviceName) <= GAP_DEVICE_NAME_LEN)
    {
        strncpy(mDeviceName, deviceName, strlen(deviceName));

        mFlags.Set(Flags::kBLEStackGATTNameUpdate);

        ret = DriveBLEState();
    }
    else
    {
        ret = CHIP_ERROR_BUFFER_TOO_SMALL;
    }

    return ret;
}

uint16_t BLEManagerImpl::_NumConnections(void)
{
    uint8_t i, numConns = 0;

    // Try to find an available entry
    for (i = 0; i < MAX_NUM_BLE_CONNS; i++)
    {
        if (connList[i].connHandle != LL_CONNHANDLE_INVALID)
        {
            numConns++;
        }
    }

    return numConns;
}

void BLEManagerImpl::_OnPlatformEvent(const ChipDeviceEvent * event)
{
    switch (event->Type)
    {
    case DeviceEventType::kCHIPoBLESubscribe: {
        ChipDeviceEvent connEstEvent;

        BLEMGR_LOG("BLEMGR: OnPlatformEvent, kCHIPoBLESubscribe");
        HandleSubscribeReceived(event->CHIPoBLESubscribe.ConId, &CHIP_BLE_SVC_ID, &chipUUID_CHIPoBLEChar_TX);

        connEstEvent.Type = DeviceEventType::kCHIPoBLEConnectionEstablished;

        PlatformMgr().PostEvent(&connEstEvent);
    }
    break;

    case DeviceEventType::kCHIPoBLEUnsubscribe: {
        BLEMGR_LOG("BLEMGR: OnPlatformEvent, kCHIPoBLEUnsubscribe");
        HandleUnsubscribeReceived(event->CHIPoBLEUnsubscribe.ConId, &CHIP_BLE_SVC_ID, &chipUUID_CHIPoBLEChar_TX);
    }
    break;

    case DeviceEventType::kCHIPoBLEWriteReceived: {
        BLEMGR_LOG("BLEMGR: OnPlatformEvent, kCHIPoBLEWriteReceived");
        HandleWriteReceived(event->CHIPoBLEWriteReceived.ConId, &CHIP_BLE_SVC_ID, &chipUUID_CHIPoBLEChar_RX,
                            PacketBufferHandle::Adopt(event->CHIPoBLEWriteReceived.Data));
    }
    break;

    case DeviceEventType::kCHIPoBLEIndicateConfirm:
        HandleIndicationConfirmation(event->CHIPoBLEIndicateConfirm.ConId, &CHIP_BLE_SVC_ID, &chipUUID_CHIPoBLEChar_TX);
        break;

    case DeviceEventType::kCHIPoBLEConnectionError: {
        BLEMGR_LOG("BLEMGR: OnPlatformEvent, kCHIPoBLEConnectionError");
        HandleConnectionError(event->CHIPoBLEConnectionError.ConId, event->CHIPoBLEConnectionError.Reason);
    }
    break;

    default:
        break;
    }
}

// ===== Members that implement virtual methods on BlePlatformDelegate.
bool BLEManagerImpl::CloseConnection(BLE_CONNECTION_OBJECT conId)
{
    void * pMsg = (void *) ICall_malloc(sizeof(void *));
    pMsg        = (void *) conId;

    EnqueueEvtHdrMsg(BLEManagerIMPL_CHIPOBLE_CLOSE_CONN_EVT, (void *) pMsg);

    return CHIP_NO_ERROR;
}

uint16_t BLEManagerImpl::GetMTU(BLE_CONNECTION_OBJECT conId) const
{
    uint8_t index;
    uint16_t mtu = 0;

    index = GetBLEConnIndex(*((uint32_t *) conId));

    if (index != MAX_NUM_BLE_CONNS)
    {
        mtu = sInstance.connList[index].mtu;
        /* Prior to MTU update event, MTU is determined by the below formula */
        if (mtu == 0)
        {
            mtu = MAX_PDU_SIZE - 4;
        }
    }

    return mtu;
}

// ===== Members that implement virtual methods on BleApplicationDelegate.

void BLEManagerImpl::NotifyChipConnectionClosed(BLE_CONNECTION_OBJECT conId)
{
    // Unused
}

bool BLEManagerImpl::SendIndication(BLE_CONNECTION_OBJECT conId, const ChipBleUUID * svcId, const ChipBleUUID * charId,
                                    PacketBufferHandle data)
{
    BLEMGR_LOG("BLEMGR: BLE SendIndication ");

    // Allocate buffers to send to BLE app task
    uint8_t dataLen = static_cast<uint8_t>(data->DataLength());
    CHIPoBLEIndEvt_t * pMsg;
    uint8_t * pBuf;

    pMsg = (CHIPoBLEIndEvt_t *) ICall_malloc(sizeof(CHIPoBLEIndEvt_t));
    if (NULL == pMsg)
    {
        return false;
    }

    pBuf = (uint8_t *) ICall_malloc(dataLen);
    if (NULL == pBuf)
    {
        ICall_free((void *) pMsg);
        return false;
    }

    memset(pBuf, 0x00, dataLen);
    memcpy(pBuf, data->Start(), dataLen);

    pMsg->pData = pBuf;
    pMsg->len   = dataLen;

    EnqueueEvtHdrMsg(BLEManagerIMPL_CHIPOBLE_TX_IND_EVT, (void *) pMsg);

    BLEMGR_LOG("BLEMGR: BLE SendIndication RETURN, Length: %d ", dataLen);
    return true;
}

bool BLEManagerImpl::SubscribeCharacteristic(BLE_CONNECTION_OBJECT conId, const Ble::ChipBleUUID * svcId,
                                             const Ble::ChipBleUUID * charId)
{
    /* Unsupported on TI peripheral device implementation */
    return false;
}

bool BLEManagerImpl::UnsubscribeCharacteristic(BLE_CONNECTION_OBJECT conId, const Ble::ChipBleUUID * svcId,
                                               const Ble::ChipBleUUID * charId)
{
    /* Unsupported on TI peripheral device implementation */
    return false;
}

bool BLEManagerImpl::SendWriteRequest(BLE_CONNECTION_OBJECT conId, const ChipBleUUID * svcId, const ChipBleUUID * charId,
                                      PacketBufferHandle pBuf)
{
    /* Unsupported on TI peripheral device implementation */
    return false;
}

bool BLEManagerImpl::SendReadRequest(BLE_CONNECTION_OBJECT conId, const ChipBleUUID * svcId, const ChipBleUUID * charId,
                                     PacketBufferHandle pBuf)
{
    /* Unsupported on TI peripheral device implementation */
    return false;
}

bool BLEManagerImpl::SendReadResponse(BLE_CONNECTION_OBJECT conId, BLE_READ_REQUEST_CONTEXT requestContext,
                                      const ChipBleUUID * svcId, const ChipBleUUID * charId)
{
    /* Unsupported on TI peripheral device implementation */
    return false;
}

void BLEManagerImpl::HandleIncomingBleConnection(BLEEndPoint * bleEP)
{
    BLEMGR_LOG("BLEMGR: HandleIncomingBleConnection");
}

// ===== Helper Members that implement the Low level BLE Stack behavior.

/*********************************************************************
 * @fn      AdvInit
 *
 * @brief   Initialize CHIPoBLE Advertisement.
 *
 * @param   pMsg - message to process
 */
void BLEManagerImpl::AdvInit(void)
{
    bStatus_t status = FAILURE;
    uint16_t deviceDiscriminator;
    uint8_t localDeviceNameLen;
    uint8_t scanIndex = 0;
    uint8_t advIndex  = 0;
    uint8_t scanResLength;
    uint8_t advLength;
    uint8_t * advDatachipOBle;
    uint8_t * scanResDatachipOBle;

    BLEMGR_LOG("BLEMGR: AdvInit");

    ChipBLEDeviceIdentificationInfo mDeviceIdInfo;
    ConfigurationMgr().GetBLEDeviceIdentificationInfo(mDeviceIdInfo);

    // Verify device name was not already set
    if (!sInstance.mFlags.Has(Flags::kBLEStackGATTNameSet))
    {
        /* Default device name is CHIP-<DISCRIMINATOR> */
        deviceDiscriminator = mDeviceIdInfo.GetDeviceDiscriminator();

        localDeviceNameLen = strlen(CHIP_DEVICE_CONFIG_BLE_DEVICE_NAME_PREFIX) + sizeof(deviceDiscriminator);

        memset(sInstance.mDeviceName, 0, GAP_DEVICE_NAME_LEN);
        snprintf(sInstance.mDeviceName, GAP_DEVICE_NAME_LEN, "%s%04u", CHIP_DEVICE_CONFIG_BLE_DEVICE_NAME_PREFIX,
                 deviceDiscriminator);

        // Set the Device Name characteristic in the GAP GATT Service
        // For more information, see the section in the User's Guide:
        // http://software-dl.ti.com/lprf/ble5stack-latest/
        GGS_SetParameter(GGS_DEVICE_NAME_ATT, GAP_DEVICE_NAME_LEN, sInstance.mDeviceName);

        BLEMGR_LOG("BLEMGR: AdvInit New device name set: %s", sInstance.mDeviceName);
    }
    else
    {
        localDeviceNameLen = strlen(sInstance.mDeviceName);
    }

    scanResLength = localDeviceNameLen + CHIPOBLE_SCANRES_SIZE_NO_NAME;

    scanResDatachipOBle = (uint8_t *) ICall_malloc(scanResLength);

    scanResDatachipOBle[scanIndex++] = localDeviceNameLen + 1;
    scanResDatachipOBle[scanIndex++] = GAP_ADTYPE_LOCAL_NAME_COMPLETE;
    memcpy(&scanResDatachipOBle[scanIndex], sInstance.mDeviceName, localDeviceNameLen);
    scanIndex += localDeviceNameLen;
    scanResDatachipOBle[scanIndex++] = 0x03;
    scanResDatachipOBle[scanIndex++] = GAP_ADTYPE_16BIT_COMPLETE;
    scanResDatachipOBle[scanIndex++] = static_cast<uint8_t>(LO_UINT16(CHIPOBLE_SERV_UUID));
    scanResDatachipOBle[scanIndex++] = static_cast<uint8_t>(HI_UINT16(CHIPOBLE_SERV_UUID));

    for (uint8_t temp = 0; temp < scanIndex; temp++)
    {
        BLEMGR_LOG("BLEMGR: AdvInit Scan Response Data: %x", scanResDatachipOBle[temp]);
    }

    advLength       = sizeof(static_cast<uint16_t>(CHIPOBLE_SERV_UUID)) + static_cast<uint8_t>(sizeof(mDeviceIdInfo)) + 1;
    advDatachipOBle = (uint8_t *) ICall_malloc(CHIPOBLE_ADV_SIZE_NO_DEVICE_ID_INFO + advLength);

    BLEMGR_LOG("BLEMGR: AdvInit: MDeviceIDInfo Size: %d", sizeof(mDeviceIdInfo));
    BLEMGR_LOG("BLEMGR: AdvInit: advlength: %d", advLength);
    BLEMGR_LOG("BLEMGR: AdvInit:Desc : %d", mDeviceIdInfo.GetDeviceDiscriminator());

    advDatachipOBle[advIndex++] = 0x02;
    advDatachipOBle[advIndex++] = GAP_ADTYPE_FLAGS;
    advDatachipOBle[advIndex++] = GAP_ADTYPE_FLAGS_BREDR_NOT_SUPPORTED | GAP_ADTYPE_FLAGS_GENERAL;
    advDatachipOBle[advIndex++] = advLength;
    advDatachipOBle[advIndex++] = GAP_ADTYPE_SERVICE_DATA;
    advDatachipOBle[advIndex++] = static_cast<uint8_t>(LO_UINT16(CHIPOBLE_SERV_UUID));
    advDatachipOBle[advIndex++] = static_cast<uint8_t>(HI_UINT16(CHIPOBLE_SERV_UUID));
    memcpy(&advDatachipOBle[advIndex], (void *) &mDeviceIdInfo, static_cast<uint8_t>(sizeof(mDeviceIdInfo)));

    // Setup and start Advertising
    // For more information, see the GAP section in the User's Guide:
    // http://software-dl.ti.com/lprf/ble5stack-latest/

    // Create Advertisement set #1 and assign handle
    status = (bStatus_t) GapAdv_create(&advCallback, &advParams1, &sInstance.advHandleLegacy);
    assert(status == SUCCESS);

    // Load advertising data for set #1 that is statically allocated by the app
    status = (bStatus_t) GapAdv_loadByHandle(sInstance.advHandleLegacy, GAP_ADV_DATA_TYPE_ADV,
                                             CHIPOBLE_ADV_SIZE_NO_DEVICE_ID_INFO + advLength, advDatachipOBle);

    // Load scan response data for set #1 that is statically allocated by the app
    status =
        (bStatus_t) GapAdv_loadByHandle(sInstance.advHandleLegacy, GAP_ADV_DATA_TYPE_SCAN_RSP, scanResLength, scanResDatachipOBle);
    assert(status == SUCCESS);

    // Set event mask for set #1
    status = (bStatus_t) GapAdv_setEventMask(sInstance.advHandleLegacy,
                                             GAP_ADV_EVT_MASK_START_AFTER_ENABLE | GAP_ADV_EVT_MASK_END_AFTER_DISABLE |
                                                 GAP_ADV_EVT_MASK_SET_TERMINATED);

    Util_constructClock(&sInstance.clkAdvTimeout, AdvTimeoutHandler, ADV_TIMEOUT, 0, false, (uintptr_t) NULL);
}

/*********************************************************************
 * @fn      EventHandler_init
 *
 * @brief   Called during initialization and contains application
 *          specific initialization (ie. hardware initialization/setup,
 *          table initialization, power up notification, etc), and
 *          profile initialization/setup.
 */
void BLEManagerImpl::EventHandler_init(void)
{
    BLEMGR_LOG("BLEMGR: EventHandler_init");

    /* Update User Configuration of the stack */
    user0Cfg.appServiceInfo->timerTickPeriod     = ICall_getTickPeriod();
    user0Cfg.appServiceInfo->timerMaxMillisecond = ICall_getMaxMSecs();

    /* Initialize ICall module */
    ICall_init();

    /* Start tasks of external images */
    ICall_createRemoteTasks();
    BLEManagerImpl::sBleTaskHndl = (TaskHandle_t)(*((TaskHandle_t *) ICall_getRemoteTaskHandle(0)));
    DMMSch_registerClient((TaskHandle_t) BLEManagerImpl::sBleTaskHndl, DMMPolicy_StackRole_BlePeripheral);
    /* set the stacks in default states */
    DMMPolicy_updateStackState(DMMPolicy_StackRole_BlePeripheral, DMMPOLICY_BLE_IDLE);

    vTaskPrioritySet(xTaskGetCurrentTaskHandle(), 3);

    // ******************************************************************
    // N0 STACK API CALLS CAN OCCUR BEFORE THIS CALL TO ICall_registerApp
    // ******************************************************************
    // Register the current thread as an ICall dispatcher application
    // so that the application can send and receive messages.
    ICall_registerApp(&BLEManagerImpl::sSelfEntity, &BLEManagerImpl::sSyncEvent);

#ifdef USE_RCOSC
    RCOSC_enableCalibration();
#endif // USE_RCOSC

    // Create an RTOS queue for message from profile to be sent to app.
    Util_constructQueue(&BLEManagerImpl::sEventHandlerMsgQueueID);

    // Configure GAP
    {
        uint16_t paramUpdateDecision = DEFAULT_PARAM_UPDATE_REQ_DECISION;

        // Pass all parameter update requests to the app for it to decide
        GAP_SetParamValue(GAP_PARAM_LINK_UPDATE_DECISION, paramUpdateDecision);
    }

    // Setup the GAP Bond Manager. For more information see the GAP Bond Manager
    // section in the User's Guide:
    // http://software-dl.ti.com/lprf/ble5stack-latest/
    setBondManagerParameters();

    // Initialize GATT attributes
    GGS_AddService(GATT_ALL_SERVICES);         // GAP GATT Service
    GATTServApp_AddService(GATT_ALL_SERVICES); // GATT Service
    DevInfo_AddService();                      // Device Information Service

    CHIPoBLEProfile_AddService(GATT_ALL_SERVICES);

    // Start Bond Manager and register callback
    VOID GAPBondMgr_Register(BLEMgr_BondMgrCBs);

    // Register with GAP for HCI/Host messages. This is needed to receive HCI
    // events. For more information, see the HCI section in the User's Guide:
    // http://software-dl.ti.com/lprf/ble5stack-latest/
    GAP_RegisterForMsgs(BLEManagerImpl::sSelfEntity);

    // Register for GATT local events and ATT Responses pending for transmission
    GATT_RegisterForMsgs(BLEManagerImpl::sSelfEntity);

    CHIPoBLEProfile_RegisterAppCBs(&CHIPoBLEProfile_CBs);
    // Set default values for Data Length Extension
    // Extended Data Length Feature is already enabled by default
    {
        // This API is documented in hci.h
        // See the LE Data Length Extension section in the BLE5-Stack User's Guide for information on using this command:
        // http://software-dl.ti.com/lprf/ble5stack-latest/
        HCI_LE_WriteSuggestedDefaultDataLenCmd(BLEMANAGER_SUGGESTED_PDU_SIZE, BLEMANAGER_SUGGESTED_TX_TIME);
    }

    // Initialize GATT Client
    GATT_InitClient("");

    // Initialize Connection List
    ClearBLEConnListEntry(LL_CONNHANDLE_ALL);

    // Initialize GAP layer for Peripheral role and register to receive GAP events
    GAP_DeviceInit(GAP_PROFILE_PERIPHERAL, BLEManagerImpl::sSelfEntity, sInstance.addrMode, &pRandomAddress);

    // Initialize array to store connection handle and RSSI values
    InitPHYRSSIArray();
}

/*********************************************************************
 * @fn      InitPHYRSSIArray
 *
 * @brief   Initializes the array of structure/s to store data related
 *          RSSI based auto PHy change
 *
 * @param   connHandle - the connection handle
 *
 * @param   addr - pointer to device address
 *
 * @return  index of connection handle
 */
void BLEManagerImpl::InitPHYRSSIArray(void)
{
    BLEMGR_LOG("BLEMGR: InitPHYRSSIArray");

    // Initialize array to store connection handle and RSSI values
    memset(sInstance.connList, 0, sizeof(sInstance.connList));

    for (uint8_t index = 0; index < MAX_NUM_BLE_CONNS; index++)
    {
        sInstance.connList[index].connHandle = INVALID_HANDLE;
    }
}

/*********************************************************************
 * @fn      CreateEventHandler
 *
 * @brief   Create FreeRTOS Task for BLE Event handling
 *
 */
CHIP_ERROR BLEManagerImpl::CreateEventHandler(void)
{
    BLEMGR_LOG("BLEMGR: CreateEventHandler");

    BaseType_t xReturned;

    /* Create the task, storing the handle. */
    xReturned = xTaskCreate(EventHandler,            /* Function that implements the task. */
                            "ble_hndlr",             /* Text name for the task. */
                            4096 / sizeof(uint32_t), /* Stack size in words, not bytes. */
                            this,                    /* Parameter passed into the task. */
                            ICALL_TASK_PRIORITIES,   /* Keep priority the same as ICALL until init is complete */
                            NULL);                   /* Used to pass out the created task's handle. */

    if (xReturned == errCOULD_NOT_ALLOCATE_REQUIRED_MEMORY)
    {
        return CHIP_ERROR_NO_MEMORY;
    }
    else
    {
        return CHIP_NO_ERROR;
    }
}

/*********************************************************************
 * @fn      RemoteDisplay_processStackMsg
 *
 * @brief   Process an incoming stack message.
 *
 * @param   pMsg - message to process
 *
 * @return  TRUE if safe to deallocate incoming message, FALSE otherwise.
 */
uint8_t BLEManagerImpl::ProcessStackEvent(ICall_Hdr * pMsg)
{
    BLEMGR_LOG("BLEMGR: BLE Process Stack Event");

    // Always dealloc pMsg unless set otherwise
    uint8_t safeToDealloc = TRUE;

    switch (pMsg->event)
    {
    case GAP_MSG_EVENT:
        ProcessGapMessage((gapEventHdr_t *) pMsg);
        break;

    case GATT_MSG_EVENT:
        // Process GATT message
        safeToDealloc = ProcessGATTMsg((gattMsgEvent_t *) pMsg);
        break;
    case HCI_GAP_EVENT_EVENT: {
        // Process HCI message
        switch (pMsg->status)
        {
        case HCI_COMMAND_COMPLETE_EVENT_CODE:
            // Process HCI Command Complete Events here
            {
                // RemoteDisplay_processCmdCompleteEvt((hciEvt_CmdComplete_t *) pMsg);
                break;
            }
        case HCI_BLE_HARDWARE_ERROR_EVENT_CODE:
            assert(false);
            break;
        // HCI Commands Events
        case HCI_COMMAND_STATUS_EVENT_CODE: {
            hciEvt_CommandStatus_t * pMyMsg = (hciEvt_CommandStatus_t *) pMsg;
            switch (pMyMsg->cmdOpcode)
            {
            case HCI_LE_SET_PHY: {
                if (pMyMsg->cmdStatus == HCI_ERROR_CODE_UNSUPPORTED_REMOTE_FEATURE)
                {
                    /* PHY Change failure, peer does not support this */
                }
                break;
            }
            default:
                break;
            }
            break;
        }

        case HCI_LE_EVENT_CODE: {
            hciEvt_BLEPhyUpdateComplete_t * pPUC = (hciEvt_BLEPhyUpdateComplete_t *) pMsg;

            // A Phy Update Has Completed or Failed
            if (pPUC->BLEEventCode == HCI_BLE_PHY_UPDATE_COMPLETE_EVENT)
            {
                if (pPUC->status != SUCCESS)
                {
                    /* PHY Change failure */
                }
                else
                {
                    /* PHY Update successfull */
                }
            }
            break;
        }
        default:
            break;
        }

        break;
    }

    default:
        // do nothing
        break;
    }

    return safeToDealloc;
}

/*********************************************************************
 * @fn      ProcessEvtHdrMsg
 *
 * @brief   Process an incoming callback from a profile.
 *
 * @param   pMsg - message to process
 *
 * @return  None.
 */
void BLEManagerImpl::ProcessEvtHdrMsg(QueuedEvt_t * pMsg)
{
    bool dealloc = TRUE;

    BLEMGR_LOG("BLEMGR: ProcessEvtHdrMsg");

    switch (pMsg->event)
    {
    /* External CHIPoBLE Event trigger */
    case BLEManagerIMPL_STATE_UPDATE_EVT: {
        bStatus_t status;

        /* Verify BLE service mode is enabled */
        if (sInstance.mServiceMode == ConnectivityManager::kCHIPoBLEServiceMode_Enabled)
        {
            /* Advertising flag set, either advertising or fast adv is enabled: Do nothing  */
            /* Advertising flag not set, neither advertising nor fast adv is enabled: do nothing */
            /* Advertising flag not set, either advertising or fast adv is enabled: Turn on */
            if (!sInstance.mFlags.Has(Flags::kAdvertising))
            {
                BLEMGR_LOG("BLEMGR: BLE Process Application Message: Not advertising");

                if (sInstance.mFlags.Has(Flags::kAdvertisingEnabled))
                {

// Send notification to thread manager that CHIPoBLE advertising is starting
#if CHIP_DEVICE_CONFIG_ENABLE_THREAD
                    ThreadStackMgr().OnCHIPoBLEAdvertisingStart();
#endif // CHIP_DEVICE_CONFIG_ENABLE_THREAD

                    // Enable legacy advertising for set #1
                    status = (bStatus_t) GapAdv_enable(sInstance.advHandleLegacy, GAP_ADV_ENABLE_OPTIONS_USE_MAX, 0);

                    assert(status == SUCCESS);

                    sInstance.mFlags.Set(Flags::kAdvertising);

                    if (sInstance.mFlags.Has(Flags::kFastAdvertisingEnabled))
                    {
                        BLEMGR_LOG("BLEMGR: BLE Process Application Message: Fast Advertising Enabled");
                    }
                    else
                    {
                        BLEMGR_LOG("BLEMGR: BLE Process Application Message: Slow Advertising Enabled");

                        // Start advertisement timer
                        Util_startClock(&sInstance.clkAdvTimeout);
                    }
                }
            }
            /* Advertising flag set, neither advertising nor fast adv is enabled: Turn off*/
            else if (!sInstance.mFlags.Has(Flags::kAdvertisingEnabled) && !sInstance.mFlags.Has(Flags::kFastAdvertisingEnabled))
            {
                BLEMGR_LOG("BLEMGR: BLE Process Application Message: Advertising disables");

                // Stop advertising
                GapAdv_disable(sInstance.advHandleLegacy);
                sInstance.mFlags.Clear(Flags::kAdvertising);
                mFlags.Set(Flags::kFastAdvertisingEnabled, true);

                Util_stopClock(&sInstance.clkAdvTimeout);
            }
            /* Other case is that advertising is already working, but should be restarted, as its settings changed */
            else if (sInstance.mFlags.Has(Flags::kFlag_AdvertisingRefreshNeeded))
            {
                sInstance.mFlags.Clear(Flags::kFlag_AdvertisingRefreshNeeded);
                GapAdv_disable(sInstance.advHandleLegacy);

                // Enable legacy advertising for set #1
                status = (bStatus_t) GapAdv_enable(sInstance.advHandleLegacy, GAP_ADV_ENABLE_OPTIONS_USE_MAX, 0);
                assert(status == SUCCESS);
                sInstance.mFlags.Set(Flags::kAdvertising);
            }
        }

        if (sInstance.mFlags.Has(Flags::kBLEStackGATTNameUpdate))
        {
            sInstance.mFlags.Clear(Flags::kBLEStackGATTNameUpdate);
            // Indicate that Device name has been set externally
            mFlags.Set(Flags::kBLEStackGATTNameSet);

            // Set the Device Name characteristic in the GAP GATT Service
            GGS_SetParameter(GGS_DEVICE_NAME_ATT, GAP_DEVICE_NAME_LEN, sInstance.mDeviceName);
        }
    }
    break;

    case BLEManagerIMPL_CHIPOBLE_CLOSE_CONN_EVT: {
        uint16_t connHandle = *((uint16_t *) (pMsg->pData));

        // Close active connection
        GAP_TerminateLinkReq(connHandle, HCI_DISCONNECT_REMOTE_USER_TERM);
    }
    break;

    case BLEManagerIMPL_CHIPOBLE_TX_IND_EVT: {
        uint8_t dataLen = ((CHIPoBLEIndEvt_t *) (pMsg->pData))->len;

        CHIPoBLEProfile_SetParameter(CHIPOBLEPROFILE_TX_CHAR, dataLen, (void *) (((CHIPoBLEIndEvt_t *) (pMsg->pData))->pData),
                                     BLEManagerImpl::sSelfEntity);

        BLEMGR_LOG("BLEMGR: BLE Process Application Message: BLEManagerIMPL_CHIPOBLE_TX_IND_EVT: Length: %d", dataLen);

        ICall_free((void *) (((CHIPoBLEIndEvt_t *) (pMsg->pData))->pData));

        dealloc = TRUE;
    }
    break;

    case CHIPOBLE_CHAR_CHANGE_EVT: {
        uint16_t writeLen     = ((CHIPoBLEProfChgEvt_t *) (pMsg->pData))->len;
        uint8_t paramId       = ((CHIPoBLEProfChgEvt_t *) (pMsg->pData))->paramId;
        uint16_t connHandleId = ((CHIPoBLEProfChgEvt_t *) (pMsg->pData))->connHandle;
        void * connHandle;
        ChipDeviceEvent event;

        uint8_t i;
        ConnRec_t * activeConnObj = NULL;

        // Find active connection
        for (i = 0; i < MAX_NUM_BLE_CONNS; i++)
        {
            if (sInstance.connList[i].connHandle == connHandleId)
            {
                activeConnObj = &sInstance.connList[i];
            }
        }

        connHandle = (void *) &activeConnObj->connHandle;

        if (paramId == CHIPOBLEPROFILE_RX_CHAR)
        {
            BLEMGR_LOG("BLEMGR: BLE Process Application Message: CHIPOBLE_CHAR_CHANGE_EVT, CHIPOBLEPROFILE_RX_CHAR");
            // Pull written data from CHIPOBLE Profile based on extern server write
            uint8_t * rxBuf = (uint8_t *) ICall_malloc(writeLen);

            if (rxBuf == NULL)
            {
                // alloc error
                return;
            }

            memset(rxBuf, 0x00, writeLen);

            BLEMGR_LOG("BLEMGR: BLE Process Application Message: CHIPOBLE_CHAR_CHANGE_EVT, length: %d", writeLen);
            CHIPoBLEProfile_GetParameter(CHIPOBLEPROFILE_RX_CHAR, rxBuf, writeLen);

            System::PacketBufferHandle packetBuf = System::PacketBufferHandle::NewWithData(rxBuf, writeLen, 0, 0);

            ICall_free(rxBuf);

            if (packetBuf.IsNull())
            {
                // alloc error
                return;
            }

            // Arrange to post a CHIPoBLERXWriteEvent event to the CHIP queue.
            event.Type                        = DeviceEventType::kCHIPoBLEWriteReceived;
            event.CHIPoBLEWriteReceived.ConId = (void *) connHandle;
            event.CHIPoBLEWriteReceived.Data  = std::move(packetBuf).UnsafeRelease();
        }
        else if (paramId == CHIPOBLEPROFILE_CCCWrite)
        {
            BLEMGR_LOG("BLEMGR: BLE Process Application Message: CHIPOBLE_CHAR_CHANGE_EVT, CHIPOBLEPROFILE_CCCWrite");

            // TODO: Add check to see if subscribing OR unsubscribing from char indications
            uint8_t cccValue;

            CHIPoBLEProfile_GetParameter(CHIPOBLEPROFILE_CCCWrite, &cccValue, 1);

            // Check whether it is a sub/unsub event. 0x1 = Notofications enabled, 0x2 = Indications enabled
            if (cccValue & 2)
            {
                // Post event to CHIP
                BLEMGR_LOG("BLEMGR: BLE Process Application Message: CHIPOBLE_CHAR_CHANGE_EVT, Subscrbe");
                event.Type = DeviceEventType::kCHIPoBLESubscribe;
            }
            else
            {
                BLEMGR_LOG("BLEMGR: BLE Process Application Message: CHIPOBLE_CHAR_CHANGE_EVT, unsubscrbe");
                event.Type = DeviceEventType::kCHIPoBLEUnsubscribe;
            }

            // Post event to CHIP
            event.CHIPoBLESubscribe.ConId = (void *) connHandle;
        }
        PlatformMgr().PostEvent(&event);
    }
    break;

    case ADV_EVT:
        ProcessAdvEvent((GapAdvEventData_t *) (pMsg->pData));
        break;

    case PAIR_STATE_EVT: {
        BLEMGR_LOG("BLEMGR: PAIR_STATE_EVT");

        // Send passcode response
        GAPBondMgr_PasscodeRsp(((PasscodeData_t *) (pMsg->pData))->connHandle, SUCCESS, B_APP_DEFAULT_PASSCODE);
    }
    break;

    case PASSCODE_EVT: {
        BLEMGR_LOG("BLEMGR: PASSCODE_EVT");
    }
    break;

    case READ_RPA_EVT:
        UpdateBLERPA();
        break;

    case SEND_PARAM_UPDATE_EVT: {
        // Extract connection handle from data
        uint16_t connHandle = *(uint16_t *) (((ClockEventData_t *) pMsg->pData)->data);

        if (CHIP_NO_ERROR != ProcessParamUpdate(connHandle))
        {
            // error
            return;
        }

        // This data is not dynamically allocated
        dealloc = FALSE;

        /* If we are sending a param update request then the service discovery
         * should have ended. Changed state to connected */
        DMMPolicy_updateStackState(DMMPolicy_StackRole_BlePeripheral, DMMPOLICY_BLE_CONNECTED);

        break;
    }

    case CONN_EVT:
        break;

    default:
        // Do nothing.
        break;
    }

    // Free message data if it exists and we are to dealloc
    if ((dealloc == TRUE) && (pMsg->pData != NULL))
    {
        ICall_free(pMsg->pData);
    }
}

/*********************************************************************
 * @fn      ProcessGapMessage
 *
 * @brief   Process an incoming GAP event.
 *
 * @param   pMsg - message to process
 */
void BLEManagerImpl::ProcessGapMessage(gapEventHdr_t * pMsg)
{
    BLEMGR_LOG("BLEMGR: ProcessGapMessage");

    switch (pMsg->opcode)
    {
    case GAP_DEVICE_INIT_DONE_EVENT: {
        BLEMGR_LOG("BLEMGR: ProcessGapMessage: GAP_DEVICE_INIT_DONE_EVENT");

        gapDeviceInitDoneEvent_t * pPkt = (gapDeviceInitDoneEvent_t *) pMsg;

        if (pPkt->hdr.status == SUCCESS)
        {
            // Store the system ID
            uint8_t systemId[DEVINFO_SYSTEM_ID_LEN];

            // use 6 bytes of device address for 8 bytes of system ID value
            systemId[0] = pPkt->devAddr[0];
            systemId[1] = pPkt->devAddr[1];
            systemId[2] = pPkt->devAddr[2];

            // set middle bytes to zero
            systemId[4] = 0x00;
            systemId[3] = 0x00;

            // shift three bytes up
            systemId[7] = pPkt->devAddr[5];
            systemId[6] = pPkt->devAddr[4];
            systemId[5] = pPkt->devAddr[3];

            // Set Device Info Service Parameter
            DevInfo_SetParameter(DEVINFO_SYSTEM_ID, DEVINFO_SYSTEM_ID_LEN, systemId);

            AdvInit();

            sInstance.mFlags.Set(Flags::kBLEStackInitialized);

            /* Trigger post-initialization state update */
            DriveBLEState();

            if (sInstance.addrMode > ADDRMODE_RANDOM)
            {
                UpdateBLERPA();
                // Create one-shot clock for RPA check event.
                Util_constructClock(&sInstance.clkRpaRead, ClockHandler, READ_RPA_EVT_PERIOD, 0, true,
                                    (uintptr_t) &sInstance.argRpaRead);
            }
        }
        break;
    }

    case GAP_LINK_ESTABLISHED_EVENT: {
        gapEstLinkReqEvent_t * pPkt = (gapEstLinkReqEvent_t *) pMsg;
        BLEMGR_LOG("BLEMGR: ProcessGapMessage: GAP_LINK_ESTABLISHED_EVENT");

        // Display the amount of current connections
        uint8_t numActive = (uint8_t) linkDB_NumActive("");

        if (pPkt->hdr.status == SUCCESS)
        {
            // Add connection to list and start RSSI
            AddBLEConn(pPkt->connectionHandle);
        }

        DMMPolicy_updateStackState(DMMPolicy_StackRole_BlePeripheral, DMMPOLICY_BLE_HIGH_BANDWIDTH);

        if (numActive < MAX_NUM_BLE_CONNS)
        {
            // Start advertising since there is room for more connections. Advertisements stop automatically following connection.
            sInstance.mFlags.Clear(Flags::kAdvertising);
        }
        else
        {
            // Stop advertising since there is no room for more connections
            BLEMGR_LOG("BLEMGR: BLE event GAP_LINK_ESTABLISHED_EVENT: MAX connections");
<<<<<<< HEAD
            sInstance.mFlags.Clear(Flags::kFastAdvertisingEnabled).Clear(Flags::kAdvertisingEnabled).Clear(Flags::kAdvertising);
=======
            sInstance.mFlags.Clear(Flags::kAdvertisingEnabled.Clear(Flags::kAdvertising);
            mFlags.Set(Flags::kFastAdvertisingEnabled, true);
>>>>>>> 39b5b9d9
        }

        /* Stop advertisement timeout timer */
        Util_stopClock(&sInstance.clkAdvTimeout);

        DriveBLEState();

        break;
    }

    case GAP_LINK_TERMINATED_EVENT: {
        gapTerminateLinkEvent_t * pPkt = (gapTerminateLinkEvent_t *) pMsg;
        BLEMGR_LOG("BLEMGR: ProcessGapMessage: GAP_LINK_TERMINATED_EVENT, reason: %d", pPkt->reason);

        // Remove the connection from the list and disable RSSI if needed
        RemoveBLEConn(pPkt->connectionHandle);

        ChipDeviceEvent event;
        event.Type                           = DeviceEventType::kCHIPoBLEConnectionError;
        event.CHIPoBLEConnectionError.ConId  = (void *) &pPkt->connectionHandle;
        event.CHIPoBLEConnectionError.Reason = BLE_ERROR_REMOTE_DEVICE_DISCONNECTED;
        PlatformMgr().PostEvent(&event);

        DriveBLEState();

        break;
    }

    case GAP_UPDATE_LINK_PARAM_REQ_EVENT: {
        BLEMGR_LOG("BLEMGR: ProcessGapMessage: GAP_UPDATE_LINK_PARAM_REQ_EVENT");

        gapUpdateLinkParamReqReply_t rsp;

        gapUpdateLinkParamReqEvent_t * pReq = (gapUpdateLinkParamReqEvent_t *) pMsg;

        rsp.connectionHandle = pReq->req.connectionHandle;
        rsp.signalIdentifier = pReq->req.signalIdentifier;

        // Only accept connection intervals with slave latency of 0
        // This is just an example of how the application can send a response
        if (pReq->req.connLatency == 0)
        {
            rsp.intervalMin = pReq->req.intervalMin;
            rsp.intervalMax = pReq->req.intervalMax;
            rsp.connLatency = pReq->req.connLatency;
            rsp.connTimeout = pReq->req.connTimeout;
            rsp.accepted    = TRUE;
            BLEMGR_LOG("BLEMGR: ProcessGapMessage: GAP_UPDATE_LINK_PARAM_REQ_EVENT Accecpted");
        }
        else
        {
            rsp.accepted = FALSE;
            BLEMGR_LOG("BLEMGR: ProcessGapMessage: GAP_UPDATE_LINK_PARAM_REQ_EVENT Rejected");
        }

        // Send Reply
        VOID GAP_UpdateLinkParamReqReply(&rsp);

        break;
    }

    case GAP_LINK_PARAM_UPDATE_EVENT: {
        BLEMGR_LOG("BLEMGR: ProcessGapMessage: GAP_LINK_PARAM_UPDATE_EVENT");

        gapLinkUpdateEvent_t * pPkt = (gapLinkUpdateEvent_t *) pMsg;

        // Get the address from the connection handle
        linkDBInfo_t linkInfo;
        linkDB_GetInfo(pPkt->connectionHandle, &linkInfo);

        // Check if there are any queued parameter updates
        ConnHandleEntry_t * connHandleEntry = (ConnHandleEntry_t *) List_get(&sInstance.paramUpdateList);
        if (connHandleEntry != NULL)
        {
            // Attempt to send queued update now
            ProcessParamUpdate(connHandleEntry->connHandle);

            // Free list element
            ICall_free(connHandleEntry);
        }

        break;
    }

    default:
        break;
    }
}

/*********************************************************************
 * @fn      ProcessGATTMsg
 *
 * @brief   Process GATT messages and events.
 *
 * @return  TRUE if safe to deallocate incoming message, FALSE otherwise.
 */
uint8_t BLEManagerImpl::ProcessGATTMsg(gattMsgEvent_t * pMsg)
{
    uint8_t index;
    BLEMGR_LOG("BLEMGR: ProcessGATTMsg");

    if (pMsg->method == ATT_FLOW_CTRL_VIOLATED_EVENT)
    {
        // ATT request-response or indication-confirmation flow control is
        // violated. All subsequent ATT requests or indications will be dropped.
        // The app is informed in case it wants to drop the connection.
    }
    else if (pMsg->method == ATT_MTU_UPDATED_EVENT)
    {
        index = GetBLEConnIndex(pMsg->connHandle);

        sInstance.connList[index].mtu = pMsg->msg.mtuEvt.MTU;
        BLEMGR_LOG("BLEMGR: ProcessGATTMsg, ATT_MTU_UPDATED_EVENT: %d", pMsg->msg.mtuEvt.MTU);
    }
    else if (pMsg->method == ATT_HANDLE_VALUE_CFM)
    {
        void * connHandle;
        ChipDeviceEvent event;

        ConnRec_t * activeConnObj = NULL;

        activeConnObj = &sInstance.connList[0];
        connHandle    = (void *) &activeConnObj->connHandle;

        event.Type                          = DeviceEventType::kCHIPoBLEIndicateConfirm;
        event.CHIPoBLEIndicateConfirm.ConId = connHandle;
        PlatformMgr().PostEvent(&event);

        BLEMGR_LOG("BLEMGR: ProcessGATTMsg, ATT_HANDLE_VALUE_CFM:");
    }
    // Free message payload. Needed only for ATT Protocol messages
    GATT_bm_free(&pMsg->msg, pMsg->method);

    // It's safe to free the incoming message
    return TRUE;
}

/*********************************************************************
 * @fn      ProcessAdvEvent
 *
 * @brief   Process advertising event in app context
 *
 * @param   pEventData
 */
void BLEManagerImpl::ProcessAdvEvent(GapAdvEventData_t * pEventData)
{
    BLEMGR_LOG("BLEMGR: ProcessAdvEvent");

    switch (pEventData->event)
    {
    case GAP_EVT_ADV_START_AFTER_ENABLE: {
        BLEMGR_LOG("BLEMGR: ProcessAdvEvent: GAP_EVT_ADV_START_AFTER_ENABLE");

        if (linkDB_NumActive("") == 0)
        {
            DMMPolicy_updateStackState(DMMPolicy_StackRole_BlePeripheral, DMMPOLICY_BLE_ADV);
        }
    }
    break;

    case GAP_EVT_ADV_END_AFTER_DISABLE: {
        BLEMGR_LOG("BLEMGR: ProcessAdvEvent: GAP_EVT_ADV_END_AFTER_DISABLE");
    }
    break;

    case GAP_EVT_ADV_START:
        break;

    case GAP_EVT_ADV_END:
        break;

    // BLE Stack has ended advertising due to connection
    case GAP_EVT_ADV_SET_TERMINATED: {
        BLEMGR_LOG("BLEMGR: ProcessAdvEvent: GAP_EVT_ADV_SET_TERMINATED");
    }
    break;

    case GAP_EVT_SCAN_REQ_RECEIVED:
        break;

    case GAP_EVT_INSUFFICIENT_MEMORY:
        break;

    default:
        break;
    }

    // All events have associated memory to free except the insufficient memory
    // event
    if (pEventData->event != GAP_EVT_INSUFFICIENT_MEMORY)
    {
        ICall_free(pEventData->pBuf);
    }
}

/*********************************************************************
 * @fn      ProcessParamUpdate
 *
 * @brief   Process a parameters update request
 *
 * @return  None
 */
CHIP_ERROR BLEManagerImpl::ProcessParamUpdate(uint16_t connHandle)
{
    gapUpdateLinkParamReq_t req;
    uint8_t connIndex;
    BLEMGR_LOG("BLEMGR: ProcessParamUpdate");

    req.connectionHandle = connHandle;
    req.connLatency      = DEFAULT_DESIRED_SLAVE_LATENCY;
    req.connTimeout      = DEFAULT_DESIRED_CONN_TIMEOUT;
    req.intervalMin      = DEFAULT_DESIRED_MIN_CONN_INTERVAL;
    req.intervalMax      = DEFAULT_DESIRED_MAX_CONN_INTERVAL;

    connIndex = GetBLEConnIndex(connHandle);
    if (!(connIndex < MAX_NUM_BLE_CONNS))
    {
        return CHIP_ERROR_TOO_MANY_CONNECTIONS;
    }

    // Deconstruct the clock object
    ClockP_destruct(sInstance.connList[connIndex].pUpdateClock);
    // Free clock struct
    if (sInstance.connList[connIndex].pUpdateClock != NULL)
    {
        ICall_free(sInstance.connList[connIndex].pUpdateClock);
        sInstance.connList[connIndex].pUpdateClock = NULL;
    }
    // Free ParamUpdateEventData
    if (sInstance.connList[connIndex].pParamUpdateEventData != NULL)
    {
        ICall_free(sInstance.connList[connIndex].pParamUpdateEventData);
    }

    BLEMGR_LOG("BLEMGR: ProcessParamUpdate Send Link Param Req");
    // Send parameter update
    bStatus_t status = GAP_UpdateLinkParamReq(&req);

    // If there is an ongoing update, queue this for when the udpate completes
    if (status == bleAlreadyInRequestedMode)
    {

        BLEMGR_LOG("BLEMGR: ProcessParamUpdate pending");
        ConnHandleEntry_t * connHandleEntry = (ConnHandleEntry_t *) (ICall_malloc(sizeof(ConnHandleEntry_t)));
        if (connHandleEntry)
        {
            connHandleEntry->connHandle = connHandle;
            List_put(&sInstance.paramUpdateList, (List_Elem *) connHandleEntry);
        }
    }

    return CHIP_NO_ERROR;
}

/*********************************************************************
 * @fn      EnqueueEvtHdrMsg
 *
 * @brief   Creates a message and puts the message in RTOS queue.
 *
 * @param   event - message event.
 * @param   state - message state.
 */
status_t BLEManagerImpl::EnqueueEvtHdrMsg(uint8_t event, void * pData)
{
    uint8_t success;
    QueuedEvt_t * pMsg = (QueuedEvt_t *) ICall_malloc(sizeof(QueuedEvt_t));
    BLEMGR_LOG("BLEMGR: EnqueueEvtHdrMsg");

    // Create dynamic pointer to message.
    if (pMsg)
    {
        pMsg->event = event;
        pMsg->pData = pData;

        // Enqueue the message.
        success = Util_enqueueMsg(sEventHandlerMsgQueueID, BLEManagerImpl::sSyncEvent, (uint8_t *) pMsg);

        return (success) ? SUCCESS : FAILURE;
    }

    return bleMemAllocError;
}

/*********************************************************************
 * @fn      AddBLEConn
 *
 * @brief   Add a device to the connected device list
 *
 * @return  index of the connected device list entry where the new connection
 *          info is put in.
 *          if there is no room, MAX_NUM_BLE_CONNS will be returned.
 */
uint8_t BLEManagerImpl::AddBLEConn(uint16_t connHandle)
{
    uint8_t i;
    uint8_t status = bleNoResources;
    BLEMGR_LOG("BLEMGR: AddBLEConn");

    // Try to find an available entry
    for (i = 0; i < MAX_NUM_BLE_CONNS; i++)
    {
        if (sInstance.connList[i].connHandle == LL_CONNHANDLE_INVALID)
        {
            // Found available entry to put a new connection info in
            sInstance.connList[i].connHandle = connHandle;

            // Allocate data to send through clock handler
            sInstance.connList[i].pParamUpdateEventData =
                (ClockEventData_t *) ICall_malloc(sizeof(ClockEventData_t) + sizeof(uint16_t));
            if (sInstance.connList[i].pParamUpdateEventData)
            {
                sInstance.connList[i].pParamUpdateEventData->event                = SEND_PARAM_UPDATE_EVT;
                *((uint16_t *) sInstance.connList[i].pParamUpdateEventData->data) = connHandle;

                // Create a clock object and start
                sInstance.connList[i].pUpdateClock = (ClockP_Struct *) ICall_malloc(sizeof(ClockP_Struct));

                if (sInstance.connList[i].pUpdateClock)
                {
                    Util_constructClock(sInstance.connList[i].pUpdateClock, ClockHandler, SEND_PARAM_UPDATE_DELAY, 0, true,
                                        (uintptr_t) sInstance.connList[i].pParamUpdateEventData);
                }
                else
                {
                    ICall_free(sInstance.connList[i].pParamUpdateEventData);
                }
            }
            else
            {
                status = bleMemAllocError;
            }

            break;
        }
    }
    return status;
}

/*********************************************************************
 * @fn      RemoveBLEConn
 *
 * @brief   Remove a device from the connected device list
 *
 * @return  index of the connected device list entry where the new connection
 *          info is removed from.
 *          if connHandle is not found, MAX_NUM_BLE_CONNS will be returned.
 */
uint8_t BLEManagerImpl::RemoveBLEConn(uint16_t connHandle)
{
    uint8_t connIndex = GetBLEConnIndex(connHandle);
    BLEMGR_LOG("BLEMGR: RemoveBLEConn");

    if (connIndex != MAX_NUM_BLE_CONNS)
    {
        ClockP_Struct * pUpdateClock = sInstance.connList[connIndex].pUpdateClock;

        if (pUpdateClock != NULL)
        {
            // Stop and destruct the RTOS clock if it's still alive
            if (Util_isActive(pUpdateClock))
            {
                Util_stopClock(pUpdateClock);
            }

            // Destruct the clock object
            ClockP_destruct(pUpdateClock);
            // Free clock struct
            ICall_free(pUpdateClock);
            // Free ParamUpdateEventData
            ICall_free(sInstance.connList[connIndex].pParamUpdateEventData);
        }
        // Clear pending update requests from paramUpdateList
        ClearPendingBLEParamUpdate(connHandle);

        // Clear Connection List Entry
        ClearBLEConnListEntry(connHandle);
    }
    return connIndex;
}

/*********************************************************************
 * @fn      GetBLEConnIndex
 *
 * @brief   Find index in the connected device list by connHandle
 *
 * @return  the index of the entry that has the given connection handle.
 *          if there is no match, MAX_NUM_BLE_CONNS will be returned.
 */
uint8_t BLEManagerImpl::GetBLEConnIndex(uint16_t connHandle) const
{
    uint8_t i;

    BLEMGR_LOG("BLEMGR: GetBLEConnIndex");

    for (i = 0; i < MAX_NUM_BLE_CONNS; i++)
    {
        if (sInstance.connList[i].connHandle == connHandle)
        {
            return i;
        }
    }

    return MAX_NUM_BLE_CONNS;
}

/*********************************************************************
 * @fn      ClearBLEConnListEntry
 *
 * @brief   Find index in the connected device list by connHandle
 *
 * @return  the index of the entry that has the given connection handle.
 *          if there is no match, MAX_NUM_BLE_CONNS will be returned.
 */
uint8_t BLEManagerImpl::ClearBLEConnListEntry(uint16_t connHandle)
{
    uint8_t i;
    // Set to invalid connection index initially
    uint8_t connIndex = MAX_NUM_BLE_CONNS;

    BLEMGR_LOG("BLEMGR: ClearBLEConnListEntry");
    if (connHandle != LL_CONNHANDLE_ALL)
    {
        // Get connection index from handle
        connIndex = GetBLEConnIndex(connHandle);
        if (connIndex >= MAX_NUM_BLE_CONNS)
        {
            return bleInvalidRange;
        }
    }

    // Clear specific handle or all handles
    for (i = 0; i < MAX_NUM_BLE_CONNS; i++)
    {
        if ((connIndex == i) || (connHandle == LL_CONNHANDLE_ALL))
        {
            sInstance.connList[i].connHandle   = LL_CONNHANDLE_INVALID;
            sInstance.connList[i].currPhy      = 0;
            sInstance.connList[i].phyCngRq     = 0;
            sInstance.connList[i].phyRqFailCnt = 0;
            sInstance.connList[i].rqPhy        = 0;
            memset(sInstance.connList[i].rssiArr, 0, MAX_RSSI_STORE_DEPTH);
            sInstance.connList[i].rssiAvg         = 0;
            sInstance.connList[i].rssiCntr        = 0;
            sInstance.connList[i].isAutoPHYEnable = FALSE;
            sInstance.connList[i].mtu             = 0;
        }
    }

    return SUCCESS;
}

/*********************************************************************
 * @fn      ClearPendingBLEParamUpdate
 *
 * @brief   clean pending param update request in the paramUpdateList list
 *
 * @param   connHandle - connection handle to clean
 *
 * @return  none
 */
void BLEManagerImpl::ClearPendingBLEParamUpdate(uint16_t connHandle)
{
    List_Elem * curr;

    BLEMGR_LOG("BLEMGR: ClearPendingBLEParamUpdate");

    for (curr = List_head(&sInstance.paramUpdateList); curr != NULL; curr = List_next(curr))
    {
        if (((ConnHandleEntry_t *) curr)->connHandle == connHandle)
        {
            List_remove(&sInstance.paramUpdateList, curr);
        }
    }
}

/*********************************************************************
 * @fn      UpdateBLERPA
 *
 * @brief   Read the current RPA from the stack and update display
 *          if the RPA has changed.
 *
 * @param   None.
 *
 * @return  None.
 */
void BLEManagerImpl::UpdateBLERPA(void)
{
    uint8_t * pRpaNew;
    BLEMGR_LOG("BLEMGR: UpdateBLERPA");

    // Read the current RPA.
    pRpaNew = GAP_GetDevAddress(FALSE);

    if (memcmp(pRpaNew, sInstance.rpa, B_ADDR_LEN))
    {
        memcpy(sInstance.rpa, pRpaNew, B_ADDR_LEN);
    }
}

void BLEManagerImpl::EventHandler(void * arg)
{
    BLEMGR_LOG("BLEMGR: EventHandler");

    sInstance.EventHandler_init();

    for (;;)
    {
        uint32_t events;

        // Waits for an event to be posted associated with the calling thread.
        // Note that an event associated with a thread is posted when a
        // message is queued to the message receive queue of the thread
        xQueueReceive((QueueHandle_t) BLEManagerImpl::sSyncEvent, (char *) &events, portMAX_DELAY);

        if (events)
        {
            ICall_EntityID dest;
            ICall_ServiceEnum src;
            ICall_HciExtEvt * hcipMsg = NULL;

            /* Lock CHIP Stack while processing BLE Stack/App events */
            PlatformMgr().LockChipStack();

            BLEMGR_LOG("BLEMGR: EventHandler: Events received");
            // Fetch any available messages that might have been sent from the stack
            if (ICall_fetchServiceMsg(&src, &dest, (void **) &hcipMsg) == ICALL_ERRNO_SUCCESS)
            {
                BLEMGR_LOG("BLEMGR: EventHandler: Stack Event");

                uint8 safeToDealloc = TRUE;

                if ((src == ICALL_SERVICE_CLASS_BLE) && (dest == BLEManagerImpl::sSelfEntity))
                {
                    ICall_Stack_Event * pEvt = (ICall_Stack_Event *) hcipMsg;

                    // Check for non-BLE stack events
                    if (pEvt->signature != 0xffff)
                    {
                        // Process inter-task message
                        safeToDealloc = sInstance.ProcessStackEvent((ICall_Hdr *) hcipMsg);
                    }
                }

                if (hcipMsg && safeToDealloc)
                {
                    ICall_freeMsg(hcipMsg);
                }
            }

            // If RTOS queue is not empty, process CHIP messages.
            if (events & QUEUE_EVT)
            {
                BLEMGR_LOG("BLEMGR: EventHandler: App Event");

                QueuedEvt_t * pMsg;
                for (;;)
                {
                    pMsg = (QueuedEvt_t *) Util_dequeueMsg(BLEManagerImpl::sEventHandlerMsgQueueID);
                    if (NULL != pMsg)
                    {
                        // Process message.
                        sInstance.ProcessEvtHdrMsg(pMsg);

                        // Free the space from the message.
                        ICall_free(pMsg);
                    }
                    else
                    {
                        break;
                    }
                }
            }

            PlatformMgr().UnlockChipStack();
        }
    }
}

/* Post event to app processing loop to begin CHIP advertising */
CHIP_ERROR BLEManagerImpl::DriveBLEState(void)
{
    CHIP_ERROR err = CHIP_NO_ERROR;
    BLEMGR_LOG("BLEMGR: DriveBLEState");

    if (sInstance.EnqueueEvtHdrMsg(BLEManagerIMPL_STATE_UPDATE_EVT, NULL) != SUCCESS)
    {
        err = CHIP_ERROR_NO_MEMORY;
    }
    return err;
}

/*********************************************************************
 * @fn      advCallback
 *
 * @brief   GapAdv module callback
 *
 * @param   pMsg - message to process
 */
void BLEManagerImpl::advCallback(uint32_t event, void * pBuf, uintptr_t arg)
{
    BLEMGR_LOG("BLEMGR: advCallback");

    GapAdvEventData_t * pData = (GapAdvEventData_t *) ICall_malloc(sizeof(GapAdvEventData_t));

    if (pData)
    {
        pData->event = event;
        pData->pBuf  = pBuf;
        if (sInstance.EnqueueEvtHdrMsg(ADV_EVT, pData) != SUCCESS)
        {
            ICall_free(pData);
        }
    }
}

void BLEManagerImpl::AdvTimeoutHandler(uintptr_t arg)
{
    BLEMGR_LOG("BLEMGR: AdvTimeoutHandler");

    if (sInstance.mFlags.Has(Flags::kAdvertisingEnabled))
    {
        BLEMGR_LOG("BLEMGR: AdvTimeoutHandler ble adv 15 minute timeout");

        sInstance.mFlags.Clear(Flags::kAdvertisingEnabled);
        mFlags.Set(Flags::kFastAdvertisingEnabled, true);

        /* Send event to process state change request */
        DriveBLEState();
    }
}

void BLEManagerImpl::ClockHandler(uintptr_t arg)
{
    ClockEventData_t * pData = (ClockEventData_t *) arg;
    BLEMGR_LOG("BLEMGR: ClockHandler");

    if (pData->event == READ_RPA_EVT)
    {
        BLEMGR_LOG("BLEMGR: ClockHandler RPA EVT");
        // Start the next period
        Util_startClock(&sInstance.clkRpaRead);

        // Post event to read the current RPA
        sInstance.EnqueueEvtHdrMsg(READ_RPA_EVT, NULL);
    }
    else if (pData->event == SEND_PARAM_UPDATE_EVT)
    {
        BLEMGR_LOG("BLEMGR: ClockHandler PARAM UPDATE EVT");
        // Send message to app
        if (sInstance.EnqueueEvtHdrMsg(SEND_PARAM_UPDATE_EVT, pData) != SUCCESS)
        {
            ICall_free(pData);
        }
    }
}

/*********************************************************************
 * @fn      CHIPoBLEProfile_charValueChangeCB
 *
 * @brief   Callback from CHIPoBLE Profile indicating a characteristic
 *          value change.
 *          Calling context (BLE Stack Task)
 *
 * @param   paramId - parameter Id of the value that was changed.
 *
 * @return  None.
 */
void BLEManagerImpl::CHIPoBLEProfile_charValueChangeCB(uint8_t paramId, uint16_t len, uint16_t connHandle)
{
    CHIPoBLEProfChgEvt_t * pValue = (CHIPoBLEProfChgEvt_t *) ICall_malloc(sizeof(CHIPoBLEProfChgEvt_t));
    BLEMGR_LOG("BLEMGR: CHIPoBLEProfile_charValueChangeCB");

    if (pValue)
    {
        pValue->paramId    = paramId;
        pValue->len        = len;
        pValue->connHandle = connHandle;

        if (sInstance.EnqueueEvtHdrMsg(CHIPOBLE_CHAR_CHANGE_EVT, pValue) != SUCCESS)
        {
            ICall_free(pValue);
        }
    }
}

/*********************************************************************
 * @fn      RemoteDisplay_passcodeCb
 *
 * @brief   Passcode callback.
 *
 * @return  none
 */
void BLEManagerImpl::PasscodeCb(uint8_t * pDeviceAddr, uint16_t connHandle, uint8_t uiInputs, uint8_t uiOutputs,
                                uint32_t numComparison)
{
    PasscodeData_t * pData = (PasscodeData_t *) ICall_malloc(sizeof(PasscodeData_t));

    // Allocate space for the passcode event.
    if (pData)
    {
        pData->connHandle = connHandle;
        memcpy(pData->deviceAddr, pDeviceAddr, B_ADDR_LEN);
        pData->uiInputs      = uiInputs;
        pData->uiOutputs     = uiOutputs;
        pData->numComparison = numComparison;

        // Enqueue the event.
        if (sInstance.EnqueueEvtHdrMsg(PASSCODE_EVT, pData) != SUCCESS)
        {
            ICall_free(pData);
        }
    }
}

/*********************************************************************
 * @fn      PairStateCb
 *
 * @brief   Pairing state callback.
 *
 * @return  none
 */
void BLEManagerImpl::PairStateCb(uint16_t connHandle, uint8_t state, uint8_t status)
{
    PairStateData_t * pData = (PairStateData_t *) ICall_malloc(sizeof(PairStateData_t));

    // Allocate space for the event data.
    if (pData)
    {
        pData->state      = state;
        pData->connHandle = connHandle;
        pData->status     = status;

        // Queue the event.
        if (sInstance.EnqueueEvtHdrMsg(PAIR_STATE_EVT, pData) != SUCCESS)
        {
            ICall_free(pData);
        }
    }
}

/*******************************************************************************
 * @fn          AssertHandler
 *
 * @brief       This is the Application's callback handler for asserts raised
 *              in the stack.  When EXT_HAL_ASSERT is defined in the Stack
 *              project this function will be called when an assert is raised,
 *              and can be used to observe or trap a violation from expected
 *              behavior.
 *
 *              As an example, for Heap allocation failures the Stack will raise
 *              HAL_ASSERT_CAUSE_OUT_OF_MEMORY as the assertCause and
 *              HAL_ASSERT_SUBCAUSE_NONE as the assertSubcause.  An application
 *              developer could trap any malloc failure on the stack by calling
 *              HAL_ASSERT_SPINLOCK under the matching case.
 *
 *              An application developer is encouraged to extend this function
 *              for use by their own application.  To do this, add hal_assert.c
 *              to your project workspace, the path to hal_assert.h (this can
 *              be found on the stack side). Asserts are raised by including
 *              hal_assert.h and using macro HAL_ASSERT(cause) to raise an
 *              assert with argument assertCause.  the assertSubcause may be
 *              optionally set by macro HAL_ASSERT_SET_SUBCAUSE(subCause) prior
 *              to asserting the cause it describes. More information is
 *              available in hal_assert.h.
 *
 * input parameters
 *
 * @param       assertCause    - Assert cause as defined in hal_assert.h.
 * @param       assertSubcause - Optional assert subcause (see hal_assert.h).
 *
 * output parameters
 *
 * @param       None.
 *
 * @return      None.
 */
void BLEManagerImpl::AssertHandler(uint8 assertCause, uint8 assertSubcause)
{
    // check the assert cause
    switch (assertCause)
    {
    case HAL_ASSERT_CAUSE_OUT_OF_MEMORY:
        assert(false);
        break;

    case HAL_ASSERT_CAUSE_INTERNAL_ERROR:
        // check the subcause
        if (assertSubcause == HAL_ASSERT_SUBCAUSE_FW_INERNAL_ERROR)
        {
            assert(false);
        }
        else
        {
            assert(false);
        }
        break;
    case HAL_ASSERT_CAUSE_ICALL_ABORT:
        assert(false);

    case HAL_ASSERT_CAUSE_ICALL_TIMEOUT:
        assert(false);
        break;
    case HAL_ASSERT_CAUSE_WRONG_API_CALL:
        assert(false);
        break;
    default:
        assert(false);
        break;
    }
    return;
}

} // namespace Internal
} // namespace DeviceLayer
} // namespace chip

#endif /* CHIP_DEVICE_CONFIG_ENABLE_CHIPOBLE */<|MERGE_RESOLUTION|>--- conflicted
+++ resolved
@@ -1071,12 +1071,8 @@
         {
             // Stop advertising since there is no room for more connections
             BLEMGR_LOG("BLEMGR: BLE event GAP_LINK_ESTABLISHED_EVENT: MAX connections");
-<<<<<<< HEAD
-            sInstance.mFlags.Clear(Flags::kFastAdvertisingEnabled).Clear(Flags::kAdvertisingEnabled).Clear(Flags::kAdvertising);
-=======
-            sInstance.mFlags.Clear(Flags::kAdvertisingEnabled.Clear(Flags::kAdvertising);
+            sInstance.mFlags.Clear(Flags::kAdvertisingEnabled).Clear(Flags::kAdvertising);
             mFlags.Set(Flags::kFastAdvertisingEnabled, true);
->>>>>>> 39b5b9d9
         }
 
         /* Stop advertisement timeout timer */
