/*
 *
 *    Copyright (c) 2020-2021 Project CHIP Authors
 *    Copyright (c) 2019 Nest Labs, Inc.
 *
 *    Licensed under the Apache License, Version 2.0 (the "License");
 *    you may not use this file except in compliance with the License.
 *    You may obtain a copy of the License at
 *
 *        http://www.apache.org/licenses/LICENSE-2.0
 *
 *    Unless required by applicable law or agreed to in writing, software
 *    distributed under the License is distributed on an "AS IS" BASIS,
 *    WITHOUT WARRANTIES OR CONDITIONS OF ANY KIND, either express or implied.
 *    See the License for the specific language governing permissions and
 *    limitations under the License.
 */

/**
 * @file
 * Provides an implementation of the BLEManager object for cc13xx_cc26xx
 * platform using the Texas Instruments SDK and the OpenThread stack.
 */
#include <string.h>

/* this file behaves like a config.h, comes first */
#include <platform/internal/CHIPDeviceLayerInternal.h>

#if CHIP_DEVICE_CONFIG_ENABLE_CHIPOBLE

#include <ble/CHIPBleServiceData.h>
#include <platform/internal/BLEManager.h>

#include "FreeRTOS.h"
#include <queue.h>
#include <task.h>

/* Include DMM module */
#include "chipOBleProfile.h"
#include "hal_types.h"
#include "ti_dmm_application_policy.h"
#include <bcomdef.h>
#include <devinfoservice.h>
#include <dmm/apps/common/freertos/util.h>
#include <dmm/dmm_policy.h>
#include <dmm/dmm_priority_ble_thread.h>
#include <dmm/dmm_scheduler.h>
#include <icall.h>
#include <icall_ble_api.h>
#include <util.h>

extern "C" {
#include "ti_ble_config.h"
#include "ti_drivers_config.h"
#ifndef ICALL_FEATURE_SEPARATE_IMGINFO
#include <icall_addrs.h>
#endif /* ICALL_FEATURE_SEPARATE_IMGINFO */
}

// BLE Manager Debug Logs
extern "C" {
#ifdef BLEMGR_DBG_LOGGING
extern void cc13x2_26x2Log(const char * aFormat, ...);
#define BLEMGR_LOG(...) cc13x2_26x2Log(__VA_ARGS__);
#else
#define BLEMGR_LOG(...)
#endif
}

#ifndef USE_DEFAULT_USER_CFG
#include "ble_user_config.h"
// BLE user defined configuration. Required to be globally accesible for BLE initialization
icall_userCfg_t user0Cfg = BLE_USER_CFG;
#endif // USE_DEFAULT_USER_CFG

using namespace ::chip;
using namespace ::chip::Ble;

namespace chip {
namespace DeviceLayer {
namespace Internal {

/* Static class member initialization */
BLEManagerImpl BLEManagerImpl::sInstance;
TaskHandle_t BLEManagerImpl::sBleTaskHndl;
ICall_EntityID BLEManagerImpl::sSelfEntity;
ICall_SyncHandle BLEManagerImpl::sSyncEvent;
QueueHandle_t BLEManagerImpl::sEventHandlerMsgQueueID;
chipOBleProfileCBs_t BLEManagerImpl::CHIPoBLEProfile_CBs = {
    // Provisioning GATT Characteristic value change callback
    CHIPoBLEProfile_charValueChangeCB
};

// GAP Bond Manager Callbacks
gapBondCBs_t BLEManagerImpl::BLEMgr_BondMgrCBs = {
    PasscodeCb, // Passcode callback
    PairStateCb // Pairing/Bonding state Callback
};

// ===== Members that implement the BLEManager internal interface.
CHIP_ERROR BLEManagerImpl::_Init(void)
{
    CHIP_ERROR err = CHIP_NO_ERROR;

    BLEMGR_LOG("BLEMGR: BLE Initialization Start");
    // Initialize the CHIP BleLayer.
    err = BleLayer::Init(this, this, &SystemLayer);
    if (err != CHIP_NO_ERROR)
    {
        return err;
    }

    /* Register BLE Stack assert handler */
    RegisterAssertCback(AssertHandler);

    mFlags.ClearAll().Set(Flags::kAdvertisingEnabled, CHIP_DEVICE_CONFIG_CHIPOBLE_ENABLE_ADVERTISING_AUTOSTART);
    mFlags.Set(Flags::kFastAdvertisingEnabled, true);

    mServiceMode             = ConnectivityManager::kCHIPoBLEServiceMode_Enabled;
    OnChipBleConnectReceived = HandleIncomingBleConnection;

    err = CreateEventHandler();
    return err;
}

BLEManager::CHIPoBLEServiceMode BLEManagerImpl::_GetCHIPoBLEServiceMode(void)
{
    return mServiceMode;
}

CHIP_ERROR BLEManagerImpl::_SetCHIPoBLEServiceMode(BLEManager::CHIPoBLEServiceMode val)
{
    mServiceMode = val;

    /* Trigger state update */
    return DriveBLEState();
}

bool BLEManagerImpl::_IsAdvertisingEnabled(void)
{
    return mFlags.Has(Flags::kAdvertisingEnabled);
}

/* Post event to app processing loop to begin CHIP advertising */
CHIP_ERROR BLEManagerImpl::_SetAdvertisingEnabled(bool val)
{
    mFlags.Set(Flags::kAdvertisingEnabled, val);

    /* Send event to process state change request */
    return DriveBLEState();
}

CHIP_ERROR BLEManagerImpl::_SetAdvertisingMode(BLEAdvertisingMode mode)
{
    CHIP_ERROR ret = CHIP_NO_ERROR;

    switch (mode)
    {
    case BLEAdvertisingMode::kFastAdvertising:
        mFlags.Set(Flags::kFastAdvertisingEnabled, true);
        break;
    case BLEAdvertisingMode::kSlowAdvertising:
        mFlags.Set(Flags::kFastAdvertisingEnabled, false);
        break;
    default:
        return CHIP_ERROR_INVALID_ARGUMENT;
    }
    mFlags.Set(Flags::kAdvertisingRefreshNeeded);
    ret = DriveBLEState();
    return ret;
}

bool BLEManagerImpl::_IsAdvertising(void)
{
    return mFlags.Has(Flags::kAdvertising);
}

CHIP_ERROR BLEManagerImpl::_GetDeviceName(char * buf, size_t bufSize)
{
    CHIP_ERROR ret = CHIP_NO_ERROR;

    if (bufSize <= GAP_DEVICE_NAME_LEN)
    {
        strncpy(buf, mDeviceName, bufSize);
    }
    else
    {
        ret = CHIP_ERROR_BUFFER_TOO_SMALL;
    }

    return ret;
}

CHIP_ERROR BLEManagerImpl::_SetDeviceName(const char * deviceName)
{
    CHIP_ERROR ret = CHIP_NO_ERROR;

    if (strlen(deviceName) <= GAP_DEVICE_NAME_LEN)
    {
        strncpy(mDeviceName, deviceName, strlen(deviceName));

        mFlags.Set(Flags::kBLEStackGATTNameUpdate);

        ret = DriveBLEState();
    }
    else
    {
        ret = CHIP_ERROR_BUFFER_TOO_SMALL;
    }

    return ret;
}

uint16_t BLEManagerImpl::_NumConnections(void)
{
    uint8_t i, numConns = 0;

    // Try to find an available entry
    for (i = 0; i < MAX_NUM_BLE_CONNS; i++)
    {
        if (connList[i].connHandle != LL_CONNHANDLE_INVALID)
        {
            numConns++;
        }
    }

    return numConns;
}

void BLEManagerImpl::_OnPlatformEvent(const ChipDeviceEvent * event)
{
    switch (event->Type)
    {
    case DeviceEventType::kCHIPoBLESubscribe: {
        ChipDeviceEvent connEstEvent;

        BLEMGR_LOG("BLEMGR: OnPlatformEvent, kCHIPoBLESubscribe");
        HandleSubscribeReceived(event->CHIPoBLESubscribe.ConId, &CHIP_BLE_SVC_ID, &chipUUID_CHIPoBLEChar_TX);

        connEstEvent.Type = DeviceEventType::kCHIPoBLEConnectionEstablished;

        PlatformMgr().PostEvent(&connEstEvent);
    }
    break;

    case DeviceEventType::kCHIPoBLEUnsubscribe: {
        BLEMGR_LOG("BLEMGR: OnPlatformEvent, kCHIPoBLEUnsubscribe");
        HandleUnsubscribeReceived(event->CHIPoBLEUnsubscribe.ConId, &CHIP_BLE_SVC_ID, &chipUUID_CHIPoBLEChar_TX);
    }
    break;

    case DeviceEventType::kCHIPoBLEWriteReceived: {
        BLEMGR_LOG("BLEMGR: OnPlatformEvent, kCHIPoBLEWriteReceived");
        HandleWriteReceived(event->CHIPoBLEWriteReceived.ConId, &CHIP_BLE_SVC_ID, &chipUUID_CHIPoBLEChar_RX,
                            PacketBufferHandle::Adopt(event->CHIPoBLEWriteReceived.Data));
    }
    break;

    case DeviceEventType::kCHIPoBLEIndicateConfirm:
        HandleIndicationConfirmation(event->CHIPoBLEIndicateConfirm.ConId, &CHIP_BLE_SVC_ID, &chipUUID_CHIPoBLEChar_TX);
        break;

    case DeviceEventType::kCHIPoBLEConnectionError: {
        BLEMGR_LOG("BLEMGR: OnPlatformEvent, kCHIPoBLEConnectionError");
        HandleConnectionError(event->CHIPoBLEConnectionError.ConId, event->CHIPoBLEConnectionError.Reason);
    }
    break;

    default:
        break;
    }
}

// ===== Members that implement virtual methods on BlePlatformDelegate.
bool BLEManagerImpl::CloseConnection(BLE_CONNECTION_OBJECT conId)
{
    void * pMsg = (void *) ICall_malloc(sizeof(void *));
    pMsg        = (void *) conId;

    EnqueueEvtHdrMsg(BLEManagerIMPL_CHIPOBLE_CLOSE_CONN_EVT, (void *) pMsg);

    return CHIP_NO_ERROR;
}

uint16_t BLEManagerImpl::GetMTU(BLE_CONNECTION_OBJECT conId) const
{
    uint8_t index;
    uint16_t mtu = 0;

    index = GetBLEConnIndex(*((uint32_t *) conId));

    if (index != MAX_NUM_BLE_CONNS)
    {
        mtu = sInstance.connList[index].mtu;
        /* Prior to MTU update event, MTU is determined by the below formula */
        if (mtu == 0)
        {
            mtu = MAX_PDU_SIZE - 4;
        }
    }

    return mtu;
}

// ===== Members that implement virtual methods on BleApplicationDelegate.

void BLEManagerImpl::NotifyChipConnectionClosed(BLE_CONNECTION_OBJECT conId)
{
    // Unused
}

bool BLEManagerImpl::SendIndication(BLE_CONNECTION_OBJECT conId, const ChipBleUUID * svcId, const ChipBleUUID * charId,
                                    PacketBufferHandle data)
{
    BLEMGR_LOG("BLEMGR: BLE SendIndication ");

    // Allocate buffers to send to BLE app task
    uint8_t dataLen = static_cast<uint8_t>(data->DataLength());
    CHIPoBLEIndEvt_t * pMsg;
    uint8_t * pBuf;

    pMsg = (CHIPoBLEIndEvt_t *) ICall_malloc(sizeof(CHIPoBLEIndEvt_t));
    if (NULL == pMsg)
    {
        return false;
    }

    pBuf = (uint8_t *) ICall_malloc(dataLen);
    if (NULL == pBuf)
    {
        ICall_free((void *) pMsg);
        return false;
    }

    memset(pBuf, 0x00, dataLen);
    memcpy(pBuf, data->Start(), dataLen);

    pMsg->pData = pBuf;
    pMsg->len   = dataLen;

    EnqueueEvtHdrMsg(BLEManagerIMPL_CHIPOBLE_TX_IND_EVT, (void *) pMsg);

    BLEMGR_LOG("BLEMGR: BLE SendIndication RETURN, Length: %d ", dataLen);
    return true;
}

bool BLEManagerImpl::SubscribeCharacteristic(BLE_CONNECTION_OBJECT conId, const Ble::ChipBleUUID * svcId,
                                             const Ble::ChipBleUUID * charId)
{
    /* Unsupported on TI peripheral device implementation */
    return false;
}

bool BLEManagerImpl::UnsubscribeCharacteristic(BLE_CONNECTION_OBJECT conId, const Ble::ChipBleUUID * svcId,
                                               const Ble::ChipBleUUID * charId)
{
    /* Unsupported on TI peripheral device implementation */
    return false;
}

bool BLEManagerImpl::SendWriteRequest(BLE_CONNECTION_OBJECT conId, const ChipBleUUID * svcId, const ChipBleUUID * charId,
                                      PacketBufferHandle pBuf)
{
    /* Unsupported on TI peripheral device implementation */
    return false;
}

bool BLEManagerImpl::SendReadRequest(BLE_CONNECTION_OBJECT conId, const ChipBleUUID * svcId, const ChipBleUUID * charId,
                                     PacketBufferHandle pBuf)
{
    /* Unsupported on TI peripheral device implementation */
    return false;
}

bool BLEManagerImpl::SendReadResponse(BLE_CONNECTION_OBJECT conId, BLE_READ_REQUEST_CONTEXT requestContext,
                                      const ChipBleUUID * svcId, const ChipBleUUID * charId)
{
    /* Unsupported on TI peripheral device implementation */
    return false;
}

void BLEManagerImpl::HandleIncomingBleConnection(BLEEndPoint * bleEP)
{
    BLEMGR_LOG("BLEMGR: HandleIncomingBleConnection");
}

// ===== Helper Members that implement the Low level BLE Stack behavior.

/*********************************************************************
 * @fn      AdvInit
 *
 * @brief   Initialize CHIPoBLE Advertisement.
 *
 * @param   pMsg - message to process
 */
void BLEManagerImpl::AdvInit(void)
{
    bStatus_t status = FAILURE;
    uint16_t deviceDiscriminator;
    uint8_t localDeviceNameLen;
    uint8_t scanIndex = 0;
    uint8_t advIndex  = 0;
    uint8_t scanResLength;
    uint8_t advLength;
    uint8_t * advDatachipOBle;
    uint8_t * scanResDatachipOBle;

    BLEMGR_LOG("BLEMGR: AdvInit");

    ChipBLEDeviceIdentificationInfo mDeviceIdInfo;
    ConfigurationMgr().GetBLEDeviceIdentificationInfo(mDeviceIdInfo);

    // Verify device name was not already set
    if (!mFlags.Has(Flags::kBLEStackGATTNameSet))
    {
        /* Default device name is CHIP-<DISCRIMINATOR> */
        deviceDiscriminator = mDeviceIdInfo.GetDeviceDiscriminator();

        localDeviceNameLen = strlen(CHIP_DEVICE_CONFIG_BLE_DEVICE_NAME_PREFIX) + sizeof(deviceDiscriminator);

        memset(sInstance.mDeviceName, 0, GAP_DEVICE_NAME_LEN);
        snprintf(sInstance.mDeviceName, GAP_DEVICE_NAME_LEN, "%s%04u", CHIP_DEVICE_CONFIG_BLE_DEVICE_NAME_PREFIX,
                 deviceDiscriminator);

        // Set the Device Name characteristic in the GAP GATT Service
        // For more information, see the section in the User's Guide:
        // http://software-dl.ti.com/lprf/ble5stack-latest/
        GGS_SetParameter(GGS_DEVICE_NAME_ATT, GAP_DEVICE_NAME_LEN, sInstance.mDeviceName);

        BLEMGR_LOG("BLEMGR: AdvInit New device name set: %s", sInstance.mDeviceName);
    }
    else
    {
        localDeviceNameLen = strlen(sInstance.mDeviceName);
    }

    scanResLength = localDeviceNameLen + CHIPOBLE_SCANRES_SIZE_NO_NAME;

    scanResDatachipOBle = (uint8_t *) ICall_malloc(scanResLength);

    scanResDatachipOBle[scanIndex++] = localDeviceNameLen + 1;
    scanResDatachipOBle[scanIndex++] = GAP_ADTYPE_LOCAL_NAME_COMPLETE;
    memcpy(&scanResDatachipOBle[scanIndex], sInstance.mDeviceName, localDeviceNameLen);
    scanIndex += localDeviceNameLen;
    scanResDatachipOBle[scanIndex++] = 0x03;
    scanResDatachipOBle[scanIndex++] = GAP_ADTYPE_16BIT_COMPLETE;
    scanResDatachipOBle[scanIndex++] = static_cast<uint8_t>(LO_UINT16(CHIPOBLE_SERV_UUID));
    scanResDatachipOBle[scanIndex++] = static_cast<uint8_t>(HI_UINT16(CHIPOBLE_SERV_UUID));

    for (uint8_t temp = 0; temp < scanIndex; temp++)
    {
        BLEMGR_LOG("BLEMGR: AdvInit Scan Response Data: %x", scanResDatachipOBle[temp]);
    }

    advLength       = sizeof(static_cast<uint16_t>(CHIPOBLE_SERV_UUID)) + static_cast<uint8_t>(sizeof(mDeviceIdInfo)) + 1;
    advDatachipOBle = (uint8_t *) ICall_malloc(CHIPOBLE_ADV_SIZE_NO_DEVICE_ID_INFO + advLength);

    BLEMGR_LOG("BLEMGR: AdvInit: MDeviceIDInfo Size: %d", sizeof(mDeviceIdInfo));
    BLEMGR_LOG("BLEMGR: AdvInit: advlength: %d", advLength);
    BLEMGR_LOG("BLEMGR: AdvInit:Desc : %d", mDeviceIdInfo.GetDeviceDiscriminator());

    advDatachipOBle[advIndex++] = 0x02;
    advDatachipOBle[advIndex++] = GAP_ADTYPE_FLAGS;
    advDatachipOBle[advIndex++] = GAP_ADTYPE_FLAGS_BREDR_NOT_SUPPORTED | GAP_ADTYPE_FLAGS_GENERAL;
    advDatachipOBle[advIndex++] = advLength;
    advDatachipOBle[advIndex++] = GAP_ADTYPE_SERVICE_DATA;
    advDatachipOBle[advIndex++] = static_cast<uint8_t>(LO_UINT16(CHIPOBLE_SERV_UUID));
    advDatachipOBle[advIndex++] = static_cast<uint8_t>(HI_UINT16(CHIPOBLE_SERV_UUID));
    memcpy(&advDatachipOBle[advIndex], (void *) &mDeviceIdInfo, static_cast<uint8_t>(sizeof(mDeviceIdInfo)));

    // Setup and start Advertising
    // For more information, see the GAP section in the User's Guide:
    // http://software-dl.ti.com/lprf/ble5stack-latest/

    // Create Advertisement set #1 and assign handle
    status = (bStatus_t) GapAdv_create(&advCallback, &advParams1, &sInstance.advHandleLegacy);
    assert(status == SUCCESS);

    // Load advertising data for set #1 that is statically allocated by the app
    status = (bStatus_t) GapAdv_loadByHandle(sInstance.advHandleLegacy, GAP_ADV_DATA_TYPE_ADV,
                                             CHIPOBLE_ADV_SIZE_NO_DEVICE_ID_INFO + advLength, advDatachipOBle);

    // Load scan response data for set #1 that is statically allocated by the app
    status =
        (bStatus_t) GapAdv_loadByHandle(sInstance.advHandleLegacy, GAP_ADV_DATA_TYPE_SCAN_RSP, scanResLength, scanResDatachipOBle);
    assert(status == SUCCESS);

    // Set event mask for set #1
    status = (bStatus_t) GapAdv_setEventMask(sInstance.advHandleLegacy,
                                             GAP_ADV_EVT_MASK_START_AFTER_ENABLE | GAP_ADV_EVT_MASK_END_AFTER_DISABLE |
                                                 GAP_ADV_EVT_MASK_SET_TERMINATED);

    Util_constructClock(&sInstance.clkAdvTimeout, AdvTimeoutHandler, ADV_TIMEOUT, 0, false, (uintptr_t) NULL);
}

/*********************************************************************
 * @fn      EventHandler_init
 *
 * @brief   Called during initialization and contains application
 *          specific initialization (ie. hardware initialization/setup,
 *          table initialization, power up notification, etc), and
 *          profile initialization/setup.
 */
void BLEManagerImpl::EventHandler_init(void)
{
    BLEMGR_LOG("BLEMGR: EventHandler_init");

    /* Update User Configuration of the stack */
    user0Cfg.appServiceInfo->timerTickPeriod     = ICall_getTickPeriod();
    user0Cfg.appServiceInfo->timerMaxMillisecond = ICall_getMaxMSecs();

    /* Initialize ICall module */
    ICall_init();

    /* Start tasks of external images */
    ICall_createRemoteTasks();
    BLEManagerImpl::sBleTaskHndl = (TaskHandle_t)(*((TaskHandle_t *) ICall_getRemoteTaskHandle(0)));
    DMMSch_registerClient((TaskHandle_t) BLEManagerImpl::sBleTaskHndl, DMMPolicy_StackRole_BlePeripheral);
    /* set the stacks in default states */
    DMMPolicy_updateStackState(DMMPolicy_StackRole_BlePeripheral, DMMPOLICY_BLE_IDLE);

    vTaskPrioritySet(xTaskGetCurrentTaskHandle(), 3);

    // ******************************************************************
    // N0 STACK API CALLS CAN OCCUR BEFORE THIS CALL TO ICall_registerApp
    // ******************************************************************
    // Register the current thread as an ICall dispatcher application
    // so that the application can send and receive messages.
    ICall_registerApp(&BLEManagerImpl::sSelfEntity, &BLEManagerImpl::sSyncEvent);

#ifdef USE_RCOSC
    RCOSC_enableCalibration();
#endif // USE_RCOSC

    // Create an RTOS queue for message from profile to be sent to app.
    Util_constructQueue(&BLEManagerImpl::sEventHandlerMsgQueueID);

    // Configure GAP
    {
        uint16_t paramUpdateDecision = DEFAULT_PARAM_UPDATE_REQ_DECISION;

        // Pass all parameter update requests to the app for it to decide
        GAP_SetParamValue(GAP_PARAM_LINK_UPDATE_DECISION, paramUpdateDecision);
    }

    // Setup the GAP Bond Manager. For more information see the GAP Bond Manager
    // section in the User's Guide:
    // http://software-dl.ti.com/lprf/ble5stack-latest/
    setBondManagerParameters();

    // Initialize GATT attributes
    GGS_AddService(GATT_ALL_SERVICES);         // GAP GATT Service
    GATTServApp_AddService(GATT_ALL_SERVICES); // GATT Service
    DevInfo_AddService();                      // Device Information Service

    CHIPoBLEProfile_AddService(GATT_ALL_SERVICES);

    // Start Bond Manager and register callback
    VOID GAPBondMgr_Register(BLEMgr_BondMgrCBs);

    // Register with GAP for HCI/Host messages. This is needed to receive HCI
    // events. For more information, see the HCI section in the User's Guide:
    // http://software-dl.ti.com/lprf/ble5stack-latest/
    GAP_RegisterForMsgs(BLEManagerImpl::sSelfEntity);

    // Register for GATT local events and ATT Responses pending for transmission
    GATT_RegisterForMsgs(BLEManagerImpl::sSelfEntity);

    CHIPoBLEProfile_RegisterAppCBs(&CHIPoBLEProfile_CBs);
    // Set default values for Data Length Extension
    // Extended Data Length Feature is already enabled by default
    {
        // This API is documented in hci.h
        // See the LE Data Length Extension section in the BLE5-Stack User's Guide for information on using this command:
        // http://software-dl.ti.com/lprf/ble5stack-latest/
        HCI_LE_WriteSuggestedDefaultDataLenCmd(BLEMANAGER_SUGGESTED_PDU_SIZE, BLEMANAGER_SUGGESTED_TX_TIME);
    }

    // Initialize GATT Client
    GATT_InitClient("");

    // Initialize Connection List
    ClearBLEConnListEntry(LL_CONNHANDLE_ALL);

    // Initialize GAP layer for Peripheral role and register to receive GAP events
    GAP_DeviceInit(GAP_PROFILE_PERIPHERAL, BLEManagerImpl::sSelfEntity, sInstance.addrMode, &pRandomAddress);

    // Initialize array to store connection handle and RSSI values
    InitPHYRSSIArray();
}

/*********************************************************************
 * @fn      InitPHYRSSIArray
 *
 * @brief   Initializes the array of structure/s to store data related
 *          RSSI based auto PHy change
 *
 * @param   connHandle - the connection handle
 *
 * @param   addr - pointer to device address
 *
 * @return  index of connection handle
 */
void BLEManagerImpl::InitPHYRSSIArray(void)
{
    BLEMGR_LOG("BLEMGR: InitPHYRSSIArray");

    // Initialize array to store connection handle and RSSI values
    memset(sInstance.connList, 0, sizeof(sInstance.connList));

    for (uint8_t index = 0; index < MAX_NUM_BLE_CONNS; index++)
    {
        sInstance.connList[index].connHandle = INVALID_HANDLE;
    }
}

/*********************************************************************
 * @fn      CreateEventHandler
 *
 * @brief   Create FreeRTOS Task for BLE Event handling
 *
 */
CHIP_ERROR BLEManagerImpl::CreateEventHandler(void)
{
    BLEMGR_LOG("BLEMGR: CreateEventHandler");

    BaseType_t xReturned;

    /* Create the task, storing the handle. */
    xReturned = xTaskCreate(EventHandler,            /* Function that implements the task. */
                            "ble_hndlr",             /* Text name for the task. */
                            4096 / sizeof(uint32_t), /* Stack size in words, not bytes. */
                            this,                    /* Parameter passed into the task. */
                            ICALL_TASK_PRIORITIES,   /* Keep priority the same as ICALL until init is complete */
                            NULL);                   /* Used to pass out the created task's handle. */

    if (xReturned == errCOULD_NOT_ALLOCATE_REQUIRED_MEMORY)
    {
        return CHIP_ERROR_NO_MEMORY;
    }
    else
    {
        return CHIP_NO_ERROR;
    }
}

/*********************************************************************
 * @fn      RemoteDisplay_processStackMsg
 *
 * @brief   Process an incoming stack message.
 *
 * @param   pMsg - message to process
 *
 * @return  TRUE if safe to deallocate incoming message, FALSE otherwise.
 */
uint8_t BLEManagerImpl::ProcessStackEvent(ICall_Hdr * pMsg)
{
    BLEMGR_LOG("BLEMGR: BLE Process Stack Event");

    // Always dealloc pMsg unless set otherwise
    uint8_t safeToDealloc = TRUE;

    switch (pMsg->event)
    {
    case GAP_MSG_EVENT:
        ProcessGapMessage((gapEventHdr_t *) pMsg);
        break;

    case GATT_MSG_EVENT:
        // Process GATT message
        safeToDealloc = ProcessGATTMsg((gattMsgEvent_t *) pMsg);
        break;
    case HCI_GAP_EVENT_EVENT: {
        // Process HCI message
        switch (pMsg->status)
        {
        case HCI_COMMAND_COMPLETE_EVENT_CODE:
            // Process HCI Command Complete Events here
            {
                // RemoteDisplay_processCmdCompleteEvt((hciEvt_CmdComplete_t *) pMsg);
                break;
            }
        case HCI_BLE_HARDWARE_ERROR_EVENT_CODE:
            assert(false);
            break;
        // HCI Commands Events
        case HCI_COMMAND_STATUS_EVENT_CODE: {
            hciEvt_CommandStatus_t * pMyMsg = (hciEvt_CommandStatus_t *) pMsg;
            switch (pMyMsg->cmdOpcode)
            {
            case HCI_LE_SET_PHY: {
                if (pMyMsg->cmdStatus == HCI_ERROR_CODE_UNSUPPORTED_REMOTE_FEATURE)
                {
                    /* PHY Change failure, peer does not support this */
                }
                break;
            }
            default:
                break;
            }
            break;
        }

        case HCI_LE_EVENT_CODE: {
            hciEvt_BLEPhyUpdateComplete_t * pPUC = (hciEvt_BLEPhyUpdateComplete_t *) pMsg;

            // A Phy Update Has Completed or Failed
            if (pPUC->BLEEventCode == HCI_BLE_PHY_UPDATE_COMPLETE_EVENT)
            {
                if (pPUC->status != SUCCESS)
                {
                    /* PHY Change failure */
                }
                else
                {
                    /* PHY Update successfull */
                }
            }
            break;
        }
        default:
            break;
        }

        break;
    }

    default:
        // do nothing
        break;
    }

    return safeToDealloc;
}

/*********************************************************************
 * @fn      ProcessEvtHdrMsg
 *
 * @brief   Process an incoming callback from a profile.
 *
 * @param   pMsg - message to process
 *
 * @return  None.
 */
void BLEManagerImpl::ProcessEvtHdrMsg(QueuedEvt_t * pMsg)
{
    bool dealloc = TRUE;

    BLEMGR_LOG("BLEMGR: ProcessEvtHdrMsg");

    switch (pMsg->event)
    {
    /* External CHIPoBLE Event trigger */
    case BLEManagerIMPL_STATE_UPDATE_EVT: {
        bStatus_t status;

        /* Verify BLE service mode is enabled */
        if (sInstance.mServiceMode == ConnectivityManager::kCHIPoBLEServiceMode_Enabled)
        {
            /* Advertising flag set, either advertising or fast adv is enabled: Do nothing  */
            /* Advertising flag not set, neither advertising nor fast adv is enabled: do nothing */
            /* Advertising flag not set, either advertising or fast adv is enabled: Turn on */
            if (!mFlags.Has(Flags::kAdvertising))
            {
                BLEMGR_LOG("BLEMGR: BLE Process Application Message: Not advertising");

                if (mFlags.Has(Flags::kAdvertisingEnabled))
                {

// Send notification to thread manager that CHIPoBLE advertising is starting
#if CHIP_DEVICE_CONFIG_ENABLE_THREAD
                    ThreadStackMgr().OnCHIPoBLEAdvertisingStart();
#endif // CHIP_DEVICE_CONFIG_ENABLE_THREAD

                    // Enable legacy advertising for set #1
                    status = (bStatus_t) GapAdv_enable(sInstance.advHandleLegacy, GAP_ADV_ENABLE_OPTIONS_USE_MAX, 0);

                    assert(status == SUCCESS);

                    mFlags.Set(Flags::kAdvertising);

                    if (mFlags.Has(Flags::kFastAdvertisingEnabled))
                    {
                        BLEMGR_LOG("BLEMGR: BLE Process Application Message: Fast Advertising Enabled");
                    }
                    else
                    {
                        BLEMGR_LOG("BLEMGR: BLE Process Application Message: Slow Advertising Enabled");

                        // Start advertisement timer
                        Util_startClock(&sInstance.clkAdvTimeout);
                    }
                }
            }
            /* Advertising flag set, neither advertising nor fast adv is enabled: Turn off*/
            else if (!mFlags.Has(Flags::kAdvertisingEnabled) && !mFlags.Has(Flags::kFastAdvertisingEnabled))
            {
                BLEMGR_LOG("BLEMGR: BLE Process Application Message: Advertising disables");

                // Stop advertising
                GapAdv_disable(sInstance.advHandleLegacy);
                mFlags.Clear(Flags::kAdvertising);
                mFlags.Set(Flags::kFastAdvertisingEnabled, true);

                Util_stopClock(&sInstance.clkAdvTimeout);
            }
            /* Other case is that advertising is already working, but should be restarted, as its settings changed */
<<<<<<< HEAD
            else if (mFlags.Has(Flags::kAdvertisingRefreshNeeded))
            {
                mFlags.Clear(Flags::kAdvertisingRefreshNeeded);
=======
            else if (sInstance.mFlags.Has(Flags::kAdvertisingRefreshNeeded))
            {
                sInstance.mFlags.Clear(Flags::kAdvertisingRefreshNeeded);
>>>>>>> 9577ff5d
                GapAdv_disable(sInstance.advHandleLegacy);

                // Enable legacy advertising for set #1
                status = (bStatus_t) GapAdv_enable(sInstance.advHandleLegacy, GAP_ADV_ENABLE_OPTIONS_USE_MAX, 0);
                assert(status == SUCCESS);
                mFlags.Set(Flags::kAdvertising);
            }
        }

        if (mFlags.Has(Flags::kBLEStackGATTNameUpdate))
        {
            mFlags.Clear(Flags::kBLEStackGATTNameUpdate);
            // Indicate that Device name has been set externally
            mFlags.Set(Flags::kBLEStackGATTNameSet);

            // Set the Device Name characteristic in the GAP GATT Service
            GGS_SetParameter(GGS_DEVICE_NAME_ATT, GAP_DEVICE_NAME_LEN, sInstance.mDeviceName);
        }
    }
    break;

    case BLEManagerIMPL_CHIPOBLE_CLOSE_CONN_EVT: {
        uint16_t connHandle = *((uint16_t *) (pMsg->pData));

        // Close active connection
        GAP_TerminateLinkReq(connHandle, HCI_DISCONNECT_REMOTE_USER_TERM);
    }
    break;

    case BLEManagerIMPL_CHIPOBLE_TX_IND_EVT: {
        uint8_t dataLen = ((CHIPoBLEIndEvt_t *) (pMsg->pData))->len;

        CHIPoBLEProfile_SetParameter(CHIPOBLEPROFILE_TX_CHAR, dataLen, (void *) (((CHIPoBLEIndEvt_t *) (pMsg->pData))->pData),
                                     BLEManagerImpl::sSelfEntity);

        BLEMGR_LOG("BLEMGR: BLE Process Application Message: BLEManagerIMPL_CHIPOBLE_TX_IND_EVT: Length: %d", dataLen);

        ICall_free((void *) (((CHIPoBLEIndEvt_t *) (pMsg->pData))->pData));

        dealloc = TRUE;
    }
    break;

    case CHIPOBLE_CHAR_CHANGE_EVT: {
        uint16_t writeLen     = ((CHIPoBLEProfChgEvt_t *) (pMsg->pData))->len;
        uint8_t paramId       = ((CHIPoBLEProfChgEvt_t *) (pMsg->pData))->paramId;
        uint16_t connHandleId = ((CHIPoBLEProfChgEvt_t *) (pMsg->pData))->connHandle;
        void * connHandle;
        ChipDeviceEvent event;

        uint8_t i;
        ConnRec_t * activeConnObj = NULL;

        // Find active connection
        for (i = 0; i < MAX_NUM_BLE_CONNS; i++)
        {
            if (sInstance.connList[i].connHandle == connHandleId)
            {
                activeConnObj = &sInstance.connList[i];
            }
        }

        connHandle = (void *) &activeConnObj->connHandle;

        if (paramId == CHIPOBLEPROFILE_RX_CHAR)
        {
            BLEMGR_LOG("BLEMGR: BLE Process Application Message: CHIPOBLE_CHAR_CHANGE_EVT, CHIPOBLEPROFILE_RX_CHAR");
            // Pull written data from CHIPOBLE Profile based on extern server write
            uint8_t * rxBuf = (uint8_t *) ICall_malloc(writeLen);

            if (rxBuf == NULL)
            {
                // alloc error
                return;
            }

            memset(rxBuf, 0x00, writeLen);

            BLEMGR_LOG("BLEMGR: BLE Process Application Message: CHIPOBLE_CHAR_CHANGE_EVT, length: %d", writeLen);
            CHIPoBLEProfile_GetParameter(CHIPOBLEPROFILE_RX_CHAR, rxBuf, writeLen);

            System::PacketBufferHandle packetBuf = System::PacketBufferHandle::NewWithData(rxBuf, writeLen, 0, 0);

            ICall_free(rxBuf);

            if (packetBuf.IsNull())
            {
                // alloc error
                return;
            }

            // Arrange to post a CHIPoBLERXWriteEvent event to the CHIP queue.
            event.Type                        = DeviceEventType::kCHIPoBLEWriteReceived;
            event.CHIPoBLEWriteReceived.ConId = (void *) connHandle;
            event.CHIPoBLEWriteReceived.Data  = std::move(packetBuf).UnsafeRelease();
        }
        else if (paramId == CHIPOBLEPROFILE_CCCWrite)
        {
            BLEMGR_LOG("BLEMGR: BLE Process Application Message: CHIPOBLE_CHAR_CHANGE_EVT, CHIPOBLEPROFILE_CCCWrite");

            // TODO: Add check to see if subscribing OR unsubscribing from char indications
            uint8_t cccValue;

            CHIPoBLEProfile_GetParameter(CHIPOBLEPROFILE_CCCWrite, &cccValue, 1);

            // Check whether it is a sub/unsub event. 0x1 = Notofications enabled, 0x2 = Indications enabled
            if (cccValue & 2)
            {
                // Post event to CHIP
                BLEMGR_LOG("BLEMGR: BLE Process Application Message: CHIPOBLE_CHAR_CHANGE_EVT, Subscrbe");
                event.Type = DeviceEventType::kCHIPoBLESubscribe;
            }
            else
            {
                BLEMGR_LOG("BLEMGR: BLE Process Application Message: CHIPOBLE_CHAR_CHANGE_EVT, unsubscrbe");
                event.Type = DeviceEventType::kCHIPoBLEUnsubscribe;
            }

            // Post event to CHIP
            event.CHIPoBLESubscribe.ConId = (void *) connHandle;
        }
        PlatformMgr().PostEvent(&event);
    }
    break;

    case ADV_EVT:
        ProcessAdvEvent((GapAdvEventData_t *) (pMsg->pData));
        break;

    case PAIR_STATE_EVT: {
        BLEMGR_LOG("BLEMGR: PAIR_STATE_EVT");

        // Send passcode response
        GAPBondMgr_PasscodeRsp(((PasscodeData_t *) (pMsg->pData))->connHandle, SUCCESS, B_APP_DEFAULT_PASSCODE);
    }
    break;

    case PASSCODE_EVT: {
        BLEMGR_LOG("BLEMGR: PASSCODE_EVT");
    }
    break;

    case READ_RPA_EVT:
        UpdateBLERPA();
        break;

    case SEND_PARAM_UPDATE_EVT: {
        // Extract connection handle from data
        uint16_t connHandle = *(uint16_t *) (((ClockEventData_t *) pMsg->pData)->data);

        if (CHIP_NO_ERROR != ProcessParamUpdate(connHandle))
        {
            // error
            return;
        }

        // This data is not dynamically allocated
        dealloc = FALSE;

        /* If we are sending a param update request then the service discovery
         * should have ended. Changed state to connected */
        DMMPolicy_updateStackState(DMMPolicy_StackRole_BlePeripheral, DMMPOLICY_BLE_CONNECTED);

        break;
    }

    case CONN_EVT:
        break;

    default:
        // Do nothing.
        break;
    }

    // Free message data if it exists and we are to dealloc
    if ((dealloc == TRUE) && (pMsg->pData != NULL))
    {
        ICall_free(pMsg->pData);
    }
}

/*********************************************************************
 * @fn      ProcessGapMessage
 *
 * @brief   Process an incoming GAP event.
 *
 * @param   pMsg - message to process
 */
void BLEManagerImpl::ProcessGapMessage(gapEventHdr_t * pMsg)
{
    BLEMGR_LOG("BLEMGR: ProcessGapMessage");

    switch (pMsg->opcode)
    {
    case GAP_DEVICE_INIT_DONE_EVENT: {
        BLEMGR_LOG("BLEMGR: ProcessGapMessage: GAP_DEVICE_INIT_DONE_EVENT");

        gapDeviceInitDoneEvent_t * pPkt = (gapDeviceInitDoneEvent_t *) pMsg;

        if (pPkt->hdr.status == SUCCESS)
        {
            // Store the system ID
            uint8_t systemId[DEVINFO_SYSTEM_ID_LEN];

            // use 6 bytes of device address for 8 bytes of system ID value
            systemId[0] = pPkt->devAddr[0];
            systemId[1] = pPkt->devAddr[1];
            systemId[2] = pPkt->devAddr[2];

            // set middle bytes to zero
            systemId[4] = 0x00;
            systemId[3] = 0x00;

            // shift three bytes up
            systemId[7] = pPkt->devAddr[5];
            systemId[6] = pPkt->devAddr[4];
            systemId[5] = pPkt->devAddr[3];

            // Set Device Info Service Parameter
            DevInfo_SetParameter(DEVINFO_SYSTEM_ID, DEVINFO_SYSTEM_ID_LEN, systemId);

            AdvInit();

            mFlags.Set(Flags::kBLEStackInitialized);

            /* Trigger post-initialization state update */
            DriveBLEState();

            if (sInstance.addrMode > ADDRMODE_RANDOM)
            {
                UpdateBLERPA();
                // Create one-shot clock for RPA check event.
                Util_constructClock(&sInstance.clkRpaRead, ClockHandler, READ_RPA_EVT_PERIOD, 0, true,
                                    (uintptr_t) &sInstance.argRpaRead);
            }
        }
        break;
    }

    case GAP_LINK_ESTABLISHED_EVENT: {
        gapEstLinkReqEvent_t * pPkt = (gapEstLinkReqEvent_t *) pMsg;
        BLEMGR_LOG("BLEMGR: ProcessGapMessage: GAP_LINK_ESTABLISHED_EVENT");

        // Display the amount of current connections
        uint8_t numActive = (uint8_t) linkDB_NumActive("");

        if (pPkt->hdr.status == SUCCESS)
        {
            // Add connection to list and start RSSI
            AddBLEConn(pPkt->connectionHandle);
        }

        DMMPolicy_updateStackState(DMMPolicy_StackRole_BlePeripheral, DMMPOLICY_BLE_HIGH_BANDWIDTH);

        if (numActive < MAX_NUM_BLE_CONNS)
        {
            // Start advertising since there is room for more connections. Advertisements stop automatically following connection.
            mFlags.Clear(Flags::kAdvertising);
        }
        else
        {
            // Stop advertising since there is no room for more connections
            BLEMGR_LOG("BLEMGR: BLE event GAP_LINK_ESTABLISHED_EVENT: MAX connections");
<<<<<<< HEAD
            mFlags.Clear(Flags::kAdvertisingEnabled).Clear(Flags::kAdvertising);
=======
            sInstance.mFlags.Clear(Flags::kAdvertisingEnabled).Clear(Flags::kAdvertising);
>>>>>>> 9577ff5d
            mFlags.Set(Flags::kFastAdvertisingEnabled, true);
        }

        /* Stop advertisement timeout timer */
        Util_stopClock(&sInstance.clkAdvTimeout);

        DriveBLEState();

        break;
    }

    case GAP_LINK_TERMINATED_EVENT: {
        gapTerminateLinkEvent_t * pPkt = (gapTerminateLinkEvent_t *) pMsg;
        BLEMGR_LOG("BLEMGR: ProcessGapMessage: GAP_LINK_TERMINATED_EVENT, reason: %d", pPkt->reason);

        // Remove the connection from the list and disable RSSI if needed
        RemoveBLEConn(pPkt->connectionHandle);

        ChipDeviceEvent event;
        event.Type                           = DeviceEventType::kCHIPoBLEConnectionError;
        event.CHIPoBLEConnectionError.ConId  = (void *) &pPkt->connectionHandle;
        event.CHIPoBLEConnectionError.Reason = BLE_ERROR_REMOTE_DEVICE_DISCONNECTED;
        PlatformMgr().PostEvent(&event);

        DriveBLEState();

        break;
    }

    case GAP_UPDATE_LINK_PARAM_REQ_EVENT: {
        BLEMGR_LOG("BLEMGR: ProcessGapMessage: GAP_UPDATE_LINK_PARAM_REQ_EVENT");

        gapUpdateLinkParamReqReply_t rsp;

        gapUpdateLinkParamReqEvent_t * pReq = (gapUpdateLinkParamReqEvent_t *) pMsg;

        rsp.connectionHandle = pReq->req.connectionHandle;
        rsp.signalIdentifier = pReq->req.signalIdentifier;

        // Only accept connection intervals with slave latency of 0
        // This is just an example of how the application can send a response
        if (pReq->req.connLatency == 0)
        {
            rsp.intervalMin = pReq->req.intervalMin;
            rsp.intervalMax = pReq->req.intervalMax;
            rsp.connLatency = pReq->req.connLatency;
            rsp.connTimeout = pReq->req.connTimeout;
            rsp.accepted    = TRUE;
            BLEMGR_LOG("BLEMGR: ProcessGapMessage: GAP_UPDATE_LINK_PARAM_REQ_EVENT Accecpted");
        }
        else
        {
            rsp.accepted = FALSE;
            BLEMGR_LOG("BLEMGR: ProcessGapMessage: GAP_UPDATE_LINK_PARAM_REQ_EVENT Rejected");
        }

        // Send Reply
        VOID GAP_UpdateLinkParamReqReply(&rsp);

        break;
    }

    case GAP_LINK_PARAM_UPDATE_EVENT: {
        BLEMGR_LOG("BLEMGR: ProcessGapMessage: GAP_LINK_PARAM_UPDATE_EVENT");

        gapLinkUpdateEvent_t * pPkt = (gapLinkUpdateEvent_t *) pMsg;

        // Get the address from the connection handle
        linkDBInfo_t linkInfo;
        linkDB_GetInfo(pPkt->connectionHandle, &linkInfo);

        // Check if there are any queued parameter updates
        ConnHandleEntry_t * connHandleEntry = (ConnHandleEntry_t *) List_get(&sInstance.paramUpdateList);
        if (connHandleEntry != NULL)
        {
            // Attempt to send queued update now
            ProcessParamUpdate(connHandleEntry->connHandle);

            // Free list element
            ICall_free(connHandleEntry);
        }

        break;
    }

    default:
        break;
    }
}

/*********************************************************************
 * @fn      ProcessGATTMsg
 *
 * @brief   Process GATT messages and events.
 *
 * @return  TRUE if safe to deallocate incoming message, FALSE otherwise.
 */
uint8_t BLEManagerImpl::ProcessGATTMsg(gattMsgEvent_t * pMsg)
{
    uint8_t index;
    BLEMGR_LOG("BLEMGR: ProcessGATTMsg");

    if (pMsg->method == ATT_FLOW_CTRL_VIOLATED_EVENT)
    {
        // ATT request-response or indication-confirmation flow control is
        // violated. All subsequent ATT requests or indications will be dropped.
        // The app is informed in case it wants to drop the connection.
    }
    else if (pMsg->method == ATT_MTU_UPDATED_EVENT)
    {
        index = GetBLEConnIndex(pMsg->connHandle);

        sInstance.connList[index].mtu = pMsg->msg.mtuEvt.MTU;
        BLEMGR_LOG("BLEMGR: ProcessGATTMsg, ATT_MTU_UPDATED_EVENT: %d", pMsg->msg.mtuEvt.MTU);
    }
    else if (pMsg->method == ATT_HANDLE_VALUE_CFM)
    {
        void * connHandle;
        ChipDeviceEvent event;

        ConnRec_t * activeConnObj = NULL;

        activeConnObj = &sInstance.connList[0];
        connHandle    = (void *) &activeConnObj->connHandle;

        event.Type                          = DeviceEventType::kCHIPoBLEIndicateConfirm;
        event.CHIPoBLEIndicateConfirm.ConId = connHandle;
        PlatformMgr().PostEvent(&event);

        BLEMGR_LOG("BLEMGR: ProcessGATTMsg, ATT_HANDLE_VALUE_CFM:");
    }
    // Free message payload. Needed only for ATT Protocol messages
    GATT_bm_free(&pMsg->msg, pMsg->method);

    // It's safe to free the incoming message
    return TRUE;
}

/*********************************************************************
 * @fn      ProcessAdvEvent
 *
 * @brief   Process advertising event in app context
 *
 * @param   pEventData
 */
void BLEManagerImpl::ProcessAdvEvent(GapAdvEventData_t * pEventData)
{
    BLEMGR_LOG("BLEMGR: ProcessAdvEvent");

    switch (pEventData->event)
    {
    case GAP_EVT_ADV_START_AFTER_ENABLE: {
        BLEMGR_LOG("BLEMGR: ProcessAdvEvent: GAP_EVT_ADV_START_AFTER_ENABLE");

        if (linkDB_NumActive("") == 0)
        {
            DMMPolicy_updateStackState(DMMPolicy_StackRole_BlePeripheral, DMMPOLICY_BLE_ADV);
        }
    }
    break;

    case GAP_EVT_ADV_END_AFTER_DISABLE: {
        BLEMGR_LOG("BLEMGR: ProcessAdvEvent: GAP_EVT_ADV_END_AFTER_DISABLE");
    }
    break;

    case GAP_EVT_ADV_START:
        break;

    case GAP_EVT_ADV_END:
        break;

    // BLE Stack has ended advertising due to connection
    case GAP_EVT_ADV_SET_TERMINATED: {
        BLEMGR_LOG("BLEMGR: ProcessAdvEvent: GAP_EVT_ADV_SET_TERMINATED");
    }
    break;

    case GAP_EVT_SCAN_REQ_RECEIVED:
        break;

    case GAP_EVT_INSUFFICIENT_MEMORY:
        break;

    default:
        break;
    }

    // All events have associated memory to free except the insufficient memory
    // event
    if (pEventData->event != GAP_EVT_INSUFFICIENT_MEMORY)
    {
        ICall_free(pEventData->pBuf);
    }
}

/*********************************************************************
 * @fn      ProcessParamUpdate
 *
 * @brief   Process a parameters update request
 *
 * @return  None
 */
CHIP_ERROR BLEManagerImpl::ProcessParamUpdate(uint16_t connHandle)
{
    gapUpdateLinkParamReq_t req;
    uint8_t connIndex;
    BLEMGR_LOG("BLEMGR: ProcessParamUpdate");

    req.connectionHandle = connHandle;
    req.connLatency      = DEFAULT_DESIRED_SLAVE_LATENCY;
    req.connTimeout      = DEFAULT_DESIRED_CONN_TIMEOUT;
    req.intervalMin      = DEFAULT_DESIRED_MIN_CONN_INTERVAL;
    req.intervalMax      = DEFAULT_DESIRED_MAX_CONN_INTERVAL;

    connIndex = GetBLEConnIndex(connHandle);
    if (!(connIndex < MAX_NUM_BLE_CONNS))
    {
        return CHIP_ERROR_TOO_MANY_CONNECTIONS;
    }

    // Deconstruct the clock object
    ClockP_destruct(sInstance.connList[connIndex].pUpdateClock);
    // Free clock struct
    if (sInstance.connList[connIndex].pUpdateClock != NULL)
    {
        ICall_free(sInstance.connList[connIndex].pUpdateClock);
        sInstance.connList[connIndex].pUpdateClock = NULL;
    }
    // Free ParamUpdateEventData
    if (sInstance.connList[connIndex].pParamUpdateEventData != NULL)
    {
        ICall_free(sInstance.connList[connIndex].pParamUpdateEventData);
    }

    BLEMGR_LOG("BLEMGR: ProcessParamUpdate Send Link Param Req");
    // Send parameter update
    bStatus_t status = GAP_UpdateLinkParamReq(&req);

    // If there is an ongoing update, queue this for when the udpate completes
    if (status == bleAlreadyInRequestedMode)
    {

        BLEMGR_LOG("BLEMGR: ProcessParamUpdate pending");
        ConnHandleEntry_t * connHandleEntry = (ConnHandleEntry_t *) (ICall_malloc(sizeof(ConnHandleEntry_t)));
        if (connHandleEntry)
        {
            connHandleEntry->connHandle = connHandle;
            List_put(&sInstance.paramUpdateList, (List_Elem *) connHandleEntry);
        }
    }

    return CHIP_NO_ERROR;
}

/*********************************************************************
 * @fn      EnqueueEvtHdrMsg
 *
 * @brief   Creates a message and puts the message in RTOS queue.
 *
 * @param   event - message event.
 * @param   state - message state.
 */
status_t BLEManagerImpl::EnqueueEvtHdrMsg(uint8_t event, void * pData)
{
    uint8_t success;
    QueuedEvt_t * pMsg = (QueuedEvt_t *) ICall_malloc(sizeof(QueuedEvt_t));
    BLEMGR_LOG("BLEMGR: EnqueueEvtHdrMsg");

    // Create dynamic pointer to message.
    if (pMsg)
    {
        pMsg->event = event;
        pMsg->pData = pData;

        // Enqueue the message.
        success = Util_enqueueMsg(sEventHandlerMsgQueueID, BLEManagerImpl::sSyncEvent, (uint8_t *) pMsg);

        return (success) ? SUCCESS : FAILURE;
    }

    return bleMemAllocError;
}

/*********************************************************************
 * @fn      AddBLEConn
 *
 * @brief   Add a device to the connected device list
 *
 * @return  index of the connected device list entry where the new connection
 *          info is put in.
 *          if there is no room, MAX_NUM_BLE_CONNS will be returned.
 */
uint8_t BLEManagerImpl::AddBLEConn(uint16_t connHandle)
{
    uint8_t i;
    uint8_t status = bleNoResources;
    BLEMGR_LOG("BLEMGR: AddBLEConn");

    // Try to find an available entry
    for (i = 0; i < MAX_NUM_BLE_CONNS; i++)
    {
        if (sInstance.connList[i].connHandle == LL_CONNHANDLE_INVALID)
        {
            // Found available entry to put a new connection info in
            sInstance.connList[i].connHandle = connHandle;

            // Allocate data to send through clock handler
            sInstance.connList[i].pParamUpdateEventData =
                (ClockEventData_t *) ICall_malloc(sizeof(ClockEventData_t) + sizeof(uint16_t));
            if (sInstance.connList[i].pParamUpdateEventData)
            {
                sInstance.connList[i].pParamUpdateEventData->event                = SEND_PARAM_UPDATE_EVT;
                *((uint16_t *) sInstance.connList[i].pParamUpdateEventData->data) = connHandle;

                // Create a clock object and start
                sInstance.connList[i].pUpdateClock = (ClockP_Struct *) ICall_malloc(sizeof(ClockP_Struct));

                if (sInstance.connList[i].pUpdateClock)
                {
                    Util_constructClock(sInstance.connList[i].pUpdateClock, ClockHandler, SEND_PARAM_UPDATE_DELAY, 0, true,
                                        (uintptr_t) sInstance.connList[i].pParamUpdateEventData);
                }
                else
                {
                    ICall_free(sInstance.connList[i].pParamUpdateEventData);
                }
            }
            else
            {
                status = bleMemAllocError;
            }

            break;
        }
    }
    return status;
}

/*********************************************************************
 * @fn      RemoveBLEConn
 *
 * @brief   Remove a device from the connected device list
 *
 * @return  index of the connected device list entry where the new connection
 *          info is removed from.
 *          if connHandle is not found, MAX_NUM_BLE_CONNS will be returned.
 */
uint8_t BLEManagerImpl::RemoveBLEConn(uint16_t connHandle)
{
    uint8_t connIndex = GetBLEConnIndex(connHandle);
    BLEMGR_LOG("BLEMGR: RemoveBLEConn");

    if (connIndex != MAX_NUM_BLE_CONNS)
    {
        ClockP_Struct * pUpdateClock = sInstance.connList[connIndex].pUpdateClock;

        if (pUpdateClock != NULL)
        {
            // Stop and destruct the RTOS clock if it's still alive
            if (Util_isActive(pUpdateClock))
            {
                Util_stopClock(pUpdateClock);
            }

            // Destruct the clock object
            ClockP_destruct(pUpdateClock);
            // Free clock struct
            ICall_free(pUpdateClock);
            // Free ParamUpdateEventData
            ICall_free(sInstance.connList[connIndex].pParamUpdateEventData);
        }
        // Clear pending update requests from paramUpdateList
        ClearPendingBLEParamUpdate(connHandle);

        // Clear Connection List Entry
        ClearBLEConnListEntry(connHandle);
    }
    return connIndex;
}

/*********************************************************************
 * @fn      GetBLEConnIndex
 *
 * @brief   Find index in the connected device list by connHandle
 *
 * @return  the index of the entry that has the given connection handle.
 *          if there is no match, MAX_NUM_BLE_CONNS will be returned.
 */
uint8_t BLEManagerImpl::GetBLEConnIndex(uint16_t connHandle) const
{
    uint8_t i;

    BLEMGR_LOG("BLEMGR: GetBLEConnIndex");

    for (i = 0; i < MAX_NUM_BLE_CONNS; i++)
    {
        if (sInstance.connList[i].connHandle == connHandle)
        {
            return i;
        }
    }

    return MAX_NUM_BLE_CONNS;
}

/*********************************************************************
 * @fn      ClearBLEConnListEntry
 *
 * @brief   Find index in the connected device list by connHandle
 *
 * @return  the index of the entry that has the given connection handle.
 *          if there is no match, MAX_NUM_BLE_CONNS will be returned.
 */
uint8_t BLEManagerImpl::ClearBLEConnListEntry(uint16_t connHandle)
{
    uint8_t i;
    // Set to invalid connection index initially
    uint8_t connIndex = MAX_NUM_BLE_CONNS;

    BLEMGR_LOG("BLEMGR: ClearBLEConnListEntry");
    if (connHandle != LL_CONNHANDLE_ALL)
    {
        // Get connection index from handle
        connIndex = GetBLEConnIndex(connHandle);
        if (connIndex >= MAX_NUM_BLE_CONNS)
        {
            return bleInvalidRange;
        }
    }

    // Clear specific handle or all handles
    for (i = 0; i < MAX_NUM_BLE_CONNS; i++)
    {
        if ((connIndex == i) || (connHandle == LL_CONNHANDLE_ALL))
        {
            sInstance.connList[i].connHandle   = LL_CONNHANDLE_INVALID;
            sInstance.connList[i].currPhy      = 0;
            sInstance.connList[i].phyCngRq     = 0;
            sInstance.connList[i].phyRqFailCnt = 0;
            sInstance.connList[i].rqPhy        = 0;
            memset(sInstance.connList[i].rssiArr, 0, MAX_RSSI_STORE_DEPTH);
            sInstance.connList[i].rssiAvg         = 0;
            sInstance.connList[i].rssiCntr        = 0;
            sInstance.connList[i].isAutoPHYEnable = FALSE;
            sInstance.connList[i].mtu             = 0;
        }
    }

    return SUCCESS;
}

/*********************************************************************
 * @fn      ClearPendingBLEParamUpdate
 *
 * @brief   clean pending param update request in the paramUpdateList list
 *
 * @param   connHandle - connection handle to clean
 *
 * @return  none
 */
void BLEManagerImpl::ClearPendingBLEParamUpdate(uint16_t connHandle)
{
    List_Elem * curr;

    BLEMGR_LOG("BLEMGR: ClearPendingBLEParamUpdate");

    for (curr = List_head(&sInstance.paramUpdateList); curr != NULL; curr = List_next(curr))
    {
        if (((ConnHandleEntry_t *) curr)->connHandle == connHandle)
        {
            List_remove(&sInstance.paramUpdateList, curr);
        }
    }
}

/*********************************************************************
 * @fn      UpdateBLERPA
 *
 * @brief   Read the current RPA from the stack and update display
 *          if the RPA has changed.
 *
 * @param   None.
 *
 * @return  None.
 */
void BLEManagerImpl::UpdateBLERPA(void)
{
    uint8_t * pRpaNew;
    BLEMGR_LOG("BLEMGR: UpdateBLERPA");

    // Read the current RPA.
    pRpaNew = GAP_GetDevAddress(FALSE);

    if (memcmp(pRpaNew, sInstance.rpa, B_ADDR_LEN))
    {
        memcpy(sInstance.rpa, pRpaNew, B_ADDR_LEN);
    }
}

void BLEManagerImpl::EventHandler(void * arg)
{
    BLEMGR_LOG("BLEMGR: EventHandler");

    sInstance.EventHandler_init();

    for (;;)
    {
        uint32_t events;

        // Waits for an event to be posted associated with the calling thread.
        // Note that an event associated with a thread is posted when a
        // message is queued to the message receive queue of the thread
        xQueueReceive((QueueHandle_t) BLEManagerImpl::sSyncEvent, (char *) &events, portMAX_DELAY);

        if (events)
        {
            ICall_EntityID dest;
            ICall_ServiceEnum src;
            ICall_HciExtEvt * hcipMsg = NULL;

            /* Lock CHIP Stack while processing BLE Stack/App events */
            PlatformMgr().LockChipStack();

            BLEMGR_LOG("BLEMGR: EventHandler: Events received");
            // Fetch any available messages that might have been sent from the stack
            if (ICall_fetchServiceMsg(&src, &dest, (void **) &hcipMsg) == ICALL_ERRNO_SUCCESS)
            {
                BLEMGR_LOG("BLEMGR: EventHandler: Stack Event");

                uint8 safeToDealloc = TRUE;

                if ((src == ICALL_SERVICE_CLASS_BLE) && (dest == BLEManagerImpl::sSelfEntity))
                {
                    ICall_Stack_Event * pEvt = (ICall_Stack_Event *) hcipMsg;

                    // Check for non-BLE stack events
                    if (pEvt->signature != 0xffff)
                    {
                        // Process inter-task message
                        safeToDealloc = sInstance.ProcessStackEvent((ICall_Hdr *) hcipMsg);
                    }
                }

                if (hcipMsg && safeToDealloc)
                {
                    ICall_freeMsg(hcipMsg);
                }
            }

            // If RTOS queue is not empty, process CHIP messages.
            if (events & QUEUE_EVT)
            {
                BLEMGR_LOG("BLEMGR: EventHandler: App Event");

                QueuedEvt_t * pMsg;
                for (;;)
                {
                    pMsg = (QueuedEvt_t *) Util_dequeueMsg(BLEManagerImpl::sEventHandlerMsgQueueID);
                    if (NULL != pMsg)
                    {
                        // Process message.
                        sInstance.ProcessEvtHdrMsg(pMsg);

                        // Free the space from the message.
                        ICall_free(pMsg);
                    }
                    else
                    {
                        break;
                    }
                }
            }

            PlatformMgr().UnlockChipStack();
        }
    }
}

/* Post event to app processing loop to begin CHIP advertising */
CHIP_ERROR BLEManagerImpl::DriveBLEState(void)
{
    CHIP_ERROR err = CHIP_NO_ERROR;
    BLEMGR_LOG("BLEMGR: DriveBLEState");

    if (sInstance.EnqueueEvtHdrMsg(BLEManagerIMPL_STATE_UPDATE_EVT, NULL) != SUCCESS)
    {
        err = CHIP_ERROR_NO_MEMORY;
    }
    return err;
}

/*********************************************************************
 * @fn      advCallback
 *
 * @brief   GapAdv module callback
 *
 * @param   pMsg - message to process
 */
void BLEManagerImpl::advCallback(uint32_t event, void * pBuf, uintptr_t arg)
{
    BLEMGR_LOG("BLEMGR: advCallback");

    GapAdvEventData_t * pData = (GapAdvEventData_t *) ICall_malloc(sizeof(GapAdvEventData_t));

    if (pData)
    {
        pData->event = event;
        pData->pBuf  = pBuf;
        if (sInstance.EnqueueEvtHdrMsg(ADV_EVT, pData) != SUCCESS)
        {
            ICall_free(pData);
        }
    }
}

void BLEManagerImpl::AdvTimeoutHandler(uintptr_t arg)
{
    BLEMGR_LOG("BLEMGR: AdvTimeoutHandler");

    if (sInstance.mFlags.Has(Flags::kAdvertisingEnabled))
    {
        BLEMGR_LOG("BLEMGR: AdvTimeoutHandler ble adv 15 minute timeout");

        sInstance.mFlags.Clear(Flags::kAdvertisingEnabled);
<<<<<<< HEAD
        sInstance.mFlags.Set(Flags::kFastAdvertisingEnabled, true);
=======
        sInstance.mFlags.Set(Flags::kFastAdvertisingEnabled);
>>>>>>> 9577ff5d

        /* Send event to process state change request */
        DriveBLEState();
    }
}

void BLEManagerImpl::ClockHandler(uintptr_t arg)
{
    ClockEventData_t * pData = (ClockEventData_t *) arg;
    BLEMGR_LOG("BLEMGR: ClockHandler");

    if (pData->event == READ_RPA_EVT)
    {
        BLEMGR_LOG("BLEMGR: ClockHandler RPA EVT");
        // Start the next period
        Util_startClock(&sInstance.clkRpaRead);

        // Post event to read the current RPA
        sInstance.EnqueueEvtHdrMsg(READ_RPA_EVT, NULL);
    }
    else if (pData->event == SEND_PARAM_UPDATE_EVT)
    {
        BLEMGR_LOG("BLEMGR: ClockHandler PARAM UPDATE EVT");
        // Send message to app
        if (sInstance.EnqueueEvtHdrMsg(SEND_PARAM_UPDATE_EVT, pData) != SUCCESS)
        {
            ICall_free(pData);
        }
    }
}

/*********************************************************************
 * @fn      CHIPoBLEProfile_charValueChangeCB
 *
 * @brief   Callback from CHIPoBLE Profile indicating a characteristic
 *          value change.
 *          Calling context (BLE Stack Task)
 *
 * @param   paramId - parameter Id of the value that was changed.
 *
 * @return  None.
 */
void BLEManagerImpl::CHIPoBLEProfile_charValueChangeCB(uint8_t paramId, uint16_t len, uint16_t connHandle)
{
    CHIPoBLEProfChgEvt_t * pValue = (CHIPoBLEProfChgEvt_t *) ICall_malloc(sizeof(CHIPoBLEProfChgEvt_t));
    BLEMGR_LOG("BLEMGR: CHIPoBLEProfile_charValueChangeCB");

    if (pValue)
    {
        pValue->paramId    = paramId;
        pValue->len        = len;
        pValue->connHandle = connHandle;

        if (sInstance.EnqueueEvtHdrMsg(CHIPOBLE_CHAR_CHANGE_EVT, pValue) != SUCCESS)
        {
            ICall_free(pValue);
        }
    }
}

/*********************************************************************
 * @fn      RemoteDisplay_passcodeCb
 *
 * @brief   Passcode callback.
 *
 * @return  none
 */
void BLEManagerImpl::PasscodeCb(uint8_t * pDeviceAddr, uint16_t connHandle, uint8_t uiInputs, uint8_t uiOutputs,
                                uint32_t numComparison)
{
    PasscodeData_t * pData = (PasscodeData_t *) ICall_malloc(sizeof(PasscodeData_t));

    // Allocate space for the passcode event.
    if (pData)
    {
        pData->connHandle = connHandle;
        memcpy(pData->deviceAddr, pDeviceAddr, B_ADDR_LEN);
        pData->uiInputs      = uiInputs;
        pData->uiOutputs     = uiOutputs;
        pData->numComparison = numComparison;

        // Enqueue the event.
        if (sInstance.EnqueueEvtHdrMsg(PASSCODE_EVT, pData) != SUCCESS)
        {
            ICall_free(pData);
        }
    }
}

/*********************************************************************
 * @fn      PairStateCb
 *
 * @brief   Pairing state callback.
 *
 * @return  none
 */
void BLEManagerImpl::PairStateCb(uint16_t connHandle, uint8_t state, uint8_t status)
{
    PairStateData_t * pData = (PairStateData_t *) ICall_malloc(sizeof(PairStateData_t));

    // Allocate space for the event data.
    if (pData)
    {
        pData->state      = state;
        pData->connHandle = connHandle;
        pData->status     = status;

        // Queue the event.
        if (sInstance.EnqueueEvtHdrMsg(PAIR_STATE_EVT, pData) != SUCCESS)
        {
            ICall_free(pData);
        }
    }
}

/*******************************************************************************
 * @fn          AssertHandler
 *
 * @brief       This is the Application's callback handler for asserts raised
 *              in the stack.  When EXT_HAL_ASSERT is defined in the Stack
 *              project this function will be called when an assert is raised,
 *              and can be used to observe or trap a violation from expected
 *              behavior.
 *
 *              As an example, for Heap allocation failures the Stack will raise
 *              HAL_ASSERT_CAUSE_OUT_OF_MEMORY as the assertCause and
 *              HAL_ASSERT_SUBCAUSE_NONE as the assertSubcause.  An application
 *              developer could trap any malloc failure on the stack by calling
 *              HAL_ASSERT_SPINLOCK under the matching case.
 *
 *              An application developer is encouraged to extend this function
 *              for use by their own application.  To do this, add hal_assert.c
 *              to your project workspace, the path to hal_assert.h (this can
 *              be found on the stack side). Asserts are raised by including
 *              hal_assert.h and using macro HAL_ASSERT(cause) to raise an
 *              assert with argument assertCause.  the assertSubcause may be
 *              optionally set by macro HAL_ASSERT_SET_SUBCAUSE(subCause) prior
 *              to asserting the cause it describes. More information is
 *              available in hal_assert.h.
 *
 * input parameters
 *
 * @param       assertCause    - Assert cause as defined in hal_assert.h.
 * @param       assertSubcause - Optional assert subcause (see hal_assert.h).
 *
 * output parameters
 *
 * @param       None.
 *
 * @return      None.
 */
void BLEManagerImpl::AssertHandler(uint8 assertCause, uint8 assertSubcause)
{
    // check the assert cause
    switch (assertCause)
    {
    case HAL_ASSERT_CAUSE_OUT_OF_MEMORY:
        assert(false);
        break;

    case HAL_ASSERT_CAUSE_INTERNAL_ERROR:
        // check the subcause
        if (assertSubcause == HAL_ASSERT_SUBCAUSE_FW_INERNAL_ERROR)
        {
            assert(false);
        }
        else
        {
            assert(false);
        }
        break;
    case HAL_ASSERT_CAUSE_ICALL_ABORT:
        assert(false);

    case HAL_ASSERT_CAUSE_ICALL_TIMEOUT:
        assert(false);
        break;
    case HAL_ASSERT_CAUSE_WRONG_API_CALL:
        assert(false);
        break;
    default:
        assert(false);
        break;
    }
    return;
}

} // namespace Internal
} // namespace DeviceLayer
} // namespace chip

#endif /* CHIP_DEVICE_CONFIG_ENABLE_CHIPOBLE */<|MERGE_RESOLUTION|>--- conflicted
+++ resolved
@@ -805,15 +805,9 @@
                 Util_stopClock(&sInstance.clkAdvTimeout);
             }
             /* Other case is that advertising is already working, but should be restarted, as its settings changed */
-<<<<<<< HEAD
             else if (mFlags.Has(Flags::kAdvertisingRefreshNeeded))
             {
                 mFlags.Clear(Flags::kAdvertisingRefreshNeeded);
-=======
-            else if (sInstance.mFlags.Has(Flags::kAdvertisingRefreshNeeded))
-            {
-                sInstance.mFlags.Clear(Flags::kAdvertisingRefreshNeeded);
->>>>>>> 9577ff5d
                 GapAdv_disable(sInstance.advHandleLegacy);
 
                 // Enable legacy advertising for set #1
@@ -1077,11 +1071,7 @@
         {
             // Stop advertising since there is no room for more connections
             BLEMGR_LOG("BLEMGR: BLE event GAP_LINK_ESTABLISHED_EVENT: MAX connections");
-<<<<<<< HEAD
             mFlags.Clear(Flags::kAdvertisingEnabled).Clear(Flags::kAdvertising);
-=======
-            sInstance.mFlags.Clear(Flags::kAdvertisingEnabled).Clear(Flags::kAdvertising);
->>>>>>> 9577ff5d
             mFlags.Set(Flags::kFastAdvertisingEnabled, true);
         }
 
@@ -1707,11 +1697,7 @@
         BLEMGR_LOG("BLEMGR: AdvTimeoutHandler ble adv 15 minute timeout");
 
         sInstance.mFlags.Clear(Flags::kAdvertisingEnabled);
-<<<<<<< HEAD
-        sInstance.mFlags.Set(Flags::kFastAdvertisingEnabled, true);
-=======
         sInstance.mFlags.Set(Flags::kFastAdvertisingEnabled);
->>>>>>> 9577ff5d
 
         /* Send event to process state change request */
         DriveBLEState();
