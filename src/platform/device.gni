--- conflicted
+++ resolved
@@ -279,18 +279,6 @@
         chip_device_platform == "realtek_zephyr" ||
         chip_device_platform == "nrfconnect" || chip_device_platform == "nxp" ||
         chip_device_platform == "nxp_zephyr" || chip_device_platform == "qpg" ||
-<<<<<<< HEAD
-        chip_device_platform == "telink" || chip_device_platform == "mbed" ||
-        chip_device_platform == "psoc6" || chip_device_platform == "android" ||
-        chip_device_platform == "ameba" || chip_device_platform == "cyw30739" ||
-        chip_device_platform == "webos" || chip_device_platform == "zephyr" ||
-        chip_device_platform == "beken" || chip_device_platform == "bl602" ||
-        chip_device_platform == "bl616" || chip_device_platform == "bl702" ||
-        chip_device_platform == "bl702l" || chip_device_platform == "mt793x" ||
-        chip_device_platform == "SiWx917" || chip_device_platform == "asr" ||
-        chip_device_platform == "stm32wb" ||
-        chip_device_platform == "stm32wba" || chip_device_platform == "nuttx",
-=======
         chip_device_platform == "telink" || chip_device_platform == "psoc6" ||
         chip_device_platform == "android" || chip_device_platform == "ameba" ||
         chip_device_platform == "cyw30739" || chip_device_platform == "webos" ||
@@ -298,7 +286,6 @@
         chip_device_platform == "bl602" || chip_device_platform == "bl616" ||
         chip_device_platform == "bl702" || chip_device_platform == "bl702l" ||
         chip_device_platform == "mt793x" || chip_device_platform == "SiWx917" ||
-        chip_device_platform == "asr" || chip_device_platform == "stm32" ||
-        chip_device_platform == "nuttx",
->>>>>>> e72c900f
+        chip_device_platform == "asr" || chip_device_platform == "stm32wb" ||
+        chip_device_platform == "stm32wba" || chip_device_platform == "nuttx",
     "Please select a valid value for chip_device_platform")