--- conflicted
+++ resolved
@@ -16,11 +16,7 @@
 import("${chip_root}/src/ble/ble.gni")
 
 declare_args() {
-<<<<<<< HEAD
   # Device platform layer: cc13x2_26x2, cc13x4_26x4, cc32xx, darwin, efr32, esp32, external, freertos, linux, nrfconnect, k32w0, qpg, tizen, cyw30739, bl602, mw320, zephyr, beken, none.
-=======
-  # Device platform layer: cc13x2_26x2, cc32xx, darwin, efr32, esp32, external, freertos, linux, nrfconnect, k32w0, qpg, tizen, cyw30739, bl602, mw320, zephyr, beken, openiotsdk, none.
->>>>>>> 4088a77f
 
   chip_device_platform = "auto"
   chip_platform_target = ""
