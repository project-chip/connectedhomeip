--- conflicted
+++ resolved
@@ -117,13 +117,10 @@
   _chip_device_layer = "android"
 } else if (chip_device_platform == "ameba") {
   _chip_device_layer = "Ameba"
-<<<<<<< HEAD
+} else if (chip_device_platform == "cyw30739") {
+  _chip_device_layer = "CYW30739"
 } else if (chip_device_platform == "webos") {
   _chip_device_layer = "webos"
-=======
-} else if (chip_device_platform == "cyw30739") {
-  _chip_device_layer = "CYW30739"
->>>>>>> 5227f3eb
 }
 
 if (chip_device_platform != "external") {
@@ -166,9 +163,6 @@
         chip_device_platform == "k32w0" || chip_device_platform == "qpg" ||
         chip_device_platform == "telink" || chip_device_platform == "mbed" ||
         chip_device_platform == "p6" || chip_device_platform == "android" ||
-<<<<<<< HEAD
-        chip_device_platform == "ameba" || chip_device_platform == "webos",
-=======
-        chip_device_platform == "ameba" || chip_device_platform == "cyw30739",
->>>>>>> 5227f3eb
+        chip_device_platform == "ameba" || chip_device_platform == "cyw30739" ||
+        chip_device_platform == "webos",
     "Please select a valid value for chip_device_platform")