# Copyright (c) 2020 Project CHIP Authors
#
# Licensed under the Apache License, Version 2.0 (the "License");
# you may not use this file except in compliance with the License.
# You may obtain a copy of the License at
#
# http://www.apache.org/licenses/LICENSE-2.0
#
# Unless required by applicable law or agreed to in writing, software
# distributed under the License is distributed on an "AS IS" BASIS,
# WITHOUT WARRANTIES OR CONDITIONS OF ANY KIND, either express or implied.
# See the License for the specific language governing permissions and
# limitations under the License.

import("//build_overrides/chip.gni")
import("${chip_root}/src/ble/ble.gni")

declare_args() {
  # Device platform layer: cc13x2_26x2, darwin, efr32, esp32, external, freertos, linux, nrfconnect, k32w0, qpg, tizen, cyw30739, bl602, none.

  chip_device_platform = "auto"
  chip_platform_target = ""

  # Substitute fake platform when building with chip_device_platform=auto.
  chip_fake_platform = false
}

if (chip_device_platform == "auto") {
  if (chip_fake_platform) {
    chip_device_platform = "fake"
  } else if (current_os == "mac" || current_os == "ios") {
    chip_device_platform = "darwin"
  } else if (current_os == "linux") {
    chip_device_platform = "linux"
  } else if (current_os == "tizen") {
    chip_device_platform = "tizen"
  } else if (current_os == "android") {
    chip_device_platform = "android"
  } else if (current_os == "webos") {
    chip_device_platform = "webos"
  } else {
    chip_device_platform = "none"
  }
}

declare_args() {
  # Enable openthread support.
  chip_enable_openthread =
      chip_device_platform == "linux" || chip_device_platform == "qpg" ||
<<<<<<< HEAD
      chip_device_platform == "cc13x2_26x2" || chip_device_platform == "k32w0" ||
      chip_device_platform == "webos"
=======
      chip_device_platform == "cc13x2_26x2" ||
      chip_device_platform == "k32w0" || chip_device_platform == "tizen"
>>>>>>> 4ba6d4fa
}

declare_args() {
  chip_openthread_ftd = chip_enable_openthread

  # Enable wifi support.
  chip_enable_wifi =
      chip_device_platform == "linux" || chip_device_platform == "esp32" ||
      chip_device_platform == "mbed" || chip_device_platform == "tizen" ||
      chip_device_platform == "android" || chip_device_platform == "ameba" ||
      chip_device_platform == "webos" || chip_device_platform == "bl602"

  # Enable ble support.
  if (chip_device_platform == "fake") {
    chip_enable_ble = false
  } else {
    chip_enable_ble = chip_config_network_layer_ble
  }

  # Enable NFC support
  chip_enable_nfc = false

  # Enable OTA requestor support
  chip_enable_ota_requestor = false

  # Select DNS-SD implementation
  if (chip_device_platform == "linux" || chip_device_platform == "esp32" ||
      chip_device_platform == "mbed" || chip_device_platform == "p6" ||
      chip_device_platform == "ameba" || chip_device_platform == "webos") {
    chip_mdns = "minimal"
  } else if (chip_device_platform == "darwin" ||
             chip_device_platform == "cc13x2_26x2" || current_os == "android" ||
             chip_device_platform == "fake" ||
             chip_device_platform == "tizen") {
    chip_mdns = "platform"
  } else {
    chip_mdns = "none"
  }
}

_chip_device_layer = "none"
if (chip_device_platform == "cc13x2_26x2") {
  _chip_device_layer = "cc13x2_26x2"
} else if (chip_device_platform == "darwin") {
  _chip_device_layer = "Darwin"
} else if (chip_device_platform == "efr32") {
  _chip_device_layer = "EFR32"
} else if (chip_device_platform == "esp32") {
  _chip_device_layer = "ESP32"
} else if (chip_device_platform == "linux") {
  _chip_device_layer = "Linux"
} else if (chip_device_platform == "tizen") {
  _chip_device_layer = "Tizen"
} else if (chip_device_platform == "nrfconnect") {
  _chip_device_layer = "nrfconnect"
} else if (chip_device_platform == "qpg") {
  _chip_device_layer = "qpg"
} else if (chip_device_platform == "k32w0") {
  _chip_device_layer = "nxp/k32w/k32w0"
} else if (chip_device_platform == "telink") {
  _chip_device_layer = "telink"
} else if (chip_device_platform == "mbed") {
  _chip_device_layer = "mbed"
} else if (chip_device_platform == "p6") {
  _chip_device_layer = "P6"
} else if (chip_device_platform == "android") {
  _chip_device_layer = "android"
} else if (chip_device_platform == "ameba") {
  _chip_device_layer = "Ameba"
} else if (chip_device_platform == "bl602") {
  _chip_device_layer = "bouffalolab/BL602"
} else if (chip_device_platform == "cyw30739") {
  _chip_device_layer = "CYW30739"
} else if (chip_device_platform == "webos") {
  _chip_device_layer = "webos"
}

if (chip_device_platform != "external") {
  chip_ble_platform_config_include = ""
  chip_device_platform_config_include = ""
  chip_platform_config_include = ""
  chip_inet_platform_config_include = ""
  chip_system_platform_config_include = ""
  chip_system_layer_impl_config_file = ""
} else {
  declare_args() {
    chip_ble_platform_config_include = ""
    chip_device_platform_config_include = ""
    chip_platform_config_include = ""
    chip_inet_platform_config_include = ""
    chip_system_platform_config_include = ""
    chip_system_layer_impl_config_file = ""
  }
}

declare_args() {
  # If true, disables KVS implementation for the platform.  May not be
  # supported on all platforms.
  chip_disable_platform_kvs = false
}

assert(chip_disable_platform_kvs == false || chip_device_platform == "darwin",
       "Can only disable KVS on some platforms")

if (_chip_device_layer != "none" && chip_device_platform != "external") {
  chip_ble_platform_config_include =
      "<platform/" + _chip_device_layer + "/BlePlatformConfig.h>"
  chip_device_platform_config_include =
      "<platform/" + _chip_device_layer + "/CHIPDevicePlatformConfig.h>"
  chip_platform_config_include =
      "<platform/" + _chip_device_layer + "/CHIPPlatformConfig.h>"
  chip_inet_platform_config_include =
      "<platform/" + _chip_device_layer + "/InetPlatformConfig.h>"
  chip_system_platform_config_include =
      "<platform/" + _chip_device_layer + "/SystemPlatformConfig.h>"
}

assert(
    (current_os != "freertos" && chip_device_platform == "none") ||
        chip_device_platform == "fake" ||
        chip_device_platform == "cc13x2_26x2" ||
        chip_device_platform == "darwin" || chip_device_platform == "efr32" ||
        chip_device_platform == "esp32" || chip_device_platform == "external" ||
        chip_device_platform == "linux" || chip_device_platform == "tizen" ||
        chip_device_platform == "nrfconnect" ||
        chip_device_platform == "k32w0" || chip_device_platform == "qpg" ||
        chip_device_platform == "telink" || chip_device_platform == "mbed" ||
        chip_device_platform == "p6" || chip_device_platform == "android" ||
        chip_device_platform == "ameba" || chip_device_platform == "cyw30739" ||
        chip_device_platform == "webos" || chip_device_platform == "bl602",
    "Please select a valid value for chip_device_platform")<|MERGE_RESOLUTION|>--- conflicted
+++ resolved
@@ -47,13 +47,9 @@
   # Enable openthread support.
   chip_enable_openthread =
       chip_device_platform == "linux" || chip_device_platform == "qpg" ||
-<<<<<<< HEAD
-      chip_device_platform == "cc13x2_26x2" || chip_device_platform == "k32w0" ||
+      chip_device_platform == "cc13x2_26x2" ||
+      chip_device_platform == "k32w0" || chip_device_platform == "tizen" ||
       chip_device_platform == "webos"
-=======
-      chip_device_platform == "cc13x2_26x2" ||
-      chip_device_platform == "k32w0" || chip_device_platform == "tizen"
->>>>>>> 4ba6d4fa
 }
 
 declare_args() {
