--- conflicted
+++ resolved
@@ -280,13 +280,7 @@
         chip_device_platform == "beken" || chip_device_platform == "bl602" ||
         chip_device_platform == "bl616" || chip_device_platform == "bl702" ||
         chip_device_platform == "bl702l" || chip_device_platform == "mt793x" ||
-<<<<<<< HEAD
-        chip_device_platform == "SiWx917" ||
-        chip_device_platform == "openiotsdk" || chip_device_platform == "asr" ||
+        chip_device_platform == "SiWx917" || chip_device_platform == "asr" ||
         chip_device_platform == "stm32wb" || chip_device_platform == "stm32wba" ||
         chip_device_platform == "nuttx",
-=======
-        chip_device_platform == "SiWx917" || chip_device_platform == "asr" ||
-        chip_device_platform == "stm32" || chip_device_platform == "nuttx",
->>>>>>> 8c6f5706
     "Please select a valid value for chip_device_platform")