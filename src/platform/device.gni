--- conflicted
+++ resolved
@@ -82,11 +82,7 @@
   if (chip_device_platform == "linux" || chip_device_platform == "esp32" ||
       chip_device_platform == "mbed" || chip_device_platform == "p6" ||
       chip_device_platform == "ameba" || chip_device_platform == "webos" ||
-<<<<<<< HEAD
-      chip_device_platform == "mw320") {
-=======
-      chip_device_platform == "bl602") {
->>>>>>> ecabce02
+      chip_device_platform == "mw320") || chip_device_platform == "bl602") {
     chip_mdns = "minimal"
   } else if (chip_device_platform == "darwin" ||
              chip_device_platform == "cc13x2_26x2" || current_os == "android" ||
