# Copyright (c) 2020 Project CHIP Authors
#
# Licensed under the Apache License, Version 2.0 (the "License");
# you may not use this file except in compliance with the License.
# You may obtain a copy of the License at
#
# http://www.apache.org/licenses/LICENSE-2.0
#
# Unless required by applicable law or agreed to in writing, software
# distributed under the License is distributed on an "AS IS" BASIS,
# WITHOUT WARRANTIES OR CONDITIONS OF ANY KIND, either express or implied.
# See the License for the specific language governing permissions and
# limitations under the License.

import("//build_overrides/chip.gni")

declare_args() {
  # Device platform layer: cc13x2_26x2, darwin, efr32, esp32, external, freertos, linux, nrfconnect, k32w, qpg6100, none.
  chip_device_platform = "auto"
  chip_platform_target = ""
}

if (chip_device_platform == "auto") {
  if (current_os == "mac" || current_os == "ios") {
    chip_device_platform = "darwin"
  } else if (current_os == "linux") {
    chip_device_platform = "linux"
  } else {
    chip_device_platform = "none"
  }
}

declare_args() {
  # Enable openthread support.
  chip_enable_openthread =
      chip_device_platform == "linux" ||
      chip_device_platform == "cc13x2_26x2" ||
      chip_device_platform == "efr32" || chip_device_platform == "k32w"

  # Enable wifi support.
<<<<<<< HEAD
  chip_enable_wifi = chip_device_platform == "linux" || chip_device_platform == "mbed"
=======
  chip_enable_wifi = chip_device_platform == "linux" ||chip_device_platform == "mbed"
>>>>>>> f2e9bad9

  # Enable ble support.
  chip_enable_ble =
      chip_device_platform == "linux" || chip_device_platform == "darwin"

  chip_enable_mdns =
      chip_device_platform == "linux" || chip_device_platform == "esp32"
}

_chip_device_layer = "none"
if (chip_device_platform == "cc13x2_26x2") {
  _chip_device_layer = "cc13x2_26x2"
} else if (chip_device_platform == "darwin") {
  _chip_device_layer = "Darwin"
} else if (chip_device_platform == "efr32") {
  _chip_device_layer = "EFR32"
} else if (chip_device_platform == "esp32") {
  _chip_device_layer = "ESP32"
} else if (chip_device_platform == "linux") {
  _chip_device_layer = "Linux"
} else if (chip_device_platform == "nrfconnect") {
  _chip_device_layer = "nrfconnect"
} else if (chip_device_platform == "qpg6100") {
  _chip_device_layer = "qpg6100"
} else if (chip_device_platform == "k32w") {
  _chip_device_layer = "K32W"
} else if (chip_device_platform == "mbed") {
  _chip_device_layer = "mbed"
}

if (chip_device_platform != "external") {
  chip_ble_platform_config_include = ""
  chip_device_platform_config_include = ""
  chip_platform_config_include = ""
  chip_inet_platform_config_include = ""
  chip_system_platform_config_include = ""
} else {
  declare_args() {
    chip_ble_platform_config_include = ""
    chip_device_platform_config_include = ""
    chip_platform_config_include = ""
    chip_inet_platform_config_include = ""
    chip_system_platform_config_include = ""
  }
}

if (_chip_device_layer != "none" && chip_device_platform != "external") {
  chip_ble_platform_config_include =
      "<platform/" + _chip_device_layer + "/BlePlatformConfig.h>"
  chip_device_platform_config_include =
      "<platform/" + _chip_device_layer + "/CHIPDevicePlatformConfig.h>"
  chip_platform_config_include =
      "<platform/" + _chip_device_layer + "/CHIPPlatformConfig.h>"
  chip_inet_platform_config_include =
      "<platform/" + _chip_device_layer + "/InetPlatformConfig.h>"
  chip_system_platform_config_include =
      "<platform/" + _chip_device_layer + "/SystemPlatformConfig.h>"
}

assert(
    (current_os != "freertos" && chip_device_platform == "none") ||
        chip_device_platform == "cc13x2_26x2" ||
        chip_device_platform == "darwin" || chip_device_platform == "efr32" ||
        chip_device_platform == "esp32" || chip_device_platform == "external" ||
        chip_device_platform == "linux" ||
        chip_device_platform == "nrfconnect" ||
        chip_device_platform == "k32w" || chip_device_platform == "qpg6100" ||
        chip_device_platform == "mbed",
    "Please select a valid value for chip_device_platform")<|MERGE_RESOLUTION|>--- conflicted
+++ resolved
@@ -38,11 +38,7 @@
       chip_device_platform == "efr32" || chip_device_platform == "k32w"
 
   # Enable wifi support.
-<<<<<<< HEAD
-  chip_enable_wifi = chip_device_platform == "linux" || chip_device_platform == "mbed"
-=======
   chip_enable_wifi = chip_device_platform == "linux" ||chip_device_platform == "mbed"
->>>>>>> f2e9bad9
 
   # Enable ble support.
   chip_enable_ble =
