/*
 *
 *    Copyright (c) 2020-2022 Project CHIP Authors
 *
 *    Licensed under the Apache License, Version 2.0 (the "License");
 *    you may not use this file except in compliance with the License.
 *    You may obtain a copy of the License at
 *
 *        http://www.apache.org/licenses/LICENSE-2.0
 *
 *    Unless required by applicable law or agreed to in writing, software
 *    distributed under the License is distributed on an "AS IS" BASIS,
 *    WITHOUT WARRANTIES OR CONDITIONS OF ANY KIND, either express or implied.
 *    See the License for the specific language governing permissions and
 *    limitations under the License.
 */

/*
 *  Copyright (c) 2016-2019, The OpenThread Authors.
 *  All rights reserved.
 *
 *  Redistribution and use in source and binary forms, with or without
 *  modification, are permitted provided that the following conditions are met:
 *  1. Redistributions of source code must retain the above copyright
 *     notice, this list of conditions and the following disclaimer.
 *  2. Redistributions in binary form must reproduce the above copyright
 *     notice, this list of conditions and the following disclaimer in the
 *     documentation and/or other materials provided with the distribution.
 *  3. Neither the name of the copyright holder nor the
 *     names of its contributors may be used to endorse or promote products
 *     derived from this software without specific prior written permission.
 *
 *  THIS SOFTWARE IS PROVIDED BY THE COPYRIGHT HOLDERS AND CONTRIBUTORS "AS IS"
 *  AND ANY EXPRESS OR IMPLIED WARRANTIES, INCLUDING, BUT NOT LIMITED TO, THE
 *  IMPLIED WARRANTIES OF MERCHANTABILITY AND FITNESS FOR A PARTICULAR PURPOSE
 *  ARE DISCLAIMED. IN NO EVENT SHALL THE COPYRIGHT HOLDER OR CONTRIBUTORS BE
 *  LIABLE FOR ANY DIRECT, INDIRECT, INCIDENTAL, SPECIAL, EXEMPLARY, OR
 *  CONSEQUENTIAL DAMAGES (INCLUDING, BUT NOT LIMITED TO, PROCUREMENT OF
 *  SUBSTITUTE GOODS OR SERVICES; LOSS OF USE, DATA, OR PROFITS; OR BUSINESS
 *  INTERRUPTION) HOWEVER CAUSED AND ON ANY THEORY OF LIABILITY, WHETHER IN
 *  CONTRACT, STRICT LIABILITY, OR TORT (INCLUDING NEGLIGENCE OR OTHERWISE)
 *  ARISING IN ANY WAY OUT OF THE USE OF THIS SOFTWARE, EVEN IF ADVISED OF THE
 *  POSSIBILITY OF SUCH DAMAGE.
 */

#include "BluezEndpoint.h"

#include <cstring>
#include <errno.h>
#include <memory>
#include <sys/socket.h>
#include <unistd.h>
#include <utility>

#include <gio/gio.h>
#include <gio/gunixfdlist.h>
#include <glib-object.h>
#include <glib.h>

#include <ble/BleError.h>
#include <lib/support/BitFlags.h>
#include <lib/support/CHIPMem.h>
#include <lib/support/CodeUtils.h>
#include <lib/support/logging/CHIPLogging.h>
#include <platform/ConfigurationManager.h>
#include <platform/ConnectivityManager.h>
#include <platform/DeviceInstanceInfoProvider.h>
#include <platform/GLibTypeDeleter.h>
#include <platform/Linux/dbus/bluez/DbusBluez.h>
#include <platform/PlatformManager.h>
#include <platform/internal/BLEManager.h>
#include <setup_payload/AdditionalDataPayloadGenerator.h>
#include <system/SystemPacketBuffer.h>

#include "BluezConnection.h"
#include "BluezObjectList.h"
#include "Types.h"

namespace chip {
namespace DeviceLayer {
namespace Internal {

constexpr uint16_t kMaxConnectRetries = 4;

gboolean BluezEndpoint::BluezCharacteristicReadValue(BluezGattCharacteristic1 * aChar, GDBusMethodInvocation * aInvocation,
                                                     GVariant * aOptions)
{
    ChipLogDetail(DeviceLayer, "Received %s", __func__);
    GVariant * val = bluez_gatt_characteristic1_get_value(aChar);
    bluez_gatt_characteristic1_complete_read_value(aChar, aInvocation, val);
    return TRUE;
}

static void Bluez_gatt_characteristic1_complete_acquire_write_with_fd(GDBusMethodInvocation * invocation, int fd, guint16 mtu)
{
    GUnixFDList * fd_list = g_unix_fd_list_new();
    int index             = g_unix_fd_list_append(fd_list, fd, nullptr);
    g_dbus_method_invocation_return_value_with_unix_fd_list(invocation, g_variant_new("(@hq)", g_variant_new_handle(index), mtu),
                                                            fd_list);
    g_object_unref(fd_list);
}

gboolean BluezEndpoint::BluezCharacteristicAcquireWrite(BluezGattCharacteristic1 * aChar, GDBusMethodInvocation * aInvocation,
                                                        GVariant * aOptions)
{
    int fds[2] = { -1, -1 };
#if CHIP_ERROR_LOGGING
    char * errStr;
#endif // CHIP_ERROR_LOGGING
    BluezConnection * conn = nullptr;
    GAutoPtr<GVariant> option_mtu;
    uint16_t mtu;

    conn = GetBluezConnectionViaDevice();
    VerifyOrReturnValue(
        conn != nullptr, FALSE,
        g_dbus_method_invocation_return_dbus_error(aInvocation, "org.bluez.Error.Failed", "No CHIPoBLE connection"));

    ChipLogDetail(DeviceLayer, "BluezCharacteristicAcquireWrite is called, conn: %p", conn);

    VerifyOrReturnValue(
        g_variant_lookup(aOptions, "mtu", "q", &mtu), FALSE, ChipLogError(DeviceLayer, "FAIL: No MTU in options in %s", __func__);
        g_dbus_method_invocation_return_dbus_error(aInvocation, "org.bluez.Error.InvalidArguments", "MTU negotiation failed"));
    conn->SetMTU(mtu);

    if (socketpair(AF_UNIX, SOCK_SEQPACKET | SOCK_NONBLOCK | SOCK_CLOEXEC, 0, fds) < 0)
    {
#if CHIP_ERROR_LOGGING
        errStr = strerror(errno);
#endif // CHIP_ERROR_LOGGING
        ChipLogError(DeviceLayer, "FAIL: socketpair: %s in %s", StringOrNullMarker(errStr), __func__);
        g_dbus_method_invocation_return_dbus_error(aInvocation, "org.bluez.Error.Failed", "FD creation failed");
        return FALSE;
    }

    conn->SetupWriteHandler(fds[0]);
    bluez_gatt_characteristic1_set_write_acquired(aChar, TRUE);

    Bluez_gatt_characteristic1_complete_acquire_write_with_fd(aInvocation, fds[1], conn->GetMTU());
    close(fds[1]);

    return TRUE;
}

static gboolean BluezCharacteristicAcquireWriteError(BluezGattCharacteristic1 * aChar, GDBusMethodInvocation * aInvocation,
                                                     GVariant * aOptions)
{
    ChipLogDetail(DeviceLayer, "Received %s", __func__);
    g_dbus_method_invocation_return_dbus_error(aInvocation, "org.bluez.Error.NotSupported",
                                               "AcquireWrite for characteristic is unsupported");
    return TRUE;
}

gboolean BluezEndpoint::BluezCharacteristicAcquireNotify(BluezGattCharacteristic1 * aChar, GDBusMethodInvocation * aInvocation,
                                                         GVariant * aOptions)
{
    int fds[2] = { -1, -1 };
#if CHIP_ERROR_LOGGING
    char * errStr;
#endif // CHIP_ERROR_LOGGING
    BluezConnection * conn       = nullptr;
    bool isAdditionalAdvertising = false;
    GAutoPtr<GVariant> option_mtu;
    uint16_t mtu;

#if CHIP_ENABLE_ADDITIONAL_DATA_ADVERTISING
    isAdditionalAdvertising = (aChar == mC3.get());
#endif

    if (bluez_gatt_characteristic1_get_notifying(aChar))
    {
        g_dbus_method_invocation_return_dbus_error(aInvocation, "org.bluez.Error.NotPermitted", "Already notifying");
        return FALSE;
    }

    conn = GetBluezConnectionViaDevice();
    VerifyOrReturnValue(
        conn != nullptr, FALSE,
        g_dbus_method_invocation_return_dbus_error(aInvocation, "org.bluez.Error.Failed", "No CHIPoBLE connection"));

    VerifyOrReturnValue(
        g_variant_lookup(aOptions, "mtu", "q", &mtu), FALSE, ChipLogError(DeviceLayer, "FAIL: No MTU in options in %s", __func__);
        g_dbus_method_invocation_return_dbus_error(aInvocation, "org.bluez.Error.InvalidArguments", "MTU negotiation failed"););
    conn->SetMTU(mtu);

    if (socketpair(AF_UNIX, SOCK_SEQPACKET | SOCK_NONBLOCK | SOCK_CLOEXEC, 0, fds) < 0)
    {
#if CHIP_ERROR_LOGGING
        errStr = strerror(errno);
#endif // CHIP_ERROR_LOGGING
        ChipLogError(DeviceLayer, "FAIL: socketpair: %s in %s", StringOrNullMarker(errStr), __func__);
        g_dbus_method_invocation_return_dbus_error(aInvocation, "org.bluez.Error.Failed", "FD creation failed");
        return FALSE;
    }

    conn->SetupNotifyHandler(fds[0], isAdditionalAdvertising);
    bluez_gatt_characteristic1_set_notify_acquired(aChar, TRUE);
    conn->SetNotifyAcquired(true);

    // same reply as for AcquireWrite
    Bluez_gatt_characteristic1_complete_acquire_write_with_fd(aInvocation, fds[1], conn->GetMTU());
    close(fds[1]);

    BLEManagerImpl::HandleTXCharCCCDWrite(conn);

    return TRUE;
}

static gboolean BluezCharacteristicAcquireNotifyError(BluezGattCharacteristic1 * aChar, GDBusMethodInvocation * aInvocation,
                                                      GVariant * aOptions)
{
    ChipLogDetail(DeviceLayer, "Received %s", __func__);
    g_dbus_method_invocation_return_dbus_error(aInvocation, "org.bluez.Error.NotSupported",
                                               "AcquireNotify for characteristic is unsupported");
    return TRUE;
}

gboolean BluezEndpoint::BluezCharacteristicConfirm(BluezGattCharacteristic1 * aChar, GDBusMethodInvocation * aInvocation)
{
    BluezConnection * conn = GetBluezConnectionViaDevice();
    ChipLogDetail(Ble, "Indication confirmation, %p", conn);
    BLEManagerImpl::HandleTXComplete(conn);
    return TRUE;
}

static gboolean BluezCharacteristicConfirmError(BluezGattCharacteristic1 * aChar, GDBusMethodInvocation * aInvocation)
{
    g_dbus_method_invocation_return_dbus_error(aInvocation, "org.bluez.Error.Failed", "Confirm from characteristic is unsupported");
    return TRUE;
}

static gboolean BluezIsDeviceOnAdapter(BluezDevice1 * aDevice, BluezAdapter1 * aAdapter)
{
    return strcmp(bluez_device1_get_adapter(aDevice), g_dbus_proxy_get_object_path(G_DBUS_PROXY(aAdapter))) == 0 ? TRUE : FALSE;
}

BluezGattCharacteristic1 * BluezEndpoint::CreateGattCharacteristic(BluezGattService1 * aService, const char * aCharName,
                                                                   const char * aUUID, const char * const * aFlags)
{
    const char * servicePath = g_dbus_object_get_object_path(g_dbus_interface_get_object(G_DBUS_INTERFACE(aService)));
    GAutoPtr<char> charPath(g_strdup_printf("%s/%s", servicePath, aCharName));
    BluezObjectSkeleton * object;
    BluezGattCharacteristic1 * characteristic;

    ChipLogDetail(DeviceLayer, "Create characteristic object at %s", charPath.get());
    object = bluez_object_skeleton_new(charPath.get());

    characteristic = bluez_gatt_characteristic1_skeleton_new();
    bluez_gatt_characteristic1_set_uuid(characteristic, aUUID);
    bluez_gatt_characteristic1_set_flags(characteristic, aFlags);
    bluez_gatt_characteristic1_set_service(characteristic, servicePath);

    // Initialize value to empty array, so it can be read without prior write from the client side.
    auto value = g_variant_new_fixed_array(G_VARIANT_TYPE_BYTE, nullptr, 0, sizeof(uint8_t));
    bluez_gatt_characteristic1_set_value(characteristic, value);

    bluez_object_skeleton_set_gatt_characteristic1(object, characteristic);
    g_dbus_object_manager_server_export(mRoot.get(), G_DBUS_OBJECT_SKELETON(object));
    g_object_unref(object);

    return characteristic;
}

void BluezEndpoint::RegisterGattApplicationDone(GObject * aObject, GAsyncResult * aResult)
{
    GAutoPtr<GError> error;
    if (!bluez_gatt_manager1_call_register_application_finish(reinterpret_cast<BluezGattManager1 *>(aObject), aResult,
                                                              &error.GetReceiver()))
    {
        ChipLogError(DeviceLayer, "FAIL: RegisterGattApplication: %s", error->message);
        switch (error->code)
        {
        case G_DBUS_ERROR_NO_REPLY:        // BlueZ crashed or the D-Bus connection is broken
        case G_DBUS_ERROR_SERVICE_UNKNOWN: // BlueZ service is not available on the bus
        case G_DBUS_ERROR_UNKNOWN_OBJECT:  // Requested BLE adapter is not available
            BLEManagerImpl::NotifyBLEPeripheralRegisterAppComplete(BLE_ERROR_ADAPTER_UNAVAILABLE);
            break;
        default:
            BLEManagerImpl::NotifyBLEPeripheralRegisterAppComplete(CHIP_ERROR_INTERNAL);
        }
        return;
    }

    ChipLogDetail(DeviceLayer, "GATT application registered successfully");
    BLEManagerImpl::NotifyBLEPeripheralRegisterAppComplete(CHIP_NO_ERROR);
}

CHIP_ERROR BluezEndpoint::RegisterGattApplicationImpl()
{
<<<<<<< HEAD
    VerifyOrReturnError(mAdapter, CHIP_ERROR_UNINITIALIZED);
=======
    GDBusObject * adapterObject;
    GAutoPtr<BluezGattManager1> gattMgr;
    GVariantBuilder optionsBuilder;
    GVariant * options;

    VerifyOrExit(mAdapter, ChipLogError(DeviceLayer, "FAIL: NULL mAdapter in %s", __func__));
>>>>>>> c79582d2

    // If the adapter configured in the Init() was unplugged, the g_dbus_interface_get_object()
    // or bluez_object_get_gatt_manager1() might return nullptr (depending on the timing, since
    // the D-Bus communication is handled on a separate thread). In such case, we should not
    // report internal error, but adapter unavailable, so the application can handle the situation
    // properly.

<<<<<<< HEAD
    GDBusObject * adapterObject = g_dbus_interface_get_object(reinterpret_cast<GDBusInterface *>(mAdapter.get()));
    VerifyOrReturnError(adapterObject != nullptr, BLE_ERROR_ADAPTER_UNAVAILABLE);
    GAutoPtr<BluezGattManager1> gattMgr(bluez_object_get_gatt_manager1(reinterpret_cast<BluezObject *>(adapterObject)));
    VerifyOrReturnError(gattMgr, BLE_ERROR_ADAPTER_UNAVAILABLE);
=======
    gattMgr.reset(bluez_object_get_gatt_manager1(reinterpret_cast<BluezObject *>(adapterObject)));
    VerifyOrExit(gattMgr, ChipLogError(DeviceLayer, "FAIL: NULL gattMgr in %s", __func__));
>>>>>>> c79582d2

    GVariantBuilder optionsBuilder;
    g_variant_builder_init(&optionsBuilder, G_VARIANT_TYPE("a{sv}"));
    GVariant * options = g_variant_builder_end(&optionsBuilder);

    bluez_gatt_manager1_call_register_application(
        gattMgr.get(), mpRootPath, options, nullptr,
        +[](GObject * aObj, GAsyncResult * aResult, void * self) {
            reinterpret_cast<BluezEndpoint *>(self)->RegisterGattApplicationDone(aObj, aResult);
        },
        this);

    return CHIP_NO_ERROR;
}

/// Update the table of open BLE connections whenever a new device is spotted or its attributes have changed.
void BluezEndpoint::UpdateConnectionTable(BluezDevice1 * apDevice)
{
    const char * objectPath      = g_dbus_proxy_get_object_path(reinterpret_cast<GDBusProxy *>(apDevice));
    BluezConnection * connection = GetBluezConnection(objectPath);

    if (connection != nullptr && !bluez_device1_get_connected(apDevice))
    {
        ChipLogDetail(DeviceLayer, "Bluez disconnected");
        BLEManagerImpl::CHIPoBluez_ConnectionClosed(connection);
        mConnMap.erase(objectPath);
        // TODO: the connection object should be released after BLEManagerImpl finishes cleaning up its resources
        // after the disconnection. Releasing it here doesn't cause any issues, but it's error-prone.
        chip::Platform::Delete(connection);
        return;
    }

    if (connection == nullptr)
    {
        HandleNewDevice(apDevice);
    }
}

void BluezEndpoint::BluezSignalInterfacePropertiesChanged(GDBusObjectManagerClient * aManager, GDBusObjectProxy * aObject,
                                                          GDBusProxy * aInterface, GVariant * aChangedProperties,
                                                          const char * const * aInvalidatedProps)
{
    VerifyOrReturn(mAdapter, ChipLogError(DeviceLayer, "FAIL: NULL mAdapter in %s", __func__));
    VerifyOrReturn(strcmp(g_dbus_proxy_get_interface_name(aInterface), DEVICE_INTERFACE) == 0, );

    BluezDevice1 * device = BLUEZ_DEVICE1(aInterface);
    VerifyOrReturn(BluezIsDeviceOnAdapter(device, mAdapter.get()));

    UpdateConnectionTable(device);
}

void BluezEndpoint::HandleNewDevice(BluezDevice1 * device)
{
    VerifyOrReturn(bluez_device1_get_connected(device));
    VerifyOrReturn(!mIsCentral || bluez_device1_get_services_resolved(device));

    const char * objectPath = g_dbus_proxy_get_object_path(reinterpret_cast<GDBusProxy *>(device));
    BluezConnection * conn  = GetBluezConnection(objectPath);
    VerifyOrReturn(conn == nullptr,
                   ChipLogError(DeviceLayer, "FAIL: Connection already tracked: conn=%p device=%s path=%s", conn,
                                conn->GetPeerAddress(), objectPath));

    conn                       = chip::Platform::New<BluezConnection>(*this, device);
    mpPeerDevicePath           = g_strdup(objectPath);
    mConnMap[mpPeerDevicePath] = conn;

    ChipLogDetail(DeviceLayer, "New BLE connection: conn=%p device=%s path=%s", conn, conn->GetPeerAddress(), objectPath);

    BLEManagerImpl::HandleNewConnection(conn);
}

void BluezEndpoint::BluezSignalOnObjectAdded(GDBusObjectManager * aManager, GDBusObject * aObject)
{
    // TODO: right now we do not handle addition/removal of adapters
    // Primary focus here is to handle addition of a device
    GAutoPtr<BluezDevice1> device(bluez_object_get_device1(reinterpret_cast<BluezObject *>(aObject)));
    VerifyOrReturn(device);

    if (BluezIsDeviceOnAdapter(device.get(), mAdapter.get()) == TRUE)
    {
        HandleNewDevice(device.get());
    }
}

void BluezEndpoint::BluezSignalOnObjectRemoved(GDBusObjectManager * aManager, GDBusObject * aObject)
{
    // TODO: for Device1, lookup connection, and call otPlatTobleHandleDisconnected
    // for Adapter1: unclear, crash if this pertains to our adapter? at least null out the self->mAdapter.
    // for Characteristic1, or GattService -- handle here via calling otPlatTobleHandleDisconnected, or ignore.
}

BluezGattService1 * BluezEndpoint::CreateGattService(const char * aUUID)
{
    BluezObjectSkeleton * object;
    BluezGattService1 * service;

    mpServicePath = g_strdup_printf("%s/service", mpRootPath);
    ChipLogDetail(DeviceLayer, "CREATE service object at %s", mpServicePath);
    object = bluez_object_skeleton_new(mpServicePath);

    service = bluez_gatt_service1_skeleton_new();
    bluez_gatt_service1_set_uuid(service, aUUID);
    // device is only valid for remote services
    bluez_gatt_service1_set_primary(service, TRUE);

    // includes -- unclear whether required.  Might be filled in later
    bluez_object_skeleton_set_gatt_service1(object, service);
    g_dbus_object_manager_server_export(mRoot.get(), G_DBUS_OBJECT_SKELETON(object));
    g_object_unref(object);

    return service;
}

CHIP_ERROR BluezEndpoint::SetupAdapter()
{
    char expectedPath[32];
    snprintf(expectedPath, sizeof(expectedPath), BLUEZ_PATH "/hci%u", mAdapterId);

    for (BluezObject & object : BluezObjectList(mObjMgr.get()))
    {
        GAutoPtr<BluezAdapter1> adapter(bluez_object_get_adapter1(&object));
        if (adapter)
        {
            if (mpAdapterAddr == nullptr) // no adapter address provided, bind to the hci indicated by nodeid
            {
                if (strcmp(g_dbus_proxy_get_object_path(G_DBUS_PROXY(adapter.get())), expectedPath) == 0)
                {
                    mAdapter.reset(static_cast<BluezAdapter1 *>(g_object_ref(adapter.get())));
                    break;
                }
            }
            else
            {
                if (strcmp(bluez_adapter1_get_address(adapter.get()), mpAdapterAddr) == 0)
                {
                    mAdapter.reset(static_cast<BluezAdapter1 *>(g_object_ref(adapter.get())));
                    break;
                }
            }
        }
    }

    VerifyOrReturnError(mAdapter, CHIP_ERROR_INTERNAL, ChipLogError(DeviceLayer, "FAIL: NULL mAdapter in %s", __func__));

    bluez_adapter1_set_powered(mAdapter.get(), TRUE);

    // Setting "Discoverable" to False on the adapter and to True on the advertisement convinces
    // Bluez to set "BR/EDR Not Supported" flag. Bluez doesn't provide API to do that explicitly
    // and the flag is necessary to force using LE transport.
    bluez_adapter1_set_discoverable(mAdapter.get(), FALSE);

    return CHIP_NO_ERROR;
}

BluezConnection * BluezEndpoint::GetBluezConnection(const char * aPath)
{
    auto it = mConnMap.find(aPath);
    return (it != mConnMap.end()) ? it->second : nullptr;
}

BluezConnection * BluezEndpoint::GetBluezConnectionViaDevice()
{
    return GetBluezConnection(mpPeerDevicePath);
}

#if CHIP_ENABLE_ADDITIONAL_DATA_ADVERTISING
static void UpdateAdditionalDataCharacteristic(BluezGattCharacteristic1 * characteristic)
{
    VerifyOrReturn(characteristic != nullptr);

    // Construct the TLV for the additional data
    GVariant * cValue = nullptr;
    gpointer data;
    CHIP_ERROR err = CHIP_NO_ERROR;
    chip::System::PacketBufferHandle bufferHandle;
    BitFlags<AdditionalDataFields> additionalDataFields;
    AdditionalDataPayloadGeneratorParams additionalDataPayloadParams;

#if CHIP_ENABLE_ROTATING_DEVICE_ID && defined(CHIP_DEVICE_CONFIG_ROTATING_DEVICE_ID_UNIQUE_ID)
    uint8_t rotatingDeviceIdUniqueId[ConfigurationManager::kRotatingDeviceIDUniqueIDLength] = {};
    MutableByteSpan rotatingDeviceIdUniqueIdSpan(rotatingDeviceIdUniqueId);

    err = GetDeviceInstanceInfoProvider()->GetRotatingDeviceIdUniqueId(rotatingDeviceIdUniqueIdSpan);
    SuccessOrExit(err);
    err = ConfigurationMgr().GetLifetimeCounter(additionalDataPayloadParams.rotatingDeviceIdLifetimeCounter);
    SuccessOrExit(err);
    additionalDataPayloadParams.rotatingDeviceIdUniqueId = rotatingDeviceIdUniqueIdSpan;
    additionalDataFields.Set(AdditionalDataFields::RotatingDeviceId);
#endif /* CHIP_ENABLE_ROTATING_DEVICE_ID && defined(CHIP_DEVICE_CONFIG_ROTATING_DEVICE_ID_UNIQUE_ID) */

    err = AdditionalDataPayloadGenerator().generateAdditionalDataPayload(additionalDataPayloadParams, bufferHandle,
                                                                         additionalDataFields);
    SuccessOrExit(err);

    data = g_memdup(bufferHandle->Start(), bufferHandle->DataLength());

    cValue = g_variant_new_from_data(G_VARIANT_TYPE("ay"), data, bufferHandle->DataLength(), TRUE, g_free, data);
    bluez_gatt_characteristic1_set_value(characteristic, cValue);

    return;

exit:
    if (err != CHIP_NO_ERROR)
    {
        ChipLogError(DeviceLayer, "Failed to generate TLV encoded Additional Data (%s)", __func__);
    }
    return;
}
#endif

void BluezEndpoint::SetupGattService()
{

    static const char * const c1_flags[] = { "write", nullptr };
    static const char * const c2_flags[] = { "read", "indicate", nullptr };
#if CHIP_ENABLE_ADDITIONAL_DATA_ADVERTISING
    static const char * const c3_flags[] = { "read", nullptr };
#endif

    mService.reset(CreateGattService(CHIP_BLE_UUID_SERVICE_SHORT_STRING));

    // C1 characteristic
    mC1.reset(CreateGattCharacteristic(mService.get(), "c1", CHIP_PLAT_BLE_UUID_C1_STRING, c1_flags));
    g_signal_connect(mC1.get(), "handle-read-value",
                     G_CALLBACK(+[](BluezGattCharacteristic1 * aChar, GDBusMethodInvocation * aInv, GVariant * aOpt,
                                    BluezEndpoint * self) { return self->BluezCharacteristicReadValue(aChar, aInv, aOpt); }),
                     this);
    g_signal_connect(mC1.get(), "handle-acquire-write",
                     G_CALLBACK(+[](BluezGattCharacteristic1 * aChar, GDBusMethodInvocation * aInv, GVariant * aOpt,
                                    BluezEndpoint * self) { return self->BluezCharacteristicAcquireWrite(aChar, aInv, aOpt); }),
                     this);
    g_signal_connect(mC1.get(), "handle-acquire-notify", G_CALLBACK(BluezCharacteristicAcquireNotifyError), nullptr);
    g_signal_connect(mC1.get(), "handle-confirm", G_CALLBACK(BluezCharacteristicConfirmError), nullptr);

    // C2 characteristic
    mC2.reset(CreateGattCharacteristic(mService.get(), "c2", CHIP_PLAT_BLE_UUID_C2_STRING, c2_flags));
    g_signal_connect(mC2.get(), "handle-read-value",
                     G_CALLBACK(+[](BluezGattCharacteristic1 * aChar, GDBusMethodInvocation * aInv, GVariant * aOpt,
                                    BluezEndpoint * self) { return self->BluezCharacteristicReadValue(aChar, aInv, aOpt); }),
                     this);
    g_signal_connect(mC2.get(), "handle-acquire-write", G_CALLBACK(BluezCharacteristicAcquireWriteError), nullptr);
    g_signal_connect(mC2.get(), "handle-acquire-notify",
                     G_CALLBACK(+[](BluezGattCharacteristic1 * aChar, GDBusMethodInvocation * aInv, GVariant * aOpt,
                                    BluezEndpoint * self) { return self->BluezCharacteristicAcquireNotify(aChar, aInv, aOpt); }),
                     this);
    g_signal_connect(mC2.get(), "handle-confirm",
                     G_CALLBACK(+[](BluezGattCharacteristic1 * aChar, GDBusMethodInvocation * aInv, BluezEndpoint * self) {
                         return self->BluezCharacteristicConfirm(aChar, aInv);
                     }),
                     this);

    ChipLogDetail(DeviceLayer, "CHIP BTP C1 %s", bluez_gatt_characteristic1_get_service(mC1.get()));
    ChipLogDetail(DeviceLayer, "CHIP BTP C2 %s", bluez_gatt_characteristic1_get_service(mC2.get()));

#if CHIP_ENABLE_ADDITIONAL_DATA_ADVERTISING
    ChipLogDetail(DeviceLayer, "CHIP_ENABLE_ADDITIONAL_DATA_ADVERTISING is TRUE");
    // Additional data characteristics
    mC3.reset(CreateGattCharacteristic(mService.get(), "c3", CHIP_PLAT_BLE_UUID_C3_STRING, c3_flags));
    g_signal_connect(mC3.get(), "handle-read-value",
                     G_CALLBACK(+[](BluezGattCharacteristic1 * aChar, GDBusMethodInvocation * aInv, GVariant * aOpt,
                                    BluezEndpoint * self) { return self->BluezCharacteristicReadValue(aChar, aInv, aOpt); }),
                     this);
    g_signal_connect(mC3.get(), "handle-acquire-write", G_CALLBACK(BluezCharacteristicAcquireWriteError), nullptr);
    g_signal_connect(mC3.get(), "handle-acquire-notify",
                     G_CALLBACK(+[](BluezGattCharacteristic1 * aChar, GDBusMethodInvocation * aInv, GVariant * aOpt,
                                    BluezEndpoint * self) { return self->BluezCharacteristicAcquireNotify(aChar, aInv, aOpt); }),
                     this);
    g_signal_connect(mC3.get(), "handle-confirm",
                     G_CALLBACK(+[](BluezGattCharacteristic1 * aChar, GDBusMethodInvocation * aInv, BluezEndpoint * self) {
                         return self->BluezCharacteristicConfirm(aChar, aInv);
                     }),
                     this);

    // update the characteristic value
    UpdateAdditionalDataCharacteristic(mC3.get());
    ChipLogDetail(DeviceLayer, "CHIP BTP C3 %s", bluez_gatt_characteristic1_get_service(mC3.get()));
#else
    ChipLogDetail(DeviceLayer, "CHIP_ENABLE_ADDITIONAL_DATA_ADVERTISING is FALSE");
#endif
}

void BluezEndpoint::SetupGattServer(GDBusConnection * aConn)
{
    VerifyOrReturn(!mIsCentral);

    mpRootPath = g_strdup_printf("/chipoble/%04x", getpid() & 0xffff);
    mRoot.reset(g_dbus_object_manager_server_new(mpRootPath));

    SetupGattService();

    // Set connection after the service is set up in order to reduce the number
    // of signals sent on the bus.
    g_dbus_object_manager_server_set_connection(mRoot.get(), aConn);
}

CHIP_ERROR BluezEndpoint::StartupEndpointBindings()
{
    GAutoPtr<GError> err;
    GAutoPtr<GDBusConnection> conn(g_bus_get_sync(G_BUS_TYPE_SYSTEM, nullptr, &err.GetReceiver()));
    VerifyOrReturnError(conn != nullptr, CHIP_ERROR_INTERNAL,
                        ChipLogError(DeviceLayer, "FAIL: get bus sync in %s, error: %s", __func__, err->message));

    SetupGattServer(conn.get());

    mObjMgr.reset(g_dbus_object_manager_client_new_sync(
        conn.get(), G_DBUS_OBJECT_MANAGER_CLIENT_FLAGS_NONE, BLUEZ_INTERFACE, "/", bluez_object_manager_client_get_proxy_type,
        nullptr /* unused user data in the Proxy Type Func */, nullptr /*destroy notify */, nullptr /* cancellable */,
        &err.GetReceiver()));
    VerifyOrReturnError(mObjMgr, CHIP_ERROR_INTERNAL,
                        ChipLogError(DeviceLayer, "FAIL: Error getting object manager client: %s", err->message));

    g_signal_connect(mObjMgr.get(), "object-added",
                     G_CALLBACK(+[](GDBusObjectManager * aMgr, GDBusObject * aObj, BluezEndpoint * self) {
                         return self->BluezSignalOnObjectAdded(aMgr, aObj);
                     }),
                     this);
    g_signal_connect(mObjMgr.get(), "object-removed",
                     G_CALLBACK(+[](GDBusObjectManager * aMgr, GDBusObject * aObj, BluezEndpoint * self) {
                         return self->BluezSignalOnObjectRemoved(aMgr, aObj);
                     }),
                     this);
    g_signal_connect(mObjMgr.get(), "interface-proxy-properties-changed",
                     G_CALLBACK(+[](GDBusObjectManagerClient * aMgr, GDBusObjectProxy * aObj, GDBusProxy * aIface,
                                    GVariant * aChangedProps, const char * const * aInvalidatedProps, BluezEndpoint * self) {
                         return self->BluezSignalInterfacePropertiesChanged(aMgr, aObj, aIface, aChangedProps, aInvalidatedProps);
                     }),
                     this);

    SetupAdapter();

    return CHIP_NO_ERROR;
}

CHIP_ERROR BluezEndpoint::RegisterGattApplication()
{
    return PlatformMgrImpl().GLibMatterContextInvokeSync(
        +[](BluezEndpoint * self) { return self->RegisterGattApplicationImpl(); }, this);
}

CHIP_ERROR BluezEndpoint::Init(bool aIsCentral, uint32_t aAdapterId)
{
    VerifyOrReturnError(!mIsInitialized, CHIP_ERROR_INCORRECT_STATE);

    mAdapterId = aAdapterId;
    mIsCentral = aIsCentral;

    CHIP_ERROR err = PlatformMgrImpl().GLibMatterContextInvokeSync(
        +[](BluezEndpoint * self) { return self->StartupEndpointBindings(); }, this);
    VerifyOrReturnError(err == CHIP_NO_ERROR, err, ChipLogError(DeviceLayer, "Failed to schedule endpoint initialization"));

    ChipLogDetail(DeviceLayer, "BlueZ integration init success");
    mIsInitialized = true;

    return CHIP_NO_ERROR;
}

CHIP_ERROR BluezEndpoint::Init(bool aIsCentral, const char * apBleAddr)
{
    VerifyOrReturnError(!mIsInitialized, CHIP_ERROR_INCORRECT_STATE);
    mpAdapterAddr = g_strdup(apBleAddr);
    return Init(aIsCentral, mAdapterId);
}

void BluezEndpoint::Shutdown()
{
    VerifyOrReturn(mIsInitialized);

    // Run endpoint cleanup on the CHIPoBluez thread. This is necessary because the
    // cleanup function releases the D-Bus manager client object, which handles D-Bus
    // signals. Otherwise, we will face race condition when the D-Bus signal is in
    // the middle of being processed when the cleanup function is called.
    PlatformMgrImpl().GLibMatterContextInvokeSync(
        +[](BluezEndpoint * self) {
            self->mObjMgr.reset();
            self->mAdapter.reset();
            self->mRoot.reset();
            self->mService.reset();
            self->mC1.reset();
            self->mC2.reset();
#if CHIP_ENABLE_ADDITIONAL_DATA_ADVERTISING
            self->mC3.reset();
#endif
            return CHIP_NO_ERROR;
        },
        this);

    g_free(mpAdapterAddr);
    g_free(mpRootPath);
    g_free(mpServicePath);
    g_free(mpPeerDevicePath);

    mIsInitialized = false;
}

// ConnectDevice callbacks

CHIP_ERROR BluezEndpoint::ConnectDeviceImpl(BluezDevice1 & aDevice)
{
    // Due to radio interferences or Wi-Fi coexistence, sometimes the BLE connection may not be
    // established (e.g. Connection Indication Packet is missed by BLE peripheral). In such case,
    // BlueZ returns "Software caused connection abort error", and we should make a connection retry.
    // It's important to make sure that the connection is correctly ceased, by calling `Disconnect()`
    // D-Bus method, or else `Connect()` returns immediately without any effect.
    for (uint16_t i = 0; i < kMaxConnectRetries; i++)
    {
        GAutoPtr<GError> error;
        if (bluez_device1_call_connect_sync(&aDevice, mConnectCancellable.get(), &error.GetReceiver()))
        {
            ChipLogDetail(DeviceLayer, "ConnectDevice complete");
            return CHIP_NO_ERROR;
        }

        ChipLogError(DeviceLayer, "FAIL: ConnectDevice: %s (%d)", error->message, error->code);
        if (!g_error_matches(error.get(), G_IO_ERROR, G_IO_ERROR_DBUS_ERROR))
        {
            break;
        }

        ChipLogProgress(DeviceLayer, "ConnectDevice retry: %u out of %u", i + 1, kMaxConnectRetries);
        bluez_device1_call_disconnect_sync(&aDevice, nullptr, nullptr);
    }

    BLEManagerImpl::HandleConnectFailed(CHIP_ERROR_INTERNAL);
    return CHIP_ERROR_INTERNAL;
}

CHIP_ERROR BluezEndpoint::ConnectDevice(BluezDevice1 & aDevice)
{
    auto params = std::make_pair(this, &aDevice);
    mConnectCancellable.reset(g_cancellable_new());
    return PlatformMgrImpl().GLibMatterContextInvokeSync(
        +[](typeof(params) * aParams) { return aParams->first->ConnectDeviceImpl(*aParams->second); }, &params);
}

void BluezEndpoint::CancelConnect()
{
    g_cancellable_cancel(mConnectCancellable.get());
    mConnectCancellable.reset();
}

} // namespace Internal
} // namespace DeviceLayer
} // namespace chip<|MERGE_RESOLUTION|>--- conflicted
+++ resolved
@@ -287,16 +287,7 @@
 
 CHIP_ERROR BluezEndpoint::RegisterGattApplicationImpl()
 {
-<<<<<<< HEAD
     VerifyOrReturnError(mAdapter, CHIP_ERROR_UNINITIALIZED);
-=======
-    GDBusObject * adapterObject;
-    GAutoPtr<BluezGattManager1> gattMgr;
-    GVariantBuilder optionsBuilder;
-    GVariant * options;
-
-    VerifyOrExit(mAdapter, ChipLogError(DeviceLayer, "FAIL: NULL mAdapter in %s", __func__));
->>>>>>> c79582d2
 
     // If the adapter configured in the Init() was unplugged, the g_dbus_interface_get_object()
     // or bluez_object_get_gatt_manager1() might return nullptr (depending on the timing, since
@@ -304,15 +295,10 @@
     // report internal error, but adapter unavailable, so the application can handle the situation
     // properly.
 
-<<<<<<< HEAD
     GDBusObject * adapterObject = g_dbus_interface_get_object(reinterpret_cast<GDBusInterface *>(mAdapter.get()));
     VerifyOrReturnError(adapterObject != nullptr, BLE_ERROR_ADAPTER_UNAVAILABLE);
     GAutoPtr<BluezGattManager1> gattMgr(bluez_object_get_gatt_manager1(reinterpret_cast<BluezObject *>(adapterObject)));
     VerifyOrReturnError(gattMgr, BLE_ERROR_ADAPTER_UNAVAILABLE);
-=======
-    gattMgr.reset(bluez_object_get_gatt_manager1(reinterpret_cast<BluezObject *>(adapterObject)));
-    VerifyOrExit(gattMgr, ChipLogError(DeviceLayer, "FAIL: NULL gattMgr in %s", __func__));
->>>>>>> c79582d2
 
     GVariantBuilder optionsBuilder;
     g_variant_builder_init(&optionsBuilder, G_VARIANT_TYPE("a{sv}"));
