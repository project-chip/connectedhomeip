/*
 *
 *    Copyright (c) 2020-2023 Project CHIP Authors
 *
 *    Licensed under the Apache License, Version 2.0 (the "License");
 *    you may not use this file except in compliance with the License.
 *    You may obtain a copy of the License at
 *
 *        http://www.apache.org/licenses/LICENSE-2.0
 *
 *    Unless required by applicable law or agreed to in writing, software
 *    distributed under the License is distributed on an "AS IS" BASIS,
 *    WITHOUT WARRANTIES OR CONDITIONS OF ANY KIND, either express or implied.
 *    See the License for the specific language governing permissions and
 *    limitations under the License.
 */

#include "BluezAdvertisement.h"

#include <memory>
#include <unistd.h>

#include <gio/gio.h>
#include <glib-object.h>
#include <glib.h>

#include <lib/support/CodeUtils.h>
#include <lib/support/logging/CHIPLogging.h>
#include <platform/ConfigurationManager.h>
#include <platform/GLibTypeDeleter.h>
#include <platform/Linux/dbus/bluez/DbusBluez.h>
#include <platform/PlatformManager.h>

#include "BluezEndpoint.h"
#include "Types.h"

namespace chip {
namespace DeviceLayer {
namespace Internal {

BluezLEAdvertisement1 * BluezAdvertisement::CreateLEAdvertisement()
{
    BluezLEAdvertisement1 * adv;
    BluezObjectSkeleton * object;
    GVariant * serviceUUID;
    GVariantBuilder serviceUUIDsBuilder;
<<<<<<< HEAD
    const char * localNamePtr;
    char localName[32];
=======
    GAutoPtr<char> debugStr;
>>>>>>> e4c4c386

    ChipLogDetail(DeviceLayer, "Create BLE adv object at %s", mpAdvPath);
    object = bluez_object_skeleton_new(mpAdvPath);

    adv = bluez_leadvertisement1_skeleton_new();

    g_variant_builder_init(&serviceUUIDsBuilder, G_VARIANT_TYPE("as"));
    g_variant_builder_add(&serviceUUIDsBuilder, "s", mpAdvUUID);

<<<<<<< HEAD
    localNamePtr = mpAdapterName;
    if (localNamePtr == nullptr)
    {
        g_snprintf(localName, sizeof(localName), "%s%04x", CHIP_DEVICE_CONFIG_BLE_DEVICE_NAME_PREFIX, getpid() & 0xffff);
        localNamePtr = localName;
    }

=======
    serviceData = g_variant_builder_end(&serviceDataBuilder);
>>>>>>> e4c4c386
    serviceUUID = g_variant_builder_end(&serviceUUIDsBuilder);

    bluez_leadvertisement1_set_type_(adv, "peripheral");
    bluez_leadvertisement1_set_service_uuids(adv, serviceUUID);
    // empty manufacturer data
    // empty solicit UUIDs
    // empty data

    // Setting "Discoverable" to False on the adapter and to True on the advertisement convinces
    // Bluez to set "BR/EDR Not Supported" flag. Bluez doesn't provide API to do that explicitly
    // and the flag is necessary to force using LE transport.
    bluez_leadvertisement1_set_discoverable(adv, TRUE);
    bluez_leadvertisement1_set_discoverable_timeout(adv, 0 /* infinite */);

<<<<<<< HEAD
    // empty includes
    bluez_leadvertisement1_set_local_name(adv, localNamePtr);
    bluez_leadvertisement1_set_appearance(adv, 0xffff /* no appearance */);
    // empty duration
    // empty timeout
=======
    bluez_leadvertisement1_set_local_name(adv, mAdvName);
    bluez_leadvertisement1_set_service_uuids(adv, serviceUUID);

    // 0xffff means no appearance
    bluez_leadvertisement1_set_appearance(adv, 0xffff);

    bluez_leadvertisement1_set_duration(adv, mAdvDurationMs);
    // empty duration, we don't have a clear notion what it would mean to timeslice between toble and anyone else
    bluez_leadvertisement1_set_timeout(adv, 0);
>>>>>>> e4c4c386
    // empty secondary channel for now

    bluez_object_skeleton_set_leadvertisement1(object, adv);
    g_signal_connect(adv, "handle-release",
                     G_CALLBACK(+[](BluezLEAdvertisement1 * aAdv, GDBusMethodInvocation * aInv, BluezAdvertisement * self) {
                         return self->BluezLEAdvertisement1Release(aAdv, aInv);
                     }),
                     this);

    g_dbus_object_manager_server_export(mpRoot, G_DBUS_OBJECT_SKELETON(object));
    g_object_unref(object);

    return adv;
}

gboolean BluezAdvertisement::BluezLEAdvertisement1Release(BluezLEAdvertisement1 * aAdv, GDBusMethodInvocation * aInvocation)
{
    ChipLogDetail(DeviceLayer, "Release BLE adv object in %s", __func__);
    g_dbus_object_manager_server_unexport(mpRoot, mpAdvPath);
    g_object_unref(mpAdv);
    mpAdv          = nullptr;
    mIsAdvertising = false;
    return TRUE;
}

CHIP_ERROR BluezAdvertisement::InitImpl()
{
    // When creating D-Bus proxy object, the thread default context must be initialized. Otherwise,
    // all D-Bus signals will be delivered to the GLib global default main context.
    VerifyOrDie(g_main_context_get_thread_default() != nullptr);

    mpAdv = CreateLEAdvertisement();
    return CHIP_NO_ERROR;
}

<<<<<<< HEAD
CHIP_ERROR BluezAdvertisement::Init(const BluezEndpoint & aEndpoint, const char * aAdvUUID)
=======
CHIP_ERROR BluezAdvertisement::Init(const BluezEndpoint & aEndpoint, ChipAdvType aAdvType, const char * aAdvUUID,
                                    uint32_t aAdvDurationMs, const char * aAdvName)
>>>>>>> e4c4c386
{
    GAutoPtr<char> rootPath;
    CHIP_ERROR err;

    VerifyOrExit(mpAdv == nullptr, err = CHIP_ERROR_INCORRECT_STATE;
                 ChipLogError(DeviceLayer, "FAIL: BLE advertisement already initialized in %s", __func__));

    mpRoot    = reinterpret_cast<GDBusObjectManagerServer *>(g_object_ref(aEndpoint.GetGattApplicationObjectManager()));
    mpAdapter = reinterpret_cast<BluezAdapter1 *>(g_object_ref(aEndpoint.GetAdapter()));

    g_object_get(G_OBJECT(mpRoot), "object-path", &MakeUniquePointerReceiver(rootPath).Get(), nullptr);
<<<<<<< HEAD
    mpAdvPath = g_strdup_printf("%s/advertising", rootPath.get());
    mpAdvUUID = g_strdup(aAdvUUID);
=======
    mpAdvPath      = g_strdup_printf("%s/advertising", rootPath.get());
    mAdvType       = aAdvType;
    mpAdvUUID      = g_strdup(aAdvUUID);
    mAdvDurationMs = aAdvDurationMs;

    if (aAdvName != nullptr)
    {
        g_snprintf(mAdvName, sizeof(mAdvName), "%s", aAdvName);
    }
    else
    {
        // Advertising name corresponding to the PID, for debug purposes.
        g_snprintf(mAdvName, sizeof(mAdvName), "%s%04x", CHIP_DEVICE_CONFIG_BLE_DEVICE_NAME_PREFIX, getpid() & 0xffff);
    }

    err = ConfigurationMgr().GetBLEDeviceIdentificationInfo(mDeviceIdInfo);
    ReturnErrorOnFailure(err);

#if CHIP_ENABLE_ADDITIONAL_DATA_ADVERTISING
    mDeviceIdInfo.SetAdditionalDataFlag(true);
#endif
>>>>>>> e4c4c386

    err = PlatformMgrImpl().GLibMatterContextInvokeSync(
        +[](BluezAdvertisement * self) { return self->InitImpl(); }, this);
    VerifyOrReturnError(err == CHIP_NO_ERROR, CHIP_ERROR_INCORRECT_STATE,
                        ChipLogError(Ble, "Failed to schedule BLE advertisement Init() on CHIPoBluez thread"));

    mIsInitialized = true;

exit:
    return err;
}

CHIP_ERROR BluezAdvertisement::SetIntervals(AdvertisingIntervals aAdvIntervals)
{
    VerifyOrReturnError(mpAdv != nullptr, CHIP_ERROR_UNINITIALIZED);
    // If the advertisement is already running, BlueZ will update the intervals
    // automatically. There is no need to stop and restart the advertisement.
    bluez_leadvertisement1_set_min_interval(mpAdv, aAdvIntervals.first * 0.625);
    bluez_leadvertisement1_set_max_interval(mpAdv, aAdvIntervals.second * 0.625);
    return CHIP_NO_ERROR;
}

CHIP_ERROR BluezAdvertisement::SetupServiceData(ServiceDataFlags aFlags)
{
    VerifyOrReturnError(mpAdv != nullptr, CHIP_ERROR_UNINITIALIZED);

    Ble::ChipBLEDeviceIdentificationInfo deviceInfo;
    ReturnErrorOnFailure(ConfigurationMgr().GetBLEDeviceIdentificationInfo(deviceInfo));

#if CHIP_ENABLE_ADDITIONAL_DATA_ADVERTISING
    deviceInfo.SetAdditionalDataFlag(true);
#endif

#if CHIP_DEVICE_CONFIG_BLE_EXT_ADVERTISING
    if (aFlags & kServiceDataExtendedAnnouncement)
    {
        deviceInfo.SetExtendedAnnouncementFlag(true);
        // In case of extended advertisement, specification requires that
        // the vendor ID and product ID are set to 0.
        deviceInfo.SetVendorId(0);
        deviceInfo.SetProductId(0);
    }
#endif

    GVariantBuilder serviceDataBuilder;
    g_variant_builder_init(&serviceDataBuilder, G_VARIANT_TYPE("a{sv}"));
    g_variant_builder_add(&serviceDataBuilder, "{sv}", mpAdvUUID,
                          g_variant_new_fixed_array(G_VARIANT_TYPE_BYTE, &deviceInfo, sizeof(deviceInfo), sizeof(uint8_t)));

    GVariant * serviceData = g_variant_builder_end(&serviceDataBuilder);

    GAutoPtr<char> debugStr(g_variant_print(serviceData, TRUE));
    ChipLogDetail(DeviceLayer, "SET service data to %s", StringOrNullMarker(debugStr.get()));

    bluez_leadvertisement1_set_service_data(mpAdv, serviceData);

    return CHIP_NO_ERROR;
}

void BluezAdvertisement::Shutdown()
{
    VerifyOrReturn(mIsInitialized);

    // Make sure that the advertisement is stopped before we start cleaning up.
    if (mIsAdvertising)
    {
        CHIP_ERROR err = Stop();
        if (err != CHIP_NO_ERROR)
        {
            ChipLogError(DeviceLayer, "Failed to stop BLE advertisement before shutdown: %" CHIP_ERROR_FORMAT, err.Format());
        }
    }

    // Release resources on the glib thread to synchronize with potential signal handlers
    // attached to the advertising object that may run on the glib thread.
    PlatformMgrImpl().GLibMatterContextInvokeSync(
        +[](BluezAdvertisement * self) {
            if (self->mpRoot != nullptr)
            {
                g_object_unref(self->mpRoot);
                self->mpRoot = nullptr;
            }
            if (self->mpAdapter != nullptr)
            {
                g_object_unref(self->mpAdapter);
                self->mpAdapter = nullptr;
            }
            if (self->mpAdv != nullptr)
            {
                g_object_unref(self->mpAdv);
                self->mpAdv = nullptr;
            }
            return CHIP_NO_ERROR;
        },
        this);

    g_free(mpAdvPath);
    mpAdvPath = nullptr;
    g_free(mpAdvUUID);
    mpAdvUUID = nullptr;

    mIsInitialized = false;
}

void BluezAdvertisement::StartDone(GObject * aObject, GAsyncResult * aResult)
{
    BluezLEAdvertisingManager1 * advMgr = BLUEZ_LEADVERTISING_MANAGER1(aObject);
    GAutoPtr<GError> error;
    gboolean success = FALSE;

    success =
        bluez_leadvertising_manager1_call_register_advertisement_finish(advMgr, aResult, &MakeUniquePointerReceiver(error).Get());
    if (success == FALSE)
    {
        g_dbus_object_manager_server_unexport(mpRoot, mpAdvPath);
    }
    VerifyOrExit(success == TRUE, ChipLogError(DeviceLayer, "FAIL: RegisterAdvertisement : %s", error->message));

    mIsAdvertising = true;

    ChipLogDetail(DeviceLayer, "RegisterAdvertisement complete");

exit:
    BLEManagerImpl::NotifyBLEPeripheralAdvStartComplete(success == TRUE, nullptr);
}

CHIP_ERROR BluezAdvertisement::StartImpl()
{
    GDBusObject * adapter;
    BluezLEAdvertisingManager1 * advMgr = nullptr;
    GVariantBuilder optionsBuilder;
    GVariant * options;

    VerifyOrExit(!mIsAdvertising, ChipLogError(DeviceLayer, "FAIL: Advertising has already been enabled in %s", __func__));
    VerifyOrExit(mpAdapter != nullptr, ChipLogError(DeviceLayer, "FAIL: NULL mpAdapter in %s", __func__));

    adapter = g_dbus_interface_get_object(G_DBUS_INTERFACE(mpAdapter));
    VerifyOrExit(adapter != nullptr, ChipLogError(DeviceLayer, "FAIL: NULL adapter in %s", __func__));

    advMgr = bluez_object_get_leadvertising_manager1(BLUEZ_OBJECT(adapter));
    VerifyOrExit(advMgr != nullptr, ChipLogError(DeviceLayer, "FAIL: NULL advMgr in %s", __func__));

    g_variant_builder_init(&optionsBuilder, G_VARIANT_TYPE("a{sv}"));
    options = g_variant_builder_end(&optionsBuilder);

    bluez_leadvertising_manager1_call_register_advertisement(
        advMgr, mpAdvPath, options, nullptr,
        [](GObject * aObject, GAsyncResult * aResult, void * aData) {
            reinterpret_cast<BluezAdvertisement *>(aData)->StartDone(aObject, aResult);
        },
        this);

exit:
    return CHIP_NO_ERROR;
}

CHIP_ERROR BluezAdvertisement::Start()
{
    VerifyOrReturnError(mIsInitialized, CHIP_ERROR_INCORRECT_STATE);

    CHIP_ERROR err = PlatformMgrImpl().GLibMatterContextInvokeSync(
        +[](BluezAdvertisement * self) { return self->StartImpl(); }, this);
    VerifyOrReturnError(err == CHIP_NO_ERROR, CHIP_ERROR_INCORRECT_STATE,
                        ChipLogError(Ble, "Failed to schedule BLE advertisement Start() on CHIPoBluez thread"));
    return err;
}

void BluezAdvertisement::StopDone(GObject * aObject, GAsyncResult * aResult)
{
    BluezLEAdvertisingManager1 * advMgr = BLUEZ_LEADVERTISING_MANAGER1(aObject);
    GAutoPtr<GError> error;
    gboolean success = FALSE;

    success =
        bluez_leadvertising_manager1_call_unregister_advertisement_finish(advMgr, aResult, &MakeUniquePointerReceiver(error).Get());

    if (success == FALSE)
    {
        g_dbus_object_manager_server_unexport(mpRoot, mpAdvPath);
    }
    else
    {
        mIsAdvertising = false;
    }

    VerifyOrExit(success == TRUE, ChipLogError(DeviceLayer, "FAIL: UnregisterAdvertisement : %s", error->message));

    ChipLogDetail(DeviceLayer, "UnregisterAdvertisement complete");

exit:
    BLEManagerImpl::NotifyBLEPeripheralAdvStopComplete(success == TRUE, nullptr);
}

CHIP_ERROR BluezAdvertisement::StopImpl()
{
    GDBusObject * adapter;
    BluezLEAdvertisingManager1 * advMgr = nullptr;

    VerifyOrExit(mIsAdvertising, ChipLogError(DeviceLayer, "FAIL: Advertising has already been disabled in %s", __func__));
    VerifyOrExit(mpAdapter != nullptr, ChipLogError(DeviceLayer, "FAIL: NULL mpAdapter in %s", __func__));

    adapter = g_dbus_interface_get_object(G_DBUS_INTERFACE(mpAdapter));
    VerifyOrExit(adapter != nullptr, ChipLogError(DeviceLayer, "FAIL: NULL adapter in %s", __func__));

    advMgr = bluez_object_get_leadvertising_manager1(BLUEZ_OBJECT(adapter));
    VerifyOrExit(advMgr != nullptr, ChipLogError(DeviceLayer, "FAIL: NULL advMgr in %s", __func__));

    bluez_leadvertising_manager1_call_unregister_advertisement(
        advMgr, mpAdvPath, nullptr,
        [](GObject * aObject, GAsyncResult * aResult, void * aData) {
            reinterpret_cast<BluezAdvertisement *>(aData)->StopDone(aObject, aResult);
        },
        this);

exit:
    return CHIP_NO_ERROR;
}

CHIP_ERROR BluezAdvertisement::Stop()
{
    VerifyOrReturnError(mIsInitialized, CHIP_ERROR_INCORRECT_STATE);

    CHIP_ERROR err = PlatformMgrImpl().GLibMatterContextInvokeSync(
        +[](BluezAdvertisement * self) { return self->StopImpl(); }, this);
    VerifyOrReturnError(err == CHIP_NO_ERROR, CHIP_ERROR_INCORRECT_STATE,
                        ChipLogError(Ble, "Failed to schedule BLE advertisement Stop() on CHIPoBluez thread"));
    return err;
}

} // namespace Internal
} // namespace DeviceLayer
} // namespace chip<|MERGE_RESOLUTION|>--- conflicted
+++ resolved
@@ -44,12 +44,6 @@
     BluezObjectSkeleton * object;
     GVariant * serviceUUID;
     GVariantBuilder serviceUUIDsBuilder;
-<<<<<<< HEAD
-    const char * localNamePtr;
-    char localName[32];
-=======
-    GAutoPtr<char> debugStr;
->>>>>>> e4c4c386
 
     ChipLogDetail(DeviceLayer, "Create BLE adv object at %s", mpAdvPath);
     object = bluez_object_skeleton_new(mpAdvPath);
@@ -59,17 +53,6 @@
     g_variant_builder_init(&serviceUUIDsBuilder, G_VARIANT_TYPE("as"));
     g_variant_builder_add(&serviceUUIDsBuilder, "s", mpAdvUUID);
 
-<<<<<<< HEAD
-    localNamePtr = mpAdapterName;
-    if (localNamePtr == nullptr)
-    {
-        g_snprintf(localName, sizeof(localName), "%s%04x", CHIP_DEVICE_CONFIG_BLE_DEVICE_NAME_PREFIX, getpid() & 0xffff);
-        localNamePtr = localName;
-    }
-
-=======
-    serviceData = g_variant_builder_end(&serviceDataBuilder);
->>>>>>> e4c4c386
     serviceUUID = g_variant_builder_end(&serviceUUIDsBuilder);
 
     bluez_leadvertisement1_set_type_(adv, "peripheral");
@@ -84,23 +67,11 @@
     bluez_leadvertisement1_set_discoverable(adv, TRUE);
     bluez_leadvertisement1_set_discoverable_timeout(adv, 0 /* infinite */);
 
-<<<<<<< HEAD
     // empty includes
-    bluez_leadvertisement1_set_local_name(adv, localNamePtr);
+    bluez_leadvertisement1_set_local_name(adv, mAdvName);
     bluez_leadvertisement1_set_appearance(adv, 0xffff /* no appearance */);
     // empty duration
     // empty timeout
-=======
-    bluez_leadvertisement1_set_local_name(adv, mAdvName);
-    bluez_leadvertisement1_set_service_uuids(adv, serviceUUID);
-
-    // 0xffff means no appearance
-    bluez_leadvertisement1_set_appearance(adv, 0xffff);
-
-    bluez_leadvertisement1_set_duration(adv, mAdvDurationMs);
-    // empty duration, we don't have a clear notion what it would mean to timeslice between toble and anyone else
-    bluez_leadvertisement1_set_timeout(adv, 0);
->>>>>>> e4c4c386
     // empty secondary channel for now
 
     bluez_object_skeleton_set_leadvertisement1(object, adv);
@@ -136,12 +107,7 @@
     return CHIP_NO_ERROR;
 }
 
-<<<<<<< HEAD
-CHIP_ERROR BluezAdvertisement::Init(const BluezEndpoint & aEndpoint, const char * aAdvUUID)
-=======
-CHIP_ERROR BluezAdvertisement::Init(const BluezEndpoint & aEndpoint, ChipAdvType aAdvType, const char * aAdvUUID,
-                                    uint32_t aAdvDurationMs, const char * aAdvName)
->>>>>>> e4c4c386
+CHIP_ERROR BluezAdvertisement::Init(const BluezEndpoint & aEndpoint, const char * aAdvUUID, const char * aAdvName)
 {
     GAutoPtr<char> rootPath;
     CHIP_ERROR err;
@@ -153,14 +119,8 @@
     mpAdapter = reinterpret_cast<BluezAdapter1 *>(g_object_ref(aEndpoint.GetAdapter()));
 
     g_object_get(G_OBJECT(mpRoot), "object-path", &MakeUniquePointerReceiver(rootPath).Get(), nullptr);
-<<<<<<< HEAD
     mpAdvPath = g_strdup_printf("%s/advertising", rootPath.get());
     mpAdvUUID = g_strdup(aAdvUUID);
-=======
-    mpAdvPath      = g_strdup_printf("%s/advertising", rootPath.get());
-    mAdvType       = aAdvType;
-    mpAdvUUID      = g_strdup(aAdvUUID);
-    mAdvDurationMs = aAdvDurationMs;
 
     if (aAdvName != nullptr)
     {
@@ -171,14 +131,6 @@
         // Advertising name corresponding to the PID, for debug purposes.
         g_snprintf(mAdvName, sizeof(mAdvName), "%s%04x", CHIP_DEVICE_CONFIG_BLE_DEVICE_NAME_PREFIX, getpid() & 0xffff);
     }
-
-    err = ConfigurationMgr().GetBLEDeviceIdentificationInfo(mDeviceIdInfo);
-    ReturnErrorOnFailure(err);
-
-#if CHIP_ENABLE_ADDITIONAL_DATA_ADVERTISING
-    mDeviceIdInfo.SetAdditionalDataFlag(true);
-#endif
->>>>>>> e4c4c386
 
     err = PlatformMgrImpl().GLibMatterContextInvokeSync(
         +[](BluezAdvertisement * self) { return self->InitImpl(); }, this);
