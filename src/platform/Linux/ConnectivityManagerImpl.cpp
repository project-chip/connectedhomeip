--- conflicted
+++ resolved
@@ -387,11 +387,7 @@
 
         WiFiDiagnosticsDelegate * delegate = GetDiagnosticDataProvider().GetWiFiDiagnosticsDelegate();
 
-<<<<<<< HEAD
-        g_variant_get(changed_properties, "a{sv}", &iter.GetReceiver());
-=======
-        g_variant_get(changedProperties, "a{sv}", &MakeUniquePointerReceiver(iter).Get());
->>>>>>> 6b272788
+        g_variant_get(changedProperties, "a{sv}", &iter.GetReceiver());
 
         while (g_variant_iter_loop(iter.get(), "{&sv}", &key, &value))
         {
