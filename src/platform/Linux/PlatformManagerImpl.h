--- conflicted
+++ resolved
@@ -70,44 +70,6 @@
     template <typename T>
     CHIP_ERROR GLibMatterContextInvokeSync(CHIP_ERROR (*func)(T *), T * userData)
     {
-<<<<<<< HEAD
-        // Because of TSAN false positives, we need to use a mutex to synchronize access to all members of
-        // the GLibMatterContextInvokeData object (including constructor and destructor). This is a temporary
-        // workaround until TSAN-enabled GLib will be used in our CI.
-        std::unique_lock<std::mutex> lock(mGLibMainLoopCallbackIndirectionMutex);
-
-        // g_main_context_invoke_full needs (void *) arguments
-        GLibMatterContextInvokeData invokeData{ reinterpret_cast<CHIP_ERROR (*)(void *)>(func), static_cast<void *>(userData) };
-
-        lock.unlock();
-
-        g_main_context_invoke_full(
-            g_main_loop_get_context(mGLibMainLoop), G_PRIORITY_HIGH_IDLE,
-            [](void * userData_) {
-                auto * data = reinterpret_cast<GLibMatterContextInvokeData *>(userData_);
-
-                std::unique_lock<std::mutex> lock_(PlatformMgrImpl().mGLibMainLoopCallbackIndirectionMutex);
-
-                // recasting func and userData back to T* to avoid undefined behaviour
-                auto mFunc     = reinterpret_cast<CHIP_ERROR (*)(T *)>(data->mFunc);
-                auto mUserData = static_cast<T *>(data->mFuncUserData);
-
-                lock_.unlock();
-                auto result = mFunc(mUserData);
-                lock_.lock();
-                data->mDone       = true;
-                data->mFuncResult = result;
-                data->mDoneCond.notify_one();
-
-                return G_SOURCE_REMOVE;
-            },
-            &invokeData, nullptr);
-
-        lock.lock();
-        invokeData.mDoneCond.wait(lock, [&invokeData]() { return invokeData.mDone; });
-
-        return invokeData.mFuncResult;
-=======
         struct
         {
             CHIP_ERROR returnValue = CHIP_NO_ERROR;
@@ -123,7 +85,6 @@
 
         _GLibMatterContextInvokeSync(std::move(bridge));
         return context.returnValue;
->>>>>>> 3dd0a0f7
     }
 
     unsigned int GLibMatterContextAttachSource(GSource * source)
@@ -162,8 +123,6 @@
         bool mDone = false;
     };
 
-<<<<<<< HEAD
-=======
     /**
      * @brief Invoke a function on the Matter GLib context.
      *
@@ -175,7 +134,6 @@
      */
     void _GLibMatterContextInvokeSync(LambdaBridge && bridge);
 
->>>>>>> 3dd0a0f7
     // XXX: Mutex for guarding access to glib main event loop callback indirection
     //      synchronization primitives. This is a workaround to suppress TSAN warnings.
     //      TSAN does not know that from the thread synchronization perspective the
