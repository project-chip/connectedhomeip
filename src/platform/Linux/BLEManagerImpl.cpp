/*
 *
 *    Copyright (c) 2020-2021 Project CHIP Authors
 *    Copyright (c) 2018 Nest Labs, Inc.
 *
 *    Licensed under the Apache License, Version 2.0 (the "License");
 *    you may not use this file except in compliance with the License.
 *    You may obtain a copy of the License at
 *
 *        http://www.apache.org/licenses/LICENSE-2.0
 *
 *    Unless required by applicable law or agreed to in writing, software
 *    distributed under the License is distributed on an "AS IS" BASIS,
 *    WITHOUT WARRANTIES OR CONDITIONS OF ANY KIND, either express or implied.
 *    See the License for the specific language governing permissions and
 *    limitations under the License.
 */

/**
 *    @file
 *          Provides an implementation of the BLEManager singleton object
 *          for Linux platforms.
 */

/**
 * Note: BLEManager requires ConnectivityManager to be defined beforehand,
 *       otherwise we will face circular dependency between them. */
#include <platform/ConnectivityManager.h>

/**
 * Note: Use public include for BLEManager which includes our local
 *       platform/<PLATFORM>/BLEManagerImpl.h after defining interface class. */
#include "platform/internal/BLEManager.h"

#include <type_traits>
#include <utility>

#include <ble/CHIPBleServiceData.h>
#include <lib/support/CodeUtils.h>
#include <lib/support/SafeInt.h>
#include <platform/CHIPDeviceLayer.h>
#include <platform/CommissionableDataProvider.h>

#include "bluez/BluezEndpoint.h"

using namespace ::nl;
using namespace ::chip::Ble;

namespace chip {
namespace DeviceLayer {
namespace Internal {

namespace {

static constexpr System::Clock::Timeout kNewConnectionScanTimeout = System::Clock::Seconds16(20);
static constexpr System::Clock::Timeout kConnectTimeout           = System::Clock::Seconds16(20);
static constexpr System::Clock::Timeout kFastAdvertiseTimeout =
    System::Clock::Milliseconds32(CHIP_DEVICE_CONFIG_BLE_ADVERTISING_INTERVAL_CHANGE_TIME);
#if CHIP_DEVICE_CONFIG_BLE_EXT_ADVERTISING
// The CHIP_DEVICE_CONFIG_BLE_EXT_ADVERTISING_INTERVAL_CHANGE_TIME_MS specifies the transition time
// starting from advertisement commencement. Since the extended advertisement timer is started after
// the fast-to-slow transition, we have to subtract the time spent in fast advertising.
static constexpr System::Clock::Timeout kSlowAdvertiseTimeout = System::Clock::Milliseconds32(
    CHIP_DEVICE_CONFIG_BLE_EXT_ADVERTISING_INTERVAL_CHANGE_TIME_MS - CHIP_DEVICE_CONFIG_BLE_ADVERTISING_INTERVAL_CHANGE_TIME);
static_assert(CHIP_DEVICE_CONFIG_BLE_EXT_ADVERTISING_INTERVAL_CHANGE_TIME_MS >=
                  CHIP_DEVICE_CONFIG_BLE_ADVERTISING_INTERVAL_CHANGE_TIME,
              "The extended advertising interval change time must be greater than the fast advertising interval change time");
#endif

const ChipBleUUID ChipUUID_CHIPoBLEChar_RX = { { 0x18, 0xEE, 0x2E, 0xF5, 0x26, 0x3D, 0x45, 0x59, 0x95, 0x9F, 0x4F, 0x9C, 0x42, 0x9F,
                                                 0x9D, 0x11 } };
const ChipBleUUID ChipUUID_CHIPoBLEChar_TX = { { 0x18, 0xEE, 0x2E, 0xF5, 0x26, 0x3D, 0x45, 0x59, 0x95, 0x9F, 0x4F, 0x9C, 0x42, 0x9F,
                                                 0x9D, 0x12 } };

void HandleConnectTimeout(chip::System::Layer *, void * apEndpoint)
{
    VerifyOrDie(apEndpoint != nullptr);
    static_cast<BluezEndpoint *>(apEndpoint)->CancelConnect();
    BLEManagerImpl::HandleConnectFailed(CHIP_ERROR_TIMEOUT);
}

} // namespace

BLEManagerImpl BLEManagerImpl::sInstance;

void HandleIncomingBleConnection(BLEEndPoint * bleEP)
{
    ChipLogProgress(DeviceLayer, "CHIPoBluez con rcvd");
}

CHIP_ERROR BLEManagerImpl::_Init()
{
    CHIP_ERROR err;

    err = BleLayer::Init(this, this, this, &DeviceLayer::SystemLayer());
    SuccessOrExit(err);

    mServiceMode = ConnectivityManager::kCHIPoBLEServiceMode_Enabled;
    mFlags.ClearAll().Set(Flags::kAdvertisingEnabled, CHIP_DEVICE_CONFIG_CHIPOBLE_ENABLE_ADVERTISING_AUTOSTART && !mIsCentral);
    mFlags.Set(Flags::kFastAdvertisingEnabled, true);

    memset(mDeviceName, 0, sizeof(mDeviceName));

    OnChipBleConnectReceived = HandleIncomingBleConnection;

    DeviceLayer::SystemLayer().ScheduleLambda([this] { DriveBLEState(); });

exit:
    return err;
}

void BLEManagerImpl::_Shutdown()
{
    // Ensure scan resources are cleared (e.g. timeout timers).
    mDeviceScanner.Shutdown();
    // Stop advertising and free resources.
    mBLEAdvertisement.Shutdown();
    // Make sure that the endpoint is not used by the timer.
    DeviceLayer::SystemLayer().CancelTimer(HandleConnectTimeout, &mEndpoint);
    // Release BLE connection resources (unregister from BlueZ).
    mEndpoint.Shutdown();
    mFlags.Clear(Flags::kBluezBLELayerInitialized);
}

CHIP_ERROR BLEManagerImpl::_SetAdvertisingEnabled(bool val)
{
    CHIP_ERROR err = CHIP_NO_ERROR;

    if (mFlags.Has(Flags::kAdvertisingEnabled) != val)
    {
        mFlags.Set(Flags::kAdvertisingEnabled, val);
    }

    DeviceLayer::SystemLayer().ScheduleLambda([this] { DriveBLEState(); });

    return err;
}

CHIP_ERROR BLEManagerImpl::_SetAdvertisingMode(BLEAdvertisingMode mode)
{
    switch (mode)
    {
    case BLEAdvertisingMode::kFastAdvertising:
        mFlags.Set(Flags::kFastAdvertisingEnabled, true);
        break;
    case BLEAdvertisingMode::kSlowAdvertising:
        mFlags.Set(Flags::kFastAdvertisingEnabled, false);
        break;
    default:
        return CHIP_ERROR_INVALID_ARGUMENT;
    }
    mFlags.Set(Flags::kAdvertisingRefreshNeeded);
    DeviceLayer::SystemLayer().ScheduleLambda([this] { DriveBLEState(); });
    return CHIP_NO_ERROR;
}

CHIP_ERROR BLEManagerImpl::_GetDeviceName(char * buf, size_t bufSize)
{
    if (strlen(mDeviceName) >= bufSize)
    {
        return CHIP_ERROR_BUFFER_TOO_SMALL;
    }
    strcpy(buf, mDeviceName);

    return CHIP_NO_ERROR;
}

CHIP_ERROR BLEManagerImpl::_SetDeviceName(const char * deviceName)
{
    CHIP_ERROR err = CHIP_NO_ERROR;

    VerifyOrExit(mServiceMode != ConnectivityManager::kCHIPoBLEServiceMode_NotSupported, err = CHIP_ERROR_UNSUPPORTED_CHIP_FEATURE);

    if (deviceName != nullptr && deviceName[0] != 0)
    {
        VerifyOrExit(strlen(deviceName) < kMaxDeviceNameLength, err = CHIP_ERROR_INVALID_ARGUMENT);
        strcpy(mDeviceName, deviceName);
        mFlags.Set(Flags::kUseCustomDeviceName);
    }
    else
    {
        uint16_t discriminator;
        SuccessOrExit(err = GetCommissionableDataProvider()->GetSetupDiscriminator(discriminator));
        snprintf(mDeviceName, sizeof(mDeviceName), "%s%04u", CHIP_DEVICE_CONFIG_BLE_DEVICE_NAME_PREFIX, discriminator);
        mDeviceName[kMaxDeviceNameLength] = 0;
        mFlags.Clear(Flags::kUseCustomDeviceName);
    }

exit:
    return err;
}

uint16_t BLEManagerImpl::_NumConnections()
{
    uint16_t numCons = 0;
    return numCons;
}

CHIP_ERROR BLEManagerImpl::ConfigureBle(uint32_t aAdapterId, bool aIsCentral)
{
    mAdapterId   = aAdapterId;
    mIsCentral   = aIsCentral;
    mpBLEAdvUUID = "0xFFF6";
    return CHIP_NO_ERROR;
}

void BLEManagerImpl::_OnPlatformEvent(const ChipDeviceEvent * event)
{
    switch (event->Type)
    {
    case DeviceEventType::kCHIPoBLESubscribe:
        HandleSubscribeReceived(event->CHIPoBLESubscribe.ConId, &CHIP_BLE_SVC_ID, &ChipUUID_CHIPoBLEChar_TX);
        {
            ChipDeviceEvent connectionEvent;
            connectionEvent.Type = DeviceEventType::kCHIPoBLEConnectionEstablished;
            PlatformMgr().PostEventOrDie(&connectionEvent);
        }
        break;

    case DeviceEventType::kCHIPoBLEUnsubscribe:
        HandleUnsubscribeReceived(event->CHIPoBLEUnsubscribe.ConId, &CHIP_BLE_SVC_ID, &ChipUUID_CHIPoBLEChar_TX);
        break;

    case DeviceEventType::kCHIPoBLEWriteReceived:
        HandleWriteReceived(event->CHIPoBLEWriteReceived.ConId, &CHIP_BLE_SVC_ID, &ChipUUID_CHIPoBLEChar_RX,
                            PacketBufferHandle::Adopt(event->CHIPoBLEWriteReceived.Data));
        break;

    case DeviceEventType::kCHIPoBLEIndicateConfirm:
        HandleIndicationConfirmation(event->CHIPoBLEIndicateConfirm.ConId, &CHIP_BLE_SVC_ID, &ChipUUID_CHIPoBLEChar_TX);
        break;

    case DeviceEventType::kCHIPoBLEConnectionError:
        HandleConnectionError(event->CHIPoBLEConnectionError.ConId, event->CHIPoBLEConnectionError.Reason);
        break;
    case DeviceEventType::kServiceProvisioningChange:
        // Force the advertising configuration to be refreshed to reflect new provisioning state.
        mFlags.Clear(Flags::kAdvertisingConfigured);

        DriveBLEState();
        break;
    default:
        HandlePlatformSpecificBLEEvent(event);
        break;
    }
}

void BLEManagerImpl::HandlePlatformSpecificBLEEvent(const ChipDeviceEvent * apEvent)
{
    CHIP_ERROR err         = CHIP_NO_ERROR;
    bool controlOpComplete = false;
    ChipLogDetail(DeviceLayer, "HandlePlatformSpecificBLEEvent %d", apEvent->Type);
    switch (apEvent->Type)
    {
    case DeviceEventType::kPlatformLinuxBLECentralConnected:
        if (mBLEScanConfig.mBleScanState == BleScanState::kConnecting)
        {
            BleConnectionDelegate::OnConnectionComplete(mBLEScanConfig.mAppState,
                                                        apEvent->Platform.BLECentralConnected.mConnection);
            CleanScanConfig();
        }
        break;
    case DeviceEventType::kPlatformLinuxBLECentralConnectFailed:
        if (mBLEScanConfig.mBleScanState == BleScanState::kConnecting)
        {
            BleConnectionDelegate::OnConnectionError(mBLEScanConfig.mAppState, apEvent->Platform.BLECentralConnectFailed.mError);
            CleanScanConfig();
        }
        break;
    case DeviceEventType::kPlatformLinuxBLEWriteComplete:
        HandleWriteConfirmation(apEvent->Platform.BLEWriteComplete.mConnection, &CHIP_BLE_SVC_ID, &ChipUUID_CHIPoBLEChar_RX);
        break;
    case DeviceEventType::kPlatformLinuxBLESubscribeOpComplete:
        if (apEvent->Platform.BLESubscribeOpComplete.mIsSubscribed)
            HandleSubscribeComplete(apEvent->Platform.BLESubscribeOpComplete.mConnection, &CHIP_BLE_SVC_ID,
                                    &ChipUUID_CHIPoBLEChar_TX);
        else
            HandleUnsubscribeComplete(apEvent->Platform.BLESubscribeOpComplete.mConnection, &CHIP_BLE_SVC_ID,
                                      &ChipUUID_CHIPoBLEChar_TX);
        break;
    case DeviceEventType::kPlatformLinuxBLEIndicationReceived:
        HandleIndicationReceived(apEvent->Platform.BLEIndicationReceived.mConnection, &CHIP_BLE_SVC_ID, &ChipUUID_CHIPoBLEChar_TX,
                                 PacketBufferHandle::Adopt(apEvent->Platform.BLEIndicationReceived.mData));
        break;
    case DeviceEventType::kPlatformLinuxBLEPeripheralAdvStartComplete:
        VerifyOrExit(apEvent->Platform.BLEPeripheralAdvStartComplete.mIsSuccess, err = CHIP_ERROR_INCORRECT_STATE);
        sInstance.mFlags.Clear(Flags::kControlOpInProgress).Clear(Flags::kAdvertisingRefreshNeeded);
        // Start a timer to make sure that the fast advertising is stopped after specified timeout.
        SuccessOrExit(err = DeviceLayer::SystemLayer().StartTimer(kFastAdvertiseTimeout, HandleAdvertisingTimer, this));
        sInstance.mFlags.Set(Flags::kAdvertising);
        break;
    case DeviceEventType::kPlatformLinuxBLEPeripheralAdvStopComplete:
        VerifyOrExit(apEvent->Platform.BLEPeripheralAdvStopComplete.mIsSuccess, err = CHIP_ERROR_INCORRECT_STATE);
        sInstance.mFlags.Clear(Flags::kControlOpInProgress).Clear(Flags::kAdvertisingRefreshNeeded);
        DeviceLayer::SystemLayer().CancelTimer(HandleAdvertisingTimer, this);

        // Transition to the not Advertising state...
        if (sInstance.mFlags.Has(Flags::kAdvertising))
        {
            sInstance.mFlags.Clear(Flags::kAdvertising);
            ChipLogProgress(DeviceLayer, "CHIPoBLE advertising stopped");
        }
        break;
    case DeviceEventType::kPlatformLinuxBLEPeripheralRegisterAppComplete:
        VerifyOrExit(apEvent->Platform.BLEPeripheralRegisterAppComplete.mIsSuccess, err = CHIP_ERROR_INCORRECT_STATE);
        mFlags.Set(Flags::kAppRegistered);
        controlOpComplete = true;
        break;
    default:
        break;
    }

exit:
    if (err != CHIP_NO_ERROR)
    {
        ChipLogError(DeviceLayer, "Disabling CHIPoBLE service due to error: %s", ErrorStr(err));
        mServiceMode = ConnectivityManager::kCHIPoBLEServiceMode_Disabled;
        DeviceLayer::SystemLayer().CancelTimer(HandleAdvertisingTimer, this);
        sInstance.mFlags.Clear(Flags::kControlOpInProgress);
    }

    if (controlOpComplete)
    {
        mFlags.Clear(Flags::kControlOpInProgress);
        DriveBLEState();
    }
}

uint16_t BLEManagerImpl::GetMTU(BLE_CONNECTION_OBJECT conId) const
{
    uint16_t mtu = 0;
    VerifyOrExit(conId != BLE_CONNECTION_UNINITIALIZED,
                 ChipLogError(DeviceLayer, "BLE connection is not initialized in %s", __func__));
    mtu = conId->GetMTU();
exit:
    return mtu;
}

bool BLEManagerImpl::SubscribeCharacteristic(BLE_CONNECTION_OBJECT conId, const ChipBleUUID * svcId, const ChipBleUUID * charId)
{
    bool result = false;

    VerifyOrExit(conId != BLE_CONNECTION_UNINITIALIZED,
                 ChipLogError(DeviceLayer, "BLE connection is not initialized in %s", __func__));
    VerifyOrExit(Ble::UUIDsMatch(svcId, &CHIP_BLE_SVC_ID),
                 ChipLogError(DeviceLayer, "SubscribeCharacteristic() called with invalid service ID"));
    VerifyOrExit(Ble::UUIDsMatch(charId, &ChipUUID_CHIPoBLEChar_TX),
                 ChipLogError(DeviceLayer, "SubscribeCharacteristic() called with invalid characteristic ID"));

    VerifyOrExit(conId->SubscribeCharacteristic() == CHIP_NO_ERROR, ChipLogError(DeviceLayer, "SubscribeCharacteristic() failed"));
    result = true;

exit:
    return result;
}

bool BLEManagerImpl::UnsubscribeCharacteristic(BLE_CONNECTION_OBJECT conId, const ChipBleUUID * svcId, const ChipBleUUID * charId)
{
    bool result = false;

    VerifyOrExit(conId != BLE_CONNECTION_UNINITIALIZED,
                 ChipLogError(DeviceLayer, "BLE connection is not initialized in %s", __func__));
    VerifyOrExit(Ble::UUIDsMatch(svcId, &CHIP_BLE_SVC_ID),
                 ChipLogError(DeviceLayer, "UnsubscribeCharacteristic() called with invalid service ID"));
    VerifyOrExit(Ble::UUIDsMatch(charId, &ChipUUID_CHIPoBLEChar_TX),
                 ChipLogError(DeviceLayer, "UnsubscribeCharacteristic() called with invalid characteristic ID"));

    VerifyOrExit(conId->UnsubscribeCharacteristic() == CHIP_NO_ERROR,
                 ChipLogError(DeviceLayer, "UnsubscribeCharacteristic() failed"));
    result = true;

exit:
    return result;
}

bool BLEManagerImpl::CloseConnection(BLE_CONNECTION_OBJECT conId)
{
    bool result = false;

    VerifyOrExit(conId != BLE_CONNECTION_UNINITIALIZED,
                 ChipLogError(DeviceLayer, "BLE connection is not initialized in %s", __func__));
    ChipLogProgress(DeviceLayer, "Closing BLE GATT connection (con %p)", conId);

    VerifyOrExit(conId->CloseConnection() == CHIP_NO_ERROR, ChipLogError(DeviceLayer, "CloseConnection() failed"));
    result = true;

exit:
    return result;
}

bool BLEManagerImpl::SendIndication(BLE_CONNECTION_OBJECT conId, const ChipBleUUID * svcId, const Ble::ChipBleUUID * charId,
                                    chip::System::PacketBufferHandle pBuf)
{
    bool result = false;

    VerifyOrExit(conId != BLE_CONNECTION_UNINITIALIZED,
                 ChipLogError(DeviceLayer, "BLE connection is not initialized in %s", __func__));
    VerifyOrExit(conId->SendIndication(std::move(pBuf)) == CHIP_NO_ERROR, ChipLogError(DeviceLayer, "SendIndication() failed"));
    result = true;

exit:
    return result;
}

bool BLEManagerImpl::SendWriteRequest(BLE_CONNECTION_OBJECT conId, const Ble::ChipBleUUID * svcId, const Ble::ChipBleUUID * charId,
                                      chip::System::PacketBufferHandle pBuf)
{
    bool result = false;

    VerifyOrExit(conId != BLE_CONNECTION_UNINITIALIZED,
                 ChipLogError(DeviceLayer, "BLE connection is not initialized in %s", __func__));
    VerifyOrExit(Ble::UUIDsMatch(svcId, &CHIP_BLE_SVC_ID),
                 ChipLogError(DeviceLayer, "SendWriteRequest() called with invalid service ID"));
    VerifyOrExit(Ble::UUIDsMatch(charId, &ChipUUID_CHIPoBLEChar_RX),
                 ChipLogError(DeviceLayer, "SendWriteRequest() called with invalid characteristic ID"));

    VerifyOrExit(conId->SendWriteRequest(std::move(pBuf)) == CHIP_NO_ERROR, ChipLogError(DeviceLayer, "SendWriteRequest() failed"));
    result = true;

exit:
    return result;
}

bool BLEManagerImpl::SendReadRequest(BLE_CONNECTION_OBJECT conId, const Ble::ChipBleUUID * svcId, const Ble::ChipBleUUID * charId,
                                     chip::System::PacketBufferHandle pBuf)
{
    ChipLogError(Ble, "SendReadRequest: Not implemented");
    return true;
}

bool BLEManagerImpl::SendReadResponse(BLE_CONNECTION_OBJECT conId, BLE_READ_REQUEST_CONTEXT requestContext,
                                      const Ble::ChipBleUUID * svcId, const Ble::ChipBleUUID * charId)
{
    ChipLogError(Ble, "SendReadRBluezonse: Not implemented");
    return true;
}

void BLEManagerImpl::HandleNewConnection(BLE_CONNECTION_OBJECT conId)
{
    if (sInstance.mIsCentral)
    {
        ChipDeviceEvent event;
        event.Type                                     = DeviceEventType::kPlatformLinuxBLECentralConnected;
        event.Platform.BLECentralConnected.mConnection = conId;
        PlatformMgr().PostEventOrDie(&event);
    }
}

void BLEManagerImpl::HandleConnectFailed(CHIP_ERROR error)
{
    if (sInstance.mIsCentral)
    {
        ChipDeviceEvent event;
        event.Type                                    = DeviceEventType::kPlatformLinuxBLECentralConnectFailed;
        event.Platform.BLECentralConnectFailed.mError = error;
        PlatformMgr().PostEventOrDie(&event);
    }
}

void BLEManagerImpl::HandleWriteComplete(BLE_CONNECTION_OBJECT conId)
{
    ChipDeviceEvent event;
    event.Type                                  = DeviceEventType::kPlatformLinuxBLEWriteComplete;
    event.Platform.BLEWriteComplete.mConnection = conId;
    PlatformMgr().PostEventOrDie(&event);
}

void BLEManagerImpl::HandleSubscribeOpComplete(BLE_CONNECTION_OBJECT conId, bool subscribed)
{
    ChipDeviceEvent event;
    event.Type                                          = DeviceEventType::kPlatformLinuxBLESubscribeOpComplete;
    event.Platform.BLESubscribeOpComplete.mConnection   = conId;
    event.Platform.BLESubscribeOpComplete.mIsSubscribed = subscribed;
    PlatformMgr().PostEventOrDie(&event);
}

void BLEManagerImpl::HandleTXCharChanged(BLE_CONNECTION_OBJECT conId, const uint8_t * value, size_t len)
{
    CHIP_ERROR err                 = CHIP_NO_ERROR;
    System::PacketBufferHandle buf = System::PacketBufferHandle::NewWithData(value, len);

    ChipLogDetail(DeviceLayer, "Indication received, conn = %p", conId);

    VerifyOrExit(!buf.IsNull(), err = CHIP_ERROR_NO_MEMORY);

    ChipDeviceEvent event;
    event.Type                                       = DeviceEventType::kPlatformLinuxBLEIndicationReceived;
    event.Platform.BLEIndicationReceived.mConnection = conId;
    event.Platform.BLEIndicationReceived.mData       = std::move(buf).UnsafeRelease();
    PlatformMgr().PostEventOrDie(&event);

exit:
    if (err != CHIP_NO_ERROR)
        ChipLogError(DeviceLayer, "HandleTXCharChanged() failed: %s", ErrorStr(err));
}

void BLEManagerImpl::HandleRXCharWrite(BLE_CONNECTION_OBJECT conId, const uint8_t * value, size_t len)
{
    CHIP_ERROR err = CHIP_NO_ERROR;
    System::PacketBufferHandle buf;

    // Copy the data to a packet buffer.
    buf = System::PacketBufferHandle::NewWithData(value, len);
    VerifyOrExit(!buf.IsNull(), err = CHIP_ERROR_NO_MEMORY);

    // Post an event to the Chip queue to deliver the data into the Chip stack.
    {
        ChipDeviceEvent event;
        event.Type = DeviceEventType::kCHIPoBLEWriteReceived;
        ChipLogProgress(Ble, "Write request received debug %p", conId);
        event.CHIPoBLEWriteReceived.ConId = conId;
        event.CHIPoBLEWriteReceived.Data  = std::move(buf).UnsafeRelease();
        PlatformMgr().PostEventOrDie(&event);
    }

exit:
    if (err != CHIP_NO_ERROR)
    {
        ChipLogError(DeviceLayer, "HandleRXCharWrite() failed: %s", ErrorStr(err));
    }
}

void BLEManagerImpl::CHIPoBluez_ConnectionClosed(BLE_CONNECTION_OBJECT conId)
{
    ChipLogProgress(DeviceLayer, "Bluez notify CHIPoBluez connection disconnected");

    // If this was a CHIPoBLE connection, post an event to deliver a connection error to the CHIPoBLE layer.
    {
        ChipDeviceEvent event;
        event.Type                           = DeviceEventType::kCHIPoBLEConnectionError;
        event.CHIPoBLEConnectionError.ConId  = conId;
        event.CHIPoBLEConnectionError.Reason = BLE_ERROR_REMOTE_DEVICE_DISCONNECTED;
        PlatformMgr().PostEventOrDie(&event);
    }
}

void BLEManagerImpl::HandleTXCharCCCDWrite(BLE_CONNECTION_OBJECT conId)
{
    VerifyOrReturn(conId != BLE_CONNECTION_UNINITIALIZED,
                   ChipLogError(DeviceLayer, "BLE connection is not initialized in %s", __func__));

    // Post an event to the Chip queue to process either a CHIPoBLE Subscribe or Unsubscribe based on
    // whether the client is enabling or disabling indications.
    ChipDeviceEvent event;
    event.Type = conId->IsNotifyAcquired() ? DeviceEventType::kCHIPoBLESubscribe : DeviceEventType::kCHIPoBLEUnsubscribe;
    event.CHIPoBLESubscribe.ConId = conId;
    PlatformMgr().PostEventOrDie(&event);

    ChipLogProgress(DeviceLayer, "CHIPoBLE %s received",
                    (event.Type == DeviceEventType::kCHIPoBLESubscribe) ? "subscribe" : "unsubscribe");
}

void BLEManagerImpl::HandleTXComplete(BLE_CONNECTION_OBJECT conId)
{
    // Post an event to the Chip queue to process the indicate confirmation.
    ChipDeviceEvent event;
    event.Type                          = DeviceEventType::kCHIPoBLEIndicateConfirm;
    event.CHIPoBLEIndicateConfirm.ConId = conId;
    PlatformMgr().PostEventOrDie(&event);
}

void BLEManagerImpl::DriveBLEState()
{
    CHIP_ERROR err = CHIP_NO_ERROR;

    // Perform any initialization actions that must occur after the Chip task is running.
    if (!mFlags.Has(Flags::kAsyncInitCompleted))
    {
        mFlags.Set(Flags::kAsyncInitCompleted);
        ExitNow();
    }

    // If there's already a control operation in progress, wait until it completes.
    VerifyOrExit(!mFlags.Has(Flags::kControlOpInProgress), /* */);

    // Initializes the Bluez BLE layer if needed.
    if (mServiceMode == ConnectivityManager::kCHIPoBLEServiceMode_Enabled && !mFlags.Has(Flags::kBluezBLELayerInitialized))
    {
        SuccessOrExit(err = mEndpoint.Init(mAdapterId, mIsCentral, nullptr));
        mFlags.Set(Flags::kBluezBLELayerInitialized);
    }

    // Register the CHIPoBLE application with the Bluez BLE layer if needed.
    if (!mIsCentral && mServiceMode == ConnectivityManager::kCHIPoBLEServiceMode_Enabled && !mFlags.Has(Flags::kAppRegistered))
    {
        SuccessOrExit(err = mEndpoint.RegisterGattApplication());
        mFlags.Set(Flags::kControlOpInProgress);
        ExitNow();
    }

    // If the application has enabled CHIPoBLE and BLE advertising...
    if (mServiceMode == ConnectivityManager::kCHIPoBLEServiceMode_Enabled && mFlags.Has(Flags::kAdvertisingEnabled))
    {
        // Start/re-start advertising if not already advertising, or if the advertising state of the
        // Bluez BLE layer needs to be refreshed.
        if (!mFlags.Has(Flags::kAdvertising) || mFlags.Has(Flags::kAdvertisingRefreshNeeded))
        {
            mFlags.Clear(Flags::kAdvertisingRefreshNeeded);

            // Configure advertising data if it hasn't been done yet.
            if (!mFlags.Has(Flags::kAdvertisingConfigured))
            {
<<<<<<< HEAD
                SuccessOrExit(err = mBLEAdvertisement.Init(mEndpoint, mpBLEAdvUUID));
=======
                SuccessOrExit(err = mBLEAdvertisement.Init(mEndpoint, mBLEAdvType, mpBLEAdvUUID, mBLEAdvDurationMs, mDeviceName));
>>>>>>> e4c4c386
                mFlags.Set(Flags::kAdvertisingConfigured);
            }

            // Setup service data for advertising.
            auto serviceDataFlags = BluezAdvertisement::kServiceDataNone;
#if CHIP_DEVICE_CONFIG_BLE_EXT_ADVERTISING
            if (mFlags.Has(Flags::kExtAdvertisingEnabled))
                serviceDataFlags |= BluezAdvertisement::kServiceDataExtendedAnnouncement;
#endif
            SuccessOrExit(err = mBLEAdvertisement.SetupServiceData(serviceDataFlags));

            // Set or update the advertising intervals.
            SuccessOrExit(err = mBLEAdvertisement.SetIntervals(GetAdvertisingIntervals()));

            if (!mFlags.Has(Flags::kAdvertising))
            {
                // Start advertising. This is an asynchronous step. BLE manager will be notified of
                // advertising start completion via a call to NotifyBLEPeripheralAdvStartComplete.
                SuccessOrExit(err = mBLEAdvertisement.Start());
                mFlags.Set(Flags::kControlOpInProgress);
                ExitNow();
            }
        }
    }

    // Otherwise stop advertising if needed...
    else
    {
        if (mFlags.Has(Flags::kAdvertising))
        {
            SuccessOrExit(err = mBLEAdvertisement.Stop());
            mFlags.Set(Flags::kControlOpInProgress);

            ExitNow();
        }
    }

exit:
    if (err != CHIP_NO_ERROR)
    {
        ChipLogError(DeviceLayer, "Disabling CHIPoBLE service due to error: %s", ErrorStr(err));
        mServiceMode = ConnectivityManager::kCHIPoBLEServiceMode_Disabled;
    }
}

void BLEManagerImpl::NotifyChipConnectionClosed(BLE_CONNECTION_OBJECT conId)
{
    ChipLogProgress(Ble, "Got notification regarding chip connection closure");
#if CHIP_DEVICE_CONFIG_ENABLE_WPA && !CHIP_DEVICE_CONFIG_SUPPORTS_CONCURRENT_CONNECTION
    // In Non-Concurrent mode start the Wi-Fi, as BLE has been stopped
    DeviceLayer::ConnectivityMgrImpl().StartNonConcurrentWiFiManagement();
#endif
}

BluezAdvertisement::AdvertisingIntervals BLEManagerImpl::GetAdvertisingIntervals() const
{
    if (mFlags.Has(Flags::kFastAdvertisingEnabled))
        return { CHIP_DEVICE_CONFIG_BLE_FAST_ADVERTISING_INTERVAL_MIN, CHIP_DEVICE_CONFIG_BLE_FAST_ADVERTISING_INTERVAL_MAX };
#if CHIP_DEVICE_CONFIG_BLE_EXT_ADVERTISING
    if (mFlags.Has(Flags::kExtAdvertisingEnabled))
        return { CHIP_DEVICE_CONFIG_BLE_EXT_ADVERTISING_INTERVAL_MIN, CHIP_DEVICE_CONFIG_BLE_EXT_ADVERTISING_INTERVAL_MAX };
#endif
    return { CHIP_DEVICE_CONFIG_BLE_SLOW_ADVERTISING_INTERVAL_MIN, CHIP_DEVICE_CONFIG_BLE_SLOW_ADVERTISING_INTERVAL_MAX };
}

void BLEManagerImpl::HandleAdvertisingTimer(chip::System::Layer *, void * appState)
{
    auto * self = static_cast<BLEManagerImpl *>(appState);

    if (self->mFlags.Has(Flags::kFastAdvertisingEnabled))
    {
        ChipLogDetail(DeviceLayer, "bleAdv Timeout : Start slow advertisement");
        self->_SetAdvertisingMode(BLEAdvertisingMode::kSlowAdvertising);
#if CHIP_DEVICE_CONFIG_BLE_EXT_ADVERTISING
        self->mFlags.Clear(Flags::kExtAdvertisingEnabled);
        DeviceLayer::SystemLayer().StartTimer(kSlowAdvertiseTimeout, HandleAdvertisingTimer, self);
    }
    else
    {
        ChipLogDetail(DeviceLayer, "bleAdv Timeout : Start extended advertisement");
        self->mFlags.Set(Flags::kExtAdvertisingEnabled);
        // This will trigger advertising intervals update in the DriveBLEState() function.
        self->_SetAdvertisingMode(BLEAdvertisingMode::kSlowAdvertising);
#endif
    }
}

void BLEManagerImpl::InitiateScan(BleScanState scanType)
{
    DriveBLEState();

    if (scanType == BleScanState::kNotScanning)
    {
        BleConnectionDelegate::OnConnectionError(mBLEScanConfig.mAppState, CHIP_ERROR_INCORRECT_STATE);
        ChipLogError(Ble, "Invalid scan type requested");
        return;
    }

    if (!mFlags.Has(Flags::kBluezBLELayerInitialized))
    {
        BleConnectionDelegate::OnConnectionError(mBLEScanConfig.mAppState, CHIP_ERROR_INCORRECT_STATE);
        ChipLogError(Ble, "BLE Layer is not yet initialized");
        return;
    }

    if (mEndpoint.GetAdapter() == nullptr)
    {
        BleConnectionDelegate::OnConnectionError(mBLEScanConfig.mAppState, CHIP_ERROR_INCORRECT_STATE);
        ChipLogError(Ble, "No adapter available for new connection establishment");
        return;
    }

    mBLEScanConfig.mBleScanState = scanType;

    CHIP_ERROR err = mDeviceScanner.Init(mEndpoint.GetAdapter(), this);
    if (err != CHIP_NO_ERROR)
    {
        mBLEScanConfig.mBleScanState = BleScanState::kNotScanning;
        BleConnectionDelegate::OnConnectionError(mBLEScanConfig.mAppState, CHIP_ERROR_INTERNAL);
        ChipLogError(Ble, "Failed to create a BLE device scanner");
        return;
    }

    err = mDeviceScanner.StartScan(kNewConnectionScanTimeout);
    if (err != CHIP_NO_ERROR)
    {
        mBLEScanConfig.mBleScanState = BleScanState::kNotScanning;
        ChipLogError(Ble, "Failed to start a BLE can: %s", chip::ErrorStr(err));
        BleConnectionDelegate::OnConnectionError(mBLEScanConfig.mAppState, err);
        return;
    }
}

void BLEManagerImpl::CleanScanConfig()
{
    if (mBLEScanConfig.mBleScanState == BleScanState::kConnecting)
        DeviceLayer::SystemLayer().CancelTimer(HandleConnectTimeout, &mEndpoint);

    mBLEScanConfig.mBleScanState = BleScanState::kNotScanning;
}

void BLEManagerImpl::NewConnection(BleLayer * bleLayer, void * appState, const SetupDiscriminator & connDiscriminator)
{
    mBLEScanConfig.mDiscriminator = connDiscriminator;
    mBLEScanConfig.mAppState      = appState;

    // Scan initiation performed async, to ensure that the BLE subsystem is initialized.
    DeviceLayer::SystemLayer().ScheduleLambda([this] { InitiateScan(BleScanState::kScanForDiscriminator); });
}

CHIP_ERROR BLEManagerImpl::CancelConnection()
{
    if (mBLEScanConfig.mBleScanState == BleScanState::kConnecting)
        mEndpoint.CancelConnect();
    // If in discovery mode, stop scan.
    else if (mBLEScanConfig.mBleScanState != BleScanState::kNotScanning)
        mDeviceScanner.StopScan();
    return CHIP_NO_ERROR;
}

void BLEManagerImpl::NotifyBLEPeripheralRegisterAppComplete(bool aIsSuccess, void * apAppstate)
{
    ChipDeviceEvent event;
    event.Type                                                 = DeviceEventType::kPlatformLinuxBLEPeripheralRegisterAppComplete;
    event.Platform.BLEPeripheralRegisterAppComplete.mIsSuccess = aIsSuccess;
    event.Platform.BLEPeripheralRegisterAppComplete.mpAppstate = apAppstate;
    PlatformMgr().PostEventOrDie(&event);
}

void BLEManagerImpl::NotifyBLEPeripheralAdvStartComplete(bool aIsSuccess, void * apAppstate)
{
    ChipDeviceEvent event;
    event.Type                                              = DeviceEventType::kPlatformLinuxBLEPeripheralAdvStartComplete;
    event.Platform.BLEPeripheralAdvStartComplete.mIsSuccess = aIsSuccess;
    event.Platform.BLEPeripheralAdvStartComplete.mpAppstate = apAppstate;
    PlatformMgr().PostEventOrDie(&event);
}

void BLEManagerImpl::NotifyBLEPeripheralAdvStopComplete(bool aIsSuccess, void * apAppstate)
{
    ChipDeviceEvent event;
    event.Type                                             = DeviceEventType::kPlatformLinuxBLEPeripheralAdvStopComplete;
    event.Platform.BLEPeripheralAdvStopComplete.mIsSuccess = aIsSuccess;
    event.Platform.BLEPeripheralAdvStopComplete.mpAppstate = apAppstate;
    PlatformMgr().PostEventOrDie(&event);
}

void BLEManagerImpl::OnDeviceScanned(BluezDevice1 & device, const chip::Ble::ChipBLEDeviceIdentificationInfo & info)
{
    ChipLogProgress(Ble, "New device scanned: %s", bluez_device1_get_address(&device));

    if (mBLEScanConfig.mBleScanState == BleScanState::kScanForDiscriminator)
    {
        if (!mBLEScanConfig.mDiscriminator.MatchesLongDiscriminator(info.GetDeviceDiscriminator()))
        {
            return;
        }
        ChipLogProgress(Ble, "Device discriminator match. Attempting to connect.");
    }
    else if (mBLEScanConfig.mBleScanState == BleScanState::kScanForAddress)
    {
        if (strcmp(bluez_device1_get_address(&device), mBLEScanConfig.mAddress.c_str()) != 0)
        {
            return;
        }
        ChipLogProgress(Ble, "Device address match. Attempting to connect.");
    }
    else
    {
        // Internal consistency error
        ChipLogError(Ble, "Unknown discovery type. Ignoring scanned device.");
        return;
    }

    mBLEScanConfig.mBleScanState = BleScanState::kConnecting;

    chip::DeviceLayer::PlatformMgr().LockChipStack();
    // We StartScan in the ChipStack thread.
    // StopScan should also be performed in the ChipStack thread.
    // At the same time, the scan timer also needs to be canceled in the ChipStack thread.
    mDeviceScanner.StopScan();
    // Stop scanning and then start connecting timer
    DeviceLayer::SystemLayer().StartTimer(kConnectTimeout, HandleConnectTimeout, &mEndpoint);
    chip::DeviceLayer::PlatformMgr().UnlockChipStack();

    mEndpoint.ConnectDevice(device);
}

void BLEManagerImpl::OnScanComplete()
{
    switch (mBLEScanConfig.mBleScanState)
    {
    case BleScanState::kNotScanning:
        ChipLogProgress(Ble, "Scan complete notification without an active scan.");
        break;
    case BleScanState::kScanForAddress:
    case BleScanState::kScanForDiscriminator:
        mBLEScanConfig.mBleScanState = BleScanState::kNotScanning;
        ChipLogProgress(Ble, "Scan complete. No matching device found.");
        break;
    case BleScanState::kConnecting:
        break;
    }
}

void BLEManagerImpl::OnScanError(CHIP_ERROR err)
{
    BleConnectionDelegate::OnConnectionError(mBLEScanConfig.mAppState, err);
    ChipLogError(Ble, "BLE scan error: %" CHIP_ERROR_FORMAT, err.Format());
}

} // namespace Internal
} // namespace DeviceLayer
} // namespace chip<|MERGE_RESOLUTION|>--- conflicted
+++ resolved
@@ -600,11 +600,7 @@
             // Configure advertising data if it hasn't been done yet.
             if (!mFlags.Has(Flags::kAdvertisingConfigured))
             {
-<<<<<<< HEAD
-                SuccessOrExit(err = mBLEAdvertisement.Init(mEndpoint, mpBLEAdvUUID));
-=======
-                SuccessOrExit(err = mBLEAdvertisement.Init(mEndpoint, mBLEAdvType, mpBLEAdvUUID, mBLEAdvDurationMs, mDeviceName));
->>>>>>> e4c4c386
+                SuccessOrExit(err = mBLEAdvertisement.Init(mEndpoint, mpBLEAdvUUID, mDeviceName));
                 mFlags.Set(Flags::kAdvertisingConfigured);
             }
 
