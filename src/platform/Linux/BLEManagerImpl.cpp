--- conflicted
+++ resolved
@@ -439,15 +439,8 @@
 
 void BLEManagerImpl::HandleTXCharChanged(BLE_CONNECTION_OBJECT conId, const uint8_t * value, size_t len)
 {
-<<<<<<< HEAD
     CHIP_ERROR err                 = CHIP_NO_ERROR;
     System::PacketBufferHandle buf = System::PacketBufferHandle::NewWithData(value, len);
-=======
-    using DataLength = decltype(std::declval<System::PacketBuffer>().AvailableDataLength());
-
-    CHIP_ERROR err                 = CHIP_NO_ERROR;
-    System::PacketBufferHandle buf = System::PacketBuffer::New();
->>>>>>> 12aea865
 
     ChipLogProgress(DeviceLayer, "Indication received, conn = %p", conId);
 
@@ -470,11 +463,7 @@
     System::PacketBufferHandle buf;
 
     // Copy the data to a packet buffer.
-<<<<<<< HEAD
     buf = System::PacketBufferHandle::NewWithData(value, len);
-=======
-    buf = System::PacketBuffer::New();
->>>>>>> 12aea865
     VerifyOrExit(!buf.IsNull(), err = CHIP_ERROR_NO_MEMORY);
 
     // Post an event to the Chip queue to deliver the data into the Chip stack.
