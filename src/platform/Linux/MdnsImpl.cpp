--- conflicted
+++ resolved
@@ -148,12 +148,8 @@
     mAvahiPoller.timeout_new    = TimeoutNew;
     mAvahiPoller.timeout_update = TimeoutUpdate;
     mAvahiPoller.timeout_free   = TimeoutFree;
-<<<<<<< HEAD
 
     mEarliestTimeout = std::chrono::steady_clock::time_point();
-    mWatchableEvents = &DeviceLayer::SystemLayer.WatchableEventsManager();
-=======
->>>>>>> 3a505010
 }
 
 AvahiWatch * Poller::WatchNew(const struct AvahiPoll * poller, int fd, AvahiWatchEvent event, AvahiWatchCallback callback,
