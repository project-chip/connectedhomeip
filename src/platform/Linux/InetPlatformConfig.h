/*
 *
 *    Copyright (c) 2020 Project CHIP Authors
 *
 *    Licensed under the Apache License, Version 2.0 (the "License");
 *    you may not use this file except in compliance with the License.
 *    You may obtain a copy of the License at
 *
 *        http://www.apache.org/licenses/LICENSE-2.0
 *
 *    Unless required by applicable law or agreed to in writing, software
 *    distributed under the License is distributed on an "AS IS" BASIS,
 *    WITHOUT WARRANTIES OR CONDITIONS OF ANY KIND, either express or implied.
 *    See the License for the specific language governing permissions and
 *    limitations under the License.
 */

/**
 *    @file
 *          Platform-specific configuration overrides for the CHIP Inet
 *          Layer on Linux platforms.
 *
 */

#pragma once

// ==================== Platform Adaptations ====================

#define INET_CONFIG_ENABLE_IPV4 1

// ========== Platform-specific Configuration Overrides =========

#ifndef INET_CONFIG_NUM_TCP_ENDPOINTS
#define INET_CONFIG_NUM_TCP_ENDPOINTS 4
#endif // INET_CONFIG_NUM_TCP_ENDPOINTS

#ifndef INET_CONFIG_NUM_UDP_ENDPOINTS
#define INET_CONFIG_NUM_UDP_ENDPOINTS 4
<<<<<<< HEAD
#endif // INET_CONFIG_NUM_UDP_ENDPOINTS

// On linux platform, we have sys/socket.h, so HAVE_SO_BINDTODEVICE should be set to 1
#define HAVE_SO_BINDTODEVICE 1

#endif // INET_PLATFORM_CONFIG_H
=======
#endif // INET_CONFIG_NUM_UDP_ENDPOINTS
>>>>>>> 9c938e2d
<|MERGE_RESOLUTION|>--- conflicted
+++ resolved
@@ -36,13 +36,7 @@
 
 #ifndef INET_CONFIG_NUM_UDP_ENDPOINTS
 #define INET_CONFIG_NUM_UDP_ENDPOINTS 4
-<<<<<<< HEAD
 #endif // INET_CONFIG_NUM_UDP_ENDPOINTS
 
 // On linux platform, we have sys/socket.h, so HAVE_SO_BINDTODEVICE should be set to 1
-#define HAVE_SO_BINDTODEVICE 1
-
-#endif // INET_PLATFORM_CONFIG_H
-=======
-#endif // INET_CONFIG_NUM_UDP_ENDPOINTS
->>>>>>> 9c938e2d
+#define HAVE_SO_BINDTODEVICE 1