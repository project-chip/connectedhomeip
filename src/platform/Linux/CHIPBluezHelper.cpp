/*
 *
 *    Copyright (c) 2020-2021 Project CHIP Authors
 *
 *    Licensed under the Apache License, Version 2.0 (the "License");
 *    you may not use this file except in compliance with the License.
 *    You may obtain a copy of the License at
 *
 *        http://www.apache.org/licenses/LICENSE-2.0
 *
 *    Unless required by applicable law or agreed to in writing, software
 *    distributed under the License is distributed on an "AS IS" BASIS,
 *    WITHOUT WARRANTIES OR CONDITIONS OF ANY KIND, either express or implied.
 *    See the License for the specific language governing permissions and
 *    limitations under the License.
 */

/*
 *  Copyright (c) 2016-2019, The OpenThread Authors.
 *  All rights reserved.
 *
 *  Redistribution and use in source and binary forms, with or without
 *  modification, are permitted provided that the following conditions are met:
 *  1. Redistributions of source code must retain the above copyright
 *     notice, this list of conditions and the following disclaimer.
 *  2. Redistributions in binary form must reproduce the above copyright
 *     notice, this list of conditions and the following disclaimer in the
 *     documentation and/or other materials provided with the distribution.
 *  3. Neither the name of the copyright holder nor the
 *     names of its contributors may be used to endorse or promote products
 *     derived from this software without specific prior written permission.
 *
 *  THIS SOFTWARE IS PROVIDED BY THE COPYRIGHT HOLDERS AND CONTRIBUTORS "AS IS"
 *  AND ANY EXPRESS OR IMPLIED WARRANTIES, INCLUDING, BUT NOT LIMITED TO, THE
 *  IMPLIED WARRANTIES OF MERCHANTABILITY AND FITNESS FOR A PARTICULAR PURPOSE
 *  ARE DISCLAIMED. IN NO EVENT SHALL THE COPYRIGHT HOLDER OR CONTRIBUTORS BE
 *  LIABLE FOR ANY DIRECT, INDIRECT, INCIDENTAL, SPECIAL, EXEMPLARY, OR
 *  CONSEQUENTIAL DAMAGES (INCLUDING, BUT NOT LIMITED TO, PROCUREMENT OF
 *  SUBSTITUTE GOODS OR SERVICES; LOSS OF USE, DATA, OR PROFITS; OR BUSINESS
 *  INTERRUPTION) HOWEVER CAUSED AND ON ANY THEORY OF LIABILITY, WHETHER IN
 *  CONTRACT, STRICT LIABILITY, OR TORT (INCLUDING NEGLIGENCE OR OTHERWISE)
 *  ARISING IN ANY WAY OUT OF THE USE OF THIS SOFTWARE, EVEN IF ADVISED OF THE
 *  POSSIBILITY OF SUCH DAMAGE.
 */

/**
 *    @file
 *          Provides Bluez dbus implementatioon for BLE
 */

#include <ble/BleUUID.h>
#include <ble/CHIPBleServiceData.h>
#include <platform/CHIPDeviceLayer.h>
#include <protocols/Protocols.h>
#include <setup_payload/AdditionalDataPayloadGenerator.h>

#if CHIP_DEVICE_CONFIG_ENABLE_CHIPOBLE
#include <errno.h>
#include <gio/gunixfdlist.h>
#include <limits>
#include <stdarg.h>
#include <strings.h>
#include <unistd.h>
#include <utility>

#include "BLEManagerImpl.h"
#include "CHIPBluezHelper.h"
#include <support/CodeUtils.h>
#include <support/ReturnMacros.h>
#include <system/TLVPacketBufferBackingStore.h>

using namespace ::nl;
using namespace chip::Protocols;

namespace chip {
namespace DeviceLayer {
namespace Internal {

static BluezConnection * GetBluezConnectionViaDevice(BluezEndpoint * apEndpoint);

namespace {
int sBluezFD[2];
GMainLoop * sBluezMainLoop = nullptr;
pthread_t sBluezThread;

/**    @class BluezObjectIterator
 *
 *     @brief Helper class to iterate over a list of Bluez objects
 */
class BluezObjectIterator
{
public:
    using iterator_category = std::forward_iterator_tag;
    using difference_type   = std::ptrdiff_t;
    using value_type        = BluezObject;
    using pointer           = BluezObject *;
    using reference         = BluezObject &;

    BluezObjectIterator() = default;
    explicit BluezObjectIterator(GList * position) : mPosition(position) {}

    reference operator*() const { return *BLUEZ_OBJECT(mPosition->data); }
    pointer operator->() const { return BLUEZ_OBJECT(mPosition->data); }
    bool operator==(const BluezObjectIterator & other) const { return mPosition == other.mPosition; }
    bool operator!=(const BluezObjectIterator & other) const { return mPosition != other.mPosition; }

    BluezObjectIterator & operator++()
    {
        mPosition = mPosition->next;
        return *this;
    }

    BluezObjectIterator operator++(int)
    {
        const auto currentPosition = mPosition;
        mPosition                  = mPosition->next;
        return BluezObjectIterator(currentPosition);
    }

private:
    GList * mPosition = nullptr;
};

/**    @class BluezObjectList
 *
 *     @brief C++ wrapper for a Bluez object list
 */
class BluezObjectList
{
public:
    explicit BluezObjectList(BluezEndpoint * apEndpoint)
    {
        VerifyOrReturn(apEndpoint != nullptr, ChipLogError(DeviceLayer, "apEndpoint is NULL in %s", __func__));
        VerifyOrReturn(apEndpoint->mpObjMgr != nullptr, ChipLogError(DeviceLayer, "mpObjMgr is NULL in %s", __func__));
        mObjectList = g_dbus_object_manager_get_objects(apEndpoint->mpObjMgr);
    }

    ~BluezObjectList() { g_list_free_full(mObjectList, g_object_unref); }

    BluezObjectIterator begin() const { return BluezObjectIterator(mObjectList); }
    BluezObjectIterator end() const { return BluezObjectIterator(); }

private:
    GList * mObjectList = nullptr;
};

} // namespace

static gboolean BluezAdvertisingRelease(BluezLEAdvertisement1 * aAdv, GDBusMethodInvocation * aInvocation, gpointer apClosure)
{
    bool isSuccess           = false;
    BluezEndpoint * endpoint = static_cast<BluezEndpoint *>(apClosure);
    VerifyOrExit(endpoint != nullptr, ChipLogError(DeviceLayer, "endpoint is NULL in %s", __func__));
    VerifyOrExit(aAdv != nullptr, ChipLogError(DeviceLayer, "BluezLEAdvertisement1 is NULL in %s", __func__));
    ChipLogDetail(DeviceLayer, "Release adv object in %s", __func__);

    g_dbus_object_manager_server_unexport(endpoint->mpRoot, endpoint->mpAdvPath);
    endpoint->mIsAdvertising = false;
    isSuccess                = true;
exit:

    return isSuccess ? TRUE : FALSE;
}

static BluezLEAdvertisement1 * BluezAdvertisingCreate(BluezEndpoint * apEndpoint)
{
    BluezLEAdvertisement1 * adv = nullptr;
    BluezObjectSkeleton * object;
    GVariant * serviceData;
    GVariant * serviceUUID;
    gchar * localName;
    GVariantBuilder serviceDataBuilder;
    GVariantBuilder serviceUUIDsBuilder;
    char * debugStr;

    VerifyOrExit(apEndpoint != nullptr, ChipLogError(DeviceLayer, "endpoint is NULL in %s", __func__));
    if (apEndpoint->mpAdvPath == nullptr)
        apEndpoint->mpAdvPath = g_strdup_printf("%s/advertising", apEndpoint->mpRootPath);

    ChipLogDetail(DeviceLayer, "Create adv object at %s", apEndpoint->mpAdvPath);
    object = bluez_object_skeleton_new(apEndpoint->mpAdvPath);

    adv = bluez_leadvertisement1_skeleton_new();

    g_variant_builder_init(&serviceDataBuilder, G_VARIANT_TYPE("a{sv}"));
    g_variant_builder_init(&serviceUUIDsBuilder, G_VARIANT_TYPE("as"));

    g_variant_builder_add(&serviceDataBuilder, "{sv}", apEndpoint->mpAdvertisingUUID,
                          g_variant_new_fixed_array(G_VARIANT_TYPE_BYTE, &apEndpoint->mDeviceIdInfo,
                                                    sizeof(apEndpoint->mDeviceIdInfo), sizeof(uint8_t)));
    g_variant_builder_add(&serviceUUIDsBuilder, "s", apEndpoint->mpAdvertisingUUID);

    if (apEndpoint->mpAdapterName != nullptr)
        localName = g_strdup_printf("%s", apEndpoint->mpAdapterName);
    else
        localName = g_strdup_printf("%s%04x", CHIP_DEVICE_CONFIG_BLE_DEVICE_NAME_PREFIX, getpid() & 0xffff);

    serviceData = g_variant_builder_end(&serviceDataBuilder);
    serviceUUID = g_variant_builder_end(&serviceUUIDsBuilder);

    debugStr = g_variant_print(serviceData, TRUE);
    ChipLogDetail(DeviceLayer, "SET service data to %s", debugStr);
    g_free(debugStr);

    bluez_leadvertisement1_set_type_(adv, (apEndpoint->mType & BLUEZ_ADV_TYPE_CONNECTABLE) ? "peripheral" : "broadcast");
    // empty manufacturer data
    // empty solicit UUIDs
    bluez_leadvertisement1_set_service_data(adv, serviceData);
    // empty data

    bluez_leadvertisement1_set_discoverable(adv, (apEndpoint->mType & BLUEZ_ADV_TYPE_SCANNABLE) ? TRUE : FALSE);

    // advertising name corresponding to the PID and object path, for debug purposes
    bluez_leadvertisement1_set_local_name(adv, localName);
    bluez_leadvertisement1_set_service_uuids(adv, serviceUUID);

    // 0xffff means no appearance
    bluez_leadvertisement1_set_appearance(adv, 0xffff);

    bluez_leadvertisement1_set_duration(adv, apEndpoint->mDuration);
    // empty duration, we don't have a clear notion what it would mean to timeslice between toble and anyone else
    bluez_leadvertisement1_set_timeout(adv, 0);
    // empty secondary channel for now

    bluez_object_skeleton_set_leadvertisement1(object, adv);
    g_signal_connect(adv, "handle-release", G_CALLBACK(BluezAdvertisingRelease), apEndpoint);

    g_dbus_object_manager_server_export(apEndpoint->mpRoot, G_DBUS_OBJECT_SKELETON(object));
    g_object_unref(object);

    BLEManagerImpl::NotifyBLEPeripheralAdvConfiguredComplete(true, nullptr);

exit:
    return adv;
}

static void BluezAdvStartDone(GObject * aObject, GAsyncResult * aResult, gpointer apClosure)
{
    BluezLEAdvertisingManager1 * advMgr = BLUEZ_LEADVERTISING_MANAGER1(aObject);
    GError * error                      = nullptr;
    BluezEndpoint * endpoint            = static_cast<BluezEndpoint *>(apClosure);
    gboolean success                    = FALSE;

    VerifyOrExit(endpoint != nullptr, ChipLogError(DeviceLayer, "endpoint is NULL in %s", __func__));

    success = bluez_leadvertising_manager1_call_register_advertisement_finish(advMgr, aResult, &error);
    if (success == FALSE)
    {
        g_dbus_object_manager_server_unexport(endpoint->mpRoot, endpoint->mpAdvPath);
    }
    VerifyOrExit(success == TRUE, ChipLogError(DeviceLayer, "FAIL: RegisterAdvertisement : %s", error->message));

    endpoint->mIsAdvertising = true;

    ChipLogDetail(DeviceLayer, "RegisterAdvertisement complete");

exit:
    BLEManagerImpl::NotifyBLEPeripheralAdvStartComplete(success == TRUE, nullptr);
    if (error != nullptr)
        g_error_free(error);
}

static void BluezAdvStopDone(GObject * aObject, GAsyncResult * aResult, gpointer apClosure)
{
    BluezLEAdvertisingManager1 * advMgr = BLUEZ_LEADVERTISING_MANAGER1(aObject);
    BluezEndpoint * endpoint            = static_cast<BluezEndpoint *>(apClosure);
    GError * error                      = nullptr;
    gboolean success                    = FALSE;

    VerifyOrExit(endpoint != nullptr, ChipLogError(DeviceLayer, "endpoint is NULL in %s", __func__));

    success = bluez_leadvertising_manager1_call_unregister_advertisement_finish(advMgr, aResult, &error);

    if (success == FALSE)
    {
        g_dbus_object_manager_server_unexport(endpoint->mpRoot, endpoint->mpAdvPath);
    }
    else
    {
        endpoint->mIsAdvertising = false;
    }

    VerifyOrExit(success == TRUE, ChipLogError(DeviceLayer, "FAIL: UnregisterAdvertisement : %s", error->message));

    ChipLogDetail(DeviceLayer, "UnregisterAdvertisement complete");

exit:
    BLEManagerImpl::NotifyBLEPeripheralAdvStopComplete(success == TRUE, nullptr);
    if (error != nullptr)
        g_error_free(error);
}

static gboolean BluezAdvSetup(void * apClosure)
{
    BluezEndpoint * endpoint = static_cast<BluezEndpoint *>(apClosure);
    BluezLEAdvertisement1 * adv;

    VerifyOrExit(endpoint != nullptr, ChipLogError(DeviceLayer, "endpoint is NULL in %s", __func__));
    VerifyOrExit(endpoint->mIsAdvertising == FALSE, ChipLogError(DeviceLayer, "FAIL: Advertising already enabled in %s", __func__));
    VerifyOrExit(endpoint->mpAdapter != nullptr, ChipLogError(DeviceLayer, "FAIL: NULL endpoint->mpAdapter in %s", __func__));

    adv = BluezAdvertisingCreate(endpoint);
    VerifyOrExit(adv != nullptr, ChipLogError(DeviceLayer, "FAIL: NULL adv in %s", __func__));

exit:
    return G_SOURCE_REMOVE;
}

static gboolean BluezAdvStart(void * apEndpoint)
{
    GDBusObject * adapter;
    BluezLEAdvertisingManager1 * advMgr = nullptr;
    GVariantBuilder optionsBuilder;
    GVariant * options;
    BluezEndpoint * endpoint = static_cast<BluezEndpoint *>(apEndpoint);

    VerifyOrExit(endpoint != nullptr, ChipLogError(DeviceLayer, "endpoint is NULL in %s", __func__));
    VerifyOrExit(!endpoint->mIsAdvertising,
                 ChipLogError(DeviceLayer, "FAIL: Advertising has already been enabled in %s", __func__));
    VerifyOrExit(endpoint->mpAdapter != nullptr, ChipLogError(DeviceLayer, "FAIL: NULL endpoint->mpAdapter in %s", __func__));

    adapter = g_dbus_interface_get_object(G_DBUS_INTERFACE(endpoint->mpAdapter));
    VerifyOrExit(adapter != nullptr, ChipLogError(DeviceLayer, "FAIL: NULL adapter in %s", __func__));

    advMgr = bluez_object_get_leadvertising_manager1(BLUEZ_OBJECT(adapter));
    VerifyOrExit(advMgr != nullptr, ChipLogError(DeviceLayer, "FAIL: NULL advMgr in %s", __func__));

    g_variant_builder_init(&optionsBuilder, G_VARIANT_TYPE("a{sv}"));
    options = g_variant_builder_end(&optionsBuilder);

    bluez_leadvertising_manager1_call_register_advertisement(advMgr, endpoint->mpAdvPath, options, nullptr, BluezAdvStartDone,
                                                             apEndpoint);

exit:
    return G_SOURCE_REMOVE;
}

static gboolean BluezAdvStop(void * apEndpoint)
{
    GDBusObject * adapter;
    BluezEndpoint * endpoint            = static_cast<BluezEndpoint *>(apEndpoint);
    BluezLEAdvertisingManager1 * advMgr = nullptr;

    VerifyOrExit(endpoint != nullptr, ChipLogError(DeviceLayer, "endpoint is NULL in %s", __func__));
    VerifyOrExit(endpoint->mIsAdvertising,
                 ChipLogError(DeviceLayer, "FAIL: Advertising has already been disabled in %s", __func__));
    VerifyOrExit(endpoint->mpAdapter != nullptr, ChipLogError(DeviceLayer, "FAIL: NULL endpoint->mpAdapter in %s", __func__));

    adapter = g_dbus_interface_get_object(G_DBUS_INTERFACE(endpoint->mpAdapter));
    VerifyOrExit(adapter != nullptr, ChipLogError(DeviceLayer, "FAIL: NULL adapter in %s", __func__));

    advMgr = bluez_object_get_leadvertising_manager1(BLUEZ_OBJECT(adapter));
    VerifyOrExit(advMgr != nullptr, ChipLogError(DeviceLayer, "FAIL: NULL advMgr in %s", __func__));

    bluez_leadvertising_manager1_call_unregister_advertisement(advMgr, endpoint->mpAdvPath, nullptr, BluezAdvStopDone, apEndpoint);

exit:
    return G_SOURCE_REMOVE;
}

static gboolean BluezCharacteristicReadValue(BluezGattCharacteristic1 * aChar, GDBusMethodInvocation * aInvocation,
                                             GVariant * aOptions)
{
    GVariant * val;
    ChipLogDetail(DeviceLayer, "Received BluezCharacteristicReadValue");
    val = bluez_gatt_characteristic1_get_value(aChar);
    bluez_gatt_characteristic1_complete_read_value(aChar, aInvocation, val);
    return TRUE;
}

#if CHIP_BLUEZ_CHAR_WRITE_VALUE
static gboolean BluezCharacteristicWriteValue(BluezGattCharacteristic1 * aChar, GDBusMethodInvocation * aInvocation,
                                              GVariant * aValue, GVariant * aOptions, gpointer apEndpoint)
{
    const uint8_t * tmpBuf;
    uint8_t * buf;
    size_t len;
    bool isSuccess         = false;
    BluezConnection * conn = NULL;

    BluezEndpoint * endpoint = static_cast<BluezEndpoint *>(apEndpoint);
    VerifyOrExit(endpoint != NULL, ChipLogError(DeviceLayer, "endpoint is NULL in %s", __func__));

    VerifyOrExit(aValue != NULL, ChipLogError(DeviceLayer, "aValue is NULL in %s", __func__));

    conn = GetBluezConnectionViaDevice(endpoint);
    VerifyOrExit(conn != NULL,
                 g_dbus_method_invocation_return_dbus_error(aInvocation, "org.bluez.Error.Failed", "No CHIP Bluez connection"));

    bluez_gatt_characteristic1_set_value(aChar, g_variant_ref(aValue));

    tmpBuf = (uint8_t *) (g_variant_get_fixed_array(aValue, &len, sizeof(uint8_t)));
    buf    = (uint8_t *) (g_memdup(tmpBuf, len));

    BLEManagerImpl::HandleRXCharWrite(conn, buf, len);
    bluez_gatt_characteristic1_complete_write_value(aChar, aInvocation);
    isSuccess = true;

exit:
    return isSuccess ? TRUE : FALSE;
}
#endif

static gboolean BluezCharacteristicWriteValueError(BluezGattCharacteristic1 * aChar, GDBusMethodInvocation * aInvocation,
                                                   GVariant * aValue, GVariant * aOptions, gpointer apClosure)
{
    ChipLogDetail(DeviceLayer, "BluezCharacteristicWriteValueError");
    g_dbus_method_invocation_return_dbus_error(aInvocation, "org.bluez.Error.NotSupported",
                                               "Write for characteristic is unsupported");
    return TRUE;
}

static gboolean BluezCharacteristicWriteFD(GIOChannel * aChannel, GIOCondition aCond, gpointer apEndpoint)
{
    GVariant * newVal;
    gchar * buf;
    ssize_t len;
    int fd;
    bool isSuccess = false;

    BluezConnection * conn = static_cast<BluezConnection *>(apEndpoint);

    VerifyOrExit(conn != nullptr, ChipLogError(DeviceLayer, "No CHIP Bluez connection in %s", __func__));

    VerifyOrExit(!(aCond & G_IO_HUP), ChipLogError(DeviceLayer, "INFO: socket disconnected in %s", __func__));
    VerifyOrExit(!(aCond & (G_IO_ERR | G_IO_NVAL)), ChipLogError(DeviceLayer, "INFO: socket error in %s", __func__));
    VerifyOrExit(aCond == G_IO_IN, ChipLogError(DeviceLayer, "FAIL: error in %s", __func__));

    ChipLogDetail(DeviceLayer, "c1 %s mtu, %d", __func__, conn->mMtu);

    buf = static_cast<gchar *>(g_malloc(conn->mMtu));
    fd  = g_io_channel_unix_get_fd(aChannel);

    len = read(fd, buf, conn->mMtu);

    VerifyOrExit(len > 0, ChipLogError(DeviceLayer, "FAIL: short read in %s (%d)", __func__, len));

    // Casting len to size_t is safe, since we ensured that it's not negative.
    newVal = g_variant_new_fixed_array(G_VARIANT_TYPE_BYTE, buf, static_cast<size_t>(len), sizeof(uint8_t));

    bluez_gatt_characteristic1_set_value(conn->mpC1, newVal);
    BLEManagerImpl::HandleRXCharWrite(conn, reinterpret_cast<uint8_t *>(buf), static_cast<size_t>(len));
    isSuccess = true;

exit:
    return isSuccess ? TRUE : FALSE;
}

static void Bluez_gatt_characteristic1_complete_acquire_write_with_fd(GDBusMethodInvocation * invocation, int fd, guint16 mtu)
{
    GUnixFDList * fd_list = g_unix_fd_list_new();
    int index;

    index = g_unix_fd_list_append(fd_list, fd, nullptr);

    g_dbus_method_invocation_return_value_with_unix_fd_list(invocation, g_variant_new("(@hq)", g_variant_new_handle(index), mtu),
                                                            fd_list);
}

static gboolean bluezCharacteristicDestroyFD(GIOChannel * aChannel, GIOCondition aCond, gpointer apClosure)
{
    return G_SOURCE_REMOVE;
}

static gboolean BluezCharacteristicAcquireWrite(BluezGattCharacteristic1 * aChar, GDBusMethodInvocation * aInvocation,
                                                GVariant * aOptions, gpointer apEndpoint)
{
    int fds[2] = { -1, -1 };
    GIOChannel * channel;
    char * errStr;
    GVariantDict options;
    bool isSuccess         = false;
    BluezConnection * conn = nullptr;

    BluezEndpoint * endpoint = static_cast<BluezEndpoint *>(apEndpoint);
    VerifyOrExit(endpoint != nullptr, ChipLogError(DeviceLayer, "endpoint is NULL in %s", __func__));

    conn = GetBluezConnectionViaDevice(endpoint);
    VerifyOrExit(conn != nullptr,
                 g_dbus_method_invocation_return_dbus_error(aInvocation, "org.bluez.Error.Failed", "No Chipoble connection"));

    ChipLogDetail(DeviceLayer, "BluezCharacteristicAcquireWrite is called, conn: %p", conn);

    if (socketpair(AF_UNIX, SOCK_SEQPACKET | SOCK_NONBLOCK | SOCK_CLOEXEC, 0, fds) < 0)
    {
        errStr = strerror(errno);
        ChipLogError(DeviceLayer, "FAIL: socketpair: %s in %s", errStr, __func__);
        g_dbus_method_invocation_return_dbus_error(aInvocation, "org.bluez.Error.Failed", "FD creation failed");
        SuccessOrExit(false);
    }

    g_variant_dict_init(&options, aOptions);
    if (g_variant_dict_contains(&options, "mtu") == TRUE)
    {
        GVariant * v = g_variant_dict_lookup_value(&options, "mtu", G_VARIANT_TYPE_UINT16);
        conn->mMtu   = g_variant_get_uint16(v);
    }
    else
    {
        ChipLogError(DeviceLayer, "FAIL: no MTU in options in %s", __func__);
        g_dbus_method_invocation_return_dbus_error(aInvocation, "org.bluez.Error.InvalidArguments", "MTU negotiation failed");
        SuccessOrExit(false);
    }

    channel = g_io_channel_unix_new(fds[0]);
    g_io_channel_set_encoding(channel, nullptr, nullptr);
    g_io_channel_set_close_on_unref(channel, TRUE);
    g_io_channel_set_buffered(channel, FALSE);

    conn->mC1Channel.mpChannel = channel;
    conn->mC1Channel.mWatch    = g_io_add_watch(channel, static_cast<GIOCondition>(G_IO_HUP | G_IO_IN | G_IO_ERR | G_IO_NVAL),
                                             BluezCharacteristicWriteFD, conn);

    bluez_gatt_characteristic1_set_write_acquired(aChar, TRUE);

    Bluez_gatt_characteristic1_complete_acquire_write_with_fd(aInvocation, fds[1], conn->mMtu);
    close(fds[1]);
    isSuccess = true;

exit:
    return isSuccess ? TRUE : FALSE;
}

static gboolean BluezCharacteristicAcquireWriteError(BluezGattCharacteristic1 * aChar, GDBusMethodInvocation * aInvocation,
                                                     GVariant * aOptions)
{
    ChipLogDetail(DeviceLayer, "BluezCharacteristicAcquireWriteError is called");
    g_dbus_method_invocation_return_dbus_error(aInvocation, "org.bluez.Error.NotSupported",
                                               "AcquireWrite for characteristic is unsupported");
    return TRUE;
}

static gboolean BluezCharacteristicAcquireNotify(BluezGattCharacteristic1 * aChar, GDBusMethodInvocation * aInvocation,
                                                 GVariant * aOptions, gpointer apEndpoint)
{
    int fds[2] = { -1, -1 };
    GIOChannel * channel;
    char * errStr;
    GVariantDict options;
    BluezConnection * conn = nullptr;
    bool isSuccess         = false;

    BluezEndpoint * endpoint = static_cast<BluezEndpoint *>(apEndpoint);
    VerifyOrExit(endpoint != nullptr, ChipLogError(DeviceLayer, "endpoint is NULL in %s", __func__));

    conn = GetBluezConnectionViaDevice(endpoint);
    VerifyOrExit(conn != nullptr,
                 g_dbus_method_invocation_return_dbus_error(aInvocation, "org.bluez.Error.Failed", "No Chipoble connection"));

    g_variant_dict_init(&options, aOptions);
    if ((g_variant_dict_contains(&options, "mtu") == TRUE))
    {
        GVariant * v = g_variant_dict_lookup_value(&options, "mtu", G_VARIANT_TYPE_UINT16);
        conn->mMtu   = g_variant_get_uint16(v);
    }

    if (bluez_gatt_characteristic1_get_notifying(aChar))
    {
        g_dbus_method_invocation_return_dbus_error(aInvocation, "org.bluez.Error.NotPermitted", "Already notifying");
    }
    if (socketpair(AF_UNIX, SOCK_SEQPACKET | SOCK_NONBLOCK | SOCK_CLOEXEC, 0, fds) < 0)
    {
        errStr = strerror(errno);
        ChipLogError(DeviceLayer, "FAIL: socketpair: %s in %s", errStr, __func__);
        g_dbus_method_invocation_return_dbus_error(aInvocation, "org.bluez.Error.Failed", "FD creation failed");
        SuccessOrExit(false);
    }
    channel = g_io_channel_unix_new(fds[0]);
    g_io_channel_set_encoding(channel, nullptr, nullptr);
    g_io_channel_set_close_on_unref(channel, TRUE);
    g_io_channel_set_buffered(channel, FALSE);
    conn->mC2Channel.mpChannel = channel;
    conn->mC2Channel.mWatch =
        g_io_add_watch_full(channel, G_PRIORITY_DEFAULT_IDLE, static_cast<GIOCondition>(G_IO_HUP | G_IO_ERR | G_IO_NVAL),
                            bluezCharacteristicDestroyFD, conn, nullptr);

    bluez_gatt_characteristic1_set_notify_acquired(aChar, TRUE);

    // same reply as for AcquireWrite
    Bluez_gatt_characteristic1_complete_acquire_write_with_fd(aInvocation, fds[1], conn->mMtu);
    close(fds[1]);

    conn->mIsNotify = true;
    BLEManagerImpl::HandleTXCharCCCDWrite(conn);
    isSuccess = true;

exit:
    return isSuccess ? TRUE : FALSE;
}

static gboolean BluezCharacteristicAcquireNotifyError(BluezGattCharacteristic1 * aChar, GDBusMethodInvocation * aInvocation,
                                                      GVariant * aOptions)
{
    ChipLogDetail(DeviceLayer, "TRACE: AcquireNotify is called");
    g_dbus_method_invocation_return_dbus_error(aInvocation, "org.bluez.Error.NotSupported",
                                               "AcquireNotify for characteristic is unsupported");
    return TRUE;
}

static gboolean BluezCharacteristicStartNotify(BluezGattCharacteristic1 * aChar, GDBusMethodInvocation * aInvocation,
                                               gpointer apEndpoint)
{
    bool isSuccess         = false;
    BluezConnection * conn = nullptr;

    BluezEndpoint * endpoint = static_cast<BluezEndpoint *>(apEndpoint);
    VerifyOrExit(endpoint != nullptr, ChipLogError(DeviceLayer, "endpoint is NULL in %s", __func__));

    conn = GetBluezConnectionViaDevice(endpoint);
    VerifyOrExit(conn != nullptr,
                 g_dbus_method_invocation_return_dbus_error(aInvocation, "org.bluez.Error.Failed", "No Chipoble connection"));

    if (bluez_gatt_characteristic1_get_notifying(aChar) == TRUE)
    {
        g_dbus_method_invocation_return_dbus_error(aInvocation, "org.bluez.Error.Failed", "Characteristic is already subscribed");
    }
    else
    {
        bluez_gatt_characteristic1_complete_start_notify(aChar, aInvocation);
        bluez_gatt_characteristic1_set_notifying(aChar, TRUE);
        conn->mIsNotify = true;
        BLEManagerImpl::HandleTXCharCCCDWrite(conn);
    }
    isSuccess = true;

exit:
    return isSuccess ? TRUE : FALSE;
}

static gboolean BluezCharacteristicStartNotifyError(BluezGattCharacteristic1 * aChar, GDBusMethodInvocation * aInvocation)
{
    g_dbus_method_invocation_return_dbus_error(aInvocation, "org.bluez.Error.NotSupported",
                                               "Subscribing to characteristic is unsupported");
    return TRUE;
}

static gboolean BluezCharacteristicStopNotify(BluezGattCharacteristic1 * aChar, GDBusMethodInvocation * aInvocation,
                                              gpointer apEndpoint)
{
    bool isSuccess         = false;
    BluezConnection * conn = nullptr;

    BluezEndpoint * endpoint = static_cast<BluezEndpoint *>(apEndpoint);
    VerifyOrExit(endpoint != nullptr, ChipLogError(DeviceLayer, "endpoint is NULL in %s", __func__));

    conn = GetBluezConnectionViaDevice(endpoint);
    VerifyOrExit(conn != nullptr,
                 g_dbus_method_invocation_return_dbus_error(aInvocation, "org.bluez.Error.Failed", "No Chipoble connection"));

    if (bluez_gatt_characteristic1_get_notifying(aChar) == FALSE)
    {
        g_dbus_method_invocation_return_dbus_error(aInvocation, "org.bluez.Error.Failed", "Characteristic is already unsubscribed");
    }
    else
    {
        bluez_gatt_characteristic1_complete_start_notify(aChar, aInvocation);
        bluez_gatt_characteristic1_set_notifying(aChar, FALSE);
    }
    conn->mIsNotify = false;

    isSuccess = true;

exit:
    return isSuccess ? TRUE : FALSE;
}

static gboolean BluezCharacteristicConfirm(BluezGattCharacteristic1 * aChar, GDBusMethodInvocation * aInvocation,
                                           gpointer apClosure)
{
    BluezEndpoint * endpoint = static_cast<BluezEndpoint *>(apClosure);
    BluezConnection * conn   = GetBluezConnectionViaDevice(endpoint);

    ChipLogDetail(Ble, "Indication confirmation, %p", conn);
    BLEManagerImpl::HandleTXComplete(conn);

    return TRUE;
}

static gboolean BluezCharacteristicStopNotifyError(BluezGattCharacteristic1 * aChar, GDBusMethodInvocation * aInvocation)
{
    g_dbus_method_invocation_return_dbus_error(aInvocation, "org.bluez.Error.Failed",
                                               "Unsubscribing from characteristic is unsupported");
    return TRUE;
}

static gboolean BluezCharacteristicConfirmError(BluezGattCharacteristic1 * aChar, GDBusMethodInvocation * aInvocation)
{
    g_dbus_method_invocation_return_dbus_error(aInvocation, "org.bluez.Error.Failed", "Confirm from characteristic is unsupported");
    return TRUE;
}

static gboolean BluezIsDeviceOnAdapter(BluezDevice1 * aDevice, BluezAdapter1 * aAdapter)
{
    return strcmp(bluez_device1_get_adapter(aDevice), g_dbus_proxy_get_object_path(G_DBUS_PROXY(aAdapter))) == 0 ? TRUE : FALSE;
}

static gboolean BluezIsServiceOnDevice(BluezGattService1 * aService, BluezDevice1 * aDevice)
{
    return strcmp(bluez_gatt_service1_get_device(aService), g_dbus_proxy_get_object_path(G_DBUS_PROXY(aDevice))) == 0 ? TRUE
                                                                                                                      : FALSE;
}

static gboolean BluezIsCharOnService(BluezGattCharacteristic1 * aChar, BluezGattService1 * aService)
{
    ChipLogDetail(DeviceLayer, "Char1 %s", bluez_gatt_characteristic1_get_service(aChar));
    ChipLogDetail(DeviceLayer, "Char1 %s", g_dbus_proxy_get_object_path(G_DBUS_PROXY(aService)));
    return strcmp(bluez_gatt_characteristic1_get_service(aChar), g_dbus_proxy_get_object_path(G_DBUS_PROXY(aService))) == 0 ? TRUE
                                                                                                                            : FALSE;
}

static void BluezConnectionInit(BluezConnection * apConn)
{
    // populate the service and the characteristics
    GList * objects = nullptr;
    GList * l;
    BluezEndpoint * endpoint = nullptr;

    VerifyOrExit(apConn != nullptr, ChipLogError(DeviceLayer, "Bluez connection is NULL in %s", __func__));

    endpoint = apConn->mpEndpoint;
    VerifyOrExit(endpoint != nullptr, ChipLogError(DeviceLayer, "endpoint is NULL in %s", __func__));

    if (!endpoint->mIsCentral)
    {
        apConn->mpService = BLUEZ_GATT_SERVICE1(g_object_ref(apConn->mpEndpoint->mpService));
        apConn->mpC1      = BLUEZ_GATT_CHARACTERISTIC1(g_object_ref(endpoint->mpC1));
        apConn->mpC2      = BLUEZ_GATT_CHARACTERISTIC1(g_object_ref(endpoint->mpC2));
    }
    else
    {
        objects = g_dbus_object_manager_get_objects(endpoint->mpObjMgr);

        for (l = objects; l != nullptr; l = l->next)
        {
            BluezObject * object        = BLUEZ_OBJECT(l->data);
            BluezGattService1 * service = bluez_object_get_gatt_service1(object);

            if (service != nullptr)
            {
                if ((BluezIsServiceOnDevice(service, apConn->mpDevice)) == TRUE &&
                    (strcmp(bluez_gatt_service1_get_uuid(service), CHIP_BLE_UUID_SERVICE_STRING) == 0))
                {
                    apConn->mpService = service;
                    break;
                }
                g_object_unref(service);
            }
        }

        VerifyOrExit(apConn->mpService != nullptr, ChipLogError(DeviceLayer, "FAIL: NULL service in %s", __func__));

        for (l = objects; l != nullptr; l = l->next)
        {
            BluezObject * object             = BLUEZ_OBJECT(l->data);
            BluezGattCharacteristic1 * char1 = bluez_object_get_gatt_characteristic1(object);

            if (char1 != nullptr)
            {
                if ((BluezIsCharOnService(char1, apConn->mpService) == TRUE) &&
                    (strcmp(bluez_gatt_characteristic1_get_uuid(char1), CHIP_PLAT_BLE_UUID_C1_STRING) == 0))
                {
                    apConn->mpC1 = char1;
                }
                else if ((BluezIsCharOnService(char1, apConn->mpService) == TRUE) &&
                         (strcmp(bluez_gatt_characteristic1_get_uuid(char1), CHIP_PLAT_BLE_UUID_C2_STRING) == 0))
                {
                    apConn->mpC2 = char1;
                }
                else if ((BluezIsCharOnService(char1, apConn->mpService) == TRUE) &&
                         (strcmp(bluez_gatt_characteristic1_get_uuid(char1), CHIP_PLAT_BLE_UUID_C3_STRING) == 0))
                {
                    apConn->mpC3 = char1;
                }
                else
                {
                    g_object_unref(char1);
                }
                if ((apConn->mpC1 != nullptr) && (apConn->mpC2 != nullptr))
                {
                    break;
                }
            }
        }

        VerifyOrExit(apConn->mpC1 != nullptr, ChipLogError(DeviceLayer, "FAIL: NULL C1 in %s", __func__));
        VerifyOrExit(apConn->mpC2 != nullptr, ChipLogError(DeviceLayer, "FAIL: NULL C2 in %s", __func__));
    }

exit:
    if (objects != nullptr)
        g_list_free_full(objects, g_object_unref);
}

static void BluezOTConnectionDestroy(BluezConnection * aConn)
{
    if (aConn)
    {
        if (aConn->mpDevice)
            g_object_unref(aConn->mpDevice);
        if (aConn->mpService)
            g_object_unref(aConn->mpService);
        if (aConn->mpC1)
            g_object_unref(aConn->mpC1);
        if (aConn->mpC2)
            g_object_unref(aConn->mpC2);
        if (aConn->mpPeerAddress)
            g_free(aConn->mpPeerAddress);
        if (aConn->mC1Channel.mWatch > 0)
            g_source_remove(aConn->mC1Channel.mWatch);
        if (aConn->mC1Channel.mpChannel)
            g_io_channel_unref(aConn->mC1Channel.mpChannel);
        if (aConn->mC2Channel.mWatch > 0)
            g_source_remove(aConn->mC2Channel.mWatch);
        if (aConn->mC2Channel.mpChannel)
            g_io_channel_unref(aConn->mC2Channel.mpChannel);

        g_free(aConn);
    }
}

static BluezGattCharacteristic1 * BluezCharacteristicCreate(BluezGattService1 * aService, const char * aCharName,
                                                            const char * aUUID, GDBusObjectManagerServer * aRoot)
{
    char * servicePath = g_strdup(g_dbus_object_get_object_path(g_dbus_interface_get_object(G_DBUS_INTERFACE(aService))));
    char * charPath    = g_strdup_printf("%s/%s", servicePath, aCharName);
    BluezObjectSkeleton * object;
    BluezGattCharacteristic1 * characteristic;

    ChipLogDetail(DeviceLayer, "Create characteristic object at %s", charPath);
    object = bluez_object_skeleton_new(charPath);

    characteristic = bluez_gatt_characteristic1_skeleton_new();
    bluez_gatt_characteristic1_set_uuid(characteristic, aUUID);
    bluez_gatt_characteristic1_set_service(characteristic, servicePath);

    bluez_object_skeleton_set_gatt_characteristic1(object, characteristic);
    g_dbus_object_manager_server_export(aRoot, G_DBUS_OBJECT_SKELETON(object));
    g_object_unref(object);

    return characteristic;
}

static void BluezPeripheralRegisterAppDone(GObject * aObject, GAsyncResult * aResult, gpointer apClosure)
{
    GError * error              = nullptr;
    BluezGattManager1 * gattMgr = BLUEZ_GATT_MANAGER1(aObject);

    gboolean success = bluez_gatt_manager1_call_register_application_finish(gattMgr, aResult, &error);

    VerifyOrExit(success == TRUE, ChipLogError(DeviceLayer, "FAIL: RegisterApplication : %s", error->message));

    BLEManagerImpl::NotifyBLEPeripheralRegisterAppComplete(true, nullptr);
    ChipLogDetail(DeviceLayer, "BluezPeripheralRegisterAppDone done");

exit:
    if (error != nullptr)
    {
        BLEManagerImpl::NotifyBLEPeripheralRegisterAppComplete(false, nullptr);
        g_error_free(error);
    }
}

gboolean BluezPeripheralRegisterApp(void * apClosure)
{
    GDBusObject * adapter;
    BluezGattManager1 * gattMgr;
    GVariantBuilder optionsBuilder;
    GVariant * options;

    BluezEndpoint * endpoint = static_cast<BluezEndpoint *>(apClosure);
    VerifyOrExit(endpoint->mpAdapter != nullptr, ChipLogError(DeviceLayer, "FAIL: NULL endpoint->mpAdapter in %s", __func__));

    adapter = g_dbus_interface_get_object(G_DBUS_INTERFACE(endpoint->mpAdapter));
    VerifyOrExit(adapter != nullptr, ChipLogError(DeviceLayer, "FAIL: NULL adapter in %s", __func__));

    gattMgr = bluez_object_get_gatt_manager1(BLUEZ_OBJECT(adapter));
    VerifyOrExit(gattMgr != nullptr, ChipLogError(DeviceLayer, "FAIL: NULL gattMgr in %s", __func__));

    g_variant_builder_init(&optionsBuilder, G_VARIANT_TYPE("a{sv}"));
    options = g_variant_builder_end(&optionsBuilder);

    bluez_gatt_manager1_call_register_application(gattMgr, endpoint->mpRootPath, options, nullptr, BluezPeripheralRegisterAppDone,
                                                  nullptr);

exit:
    return G_SOURCE_REMOVE;
}

/// Retrieve CHIP device identification info from the device advertising data
static bool BluezGetChipDeviceInfo(BluezDevice1 & aDevice, chip::Ble::ChipBLEDeviceIdentificationInfo & aDeviceInfo)
{
    GVariant * serviceData = bluez_device1_get_service_data(&aDevice);
    VerifyOrReturnError(serviceData != nullptr, false);

    GVariant * dataValue = g_variant_lookup_value(serviceData, CHIP_BLE_UUID_SERVICE_STRING, nullptr);
    VerifyOrReturnError(dataValue != nullptr, false);

    size_t dataLen         = 0;
    const void * dataBytes = g_variant_get_fixed_array(dataValue, &dataLen, sizeof(uint8_t));
    VerifyOrReturnError(dataBytes != nullptr && dataLen >= sizeof(aDeviceInfo), false);

    memcpy(&aDeviceInfo, dataBytes, sizeof(aDeviceInfo));
    return true;
}

/// Handle advertisement from a device and connect to it if its discriminator is the requested one.
static void BluezHandleAdvertisementFromDevice(BluezDevice1 * aDevice, BluezEndpoint * aEndpoint)
{
    GVariant * serviceData = bluez_device1_get_service_data(aDevice);
    char * debugStr        = nullptr;
    chip::Ble::ChipBLEDeviceIdentificationInfo deviceInfo;

    VerifyOrExit(serviceData != nullptr, );

    debugStr = g_variant_print(serviceData, TRUE);
    ChipLogDetail(DeviceLayer, "TRACE: Device %s Service data: %s", bluez_device1_get_address(aDevice), debugStr);

    VerifyOrExit(BluezGetChipDeviceInfo(*aDevice, deviceInfo), );
    ChipLogDetail(DeviceLayer, "TRACE: Found CHIP BLE Device: %" PRIu16, deviceInfo.GetDeviceDiscriminator());

    if (aEndpoint->mDiscoveryRequest.mDiscriminator == deviceInfo.GetDeviceDiscriminator())
        ConnectDevice(aDevice);
exit:
    g_free(debugStr);
}

/// Update the table of open BLE connections whevener a new device is spotted or its attributes have changed.
static void UpdateConnectionTable(BluezDevice1 * apDevice, BluezEndpoint & aEndpoint)
{
    const gchar * objectPath     = g_dbus_proxy_get_object_path(G_DBUS_PROXY(apDevice));
    BluezConnection * connection = static_cast<BluezConnection *>(g_hash_table_lookup(aEndpoint.mpConnMap, objectPath));

    if (connection != nullptr && !bluez_device1_get_connected(apDevice))
    {
        ChipLogDetail(DeviceLayer, "Bluez disconnected");
        BLEManagerImpl::CHIPoBluez_ConnectionClosed(connection);
        // TODO: the connection object should be released after BLEManagerImpl finishes cleaning up its resources
        // after the disconnection. Releasing it here doesn't cause any issues, but it's error-prone.
        BluezOTConnectionDestroy(connection);
        g_hash_table_remove(aEndpoint.mpConnMap, objectPath);
        return;
    }

    if (connection == nullptr && !bluez_device1_get_connected(apDevice) && aEndpoint.mIsCentral)
    {
        // Check if the new device is the one that the central is trying to connect to.
        BluezHandleAdvertisementFromDevice(apDevice, &aEndpoint);
        return;
    }

    if (connection == nullptr && bluez_device1_get_connected(apDevice) &&
        (!aEndpoint.mIsCentral || bluez_device1_get_services_resolved(apDevice)))
    {
        connection                = g_new0(BluezConnection, 1);
        connection->mpPeerAddress = g_strdup(bluez_device1_get_address(apDevice));
        connection->mpDevice      = static_cast<BluezDevice1 *>(g_object_ref(apDevice));
        connection->mpEndpoint    = &aEndpoint;
        BluezConnectionInit(connection);
        aEndpoint.mpPeerDevicePath = g_strdup(objectPath);
        g_hash_table_insert(aEndpoint.mpConnMap, aEndpoint.mpPeerDevicePath, connection);

        ChipLogDetail(DeviceLayer, "New BLE connection %p, device %s, path %s", connection, connection->mpPeerAddress,
                      aEndpoint.mpPeerDevicePath);

        BLEManagerImpl::HandleNewConnection(connection);
    }
}

static void BluezSignalInterfacePropertiesChanged(GDBusObjectManagerClient * aManager, GDBusObjectProxy * aObject,
                                                  GDBusProxy * aInterface, GVariant * aChangedProperties,
                                                  const gchar * const * aInvalidatedProps, gpointer apClosure)
{
    BluezEndpoint * endpoint = static_cast<BluezEndpoint *>(apClosure);
    VerifyOrReturn(endpoint != nullptr, ChipLogError(DeviceLayer, "endpoint is NULL in %s", __func__));
    VerifyOrReturn(endpoint->mpAdapter != nullptr, ChipLogError(DeviceLayer, "FAIL: NULL endpoint->mpAdapter in %s", __func__));
    VerifyOrReturn(strcmp(g_dbus_proxy_get_interface_name(aInterface), DEVICE_INTERFACE) == 0, );

    BluezDevice1 * device = BLUEZ_DEVICE1(aInterface);
    VerifyOrReturn(BluezIsDeviceOnAdapter(device, endpoint->mpAdapter));

    UpdateConnectionTable(device, *endpoint);
}

static void BluezHandleNewDevice(BluezDevice1 * device, BluezEndpoint * apEndpoint)
{
    VerifyOrExit(apEndpoint != nullptr, ChipLogError(DeviceLayer, "endpoint is NULL in %s", __func__));
    if (apEndpoint->mIsCentral)
    {
        BluezHandleAdvertisementFromDevice(device, apEndpoint);
    }
    else
    {
        // We need to handle device connection both this function and BluezSignalInterfacePropertiesChanged
        // When a device is connected for first time, this function will be triggerred.
        // The future connections for the same device will trigger ``Connect'' property change.
        // TODO: Factor common code in the two function.
        BluezConnection * conn;
        VerifyOrExit(bluez_device1_get_connected(device), ChipLogError(DeviceLayer, "FAIL: device is not connected"));

        conn = static_cast<BluezConnection *>(
            g_hash_table_lookup(apEndpoint->mpConnMap, g_dbus_proxy_get_object_path(G_DBUS_PROXY(device))));
        VerifyOrExit(conn == nullptr,
                     ChipLogError(DeviceLayer, "FAIL: connection already tracked: conn: %x new device: %s", conn,
                                  g_dbus_proxy_get_object_path(G_DBUS_PROXY(device))));

        conn                = g_new0(BluezConnection, 1);
        conn->mpPeerAddress = g_strdup(bluez_device1_get_address(device));
        conn->mpDevice      = static_cast<BluezDevice1 *>(g_object_ref(device));
        conn->mpEndpoint    = apEndpoint;
        BluezConnectionInit(conn);
        apEndpoint->mpPeerDevicePath = g_strdup(g_dbus_proxy_get_object_path(G_DBUS_PROXY(device)));
        ChipLogDetail(DeviceLayer, "Device %s (Path: %s) Connected", conn->mpPeerAddress, apEndpoint->mpPeerDevicePath);
        g_hash_table_insert(apEndpoint->mpConnMap, g_strdup(g_dbus_proxy_get_object_path(G_DBUS_PROXY(device))), conn);
    }

exit:
    return;
}

static void BluezSignalOnObjectAdded(GDBusObjectManager * aManager, GDBusObject * aObject, gpointer apClosure)
{
    // TODO: right now we do not handle addition/removal of adapters
    // Primary focus here is to handle addition of a device

    BluezObject * o          = BLUEZ_OBJECT(aObject);
    BluezDevice1 * device    = bluez_object_get_device1(o);
    BluezEndpoint * endpoint = static_cast<BluezEndpoint *>(apClosure);
    if (device != nullptr)
    {
        if (BluezIsDeviceOnAdapter(device, endpoint->mpAdapter) == TRUE)
        {
            BluezHandleNewDevice(device, endpoint);
        }

        g_object_unref(device);
    }
}

static void BluezSignalOnObjectRemoved(GDBusObjectManager * aManager, GDBusObject * aObject, gpointer apClosure)
{
    // TODO: for Device1, lookup connection, and call otPlatTobleHandleDisconnected
    // for Adapter1: unclear, crash if this pertains to our adapter? at least null out the endpoint->mpAdapter.
    // for Characteristic1, or GattService -- handle here via calling otPlatTobleHandleDisconnected, or ignore.
}

static BluezGattService1 * BluezServiceCreate(gpointer apClosure)
{
    BluezObjectSkeleton * object;
    BluezGattService1 * service;
    BluezEndpoint * endpoint = static_cast<BluezEndpoint *>(apClosure);

    endpoint->mpServicePath = g_strdup_printf("%s/service", endpoint->mpRootPath);
    ChipLogDetail(DeviceLayer, "CREATE service object at %s", endpoint->mpServicePath);
    object = bluez_object_skeleton_new(endpoint->mpServicePath);

    service = bluez_gatt_service1_skeleton_new();
    bluez_gatt_service1_set_uuid(service, "0xFEAF");
    // device is only valid for remote services
    bluez_gatt_service1_set_primary(service, TRUE);

    // includes -- unclear whether required.  Might be filled in later
    bluez_object_skeleton_set_gatt_service1(object, service);
    g_dbus_object_manager_server_export(endpoint->mpRoot, G_DBUS_OBJECT_SKELETON(object));
    g_object_unref(object);

    return service;
}

static void bluezObjectsSetup(BluezEndpoint * apEndpoint)
{
    GList * objects = nullptr;
    GList * l;
    char * expectedPath = nullptr;

    VerifyOrExit(apEndpoint != nullptr, ChipLogError(DeviceLayer, "endpoint is NULL in %s", __func__));

    expectedPath = g_strdup_printf("%s/hci%d", BLUEZ_PATH, apEndpoint->mNodeId);
    objects      = g_dbus_object_manager_get_objects(apEndpoint->mpObjMgr);

    for (l = objects; l != nullptr && apEndpoint->mpAdapter == nullptr; l = l->next)
    {
        BluezObject * object = BLUEZ_OBJECT(l->data);
        GList * interfaces;
        GList * ll;
        interfaces = g_dbus_object_get_interfaces(G_DBUS_OBJECT(object));

        for (ll = interfaces; ll != nullptr; ll = ll->next)
        {
            if (BLUEZ_IS_ADAPTER1(ll->data))
            { // we found the adapter
                BluezAdapter1 * adapter = BLUEZ_ADAPTER1(ll->data);
                char * addr             = const_cast<char *>(bluez_adapter1_get_address(adapter));
                if (apEndpoint->mpAdapterAddr == nullptr) // no adapter address provided, bind to the hci indicated by nodeid
                {
                    if (strcmp(g_dbus_proxy_get_object_path(G_DBUS_PROXY(adapter)), expectedPath) == 0)
                    {
                        apEndpoint->mpAdapter = static_cast<BluezAdapter1 *>(g_object_ref(adapter));
                    }
                }
                else
                {
                    if (strcmp(apEndpoint->mpAdapterAddr, addr) == 0)
                    {
                        apEndpoint->mpAdapter = static_cast<BluezAdapter1 *>(g_object_ref(adapter));
                    }
                }
            }
        }
        g_list_free_full(interfaces, g_object_unref);
    }
    VerifyOrExit(apEndpoint->mpAdapter != nullptr, ChipLogError(DeviceLayer, "FAIL: NULL apEndpoint->mpAdapter in %s", __func__));
    bluez_adapter1_set_powered(apEndpoint->mpAdapter, TRUE);

    // with BLE we are discoverable only when advertising so this can be
    // set once on init
    bluez_adapter1_set_discoverable_timeout(apEndpoint->mpAdapter, 0);
    bluez_adapter1_set_discoverable(apEndpoint->mpAdapter, TRUE);

exit:
    g_list_free_full(objects, g_object_unref);
    g_free(expectedPath);
}

static BluezConnection * GetBluezConnectionViaDevice(BluezEndpoint * apEndpoint)
{
    BluezConnection * retval =
        static_cast<BluezConnection *>(g_hash_table_lookup(apEndpoint->mpConnMap, apEndpoint->mpPeerDevicePath));
    // ChipLogError(DeviceLayer, "acquire connection object %p in (%s)", retval, __func__);
    return retval;
}

#if CHIP_BLUEZ_CENTRAL_SUPPORT
static BluezConnection * BluezCharacteristicGetBluezConnection(BluezGattCharacteristic1 * aChar, GVariant * aOptions,
                                                               BluezEndpoint * apEndpoint)
{
    BluezConnection * retval = NULL;
    const gchar * path       = NULL;
    GVariantDict options;
    GVariant * v;

    VerifyOrExit(apEndpoint != NULL, ChipLogError(DeviceLayer, "endpoint is NULL in %s", __func__));
    VerifyOrExit(apEndpoint->mIsCentral, );

    /* TODO Unfortunately StartNotify/StopNotify doesn't provide info about
     * peer device in call params so we need look this up ourselves.
     */
    if (aOptions == NULL)
    {
        GList * objects;
        GList * l;
        GList * ll;

        objects = g_dbus_object_manager_get_objects(apEndpoint->mpObjMgr);
        for (l = objects; l != NULL; l = l->next)
        {
            BluezDevice1 * device = bluez_object_get_device1(BLUEZ_OBJECT(l->data));
            if (device != NULL)
            {
                if (BluezIsDeviceOnAdapter(device, apEndpoint->mpAdapter))
                {
                    for (ll = objects; ll != NULL; ll = ll->next)
                    {
                        BluezGattService1 * service = bluez_object_get_gatt_service1(BLUEZ_OBJECT(ll->data));
                        if (service != NULL)
                        {
                            if (BluezIsServiceOnDevice(service, device))
                            {
                                if (BluezIsCharOnService(aChar, service))
                                {
                                    retval = (BluezConnection *) g_hash_table_lookup(
                                        apEndpoint->mpConnMap, g_dbus_proxy_get_object_path(G_DBUS_PROXY(device)));
                                }
                            }
                            g_object_unref(service);
                            if (retval != NULL)
                                break;
                        }
                    }
                }
                g_object_unref(device);
                if (retval != NULL)
                    break;
            }
        }

        g_list_free_full(objects, g_object_unref);
    }
    else
    {
        g_variant_dict_init(&options, aOptions);

        v = g_variant_dict_lookup_value(&options, "device", G_VARIANT_TYPE_OBJECT_PATH);

        VerifyOrExit(v != NULL, ChipLogError(DeviceLayer, "FAIL: No device option in dictionary (%s)", __func__));

        path = g_variant_get_string(v, NULL);

        retval = (BluezConnection *) g_hash_table_lookup(apEndpoint->mpConnMap, path);
    }

exit:
    return retval;
}
#endif // CHIP_BLUEZ_CENTRAL_SUPPORT

void EndpointCleanup(BluezEndpoint * apEndpoint)
{
    if (apEndpoint != nullptr)
    {
        if (apEndpoint->mpOwningName != nullptr)
        {
            g_free(apEndpoint->mpOwningName);
            apEndpoint->mpOwningName = nullptr;
        }
        if (apEndpoint->mpAdapterName != nullptr)
        {
            g_free(apEndpoint->mpAdapterName);
            apEndpoint->mpAdapterName = nullptr;
        }
        if (apEndpoint->mpAdapterAddr != nullptr)
        {
            g_free(apEndpoint->mpAdapterAddr);
            apEndpoint->mpAdapterAddr = nullptr;
        }
        if (apEndpoint->mpRootPath != nullptr)
        {
            g_free(apEndpoint->mpRootPath);
            apEndpoint->mpRootPath = nullptr;
        }
        if (apEndpoint->mpAdvPath != nullptr)
        {
            g_free(apEndpoint->mpAdvPath);
            apEndpoint->mpAdvPath = nullptr;
        }
        if (apEndpoint->mpServicePath != nullptr)
        {
            g_free(apEndpoint->mpServicePath);
            apEndpoint->mpServicePath = nullptr;
        }
        if (apEndpoint->mpConnMap != nullptr)
        {
            g_hash_table_destroy(apEndpoint->mpConnMap);
            apEndpoint->mpConnMap = nullptr;
        }
        if (apEndpoint->mpAdvertisingUUID != nullptr)
        {
            g_free(apEndpoint->mpAdvertisingUUID);
            apEndpoint->mpAdvertisingUUID = nullptr;
        }
        if (apEndpoint->mpPeerDevicePath != nullptr)
        {
            g_free(apEndpoint->mpPeerDevicePath);
            apEndpoint->mpPeerDevicePath = nullptr;
        }

        g_free(apEndpoint);
    }
}

void BluezObjectsCleanup(BluezEndpoint * apEndpoint)
{
    g_object_unref(apEndpoint->mpAdapter);
    EndpointCleanup(apEndpoint);
}

#if CHIP_ENABLE_ADDITIONAL_DATA_ADVERTISING
static void UpdateAdditionalDataCharacteristic(BluezGattCharacteristic1 * characteristic)
{
    if (characteristic == nullptr)
    {
        return;
    }

    // Construct the TLV for the additional data
    GVariant * cValue = nullptr;
    CHIP_ERROR err    = CHIP_NO_ERROR;
    chip::System::PacketBufferHandle bufferHandle;

<<<<<<< HEAD
    char serialNumber[ConfigurationManager::kMaxSerialNumberLength + 1];
    size_t serialNumberSize     = 0;
    uint16_t lifetimeCounter    = 0;
    bool enableRotatingDeviceId = false;
=======
    writer.Init(chip::System::PacketBufferHandle::New(chip::System::kMaxPacketBufferSize));
>>>>>>> ba881198

    err = ConfigurationMgr().GetSerialNumber(serialNumber, sizeof(serialNumber), serialNumberSize);
    SuccessOrExit(err);
    err = ConfigurationMgr().GetLifetimeCounter(lifetimeCounter);
    SuccessOrExit(err);

#if CHIP_ENABLE_ROTATING_DEVICE_ID
    enableRotatingDeviceId = true;
#endif

    err = AdditionalDataPayloadGenerator().generateAdditionalDataPayload(lifetimeCounter, serialNumber, serialNumberSize,
                                                                         bufferHandle, enableRotatingDeviceId);
    SuccessOrExit(err);

    cValue = g_variant_new_from_data(G_VARIANT_TYPE("ay"), bufferHandle->Start(), bufferHandle->DataLength(), TRUE, g_free,
                                     g_memdup(bufferHandle->Start(), bufferHandle->DataLength()));
    bluez_gatt_characteristic1_set_value(characteristic, cValue);

    return;

exit:
    if (err != CHIP_NO_ERROR)
    {
        ChipLogError(DeviceLayer, "Failed to generate TLV encoded Additional Data", __func__);
    }
    return;
}
#endif

static void BluezPeripheralObjectsSetup(gpointer apClosure)
{

    static const char * const c1_flags[] = { "write", nullptr };
    static const char * const c2_flags[] = { "read", "indicate", nullptr };
    static const char * const c3_flags[] = { "read", nullptr };

    BluezEndpoint * endpoint = static_cast<BluezEndpoint *>(apClosure);
    VerifyOrExit(endpoint != nullptr, ChipLogError(DeviceLayer, "endpoint is NULL in %s", __func__));

    endpoint->mpService = BluezServiceCreate(apClosure);
    // C1 characteristic
    endpoint->mpC1 =
        BluezCharacteristicCreate(endpoint->mpService, g_strdup("c1"), g_strdup(CHIP_PLAT_BLE_UUID_C1_STRING), endpoint->mpRoot);
    bluez_gatt_characteristic1_set_flags(endpoint->mpC1, c1_flags);

    g_signal_connect(endpoint->mpC1, "handle-read-value", G_CALLBACK(BluezCharacteristicReadValue), apClosure);
    g_signal_connect(endpoint->mpC1, "handle-write-value", G_CALLBACK(BluezCharacteristicWriteValueError), NULL);
    g_signal_connect(endpoint->mpC1, "handle-acquire-write", G_CALLBACK(BluezCharacteristicAcquireWrite), apClosure);
    g_signal_connect(endpoint->mpC1, "handle-acquire-notify", G_CALLBACK(BluezCharacteristicAcquireNotifyError), NULL);
    g_signal_connect(endpoint->mpC1, "handle-start-notify", G_CALLBACK(BluezCharacteristicStartNotifyError), NULL);
    g_signal_connect(endpoint->mpC1, "handle-stop-notify", G_CALLBACK(BluezCharacteristicStopNotifyError), NULL);
    g_signal_connect(endpoint->mpC1, "handle-confirm", G_CALLBACK(BluezCharacteristicConfirmError), NULL);

    endpoint->mpC2 =
        BluezCharacteristicCreate(endpoint->mpService, g_strdup("c2"), g_strdup(CHIP_PLAT_BLE_UUID_C2_STRING), endpoint->mpRoot);
    bluez_gatt_characteristic1_set_flags(endpoint->mpC2, c2_flags);
    g_signal_connect(endpoint->mpC2, "handle-read-value", G_CALLBACK(BluezCharacteristicReadValue), apClosure);
    g_signal_connect(endpoint->mpC2, "handle-write-value", G_CALLBACK(BluezCharacteristicWriteValueError), NULL);
    g_signal_connect(endpoint->mpC2, "handle-acquire-write", G_CALLBACK(BluezCharacteristicAcquireWriteError), NULL);
    g_signal_connect(endpoint->mpC2, "handle-acquire-notify", G_CALLBACK(BluezCharacteristicAcquireNotify), apClosure);
    g_signal_connect(endpoint->mpC2, "handle-start-notify", G_CALLBACK(BluezCharacteristicStartNotify), apClosure);
    g_signal_connect(endpoint->mpC2, "handle-stop-notify", G_CALLBACK(BluezCharacteristicStopNotify), apClosure);
    g_signal_connect(endpoint->mpC2, "handle-confirm", G_CALLBACK(BluezCharacteristicConfirm), apClosure);

    ChipLogDetail(DeviceLayer, "CHIP BTP C1 %s", bluez_gatt_characteristic1_get_service(endpoint->mpC1));
    ChipLogDetail(DeviceLayer, "CHIP BTP C2 %s", bluez_gatt_characteristic1_get_service(endpoint->mpC2));

#if CHIP_ENABLE_ADDITIONAL_DATA_ADVERTISING
    ChipLogDetail(DeviceLayer, "CHIP_ENABLE_ADDITIONAL_DATA_ADVERTISING is TRUE");
    // Additional data characteristics
    endpoint->mpC3 =
        BluezCharacteristicCreate(endpoint->mpService, g_strdup("c3"), g_strdup(CHIP_PLAT_BLE_UUID_C3_STRING), endpoint->mpRoot);
    bluez_gatt_characteristic1_set_flags(endpoint->mpC3, c3_flags);
    g_signal_connect(endpoint->mpC3, "handle-read-value", G_CALLBACK(BluezCharacteristicReadValue), apClosure);
    g_signal_connect(endpoint->mpC3, "handle-write-value", G_CALLBACK(BluezCharacteristicWriteValueError), NULL);
    g_signal_connect(endpoint->mpC3, "handle-acquire-write", G_CALLBACK(BluezCharacteristicAcquireWriteError), NULL);
    g_signal_connect(endpoint->mpC3, "handle-acquire-notify", G_CALLBACK(BluezCharacteristicAcquireNotify), apClosure);
    g_signal_connect(endpoint->mpC3, "handle-start-notify", G_CALLBACK(BluezCharacteristicStartNotify), apClosure);
    g_signal_connect(endpoint->mpC3, "handle-stop-notify", G_CALLBACK(BluezCharacteristicStopNotify), apClosure);
    g_signal_connect(endpoint->mpC3, "handle-confirm", G_CALLBACK(BluezCharacteristicConfirm), apClosure);
    // update the characteristic value
    UpdateAdditionalDataCharacteristic(endpoint->mpC3);
    ChipLogDetail(DeviceLayer, "CHIP BTP C3 %s", bluez_gatt_characteristic1_get_service(endpoint->mpC3));
#else
    ChipLogDetail(DeviceLayer, "CHIP_ENABLE_ADDITIONAL_DATA_ADVERTISING is FALSE");
    (void) c3_flags;
#endif

exit:
    return;
}

static void BluezOnBusAcquired(GDBusConnection * aConn, const gchar * aName, gpointer apClosure)
{
    BluezEndpoint * endpoint = static_cast<BluezEndpoint *>(apClosure);
    VerifyOrExit(endpoint != nullptr, ChipLogError(DeviceLayer, "endpoint is NULL in %s", __func__));

    ChipLogDetail(DeviceLayer, "TRACE: Bus acquired for name %s", aName);

    if (!endpoint->mIsCentral)
    {
        endpoint->mpRootPath = g_strdup_printf("/chipoble/%04x", getpid() & 0xffff);
        endpoint->mpRoot     = g_dbus_object_manager_server_new(endpoint->mpRootPath);
        g_dbus_object_manager_server_set_connection(endpoint->mpRoot, aConn);

        BluezPeripheralObjectsSetup(apClosure);
    }

exit:
    return;
}

#if CHIP_BLUEZ_NAME_MONITOR
static void BluezOnNameAcquired(GDBusConnection * aConn, const gchar * aName, gpointer apClosure)
{
    ChipLogDetail(DeviceLayer, "TRACE: Owning name: Acquired %s", aName);
}

static void BluezOnNameLost(GDBusConnection * aConn, const gchar * aName, gpointer apClosure)
{
    ChipLogDetail(DeviceLayer, "TRACE: Owning name: lost %s", aName);
}
#endif

static void * BluezMainLoop(void * apClosure)
{
    GDBusObjectManager * manager;
    GError * error           = nullptr;
    GDBusConnection * conn   = nullptr;
    BluezEndpoint * endpoint = static_cast<BluezEndpoint *>(apClosure);
    VerifyOrExit(endpoint != nullptr, ChipLogError(DeviceLayer, "endpoint is NULL in %s", __func__));

    conn = g_bus_get_sync(G_BUS_TYPE_SYSTEM, nullptr, &error);
    VerifyOrExit(conn != nullptr, ChipLogError(DeviceLayer, "FAIL: get bus sync in %s, error: %s", __func__, error->message));

    if (endpoint->mpAdapterName != nullptr)
        endpoint->mpOwningName = g_strdup_printf("%s", endpoint->mpAdapterName);
    else
        endpoint->mpOwningName = g_strdup_printf("C-%04x", getpid() & 0xffff);

    BluezOnBusAcquired(conn, endpoint->mpOwningName, apClosure);

    manager = g_dbus_object_manager_client_new_sync(
        conn, G_DBUS_OBJECT_MANAGER_CLIENT_FLAGS_NONE, BLUEZ_INTERFACE, "/", bluez_object_manager_client_get_proxy_type,
        nullptr /* unused user data in the Proxy Type Func */, nullptr /*destroy notify */, nullptr /* cancellable */, &error);

    VerifyOrExit(manager != nullptr, ChipLogError(DeviceLayer, "FAIL: Error getting object manager client: %s", error->message));

    endpoint->mpObjMgr = manager;

    bluezObjectsSetup(endpoint);

#if 0
    // reenable if we want to handle the bluetoothd restart
    g_signal_connect (manager,
                      "notify::name-owner",
                      G_CALLBACK (on_notify_name_owner),
                      NULL);
#endif
    g_signal_connect(manager, "object-added", G_CALLBACK(BluezSignalOnObjectAdded), apClosure);
    g_signal_connect(manager, "object-removed", G_CALLBACK(BluezSignalOnObjectRemoved), apClosure);
    g_signal_connect(manager, "interface-proxy-properties-changed", G_CALLBACK(BluezSignalInterfacePropertiesChanged), apClosure);

    ChipLogDetail(DeviceLayer, "TRACE: Bluez mainloop starting %s", __func__);
    g_main_loop_run(sBluezMainLoop);
    ChipLogDetail(DeviceLayer, "TRACE: Bluez mainloop stopping %s", __func__);

    BluezObjectsCleanup(endpoint);

exit:
    if (error != nullptr)
        g_error_free(error);
    return nullptr;
}

bool BluezRunOnBluezThread(int (*aCallback)(void *), void * apClosure)
{
    GMainContext * context = nullptr;
    const char * msg       = nullptr;

    VerifyOrExit(sBluezMainLoop != nullptr, msg = "FAIL: NULL sBluezMainLoop");
    VerifyOrExit(g_main_loop_is_running(sBluezMainLoop), msg = "FAIL: sBluezMainLoop not running");

    context = g_main_loop_get_context(sBluezMainLoop);
    VerifyOrExit(context != nullptr, msg = "FAIL: NULL main context");
    g_main_context_invoke(context, aCallback, apClosure);

exit:
    if (msg != nullptr)
    {
        ChipLogDetail(DeviceLayer, "%s in %s", msg, __func__);
    }

    return msg == nullptr;
}

static gboolean BluezC2Indicate(void * apClosure)
{
    ConnectionDataBundle * closure = nullptr;
    BluezConnection * conn         = nullptr;
    GError * error                 = nullptr;
    GIOStatus status;
    const char * buf;
    size_t len, written;

    closure = static_cast<ConnectionDataBundle *>(apClosure);
    VerifyOrExit(closure != nullptr, ChipLogError(DeviceLayer, "ConnectionDataBundle is NULL in %s", __func__));

    conn = closure->mpConn;
    VerifyOrExit(conn != nullptr, ChipLogError(DeviceLayer, "BluezConnection is NULL in %s", __func__));
    VerifyOrExit(conn->mpC2 != nullptr, ChipLogError(DeviceLayer, "FAIL: C2 Indicate: %s", "NULL C2"));

    if (bluez_gatt_characteristic1_get_notify_acquired(conn->mpC2) == TRUE)
    {
        buf = (char *) g_variant_get_fixed_array(closure->mpVal, &len, sizeof(uint8_t));
        VerifyOrExit(len <= static_cast<size_t>(std::numeric_limits<gssize>::max()),
                     ChipLogError(DeviceLayer, "FAIL: buffer too large in %s", __func__));
        status = g_io_channel_write_chars(conn->mC2Channel.mpChannel, buf, static_cast<gssize>(len), &written, &error);
        g_variant_unref(closure->mpVal);
        closure->mpVal = nullptr;

        VerifyOrExit(status == G_IO_STATUS_NORMAL, ChipLogError(DeviceLayer, "FAIL: C2 Indicate: %s", error->message));
    }
    else
    {
        bluez_gatt_characteristic1_set_value(conn->mpC2, closure->mpVal);
        closure->mpVal = nullptr;
    }

exit:
    if (closure != nullptr)
    {
        if (closure->mpVal)
        {
            g_variant_unref(closure->mpVal);
        }
        g_free(closure);
    }

    if (error != nullptr)
        g_error_free(error);
    return G_SOURCE_REMOVE;
}

static ConnectionDataBundle * MakeConnectionDataBundle(BLE_CONNECTION_OBJECT apConn, const chip::System::PacketBufferHandle & apBuf)
{
    ConnectionDataBundle * bundle = g_new(ConnectionDataBundle, 1);
    bundle->mpConn                = static_cast<BluezConnection *>(apConn);
    bundle->mpVal =
        g_variant_new_fixed_array(G_VARIANT_TYPE_BYTE, apBuf->Start(), apBuf->DataLength() * sizeof(uint8_t), sizeof(uint8_t));
    return bundle;
}

bool SendBluezIndication(BLE_CONNECTION_OBJECT apConn, chip::System::PacketBufferHandle apBuf)
{
    bool success = false;

    VerifyOrExit(!apBuf.IsNull(), ChipLogError(DeviceLayer, "apBuf is NULL in %s", __func__));

    success = BluezRunOnBluezThread(BluezC2Indicate, MakeConnectionDataBundle(apConn, apBuf));

exit:
    return success;
}

static gboolean BluezDisconnect(void * apClosure)
{
    BluezConnection * conn = static_cast<BluezConnection *>(apClosure);
    GError * error         = nullptr;
    gboolean success;

    VerifyOrExit(conn != nullptr, ChipLogError(DeviceLayer, "conn is NULL in %s", __func__));
    VerifyOrExit(conn->mpDevice != nullptr, ChipLogError(DeviceLayer, "FAIL: Disconnect: %s", "NULL Device"));

    ChipLogDetail(DeviceLayer, "%s peer=%s", __func__, bluez_device1_get_address(conn->mpDevice));

    success = bluez_device1_call_disconnect_sync(conn->mpDevice, nullptr, &error);
    VerifyOrExit(success == TRUE, ChipLogError(DeviceLayer, "FAIL: Disconnect: %s", error->message));

exit:
    if (error != nullptr)
        g_error_free(error);
    return G_SOURCE_REMOVE;
}

static int CloseBleconnectionCB(void * apAppState)
{
    BluezDisconnect(apAppState);
    return G_SOURCE_REMOVE;
}

bool CloseBluezConnection(BLE_CONNECTION_OBJECT apConn)
{
    return BluezRunOnBluezThread(CloseBleconnectionCB, apConn);
}

CHIP_ERROR StartBluezAdv(BluezEndpoint * apEndpoint)
{
    CHIP_ERROR err = CHIP_NO_ERROR;
    if (!BluezRunOnBluezThread(BluezAdvStart, apEndpoint))
    {
        err = CHIP_ERROR_INCORRECT_STATE;
        ChipLogError(Ble, "Failed to schedule BluezAdvStart() on CHIPoBluez thread");
    }
    return err;
}

CHIP_ERROR StopBluezAdv(BluezEndpoint * apEndpoint)
{
    CHIP_ERROR err = CHIP_NO_ERROR;
    if (!BluezRunOnBluezThread(BluezAdvStop, apEndpoint))
    {
        err = CHIP_ERROR_INCORRECT_STATE;
        ChipLogError(Ble, "Failed to schedule BluezAdvStop() on CHIPoBluez thread");
    }
    return err;
}

CHIP_ERROR BluezAdvertisementSetup(BluezEndpoint * apEndpoint)
{
    CHIP_ERROR err = CHIP_NO_ERROR;
    if (!BluezRunOnBluezThread(BluezAdvSetup, apEndpoint))
    {
        err = CHIP_ERROR_INCORRECT_STATE;
        ChipLogError(Ble, "Failed to schedule BluezAdvertisementSetup() on CHIPoBluez thread");
    }
    return err;
}

CHIP_ERROR BluezGattsAppRegister(BluezEndpoint * apEndpoint)
{
    CHIP_ERROR err = CHIP_NO_ERROR;
    if (!BluezRunOnBluezThread(BluezPeripheralRegisterApp, apEndpoint))
    {
        err = CHIP_ERROR_INCORRECT_STATE;
        ChipLogError(Ble, "Failed to schedule BluezPeripheralRegisterApp() on CHIPoBluez thread");
    }
    return err;
}

CHIP_ERROR ConfigureBluezAdv(BLEAdvConfig & aBleAdvConfig, BluezEndpoint * apEndpoint)
{
    const char * msg = nullptr;
    CHIP_ERROR err   = CHIP_NO_ERROR;
    VerifyOrExit(aBleAdvConfig.mpBleName != nullptr, msg = "FAIL: BLE name is NULL");
    VerifyOrExit(aBleAdvConfig.mpAdvertisingUUID != nullptr, msg = "FAIL: BLE mpAdvertisingUUID is NULL in %s");

    apEndpoint->mpAdapterName     = g_strdup(aBleAdvConfig.mpBleName);
    apEndpoint->mpAdvertisingUUID = g_strdup(aBleAdvConfig.mpAdvertisingUUID);
    apEndpoint->mNodeId           = aBleAdvConfig.mNodeId;
    apEndpoint->mType             = aBleAdvConfig.mType;
    apEndpoint->mDuration         = aBleAdvConfig.mDuration;
    apEndpoint->mDuration         = aBleAdvConfig.mDuration;

    err = ConfigurationMgr().GetBLEDeviceIdentificationInfo(apEndpoint->mDeviceIdInfo);
    SuccessOrExit(err);

exit:
    if (nullptr != msg)
    {
        ChipLogDetail(DeviceLayer, "%s in %s", msg, __func__);
        err = CHIP_ERROR_INCORRECT_STATE;
    }
    return err;
}

CHIP_ERROR InitBluezBleLayer(bool aIsCentral, char * apBleAddr, BLEAdvConfig & aBleAdvConfig, void *& apEndpoint)
{
    CHIP_ERROR err = CHIP_NO_ERROR;
    bool retval    = false;
    int pthreadErr = 0;
    int tmpErrno;
    BluezEndpoint * endpoint = nullptr;

    VerifyOrExit(pipe2(sBluezFD, O_DIRECT) == 0, ChipLogError(DeviceLayer, "FAIL: open pipe in %s", __func__));

    // initialize server endpoint
    endpoint = g_new0(BluezEndpoint, 1);
    VerifyOrExit(endpoint != nullptr, ChipLogError(DeviceLayer, "FAIL: memory allocation in %s", __func__));

    if (apBleAddr != nullptr)
        endpoint->mpAdapterAddr = g_strdup(apBleAddr);
    else
        endpoint->mpAdapterAddr = nullptr;

    endpoint->mpConnMap  = g_hash_table_new(g_str_hash, g_str_equal);
    endpoint->mIsCentral = aIsCentral;

    if (!aIsCentral)
    {
        err = ConfigureBluezAdv(aBleAdvConfig, endpoint);
        SuccessOrExit(err);
    }

    sBluezMainLoop = g_main_loop_new(nullptr, FALSE);
    VerifyOrExit(sBluezMainLoop != nullptr, ChipLogError(DeviceLayer, "FAIL: memory alloc in %s", __func__));

    pthreadErr = pthread_create(&sBluezThread, nullptr, BluezMainLoop, endpoint);
    tmpErrno   = errno;
    VerifyOrExit(pthreadErr == 0, ChipLogError(DeviceLayer, "FAIL: pthread_create (%s) in %s", strerror(tmpErrno), __func__));
    sleep(1);

    retval = TRUE;

exit:
    if (retval)
    {
        apEndpoint = endpoint;
        ChipLogDetail(DeviceLayer, "PlatformBlueZInit init success");
    }
    else
    {
        EndpointCleanup(endpoint);
    }

    return err;
}

// BluezSendWriteRequest callbacks

static void SendWriteRequestDone(GObject * aObject, GAsyncResult * aResult, gpointer apConnection)
{
    BluezGattCharacteristic1 * c1 = BLUEZ_GATT_CHARACTERISTIC1(aObject);
    GError * error                = nullptr;
    gboolean success              = bluez_gatt_characteristic1_call_write_value_finish(c1, aResult, &error);

    VerifyOrExit(success == TRUE, ChipLogError(DeviceLayer, "FAIL: BluezSendWriteRequest : %s", error->message));
    BLEManagerImpl::HandleWriteComplete(static_cast<BLE_CONNECTION_OBJECT>(apConnection));

exit:
    if (error != nullptr)
        g_error_free(error);
}

static gboolean SendWriteRequestImpl(void * apConnectionData)
{
    ConnectionDataBundle * data = static_cast<ConnectionDataBundle *>(apConnectionData);
    GVariant * options          = nullptr;
    GVariantBuilder optionsBuilder;

    VerifyOrExit(data != nullptr, ChipLogError(DeviceLayer, "ConnectionDataBundle is NULL in %s", __func__));
    VerifyOrExit(data->mpConn != nullptr, ChipLogError(DeviceLayer, "BluezConnection is NULL in %s", __func__));
    VerifyOrExit(data->mpConn->mpC1 != nullptr, ChipLogError(DeviceLayer, "C1 is NULL in %s", __func__));

    g_variant_builder_init(&optionsBuilder, G_VARIANT_TYPE_ARRAY);
    g_variant_builder_add(&optionsBuilder, "{sv}", "type", g_variant_new_string("request"));
    options = g_variant_builder_end(&optionsBuilder);

    bluez_gatt_characteristic1_call_write_value(data->mpConn->mpC1, data->mpVal, options, nullptr, SendWriteRequestDone,
                                                data->mpConn);

exit:
    g_free(data);
    return G_SOURCE_REMOVE;
}

bool BluezSendWriteRequest(BLE_CONNECTION_OBJECT apConn, chip::System::PacketBufferHandle apBuf)
{
    bool success = false;

    VerifyOrExit(!apBuf.IsNull(), ChipLogError(DeviceLayer, "apBuf is NULL in %s", __func__));

    success = BluezRunOnBluezThread(SendWriteRequestImpl, MakeConnectionDataBundle(apConn, apBuf));

exit:
    return success;
}

// BluezSubscribeCharacteristic callbacks

static void OnCharacteristicChanged(GDBusProxy * aInterface, GVariant * aChangedProperties, const gchar * const * aInvalidatedProps,
                                    gpointer apConnection)
{
    BLE_CONNECTION_OBJECT connection = static_cast<BLE_CONNECTION_OBJECT>(apConnection);
    GVariant * value                 = g_variant_lookup_value(aChangedProperties, "Value", G_VARIANT_TYPE_BYTESTRING);
    VerifyOrReturn(value != nullptr);

    size_t bufferLen;
    auto buffer = g_variant_get_fixed_array(value, &bufferLen, sizeof(uint8_t));
    VerifyOrReturn(value != nullptr, ChipLogError(DeviceLayer, "Characteristic value has unexpected type"));

    BLEManagerImpl::HandleTXCharChanged(connection, static_cast<const uint8_t *>(buffer), bufferLen);
}

static void SubscribeCharacteristicDone(GObject * aObject, GAsyncResult * aResult, gpointer apConnection)
{
    BluezGattCharacteristic1 * c2 = BLUEZ_GATT_CHARACTERISTIC1(aObject);
    GError * error                = nullptr;
    gboolean success              = bluez_gatt_characteristic1_call_write_value_finish(c2, aResult, &error);

    VerifyOrExit(success == TRUE, ChipLogError(DeviceLayer, "FAIL: BluezSubscribeCharacteristic : %s", error->message));

    // Get notifications on the TX characteristic change (e.g. indication is received)
    g_signal_connect(c2, "g-properties-changed", G_CALLBACK(OnCharacteristicChanged), apConnection);
    BLEManagerImpl::HandleSubscribeOpComplete(static_cast<BLE_CONNECTION_OBJECT>(apConnection), true);

exit:
    if (error != nullptr)
        g_error_free(error);
}

static gboolean SubscribeCharacteristicImpl(void * apConnection)
{
    BluezConnection * connection = static_cast<BluezConnection *>(apConnection);

    VerifyOrExit(connection != nullptr, ChipLogError(DeviceLayer, "BluezConnection is NULL in %s", __func__));
    VerifyOrExit(connection->mpC2 != nullptr, ChipLogError(DeviceLayer, "C2 is NULL in %s", __func__));

    bluez_gatt_characteristic1_call_start_notify(connection->mpC2, nullptr, SubscribeCharacteristicDone, connection);

exit:
    return G_SOURCE_REMOVE;
}

bool BluezSubscribeCharacteristic(BLE_CONNECTION_OBJECT apConn)
{
    return BluezRunOnBluezThread(SubscribeCharacteristicImpl, apConn);
}

// BluezUnsubscribeCharacteristic callbacks

static void UnsubscribeCharacteristicDone(GObject * aObject, GAsyncResult * aResult, gpointer apConnection)
{
    BluezGattCharacteristic1 * c2 = BLUEZ_GATT_CHARACTERISTIC1(aObject);
    GError * error                = nullptr;
    gboolean success              = bluez_gatt_characteristic1_call_write_value_finish(c2, aResult, &error);

    VerifyOrExit(success == TRUE, ChipLogError(DeviceLayer, "FAIL: BluezUnsubscribeCharacteristic : %s", error->message));

    // Stop listening to the TX characteristic changes
    g_signal_handlers_disconnect_by_data(c2, apConnection);
    BLEManagerImpl::HandleSubscribeOpComplete(static_cast<BLE_CONNECTION_OBJECT>(apConnection), false);

exit:
    if (error != nullptr)
        g_error_free(error);
}

static gboolean UnsubscribeCharacteristicImpl(void * apConnection)
{
    BluezConnection * connection = static_cast<BluezConnection *>(apConnection);

    VerifyOrExit(connection != nullptr, ChipLogError(DeviceLayer, "BluezConnection is NULL in %s", __func__));
    VerifyOrExit(connection->mpC2 != nullptr, ChipLogError(DeviceLayer, "C2 is NULL in %s", __func__));

    bluez_gatt_characteristic1_call_start_notify(connection->mpC2, nullptr, UnsubscribeCharacteristicDone, connection);

exit:
    return G_SOURCE_REMOVE;
}

bool BluezUnsubscribeCharacteristic(BLE_CONNECTION_OBJECT apConn)
{
    return BluezRunOnBluezThread(UnsubscribeCharacteristicImpl, apConn);
}

// StartDiscovery callbacks

using DiscoveryTaskArg = std::pair<BluezEndpoint *, BluezDiscoveryRequest>;

void StartDiscoveryDone(GObject * aObject, GAsyncResult * aResult, gpointer apEndpoint)
{
    BluezAdapter1 * adapter = BLUEZ_ADAPTER1(aObject);
    GError * error          = nullptr;
    gboolean success        = bluez_adapter1_call_start_discovery_finish(adapter, aResult, &error);

    VerifyOrExit(success == TRUE, ChipLogError(DeviceLayer, "FAIL: StartDiscovery : %s", error->message));
    ChipLogDetail(DeviceLayer, "StartDiscovery complete");

exit:
    if (error != nullptr)
        g_error_free(error);
}

static bool CheckIfAlreadyDiscovered(BluezEndpoint & aEndpoint)
{
    chip::Ble::ChipBLEDeviceIdentificationInfo deviceInfo;

    for (BluezObject & object : BluezObjectList(&aEndpoint))
    {
        BluezDevice1 * device = bluez_object_get_device1(&object);
        if (device == nullptr || !BluezIsDeviceOnAdapter(device, aEndpoint.mpAdapter))
            continue;

        if (!BluezGetChipDeviceInfo(*device, deviceInfo))
            continue;

        if (deviceInfo.GetDeviceDiscriminator() != aEndpoint.mDiscoveryRequest.mDiscriminator)
            continue;

        UpdateConnectionTable(device, aEndpoint);
        return true;
    }

    return false;
}

static gboolean StartDiscoveryImpl(void * apDiscoveryTaskArg)
{
    DiscoveryTaskArg * taskArg = static_cast<DiscoveryTaskArg *>(apDiscoveryTaskArg);
    BluezEndpoint * endpoint;

    VerifyOrExit(taskArg != nullptr, ChipLogError(DeviceLayer, "taskArg is NULL in %s", __func__));
    endpoint = taskArg->first;

    VerifyOrExit(endpoint != nullptr, ChipLogError(DeviceLayer, "endpoint is NULL in %s", __func__));
    VerifyOrExit(endpoint->mpAdapter != nullptr, ChipLogError(DeviceLayer, "mpAdapter is NULL in %s", __func__));

    // Bluez may already know the device in which case there's no need to discover it
    endpoint->mDiscoveryRequest = taskArg->second;

    if (CheckIfAlreadyDiscovered(*endpoint))
    {
        ChipLogProgress(DeviceLayer, "Device already discovered");
        endpoint->mDiscoveryRequest = {};
        ExitNow();
    }

    bluez_adapter1_call_start_discovery(endpoint->mpAdapter, nullptr, StartDiscoveryDone, endpoint);

exit:
    if (taskArg)
        delete taskArg;
    return G_SOURCE_REMOVE;
}

CHIP_ERROR StartDiscovery(BluezEndpoint * apEndpoint, const BluezDiscoveryRequest aRequest)
{
    DiscoveryTaskArg * const taskArg = new DiscoveryTaskArg(apEndpoint, aRequest);
    CHIP_ERROR error                 = CHIP_NO_ERROR;

    if (!BluezRunOnBluezThread(StartDiscoveryImpl, taskArg))
    {
        ChipLogError(Ble, "Failed to schedule StartDiscoveryImpl() on CHIPoBluez thread");
        delete taskArg;
        error = CHIP_ERROR_INCORRECT_STATE;
    }

    return error;
}

// StopDiscovery callbacks

static void StopDiscoveryDone(GObject * aObject, GAsyncResult * aResult, gpointer apEndpoint)
{
    BluezEndpoint * endpoint = static_cast<BluezEndpoint *>(apEndpoint);
    BluezAdapter1 * adapter  = BLUEZ_ADAPTER1(aObject);
    GError * error           = nullptr;
    gboolean success         = bluez_adapter1_call_stop_discovery_finish(adapter, aResult, &error);

    VerifyOrExit(endpoint != nullptr, ChipLogError(DeviceLayer, "endpoint is NULL in %s", __func__));
    endpoint->mDiscoveryRequest = {};

    VerifyOrExit(success == TRUE, ChipLogError(DeviceLayer, "FAIL: StopDiscovery : %s", error->message));
    ChipLogDetail(DeviceLayer, "StopDiscovery complete");

exit:
    if (error != nullptr)
        g_error_free(error);
}

static gboolean StopDiscoveryImpl(void * apEndpoint)
{
    BluezEndpoint * endpoint = static_cast<BluezEndpoint *>(apEndpoint);

    VerifyOrExit(endpoint != nullptr, ChipLogError(DeviceLayer, "endpoint is NULL in %s", __func__));
    VerifyOrExit(endpoint->mpAdapter != nullptr, ChipLogError(DeviceLayer, "mpAdapter is NULL in %s", __func__));

    bluez_adapter1_call_stop_discovery(endpoint->mpAdapter, nullptr, StopDiscoveryDone, apEndpoint);

exit:
    return G_SOURCE_REMOVE;
}

CHIP_ERROR StopDiscovery(BluezEndpoint * apEndpoint)
{
    CHIP_ERROR error = CHIP_NO_ERROR;

    if (!BluezRunOnBluezThread(StopDiscoveryImpl, apEndpoint))
    {
        ChipLogError(Ble, "Failed to schedule StopDiscoveryImpl() on CHIPoBluez thread");
        error = CHIP_ERROR_INCORRECT_STATE;
    }

    return error;
}

// ConnectDevice callbacks

static void ConnectDeviceDone(GObject * aObject, GAsyncResult * aResult, gpointer)
{
    BluezDevice1 * device = BLUEZ_DEVICE1(aObject);
    GError * error        = nullptr;
    gboolean success      = bluez_device1_call_connect_finish(device, aResult, &error);

    VerifyOrExit(success == TRUE, ChipLogError(DeviceLayer, "FAIL: ConnectDevice : %s", error->message));
    ChipLogDetail(DeviceLayer, "ConnectDevice complete");

exit:
    if (error != nullptr)
        g_error_free(error);
}

static gboolean ConnectDeviceImpl(void * apDevice)
{
    BluezDevice1 * device = static_cast<BluezDevice1 *>(apDevice);

    VerifyOrExit(device != nullptr, ChipLogError(DeviceLayer, "device is NULL in %s", __func__));

    bluez_device1_call_connect(device, nullptr, ConnectDeviceDone, nullptr);

exit:
    return G_SOURCE_REMOVE;
}

CHIP_ERROR ConnectDevice(BluezDevice1 * apDevice)
{
    CHIP_ERROR error = CHIP_NO_ERROR;

    if (!BluezRunOnBluezThread(ConnectDeviceImpl, apDevice))
    {
        ChipLogError(Ble, "Failed to schedule ConnectDeviceImpl() on CHIPoBluez thread");
        error = CHIP_ERROR_INCORRECT_STATE;
    }

    return error;
}

} // namespace Internal
} // namespace DeviceLayer
} // namespace chip
#endif // CHIP_DEVICE_CONFIG_ENABLE_CHIPOBLE<|MERGE_RESOLUTION|>--- conflicted
+++ resolved
@@ -1276,14 +1276,10 @@
     CHIP_ERROR err    = CHIP_NO_ERROR;
     chip::System::PacketBufferHandle bufferHandle;
 
-<<<<<<< HEAD
     char serialNumber[ConfigurationManager::kMaxSerialNumberLength + 1];
     size_t serialNumberSize     = 0;
     uint16_t lifetimeCounter    = 0;
     bool enableRotatingDeviceId = false;
-=======
-    writer.Init(chip::System::PacketBufferHandle::New(chip::System::kMaxPacketBufferSize));
->>>>>>> ba881198
 
     err = ConfigurationMgr().GetSerialNumber(serialNumber, sizeof(serialNumber), serialNumberSize);
     SuccessOrExit(err);
