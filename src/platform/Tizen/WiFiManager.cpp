--- conflicted
+++ resolved
@@ -346,33 +346,18 @@
 
 void WiFiManager::_ScanFinishedCb(wifi_manager_error_e wifiErr, void * userData)
 {
-<<<<<<< HEAD
     if (wifiErr == WIFI_MANAGER_ERROR_NONE)
     {
         ChipLogProgress(DeviceLayer, "WiFi scan finished");
         std::vector<WiFiScanResponse> networkScanned;
 
         int err = wifi_manager_foreach_found_specific_ap(sInstance.mWiFiManagerHandle, _FoundAPOnScanCb, &networkScanned);
-=======
-    ChipLogProgress(DeviceLayer, "ScanFinished Callback..");
-
-    if (wifiErr == WIFI_MANAGER_ERROR_NONE)
-    {
-        ChipLogProgress(DeviceLayer, "WiFi scan finished");
-        std::vector<WiFiScanResponse> * networkScanned = new std::vector<WiFiScanResponse>();
-
-        int err = wifi_manager_foreach_found_specific_ap(sInstance.mWiFiManagerHandle, _FoundAPOnScanCb, networkScanned);
->>>>>>> 9d570fd3
         if (err == WIFI_MANAGER_ERROR_NONE)
         {
             chip::DeviceLayer::PlatformMgr().LockChipStack();
             if (sInstance.mpScanCallback != nullptr)
             {
-<<<<<<< HEAD
                 TizenScanResponseIterator<WiFiScanResponse> iter(&networkScanned);
-=======
-                TizenScanResponseIterator<WiFiScanResponse> iter(const_cast<std::vector<WiFiScanResponse> *>(networkScanned));
->>>>>>> 9d570fd3
                 sInstance.mpScanCallback->OnFinished(Status::kSuccess, CharSpan(), &iter);
                 sInstance.mpScanCallback = nullptr;
             }
@@ -382,10 +367,6 @@
         {
             ChipLogError(DeviceLayer, "FAIL: get scan list [%s]", get_error_message(wifiErr));
         }
-<<<<<<< HEAD
-=======
-        delete const_cast<std::vector<WiFiScanResponse> *>(networkScanned);
->>>>>>> 9d570fd3
     }
     else
     {
@@ -395,16 +376,12 @@
 
 bool WiFiManager::_FoundAPOnScanCb(wifi_manager_ap_h ap, void * userData)
 {
-    bool cbRet     = true;
-    int wifiErr    = WIFI_MANAGER_ERROR_NONE;
-    char * essid   = nullptr;
-    char * bssid   = nullptr;
-    int rssi       = 0;
-    int freq       = 0;
-<<<<<<< HEAD
-=======
-    size_t ssidLen = 0;
->>>>>>> 9d570fd3
+    bool cbRet   = true;
+    int wifiErr  = WIFI_MANAGER_ERROR_NONE;
+    char * essid = nullptr;
+    char * bssid = nullptr;
+    int rssi     = 0;
+    int freq     = 0;
 
     auto networkScanned = static_cast<std::vector<WiFiScanResponse> *>(userData);
     std::pair<WiFiBand, int> bandInfo;
@@ -416,27 +393,13 @@
     VerifyOrExit(wifiErr == WIFI_MANAGER_ERROR_NONE,
                  ChipLogError(DeviceLayer, "FAIL: get AP essid [%s]", get_error_message(wifiErr)));
     ChipLogProgress(DeviceLayer, "Essid Found: %s\n", essid);
-<<<<<<< HEAD
     scannedAP.ssidLen = static_cast<uint8_t>(std::min(strlen(essid), sizeof(scannedAP.ssid)));
     memcpy(scannedAP.ssid, essid, scannedAP.ssidLen);
-=======
-    ssidLen = sizeof(scannedAP.ssid);
-    if (ssidLen >= strlen(essid))
-    {
-        ssidLen = strlen(essid);
-    }
-    memcpy(scannedAP.ssid, essid, ssidLen);
-    scannedAP.ssidLen = static_cast<uint8_t>(ssidLen);
->>>>>>> 9d570fd3
 
     wifiErr = wifi_manager_ap_get_bssid(ap, &bssid);
     VerifyOrExit(wifiErr == WIFI_MANAGER_ERROR_NONE,
                  ChipLogError(DeviceLayer, "Fail: get AP bssid [%s]", get_error_message(wifiErr)));
-<<<<<<< HEAD
     memcpy(scannedAP.bssid, bssid, std::min(strlen(bssid), sizeof(scannedAP.bssid)));
-=======
-    memcpy(scannedAP.bssid, bssid, sizeof(scannedAP.bssid));
->>>>>>> 9d570fd3
 
     wifiErr = wifi_manager_ap_get_rssi(ap, &rssi);
     VerifyOrExit(wifiErr == WIFI_MANAGER_ERROR_NONE,
@@ -621,7 +584,6 @@
 
 CHIP_ERROR WiFiManager::_WiFiScan(gpointer userData)
 {
-    ChipLogProgress(DeviceLayer, "WiFi Scan...");
     int wifiErr;
 
     wifiErr = wifi_manager_scan_specific_ap(sInstance.mWiFiManagerHandle, sInstance.mInterestedSSID, _ScanFinishedCb, nullptr);
@@ -1165,10 +1127,6 @@
 CHIP_ERROR WiFiManager::GetConfiguredNetwork(NetworkCommissioning::Network & network)
 {
     wifi_manager_ap_h connectedAp = _WiFiGetConnectedAP();
-<<<<<<< HEAD
-=======
-    size_t length                 = 0;
->>>>>>> 9d570fd3
     if (connectedAp == nullptr)
     {
         return CHIP_ERROR_INCORRECT_STATE;
@@ -1177,18 +1135,8 @@
     int wifiErr  = wifi_manager_ap_get_essid(connectedAp, &essid);
     VerifyOrReturnError(wifiErr == WIFI_MANAGER_ERROR_NONE, CHIP_ERROR_INTERNAL,
                         ChipLogError(DeviceLayer, "FAIL: get essid [%s]", get_error_message(wifiErr)));
-<<<<<<< HEAD
     network.networkIDLen = static_cast<uint8_t>(std::min(strlen(essid), sizeof(network.networkID)));
     memcpy(network.networkID, essid, network.networkIDLen);
-=======
-    length = sizeof(network.networkID);
-    if (length >= strlen(essid))
-    {
-        length = strlen(essid);
-    }
-    memcpy(network.networkID, essid, length);
-    network.networkIDLen = static_cast<uint8_t>(length);
->>>>>>> 9d570fd3
     g_free(essid);
 
     return CHIP_NO_ERROR;
