/*
 *
 *    Copyright (c) 2021-2022 Project CHIP Authors
 *
 *    Licensed under the Apache License, Version 2.0 (the "License");
 *    you may not use this file except in compliance with the License.
 *    You may obtain a copy of the License at
 *
 *        http://www.apache.org/licenses/LICENSE-2.0
 *
 *    Unless required by applicable law or agreed to in writing, software
 *    distributed under the License is distributed on an "AS IS" BASIS,
 *    WITHOUT WARRANTIES OR CONDITIONS OF ANY KIND, either express or implied.
 *    See the License for the specific language governing permissions and
 *    limitations under the License.
 */
#include "DnssdImpl.h"
#include "DnssdType.h"
#include "MdnsError.h"

#include <lib/support/CHIPMemString.h>
#include <platform/CHIPDeviceLayer.h>

#include <net/if.h>

using namespace chip::Dnssd;
using namespace chip::Dnssd::Internal;

namespace {

constexpr uint8_t kDnssdKeyMaxSize          = 32;
constexpr uint8_t kDnssdTxtRecordMaxEntries = 20;

std::string GetHostNameWithoutDomain(const char * hostnameWithDomain)
{
    std::string hostname(hostnameWithDomain);
    size_t position = hostname.find(".");
    if (position != std::string::npos)
    {
        hostname.erase(position);
    }

    return hostname;
}

void GetTextEntries(DnssdService & service, const unsigned char * data, uint16_t len)
{
    uint16_t recordCount   = TXTRecordGetCount(len, data);
    service.mTextEntrySize = recordCount;
    service.mTextEntries   = static_cast<TextEntry *>(chip::Platform::MemoryCalloc(kDnssdTxtRecordMaxEntries, sizeof(TextEntry)));

    for (uint16_t i = 0; i < recordCount; i++)
    {
        char key[kDnssdKeyMaxSize];
        uint8_t valueLen;
        const void * valuePtr;

        auto err = TXTRecordGetItemAtIndex(len, data, i, kDnssdKeyMaxSize, key, &valueLen, &valuePtr);
        if (kDNSServiceErr_NoError != err)
        {
            // If there is an error with a txt record stop the parsing here.
            service.mTextEntrySize = i;
            break;
        }

        if (valueLen >= chip::Dnssd::kDnssdTextMaxSize)
        {
            // Truncation, but nothing better we can do
            valueLen = chip::Dnssd::kDnssdTextMaxSize - 1;
        }

        char value[chip::Dnssd::kDnssdTextMaxSize];
        memcpy(value, valuePtr, valueLen);
        value[valueLen] = 0;

        auto & textEntry    = service.mTextEntries[i];
        textEntry.mKey      = strdup(key);
        textEntry.mData     = reinterpret_cast<const uint8_t *>(strdup(value));
        textEntry.mDataSize = valueLen;
    }
}

DNSServiceProtocol GetProtocol(const chip::Inet::IPAddressType & addressType)
{
#if INET_CONFIG_ENABLE_IPV4
    if (addressType == chip::Inet::IPAddressType::kIPv4)
    {
        return kDNSServiceProtocol_IPv4;
    }

    if (addressType == chip::Inet::IPAddressType::kIPv6)
    {
        return kDNSServiceProtocol_IPv6;
    }

    return kDNSServiceProtocol_IPv4 | kDNSServiceProtocol_IPv6;
#else
    // without IPv4, IPv6 is the only option
    return kDNSServiceProtocol_IPv6;
#endif
}

DnssdService GetService(const char * name, const char * type, DnssdServiceProtocol protocol, uint32_t interfaceId)
{
    DnssdService service = {};
    service.mInterface   = chip::Inet::InterfaceId(interfaceId);
    service.mProtocol    = protocol;

    auto baseType = GetBaseType(type);
    chip::Platform::CopyString(service.mType, baseType.c_str());
    chip::Platform::CopyString(service.mName, name);

    return service;
}

} // namespace

namespace chip {
namespace Dnssd {

CHIP_ERROR GenericContext::FinalizeInternal(const char * errorStr, CHIP_ERROR err)
{
    if (MdnsContexts::GetInstance().Has(this) == CHIP_NO_ERROR)
    {
        if (CHIP_NO_ERROR == err)
        {
            DispatchSuccess();
        }
        else
        {
            DispatchFailure(errorStr, err);
        }
    }
    else
    {
        chip::Platform::Delete(this);
    }

    return err;
}

CHIP_ERROR GenericContext::Finalize(CHIP_ERROR err)
{
    return FinalizeInternal(err.AsString(), err);
}

CHIP_ERROR GenericContext::Finalize(DNSServiceErrorType err)
{
    return FinalizeInternal(Error::ToString(err), Error::ToChipError(err));
}

MdnsContexts::~MdnsContexts()
{
    std::vector<GenericContext *>::const_iterator iter = mContexts.cbegin();
    while (iter != mContexts.cend())
    {
        Delete(*iter);
        mContexts.erase(iter);
    }
}

CHIP_ERROR MdnsContexts::Add(GenericContext * context, DNSServiceRef sdRef)
{
    VerifyOrReturnError(context != nullptr || sdRef != nullptr, CHIP_ERROR_INVALID_ARGUMENT);

    if (context == nullptr)
    {
        DNSServiceRefDeallocate(sdRef);
        return CHIP_ERROR_INVALID_ARGUMENT;
    }

    if (sdRef == nullptr)
    {
        chip::Platform::Delete(context);
        return CHIP_ERROR_INVALID_ARGUMENT;
    }

    auto err = DNSServiceSetDispatchQueue(sdRef, chip::DeviceLayer::PlatformMgrImpl().GetWorkQueue());
    if (kDNSServiceErr_NoError != err)
    {
        // We can't just use our Delete to deallocate the service ref here,
        // because our context may not have its serviceRef set yet.
        DNSServiceRefDeallocate(sdRef);
        chip::Platform::Delete(context);
        return Error::ToChipError(err);
    }

    context->serviceRef = sdRef;
    mContexts.push_back(context);

    return CHIP_NO_ERROR;
}

bool MdnsContexts::RemoveWithoutDeleting(GenericContext * context)
{
    std::vector<GenericContext *>::const_iterator iter = mContexts.cbegin();
    while (iter != mContexts.cend())
    {
        if (*iter != context)
        {
            iter++;
            continue;
        }

        mContexts.erase(iter);
        return true;
    }

    return false;
}

CHIP_ERROR MdnsContexts::Remove(GenericContext * context)
{
    bool found = RemoveWithoutDeleting(context);
    if (found)
    {
        Delete(context);
    }
    return found ? CHIP_NO_ERROR : CHIP_ERROR_KEY_NOT_FOUND;
}

CHIP_ERROR MdnsContexts::RemoveAllOfType(ContextType type)
{
    bool found = false;

    std::vector<GenericContext *>::const_iterator iter = mContexts.cbegin();
    while (iter != mContexts.cend())
    {
        if ((*iter)->type != type)
        {
            iter++;
            continue;
        }

        Delete(*iter);
        mContexts.erase(iter);
        found = true;
    }

    return found ? CHIP_NO_ERROR : CHIP_ERROR_KEY_NOT_FOUND;
}

void MdnsContexts::Delete(GenericContext * context)
{
    if (context->serviceRef != nullptr)
    {
        DNSServiceRefDeallocate(context->serviceRef);
    }
    chip::Platform::Delete(context);
}

CHIP_ERROR MdnsContexts::Has(GenericContext * context)
{
    std::vector<GenericContext *>::iterator iter;

    for (iter = mContexts.begin(); iter != mContexts.end(); iter++)
    {
        if ((*iter) == context)
        {
            return CHIP_NO_ERROR;
        }
    }

    return CHIP_ERROR_KEY_NOT_FOUND;
}

CHIP_ERROR MdnsContexts::GetRegisterContextOfTypeAndName(const char * type, const char * name, RegisterContext ** context)
{
    bool found = false;
    std::vector<GenericContext *>::iterator iter;

    for (iter = mContexts.begin(); iter != mContexts.end(); iter++)
    {
        if ((*iter)->type == ContextType::Register && (static_cast<RegisterContext *>(*iter))->matches(type, name))
        {
            *context = static_cast<RegisterContext *>(*iter);
            found    = true;
            break;
        }
    }

    return found ? CHIP_NO_ERROR : CHIP_ERROR_KEY_NOT_FOUND;
}

ResolveContext * MdnsContexts::GetExistingResolveForInstanceName(const char * instanceName)
{
    for (auto & ctx : mContexts)
    {
        if (ctx->type == ContextType::Resolve && (static_cast<ResolveContext *>(ctx))->Matches(instanceName))
        {
            return static_cast<ResolveContext *>(ctx);
        }
    }

    return nullptr;
}

BrowseWithDelegateContext * MdnsContexts::GetExistingBrowseForDelegate(DnssdBrowseDelegate * delegate)
{
    for (auto & ctx : mContexts)
    {
        if (ctx->type == ContextType::BrowseWithDelegate && (static_cast<BrowseWithDelegateContext *>(ctx))->Matches(delegate))
        {
            return static_cast<BrowseWithDelegateContext *>(ctx);
        }
    }

    return nullptr;
}

RegisterContext::RegisterContext(const char * sType, const char * instanceName, DnssdPublishCallback cb, void * cbContext)
{
    type     = ContextType::Register;
    context  = cbContext;
    callback = cb;

    mType         = sType;
    mInstanceName = instanceName;
}

void RegisterContext::DispatchFailure(const char * errorStr, CHIP_ERROR err)
{
    ChipLogError(Discovery, "Mdns: Register failure (%s)", errorStr);
    callback(context, nullptr, nullptr, err);
    MdnsContexts::GetInstance().Remove(this);
}

void RegisterContext::DispatchSuccess()
{
    std::string typeWithoutSubTypes = GetFullTypeWithoutSubTypes(mType);
    callback(context, typeWithoutSubTypes.c_str(), mInstanceName.c_str(), CHIP_NO_ERROR);

    // Once a service has been properly published it is normally unreachable because the hostname has not yet been
    // registered against the dns daemon. Register the records mapping the hostname to our IP.
    mHostNameRegistrar.Register();
}

BrowseContext * BrowseContext::sContextDispatchingSuccess      = nullptr;
std::vector<DnssdService> * BrowseContext::sDispatchedServices = nullptr;

BrowseContext::BrowseContext(void * cbContext, DnssdBrowseCallback cb, DnssdServiceProtocol cbContextProtocol)
{
    type     = ContextType::Browse;
    context  = cbContext;
    callback = cb;
    protocol = cbContextProtocol;
}

void BrowseContext::DispatchFailure(const char * errorStr, CHIP_ERROR err)
{
    ChipLogError(Discovery, "Mdns: Browse failure (%s)", errorStr);
    callback(context, nullptr, 0, true, err);
    MdnsContexts::GetInstance().Remove(this);
}

void BrowseContext::DispatchSuccess()
{
    // This should never be called: We either DispatchPartialSuccess or
    // DispatchFailure.
    VerifyOrDie(false);
}

void BrowseContext::DispatchPartialSuccess()
{
    sContextDispatchingSuccess = this;
    std::vector<DnssdService> dnsServices;
    for (auto iter : services)
    {
        dnsServices.push_back(std::move(iter.first));
    }
<<<<<<< HEAD
    sDispatchedServices = &dnsServices;
    callback(context, dnsServices.data(), dnsServices.size(), false, CHIP_NO_ERROR);
    sDispatchedServices        = nullptr;
=======
    callback(context, dnsServices.data(), dnsServices.size(), false, CHIP_NO_ERROR);
>>>>>>> c5fba0cd
    sContextDispatchingSuccess = nullptr;
    services.clear();
}

void BrowseContext::OnBrowse(DNSServiceFlags flags, const char * name, const char * type, const char * domain, uint32_t interfaceId)
{
    (flags & kDNSServiceFlagsAdd) ? OnBrowseAdd(name, type, domain, interfaceId) : OnBrowseRemove(name, type, domain, interfaceId);

    if (!(flags & kDNSServiceFlagsMoreComing))
    {
        DispatchPartialSuccess();
    }
}

void BrowseContext::OnBrowseAdd(const char * name, const char * type, const char * domain, uint32_t interfaceId)
{
    ChipLogProgress(Discovery, "Mdns: %s  name: %s, type: %s, domain: %s, interface: %" PRIu32, __func__, StringOrNullMarker(name),
                    StringOrNullMarker(type), StringOrNullMarker(domain), interfaceId);

    auto service = GetService(name, type, protocol, interfaceId);
    services.push_back(std::make_pair(std::move(service), std::string(domain)));
}

void BrowseContext::OnBrowseRemove(const char * name, const char * type, const char * domain, uint32_t interfaceId)
{
    ChipLogProgress(Discovery, "Mdns: %s  name: %s, type: %s, domain: %s, interface: %" PRIu32, __func__, StringOrNullMarker(name),
                    StringOrNullMarker(type), StringOrNullMarker(domain), interfaceId);

    VerifyOrReturn(name != nullptr);

    services.erase(std::remove_if(services.begin(), services.end(),
                                  [name, type, interfaceId, domain](const auto & service) {
                                      return strcmp(name, service.first.mName) == 0 && type == GetFullType(&service.first) &&
                                          service.first.mInterface == chip::Inet::InterfaceId(interfaceId) &&
                                          strcmp(domain, service.second.c_str()) == 0;
                                  }),
                   services.end());
}

BrowseWithDelegateContext::BrowseWithDelegateContext(DnssdBrowseDelegate * delegate, DnssdServiceProtocol cbContextProtocol)
{
    type     = ContextType::BrowseWithDelegate;
    context  = static_cast<void *>(delegate);
    protocol = cbContextProtocol;
}

void BrowseWithDelegateContext::DispatchFailure(const char * errorStr, CHIP_ERROR err)
{
    ChipLogError(Discovery, "Mdns: Browse failure (%s)", errorStr);

    auto delegate = static_cast<DnssdBrowseDelegate *>(context);
    delegate->OnBrowseStop(err);
    MdnsContexts::GetInstance().Remove(this);
}

void BrowseWithDelegateContext::DispatchSuccess()
{
    auto delegate = static_cast<DnssdBrowseDelegate *>(context);
    delegate->OnBrowseStop(CHIP_NO_ERROR);
    MdnsContexts::GetInstance().Remove(this);
}

void BrowseWithDelegateContext::OnBrowse(DNSServiceFlags flags, const char * name, const char * type, const char * domain,
                                         uint32_t interfaceId)
{
    (flags & kDNSServiceFlagsAdd) ? OnBrowseAdd(name, type, domain, interfaceId) : OnBrowseRemove(name, type, domain, interfaceId);
}

void BrowseWithDelegateContext::OnBrowseAdd(const char * name, const char * type, const char * domain, uint32_t interfaceId)
{
    ChipLogProgress(Discovery, "Mdns: %s  name: %s, type: %s, domain: %s, interface: %" PRIu32, __func__, StringOrNullMarker(name),
                    StringOrNullMarker(type), StringOrNullMarker(domain), interfaceId);

    auto delegate = static_cast<DnssdBrowseDelegate *>(context);
    auto service  = GetService(name, type, protocol, interfaceId);
    delegate->OnBrowseAdd(service);
}

void BrowseWithDelegateContext::OnBrowseRemove(const char * name, const char * type, const char * domain, uint32_t interfaceId)
{
    ChipLogProgress(Discovery, "Mdns: %s  name: %s, type: %s, domain: %s, interface: %" PRIu32, __func__, StringOrNullMarker(name),
                    StringOrNullMarker(type), StringOrNullMarker(domain), interfaceId);

    VerifyOrReturn(name != nullptr);

    auto delegate = static_cast<DnssdBrowseDelegate *>(context);
    auto service  = GetService(name, type, protocol, interfaceId);
    delegate->OnBrowseRemove(service);
}

ResolveContext::ResolveContext(void * cbContext, DnssdResolveCallback cb, chip::Inet::IPAddressType cbAddressType,
                               const char * instanceNameToResolve, BrowseContext * browseCausingResolve,
                               std::shared_ptr<uint32_t> && consumerCounterToUse) :
    browseThatCausedResolve(browseCausingResolve),
    resolveContextWithSRPType({ this, true }), resolveContextWithNonSRPType({ this, false })
{
    type            = ContextType::Resolve;
    context         = cbContext;
    callback        = cb;
    protocol        = GetProtocol(cbAddressType);
    instanceName    = instanceNameToResolve;
    consumerCounter = std::move(consumerCounterToUse);
}

ResolveContext::ResolveContext(CommissioningResolveDelegate * delegate, chip::Inet::IPAddressType cbAddressType,
                               const char * instanceNameToResolve, std::shared_ptr<uint32_t> && consumerCounterToUse) :
    browseThatCausedResolve(nullptr),
    resolveContextWithSRPType({ this, true }), resolveContextWithNonSRPType({ this, false })
{
    type            = ContextType::Resolve;
    context         = delegate;
    callback        = nullptr;
    protocol        = GetProtocol(cbAddressType);
    instanceName    = instanceNameToResolve;
    consumerCounter = std::move(consumerCounterToUse);
}

ResolveContext::~ResolveContext()
{
    if (this->isSRPTimerRunning)
    {
        CancelSRPTimer(this);
    }
}

void ResolveContext::DispatchFailure(const char * errorStr, CHIP_ERROR err)
{
    ChipLogError(Discovery, "Mdns: Resolve failure (%s)", errorStr);
    // Remove before dispatching, so calls back into
    // ChipDnssdResolveNoLongerNeeded don't find us and try to also remove us.
    bool needDelete = MdnsContexts::GetInstance().RemoveWithoutDeleting(this);

    if (nullptr == callback)
    {
        // Nothing to do.
    }
    else
    {
        callback(context, nullptr, Span<Inet::IPAddress>(), err);
    }

    if (needDelete)
    {
        MdnsContexts::GetInstance().Delete(this);
    }
}

void ResolveContext::DispatchSuccess()
{
    // Remove before dispatching, so calls back into
    // ChipDnssdResolveNoLongerNeeded don't find us and try to also remove us.
    bool needDelete = MdnsContexts::GetInstance().RemoveWithoutDeleting(this);

#if TARGET_OS_TV
    // On tvOS, prioritize results from en0, en1, ir0 in that order, if those
    // interfaces are present, since those will generally have more up-to-date
    // information.
    static const unsigned int priorityInterfaceIndices[] = {
        if_nametoindex("en0"),
        if_nametoindex("en1"),
        if_nametoindex("ir0"),
    };
#else
    // Elsewhere prioritize "lo0" over other interfaces.
    static const unsigned int priorityInterfaceIndices[] = {
        if_nametoindex("lo0"),
    };
#endif // TARGET_OS_TV

    for (auto interfaceIndex : priorityInterfaceIndices)
    {
        if (TryReportingResultsForInterfaceIndex(static_cast<uint32_t>(interfaceIndex)))
        {
            if (needDelete)
            {
                MdnsContexts::GetInstance().Delete(this);
            }
            return;
        }
    }

    for (auto & interface : interfaces)
    {
        if (TryReportingResultsForInterfaceIndex(interface.first.interfaceId, interface.first.hostname,
                                                 interface.first.isSRPTypeRequested))
        {
            break;
        }
    }

    if (needDelete)
    {
        MdnsContexts::GetInstance().Delete(this);
    }
}

bool ResolveContext::TryReportingResultsForInterfaceIndex(uint32_t interfaceIndex, std::string hostname, bool isSRPType)
{
    if (interfaceIndex == 0)
    {
        // Not actually an interface we have.
        return false;
    }

    InterfaceKey interfaceKey = { interfaceIndex, hostname, isSRPType };
    auto & interface          = interfaces[interfaceKey];
    auto & ips                = interface.addresses;

    // Some interface may not have any ips, just ignore them.
    if (ips.size() == 0)
    {
        return false;
    }

    ChipLogProgress(Discovery, "Mdns: Resolve success on interface %" PRIu32, interfaceIndex);

    auto & service = interface.service;
    auto addresses = Span<Inet::IPAddress>(ips.data(), ips.size());
    if (nullptr == callback)
    {
        auto delegate = static_cast<CommissioningResolveDelegate *>(context);
        DiscoveredNodeData nodeData;
        service.ToDiscoveredNodeData(addresses, nodeData);
        delegate->OnNodeDiscovered(nodeData);
    }
    else
    {
        callback(context, &service, addresses, CHIP_NO_ERROR);
    }

    return true;
}

bool ResolveContext::TryReportingResultsForInterfaceIndex(uint32_t interfaceIndex)
{
    if (interfaceIndex == 0)
    {
        // Not actually an interface we have.
        return false;
    }

    for (auto & interface : interfaces)
    {
        if (interface.first.interfaceId == interfaceIndex)
        {
            auto & ips = interface.second.addresses;

            // Some interface may not have any ips, just ignore them.
            if (ips.size() == 0)
            {
                continue;
            }

            if (TryReportingResultsForInterfaceIndex(interface.first.interfaceId, interface.first.hostname,
                                                     interface.first.isSRPTypeRequested))
            {
                return true;
            }
        }
    }
    return false;
}

CHIP_ERROR ResolveContext::OnNewAddress(const InterfaceKey & interfaceKey, const struct sockaddr * address)
{
    // If we don't have any information about this interfaceId, just ignore the
    // address, since it won't be usable anyway without things like the port.
    // This can happen if "local" is set up as a search domain in the DNS setup
    // on the system, because the hostnames we are looking up all end in
    // ".local".  In other words, we can get regular DNS results in here, not
    // just DNS-SD ones.
    auto interfaceId = interfaceKey.interfaceId;

    if (interfaces.find(interfaceKey) == interfaces.end())
    {
        return CHIP_NO_ERROR;
    }

    chip::Inet::IPAddress ip;
    ReturnErrorOnFailure(chip::Inet::IPAddress::GetIPAddressFromSockAddr(*address, ip));

#ifdef CHIP_PROGRESS_LOGGING
    char addrStr[INET6_ADDRSTRLEN];
    ip.ToString(addrStr, sizeof(addrStr));
    ChipLogProgress(Discovery, "Mdns: %s interface: %" PRIu32 " ip:%s", __func__, interfaceId, addrStr);
#endif // CHIP_PROGRESS_LOGGING

    if (ip.IsIPv6LinkLocal() && interfaceId == kDNSServiceInterfaceIndexLocalOnly)
    {
        // We need a real interface to use a link-local address.  Just ignore
        // this one, because trying to use it will simply lead to "No route to
        // host" errors.
        ChipLogProgress(Discovery, "Mdns: Ignoring link-local address with no usable interface");
        return CHIP_NO_ERROR;
    }

    interfaces[interfaceKey].addresses.push_back(ip);

    return CHIP_NO_ERROR;
}

bool ResolveContext::HasAddress()
{
    for (auto & interface : interfaces)
    {
        if (interface.second.addresses.size())
        {
            return true;
        }
    }

    return false;
}

void ResolveContext::OnNewInterface(uint32_t interfaceId, const char * fullname, const char * hostnameWithDomain, uint16_t port,
                                    uint16_t txtLen, const unsigned char * txtRecord, bool isSRPType)
{
#if CHIP_PROGRESS_LOGGING
    std::string txtString;
    auto txtRecordIter  = txtRecord;
    size_t remainingLen = txtLen;
    while (remainingLen > 0)
    {
        size_t len = *txtRecordIter;
        ++txtRecordIter;
        --remainingLen;
        len = min(len, remainingLen);
        chip::Span<const unsigned char> bytes(txtRecordIter, len);
        if (txtString.size() > 0)
        {
            txtString.push_back(',');
        }
        for (auto & byte : bytes)
        {
            if ((std::isalnum(byte) || std::ispunct(byte)) && byte != '\\' && byte != ',')
            {
                txtString.push_back(static_cast<char>(byte));
            }
            else
            {
                char hex[5];
                snprintf(hex, sizeof(hex), "\\x%02x", byte);
                txtString.append(hex);
            }
        }
        txtRecordIter += len;
        remainingLen -= len;
    }
#endif // CHIP_PROGRESS_LOGGING
    ChipLogProgress(Discovery, "Mdns : %s hostname:%s fullname:%s interface: %" PRIu32 " port: %u TXT:\"%s\"", __func__,
                    hostnameWithDomain, fullname, interfaceId, ntohs(port), txtString.c_str());

    InterfaceInfo interface;
    interface.service.mPort = ntohs(port);

    if (kDNSServiceInterfaceIndexLocalOnly == interfaceId)
    {
        // Set interface to ANY (0) - network stack can decide how to route this.
        interface.service.mInterface = Inet::InterfaceId(0);
    }
    else
    {
        interface.service.mInterface = Inet::InterfaceId(interfaceId);
    }

    // The hostname parameter contains the hostname followed by the domain. But the mHostName field is sized
    // to contain either a 12 bytes mac address or an extended address of at most 16 bytes, not the domain name.
    auto hostname = GetHostNameWithoutDomain(hostnameWithDomain);
    Platform::CopyString(interface.service.mHostName, hostname.c_str());
    Platform::CopyString(interface.service.mName, fullname);

    GetTextEntries(interface.service, txtRecord, txtLen);

    // If for some reason the hostname can not fit into the hostname field (e.g it is not a mac address) then
    // DNSServiceGetAddrInfo will never return anything. So instead, copy the name as the FQDN and use it for
    // resolving.
    interface.fullyQualifiedDomainName = hostnameWithDomain;

    InterfaceKey interfaceKey = { interfaceId, hostnameWithDomain, isSRPType };
    interfaces.insert(std::make_pair(std::move(interfaceKey), std::move(interface)));
}

bool ResolveContext::HasInterface()
{
    return interfaces.size();
}

InterfaceInfo::InterfaceInfo()
{
    service.mTextEntrySize = 0;
    service.mTextEntries   = nullptr;
}

InterfaceInfo::InterfaceInfo(InterfaceInfo && other) :
    service(std::move(other.service)), addresses(std::move(other.addresses)),
    fullyQualifiedDomainName(std::move(other.fullyQualifiedDomainName)), isDNSLookUpRequested(other.isDNSLookUpRequested)
{
    // Make sure we're not trying to free any state from the other DnssdService,
    // since we took over ownership of its allocated bits.
    other.service.mTextEntrySize = 0;
    other.service.mTextEntries   = nullptr;
}

InterfaceInfo::~InterfaceInfo()
{
    if (service.mTextEntries == nullptr)
    {
        return;
    }

    const size_t count = service.mTextEntrySize;
    for (size_t i = 0; i < count; i++)
    {
        const auto & textEntry = service.mTextEntries[i];
        free(const_cast<char *>(textEntry.mKey));
        free(const_cast<uint8_t *>(textEntry.mData));
    }
    Platform::MemoryFree(const_cast<TextEntry *>(service.mTextEntries));
}

} // namespace Dnssd
} // namespace chip<|MERGE_RESOLUTION|>--- conflicted
+++ resolved
@@ -368,13 +368,10 @@
     {
         dnsServices.push_back(std::move(iter.first));
     }
-<<<<<<< HEAD
+
     sDispatchedServices = &dnsServices;
     callback(context, dnsServices.data(), dnsServices.size(), false, CHIP_NO_ERROR);
     sDispatchedServices        = nullptr;
-=======
-    callback(context, dnsServices.data(), dnsServices.size(), false, CHIP_NO_ERROR);
->>>>>>> c5fba0cd
     sContextDispatchingSuccess = nullptr;
     services.clear();
 }
