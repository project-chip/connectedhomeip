--- conflicted
+++ resolved
@@ -300,13 +300,8 @@
     }
 
     sdCtx = chip::Platform::New<RegisterContext>(type, callback, context);
-<<<<<<< HEAD
-    err   = DNSServiceRegister(&sdRef, 0 /* flags */, interfaceId, name, type, kLocalDot, NULL, ntohs(port), recordLen,
+    err   = DNSServiceRegister(&sdRef, 0 /* flags */, interfaceId, name, type, kLocalDot, nullptr, ntohs(port), recordLen,
                                recordBytesPtr, OnRegister, sdCtx);
-=======
-    err   = DNSServiceRegister(&sdRef, 0 /* flags */, interfaceId, name, type, kLocalDot, nullptr, ntohs(port), recordLen,
-                             recordBytesPtr, OnRegister, sdCtx);
->>>>>>> 2e33dec4
     TXTRecordDeallocate(recordRef);
 
     VerifyOrReturnError(CheckForSuccess(sdCtx, __func__, err), CHIP_ERROR_INTERNAL);
