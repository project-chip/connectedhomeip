--- conflicted
+++ resolved
@@ -316,9 +316,6 @@
     service.mInterface   = interfaceId;
     service.mProtocol    = context->protocol;
 
-<<<<<<< HEAD
-    chip::Platform::CopyString(service.mName, name);
-=======
     Platform::CopyString(service.mName, name);
     Platform::CopyString(service.mType, type);
 
@@ -331,11 +328,7 @@
             break;
         }
     }
->>>>>>> ef6455db
-
-    const char * dot = strchr(type, '.');
-    size_t len       = dot == nullptr ? sizeof(type) : dot - type;
-    chip::Platform::CopyString(service.mType, chip::CharSpan(type, len));
+
     context->services.push_back(service);
 }
 
