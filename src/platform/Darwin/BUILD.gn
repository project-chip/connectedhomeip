# Copyright (c) 2021 Project CHIP Authors
#
# Licensed under the Apache License, Version 2.0 (the "License");
# you may not use this file except in compliance with the License.
# You may obtain a copy of the License at
#
# http://www.apache.org/licenses/LICENSE-2.0
#
# Unless required by applicable law or agreed to in writing, software
# distributed under the License is distributed on an "AS IS" BASIS,
# WITHOUT WARRANTIES OR CONDITIONS OF ANY KIND, either express or implied.
# See the License for the specific language governing permissions and
# limitations under the License.

import("//build_overrides/chip.gni")
import("//build_overrides/nlassert.gni")

import("${chip_root}/src/platform/device.gni")
import("${chip_root}/src/system/system.gni")

assert(chip_device_platform == "darwin")

config("darwin_config") {
  frameworks = [
    "CoreData.framework",
    "CoreFoundation.framework",
    "CoreBluetooth.framework",
    "Foundation.framework",
    "Network.framework",
  ]

  if (current_os == "mac") {
    frameworks += [
      "SystemConfiguration.framework",
      "CoreWLAN.framework",
      "IOKit.framework",
    ]
  }

  cflags = [
    "-fobjc-arc",
    "-Wconversion",
  ]
}

static_library("Darwin") {
  sources = [
    "../DeviceSafeQueue.cpp",
    "../DeviceSafeQueue.h",
    "../SingletonConfigurationManager.cpp",
    "BLEManagerImpl.cpp",
    "BLEManagerImpl.h",
    "BlePlatformConfig.h",
    "CHIPDevicePlatformConfig.h",
    "CHIPDevicePlatformEvent.h",
    "CHIPPlatformConfig.h",
    "ConfigurationManagerImpl.cpp",
    "ConfigurationManagerImpl.h",
    "ConnectivityManagerImpl.cpp",
    "ConnectivityManagerImpl.h",
    "DiagnosticDataProviderImpl.cpp",
    "DiagnosticDataProviderImpl.h",
    "DnssdContexts.cpp",
    "DnssdHostNameRegistrar.mm",
    "DnssdImpl.cpp",
    "DnssdImpl.h",
    "DnssdType.cpp",
    "InetPlatformConfig.h",
    "MdnsError.cpp",
    "MdnsError.h",
    "NetworkCommissioningDriver.h",
    "PlatformManagerImpl.h",
    "PlatformManagerImpl.mm",
    "PlatformMetricKeys.h",
    "PosixConfig.cpp",
    "PosixConfig.h",
    "SystemPlatformConfig.h",
    "SystemTimeSupport.cpp",
    "UserDefaults.h",
    "UserDefaults.mm",
<<<<<<< HEAD
    "inet/InterfacesMonitor.h",
    "inet/InterfacesMonitor.mm",
    "system/SystemLayerImplDispatch.h",
    "system/SystemLayerImplDispatch.mm",
=======
    "inet/NetworkMonitor.h",
    "inet/NetworkMonitor.mm",
>>>>>>> 2c426fd9
  ]

  if (chip_system_config_use_sockets) {
    sources += [ "system/SystemLayerImplDispatchSockets.mm" ]
  }

  if (chip_enable_wifi) {
    sources += [
      "WiFi/ConfigurationManagerImplWiFi.cpp",
      "WiFi/ConnectivityManagerImplWiFi.mm",
      "WiFi/NetworkCommissioningWiFiDriver.h",
      "WiFi/NetworkCommissioningWiFiDriver.mm",
    ]
  }

  if (!chip_disable_platform_kvs) {
    sources += [
      "DeviceInstanceInfoProviderImpl.cpp",
      "DeviceInstanceInfoProviderImpl.h",
      "KeyValueStoreManagerImpl.h",
      "KeyValueStoreManagerImpl.mm",
    ]
  }

  deps = [
    ":logging",
    ":tracing",
    "${chip_root}/src/app:app_config",
    "${chip_root}/src/app/common:ids",
    "${chip_root}/src/lib/dnssd:platform_header",
    "${chip_root}/src/platform/logging:headers",
    "${chip_root}/src/setup_payload",
    "${chip_root}/src/tracing",
  ]

  public_deps = [
    "${chip_root}/src/app:app_config",
    "${chip_root}/src/platform:platform_base",
  ]

  public_configs = [ ":darwin_config" ]

  if (chip_enable_ota_requestor) {
    sources += [
      # using the implements from Linux platform
      "../Linux/OTAImageProcessorImpl.cpp",
      "../Linux/OTAImageProcessorImpl.h",
    ]
  }

  if (chip_enable_ble) {
    sources += [
      "BleApplicationDelegateImpl.h",
      "BleApplicationDelegateImpl.mm",
      "BleConnectionDelegateImpl.h",
      "BleConnectionDelegateImpl.mm",
      "BlePlatformDelegateImpl.h",
      "BlePlatformDelegateImpl.mm",
      "BleUtils.h",
      "BleUtils.mm",
    ]
  }
}

source_set("tracing") {
  sources = [
    "Tracing.h",
    "Tracing.mm",
  ]

  deps = [
    ":logging",
    "${chip_root}/src/tracing",
  ]
}

static_library("logging") {
  sources = [
    "DispatchQueueNames.cpp",
    "DispatchQueueNames.h",
    "Logging.h",
    "Logging.mm",
  ]

  deps = [
    "${chip_root}/src/lib/support:attributes",
    "${chip_root}/src/lib/support:logging_constants",
    "${chip_root}/src/lib/support:span",
    "${chip_root}/src/platform/logging:headers",
  ]

  configs += [ "${chip_root}/src:includes" ]
  cflags = [
    "-fobjc-arc",
    "-Wconversion",
  ]
  frameworks = [ "Foundation.framework" ]
}<|MERGE_RESOLUTION|>--- conflicted
+++ resolved
@@ -78,15 +78,10 @@
     "SystemTimeSupport.cpp",
     "UserDefaults.h",
     "UserDefaults.mm",
-<<<<<<< HEAD
-    "inet/InterfacesMonitor.h",
-    "inet/InterfacesMonitor.mm",
+    "inet/NetworkMonitor.h",
+    "inet/NetworkMonitor.mm",
     "system/SystemLayerImplDispatch.h",
     "system/SystemLayerImplDispatch.mm",
-=======
-    "inet/NetworkMonitor.h",
-    "inet/NetworkMonitor.mm",
->>>>>>> 2c426fd9
   ]
 
   if (chip_system_config_use_sockets) {
