/*
 *
 *    Copyright (c) 2021-2023 Project CHIP Authors
 *    All rights reserved.
 *
 *    Licensed under the Apache License, Version 2.0 (the "License");
 *    you may not use this file except in compliance with the License.
 *    You may obtain a copy of the License at
 *
 *        http://www.apache.org/licenses/LICENSE-2.0
 *
 *    Unless required by applicable law or agreed to in writing, software
 *    distributed under the License is distributed on an "AS IS" BASIS,
 *    WITHOUT WARRANTIES OR CONDITIONS OF ANY KIND, either express or implied.
 *    See the License for the specific language governing permissions and
 *    limitations under the License.
 */

#include <app/clusters/ota-requestor/OTADownloader.h>
#include <app/clusters/ota-requestor/OTARequestorInterface.h>
#include <lib/support/BufferReader.h>
#include <platform/DiagnosticDataProvider.h>
#include <platform/silabs/multi-ota/OTAMultiImageProcessorImpl.h>

using namespace chip::DeviceLayer;
using namespace ::chip::DeviceLayer::Internal;

static chip::OTAMultiImageProcessorImpl gImageProcessor;

extern "C" {
#ifdef SLI_SI91X_MCU_INTERFACE
#include "sl_si91x_driver.h"
#include "sl_si91x_hal_soc_soft_reset.h"
#include <platform/silabs/platformAbstraction/SilabsPlatform.h>
#else // This is not needed for the 917 SoC; it is required for EFR host applications
#include "btl_interface.h"
#include "sl_core.h" // For CORE_CRITICAL_SECTION
#endif               // SLI_SI91X_MCU_INTERFACE
}

namespace chip {

CHIP_ERROR OTAMultiImageProcessorImpl::Init(OTADownloader * downloader)
{
    VerifyOrReturnError(downloader != nullptr, CHIP_ERROR_INVALID_ARGUMENT);

    gImageProcessor.SetOTADownloader(downloader);

    OtaHookInit();

    return CHIP_NO_ERROR;
}

void OTAMultiImageProcessorImpl::Clear()
{
    mHeaderParser.Clear();
    mAccumulator.Clear();
    mParams.totalFileBytes  = 0;
    mParams.downloadedBytes = 0;
    mCurrentProcessor       = nullptr;
    ReleaseBlock();
}

CHIP_ERROR OTAMultiImageProcessorImpl::PrepareDownload()
{
    DeviceLayer::PlatformMgr().ScheduleWork(HandlePrepareDownload, reinterpret_cast<intptr_t>(this));
    return CHIP_NO_ERROR;
}

CHIP_ERROR OTAMultiImageProcessorImpl::Finalize()
{
    DeviceLayer::PlatformMgr().ScheduleWork(HandleFinalize, reinterpret_cast<intptr_t>(this));
    return CHIP_NO_ERROR;
}

CHIP_ERROR OTAMultiImageProcessorImpl::Apply()
{
    DeviceLayer::PlatformMgr().ScheduleWork(HandleApply, reinterpret_cast<intptr_t>(this));
    return CHIP_NO_ERROR;
}

CHIP_ERROR OTAMultiImageProcessorImpl::Abort()
{
    DeviceLayer::PlatformMgr().ScheduleWork(HandleAbort, reinterpret_cast<intptr_t>(this));
    return CHIP_NO_ERROR;
}

CHIP_ERROR OTAMultiImageProcessorImpl::ProcessBlock(ByteSpan & block)
{
    if ((block.data() == nullptr) || block.empty())
    {
        return CHIP_ERROR_INVALID_ARGUMENT;
    }

    // Store block data for HandleProcessBlock to access
    CHIP_ERROR err = SetBlock(block);
    if (err != CHIP_NO_ERROR)
    {
        ChipLogError(SoftwareUpdate, "Cannot set block data: %" CHIP_ERROR_FORMAT, err.Format());
    }

    DeviceLayer::PlatformMgr().ScheduleWork(HandleProcessBlock, reinterpret_cast<intptr_t>(this));
    return CHIP_NO_ERROR;
}

void OTAMultiImageProcessorImpl::HandlePrepareDownload(intptr_t context)
{
    auto * imageProcessor = reinterpret_cast<OTAMultiImageProcessorImpl *>(context);

    VerifyOrReturn(imageProcessor != nullptr, ChipLogError(SoftwareUpdate, "ImageProcessor context is null"));

    VerifyOrReturn(imageProcessor->mDownloader != nullptr, ChipLogError(SoftwareUpdate, "mDownloader is null"));

    ChipLogProgress(SoftwareUpdate, "HandlePrepareDownload: started");

#ifndef SLI_SI91X_MCU_INTERFACE // This is not needed for the 917 SoC; it is required for EFR host applications
    CORE_CRITICAL_SECTION(bootloader_init();)
#endif

    imageProcessor->mParams.downloadedBytes = 0;

    imageProcessor->mHeaderParser.Init();
    imageProcessor->mAccumulator.Init(sizeof(OTATlvHeader));
    imageProcessor->mDownloader->OnPreparedForDownload(CHIP_NO_ERROR);
}

CHIP_ERROR OTAMultiImageProcessorImpl::ProcessHeader(ByteSpan & block)
{
    OTAImageHeader header;
    ReturnErrorOnFailure(mHeaderParser.AccumulateAndDecode(block, header));

    mParams.totalFileBytes = header.mPayloadSize;
    mHeaderParser.Clear();
    ChipLogError(SoftwareUpdate, "Processed header successfully");

    return CHIP_NO_ERROR;
}

CHIP_ERROR OTAMultiImageProcessorImpl::ProcessPayload(ByteSpan & block)
{
    CHIP_ERROR status = CHIP_NO_ERROR;

    while (true)
    {
        if (!mCurrentProcessor)
        {
            ReturnErrorOnFailure(mAccumulator.Accumulate(block));
            ByteSpan tlvHeader{ mAccumulator.data(), sizeof(OTATlvHeader) };
            ReturnErrorOnFailure(SelectProcessor(tlvHeader));
            ReturnErrorOnFailure(mCurrentProcessor->Init());
        }

        status = mCurrentProcessor->Process(block);
        if (status == CHIP_OTA_CHANGE_PROCESSOR)
        {
            mAccumulator.Clear();
            mAccumulator.Init(sizeof(OTATlvHeader));

            mCurrentProcessor = nullptr;

            // If the block size is 0, it means that the processed data was a multiple of
            // received BDX block size (e.g. 8 blocks of 1024 bytes were transferred).
            // After state for selecting next processor is reset, a request for fetching next
            // data must be sent.
            if (block.size() == 0)
            {
                status = CHIP_NO_ERROR;
                break;
            }
        }
        else
        {
            break;
        }
    }

    return status;
}

CHIP_ERROR OTAMultiImageProcessorImpl::SelectProcessor(ByteSpan & block)
{
    OTATlvHeader header;
    Encoding::LittleEndian::Reader reader(block.data(), sizeof(header));

    ReturnErrorOnFailure(reader.Read32(&header.tag).StatusCode());
    ReturnErrorOnFailure(reader.Read32(&header.length).StatusCode());

    auto pair = mProcessorMap.find(static_cast<OTAProcessorTag>(header.tag));
    if (pair == mProcessorMap.end())
    {
        ChipLogError(SoftwareUpdate, "There is no registered processor for tag: %lu", header.tag);
        return CHIP_OTA_PROCESSOR_NOT_REGISTERED;
    }

    ChipLogDetail(SoftwareUpdate, "Selected processor with tag: %lu", static_cast<uint32_t>(pair->first));
    mCurrentProcessor = pair->second;
    mCurrentProcessor->SetLength(header.length);
    mCurrentProcessor->SetWasSelected(true);

    return CHIP_NO_ERROR;
}

CHIP_ERROR OTAMultiImageProcessorImpl::RegisterProcessor(OTAProcessorTag tag, OTATlvProcessor * processor)
{
    VerifyOrReturnError(processor->IsValidTag(tag), CHIP_ERROR_INVALID_ARGUMENT,
                        ChipLogError(SoftwareUpdate, "Invalid processor tag: %lu", static_cast<uint32_t>(tag)));
    auto pair = mProcessorMap.find(tag);
    if (pair != mProcessorMap.end())
    {
        ChipLogError(SoftwareUpdate, "A processor for tag %lu is already registered.", static_cast<uint32_t>(tag));
        return CHIP_OTA_PROCESSOR_ALREADY_REGISTERED;
    }

    mProcessorMap.insert({ tag, processor });

    return CHIP_NO_ERROR;
}

void OTAMultiImageProcessorImpl::HandleAbort(intptr_t context)
{
    ChipLogError(SoftwareUpdate, "OTA was aborted");
    auto * imageProcessor = reinterpret_cast<OTAMultiImageProcessorImpl *>(context);
    if (imageProcessor != nullptr)
    {
        imageProcessor->AbortAllProcessors();
    }
    imageProcessor->Clear();
}

void OTAMultiImageProcessorImpl::HandleProcessBlock(intptr_t context)
{
    auto * imageProcessor = reinterpret_cast<OTAMultiImageProcessorImpl *>(context);

    VerifyOrReturn(imageProcessor != nullptr, ChipLogError(SoftwareUpdate, "ImageProcessor context is null"));

    VerifyOrReturn(imageProcessor->mDownloader != nullptr, ChipLogError(SoftwareUpdate, "mDownloader is null"));

    CHIP_ERROR status;
    auto block = ByteSpan(imageProcessor->mBlock.data(), imageProcessor->mBlock.size());

    if (imageProcessor->mHeaderParser.IsInitialized())
    {
        status = imageProcessor->ProcessHeader(block);
        if (status != CHIP_NO_ERROR)
        {
            imageProcessor->HandleStatus(status);
        }
    }

    status = imageProcessor->ProcessPayload(block);
    imageProcessor->HandleStatus(status);
}

void OTAMultiImageProcessorImpl::HandleStatus(CHIP_ERROR status)
{
    if (status == CHIP_NO_ERROR || status == CHIP_ERROR_BUFFER_TOO_SMALL)
    {
        mParams.downloadedBytes += mBlock.size();
        FetchNextData(0);
    }
    else if (status == CHIP_OTA_FETCH_ALREADY_SCHEDULED)
    {
        mParams.downloadedBytes += mBlock.size();
    }
    else
    {
        ChipLogError(SoftwareUpdate, "Image update canceled. Failed to process OTA block: %" CHIP_ERROR_FORMAT, status.Format());
        GetRequestorInstance()->CancelImageUpdate();
    }
}

void OTAMultiImageProcessorImpl::AbortAllProcessors()
{
    ChipLogError(SoftwareUpdate, "All selected processors will call abort action");

    for (auto const & pair : mProcessorMap)
    {
        if (pair.second->WasSelected())
        {
            pair.second->Clear();
            pair.second->SetWasSelected(false);
        }
    }
}

bool OTAMultiImageProcessorImpl::IsFirstImageRun()
{
    OTARequestorInterface * requestor = chip::GetRequestorInstance();
    if (requestor == nullptr)
    {
        return false;
    }

    return requestor->GetCurrentUpdateState() == OTARequestorInterface::OTAUpdateStateEnum::kApplying;
}

CHIP_ERROR OTAMultiImageProcessorImpl::ConfirmCurrentImage()
{
    uint32_t currentVersion;
    uint32_t targetVersion;

    OTARequestorInterface * requestor = chip::GetRequestorInstance();
    VerifyOrReturnError(requestor != nullptr, CHIP_ERROR_INTERNAL);

    targetVersion = requestor->GetTargetVersion();
    ReturnErrorOnFailure(DeviceLayer::ConfigurationMgr().GetSoftwareVersion(currentVersion));
    if (currentVersion != targetVersion)
    {
        ChipLogError(SoftwareUpdate, "Current sw version %lu is different than the expected sw version = %lu", currentVersion,
                     targetVersion);
        return CHIP_ERROR_INCORRECT_STATE;
    }

    return CHIP_NO_ERROR;
}

CHIP_ERROR OTAMultiImageProcessorImpl::SetBlock(ByteSpan & block)
{
    if (block.empty())
    {
        return CHIP_NO_ERROR;
    }

    if (mBlock.size() < block.size())
    {
        if (!mBlock.empty())
        {
            ReleaseBlock();
        }
        uint8_t * mBlock_ptr = static_cast<uint8_t *>(chip::Platform::MemoryAlloc(block.size()));
        if (mBlock_ptr == nullptr)
        {
            return CHIP_ERROR_NO_MEMORY;
        }
        mBlock = MutableByteSpan(mBlock_ptr, block.size());
    }

    CHIP_ERROR err = CopySpanToMutableSpan(block, mBlock);
    if (err != CHIP_NO_ERROR)
    {
        ChipLogError(SoftwareUpdate, "Cannot copy block data: %" CHIP_ERROR_FORMAT, err.Format());
        return err;
    }
    return CHIP_NO_ERROR;
}

void OTAMultiImageProcessorImpl::HandleFinalize(intptr_t context)
{
    ChipLogError(SoftwareUpdate, "HandleFinalize begin");
    CHIP_ERROR error      = CHIP_NO_ERROR;
    auto * imageProcessor = reinterpret_cast<OTAMultiImageProcessorImpl *>(context);
    if (imageProcessor == nullptr)
    {
        return;
    }

    error = imageProcessor->ProcessFinalize();

    imageProcessor->mParams.downloadedBytes += imageProcessor->mBlock.size();

    imageProcessor->ReleaseBlock();

    if (error != CHIP_NO_ERROR)
    {
        ChipLogError(SoftwareUpdate, "ProcessFinalize() error");
        imageProcessor->mDownloader->EndDownload(CHIP_ERROR_WRITE_FAILED);
        return;
    }

    ChipLogProgress(SoftwareUpdate, "OTA image downloaded successfully");
}

CHIP_ERROR OTAMultiImageProcessorImpl::ProcessFinalize()
{
    for (auto const & pair : this->mProcessorMap)
    {
        pair.second->FinalizeAction();
    }
    return CHIP_NO_ERROR;
}

void OTAMultiImageProcessorImpl::HandleApply(intptr_t context)
{
    CHIP_ERROR error      = CHIP_NO_ERROR;
    auto * imageProcessor = reinterpret_cast<OTAMultiImageProcessorImpl *>(context);

    ChipLogProgress(SoftwareUpdate, "HandleApply: started");

    // Force KVS to store pending keys such as data from StoreCurrentUpdateInfo()
    chip::DeviceLayer::PersistedStorage::KeyValueStoreMgrImpl().ForceKeyMapSave();

    if (imageProcessor == nullptr)
    {
        return;
    }

    for (auto const & pair : imageProcessor->mProcessorMap)
    {
        if (pair.second->WasSelected())
        {
            error = pair.second->ApplyAction();
            if (error != CHIP_NO_ERROR)
            {
                ChipLogError(SoftwareUpdate, "Apply action for tag %d processor failed.", (uint8_t) pair.first);
                // Revert all previously applied actions if current apply action fails.
                // Reset image processor and requestor states.
                imageProcessor->AbortAllProcessors();
                imageProcessor->Clear();
                GetRequestorInstance()->Reset();

                return;
            }
        }
    }

    for (auto const & pair : imageProcessor->mProcessorMap)
    {
        pair.second->Clear();
        pair.second->SetWasSelected(false);
    }

    imageProcessor->mAccumulator.Clear();

<<<<<<< HEAD
    ChipLogProgress(SoftwareUpdate, "HandleApply: Finished and Soft Reset initiated");

    // This reboots the device
#ifdef SLI_SI91X_MCU_INTERFACE // 917 SoC reboot
    chip::DeviceLayer::Silabs::GetPlatform().SoftwareReset();
#else // EFR reboot
#if defined(_SILICON_LABS_32B_SERIES_3) && CHIP_PROGRESS_LOGGING
    osDelay(100); // sl-temp: delay for uart print before reboot
#endif
    CORE_CRITICAL_SECTION(bootloader_rebootAndInstall();)
#endif
=======
    ChipLogProgress(SoftwareUpdate, "HandleApply: Finished");
    // This reboots the device
    CORE_CRITICAL_SECTION(bootloader_rebootAndInstall());
>>>>>>> 233d3f79
}

CHIP_ERROR OTAMultiImageProcessorImpl::ReleaseBlock()
{
    if (mBlock.data() != nullptr)
    {
        chip::Platform::MemoryFree(mBlock.data());
    }

    mBlock = MutableByteSpan();
    return CHIP_NO_ERROR;
}

void OTAMultiImageProcessorImpl::FetchNextData(uint32_t context)
{
    auto * imageProcessor = &OTAMultiImageProcessorImpl::GetDefaultInstance();
    SystemLayer().ScheduleLambda([imageProcessor] {
        if (imageProcessor->mDownloader)
        {
            imageProcessor->mDownloader->FetchNextData();
        }
    });
}

OTAMultiImageProcessorImpl & OTAMultiImageProcessorImpl::GetDefaultInstance()
{
    return gImageProcessor;
}

} // namespace chip<|MERGE_RESOLUTION|>--- conflicted
+++ resolved
@@ -421,7 +421,6 @@
 
     imageProcessor->mAccumulator.Clear();
 
-<<<<<<< HEAD
     ChipLogProgress(SoftwareUpdate, "HandleApply: Finished and Soft Reset initiated");
 
     // This reboots the device
@@ -431,13 +430,8 @@
 #if defined(_SILICON_LABS_32B_SERIES_3) && CHIP_PROGRESS_LOGGING
     osDelay(100); // sl-temp: delay for uart print before reboot
 #endif
-    CORE_CRITICAL_SECTION(bootloader_rebootAndInstall();)
+    CORE_CRITICAL_SECTION(bootloader_rebootAndInstall());
 #endif
-=======
-    ChipLogProgress(SoftwareUpdate, "HandleApply: Finished");
-    // This reboots the device
-    CORE_CRITICAL_SECTION(bootloader_rebootAndInstall());
->>>>>>> 233d3f79
 }
 
 CHIP_ERROR OTAMultiImageProcessorImpl::ReleaseBlock()
