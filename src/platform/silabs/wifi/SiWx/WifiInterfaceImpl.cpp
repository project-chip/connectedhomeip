--- conflicted
+++ resolved
@@ -72,15 +72,6 @@
 using namespace chip::DeviceLayer::Silabs;
 using WiFiBandEnum = chip::app::Clusters::NetworkCommissioning::WiFiBandEnum;
 
-<<<<<<< HEAD
-// TODO : Temporary work-around for wifi-init failure in 917NCP ACX module boards.
-// Can be removed after Wiseconnect fixes region code for all ACX module boards.
-#if defined(ACX_MODULE_BOARD)
-#define REGION_CODE IGNORE_REGION
-#else
-#define REGION_CODE US
-#endif // ACX_MODULE_BOARD
-=======
 // The REGION_CODE macro defines the regulatory region for the Wi-Fi device.
 // The default value is 'US'. Users can override this macro to specify a different region code.
 // The region code must match one of the values defined in the 'sl_wifi_region_code_t' enum,
@@ -88,7 +79,6 @@
 #ifndef REGION_CODE
 #define REGION_CODE US
 #endif // !REGION_CODE
->>>>>>> f468d4e0
 
 // TODO: This needs to be refactored so we don't need the global object
 WfxRsi_t wfx_rsi;
