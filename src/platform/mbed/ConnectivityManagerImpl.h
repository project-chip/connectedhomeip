--- conflicted
+++ resolved
@@ -31,13 +31,10 @@
 #else
 #include <platform/internal/GenericConnectivityManagerImpl_NoThread.h>
 #endif
-<<<<<<< HEAD
+#include "netsocket/WiFiInterface.h"
+#include <support/logging/CHIPLogging.h>
 
 #include <inttypes.h>
-=======
-#include "netsocket/WiFiInterface.h"
->>>>>>> f2e9bad9
-#include <support/logging/CHIPLogging.h>
 namespace chip {
 namespace Inet {
 class IPAddress;
@@ -72,28 +69,6 @@
 
 public:
     CHIP_ERROR ProvisionWiFiNetwork(const char * ssid, const char * key);
-<<<<<<< HEAD
-    CHIP_ERROR ScanWiFi();
-    CHIP_ERROR WiFiScanResults();
-    CHIP_ERROR OnStationConnected();
-    CHIP_ERROR OnStationDisconnected();
-    CHIP_ERROR WiFiConnect();
-    CHIP_ERROR WiFiDisconnect();
-
-    // TODO
-    void StartWiFiManagement() {}
-
-private:
-    // ===== Members that implement the ConnectivityManager abstract interface.
-    WiFiStationMode _GetWiFiStationMode(void);
-    CHIP_ERROR _SetWiFiStationMode(WiFiStationMode val);
-    bool _IsWiFiStationConnected(void);
-    bool _IsWiFiStationEnabled(void);
-    bool _IsWiFiStationProvisioned(void);
-    void _ClearWiFiStationProvision(void);
-    CHIP_ERROR GetWifiParams(void);
-    CHIP_ERROR _SetWiFiAPMode(WiFiAPMode val);
-=======
     void StartWiFiManagement() {}
     int ScanWiFi(int APlimit, ::chip::DeviceLayer::Internal::NetworkInfo * wifiInfo);
     void GetWifiStatus(::chip::DeviceLayer::Internal::NetworkStatus * WifiStatus);
@@ -101,16 +76,11 @@
 
 private:
     // ===== Members that implement the ConnectivityManager abstract interface.
->>>>>>> f2e9bad9
     bool _HaveIPv4InternetConnectivity(void);
     bool _HaveIPv6InternetConnectivity(void);
     bool _HaveServiceConnectivity(void);
     CHIP_ERROR _Init(void);
     void _OnPlatformEvent(const ChipDeviceEvent * event);
-<<<<<<< HEAD
-    bool _IsWiFiStationApplicationControlled(void) { return mWiFiStationMode == kWiFiStationMode_ApplicationControlled; }
-
-=======
     void OnInterfaceEvent(nsapi_event_t event, intptr_t data);
     WiFiStationMode _GetWiFiStationMode(void);
     CHIP_ERROR _SetWiFiStationMode(WiFiStationMode val);
@@ -126,7 +96,6 @@
     CHIP_ERROR OnStationDisconnected();
     const char * status2str(nsapi_connection_status_t sec);
     ::chip::DeviceLayer::Internal::WiFiAuthSecurityType NsapiToNetworkSecurity(nsapi_security_t nsapi_security);
->>>>>>> f2e9bad9
     // ===== Members for internal use by the following friends.
 
     friend ConnectivityManager & ConnectivityMgr(void);
@@ -135,17 +104,12 @@
     static ConnectivityManagerImpl sInstance;
     WiFiStationMode mWiFiStationMode;
     WiFiStationState mWiFiStationState;
-<<<<<<< HEAD
-    uint32_t mWiFiStationReconnectIntervalMS;
-    uint32_t mWiFiAPIdleTimeoutMS;
-=======
     WiFiAPMode mWiFiAPMode;
     uint32_t mWiFiStationReconnectIntervalMS;
     uint32_t mWiFiAPIdleTimeoutMS;
     bool mIsProvisioned;
     WiFiInterface * _interface;
     nsapi_security_t _security = NSAPI_SECURITY_WPA_WPA2;
->>>>>>> f2e9bad9
 };
 
 inline bool ConnectivityManagerImpl::_HaveIPv4InternetConnectivity(void)
@@ -160,11 +124,7 @@
 
 inline bool ConnectivityManagerImpl::_HaveServiceConnectivity(void)
 {
-<<<<<<< HEAD
-    return false;
-=======
     return mWiFiStationState == kWiFiStationState_Connected;
->>>>>>> f2e9bad9
 }
 
 /**
