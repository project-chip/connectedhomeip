--- conflicted
+++ resolved
@@ -196,11 +196,7 @@
             }
         }
 
-<<<<<<< HEAD
-        ChipLogProgress(SoftwareUpdate, " %s", NullTerminated(&buffer[i], buffer_size - i).c_str());
-=======
-        ChipLogProgress(SoftwareUpdate, " %.*s", buffer_size - i, &buffer.Get()[i]);
->>>>>>> f6342858
+        ChipLogProgress(SoftwareUpdate, " %s", NullTerminated(&buffer.Get()[i], buffer_size - i).c_str());
     }
     ChipLogProgress(SoftwareUpdate, "---\n");
 
