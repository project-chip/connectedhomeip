/*
 *
 *    Copyright (c) 2020 Project CHIP Authors
 *    Copyright (c) 2020 Nest Labs, Inc.
 *    All rights reserved.
 *
 *    Licensed under the Apache License, Version 2.0 (the "License");
 *    you may not use this file except in compliance with the License.
 *    You may obtain a copy of the License at
 *
 *        http://www.apache.org/licenses/LICENSE-2.0
 *
 *    Unless required by applicable law or agreed to in writing, software
 *    distributed under the License is distributed on an "AS IS" BASIS,
 *    WITHOUT WARRANTIES OR CONDITIONS OF ANY KIND, either express or implied.
 *    See the License for the specific language governing permissions and
 *    limitations under the License.
 */
/* this file behaves like a config.h, comes first */
#include <iomanip>
#include <platform/internal/CHIPDeviceLayerInternal.h>
#include <sstream>

#include <lib/support/CodeUtils.h>
#include <lib/support/logging/CHIPLogging.h>
#include <platform/ConnectivityManager.h>
#include <platform/internal/GenericConnectivityManagerImpl_UDP.ipp>
#include <platform/nxp/mw320/ConnectivityManagerImpl.h>

#if INET_CONFIG_ENABLE_TCP_ENDPOINT
#include <platform/internal/GenericConnectivityManagerImpl_TCP.ipp>
#endif

#include <app/clusters/network-commissioning/network-commissioning.h>
#include <platform/nxp/mw320/NetworkCommissioningDriver.h>

#include <lwip/dns.h>
#include <lwip/ip_addr.h>
#include <lwip/nd6.h>
#include <lwip/netif.h>

extern "C" {
#include "wlan.h"
void test_wlan_scan(int argc, char ** argv);
void test_wlan_add(int argc, char ** argv);
static struct wlan_network sta_network;
}

#if CHIP_DEVICE_CONFIG_ENABLE_WPA
#include <platform/internal/GenericConnectivityManagerImpl_WiFi.ipp>
#endif
// NetworkCommission++
#include <platform/nxp/mw320/NetworkCommissioningDriver.h>
// NetworkCommission--

using namespace ::chip;
using namespace ::chip::Inet;
using namespace ::chip::System;
using namespace ::chip::TLV;
using namespace ::chip::DeviceLayer::Internal;
using namespace ::chip::app::Clusters::GeneralDiagnostics;
using namespace ::chip::app::Clusters::WiFiNetworkDiagnostics;
using namespace ::chip::app::Clusters::NetworkCommissioning;
using namespace ::chip::DeviceLayer::NetworkCommissioning;

// NetworkCommission++
namespace {
constexpr EndpointId kNetworkCommissioningEndpointMain      = 0;
constexpr EndpointId kNetworkCommissioningEndpointSecondary = 0xFFFE;

#if (USE_ETHERNET_COMMISSION == 1)
DeviceLayer::NetworkCommissioning::Mw320EthernetDriver sEthernetDriver;
app::Clusters::NetworkCommissioning::Instance sWiFiNetworkCommissioningInstance(kNetworkCommissioningEndpointMain,
                                                                                &sEthernetDriver);
#else
Mw320WiFiDriver sWiFiDriver;
Instance sWiFiNetworkCommissioningInstance(kNetworkCommissioningEndpointMain, &sWiFiDriver);
#endif // USE_ETHERNET_COMMISSION
} // namespace
// NetworkCommission--

namespace chip {
namespace DeviceLayer {

ConnectivityManagerImpl ConnectivityManagerImpl::sInstance;

uint8_t ConnectivityManagerImpl::sInterestedSSID[Internal::kMaxWiFiSSIDLength];
uint8_t ConnectivityManagerImpl::sInterestedSSIDLen;
// Configured SSID
uint8_t ConnectivityManagerImpl::sCfgSSID[Internal::kMaxWiFiSSIDLength];
uint8_t ConnectivityManagerImpl::sCfgSSIDLen;

NetworkCommissioning::WiFiDriver::ScanCallback * ConnectivityManagerImpl::mpScanCallback;
NetworkCommissioning::Internal::WirelessDriver::ConnectCallback * ConnectivityManagerImpl::mpConnectCallback;

CHIP_ERROR ConnectivityManagerImpl::_Init()
{
    CHIP_ERROR err = CHIP_NO_ERROR;

    mpConnectCallback = nullptr;
    mpScanCallback    = nullptr;

    mWiFiStationMode                = kWiFiStationMode_Disabled;
    mWiFiStationReconnectIntervalMS = CHIP_DEVICE_CONFIG_WIFI_STATION_RECONNECT_INTERVAL;

    sWiFiNetworkCommissioningInstance.Init();
    // Initialize the generic base classes that require it.

    SuccessOrExit(err);

exit:
    return err;
}

void ConnectivityManagerImpl::_OnPlatformEvent(const ChipDeviceEvent * event)
{
    // Forward the event to the generic base classes as needed.
}

#if CHIP_DEVICE_CONFIG_ENABLE_WPA

ConnectivityManager::WiFiStationMode ConnectivityManagerImpl::_GetWiFiStationMode()
{
    if (mWiFiStationMode != kWiFiStationMode_ApplicationControlled)
    {
        mWiFiStationMode =
            kWiFiStationMode_Enabled; //(mWpaSupplicant.iface != nullptr) ? kWiFiStationMode_Enabled : kWiFiStationMode_Disabled;
    }

    return mWiFiStationMode;
}

CHIP_ERROR ConnectivityManagerImpl::_SetWiFiStationMode(ConnectivityManager::WiFiStationMode val)
{
    CHIP_ERROR err = CHIP_NO_ERROR;

    VerifyOrExit(val != ConnectivityManager::kWiFiStationMode_NotSupported, err = CHIP_ERROR_INVALID_ARGUMENT);

    if (mWiFiStationMode != val)
    {
        ChipLogProgress(DeviceLayer, "WiFi station mode change: %s -> %s", WiFiStationModeToStr(mWiFiStationMode),
                        WiFiStationModeToStr(val));
    }

    mWiFiStationMode = val;
    test_wlan_scan(0, NULL);
exit:
    return err;
}

CHIP_ERROR ConnectivityManagerImpl::_SetWiFiAPMode(WiFiAPMode val)
{
    CHIP_ERROR err = CHIP_NO_ERROR;

    VerifyOrExit(val != kWiFiAPMode_NotSupported, err = CHIP_ERROR_INVALID_ARGUMENT);

    if (mWiFiAPMode != val)
    {
        ChipLogProgress(DeviceLayer, "WiFi AP mode change: %s -> %s", WiFiAPModeToStr(mWiFiAPMode), WiFiAPModeToStr(val));
    }

    mWiFiAPMode = val;
exit:
    return err;
}

bool ConnectivityManagerImpl::_IsWiFiStationEnabled()
{
    return GetWiFiStationMode() == kWiFiStationMode_Enabled;
}

bool ConnectivityManagerImpl::_IsWiFiStationConnected()
{
    // ToDo: Change the status to response the WiFi status honestly
    bool ret = true;

    return ret;
}

bool ConnectivityManagerImpl::_IsWiFiStationApplicationControlled()
{
    return mWiFiStationMode == ConnectivityManager::kWiFiStationMode_ApplicationControlled;
}

void ConnectivityManagerImpl::StartWiFiManagement() {}
<<<<<<< HEAD

CHIP_ERROR ConnectivityManagerImpl::CommitConfig()
{
    ChipLogProgress(DeviceLayer, "[mw320] save config, connected network (ToDo)");
    return CHIP_NO_ERROR;
}

CHIP_ERROR ConnectivityManagerImpl::GetWiFiBssId(ByteSpan & value)
{
    int ret = wlan_get_current_network(&sta_network);
    uint8_t macAddress[6];

    if (ret == WM_SUCCESS)
    {
        memcpy(macAddress, sta_network.bssid, 6);
    }
    else
    {
        memset(macAddress, 0, 6);
    }
    ChipLogProgress(DeviceLayer, "GetWiFiBssId: %02x:%02x:%02x:%02x:%02x:%02x", macAddress[0], macAddress[1], macAddress[2],
                    macAddress[3], macAddress[4], macAddress[5]);
    value = ByteSpan(macAddress, 6);
    return CHIP_NO_ERROR;
}

CHIP_ERROR ConnectivityManagerImpl::GetWiFiSecurityType(uint8_t & securityType)
{
    int ret = wlan_get_current_network(&sta_network);
    if (ret != WM_SUCCESS)
    {
        // Set as no security by default
        securityType = EMBER_ZCL_SECURITY_TYPE_NONE;
        return CHIP_NO_ERROR;
    }
    switch (sta_network.security.type)
    {
    case WLAN_SECURITY_WEP_OPEN:
    case WLAN_SECURITY_WEP_SHARED:
        securityType = EMBER_ZCL_SECURITY_TYPE_WEP;
        break;
    case WLAN_SECURITY_WPA:
        securityType = EMBER_ZCL_SECURITY_TYPE_WPA;
        break;
    case WLAN_SECURITY_WPA2:
        securityType = EMBER_ZCL_SECURITY_TYPE_WPA2;
        break;
    case WLAN_SECURITY_WPA3_SAE:
        securityType = EMBER_ZCL_SECURITY_TYPE_WPA3;
        break;
    case WLAN_SECURITY_NONE:
    default: // Default: No_security
        securityType = EMBER_ZCL_SECURITY_TYPE_NONE;
    }

    ChipLogProgress(DeviceLayer, "GetWiFiSecurityType: %u", securityType);
    return CHIP_NO_ERROR;
}

CHIP_ERROR ConnectivityManagerImpl::GetWiFiVersion(uint8_t & wiFiVersion)
{
    wiFiVersion = EMBER_ZCL_WI_FI_VERSION_TYPE_802__11N;
    ChipLogProgress(DeviceLayer, "GetWiFiVersion: %u", wiFiVersion);
    return CHIP_NO_ERROR;
}

CHIP_ERROR ConnectivityManagerImpl::GetConfiguredNetwork(NetworkCommissioning::Network & network)
{
    network.connected = true;
    memcpy(network.networkID, sCfgSSID, sCfgSSIDLen);
    network.networkIDLen = sCfgSSIDLen;

    ChipLogDetail(DeviceLayer, "[mw320] Current connected network: (ToDo)");
    return CHIP_NO_ERROR;
}

CHIP_ERROR ConnectivityManagerImpl::StartWiFiScan(ByteSpan ssid, NetworkCommissioning::WiFiDriver::ScanCallback * callback)
{
    // There is another ongoing scan request, reject the new one.
    // ====> Do it after scan is implemented (ToDo)
    VerifyOrReturnError(mpScanCallback == nullptr, CHIP_ERROR_INCORRECT_STATE);
    VerifyOrReturnError(ssid.size() <= sizeof(sInterestedSSID), CHIP_ERROR_INVALID_ARGUMENT);

    CHIP_ERROR ret = CHIP_NO_ERROR;
    memset(sInterestedSSID, 0, sizeof(sInterestedSSID));
    memcpy(sInterestedSSID, ssid.data(), ssid.size());
    sInterestedSSIDLen = ssid.size();

    ChipLogProgress(DeviceLayer, "[mw320] initialized network scan. %u, [%s]", sInterestedSSIDLen, sInterestedSSID);
    mpScanCallback = callback;

    // Do Scan
    if (wlan_scan(_OnWpaInterfaceScanDone))
    {
        ChipLogProgress(DeviceLayer, "Error: scan request failed");
    }
    else
    {
        ChipLogProgress(DeviceLayer, "Scan scheduled now...");
    }

    ChipLogProgress(DeviceLayer, "[mw320]: initialized network scan. ");
    return ret;
}

void ConnectivityManagerImpl::UpdateNetworkStatus()
{
    Network configuredNetwork;

    VerifyOrReturn(IsWiFiStationEnabled() && mpStatusChangeCallback != nullptr);

    CHIP_ERROR err = GetConfiguredNetwork(configuredNetwork);
    if (err != CHIP_NO_ERROR)
    {
        ChipLogError(DeviceLayer, "Failed to get configured network when updating network status: %s", err.AsString());
        return;
    }

    // If we have already connected to the WiFi AP, then return null to indicate a success state.
    if (IsWiFiStationConnected())
    {
        mpStatusChangeCallback->OnNetworkingStatusChange(
            Status::kSuccess, MakeOptional(ByteSpan(configuredNetwork.networkID, configuredNetwork.networkIDLen)), NullOptional);
        return;
    }

    mpStatusChangeCallback->OnNetworkingStatusChange(
        Status::kUnknownError, MakeOptional(ByteSpan(configuredNetwork.networkID, configuredNetwork.networkIDLen)), NullOptional);
}

#endif // CHIP_DEVICE_CONFIG_ENABLE_WPA

CHIP_ERROR
ConnectivityManagerImpl::ConnectWiFiNetworkAsync(ByteSpan ssid, ByteSpan credentials,
                                                 NetworkCommissioning::Internal::WirelessDriver::ConnectCallback * apCallback)
{
    CHIP_ERROR ret                        = CHIP_NO_ERROR;
    char ssidStr[kMaxWiFiSSIDLength + 1u] = { 0 };
    char keyStr[kMaxWiFiKeyLength + 1u]   = { 0 };

    VerifyOrReturnError(ssid.size() <= kMaxWiFiSSIDLength, CHIP_ERROR_INVALID_ARGUMENT);
    VerifyOrReturnError(credentials.size() <= kMaxWiFiKeyLength, CHIP_ERROR_INVALID_ARGUMENT);

    // There is another ongoing connect request, reject the new one.
    VerifyOrReturnError(mpConnectCallback == nullptr, CHIP_ERROR_INCORRECT_STATE);
    memcpy(ssidStr, ssid.data(), ssid.size());
    memcpy(keyStr, credentials.data(), credentials.size());
    //
    memcpy(sCfgSSID, ssidStr, ssid.size());
    sCfgSSIDLen = ssid.size();
    //
    mpConnectCallback = apCallback;
#if (MW320_CONNECT_SCAN_SYNC == 1)
    if (mpConnectCallback != nullptr)
    {
        mpConnectCallback->OnResult(Status::kSuccess, CharSpan(), 0);
        mpConnectCallback = nullptr;
    }
#endif // MW320_CONNECT_SCAN_SYNC

    return ret;
}

CHIP_ERROR ConnectivityManagerImpl::ProvisionWiFiNetwork(const char * ssid, const char * key)
{
=======

CHIP_ERROR ConnectivityManagerImpl::CommitConfig()
{
    ChipLogProgress(DeviceLayer, "[mw320] save config, connected network (ToDo)");
    return CHIP_NO_ERROR;
}

CHIP_ERROR ConnectivityManagerImpl::GetWiFiBssId(ByteSpan & value)
{
    int ret = wlan_get_current_network(&sta_network);
    uint8_t macAddress[6];

    if (ret == WM_SUCCESS)
    {
        memcpy(macAddress, sta_network.bssid, 6);
    }
    else
    {
        memset(macAddress, 0, 6);
    }
    ChipLogProgress(DeviceLayer, "GetWiFiBssId: %02x:%02x:%02x:%02x:%02x:%02x", macAddress[0], macAddress[1], macAddress[2],
                    macAddress[3], macAddress[4], macAddress[5]);
    value = ByteSpan(macAddress, 6);
    return CHIP_NO_ERROR;
}

CHIP_ERROR ConnectivityManagerImpl::GetWiFiSecurityType(uint8_t & securityType)
{
    int ret = wlan_get_current_network(&sta_network);
    if (ret != WM_SUCCESS)
    {
        // Set as no security by default
        securityType = EMBER_ZCL_SECURITY_TYPE_NONE;
        return CHIP_NO_ERROR;
    }
    switch (sta_network.security.type)
    {
    case WLAN_SECURITY_WEP_OPEN:
    case WLAN_SECURITY_WEP_SHARED:
        securityType = EMBER_ZCL_SECURITY_TYPE_WEP;
        break;
    case WLAN_SECURITY_WPA:
        securityType = EMBER_ZCL_SECURITY_TYPE_WPA;
        break;
    case WLAN_SECURITY_WPA2:
        securityType = EMBER_ZCL_SECURITY_TYPE_WPA2;
        break;
    case WLAN_SECURITY_WPA3_SAE:
        securityType = EMBER_ZCL_SECURITY_TYPE_WPA3;
        break;
    case WLAN_SECURITY_NONE:
    default: // Default: No_security
        securityType = EMBER_ZCL_SECURITY_TYPE_NONE;
    }

    ChipLogProgress(DeviceLayer, "GetWiFiSecurityType: %u", securityType);
    return CHIP_NO_ERROR;
}

CHIP_ERROR ConnectivityManagerImpl::GetWiFiVersion(uint8_t & wiFiVersion)
{
    wiFiVersion = EMBER_ZCL_WI_FI_VERSION_TYPE_802__11N;
    ChipLogProgress(DeviceLayer, "GetWiFiVersion: %u", wiFiVersion);
    return CHIP_NO_ERROR;
}

CHIP_ERROR ConnectivityManagerImpl::GetConfiguredNetwork(NetworkCommissioning::Network & network)
{
    network.connected = true;
    memcpy(network.networkID, sCfgSSID, sCfgSSIDLen);
    network.networkIDLen = sCfgSSIDLen;

    ChipLogDetail(DeviceLayer, "[mw320] Current connected network: (ToDo)");
    return CHIP_NO_ERROR;
}

CHIP_ERROR ConnectivityManagerImpl::StartWiFiScan(ByteSpan ssid, NetworkCommissioning::WiFiDriver::ScanCallback * callback)
{
    // There is another ongoing scan request, reject the new one.
    // ====> Do it after scan is implemented (ToDo)
    VerifyOrReturnError(mpScanCallback == nullptr, CHIP_ERROR_INCORRECT_STATE);
    VerifyOrReturnError(ssid.size() <= sizeof(sInterestedSSID), CHIP_ERROR_INVALID_ARGUMENT);

>>>>>>> 4088a77f
    CHIP_ERROR ret = CHIP_NO_ERROR;
    memset(sInterestedSSID, 0, sizeof(sInterestedSSID));
    memcpy(sInterestedSSID, ssid.data(), ssid.size());
    sInterestedSSIDLen = ssid.size();

    ChipLogProgress(DeviceLayer, "[mw320] initialized network scan. %u, [%s]", sInterestedSSIDLen, sInterestedSSID);
    mpScanCallback = callback;

    // Do Scan
    if (wlan_scan(_OnWpaInterfaceScanDone))
    {
        ChipLogProgress(DeviceLayer, "Error: scan request failed");
    }
    else
    {
        ChipLogProgress(DeviceLayer, "Scan scheduled now...");
    }

    ChipLogProgress(DeviceLayer, "[mw320]: initialized network scan. ");
    return ret;
}

<<<<<<< HEAD
=======
void ConnectivityManagerImpl::UpdateNetworkStatus()
{
    Network configuredNetwork;

    VerifyOrReturn(IsWiFiStationEnabled() && mpStatusChangeCallback != nullptr);

    CHIP_ERROR err = GetConfiguredNetwork(configuredNetwork);
    if (err != CHIP_NO_ERROR)
    {
        ChipLogError(DeviceLayer, "Failed to get configured network when updating network status: %s", err.AsString());
        return;
    }

    // If we have already connected to the WiFi AP, then return null to indicate a success state.
    if (IsWiFiStationConnected())
    {
        mpStatusChangeCallback->OnNetworkingStatusChange(
            Status::kSuccess, MakeOptional(ByteSpan(configuredNetwork.networkID, configuredNetwork.networkIDLen)), NullOptional);
        return;
    }

    mpStatusChangeCallback->OnNetworkingStatusChange(
        Status::kUnknownError, MakeOptional(ByteSpan(configuredNetwork.networkID, configuredNetwork.networkIDLen)), NullOptional);
}

#endif // CHIP_DEVICE_CONFIG_ENABLE_WPA

CHIP_ERROR
ConnectivityManagerImpl::ConnectWiFiNetworkAsync(ByteSpan ssid, ByteSpan credentials,
                                                 NetworkCommissioning::Internal::WirelessDriver::ConnectCallback * apCallback)
{
    CHIP_ERROR ret                        = CHIP_NO_ERROR;
    char ssidStr[kMaxWiFiSSIDLength + 1u] = { 0 };
    char keyStr[kMaxWiFiKeyLength + 1u]   = { 0 };

    VerifyOrReturnError(ssid.size() <= kMaxWiFiSSIDLength, CHIP_ERROR_INVALID_ARGUMENT);
    VerifyOrReturnError(credentials.size() <= kMaxWiFiKeyLength, CHIP_ERROR_INVALID_ARGUMENT);

    // There is another ongoing connect request, reject the new one.
    VerifyOrReturnError(mpConnectCallback == nullptr, CHIP_ERROR_INCORRECT_STATE);
    memcpy(ssidStr, ssid.data(), ssid.size());
    memcpy(keyStr, credentials.data(), credentials.size());
    //
    memcpy(sCfgSSID, ssidStr, ssid.size());
    sCfgSSIDLen = ssid.size();
    //
    mpConnectCallback = apCallback;
#if (MW320_CONNECT_SCAN_SYNC == 1)
    if (mpConnectCallback != nullptr)
    {
        mpConnectCallback->OnResult(Status::kSuccess, CharSpan(), 0);
        mpConnectCallback = nullptr;
    }
#endif // MW320_CONNECT_SCAN_SYNC

    return ret;
}

>>>>>>> 4088a77f
bool ConnectivityManagerImpl::_GetBssInfo(const uint8_t sid, NetworkCommissioning::WiFiScanResponse & result)
{
    struct wlan_scan_result res;
    int err;
    err = wlan_get_scan_result(sid, &res);
    if (err)
    {
        ChipLogProgress(DeviceLayer, "Error: can't get scan res %d", sid);
        return false;
    }
    // => ssid
    memset(result.ssid, 0, sizeof(result.ssid));
    result.ssidLen = strlen(res.ssid);
    memcpy(result.ssid, res.ssid, result.ssidLen);
    // => bssid
    memcpy(result.bssid, res.bssid, kWiFiBSSIDLength);
    // => rssi
    result.rssi = static_cast<int8_t>(0 - res.rssi);
    // => band, mw320 only works in 2.4G
    result.wiFiBand = app::Clusters::NetworkCommissioning::WiFiBand::k2g4;
    // => channel
    result.channel = res.channel;
    // => security
    if (res.wep)
    {
        result.security.SetRaw(EMBER_ZCL_SECURITY_TYPE_WEP);
    }
    else if (res.wpa)
    {
        result.security.SetRaw(EMBER_ZCL_SECURITY_TYPE_WPA);
    }
    else if ((res.wpa2) || (res.wpa2_entp))
    {
        result.security.SetRaw(EMBER_ZCL_SECURITY_TYPE_WPA2);
    }
    else if (res.wpa3_sae)
    {
        result.security.SetRaw(EMBER_ZCL_SECURITY_TYPE_WPA3);
    }
    else
    {
        result.security.SetRaw(EMBER_ZCL_SECURITY_TYPE_NONE);
    }

    return true;
}

/*
    Convert the ascii string to hex string with upper case
*/
std::string ConnectivityManagerImpl::to_hex_string(const std::string & input)
{
    std::stringstream hex_stream;
    std::string hex_upstr;
    hex_stream << std::hex << std::internal << std::setfill('0');
    for (auto & byte : input)
        hex_stream << std::setw(2) << static_cast<int>(static_cast<unsigned char>(byte));
    hex_upstr = hex_stream.str();
    transform(hex_upstr.begin(), hex_upstr.end(), hex_upstr.begin(), [](unsigned char c) { return toupper(c); });
    return hex_upstr;
}

int ConnectivityManagerImpl::_OnWpaInterfaceScanDone(unsigned int count)
{
    ChipLogProgress(DeviceLayer, "network scan done (%d)", count);
    // No ap reported
    if (count == 0)
    {
        ChipLogProgress(DeviceLayer, "=> no network found");
        DeviceLayer::SystemLayer().ScheduleLambda([]() {
            if (mpScanCallback != nullptr)
            {
                mpScanCallback->OnFinished(Status::kSuccess, CharSpan(), nullptr);
                mpScanCallback = nullptr;
            }
        });
        return 0;
    }

    // Get the scan result from SDK and push to the list
    std::vector<WiFiScanResponse> * networkScanned = new std::vector<WiFiScanResponse>();
    for (uint8_t id = 0; id < count; id++)
    {
        WiFiScanResponse network;
        if (_GetBssInfo(id, network))
        {
            std::string ascii_ssid((char *) (network.ssid));
            std::string hex_ssid = to_hex_string(ascii_ssid);
            if (sInterestedSSIDLen == 0)
            {
                networkScanned->push_back(network);
            }
            else if (network.ssidLen == sInterestedSSIDLen && memcmp(network.ssid, sInterestedSSID, sInterestedSSIDLen) == 0)
            // else if ((network.ssidLen<<1) == sInterestedSSIDLen && memcmp(hex_ssid.c_str(), sInterestedSSID, sInterestedSSIDLen)
            // == 0)
            {
                networkScanned->push_back(network);
            }
        }
    }

    DeviceLayer::SystemLayer().ScheduleLambda([networkScanned]() {
        // Note: We cannot post a event in ScheduleLambda since std::vector is not trivial copiable. This results in the use of
        // const_cast but should be fine for almost all cases, since we actually handled the ownership of this element to this
        // lambda.
        if (mpScanCallback != nullptr)
        {
            Mw320ScanResponseIterator<WiFiScanResponse> iter(const_cast<std::vector<WiFiScanResponse> *>(networkScanned));
            mpScanCallback->OnFinished(Status::kSuccess, CharSpan(), &iter);
            mpScanCallback = nullptr;
        }

        delete const_cast<std::vector<WiFiScanResponse> *>(networkScanned);
    });
    return 0;
}

} // namespace DeviceLayer
} // namespace chip<|MERGE_RESOLUTION|>--- conflicted
+++ resolved
@@ -183,7 +183,6 @@
 }
 
 void ConnectivityManagerImpl::StartWiFiManagement() {}
-<<<<<<< HEAD
 
 CHIP_ERROR ConnectivityManagerImpl::CommitConfig()
 {
@@ -347,176 +346,6 @@
     return ret;
 }
 
-CHIP_ERROR ConnectivityManagerImpl::ProvisionWiFiNetwork(const char * ssid, const char * key)
-{
-=======
-
-CHIP_ERROR ConnectivityManagerImpl::CommitConfig()
-{
-    ChipLogProgress(DeviceLayer, "[mw320] save config, connected network (ToDo)");
-    return CHIP_NO_ERROR;
-}
-
-CHIP_ERROR ConnectivityManagerImpl::GetWiFiBssId(ByteSpan & value)
-{
-    int ret = wlan_get_current_network(&sta_network);
-    uint8_t macAddress[6];
-
-    if (ret == WM_SUCCESS)
-    {
-        memcpy(macAddress, sta_network.bssid, 6);
-    }
-    else
-    {
-        memset(macAddress, 0, 6);
-    }
-    ChipLogProgress(DeviceLayer, "GetWiFiBssId: %02x:%02x:%02x:%02x:%02x:%02x", macAddress[0], macAddress[1], macAddress[2],
-                    macAddress[3], macAddress[4], macAddress[5]);
-    value = ByteSpan(macAddress, 6);
-    return CHIP_NO_ERROR;
-}
-
-CHIP_ERROR ConnectivityManagerImpl::GetWiFiSecurityType(uint8_t & securityType)
-{
-    int ret = wlan_get_current_network(&sta_network);
-    if (ret != WM_SUCCESS)
-    {
-        // Set as no security by default
-        securityType = EMBER_ZCL_SECURITY_TYPE_NONE;
-        return CHIP_NO_ERROR;
-    }
-    switch (sta_network.security.type)
-    {
-    case WLAN_SECURITY_WEP_OPEN:
-    case WLAN_SECURITY_WEP_SHARED:
-        securityType = EMBER_ZCL_SECURITY_TYPE_WEP;
-        break;
-    case WLAN_SECURITY_WPA:
-        securityType = EMBER_ZCL_SECURITY_TYPE_WPA;
-        break;
-    case WLAN_SECURITY_WPA2:
-        securityType = EMBER_ZCL_SECURITY_TYPE_WPA2;
-        break;
-    case WLAN_SECURITY_WPA3_SAE:
-        securityType = EMBER_ZCL_SECURITY_TYPE_WPA3;
-        break;
-    case WLAN_SECURITY_NONE:
-    default: // Default: No_security
-        securityType = EMBER_ZCL_SECURITY_TYPE_NONE;
-    }
-
-    ChipLogProgress(DeviceLayer, "GetWiFiSecurityType: %u", securityType);
-    return CHIP_NO_ERROR;
-}
-
-CHIP_ERROR ConnectivityManagerImpl::GetWiFiVersion(uint8_t & wiFiVersion)
-{
-    wiFiVersion = EMBER_ZCL_WI_FI_VERSION_TYPE_802__11N;
-    ChipLogProgress(DeviceLayer, "GetWiFiVersion: %u", wiFiVersion);
-    return CHIP_NO_ERROR;
-}
-
-CHIP_ERROR ConnectivityManagerImpl::GetConfiguredNetwork(NetworkCommissioning::Network & network)
-{
-    network.connected = true;
-    memcpy(network.networkID, sCfgSSID, sCfgSSIDLen);
-    network.networkIDLen = sCfgSSIDLen;
-
-    ChipLogDetail(DeviceLayer, "[mw320] Current connected network: (ToDo)");
-    return CHIP_NO_ERROR;
-}
-
-CHIP_ERROR ConnectivityManagerImpl::StartWiFiScan(ByteSpan ssid, NetworkCommissioning::WiFiDriver::ScanCallback * callback)
-{
-    // There is another ongoing scan request, reject the new one.
-    // ====> Do it after scan is implemented (ToDo)
-    VerifyOrReturnError(mpScanCallback == nullptr, CHIP_ERROR_INCORRECT_STATE);
-    VerifyOrReturnError(ssid.size() <= sizeof(sInterestedSSID), CHIP_ERROR_INVALID_ARGUMENT);
-
->>>>>>> 4088a77f
-    CHIP_ERROR ret = CHIP_NO_ERROR;
-    memset(sInterestedSSID, 0, sizeof(sInterestedSSID));
-    memcpy(sInterestedSSID, ssid.data(), ssid.size());
-    sInterestedSSIDLen = ssid.size();
-
-    ChipLogProgress(DeviceLayer, "[mw320] initialized network scan. %u, [%s]", sInterestedSSIDLen, sInterestedSSID);
-    mpScanCallback = callback;
-
-    // Do Scan
-    if (wlan_scan(_OnWpaInterfaceScanDone))
-    {
-        ChipLogProgress(DeviceLayer, "Error: scan request failed");
-    }
-    else
-    {
-        ChipLogProgress(DeviceLayer, "Scan scheduled now...");
-    }
-
-    ChipLogProgress(DeviceLayer, "[mw320]: initialized network scan. ");
-    return ret;
-}
-
-<<<<<<< HEAD
-=======
-void ConnectivityManagerImpl::UpdateNetworkStatus()
-{
-    Network configuredNetwork;
-
-    VerifyOrReturn(IsWiFiStationEnabled() && mpStatusChangeCallback != nullptr);
-
-    CHIP_ERROR err = GetConfiguredNetwork(configuredNetwork);
-    if (err != CHIP_NO_ERROR)
-    {
-        ChipLogError(DeviceLayer, "Failed to get configured network when updating network status: %s", err.AsString());
-        return;
-    }
-
-    // If we have already connected to the WiFi AP, then return null to indicate a success state.
-    if (IsWiFiStationConnected())
-    {
-        mpStatusChangeCallback->OnNetworkingStatusChange(
-            Status::kSuccess, MakeOptional(ByteSpan(configuredNetwork.networkID, configuredNetwork.networkIDLen)), NullOptional);
-        return;
-    }
-
-    mpStatusChangeCallback->OnNetworkingStatusChange(
-        Status::kUnknownError, MakeOptional(ByteSpan(configuredNetwork.networkID, configuredNetwork.networkIDLen)), NullOptional);
-}
-
-#endif // CHIP_DEVICE_CONFIG_ENABLE_WPA
-
-CHIP_ERROR
-ConnectivityManagerImpl::ConnectWiFiNetworkAsync(ByteSpan ssid, ByteSpan credentials,
-                                                 NetworkCommissioning::Internal::WirelessDriver::ConnectCallback * apCallback)
-{
-    CHIP_ERROR ret                        = CHIP_NO_ERROR;
-    char ssidStr[kMaxWiFiSSIDLength + 1u] = { 0 };
-    char keyStr[kMaxWiFiKeyLength + 1u]   = { 0 };
-
-    VerifyOrReturnError(ssid.size() <= kMaxWiFiSSIDLength, CHIP_ERROR_INVALID_ARGUMENT);
-    VerifyOrReturnError(credentials.size() <= kMaxWiFiKeyLength, CHIP_ERROR_INVALID_ARGUMENT);
-
-    // There is another ongoing connect request, reject the new one.
-    VerifyOrReturnError(mpConnectCallback == nullptr, CHIP_ERROR_INCORRECT_STATE);
-    memcpy(ssidStr, ssid.data(), ssid.size());
-    memcpy(keyStr, credentials.data(), credentials.size());
-    //
-    memcpy(sCfgSSID, ssidStr, ssid.size());
-    sCfgSSIDLen = ssid.size();
-    //
-    mpConnectCallback = apCallback;
-#if (MW320_CONNECT_SCAN_SYNC == 1)
-    if (mpConnectCallback != nullptr)
-    {
-        mpConnectCallback->OnResult(Status::kSuccess, CharSpan(), 0);
-        mpConnectCallback = nullptr;
-    }
-#endif // MW320_CONNECT_SCAN_SYNC
-
-    return ret;
-}
-
->>>>>>> 4088a77f
 bool ConnectivityManagerImpl::_GetBssInfo(const uint8_t sid, NetworkCommissioning::WiFiScanResponse & result)
 {
     struct wlan_scan_result res;
