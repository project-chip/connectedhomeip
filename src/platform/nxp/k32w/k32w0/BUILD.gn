--- conflicted
+++ resolved
@@ -39,11 +39,6 @@
     "ConnectivityManagerImpl.h",
     "DefaultTestEventTriggerDelegate.cpp",
     "DefaultTestEventTriggerDelegate.h",
-<<<<<<< HEAD
-    "DeviceNetworkProvisioningDelegateImpl.cpp",
-    "DeviceNetworkProvisioningDelegateImpl.h",
-=======
->>>>>>> 4088a77f
     "DiagnosticDataProviderImpl.cpp",
     "DiagnosticDataProviderImpl.h",
     "K32W0Config.cpp",
