/*
 *
 *    Copyright (c) 2021 Project CHIP Authors
 *    All rights reserved.
 *
 *    Licensed under the Apache License, Version 2.0 (the "License");
 *    you may not use this file except in compliance with the License.
 *    You may obtain a copy of the License at
 *
 *        http://www.apache.org/licenses/LICENSE-2.0
 *
 *    Unless required by applicable law or agreed to in writing, software
 *    distributed under the License is distributed on an "AS IS" BASIS,
 *    WITHOUT WARRANTIES OR CONDITIONS OF ANY KIND, either express or implied.
 *    See the License for the specific language governing permissions and
 *    limitations under the License.
 */

/**
 *    @file
 *          Platform-specific key value storage implementation for BL602
 */
/* this file behaves like a config.h, comes first */
#include <platform/internal/CHIPDeviceLayerInternal.h>

#include <string.h>

#include <platform/KeyValueStoreManager.h>

#include <BL602Config.h>
#include <platform/bouffalolab/BL602/BL602Config.h>

namespace chip {
namespace DeviceLayer {
namespace PersistedStorage {

using namespace ::chip::DeviceLayer::Internal;

KeyValueStoreManagerImpl KeyValueStoreManagerImpl::sInstance;

CHIP_ERROR KeyValueStoreManagerImpl::_Get(const char * key, void * value, size_t value_size, size_t * read_bytes_size,
                                          size_t offset_bytes) const
{
    CHIP_ERROR err = CHIP_NO_ERROR;

    // todo: need get value at offset for return
    size_t outlen         = 0;
    BL602Config::Key ckey = { key };

<<<<<<< HEAD
    err = BL602Config::ReadConfigValueBin(ckey, (uint8_t *)value, value_size, outlen);
=======
    err = BL602Config::ReadConfigValueBin(ckey, (uint8_t *) value, value_size, outlen);
>>>>>>> 5f3dda94
    if (CHIP_DEVICE_ERROR_CONFIG_NOT_FOUND == err)
    {
        err = CHIP_ERROR_PERSISTED_STORAGE_VALUE_NOT_FOUND;
    }

    SuccessOrExit(err);

    if (read_bytes_size)
    {
        *read_bytes_size = outlen;
    }

exit:
    return err;
}

CHIP_ERROR KeyValueStoreManagerImpl::_Put(const char * key, const void * value, size_t value_size)
{
    CHIP_ERROR err        = CHIP_NO_ERROR;
    BL602Config::Key ckey = { key };

<<<<<<< HEAD
    err = BL602Config::WriteConfigValueBin(ckey, (uint8_t *)value, value_size);
=======
    err = BL602Config::WriteConfigValueBin(ckey, (uint8_t *) value, value_size);
>>>>>>> 5f3dda94
    if (CHIP_DEVICE_ERROR_CONFIG_NOT_FOUND == err)
    {
        err = CHIP_ERROR_PERSISTED_STORAGE_VALUE_NOT_FOUND;
    }

    return err;
}

CHIP_ERROR KeyValueStoreManagerImpl::_Delete(const char * key)
{
    CHIP_ERROR err        = CHIP_NO_ERROR;
    BL602Config::Key ckey = { key };

    err = BL602Config::ClearConfigValue(ckey);

    if (CHIP_DEVICE_ERROR_CONFIG_NOT_FOUND == err)
    {
        err = CHIP_ERROR_PERSISTED_STORAGE_VALUE_NOT_FOUND;
    }

    return err;
}

// #if defined(CHIP_KVS_AVAILABLE) && CHIP_KVS_AVAILABLE

// CHIP_ERROR KeyValueStoreManagerImpl::_Get(const char * key, void * value, size_t value_size, size_t * read_bytes_size,
//                                           size_t offset_bytes) const
// {
//     assert(CHIP_KVS_AVAILABLE);
//     auto status_and_size = mKvs.Get(key, pw::span<std::byte>(reinterpret_cast<std::byte *>(value), value_size), offset_bytes);
//     if (read_bytes_size)
//     {
//         *read_bytes_size = status_and_size.size();
//     }
//     switch (status_and_size.status().code())
//     {
//     case pw::OkStatus().code():
//         return CHIP_NO_ERROR;
//     case pw::Status::NotFound().code():
//         return CHIP_ERROR_PERSISTED_STORAGE_VALUE_NOT_FOUND;
//     case pw::Status::DataLoss().code():
//         return CHIP_ERROR_INTEGRITY_CHECK_FAILED;
//     case pw::Status::ResourceExhausted().code():
//         return CHIP_ERROR_BUFFER_TOO_SMALL;
//     case pw::Status::FailedPrecondition().code():
//         return CHIP_ERROR_WELL_UNINITIALIZED;
//     case pw::Status::InvalidArgument().code():
//         return CHIP_ERROR_INVALID_ARGUMENT;
//     default:
//         break;
//     }
//     return CHIP_ERROR_INTERNAL; // Unexpected KVS status.
// }

// CHIP_ERROR KeyValueStoreManagerImpl::_Put(const char * key, const void * value, size_t value_size)
// {
//     assert(CHIP_KVS_AVAILABLE);
//     auto status = mKvs.Put(key, pw::span<const std::byte>(reinterpret_cast<const std::byte *>(value), value_size));
//     switch (status.code())
//     {
//     case pw::OkStatus().code():
//         return CHIP_NO_ERROR;
//     case pw::Status::DataLoss().code():
//         return CHIP_ERROR_INTEGRITY_CHECK_FAILED;
//     case pw::Status::ResourceExhausted().code():
//     case pw::Status::AlreadyExists().code():
//         return CHIP_ERROR_PERSISTED_STORAGE_FAILED;
//     case pw::Status::FailedPrecondition().code():
//         return CHIP_ERROR_WELL_UNINITIALIZED;
//     case pw::Status::InvalidArgument().code():
//         return CHIP_ERROR_INVALID_ARGUMENT;
//     default:
//         break;
//     }
//     return CHIP_ERROR_INTERNAL; // Unexpected KVS status.
// }

// CHIP_ERROR KeyValueStoreManagerImpl::_Delete(const char * key)
// {
//     printf("KeyValueStoreManagerImpl::_Delete, key = %s\r\n", key);
//     assert(CHIP_KVS_AVAILABLE);
//     printf("KeyValueStoreManagerImpl::_Delete, key = %s\r\n", key);

//     auto status = mKvs.Delete(key);
//     switch (status.code())
//     {
//     case pw::OkStatus().code():
//         return CHIP_NO_ERROR;
//     case pw::Status::NotFound().code():
//         return CHIP_ERROR_PERSISTED_STORAGE_VALUE_NOT_FOUND;
//     case pw::Status::DataLoss().code():
//         return CHIP_ERROR_INTEGRITY_CHECK_FAILED;
//     case pw::Status::ResourceExhausted().code():
//         return CHIP_ERROR_PERSISTED_STORAGE_FAILED;
//     case pw::Status::FailedPrecondition().code():
//         return CHIP_ERROR_WELL_UNINITIALIZED;
//     case pw::Status::InvalidArgument().code():
//         return CHIP_ERROR_INVALID_ARGUMENT;
//     default:
//         break;
//     }
//     return CHIP_ERROR_INTERNAL; // Unexpected KVS status.
// }

// CHIP_ERROR KeyValueStoreManagerImpl::ErasePartition()
// {
//     assert(CHIP_KVS_AVAILABLE);
//     auto status = mKvsPartition.Erase();
//     switch (status.code())
//     {
//     case pw::OkStatus().code():
//         return CHIP_NO_ERROR;
//     case pw::Status::DeadlineExceeded().code():
//         return CHIP_ERROR_TIMEOUT;
//     case pw::Status::PermissionDenied().code():
//         return CHIP_ERROR_ACCESS_DENIED;
//     default:
//         break;
//     }
//     return CHIP_ERROR_INTERNAL; // Unexpected KVS status.
// }
// #endif // defined(CHIP_KVS_AVAILABLE) && CHIP_KVS_AVAILABLE

} // namespace PersistedStorage
} // namespace DeviceLayer
} // namespace chip<|MERGE_RESOLUTION|>--- conflicted
+++ resolved
@@ -47,11 +47,7 @@
     size_t outlen         = 0;
     BL602Config::Key ckey = { key };
 
-<<<<<<< HEAD
-    err = BL602Config::ReadConfigValueBin(ckey, (uint8_t *)value, value_size, outlen);
-=======
     err = BL602Config::ReadConfigValueBin(ckey, (uint8_t *) value, value_size, outlen);
->>>>>>> 5f3dda94
     if (CHIP_DEVICE_ERROR_CONFIG_NOT_FOUND == err)
     {
         err = CHIP_ERROR_PERSISTED_STORAGE_VALUE_NOT_FOUND;
@@ -73,11 +69,7 @@
     CHIP_ERROR err        = CHIP_NO_ERROR;
     BL602Config::Key ckey = { key };
 
-<<<<<<< HEAD
-    err = BL602Config::WriteConfigValueBin(ckey, (uint8_t *)value, value_size);
-=======
     err = BL602Config::WriteConfigValueBin(ckey, (uint8_t *) value, value_size);
->>>>>>> 5f3dda94
     if (CHIP_DEVICE_ERROR_CONFIG_NOT_FOUND == err)
     {
         err = CHIP_ERROR_PERSISTED_STORAGE_VALUE_NOT_FOUND;
