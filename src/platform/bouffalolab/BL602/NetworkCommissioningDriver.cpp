/*
 *
 *    Copyright (c) 2021 Project CHIP Authors
 *
 *    Licensed under the Apache License, Version 2.0 (the "License");
 *    you may not use this file except in compliance with the License.
 *    You may obtain a copy of the License at
 *
 *        http://www.apache.org/licenses/LICENSE-2.0
 *
 *    Unless required by applicable law or agreed to in writing, software
 *    distributed under the License is distributed on an "AS IS" BASIS,
 *    WITHOUT WARRANTIES OR CONDITIONS OF ANY KIND, either express or implied.
 *    See the License for the specific language governing permissions and
 *    limitations under the License.
 */

#include <aos/yloop.h>
#include <hal_wifi.h>
#include <lib/support/CodeUtils.h>
#include <lib/support/SafeInt.h>
#include <platform/CHIPDeviceLayer.h>
#include <platform/bouffalolab/BL602/NetworkCommissioningDriver.h>
#include <tcpip.h>
#include <wifi_mgmr.h>
#include <wifi_mgmr_api.h>
#include <wifi_mgmr_ext.h>

#include <limits>
#include <stdint.h>
#include <string>
#include <utils_log.h>

using namespace ::chip;
//#if CHIP_DEVICE_CONFIG_ENABLE_WIFI
namespace chip {
namespace DeviceLayer {
namespace NetworkCommissioning {

namespace {
constexpr char kWiFiSSIDKeyName[]        = "wifi-ssid";
constexpr char kWiFiCredentialsKeyName[] = "wifi-pass";

constexpr char blWiFiSSIDKeyName[]        = "bl-wifi-ssid";
constexpr char blWiFiCredentialsKeyName[] = "bl-wifi-pass";

static uint8_t WiFiSSIDStr[DeviceLayer::Internal::kMaxWiFiSSIDLength];
static uint8_t scan_type = 0;
} // namespace

CHIP_ERROR BLWiFiDriver::Init(NetworkStatusChangeCallback * networkStatusChangeCallback)
{
    CHIP_ERROR err;
    size_t ssidLen        = 0;
    size_t credentialsLen = 0;

    err = PersistedStorage::KeyValueStoreMgr().Get(kWiFiCredentialsKeyName, mSavedNetwork.credentials,
                                                   sizeof(mSavedNetwork.credentials), &credentialsLen);
    if (err == CHIP_ERROR_NOT_FOUND)
    {
        return CHIP_NO_ERROR;
    }

    err = PersistedStorage::KeyValueStoreMgr().Get(kWiFiSSIDKeyName, mSavedNetwork.ssid, sizeof(mSavedNetwork.ssid), &ssidLen);
    if (err == CHIP_ERROR_NOT_FOUND)
    {
        return CHIP_NO_ERROR;
    }
    mSavedNetwork.credentialsLen = credentialsLen;
    mSavedNetwork.ssidLen        = ssidLen;

    mStagingNetwork        = mSavedNetwork;
    mpScanCallback         = nullptr;
    mpConnectCallback      = nullptr;
    mpStatusChangeCallback = networkStatusChangeCallback;

    return err;
}

void BLWiFiDriver::Shutdown()
{
    mpStatusChangeCallback = nullptr;
}

CHIP_ERROR BLWiFiDriver::CommitConfiguration()
{
    ReturnErrorOnFailure(PersistedStorage::KeyValueStoreMgr().Put(kWiFiSSIDKeyName, mStagingNetwork.ssid, mStagingNetwork.ssidLen));
    ReturnErrorOnFailure(PersistedStorage::KeyValueStoreMgr().Put(kWiFiCredentialsKeyName, mStagingNetwork.credentials,
                                                                  mStagingNetwork.credentialsLen));
    mSavedNetwork = mStagingNetwork;
    return CHIP_NO_ERROR;
}

CHIP_ERROR BLWiFiDriver::SaveConfiguration()
{
    if (NULL == mStagingNetwork.ssid || 0 == mStagingNetwork.ssidLen || NULL == mStagingNetwork.credentials ||
        0 == mStagingNetwork.credentialsLen)
    {
        return CHIP_ERROR_KEY_NOT_FOUND;
    }

    ReturnErrorOnFailure(
        PersistedStorage::KeyValueStoreMgr().Put(blWiFiSSIDKeyName, mStagingNetwork.ssid, mStagingNetwork.ssidLen));
    ReturnErrorOnFailure(PersistedStorage::KeyValueStoreMgr().Put(blWiFiCredentialsKeyName, mStagingNetwork.credentials,
                                                                  mStagingNetwork.credentialsLen));
    return CHIP_NO_ERROR;
}

CHIP_ERROR BLWiFiDriver::RevertConfiguration()
{
    mStagingNetwork = mSavedNetwork;
    return CHIP_NO_ERROR;
}

bool BLWiFiDriver::NetworkMatch(const WiFiNetwork & network, ByteSpan networkId)
{
    return networkId.size() == network.ssidLen && memcmp(networkId.data(), network.ssid, network.ssidLen) == 0;
}

Status BLWiFiDriver::AddOrUpdateNetwork(ByteSpan ssid, ByteSpan credentials, MutableCharSpan & outDebugText,
                                        uint8_t & outNetworkIndex)
{
    VerifyOrReturnError(mStagingNetwork.ssidLen == 0 || NetworkMatch(mStagingNetwork, ssid), Status::kBoundsExceeded);
    VerifyOrReturnError(credentials.size() <= sizeof(mStagingNetwork.credentials), Status::kOutOfRange);
    VerifyOrReturnError(ssid.size() <= sizeof(mStagingNetwork.ssid), Status::kOutOfRange);

    memcpy(mStagingNetwork.credentials, credentials.data(), credentials.size());
    mStagingNetwork.credentialsLen = static_cast<decltype(mStagingNetwork.credentialsLen)>(credentials.size());

    memcpy(mStagingNetwork.ssid, ssid.data(), ssid.size());
    mStagingNetwork.ssidLen = static_cast<decltype(mStagingNetwork.ssidLen)>(ssid.size());

    return Status::kSuccess;
}

Status BLWiFiDriver::RemoveNetwork(ByteSpan networkId, MutableCharSpan & outDebugText, uint8_t & outNetworkIndex)
{
    VerifyOrReturnError(NetworkMatch(mStagingNetwork, networkId), Status::kNetworkIDNotFound);

    // Use empty ssid for representing invalid network
    mStagingNetwork.ssidLen = 0;
    return Status::kSuccess;
}

Status BLWiFiDriver::ReorderNetwork(ByteSpan networkId, uint8_t index, MutableCharSpan & outDebugText)
{
    // Only one network is supported now
    VerifyOrReturnError(index == 0, Status::kOutOfRange);
    VerifyOrReturnError(NetworkMatch(mStagingNetwork, networkId), Status::kNetworkIDNotFound);
    return Status::kSuccess;
}

CHIP_ERROR BLWiFiDriver::ConnectWiFiNetwork(const char * ssid, uint8_t ssidLen, const char * key, uint8_t keyLen)
{
    // ReturnErrorOnFailure(ConnectivityMgr().SetWiFiStationMode(ConnectivityManager::kWiFiStationMode_Disabled));

    char wifi_ssid[64] = { 0 };
    char passwd[64]    = { 0 };
    // Set the wifi configuration
    memcpy(wifi_ssid, ssid, ssidLen);
    memcpy(passwd, key, keyLen);
    wifi_interface_t wifi_interface;
    wifi_interface = wifi_mgmr_sta_enable();
    wifi_mgmr_sta_connect(wifi_interface, ssid, passwd, NULL, NULL, 0, 0);

    ReturnErrorOnFailure(ConnectivityMgr().SetWiFiStationMode(ConnectivityManager::kWiFiStationMode_Disabled));

    return ConnectivityMgr().SetWiFiStationMode(ConnectivityManager::kWiFiStationMode_Enabled);
}

CHIP_ERROR BLWiFiDriver::ReConnectWiFiNetwork(void)
{
    char ssid[64]  = { 0 };
    char psk[64]   = { 0 };
    size_t ssidLen = 0;
    size_t pskLen  = 0;

    ReturnErrorOnFailure(
        PersistedStorage::KeyValueStoreMgr().Get((const char *) blWiFiSSIDKeyName, (void *) ssid, 64, &ssidLen, 0));
    ReturnErrorOnFailure(
        PersistedStorage::KeyValueStoreMgr().Get((const char *) blWiFiCredentialsKeyName, (void *) psk, 64, &pskLen, 0));

    ConnectWiFiNetwork(ssid, ssidLen, psk, pskLen);

    return CHIP_NO_ERROR;
}

void BLWiFiDriver::OnConnectWiFiNetwork()
{
    if (mpConnectCallback)
    {
        mpConnectCallback->OnResult(Status::kSuccess, CharSpan(), 0);
        mpConnectCallback = nullptr;
    }
}

void BLWiFiDriver::ConnectNetwork(ByteSpan networkId, ConnectCallback * callback)
{
    CHIP_ERROR err          = CHIP_NO_ERROR;
    Status networkingStatus = Status::kSuccess;
    static int save         = 0;

    VerifyOrExit(NetworkMatch(mStagingNetwork, networkId), networkingStatus = Status::kNetworkIDNotFound);
    VerifyOrExit(mpConnectCallback == nullptr, networkingStatus = Status::kUnknownError);
    ChipLogProgress(NetworkProvisioning, "BL NetworkCommissioningDelegate: SSID: %.*s", static_cast<int>(networkId.size()),
                    networkId.data());

    err               = ConnectWiFiNetwork(reinterpret_cast<const char *>(mStagingNetwork.ssid), mStagingNetwork.ssidLen,
                             reinterpret_cast<const char *>(mStagingNetwork.credentials), mStagingNetwork.credentialsLen);
    mpConnectCallback = callback;

exit:
    if (err != CHIP_NO_ERROR)
    {
        networkingStatus = Status::kUnknownError;
    }
    if (networkingStatus != Status::kSuccess)
    {
        ChipLogError(NetworkProvisioning, "Failed to connect to WiFi network:%s", chip::ErrorStr(err));
        mpConnectCallback = nullptr;
        callback->OnResult(networkingStatus, CharSpan(), 0);
    }
}

CHIP_ERROR BLWiFiDriver::StartScanWiFiNetworks(ByteSpan ssid)
{
    CHIP_ERROR err = CHIP_NO_ERROR;

    if (!ssid.empty())
    {
        memset(WiFiSSIDStr, 0, sizeof(WiFiSSIDStr));
        memcpy(WiFiSSIDStr, ssid.data(), ssid.size());
<<<<<<< HEAD
        // err = (CHIP_ERROR) wifi_mgmr_scan_adv(NULL, NULL, NULL, 0, WiFiSSIDStr);
        err = (CHIP_ERROR) wifi_mgmr_scan_adv(NULL, NULL, NULL, 0, NULL, WiFiSSIDStr, 0, 0);
=======
        err       = (CHIP_ERROR) wifi_mgmr_scan_adv(NULL, NULL, NULL, 0, WiFiSSIDStr);
        scan_type = 1;
>>>>>>> 1952eb7e
    }
    else
    {
        err       = (CHIP_ERROR) wifi_mgmr_scan(NULL, NULL);
        scan_type = 0;
    }
    if (err != CHIP_NO_ERROR)
    {
        return CHIP_ERROR_INTERNAL;
    }
    return CHIP_NO_ERROR;
}

void BLWiFiDriver::OnScanWiFiNetworkDone()
{
    int ap_num = 0;

    // ap_num = wifi_mgmr_get_scan_ap_num();
    if (!ap_num)
    {
        ChipLogProgress(DeviceLayer, "No AP found");
        if (mpScanCallback != nullptr)
        {
            mpScanCallback->OnFinished(Status::kSuccess, CharSpan(), nullptr);
            mpScanCallback = nullptr;
        }
        return;
    }

    wifi_mgmr_ap_item_t * ScanResult = (wifi_mgmr_ap_item_t *) pvPortMalloc(ap_num * sizeof(wifi_mgmr_ap_item_t));
<<<<<<< HEAD
    // wifi_mgmr_get_scan_result(ScanResult, ap_num);
=======
    wifi_mgmr_get_scan_result(ScanResult, &ap_num, scan_type, WiFiSSIDStr);
>>>>>>> 1952eb7e

    if (ScanResult)
    {
        if (CHIP_NO_ERROR == DeviceLayer::SystemLayer().ScheduleLambda([ap_num, ScanResult]() {
                BLScanResponseIterator iter(ap_num, ScanResult);
                if (GetInstance().mpScanCallback)
                {
                    GetInstance().mpScanCallback->OnFinished(Status::kSuccess, CharSpan(), &iter);
                    GetInstance().mpScanCallback = nullptr;
                }
                else
                {
                    ChipLogError(DeviceLayer, "can't find the ScanCallback function");
                }
            }))
        {
            ChipLogProgress(DeviceLayer, "ScheduleLambda OK");
        }
    }
    else
    {
        ChipLogError(DeviceLayer, "can't get ap_records ");
        if (mpScanCallback)
        {
            mpScanCallback->OnFinished(Status::kUnknownError, CharSpan(), nullptr);
            mpScanCallback = nullptr;
        }
    }
}

void BLWiFiDriver::ScanNetworks(ByteSpan ssid, WiFiDriver::ScanCallback * callback)
{
    if (callback != nullptr)
    {
        mpScanCallback = callback;
        if (StartScanWiFiNetworks(ssid) != CHIP_NO_ERROR)
        {
            mpScanCallback = nullptr;
            callback->OnFinished(Status::kUnknownError, CharSpan(), nullptr);
        }
    }
}

CHIP_ERROR GetConfiguredNetwork(Network & network)
{
    uint8_t ssid[64];
    uint16_t ssid_len;

    // ssid_len = wifi_mgmr_profile_ssid_get(ssid);
    if (!ssid_len || ssid_len > DeviceLayer::Internal::kMaxWiFiSSIDLength)
    {
        return CHIP_ERROR_INTERNAL;
    }

    memcpy(network.networkID, ssid, ssid_len);
    network.networkIDLen = ssid_len;

    return CHIP_NO_ERROR;
}

void BLWiFiDriver::OnNetworkStatusChange()
{
    Network configuredNetwork;
    bool staConnected = false;
    // VerifyOrReturn(ESP32Utils::IsStationEnabled(staEnabled) == CHIP_NO_ERROR);
    VerifyOrReturn(mpStatusChangeCallback != nullptr);
    CHIP_ERROR err = GetConfiguredNetwork(configuredNetwork);
    if (err != CHIP_NO_ERROR)
    {
        ChipLogError(DeviceLayer, "Failed to get configured network when updating network status: %s", err.AsString());
        return;
    }

    if (ConnectivityManagerImpl::mWiFiStationState == ConnectivityManager::kWiFiStationState_Connected)
    {
        staConnected = true;
    }

    if (staConnected)
    {
        mpStatusChangeCallback->OnNetworkingStatusChange(
            Status::kSuccess, MakeOptional(ByteSpan(configuredNetwork.networkID, configuredNetwork.networkIDLen)), NullOptional);
        return;
    }
    mpStatusChangeCallback->OnNetworkingStatusChange(
        Status::kSuccess, MakeOptional(ByteSpan(configuredNetwork.networkID, configuredNetwork.networkIDLen)),
        MakeOptional(GetLastDisconnectReason()));
}

CHIP_ERROR BLWiFiDriver::SetLastDisconnectReason(const ChipDeviceEvent * event)
{
    // VerifyOrReturnError(event->Type == DeviceEventType::kRtkWiFiStationDisconnectedEvent, CHIP_ERROR_INVALID_ARGUMENT);

    uint16_t status_code, reason_code;

    // wifi_mgmr_conn_result_get(&status_code, &reason_code);
    mLastDisconnectedReason = reason_code;

    return CHIP_NO_ERROR;
}

int32_t BLWiFiDriver::GetLastDisconnectReason()
{
    return mLastDisconnectedReason;
}

size_t BLWiFiDriver::WiFiNetworkIterator::Count()
{
    return mDriver->mStagingNetwork.ssidLen == 0 ? 0 : 1;
}

bool BLWiFiDriver::WiFiNetworkIterator::Next(Network & item)
{
    if (mExhausted || mDriver->mStagingNetwork.ssidLen == 0)
    {
        return false;
    }
    memcpy(item.networkID, mDriver->mStagingNetwork.ssid, mDriver->mStagingNetwork.ssidLen);
    item.networkIDLen = mDriver->mStagingNetwork.ssidLen;
    item.connected    = false;
    mExhausted        = true;

    Network connectedNetwork;
    CHIP_ERROR err = GetConfiguredNetwork(connectedNetwork);
    if (err == CHIP_NO_ERROR)
    {
        if (connectedNetwork.networkIDLen == item.networkIDLen &&
            memcmp(connectedNetwork.networkID, item.networkID, item.networkIDLen) == 0)
        {
            item.connected = true;
        }
    }
    return true;
}

} // namespace NetworkCommissioning
} // namespace DeviceLayer
} // namespace chip
//#endif // CHIP_DEVICE_CONFIG_ENABLE_WIFI<|MERGE_RESOLUTION|>--- conflicted
+++ resolved
@@ -25,6 +25,7 @@
 #include <wifi_mgmr.h>
 #include <wifi_mgmr_api.h>
 #include <wifi_mgmr_ext.h>
+#include <wifi_mgmr_portable.h>
 
 #include <limits>
 #include <stdint.h>
@@ -230,13 +231,8 @@
     {
         memset(WiFiSSIDStr, 0, sizeof(WiFiSSIDStr));
         memcpy(WiFiSSIDStr, ssid.data(), ssid.size());
-<<<<<<< HEAD
-        // err = (CHIP_ERROR) wifi_mgmr_scan_adv(NULL, NULL, NULL, 0, WiFiSSIDStr);
-        err = (CHIP_ERROR) wifi_mgmr_scan_adv(NULL, NULL, NULL, 0, NULL, WiFiSSIDStr, 0, 0);
-=======
-        err       = (CHIP_ERROR) wifi_mgmr_scan_adv(NULL, NULL, NULL, 0, WiFiSSIDStr);
+        err       = (CHIP_ERROR) wifi_mgmr_scan_adv(NULL, NULL, NULL, 0, NULL, WiFiSSIDStr, 1, 0);
         scan_type = 1;
->>>>>>> 1952eb7e
     }
     else
     {
@@ -254,7 +250,7 @@
 {
     int ap_num = 0;
 
-    // ap_num = wifi_mgmr_get_scan_ap_num();
+    ap_num = wifi_mgmr_get_scan_ap_num();
     if (!ap_num)
     {
         ChipLogProgress(DeviceLayer, "No AP found");
@@ -267,11 +263,7 @@
     }
 
     wifi_mgmr_ap_item_t * ScanResult = (wifi_mgmr_ap_item_t *) pvPortMalloc(ap_num * sizeof(wifi_mgmr_ap_item_t));
-<<<<<<< HEAD
-    // wifi_mgmr_get_scan_result(ScanResult, ap_num);
-=======
     wifi_mgmr_get_scan_result(ScanResult, &ap_num, scan_type, WiFiSSIDStr);
->>>>>>> 1952eb7e
 
     if (ScanResult)
     {
@@ -320,7 +312,7 @@
     uint8_t ssid[64];
     uint16_t ssid_len;
 
-    // ssid_len = wifi_mgmr_profile_ssid_get(ssid);
+    ssid_len = wifi_mgmr_profile_ssid_get(ssid);
     if (!ssid_len || ssid_len > DeviceLayer::Internal::kMaxWiFiSSIDLength)
     {
         return CHIP_ERROR_INTERNAL;
@@ -367,7 +359,7 @@
 
     uint16_t status_code, reason_code;
 
-    // wifi_mgmr_conn_result_get(&status_code, &reason_code);
+    wifi_mgmr_conn_result_get(&status_code, &reason_code);
     mLastDisconnectedReason = reason_code;
 
     return CHIP_NO_ERROR;
