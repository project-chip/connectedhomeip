--- conflicted
+++ resolved
@@ -30,7 +30,6 @@
 #include <platform/bouffalolab/BL602/NetworkCommissioningDriver.h>
 #include <platform/internal/GenericPlatformManagerImpl_FreeRTOS.ipp>
 
-#include <utils_log.h>
 #include <lwip/tcpip.h>
 #include <utils_log.h>
 
@@ -166,11 +165,7 @@
             chip::to_underlying(chip::app::Clusters::WiFiNetworkDiagnostics::WiFiConnectionStatus::kConnected));
     }
 }
-<<<<<<< HEAD
-typedef void (*aos_event_cb)(input_event_t *event, void *private_data);
-=======
 typedef void (*aos_event_cb)(input_event_t * event, void * private_data);
->>>>>>> 5f3dda94
 
 void OnWiFiPlatformEvent(input_event_t * event, void * private_data)
 {
@@ -225,11 +220,7 @@
 
 CHIP_ERROR PlatformManagerImpl::_InitChipStack(void)
 {
-<<<<<<< HEAD
-    CHIP_ERROR err = CHIP_NO_ERROR;
-=======
     CHIP_ERROR err                 = CHIP_NO_ERROR;
->>>>>>> 5f3dda94
     static uint8_t stack_wifi_init = 0;
     TaskHandle_t backup_eventLoopTask;
 
