--- conflicted
+++ resolved
@@ -81,11 +81,7 @@
 CHIP_ERROR BL602Config::ReadConfigValue(Key key, bool & val)
 {
     CHIP_ERROR err = CHIP_NO_ERROR;
-<<<<<<< HEAD
-    size_t valLen = 0;
-=======
     size_t valLen  = 0;
->>>>>>> 5f3dda94
 
     ef_get_env_blob(key.name, &val, 1, &valLen);
     if (0 == valLen)
@@ -99,11 +95,7 @@
 CHIP_ERROR BL602Config::ReadConfigValue(Key key, uint32_t & val)
 {
     CHIP_ERROR err = CHIP_NO_ERROR;
-<<<<<<< HEAD
-    size_t valLen = 0;
-=======
     size_t valLen  = 0;
->>>>>>> 5f3dda94
 
     ef_get_env_blob(key.name, &val, sizeof(val), &valLen);
     if (0 == valLen)
@@ -117,11 +109,7 @@
 CHIP_ERROR BL602Config::ReadConfigValue(Key key, uint64_t & val)
 {
     CHIP_ERROR err = CHIP_NO_ERROR;
-<<<<<<< HEAD
-    size_t valLen = 0;
-=======
     size_t valLen  = 0;
->>>>>>> 5f3dda94
 
     ef_get_env_blob(key.name, &val, sizeof(val), &valLen);
     if (0 == valLen)
@@ -134,11 +122,7 @@
 
 CHIP_ERROR BL602Config::ReadConfigValueStr(Key key, char * buf, size_t bufSize, size_t & outLen)
 {
-<<<<<<< HEAD
-    CHIP_ERROR err       = CHIP_NO_ERROR;
-=======
-    CHIP_ERROR err = CHIP_NO_ERROR;
->>>>>>> 5f3dda94
+    CHIP_ERROR err = CHIP_NO_ERROR;
 
     outLen = 0;
     ef_get_env_blob(key.name, buf, bufSize, &outLen);
@@ -152,11 +136,7 @@
 
 CHIP_ERROR BL602Config::ReadConfigValueBin(Key key, uint8_t * buf, size_t bufSize, size_t & outLen)
 {
-<<<<<<< HEAD
-    CHIP_ERROR err       = CHIP_NO_ERROR;
-=======
-    CHIP_ERROR err = CHIP_NO_ERROR;
->>>>>>> 5f3dda94
+    CHIP_ERROR err = CHIP_NO_ERROR;
 
     ef_get_env_blob(key.name, buf, bufSize, &outLen);
     if (0 == outLen)
