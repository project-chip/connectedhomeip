# Copyright (c) 2022 Project CHIP Authors
# All rights reserved.
#
# Licensed under the Apache License, Version 2.0 (the "License");
# you may not use this file except in compliance with the License.
# You may obtain a copy of the License at
#
# http://www.apache.org/licenses/LICENSE-2.0
#
# Unless required by applicable law or agreed to in writing, software
# distributed under the License is distributed on an "AS IS" BASIS,
# WITHOUT WARRANTIES OR CONDITIONS OF ANY KIND, either express or implied.
# See the License for the specific language governing permissions and
# limitations under the License.

import("//build_overrides/chip.gni")

import("${chip_root}/src/platform/device.gni")

import("${chip_root}/src/platform/bouffalolab/common/args.gni")

assert(chip_device_platform == "bl602")

static_library("BL602") {
  sources = [
    "ConfigurationManagerImpl.cpp",
    "ConnectivityManagerImpl.cpp",
    "DiagnosticDataProviderImpl.cpp",
    "NetworkCommissioningDriver.cpp",
    "PlatformManagerImpl.cpp",
    "wifi_mgmr_portable.c",
  ]

<<<<<<< HEAD
  sources += [
=======
  common_sources = [
>>>>>>> f20c2b1a
    "../../FreeRTOS/SystemTimeSupport.cpp",
    "../../SingletonConfigurationManager.cpp",
    "../common/BLConfig.cpp",
    "../common/ConfigurationManagerImpl.cpp",
    "../common/ConnectivityManagerImpl.cpp",
    "../common/DiagnosticDataProviderImpl.cpp",
    "../common/KeyValueStoreManagerImpl.cpp",
    "../common/Logging.cpp",
    "../common/PlatformManagerImpl.cpp",
  ]

  if (chip_enable_ota_requestor) {
    common_sources += [
      "../common/OTAImageProcessorImpl.cpp",
      "../common/OTAImageProcessorImpl.h",
    ]
  }

  if (chip_enable_ble) {
    common_sources += [
      "../common/BLEManagerImpl.cpp",
      "../common/BLEManagerImpl.h",
    ]
  }
<<<<<<< HEAD
=======

  if (chip_enable_factory_data || chip_enable_factory_data_test) {
    if (chip_enable_factory_data) {
      defines = [ "CONFIG_BOUFFALOLAB_FACTORY_DATA_ENABLE" ]
    }
    common_sources += [
      "${chip_root}/src/credentials/CHIPCert.h",
      "${chip_root}/src/credentials/DeviceAttestationCredsProvider.h",
      "../common/FactoryDataProvider.cpp",
      "../common/FactoryDataProvider.h",
    ]
  }

  sources += common_sources
>>>>>>> f20c2b1a

  defines = [ "CONFIG_BOUFFALOLAB_FACTORY_DATA_ENABLE=${chip_enable_factory_data}" ]
  if (chip_enable_factory_data || chip_enable_factory_data_test) {
    sources += [
      "../common/FactoryDataProvider.cpp",
      "../common/FactoryDataProvider.h",
    ]
  }

  deps = [ 
    "${chip_root}/src/lib/dnssd:platform_header", 
    "${chip_root}/src/credentials:credentials_header" 
  ]
  public_deps = [ "${chip_root}/src/platform:platform_base" ]
}<|MERGE_RESOLUTION|>--- conflicted
+++ resolved
@@ -31,11 +31,7 @@
     "wifi_mgmr_portable.c",
   ]
 
-<<<<<<< HEAD
   sources += [
-=======
-  common_sources = [
->>>>>>> f20c2b1a
     "../../FreeRTOS/SystemTimeSupport.cpp",
     "../../SingletonConfigurationManager.cpp",
     "../common/BLConfig.cpp",
@@ -60,23 +56,6 @@
       "../common/BLEManagerImpl.h",
     ]
   }
-<<<<<<< HEAD
-=======
-
-  if (chip_enable_factory_data || chip_enable_factory_data_test) {
-    if (chip_enable_factory_data) {
-      defines = [ "CONFIG_BOUFFALOLAB_FACTORY_DATA_ENABLE" ]
-    }
-    common_sources += [
-      "${chip_root}/src/credentials/CHIPCert.h",
-      "${chip_root}/src/credentials/DeviceAttestationCredsProvider.h",
-      "../common/FactoryDataProvider.cpp",
-      "../common/FactoryDataProvider.h",
-    ]
-  }
-
-  sources += common_sources
->>>>>>> f20c2b1a
 
   defines = [ "CONFIG_BOUFFALOLAB_FACTORY_DATA_ENABLE=${chip_enable_factory_data}" ]
   if (chip_enable_factory_data || chip_enable_factory_data_test) {
