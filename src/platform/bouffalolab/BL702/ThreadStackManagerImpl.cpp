/*
 *    Copyright (c) 2022 Project CHIP Authors
 *    All rights reserved.
 *
 *    Licensed under the Apache License, Version 2.0 (the "License");
 *    you may not use this file except in compliance with the License.
 *    You may obtain a copy of the License at
 *
 *        http://www.apache.org/licenses/LICENSE-2.0
 *
 *    Unless required by applicable law or agreed to in writing, software
 *    distributed under the License is distributed on an "AS IS" BASIS,
 *    WITHOUT WARRANTIES OR CONDITIONS OF ANY KIND, either express or implied.
 *    See the License for the specific language governing permissions and
 *    limitations under the License.
 */

#include <platform/internal/CHIPDeviceLayerInternal.h>

#include <platform/FreeRTOS/GenericThreadStackManagerImpl_FreeRTOS.cpp>
#include <platform/OpenThread/GenericThreadStackManagerImpl_OpenThread_LwIP.cpp>

#include <platform/OpenThread/OpenThreadUtils.h>
#include <platform/ThreadStackManager.h>

#include <openthread/platform/entropy.h>

#include <lib/support/CHIPPlatformMemory.h>

#include <mbedtls/platform.h>

#include <openthread_port.h>
#include <utils_list.h>

namespace chip {
namespace DeviceLayer {

using namespace ::chip::DeviceLayer::Internal;

ThreadStackManagerImpl ThreadStackManagerImpl::sInstance;

CHIP_ERROR ThreadStackManagerImpl::_InitThreadStack(void)
{
    return InitThreadStack(NULL);
}

CHIP_ERROR ThreadStackManagerImpl::InitThreadStack(otInstance * otInst)
{
    CHIP_ERROR err = CHIP_NO_ERROR;
    otRadio_opt_t opt;
    
    opt.byte = 0;
    opt.bf.isCoexEnable = true;

    ot_alarmInit();
    ot_radioInit(opt);
    // Initialize the generic implementation base classes.
    err = GenericThreadStackManagerImpl_FreeRTOS<ThreadStackManagerImpl>::DoInit();
    SuccessOrExit(err);
    err = GenericThreadStackManagerImpl_OpenThread_LwIP<ThreadStackManagerImpl>::DoInit(otInst);
    SuccessOrExit(err);

    mbedtls_platform_set_calloc_free(pvPortCalloc, vPortFree);

exit:
    return err;
}

bool ThreadStackManagerImpl::IsInitialized()
{
    return sInstance.mThreadStackLock != NULL;
}

} // namespace DeviceLayer
} // namespace chip

using namespace ::chip::DeviceLayer;

ot_system_event_t ot_system_event_var = OT_SYSTEM_EVENT_NONE;

void otSysProcessDrivers(otInstance * aInstance)
{
    ot_system_event_t sevent = otrGetNotifyEvent();

    ot_alarmTask(sevent);
    ot_radioTask(sevent);
}

extern "C" void otTaskletsSignalPending(otInstance * p_instance)
{
    otSysEventSignalPending();
}

extern "C" void otSysEventSignalPending(void)
{
    if (xPortIsInsideInterrupt())
    {
        BaseType_t yieldRequired = ThreadStackMgrImpl().SignalThreadActivityPendingFromISR();
        portYIELD_FROM_ISR(yieldRequired);
    }
    else
    {
        ThreadStackMgrImpl().SignalThreadActivityPending();
    }
}

extern "C" otInstance * otrGetInstance()
{
    return ThreadStackMgrImpl().OTInstance();
}

extern "C" void * otPlatCAlloc(size_t aNum, size_t aSize)
{
    return calloc(aNum, aSize);
}

extern "C" void otPlatFree(void * aPtr)
{
    free(aPtr);
}

<<<<<<< HEAD
extern "C" uint32_t otrEnterCrit(void) 
=======
#ifdef OT_THREAD_PORT_1_3
extern "C" uint32_t otrEnterCrit(void)
>>>>>>> 39d7f558
{
    if (xPortIsInsideInterrupt())
    {
        return taskENTER_CRITICAL_FROM_ISR();
    }
    else
    {
        taskENTER_CRITICAL();
        return 0;
    }
}

extern "C" void otrExitCrit(uint32_t tag)
{
    if (xPortIsInsideInterrupt())
    {
        taskEXIT_CRITICAL_FROM_ISR(tag);
    }
    else
    {
        taskEXIT_CRITICAL();
    }
}

extern "C" ot_system_event_t otrGetNotifyEvent(void)
{
    ot_system_event_t sevent = OT_SYSTEM_EVENT_NONE;

    taskENTER_CRITICAL();
    sevent              = ot_system_event_var;
    ot_system_event_var = OT_SYSTEM_EVENT_NONE;
    taskEXIT_CRITICAL();

    return sevent;
}

extern "C" void otrNotifyEvent(ot_system_event_t sevent)
{
    uint32_t tag        = otrEnterCrit();
    ot_system_event_var = (ot_system_event_t)(ot_system_event_var | sevent);
    otrExitCrit(tag);

    otSysEventSignalPending();
}<|MERGE_RESOLUTION|>--- conflicted
+++ resolved
@@ -119,12 +119,7 @@
     free(aPtr);
 }
 
-<<<<<<< HEAD
 extern "C" uint32_t otrEnterCrit(void) 
-=======
-#ifdef OT_THREAD_PORT_1_3
-extern "C" uint32_t otrEnterCrit(void)
->>>>>>> 39d7f558
 {
     if (xPortIsInsideInterrupt())
     {
