--- conflicted
+++ resolved
@@ -127,14 +127,6 @@
 }
 
 #ifdef OT_THREAD_PORT_1_3
-<<<<<<< HEAD
-extern "C" uint32_t otrEnterCrit(void) 
-{
-    if (xPortIsInsideInterrupt()) {
-        return taskENTER_CRITICAL_FROM_ISR();
-    }
-    else {
-=======
 extern "C" uint32_t otrEnterCrit(void)
 {
     if (xPortIsInsideInterrupt())
@@ -143,20 +135,11 @@
     }
     else
     {
->>>>>>> 5f3dda94
         taskENTER_CRITICAL();
         return 0;
     }
 }
 
-<<<<<<< HEAD
-extern "C" void otrExitCrit(uint32_t tag) 
-{
-    if (xPortIsInsideInterrupt()) {
-        taskEXIT_CRITICAL_FROM_ISR(tag);
-    }
-    else {
-=======
 extern "C" void otrExitCrit(uint32_t tag)
 {
     if (xPortIsInsideInterrupt())
@@ -165,40 +148,25 @@
     }
     else
     {
->>>>>>> 5f3dda94
         taskEXIT_CRITICAL();
     }
 }
 
-<<<<<<< HEAD
-extern "C" ot_system_event_t otrGetNotifyEvent(void) 
-=======
 extern "C" ot_system_event_t otrGetNotifyEvent(void)
->>>>>>> 5f3dda94
 {
     ot_system_event_t sevent = OT_SYSTEM_EVENT_NONE;
 
     taskENTER_CRITICAL();
-<<<<<<< HEAD
-    sevent = ot_system_event_var;
-=======
     sevent              = ot_system_event_var;
->>>>>>> 5f3dda94
     ot_system_event_var = OT_SYSTEM_EVENT_NONE;
     taskEXIT_CRITICAL();
 
     return sevent;
 }
 
-<<<<<<< HEAD
-extern "C" void otrNotifyEvent(ot_system_event_t sevent) 
-{
-    uint32_t tag = otrEnterCrit();
-=======
 extern "C" void otrNotifyEvent(ot_system_event_t sevent)
 {
     uint32_t tag        = otrEnterCrit();
->>>>>>> 5f3dda94
     ot_system_event_var = (ot_system_event_t)(ot_system_event_var | sevent);
     otrExitCrit(tag);
 
