/*
 *    Copyright (c) 2022 Project CHIP Authors
 *    All rights reserved.
 *
 *    Licensed under the Apache License, Version 2.0 (the "License");
 *    you may not use this file except in compliance with the License.
 *    You may obtain a copy of the License at
 *
 *        http://www.apache.org/licenses/LICENSE-2.0
 *
 *    Unless required by applicable law or agreed to in writing, software
 *    distributed under the License is distributed on an "AS IS" BASIS,
 *    WITHOUT WARRANTIES OR CONDITIONS OF ANY KIND, either express or implied.
 *    See the License for the specific language governing permissions and
 *    limitations under the License.
 */

#include <platform/CHIPDeviceLayer.h>
#include <platform/bouffalolab/BL702/NetworkCommissioningDriver.h>
#include <platform/bouffalolab/BL702/wifi_mgmr_portable.h>

using namespace ::chip;
using namespace ::chip::DeviceLayer::Internal;

namespace chip {
namespace DeviceLayer {
namespace NetworkCommissioning {

CHIP_ERROR BLWiFiDriver::Init(NetworkStatusChangeCallback * networkStatusChangeCallback)
{
    CHIP_ERROR err;
    size_t ssidLen        = 0;
    size_t credentialsLen = 0;

    mpScanCallback         = nullptr;
    mpConnectCallback      = nullptr;
    mpStatusChangeCallback = networkStatusChangeCallback;

    err = PersistedStorage::KeyValueStoreMgr().Get(BLConfig::kConfigKey_WiFiSSID, mSavedNetwork.credentials,
                                                   sizeof(mSavedNetwork.credentials), &credentialsLen);
    SuccessOrExit(err);
    err = PersistedStorage::KeyValueStoreMgr().Get(BLConfig::kConfigKey_WiFiPassword, mSavedNetwork.ssid,
                                                   sizeof(mSavedNetwork.ssid), &ssidLen);
    SuccessOrExit(err);

    mSavedNetwork.credentialsLen = credentialsLen;
    mSavedNetwork.ssidLen        = ssidLen;

    mStagingNetwork = mSavedNetwork;
    mScanSpecific   = false;

exit:
    if (err == CHIP_ERROR_PERSISTED_STORAGE_VALUE_NOT_FOUND)
    {
        /** Not commissioned, SSID and Network Password not found. */
        return CHIP_NO_ERROR;
    }

    return err;
}

void BLWiFiDriver::Shutdown()
{
    mpStatusChangeCallback = nullptr;
    mScanSpecific          = false;
    memset(mScanSSID, 0, sizeof(mScanSSID));
}

CHIP_ERROR BLWiFiDriver::CommitConfiguration()
{
    ChipLogProgress(NetworkProvisioning, "BLWiFiDriver::CommitConfiguration");
    ReturnErrorOnFailure(
        PersistedStorage::KeyValueStoreMgr().Put(BLConfig::kConfigKey_WiFiSSID, mStagingNetwork.ssid, mStagingNetwork.ssidLen));
    ReturnErrorOnFailure(PersistedStorage::KeyValueStoreMgr().Put(BLConfig::kConfigKey_WiFiPassword, mStagingNetwork.credentials,
                                                                  mStagingNetwork.credentialsLen));
    mSavedNetwork = mStagingNetwork;
    return CHIP_NO_ERROR;
}

CHIP_ERROR BLWiFiDriver::RevertConfiguration()
{
    mStagingNetwork = mSavedNetwork;
    return CHIP_NO_ERROR;
}

bool BLWiFiDriver::NetworkMatch(const WiFiNetwork & network, ByteSpan networkId)
{
    return networkId.size() == network.ssidLen && memcmp(networkId.data(), network.ssid, network.ssidLen) == 0;
}

Status BLWiFiDriver::AddOrUpdateNetwork(ByteSpan ssid, ByteSpan credentials, MutableCharSpan & outDebugText,
                                        uint8_t & outNetworkIndex)
{
    outDebugText.reduce_size(0);
    outNetworkIndex = 0;

    VerifyOrReturnError(mStagingNetwork.ssidLen == 0 || NetworkMatch(mStagingNetwork, ssid), Status::kBoundsExceeded);
    VerifyOrReturnError(credentials.size() <= sizeof(mStagingNetwork.credentials), Status::kOutOfRange);
    VerifyOrReturnError(ssid.size() <= sizeof(mStagingNetwork.ssid), Status::kOutOfRange);

    memcpy(mStagingNetwork.credentials, credentials.data(), credentials.size());
    mStagingNetwork.credentialsLen = static_cast<decltype(mStagingNetwork.credentialsLen)>(credentials.size());

    memcpy(mStagingNetwork.ssid, ssid.data(), ssid.size());
    mStagingNetwork.ssidLen = static_cast<decltype(mStagingNetwork.ssidLen)>(ssid.size());

    return Status::kSuccess;
}

Status BLWiFiDriver::RemoveNetwork(ByteSpan networkId, MutableCharSpan & outDebugText, uint8_t & outNetworkIndex)
{
    outDebugText.reduce_size(0);
    outNetworkIndex = 0;

    VerifyOrReturnError(NetworkMatch(mStagingNetwork, networkId), Status::kNetworkIDNotFound);

    mStagingNetwork.ssidLen = 0;
    return Status::kSuccess;
}

Status BLWiFiDriver::ReorderNetwork(ByteSpan networkId, uint8_t index, MutableCharSpan & outDebugText)
{
    outDebugText.reduce_size(0);

    // Only one network is supported now
    VerifyOrReturnError(index == 0, Status::kOutOfRange);
    VerifyOrReturnError(NetworkMatch(mStagingNetwork, networkId), Status::kNetworkIDNotFound);
    return Status::kSuccess;
}

CHIP_ERROR BLWiFiDriver::ConnectWiFiNetwork(const char * ssid, uint8_t ssidLen, const char * key, uint8_t keyLen)
{
<<<<<<< HEAD
    ChipLogProgress(NetworkProvisioning, "ConnectWiFiNetwork [%s]", ssid);
    wifiInterface_disconnect();
    vTaskDelay(500);
    wifiInterface_connect((char *) ssid, (char *) key);
=======
    ChipLogProgress(NetworkProvisioning, "ConnectWiFiNetwork");
    // Valid Credentials length are:
    // - 0 bytes: Unsecured (open) connection
    // - 5 bytes: WEP-64 passphrase
    // - 10 hexadecimal ASCII characters: WEP-64 40-bit hex raw PSK
    // - 13 bytes: WEP-128 passphrase
    // - 26 hexadecimal ASCII characters: WEP-128 104-bit hex raw PSK
    // - 8..63 bytes: WPA/WPA2/WPA3 passphrase
    // - 64 bytes: WPA/WPA2/WPA3 raw hex PSK
    // Note 10 hex WEP64 and 13 bytes / 26 hex WEP128 passphrase are covered by 8~63 bytes WPA passphrase, so we don't check WEP64
    // hex and WEP128 passphrase.
    if (keyLen == BLWiFiDriver::WiFiCredentialLength::kOpen || keyLen == BLWiFiDriver::WiFiCredentialLength::kWEP64 ||
        (keyLen >= BLWiFiDriver::WiFiCredentialLength::kMinWPAPSK && keyLen <= BLWiFiDriver::WiFiCredentialLength::kMaxWPAPSK))
    {

        if (keyLen == BLWiFiDriver::WiFiCredentialLength::kOpen)
        {
            wifiInterface_connect((char *) ssid, NULL);
        }
        else
        {
            wifiInterface_connect((char *) ssid, (char *) key);
        }
    }
    else
    {
        return CHIP_ERROR_INVALID_STRING_LENGTH;
    }
>>>>>>> ce66c4da
    ConnectivityMgrImpl().ChangeWiFiStationState(ConnectivityManager::kWiFiStationState_Connecting);
    return CHIP_NO_ERROR;
}

void BLWiFiDriver::OnConnectWiFiNetwork(bool isConnected)
{
    ChipLogProgress(NetworkProvisioning, "BLWiFiDriver::OnConnectWiFiNetwork, isConnected=%d\r\n", isConnected);
    if (mpConnectCallback)
    {
        if (isConnected)
        {
            mpConnectCallback->OnResult(Status::kSuccess, CharSpan(), 0);
        }
        else
        {
            mpConnectCallback->OnResult(Status::kUnknownError, CharSpan(), 0);
        }
        mpConnectCallback = nullptr;
    }
}

void BLWiFiDriver::ConnectNetwork(ByteSpan networkId, ConnectCallback * callback)
{
    CHIP_ERROR err          = CHIP_NO_ERROR;
    Status networkingStatus = Status::kSuccess;

    VerifyOrExit(NetworkMatch(mStagingNetwork, networkId), networkingStatus = Status::kNetworkIDNotFound);
    VerifyOrExit(mpConnectCallback == nullptr, networkingStatus = Status::kUnknownError);
    ChipLogProgress(NetworkProvisioning, "BL NetworkCommissioningDelegate: SSID: %.*s", static_cast<int>(networkId.size()),
                    networkId.data());

    err               = ConnectWiFiNetwork(reinterpret_cast<const char *>(mStagingNetwork.ssid), mStagingNetwork.ssidLen,
                             reinterpret_cast<const char *>(mStagingNetwork.credentials), mStagingNetwork.credentialsLen);
    mpConnectCallback = callback;

exit:
    if (err != CHIP_NO_ERROR)
    {
        networkingStatus = Status::kUnknownError;
    }
    if (networkingStatus != Status::kSuccess)
    {
        ChipLogError(NetworkProvisioning, "Failed to connect to WiFi network:%s", chip::ErrorStr(err));
        mpConnectCallback = nullptr;
        callback->OnResult(networkingStatus, CharSpan(), 0);
    }
}

void BLWiFiDriver::ScanNetworks(ByteSpan ssid, WiFiDriver::ScanCallback * callback)
{
    if (callback != nullptr)
    {
        ChipLogError(NetworkProvisioning, "ssid.data(): %s", ssid.data());

        if (ssid.data())
        {
            memset(mScanSSID, 0, sizeof(mScanSSID));
            memcpy(mScanSSID, ssid.data(), ssid.size());
            mScanSpecific = true;
        }
        mpScanCallback = callback;
        wifiInterface_startScan();
    }
}

void BLWiFiDriver::OnScanWiFiNetworkDone(void * opaque)
{
    netbus_wifi_mgmr_msg_cmd_t * pkg_data = (netbus_wifi_mgmr_msg_cmd_t *) ((struct pkg_protocol *) opaque)->payload;
    netbus_fs_scan_ind_cmd_msg_t * pmsg   = (netbus_fs_scan_ind_cmd_msg_t *) ((netbus_fs_scan_ind_cmd_msg_t *) pkg_data);

    size_t i = 0, ap_num = 0;
    WiFiScanResponse *pScanResponse, *p;

    for (i = 0; i < pmsg->num; i++)
    {
        ChipLogProgress(DeviceLayer, "OnScanWiFiNetworkDone %s", pmsg->records[i].ssid);
        if (mScanSpecific && !strcmp(mScanSSID, (char *) (pmsg->records[i].ssid)))
        {
            ap_num = 1;
            break;
        }
    }

    if (0 == pmsg->num || (mScanSpecific && 0 == ap_num))
    {
        ChipLogProgress(DeviceLayer, "No AP found");
        if (mpScanCallback != nullptr)
        {
            mpScanCallback->OnFinished(Status::kSuccess, CharSpan(), nullptr);
            mpScanCallback = nullptr;
        }
        return;
    }

    if (ap_num)
    {
        p = pScanResponse = (WiFiScanResponse *) malloc(sizeof(WiFiScanResponse) * ap_num);
    }
    else
    {
        p = pScanResponse = (WiFiScanResponse *) malloc(sizeof(WiFiScanResponse) * pmsg->num);
        ap_num            = pmsg->num;
    }
    for (i = 0; i < pmsg->num; i++)
    {
        if (mScanSpecific && strcmp(mScanSSID, (char *) (pmsg->records[i].ssid)))
        {
            continue;
        }

        p->security.SetRaw(pmsg->records[i].auth_mode);
        p->ssidLen = strlen((char *) pmsg->records[i].ssid) < chip::DeviceLayer::Internal::kMaxWiFiSSIDLength
            ? strlen((char *) pmsg->records[i].ssid)
            : chip::DeviceLayer::Internal::kMaxWiFiSSIDLength;
        p->channel  = pmsg->records[i].channel;
        p->wiFiBand = chip::DeviceLayer::NetworkCommissioning::WiFiBand::k2g4;
        p->rssi     = pmsg->records[i].rssi;
        memcpy(p->ssid, pmsg->records[i].ssid, p->ssidLen);
        memcpy(p->bssid, pmsg->records[i].bssid, 6);

        if (mScanSpecific)
        {
            break;
        }

        p++;
    }

    if (CHIP_NO_ERROR == DeviceLayer::SystemLayer().ScheduleLambda([ap_num, pScanResponse]() {
            BLScanResponseIterator iter(ap_num, pScanResponse);
            if (GetInstance().mpScanCallback)
            {
                GetInstance().mpScanCallback->OnFinished(Status::kSuccess, CharSpan(), &iter);
                GetInstance().mpScanCallback = nullptr;
            }
            else
            {
                ChipLogError(DeviceLayer, "can't find the ScanCallback function");
            }
        }))
    {
        ChipLogProgress(DeviceLayer, "ScheduleLambda OK");
    }

    free(pScanResponse);
}

CHIP_ERROR GetConfiguredNetwork(Network & network)
{
    struct bflbwifi_ap_record * pApInfo = wifiInterface_getApInfo();

    if (NULL == pApInfo)
    {
        return CHIP_ERROR_INTERNAL;
    }

    ChipLogProgress(DeviceLayer, "GetConfiguredNetwork [%s]", pApInfo->ssid);

    uint8_t length = strnlen(reinterpret_cast<const char *>(pApInfo->ssid), DeviceLayer::Internal::kMaxWiFiSSIDLength);
    if (length > sizeof(network.networkID))
    {
        ChipLogError(DeviceLayer, "SSID too long");
        return CHIP_ERROR_INTERNAL;
    }

    memcpy(network.networkID, pApInfo->ssid, length);
    network.networkIDLen = length;
    return CHIP_NO_ERROR;
}

void BLWiFiDriver::OnNetworkStatusChange()
{
    Network configuredNetwork;
    bool staConnected = false;

    ChipLogProgress(DeviceLayer, "OnNetworkStatusChange");

    VerifyOrReturn(mpStatusChangeCallback != nullptr);

    if (CHIP_NO_ERROR != GetConfiguredNetwork(configuredNetwork))
    {
        ChipLogError(DeviceLayer, "Failed to get configured network when updating network status.");
        return;
    }

    if (ConnectivityMgrImpl().GetWiFiStationState() == ConnectivityManager::kWiFiStationState_Connected)
    {
        ChipLogProgress(DeviceLayer, "OnNetworkStatusChange kWiFiStationState_Connected, %s", configuredNetwork.networkID);
        staConnected = true;
    }

    if (staConnected)
    {
        mpStatusChangeCallback->OnNetworkingStatusChange(
            Status::kSuccess, MakeOptional(ByteSpan(configuredNetwork.networkID, configuredNetwork.networkIDLen)), NullOptional);
        return;
    }
    mpStatusChangeCallback->OnNetworkingStatusChange(
        Status::kUnknownError, MakeOptional(ByteSpan(configuredNetwork.networkID, configuredNetwork.networkIDLen)), NullOptional);
}

CHIP_ERROR BLWiFiDriver::SetLastDisconnectReason(const ChipDeviceEvent * event)
{
    // TODO: to be added
    mLastDisconnectedReason = 0;

    return CHIP_NO_ERROR;
}

int32_t BLWiFiDriver::GetLastDisconnectReason()
{
    return mLastDisconnectedReason;
}

size_t BLWiFiDriver::WiFiNetworkIterator::Count()
{
    return mDriver->mStagingNetwork.ssidLen == 0 ? 0 : 1;
}

bool BLWiFiDriver::WiFiNetworkIterator::Next(Network & item)
{
    if (mExhausted || mDriver->mStagingNetwork.ssidLen == 0)
    {
        return false;
    }
    memcpy(item.networkID, mDriver->mStagingNetwork.ssid, mDriver->mStagingNetwork.ssidLen);
    item.networkIDLen = mDriver->mStagingNetwork.ssidLen;
    item.connected    = false;
    mExhausted        = true;

    Network configuredNetwork;
    CHIP_ERROR err = GetConfiguredNetwork(configuredNetwork);
    if (err == CHIP_NO_ERROR)
    {
        if (ConnectivityMgrImpl()._IsWiFiStationConnected() && configuredNetwork.networkIDLen == item.networkIDLen &&
            memcmp(configuredNetwork.networkID, item.networkID, item.networkIDLen) == 0)
        {
            item.connected = true;
        }
    }

    return true;
}

void NetworkEventHandler(const ChipDeviceEvent * event, intptr_t arg)
{
    if (!(DeviceEventType::IsPlatformSpecific(event->Type) && DeviceEventType::IsPublic(event->Type)))
    {
        return;
    }

    switch (event->Type)
    {
    case kWiFiOnInitDone:
        break;
    case kWiFiOnConnected:
        BLWiFiDriver::GetInstance().OnNetworkStatusChange();
        break;
    case kGotIpAddress:
        ConnectivityMgrImpl().ChangeWiFiStationState(ConnectivityManagerImpl::kWiFiStationState_Connected);
        ConnectivityMgrImpl().OnConnectivityChanged(deviceInterface_getNetif());
        break;
    case kGotIpv6Address:
        ConnectivityMgrImpl().ChangeWiFiStationState(ConnectivityManagerImpl::kWiFiStationState_Connected);
        ConnectivityMgrImpl().OnConnectivityChanged(deviceInterface_getNetif());
        break;
    case kWiFiOnDisconnected:
        if (ConnectivityManager::kWiFiStationState_Connecting == ConnectivityMgrImpl().GetWiFiStationState())
        {
            ConnectivityMgrImpl().ChangeWiFiStationState(ConnectivityManager::kWiFiStationState_Connecting_Failed);
        }
        break;
    default:
        ChipLogProgress(DeviceLayer, "Undefined network commission event type %x.\r\n", event->Type);
        break;
    }
}

extern "C" void wifi_event_handler(uint32_t code)
{
    ChipDeviceEvent event;

    memset(&event, 0, sizeof(ChipDeviceEvent));
    switch (code)
    {
    case VIRT_NET_EV_ON_CONNECTED:
        event.Type = kWiFiOnConnected;
        PlatformMgr().PostEventOrDie(&event);
        break;
    case VIRT_NET_EV_ON_GOT_IP:
        event.Type = kGotIpAddress;
        PlatformMgr().PostEventOrDie(&event);
        break;
    case VIRT_NET_EV_ON_DISCONNECT:
        event.Type = kWiFiOnDisconnected;
        PlatformMgr().PostEventOrDie(&event);
        break;
    default:
        ChipLogProgress(DeviceLayer, "[APP] [EVT] Unknown code %lu \r\n", code);
    }
}

} // namespace NetworkCommissioning
} // namespace DeviceLayer
} // namespace chip<|MERGE_RESOLUTION|>--- conflicted
+++ resolved
@@ -130,12 +130,6 @@
 
 CHIP_ERROR BLWiFiDriver::ConnectWiFiNetwork(const char * ssid, uint8_t ssidLen, const char * key, uint8_t keyLen)
 {
-<<<<<<< HEAD
-    ChipLogProgress(NetworkProvisioning, "ConnectWiFiNetwork [%s]", ssid);
-    wifiInterface_disconnect();
-    vTaskDelay(500);
-    wifiInterface_connect((char *) ssid, (char *) key);
-=======
     ChipLogProgress(NetworkProvisioning, "ConnectWiFiNetwork");
     // Valid Credentials length are:
     // - 0 bytes: Unsecured (open) connection
@@ -150,7 +144,8 @@
     if (keyLen == BLWiFiDriver::WiFiCredentialLength::kOpen || keyLen == BLWiFiDriver::WiFiCredentialLength::kWEP64 ||
         (keyLen >= BLWiFiDriver::WiFiCredentialLength::kMinWPAPSK && keyLen <= BLWiFiDriver::WiFiCredentialLength::kMaxWPAPSK))
     {
-
+        wifiInterface_disconnect();
+        vTaskDelay(500);
         if (keyLen == BLWiFiDriver::WiFiCredentialLength::kOpen)
         {
             wifiInterface_connect((char *) ssid, NULL);
@@ -164,7 +159,6 @@
     {
         return CHIP_ERROR_INVALID_STRING_LENGTH;
     }
->>>>>>> ce66c4da
     ConnectivityMgrImpl().ChangeWiFiStationState(ConnectivityManager::kWiFiStationState_Connecting);
     return CHIP_NO_ERROR;
 }
