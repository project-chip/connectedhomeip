# Copyright (c) 2022 Project CHIP Authors
# All rights reserved.
#
# Licensed under the Apache License, Version 2.0 (the "License");
# you may not use this file except in compliance with the License.
# You may obtain a copy of the License at
#
# http://www.apache.org/licenses/LICENSE-2.0
#
# Unless required by applicable law or agreed to in writing, software
# distributed under the License is distributed on an "AS IS" BASIS,
# WITHOUT WARRANTIES OR CONDITIONS OF ANY KIND, either express or implied.
# See the License for the specific language governing permissions and
# limitations under the License.

import("//build_overrides/chip.gni")

import("${chip_root}/src/platform/device.gni")

import("${chip_root}/src/platform/bouffalolab/common/args.gni")

assert(chip_device_platform == "bl702")
assert(false == (chip_enable_wifi && chip_enable_openthread),
       "Not support Wi-Fi and Thread together")

if (chip_enable_openthread) {
  import("//build_overrides/openthread.gni")
}

static_library("BL702") {
  sources = [
    "DiagnosticDataProviderImpl.cpp",
    "PlatformManagerImpl.cpp",
  ]

  sources += [
    "../../FreeRTOS/SystemTimeSupport.cpp",
    "../../SingletonConfigurationManager.cpp",
    "../common/BLConfig.cpp",
    "../common/ConfigurationManagerImpl.cpp",
    "../common/ConnectivityManagerImpl.cpp",
    "../common/DiagnosticDataProviderImpl.cpp",
    "../common/KeyValueStoreManagerImpl.cpp",
    "../common/Logging.cpp",
    "../common/PlatformManagerImpl.cpp",
  ]

  if (chip_enable_ota_requestor) {
    common_sources += [
      "../common/OTAImageProcessorImpl.cpp",
      "../common/OTAImageProcessorImpl.h",
    ]
  }

  if (chip_enable_ble) {
    common_sources += [
      "../common/BLEManagerImpl.cpp",
      "../common/BLEManagerImpl.h",
    ]
  }
<<<<<<< HEAD

  defines = [ "CONFIG_BOUFFALOLAB_FACTORY_DATA_ENABLE=${chip_enable_factory_data}" ]
  if (chip_enable_factory_data || chip_enable_factory_data_test) {
    sources += [
      "../common/FactoryDataProvider.cpp",
      "../common/FactoryDataProvider.h",
    ]
  }

=======

  if (chip_enable_factory_data || chip_enable_factory_data_test) {
    if (chip_enable_factory_data) {
      defines = [ "CONFIG_BOUFFALOLAB_FACTORY_DATA_ENABLE" ]
    }
    common_sources += [
      "${chip_root}/src/credentials/CHIPCert.h",
      "${chip_root}/src/credentials/DeviceAttestationCredsProvider.h",
      "../common/FactoryDataProvider.cpp",
      "../common/FactoryDataProvider.h",
    ]
  }

  sources += common_sources

>>>>>>> f20c2b1a
  if (chip_enable_wifi) {
    sources += [
      "ConfigurationManagerImpl.cpp",
      "ConnectivityManagerImpl.cpp",
      "NetworkCommissioningDriver.cpp",
      "WiFiInterface.c",
    ]

    deps = [ "${chip_root}/src/lib/dnssd:platform_header" ]
  } else if (chip_enable_openthread) {
    # needed for MTD/FTD

    import("//build_overrides/bouffalolab_iot_sdk.gni")
    import("${bouffalolab_iot_sdk_build_root}/bl702/bl_iot_sdk.gni")
    deps = [ "${bouffalolab_iot_sdk_build_root}/bl702:bl_iot_sdk" ]

    sources += [
      "../../OpenThread/OpenThreadUtils.cpp",
      "ThreadStackManagerImpl.cpp",
    ]

    if (chip_mdns == "platform") {
      sources += [
        "../../OpenThread/DnssdImpl.cpp",
        "../../OpenThread/OpenThreadDnssdImpl.cpp",
        "../../OpenThread/OpenThreadDnssdImpl.h",
      ]
      deps += [ "${chip_root}/src/lib/dnssd:platform_header" ]
    }
  } else {
    sources += [
      "ConfigurationManagerImpl.cpp",
      "ConnectivityManagerImpl.cpp",
      "EthernetInterface.c",
    ]

    deps = [ "${chip_root}/src/lib/dnssd:platform_header" ]
  }
  
  deps += [ "${chip_root}/src/credentials:credentials_header" ]
  public_deps = [ "${chip_root}/src/platform:platform_base" ]
}<|MERGE_RESOLUTION|>--- conflicted
+++ resolved
@@ -58,7 +58,6 @@
       "../common/BLEManagerImpl.h",
     ]
   }
-<<<<<<< HEAD
 
   defines = [ "CONFIG_BOUFFALOLAB_FACTORY_DATA_ENABLE=${chip_enable_factory_data}" ]
   if (chip_enable_factory_data || chip_enable_factory_data_test) {
@@ -68,23 +67,6 @@
     ]
   }
 
-=======
-
-  if (chip_enable_factory_data || chip_enable_factory_data_test) {
-    if (chip_enable_factory_data) {
-      defines = [ "CONFIG_BOUFFALOLAB_FACTORY_DATA_ENABLE" ]
-    }
-    common_sources += [
-      "${chip_root}/src/credentials/CHIPCert.h",
-      "${chip_root}/src/credentials/DeviceAttestationCredsProvider.h",
-      "../common/FactoryDataProvider.cpp",
-      "../common/FactoryDataProvider.h",
-    ]
-  }
-
-  sources += common_sources
-
->>>>>>> f20c2b1a
   if (chip_enable_wifi) {
     sources += [
       "ConfigurationManagerImpl.cpp",
