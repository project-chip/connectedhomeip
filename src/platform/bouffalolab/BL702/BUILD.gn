--- conflicted
+++ resolved
@@ -37,7 +37,6 @@
     "../common/ConfigurationManagerImpl.cpp",
     "../common/DiagnosticDataProviderImpl.cpp",
     "../common/Logging.cpp",
-    "../common/OTAImageProcessorImpl.cpp",
     "../common/KeyValueStoreManagerImpl.cpp",
     "../common/ConnectivityManagerImpl.cpp",
 
@@ -47,10 +46,20 @@
     "../common/FactoryDataProvider.h",
   ]
 
+  if (chip_enable_ota_requestor) {
+    sources += [
+      "../common/OTAImageProcessorImpl.cpp",
+      "../common/OTAImageProcessorImpl.h",
+    ]
+  }
+
+  if (chip_enable_ble) {
+    sources += [
+      "../common/BLEManagerImpl.cpp",
+      "../common/BLEManagerImpl.h",
+    ]
+  }
   sources += common_sources
-
-  deps = [ "${chip_root}/src/lib/dnssd:platform_header" ]
-  public_deps = [ "${chip_root}/src/platform:platform_base" ]
 
   if (chip_enable_openthread) {
     # needed for MTD/FTD
@@ -61,11 +70,9 @@
 
     sources += [
       "../../OpenThread/OpenThreadUtils.cpp",
-      "../../OpenThread/DnssdImpl.cpp",
       "ThreadStackManagerImpl.cpp",
+      "ThreadStackManagerImpl.h",
     ]
-<<<<<<< HEAD
-=======
 
     if (chip_mdns == "platform") {
       sources += [
@@ -75,6 +82,5 @@
       ]
       deps += [ "${chip_root}/src/lib/dnssd:platform_header" ]
     }
->>>>>>> fd9721d3
   }
 }