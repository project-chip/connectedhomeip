/*
 *    Copyright (c) 2022 Project CHIP Authors
 *    All rights reserved.
 *
 *    Licensed under the Apache License, Version 2.0 (the "License");
 *    you may not use this file except in compliance with the License.
 *    You may obtain a copy of the License at
 *
 *        http://www.apache.org/licenses/LICENSE-2.0
 *
 *    Unless required by applicable law or agreed to in writing, software
 *    distributed under the License is distributed on an "AS IS" BASIS,
 *    WITHOUT WARRANTIES OR CONDITIONS OF ANY KIND, either express or implied.
 *    See the License for the specific language governing permissions and
 *    limitations under the License.
 */

#pragma once

namespace chip {
namespace DeviceLayer {
namespace Internal {

/**
 * Provides functions and definitions for accessing device configuration information on the Bouffalo Lab platform.
 *
 * This class is designed to be mixed-in to concrete implementation classes as a means to
 * provide access to configuration information to generic base classes.
 */
class BLConfig
{
public:
    using Key = const char *;

    /** Key definitions for well-known keys */
    /** Manufacturing config keys, which should be saved in a specified place */
    static constexpr const char * kConfigKey_SerialNum             = ("serial-num");
    static constexpr const char * kConfigKey_MfrDeviceId           = ("device-id");
    static constexpr const char * kConfigKey_MfrDeviceCert         = ("device-cert");
    static constexpr const char * kConfigKey_MfrDeviceICACerts     = ("device-ca-certs");
    static constexpr const char * kConfigKey_MfrDevicePrivateKey   = ("device-key");
    static constexpr const char * kConfigKey_ManufacturingDate     = ("mfg-date");
    static constexpr const char * kConfigKey_SetupPinCode          = ("pin-code");
    static constexpr const char * kConfigKey_SetupDiscriminator    = ("discriminator");
    static constexpr const char * kConfigKey_Spake2pIterationCount = ("iteration-count");
    static constexpr const char * kConfigKey_Spake2pSalt           = ("salt");
    static constexpr const char * kConfigKey_Spake2pVerifier       = ("verifier");
    static constexpr const char * kConfigKey_UniqueId              = ("unique-id");

    /** Config keys, which should be droped after a factory reset */
    static constexpr const char * kConfigKey_FabricId                    = ("fabric-id");
    static constexpr const char * kConfigKey_ServiceConfig               = ("service-config");
    static constexpr const char * kConfigKey_PairedAccountId             = ("account-id");
    static constexpr const char * kConfigKey_ServiceId                   = ("service-id");
    static constexpr const char * kConfigKey_FabricSecret                = ("fabric-secret");
    static constexpr const char * kConfigKey_HardwareVersion             = ("hardware-ver");
    static constexpr const char * kConfigKey_LastUsedEpochKeyId          = ("last-ek-id");
    static constexpr const char * kConfigKey_FailSafeArmed               = ("fail-safe-armed");
    static constexpr const char * kConfigKey_WiFiStationSecType          = ("sta-sec-type");
    static constexpr const char * kConfigKey_OperationalDeviceId         = ("op-device-id");
    static constexpr const char * kConfigKey_OperationalDeviceCert       = ("op-device-cert");
    static constexpr const char * kConfigKey_OperationalDeviceICACerts   = ("op-device-ca-certs");
    static constexpr const char * kConfigKey_OperationalDevicePrivateKey = ("op-device-key");
    static constexpr const char * kConfigKey_RegulatoryLocation          = ("regulatory-location");
    static constexpr const char * kConfigKey_CountryCode                 = ("country-code");
    static constexpr const char * kConfigKey_ActiveLocale                = ("active-locale");
    static constexpr const char * kConfigKey_Breadcrumb                  = ("breadcrumb");
    static constexpr const char * kConfigKey_GroupKeyIndex               = ("group-key-index");
<<<<<<< HEAD
    static constexpr const char * kConfigKey_WiFiSSID                    = ("bl-wifi-ssid");
    static constexpr const char * kConfigKey_WiFiPassword                = ("bl-wifi-pass");
=======
    static constexpr const char * kConfigKey_LifeTimeCounter             = ("life-time-counter");

    static constexpr const char * kBLConfigKey_wifissid     = ("blConfig_wifi-ssid");
    static constexpr const char * kBLConfigKey_wifipassword = ("blConfig_wifi-pwd");
>>>>>>> 1e4aeb98

    /** Counter Keys, diagnostic information  */
    static constexpr const char * kCounterKey_RebootCount           = ("reboot-count");
    static constexpr const char * kCounterKey_TotalOperationalHours = ("total-hours");
    static constexpr const char * kCounterKey_UpTime                = ("up-time");

    // Config value accessors.
    static CHIP_ERROR ReadConfigValue(const char * key, uint8_t * val, size_t size, size_t & readsize);
    static CHIP_ERROR ReadConfigValue(const char * key, bool & val);
    static CHIP_ERROR ReadConfigValue(const char * key, uint32_t & val);
    static CHIP_ERROR ReadConfigValue(const char * key, uint64_t & val);
    static CHIP_ERROR ReadConfigValueStr(const char * key, char * buf, size_t bufSize, size_t & outLen);
    static CHIP_ERROR ReadConfigValueBin(const char * key, uint8_t * buf, size_t bufSize, size_t & outLen);

    static CHIP_ERROR WriteConfigValue(const char * key, uint8_t * val, size_t size);
    static CHIP_ERROR WriteConfigValue(const char * key, bool val);
    static CHIP_ERROR WriteConfigValue(const char * key, uint32_t val);
    static CHIP_ERROR WriteConfigValue(const char * key, uint64_t val);
    static CHIP_ERROR WriteConfigValueStr(const char * key, const char * str);
    static CHIP_ERROR WriteConfigValueStr(const char * key, const char * str, size_t strLen);
    static CHIP_ERROR WriteConfigValueBin(const char * key, const uint8_t * data, size_t dataLen);

    static CHIP_ERROR ClearConfigValue(const char * key);
    static bool ConfigValueExists(const char * key);
    static CHIP_ERROR FactoryResetConfig(void);

    static void RunConfigUnitTest(void);

    // internal to the platform for KeyValueStoreManagerImpl.cpp
    static CHIP_ERROR ReadKVS(const char * key, void * value, size_t value_size, size_t * read_bytes_size, size_t offset_bytes);
    static CHIP_ERROR WriteKVS(const char * key, const void * value, size_t value_size);
    static CHIP_ERROR ClearKVS(const char * key);
};

} // namespace Internal
} // namespace DeviceLayer
} // namespace chip<|MERGE_RESOLUTION|>--- conflicted
+++ resolved
@@ -66,15 +66,10 @@
     static constexpr const char * kConfigKey_ActiveLocale                = ("active-locale");
     static constexpr const char * kConfigKey_Breadcrumb                  = ("breadcrumb");
     static constexpr const char * kConfigKey_GroupKeyIndex               = ("group-key-index");
-<<<<<<< HEAD
-    static constexpr const char * kConfigKey_WiFiSSID                    = ("bl-wifi-ssid");
-    static constexpr const char * kConfigKey_WiFiPassword                = ("bl-wifi-pass");
-=======
     static constexpr const char * kConfigKey_LifeTimeCounter             = ("life-time-counter");
 
     static constexpr const char * kBLConfigKey_wifissid     = ("blConfig_wifi-ssid");
     static constexpr const char * kBLConfigKey_wifipassword = ("blConfig_wifi-pwd");
->>>>>>> 1e4aeb98
 
     /** Counter Keys, diagnostic information  */
     static constexpr const char * kCounterKey_RebootCount           = ("reboot-count");
