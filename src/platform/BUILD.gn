# Copyright (c) 2020 Project CHIP Authors
#
# Licensed under the Apache License, Version 2.0 (the "License");
# you may not use this file except in compliance with the License.
# You may obtain a copy of the License at
#
# http://www.apache.org/licenses/LICENSE-2.0
#
# Unless required by applicable law or agreed to in writing, software
# distributed under the License is distributed on an "AS IS" BASIS,
# WITHOUT WARRANTIES OR CONDITIONS OF ANY KIND, either express or implied.
# See the License for the specific language governing permissions and
# limitations under the License.

import("//build_overrides/build.gni")
import("//build_overrides/chip.gni")
import("//build_overrides/nlio.gni")
import("//build_overrides/pigweed.gni")

import("${build_root}/config/linux/pkg_config.gni")
import("${chip_root}/build/chip/buildconfig_header.gni")

import("device.gni")

if (chip_enable_openthread) {
  import("//build_overrides/openthread.gni")

  if (chip_device_platform == "linux" || chip_device_platform == "darwin") {
    import("//build_overrides/ot_br_posix.gni")
  }
}

if (chip_device_platform == "linux" && chip_mdns != "none") {
  pkg_config("avahi_client_config") {
    packages = [ "avahi-client" ]
  }
}

if (chip_device_platform != "none" && chip_device_platform != "external") {
  declare_args() {
    # Extra header to include in CHIPDeviceConfig.h for project.
    chip_device_project_config_include = ""

    # Date the firmware was built.
    chip_device_config_firmware_build_date = ""

    # Time the firmware was built.
    chip_device_config_firmware_build_time = ""

    # Unix time the firmware was built at (seconds since the epoch)
    chip_device_config_firmware_build_unix_time = ""

    # Use OpenThread ftd or mtd library
    chip_device_config_thread_ftd = chip_openthread_ftd

    # Enable including the additional data in the advertisement packets
    chip_enable_additional_data_advertising = false

    # Enable default/generic test-mode CommissionableDataProvider in GenericConfigurationManagerImpl
    # === FOR TRANSITION UNTIL ALL EXAMPLES PROVIDE THEIR OWN ===
    # Linux platform has already transitioned.
    chip_use_transitional_commissionable_data_provider =
        chip_device_platform != "linux" && chip_device_platform != "android"

    # lock tracking: none/log/fatal or auto for a platform-dependent choice
    chip_stack_lock_tracking = "auto"

    # todo: below operates are not work without root permission
    # pthread_attr_setschedpolicy in GenericPlatformManagerImpl_POSIX.cpp
    chip_device_config_run_as_root = current_os != "android"

    # Indication that the CHIP data model is included
    chip_enable_data_model = false
  }

  if (chip_stack_lock_tracking == "auto") {
    if (chip_device_platform == "linux" || chip_device_platform == "tizen" ||
        chip_device_platform == "android" || current_os == "freertos" ||
        chip_device_platform == "webos") {
      # TODO: should be fatal for development. Change once bugs are fixed
      chip_stack_lock_tracking = "fatal"
    } else {
      # TODO: may want to enable at least logging for embedded to find bugs
      # this needs tuning depending on how many resources various platforms have
      # available (mainly flash size)
      chip_stack_lock_tracking = "none"
    }
  } else {
    assert(
        chip_stack_lock_tracking == "none" ||
            chip_stack_lock_tracking == "log" ||
            chip_stack_lock_tracking == "fatal",
        "Please select a valid value for chip_stack_lock_tracking: auto, none, log, fatal")
  }

  buildconfig_header("platform_buildconfig") {
    header = "CHIPDeviceBuildConfig.h"
    header_dir = "platform"

    chip_with_gio = chip_enable_wifi
    chip_device_config_enable_wpa = chip_enable_wifi
    chip_stack_lock_tracking_log = chip_stack_lock_tracking != "none"
    chip_stack_lock_tracking_fatal = chip_stack_lock_tracking == "fatal"
    defines = [
      "CHIP_DEVICE_CONFIG_ENABLE_WPA=${chip_device_config_enable_wpa}",
      "CHIP_ENABLE_OPENTHREAD=${chip_enable_openthread}",
      "CHIP_DEVICE_CONFIG_THREAD_FTD=${chip_device_config_thread_ftd}",
      "CHIP_WITH_GIO=${chip_with_gio}",
      "OPENTHREAD_CONFIG_ENABLE_TOBLE=false",
      "CHIP_STACK_LOCK_TRACKING_ENABLED=${chip_stack_lock_tracking_log}",
      "CHIP_STACK_LOCK_TRACKING_ERROR_FATAL=${chip_stack_lock_tracking_fatal}",
      "CHIP_ENABLE_ADDITIONAL_DATA_ADVERTISING=${chip_enable_additional_data_advertising}",
      "CHIP_DEVICE_CONFIG_RUN_AS_ROOT=${chip_device_config_run_as_root}",
      "CHIP_DISABLE_PLATFORM_KVS=${chip_disable_platform_kvs}",
    ]

    if (chip_device_platform == "linux" || chip_device_platform == "darwin" ||
        chip_device_platform == "tizen" || chip_device_platform == "android" ||
        chip_device_platform == "k32w0" || chip_device_platform == "webos") {
      defines += [ "CHIP_DEVICE_CONFIG_ENABLE_CHIPOBLE=${chip_enable_ble}" ]
    }

    if (chip_enable_nfc) {
      defines += [
        "CHIP_DEVICE_CONFIG_ENABLE_NFC=1",
        "CONFIG_CHIP_NFC_COMMISSIONING=1",
      ]
    }

    if (chip_enable_ota_requestor) {
      defines += [ "CHIP_DEVICE_CONFIG_ENABLE_OTA_REQUESTOR=1" ]
    }

    if (chip_device_project_config_include != "") {
      defines += [ "CHIP_DEVICE_PROJECT_CONFIG_INCLUDE=${chip_device_project_config_include}" ]
    }
    if (chip_device_platform_config_include != "") {
      defines += [ "CHIP_DEVICE_PLATFORM_CONFIG_INCLUDE=${chip_device_platform_config_include}" ]
    }

    if (chip_device_config_firmware_build_date != "") {
      defines += [ "CHIP_DEVICE_CONFIG_FIRWMARE_BUILD_DATE=\"${chip_device_config_firmware_build_date}\"" ]
    }
    if (chip_device_config_firmware_build_time != "") {
      defines += [ "CHIP_DEVICE_CONFIG_FIRMWARE_BUILD_TIME=\"${chip_device_config_firmware_build_time}\"" ]
    }
    if (chip_device_config_firmware_build_unix_time != "") {
      defines += [ "CHIP_DEVICE_CONFIG_FIRMWARE_BUILD_UNIX_TIME=${chip_device_config_firmware_build_unix_time}" ]
    }

    if (chip_use_transitional_commissionable_data_provider) {
      defines += [ "CHIP_USE_TRANSITIONAL_COMMISSIONABLE_DATA_PROVIDER=1" ]
    } else {
      defines += [ "CHIP_USE_TRANSITIONAL_COMMISSIONABLE_DATA_PROVIDER=0" ]
    }

    if (chip_device_platform == "cc13x2_26x2") {
      defines += [
        "CHIP_DEVICE_LAYER_TARGET_CC13X2_26X2=1",
        "CHIP_DEVICE_LAYER_TARGET=cc13x2_26x2",
      ]
    } else if (chip_device_platform == "darwin") {
      defines += [
        "CHIP_DEVICE_LAYER_TARGET_DARWIN=1",
        "CHIP_DEVICE_LAYER_TARGET=Darwin",
      ]
    } else if (chip_device_platform == "efr32") {
      defines += [
        "CHIP_DEVICE_LAYER_TARGET_EFR32=1",
        "CHIP_DEVICE_LAYER_TARGET=EFR32",
      ]
    } else if (chip_device_platform == "esp32") {
      defines += [
        "CHIP_DEVICE_LAYER_TARGET_ESP32=1",
        "CHIP_DEVICE_LAYER_TARGET=ESP32",
      ]
    } else if (chip_device_platform == "p6") {
      defines += [
        "CHIP_DEVICE_LAYER_TARGET_P6=1",
        "CHIP_DEVICE_LAYER_TARGET=P6",
      ]
    } else if (chip_device_platform == "linux") {
      defines += [
        "CHIP_DEVICE_LAYER_TARGET_LINUX=1",
        "CHIP_DEVICE_LAYER_TARGET=Linux",
        "CHIP_DEVICE_CONFIG_ENABLE_WIFI=${chip_enable_wifi}",
      ]
    } else if (chip_device_platform == "tizen") {
      defines += [
        "CHIP_DEVICE_LAYER_TARGET_TIZEN=1",
        "CHIP_DEVICE_LAYER_TARGET=Tizen",
        "CHIP_DEVICE_CONFIG_ENABLE_WIFI=${chip_enable_wifi}",
      ]
      defines -=
          [ "CHIP_DEVICE_CONFIG_ENABLE_WPA=${chip_device_config_enable_wpa}" ]
    } else if (chip_device_platform == "nrfconnect") {
      defines += [
        "CHIP_DEVICE_LAYER_TARGET_NRFCONNECT=1",
        "CHIP_DEVICE_LAYER_TARGET=nrfconnect",
      ]
    } else if (chip_device_platform == "qpg") {
      defines += [
        "CHIP_DEVICE_LAYER_TARGET_QPG=1",
        "CHIP_DEVICE_LAYER_TARGET=qpg",
      ]
    } else if (chip_device_platform == "k32w0") {
      defines += [
        "CHIP_DEVICE_LAYER_TARGET_K32W=1",
        "CHIP_DEVICE_LAYER_TARGET=nxp/k32w/k32w0",
      ]
    } else if (chip_device_platform == "telink") {
      defines += [
        "CHIP_DEVICE_LAYER_TARGET_TELINK=1",
        "CHIP_DEVICE_LAYER_TARGET=telink",
      ]
    } else if (chip_device_platform == "mbed") {
      defines += [
        "CHIP_DEVICE_LAYER_TARGET_MBED=1",
        "CHIP_DEVICE_LAYER_TARGET=mbed",
        "CHIP_DEVICE_CONFIG_ENABLE_WIFI=${chip_enable_wifi}",
        "CHIP_DEVICE_ENABLE_DATA_MODEL=${chip_enable_data_model}",
      ]
    } else if (chip_device_platform == "bl602") {
      defines += [
        "CHIP_DEVICE_LAYER_TARGET_BL602=1",
        "CHIP_DEVICE_LAYER_TARGET=bouffalolab/BL602",
      ]
    } else if (chip_device_platform == "fake") {
      defines += [
        "CHIP_DEVICE_LAYER_TARGET_FAKE=1",
        "CHIP_DEVICE_LAYER_TARGET=fake",
      ]
    } else if (chip_device_platform == "android") {
      defines += [
        "CHIP_DEVICE_LAYER_TARGET_ANDROID=1",
        "CHIP_DEVICE_LAYER_TARGET=android",
      ]
    } else if (chip_device_platform == "ameba") {
      defines += [
        "CHIP_DEVICE_LAYER_TARGET_AMEBA=1",
        "CHIP_DEVICE_LAYER_TARGET=Ameba",
        "CHIP_DEVICE_CONFIG_ENABLE_WIFI=${chip_enable_wifi}",
      ]
    } else if (chip_device_platform == "cyw30739") {
      defines += [
        "CHIP_DEVICE_LAYER_TARGET_CYW30739=1",
        "CHIP_DEVICE_LAYER_TARGET=CYW30739",
      ]
    } else if (chip_device_platform == "webos") {
      defines += [
        "CHIP_DEVICE_LAYER_TARGET_WEBOS=1",
        "CHIP_DEVICE_LAYER_TARGET=webos",
        "CHIP_DEVICE_CONFIG_ENABLE_WIFI=${chip_enable_wifi}",
      ]
      defines -=
          [ "CHIP_DEVICE_CONFIG_ENABLE_WPA=${chip_device_config_enable_wpa}" ]
    }
  }
} else if (chip_device_platform == "none") {
  buildconfig_header("platform_buildconfig") {
    header = "CHIPDeviceBuildConfig.h"
    header_dir = "platform"

    defines = [
      "CHIP_DEVICE_LAYER_NONE=1",
      "CHIP_DEVICE_LAYER_TARGET=NONE",
    ]

    if (current_os == "android") {
      defines += [ "EXTERNAL_KEYVALUESTOREMANAGERIMPL_HEADER=\"controller/java/AndroidKeyValueStoreManagerImpl.h\"" ]
    }
  }
} else {
  group("platform_buildconfig") {
    public_deps = [ "${chip_platform_target}:platform_buildconfig" ]
  }
}

if (chip_device_platform != "none") {
  group("platform_base") {
    public_deps = [
      ":platform_buildconfig",
      "${chip_root}/src/ble",
      "${chip_root}/src/inet",
      "${chip_root}/src/lib/core",
      "${chip_root}/src/lib/support",
      "${chip_root}/src/setup_payload:additional_data_payload",
      "${chip_root}/src/system",
    ]

    public_configs = [ "${chip_root}/src:includes" ]
  }

  static_library("platform") {
    output_name = "libDeviceLayer"

    sources = [
      "../include/platform/CHIPDeviceConfig.h",
      "../include/platform/CHIPDeviceError.h",
      "../include/platform/CHIPDeviceEvent.h",
      "../include/platform/CHIPDeviceLayer.h",
      "../include/platform/CommissionableDataProvider.h",
      "../include/platform/ConfigurationManager.h",
      "../include/platform/ConnectivityManager.h",
      "../include/platform/DeviceControlServer.h",
      "../include/platform/FailSafeContext.h",
      "../include/platform/GeneralUtils.h",
      "../include/platform/KeyValueStoreManager.h",
      "../include/platform/KvsPersistentStorageDelegate.h",
      "../include/platform/PersistedStorage.h",
      "../include/platform/PlatformManager.h",
      "../include/platform/TestOnlyCommissionableDataProvider.h",
      "../include/platform/ThreadStackManager.h",
      "../include/platform/internal/BLEManager.h",
      "../include/platform/internal/CHIPDeviceLayerInternal.h",
      "../include/platform/internal/DeviceNetworkInfo.h",
      "../include/platform/internal/DeviceNetworkProvisioning.h",
      "../include/platform/internal/EventLogging.h",
      "../include/platform/internal/GenericConfigurationManagerImpl.h",
      "../include/platform/internal/GenericConfigurationManagerImpl.ipp",
      "../include/platform/internal/GenericConnectivityManagerImpl.h",
      "../include/platform/internal/GenericConnectivityManagerImpl_BLE.h",
      "../include/platform/internal/GenericConnectivityManagerImpl_BLE.ipp",
      "../include/platform/internal/GenericConnectivityManagerImpl_NoBLE.h",
      "../include/platform/internal/GenericConnectivityManagerImpl_NoThread.h",
      "../include/platform/internal/GenericConnectivityManagerImpl_NoWiFi.h",
      "../include/platform/internal/GenericConnectivityManagerImpl_Thread.h",
      "../include/platform/internal/GenericConnectivityManagerImpl_Thread.ipp",
      "../include/platform/internal/GenericConnectivityManagerImpl_WiFi.h",
      "../include/platform/internal/GenericConnectivityManagerImpl_WiFi.ipp",
      "../include/platform/internal/GenericPlatformManagerImpl.h",
      "../include/platform/internal/GenericPlatformManagerImpl.ipp",
      "../include/platform/internal/GenericPlatformManagerImpl_FreeRTOS.h",
      "../include/platform/internal/GenericPlatformManagerImpl_FreeRTOS.ipp",
      "../include/platform/internal/GenericPlatformManagerImpl_POSIX.h",
      "../include/platform/internal/GenericPlatformManagerImpl_POSIX.ipp",
      "../include/platform/internal/GenericPlatformManagerImpl_Zephyr.ipp",
      "../include/platform/internal/testing/ConfigUnitTest.h",
      "CommissionableDataProvider.cpp",
      "DeviceControlServer.cpp",
      "DeviceInfoProvider.cpp",
      "DiagnosticDataProvider.cpp",
      "Entropy.cpp",
      "FailSafeContext.cpp",
      "GeneralUtils.cpp",
      "Globals.cpp",
      "LockTracker.cpp",
      "PersistedStorage.cpp",
      "PlatformEventSupport.cpp",
    ]

    # Linux has its own NetworkCommissioningThreadDriver
<<<<<<< HEAD
    if (chip_enable_openthread && chip_device_platform != "linux" && chip_device_platform != "webos") {
=======
    if (chip_enable_openthread && chip_device_platform != "linux" &&
        chip_device_platform != "tizen") {
>>>>>>> 4ba6d4fa
      sources += [
        "OpenThread/GenericNetworkCommissioningThreadDriver.cpp",
        "OpenThread/GenericNetworkCommissioningThreadDriver.h",
      ]
    }

    cflags = [ "-Wconversion" ]

    public_deps = [
      ":platform_base",
      "${chip_root}/src/app:app_buildconfig",
      "${chip_root}/src/app/common:cluster-objects",
      "${chip_root}/src/crypto",
      "${chip_root}/src/lib/support",
    ]

    if (chip_device_platform == "cc13x2_26x2") {
      _platform_target = "cc13x2_26x2"
    } else if (chip_device_platform == "darwin") {
      _platform_target = "Darwin"
    } else if (chip_device_platform == "efr32") {
      _platform_target = "EFR32"
    } else if (chip_device_platform == "esp32") {
      _platform_target = "ESP32"
    } else if (chip_device_platform == "k32w0") {
      _platform_target = "nxp/k32w/k32w0"
    } else if (chip_device_platform == "linux") {
      _platform_target = "Linux"
    } else if (chip_device_platform == "nrfconnect") {
      _platform_target = "nrfconnect"
    } else if (chip_device_platform == "qpg") {
      _platform_target = "qpg"
    } else if (chip_device_platform == "telink") {
      _platform_target = "telink"
    } else if (chip_device_platform == "mbed") {
      _platform_target = "mbed"
    } else if (chip_device_platform == "tizen") {
      _platform_target = "Tizen"
    } else if (chip_device_platform == "android") {
      _platform_target = "android"
    } else if (chip_device_platform == "external") {
      _platform_target = chip_platform_target
    } else if (chip_device_platform == "p6") {
      _platform_target = "P6"
    } else if (chip_device_platform == "ameba") {
      _platform_target = "Ameba"
    } else if (chip_device_platform == "webos") {
      _platform_target = "webos"
    } else if (chip_device_platform == "bl602") {
      _platform_target = "bouffalolab/BL602"
    } else if (chip_device_platform == "fake") {
      _platform_target = "fake"
    } else if (chip_device_platform == "cyw30739") {
      _platform_target = "CYW30739"
    } else {
      assert(false, "Unknown chip_device_platform: ${chip_device_platform}")
    }

    public_deps += [ _platform_target ]

    # The platform target needs to include the headers, so allow that here.
    # It should be considered logically part of this target.
    allow_circular_includes_from = [
      _platform_target,
      "${chip_root}/src/lib/support",
    ]
  }
} else {
  group("platform") {
    public_deps = [ ":platform_buildconfig" ]
  }
}<|MERGE_RESOLUTION|>--- conflicted
+++ resolved
@@ -350,12 +350,8 @@
     ]
 
     # Linux has its own NetworkCommissioningThreadDriver
-<<<<<<< HEAD
-    if (chip_enable_openthread && chip_device_platform != "linux" && chip_device_platform != "webos") {
-=======
     if (chip_enable_openthread && chip_device_platform != "linux" &&
-        chip_device_platform != "tizen") {
->>>>>>> 4ba6d4fa
+        chip_device_platform != "tizen" && chip_device_platform != "webos") {
       sources += [
         "OpenThread/GenericNetworkCommissioningThreadDriver.cpp",
         "OpenThread/GenericNetworkCommissioningThreadDriver.h",
