--- conflicted
+++ resolved
@@ -69,11 +69,8 @@
 
   if (chip_stack_lock_tracking == "auto") {
     if (chip_device_platform == "linux" || chip_device_platform == "tizen" ||
-<<<<<<< HEAD
-        chip_device_platform == "android" || chip_device_platform == "webos") {
-=======
-        chip_device_platform == "android" || current_os == "freertos") {
->>>>>>> 18a6458b
+        chip_device_platform == "android" || current_os == "freertos" ||
+        chip_device_platform == "webos") {
       # TODO: should be fatal for development. Change once bugs are fixed
       chip_stack_lock_tracking = "fatal"
     } else {
