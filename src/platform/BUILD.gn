# Copyright (c) 2020 Project CHIP Authors
#
# Licensed under the Apache License, Version 2.0 (the "License");
# you may not use this file except in compliance with the License.
# You may obtain a copy of the License at
#
# http://www.apache.org/licenses/LICENSE-2.0
#
# Unless required by applicable law or agreed to in writing, software
# distributed under the License is distributed on an "AS IS" BASIS,
# WITHOUT WARRANTIES OR CONDITIONS OF ANY KIND, either express or implied.
# See the License for the specific language governing permissions and
# limitations under the License.

import("//build_overrides/build.gni")
import("//build_overrides/chip.gni")
import("//build_overrides/nlio.gni")
import("//build_overrides/pigweed.gni")

import("${build_root}/chip/buildconfig_header.gni")
import("${build_root}/config/linux/pkg_config.gni")

import("device.gni")

if (chip_enable_openthread) {
  import("//build_overrides/openthread.gni")

  if (chip_device_platform == "linux" || chip_device_platform == "Darwin") {
    import("//build_overrides/ot_br_posix.gni")
  }
}

if (chip_device_platform == "linux" && chip_enable_mdns) {
  pkg_config("avahi_client_config") {
    packages = [ "avahi-client" ]
  }
}

if (chip_device_platform != "none") {
  declare_args() {
    # Extra header to include in CHIPDeviceConfig.h for project.
    chip_device_project_config_include = ""

    # Date the firmware was built.
    chip_device_config_firmware_build_date = ""

    # Time the firmware was built.
    chip_device_config_firmware_build_time = ""

    # By pass provision and secure session
    chip_bypass_rendezvous = false

    # Enable including the additional data in the advertisement packets
    chip_enable_additional_data_advertising = true
  }

  buildconfig_header("platform_buildconfig") {
    header = "CHIPDeviceBuildConfig.h"
    header_dir = "platform"

    chip_with_gio = chip_enable_wifi
    chip_device_config_enable_wpa = chip_enable_wifi

    defines = [
      "CHIP_DEVICE_CONFIG_ENABLE_WPA=${chip_device_config_enable_wpa}",
      "CHIP_ENABLE_OPENTHREAD=${chip_enable_openthread}",
      "CHIP_ENABLE_MDNS=${chip_enable_mdns}",
      "CHIP_WITH_GIO=${chip_with_gio}",
      "OPENTHREAD_CONFIG_ENABLE_TOBLE=false",
    ]

    if (chip_device_project_config_include != "") {
      defines += [ "CHIP_DEVICE_PROJECT_CONFIG_INCLUDE=${chip_device_project_config_include}" ]
    }
    if (chip_device_platform_config_include != "") {
      defines += [ "CHIP_DEVICE_PLATFORM_CONFIG_INCLUDE=${chip_device_platform_config_include}" ]
    }

    if (chip_device_config_firmware_build_date != "") {
      defines += [ "CHIP_DEVICE_CONFIG_FIRWMARE_BUILD_DATE=\"${chip_device_config_firmware_build_date}\"" ]
    }
    if (chip_device_config_firmware_build_time != "") {
      defines += [ "CHIP_DEVICE_CONFIG_FIRMWARE_BUILD_TIME=\"${chip_device_config_firmware_build_time}\"" ]
    }

    if (chip_bypass_rendezvous) {
      defines += [ "CHIP_BYPASS_RENDEZVOUS=1" ]
    }

    if (chip_enable_additional_data_advertising) {
      defines += [ "CHIP_ENABLE_ADDITIONAL_DATA_ADVERTISING=1" ]
    } else {
      defines += [ "CHIP_ENABLE_ADDITIONAL_DATA_ADVERTISING=0" ]
    }

    if (chip_device_platform == "cc13x2_26x2") {
      defines += [
        "CHIP_DEVICE_LAYER_TARGET_CC13X2_26X2=1",
        "CHIP_DEVICE_LAYER_TARGET=cc13x2_26x2",
      ]
    } else if (chip_device_platform == "darwin") {
      defines += [
        "CHIP_DEVICE_LAYER_TARGET_DARWIN=1",
        "CHIP_DEVICE_LAYER_TARGET=Darwin",
      ]
    } else if (chip_device_platform == "efr32") {
      defines += [
        "CHIP_DEVICE_LAYER_TARGET_EFR32=1",
        "CHIP_DEVICE_LAYER_TARGET=EFR32",
      ]
    } else if (chip_device_platform == "esp32") {
      defines += [
        "CHIP_DEVICE_LAYER_TARGET_ESP32=1",
        "CHIP_DEVICE_LAYER_TARGET=ESP32",
      ]
    } else if (chip_device_platform == "linux") {
      defines += [
        "CHIP_DEVICE_LAYER_TARGET_LINUX=1",
        "CHIP_DEVICE_LAYER_TARGET=Linux",
      ]
    } else if (chip_device_platform == "nrfconnect") {
      defines += [
        "CHIP_DEVICE_LAYER_TARGET_NRFCONNECT=1",
        "CHIP_DEVICE_LAYER_TARGET=nrfconnect",
      ]
    } else if (chip_device_platform == "qpg6100") {
      defines += [
        "CHIP_DEVICE_LAYER_TARGET_QPG6100=1",
        "CHIP_DEVICE_LAYER_TARGET=qpg6100",
      ]
    } else if (chip_device_platform == "k32w") {
      defines += [
        "CHIP_DEVICE_LAYER_TARGET_K32W=1",
        "CHIP_DEVICE_LAYER_TARGET=K32W",
      ]
    } else if (chip_device_platform == "mbed") {
      defines += [
        "CHIP_DEVICE_LAYER_TARGET_MBED=1",
        "CHIP_DEVICE_LAYER_TARGET=mbed",
      ]
    }
  }
} else {
  buildconfig_header("platform_buildconfig") {
    header = "CHIPDeviceBuildConfig.h"
    header_dir = "platform"

    defines = [
      "CHIP_DEVICE_LAYER_NONE=1",
      "CHIP_DEVICE_LAYER_TARGET=NONE",
    ]
  }
}

if (chip_device_platform != "none" && chip_device_platform != "external") {
  config("platform_config") {
    if (chip_device_platform == "darwin") {
      frameworks = [
        "CoreFoundation.framework",
        "CoreBluetooth.framework",
        "Foundation.framework",
      ]
    }
  }

  static_library("platform") {
    output_name = "libDeviceLayer"

    sources = [
      "../include/platform/CHIPDeviceConfig.h",
      "../include/platform/CHIPDeviceError.h",
      "../include/platform/CHIPDeviceEvent.h",
      "../include/platform/CHIPDeviceLayer.h",
      "../include/platform/ConfigurationManager.h",
      "../include/platform/ConnectivityManager.h",
      "../include/platform/GeneralUtils.h",
      "../include/platform/KeyValueStoreManager.h",
      "../include/platform/PersistedStorage.h",
      "../include/platform/PlatformManager.h",
      "../include/platform/SoftwareUpdateManager.h",
      "../include/platform/SoftwareUpdateManagerImpl.h",
      "../include/platform/ThreadStackManager.h",
      "../include/platform/TimeSyncManager.h",
      "../include/platform/internal/BLEManager.h",
      "../include/platform/internal/CHIPDeviceLayerInternal.h",
      "../include/platform/internal/DeviceDescriptionServer.h",
      "../include/platform/internal/DeviceNetworkInfo.h",
      "../include/platform/internal/DeviceNetworkProvisioning.h",
      "../include/platform/internal/EventLogging.h",
      "../include/platform/internal/GenericConfigurationManagerImpl.h",
      "../include/platform/internal/GenericConnectivityManagerImpl.h",
      "../include/platform/internal/GenericConnectivityManagerImpl_BLE.h",
      "../include/platform/internal/GenericConnectivityManagerImpl_NoBLE.h",
      "../include/platform/internal/GenericConnectivityManagerImpl_NoThread.h",
      "../include/platform/internal/GenericConnectivityManagerImpl_NoWiFi.h",
      "../include/platform/internal/GenericConnectivityManagerImpl_Thread.h",
      "../include/platform/internal/GenericConnectivityManagerImpl_WiFi.h",
      "../include/platform/internal/GenericNetworkProvisioningServerImpl.h",
      "../include/platform/internal/GenericPlatformManagerImpl.h",
      "../include/platform/internal/GenericPlatformManagerImpl_FreeRTOS.h",
      "../include/platform/internal/GenericPlatformManagerImpl_POSIX.h",
      "../include/platform/internal/GenericSoftwareUpdateManagerImpl.h",
      "../include/platform/internal/GenericSoftwareUpdateManagerImpl_BDX.h",
      "../include/platform/internal/NetworkProvisioningServer.h",
      "../include/platform/internal/testing/ConfigUnitTest.h",
      "GeneralUtils.cpp",
      "Globals.cpp",
      "PersistedStorage.cpp",
      "SystemEventSupport.cpp",
      "SystemTimerSupport.cpp",
      "TestIdentity.cpp",
    ]

    cflags = [ "-Wconversion" ]

    public_deps = [
      ":platform_buildconfig",
      "${chip_root}/src/ble",
      "${chip_root}/src/inet",
      "${chip_root}/src/lib/core",
      "${chip_root}/src/lib/core:chip_config_header",
      "${chip_root}/src/lib/support",
      "${chip_root}/src/setup_payload",
      "${nlio_root}:nlio",
    ]

    public_configs = [
      ":platform_config",
      "${chip_root}/src:includes",
    ]

    if (chip_enable_mdns) {
      public_deps += [ "${chip_root}/src/lib/mdns:platform_header" ]
    }

    if (chip_device_platform == "cc13x2_26x2") {
      sources += [
        "FreeRTOS/SystemTimeSupport.cpp",
        "cc13x2_26x2/BlePlatformConfig.h",
        "cc13x2_26x2/CC13X2_26X2Config.cpp",
        "cc13x2_26x2/CC13X2_26X2Config.h",
        "cc13x2_26x2/CHIPDevicePlatformConfig.h",
        "cc13x2_26x2/CHIPDevicePlatformConfig.h",
        "cc13x2_26x2/CHIPDevicePlatformEvent.h",
        "cc13x2_26x2/ConfigurationManagerImpl.cpp",
        "cc13x2_26x2/ConnectivityManagerImpl.cpp",
        "cc13x2_26x2/ConnectivityManagerImpl.h",
        "cc13x2_26x2/InetPlatformConfig.h",
        "cc13x2_26x2/Logging.cpp",
        "cc13x2_26x2/PlatformManagerImpl.cpp",
        "cc13x2_26x2/PlatformManagerImpl.h",
        "cc13x2_26x2/SystemPlatformConfig.h",
      ]
      if (chip_enable_openthread) {
        public_deps += [
          "${chip_root}/third_party/ti_simplelink_sdk:mbedtls",
          "${chip_root}/third_party/ti_simplelink_sdk:ti_simplelink_sdk",
          "${chip_root}/third_party/ti_simplelink_sdk:ti_simplelink_sysconfig",
          "${openthread_root}:libopenthread-mtd",
        ]

        sources += [
          "OpenThread/OpenThreadUtils.cpp",
          "cc13x2_26x2/ThreadStackManagerImpl.cpp",
          "cc13x2_26x2/ThreadStackManagerImpl.h",
        ]
      }
    } else if (chip_device_platform == "darwin") {
      sources += [
        "Darwin/BLEManagerImpl.cpp",
        "Darwin/BLEManagerImpl.h",
        "Darwin/BlePlatformConfig.h",
        "Darwin/CHIPDevicePlatformConfig.h",
        "Darwin/CHIPDevicePlatformEvent.h",
        "Darwin/CHIPPlatformConfig.h",
        "Darwin/ConfigurationManagerImpl.cpp",
        "Darwin/ConfigurationManagerImpl.h",
        "Darwin/ConnectivityManagerImpl.cpp",
        "Darwin/ConnectivityManagerImpl.h",
        "Darwin/InetPlatformConfig.h",
        "Darwin/PlatformManagerImpl.cpp",
        "Darwin/PlatformManagerImpl.h",
        "Darwin/PosixConfig.cpp",
        "Darwin/PosixConfig.h",
        "Darwin/SystemPlatformConfig.h",
      ]

      if (chip_enable_ble) {
        sources += [
          "Darwin/BleApplicationDelegate.h",
          "Darwin/BleApplicationDelegateImpl.mm",
          "Darwin/BleConnectionDelegate.h",
          "Darwin/BleConnectionDelegateImpl.mm",
          "Darwin/BlePlatformDelegate.h",
          "Darwin/BlePlatformDelegateImpl.mm",
          "Darwin/UUIDHelper.h",
          "Darwin/UUIDHelperImpl.mm",
        ]
      }
    } else if (chip_device_platform == "efr32") {
      sources += [
        "EFR32/BLEManagerImpl.cpp",
        "EFR32/BLEManagerImpl.h",
        "EFR32/BlePlatformConfig.h",
        "EFR32/CHIPDevicePlatformConfig.h",
        "EFR32/CHIPDevicePlatformEvent.h",
        "EFR32/CHIPPlatformConfig.h",
        "EFR32/ConfigurationManagerImpl.cpp",
        "EFR32/ConfigurationManagerImpl.h",
        "EFR32/ConnectivityManagerImpl.cpp",
        "EFR32/ConnectivityManagerImpl.h",
        "EFR32/DeviceNetworkProvisioningDelegateImpl.cpp",
        "EFR32/DeviceNetworkProvisioningDelegateImpl.h",
        "EFR32/EFR32Config.cpp",
        "EFR32/EFR32Config.h",
        "EFR32/InetPlatformConfig.h",
        "EFR32/Logging.cpp",
        "EFR32/PlatformManagerImpl.cpp",
        "EFR32/PlatformManagerImpl.h",
        "EFR32/SystemPlatformConfig.h",
        "EFR32/freertos_bluetooth.c",
        "EFR32/freertos_bluetooth.h",
        "EFR32/gatt_db.c",
        "EFR32/gatt_db.h",
        "FreeRTOS/SystemTimeSupport.cpp",
      ]

      # Add pigweed KVS
      deps = [
        "$dir_pw_kvs:crc16",
        "$dir_pw_log",
      ]
      public_deps += [ "$dir_pw_kvs" ]
      sources += [
        "EFR32/KeyValueStoreManagerImpl.cpp",
        "EFR32/KeyValueStoreManagerImpl.h",
      ]

      if (chip_enable_openthread) {
        public_deps += [ "${openthread_root}:libopenthread-ftd" ]

        sources += [
          "EFR32/ThreadStackManagerImpl.cpp",
          "EFR32/ThreadStackManagerImpl.h",
          "OpenThread/OpenThreadUtils.cpp",
        ]
      }
    } else if (chip_device_platform == "esp32") {
      sources += [
        "ESP32/BLEManagerImpl.h",
        "ESP32/CHIPDevicePlatformConfig.h",
        "ESP32/CHIPDevicePlatformEvent.h",
        "ESP32/ConfigurationManagerImpl.cpp",
        "ESP32/ConfigurationManagerImpl.h",
        "ESP32/ConnectivityManagerImpl.cpp",
        "ESP32/ConnectivityManagerImpl.h",
        "ESP32/DeviceNetworkProvisioningDelegateImpl.cpp",
        "ESP32/DeviceNetworkProvisioningDelegateImpl.h",
        "ESP32/ESP32Config.cpp",
        "ESP32/ESP32Config.h",
        "ESP32/ESP32Utils.cpp",
        "ESP32/ESP32Utils.h",
        "ESP32/KeyValueStoreManagerImpl.cpp",
        "ESP32/KeyValueStoreManagerImpl.h",
        "ESP32/Logging.cpp",
        "ESP32/LwIPCoreLock.cpp",
        "ESP32/MdnsImpl.cpp",
        "ESP32/NetworkProvisioningServerImpl.h",
        "ESP32/PlatformManagerImpl.cpp",
        "ESP32/PlatformManagerImpl.h",
        "ESP32/ServiceProvisioning.cpp",
        "ESP32/ServiceProvisioning.h",
        "ESP32/SoftwareUpdateManagerImpl.h",
        "ESP32/SystemTimeSupport.cpp",
        "ESP32/bluedroid/BLEManagerImpl.cpp",
        "ESP32/nimble/BLEManagerImpl.cpp",
        "FreeRTOS/SystemTimeSupport.cpp",
      ]

      public_deps += [ "${chip_root}/src/crypto" ]
    } else if (chip_device_platform == "k32w") {
      sources += [
        "FreeRTOS/SystemTimeSupport.cpp",
        "K32W/BLEManagerImpl.cpp",
        "K32W/BLEManagerImpl.h",
        "K32W/CHIPDevicePlatformConfig.h",
        "K32W/CHIPDevicePlatformEvent.h",
        "K32W/ConfigurationManagerImpl.cpp",
        "K32W/ConfigurationManagerImpl.h",
        "K32W/ConnectivityManagerImpl.cpp",
        "K32W/ConnectivityManagerImpl.h",
        "K32W/DeviceNetworkProvisioningDelegateImpl.cpp",
        "K32W/DeviceNetworkProvisioningDelegateImpl.h",
        "K32W/K32WConfig.cpp",
        "K32W/K32WConfig.h",
        "K32W/Logging.cpp",
        "K32W/NetworkProvisioningServerImpl.h",
        "K32W/PlatformManagerImpl.cpp",
        "K32W/PlatformManagerImpl.h",
        "K32W/SoftwareUpdateManagerImpl.h",
        "K32W/ble_function_mux.c",
      ]

      if (chip_enable_openthread) {
        public_deps += [ "${openthread_root}:libopenthread-ftd" ]

        sources += [
          "K32W/ThreadStackManagerImpl.cpp",
          "K32W/ThreadStackManagerImpl.h",
          "OpenThread/OpenThreadUtils.cpp",
        ]
      }

      public_deps += [ "${chip_root}/src/crypto" ]
    } else if (chip_device_platform == "linux") {
      sources += [
        "Linux/BLEManagerImpl.cpp",
        "Linux/BLEManagerImpl.h",
        "Linux/BlePlatformConfig.h",
        "Linux/CHIPBluezHelper.cpp",
        "Linux/CHIPBluezHelper.h",
        "Linux/CHIPDevicePlatformConfig.h",
        "Linux/CHIPDevicePlatformEvent.h",
        "Linux/CHIPLinuxStorage.cpp",
        "Linux/CHIPLinuxStorage.h",
        "Linux/CHIPLinuxStorageIni.cpp",
        "Linux/CHIPLinuxStorageIni.h",
        "Linux/CHIPPlatformConfig.h",
        "Linux/ConfigurationManagerImpl.cpp",
        "Linux/ConfigurationManagerImpl.h",
        "Linux/ConnectivityManagerImpl.cpp",
        "Linux/ConnectivityManagerImpl.h",
        "Linux/DeviceNetworkProvisioningDelegateImpl.cpp",
        "Linux/DeviceNetworkProvisioningDelegateImpl.h",
        "Linux/InetPlatformConfig.h",
        "Linux/KeyValueStoreManagerImpl.cpp",
        "Linux/KeyValueStoreManagerImpl.h",
        "Linux/Logging.cpp",
        "Linux/PlatformManagerImpl.cpp",
        "Linux/PlatformManagerImpl.h",
        "Linux/PosixConfig.cpp",
        "Linux/PosixConfig.h",
        "Linux/SystemPlatformConfig.h",
        "Linux/SystemTimeSupport.cpp",
      ]

      if (chip_enable_mdns) {
        sources += [
          "Linux/MdnsImpl.cpp",
          "Linux/MdnsImpl.h",
        ]

        public_configs += [ ":avahi_client_config" ]
      }

      if (chip_enable_openthread) {
        sources += [
          "Linux/ThreadStackManagerImpl.cpp",
          "Linux/ThreadStackManagerImpl.h",
        ]
        public_deps += [ "${ot_br_posix_root}:ot_br_client" ]
      }

      if (chip_enable_wifi) {
        public_deps += [ "Linux/dbus/wpa" ]
      }

      if (chip_enable_ble) {
        public_deps += [ "Linux/dbus/bluez" ]
      }

      public_deps += [ "${chip_root}/third_party/inipp" ]
    } else if (chip_device_platform == "nrfconnect") {
      sources += [
        "Zephyr/BLEManagerImpl.cpp",
        "Zephyr/ConfigurationManagerImpl.cpp",
        "Zephyr/Logging.cpp",
        "Zephyr/PlatformManagerImpl.cpp",
        "Zephyr/SystemTimeSupport.cpp",
        "Zephyr/ZephyrConfig.cpp",
        "Zephyr/ZephyrConfig.h",
        "nrfconnect/BLEManagerImpl.h",
        "nrfconnect/BlePlatformConfig.h",
        "nrfconnect/CHIPDevicePlatformConfig.h",
        "nrfconnect/CHIPDevicePlatformEvent.h",
        "nrfconnect/CHIPPlatformConfig.h",
        "nrfconnect/ConfigurationManagerImpl.h",
        "nrfconnect/ConnectivityManagerImpl.cpp",
        "nrfconnect/ConnectivityManagerImpl.h",
        "nrfconnect/DeviceNetworkProvisioningDelegateImpl.cpp",
        "nrfconnect/DeviceNetworkProvisioningDelegateImpl.h",
        "nrfconnect/InetPlatformConfig.h",
        "nrfconnect/PlatformManagerImpl.h",
        "nrfconnect/SystemPlatformConfig.h",
      ]

      if (chip_enable_openthread) {
        sources += [
          "OpenThread/OpenThreadUtils.cpp",
          "Zephyr/ThreadStackManagerImpl.cpp",
          "nrfconnect/ThreadStackManagerImpl.h",
        ]
      }
    } else if (chip_device_platform == "qpg6100") {
      sources += [
        "FreeRTOS/SystemTimeSupport.cpp",
        "qpg6100/BLEManagerImpl.cpp",
        "qpg6100/BLEManagerImpl.h",
        "qpg6100/BlePlatformConfig.h",
        "qpg6100/CHIPDevicePlatformConfig.h",
        "qpg6100/CHIPDevicePlatformEvent.h",
        "qpg6100/CHIPPlatformConfig.h",
        "qpg6100/ConfigurationManagerImpl.cpp",
        "qpg6100/ConfigurationManagerImpl.h",
        "qpg6100/ConnectivityManagerImpl.cpp",
        "qpg6100/ConnectivityManagerImpl.h",
        "qpg6100/DeviceNetworkProvisioningDelegateImpl.cpp",
        "qpg6100/DeviceNetworkProvisioningDelegateImpl.h",
        "qpg6100/InetPlatformConfig.h",
        "qpg6100/Logging.cpp",
        "qpg6100/PlatformManagerImpl.cpp",
        "qpg6100/PlatformManagerImpl.h",
        "qpg6100/SystemPlatformConfig.h",
        "qpg6100/qpg6100Config.cpp",
        "qpg6100/qpg6100Config.h",
      ]

      if (chip_enable_openthread) {
        sources += [
          "OpenThread/OpenThreadUtils.cpp",
          "qpg6100/ThreadStackManagerImpl.cpp",
          "qpg6100/ThreadStackManagerImpl.h",
        ]
      }
    } else if (chip_device_platform == "mbed") {
      sources += [
        "mbed/PlatformManagerImpl.cpp",
        "mbed/ConfigurationManagerImpl.cpp",
<<<<<<< HEAD
        "mbed/SystemTimeSupport.cpp",
        "mbed/MbedConfig.cpp",
        "mbed/PlatformManagerImpl.cpp"
=======
        "mbed/ConnectivityManagerImpl.cpp",
        "mbed/ConnectivityManagerImpl.h",
        "mbed/DeviceNetworkProvisioningDelegateImpl.cpp",
        "mbed/DeviceNetworkProvisioningDelegateImpl.h",
        "mbed/MbedConfig.cpp"
>>>>>>> 774367c6
      ]
    }

    allow_circular_includes_from = [ "${chip_root}/src/lib/support" ]
  }
} else if (chip_device_platform == "external") {
  group("platform") {
    public_deps = [ "${chip_platform_target}" ]
  }
} else {
  group("platform") {
    public_deps = [ ":platform_buildconfig" ]
  }
}<|MERGE_RESOLUTION|>--- conflicted
+++ resolved
@@ -536,17 +536,13 @@
       sources += [
         "mbed/PlatformManagerImpl.cpp",
         "mbed/ConfigurationManagerImpl.cpp",
-<<<<<<< HEAD
         "mbed/SystemTimeSupport.cpp",
-        "mbed/MbedConfig.cpp",
         "mbed/PlatformManagerImpl.cpp"
-=======
         "mbed/ConnectivityManagerImpl.cpp",
         "mbed/ConnectivityManagerImpl.h",
         "mbed/DeviceNetworkProvisioningDelegateImpl.cpp",
         "mbed/DeviceNetworkProvisioningDelegateImpl.h",
         "mbed/MbedConfig.cpp"
->>>>>>> 774367c6
       ]
     }
 
