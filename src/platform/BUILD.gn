--- conflicted
+++ resolved
@@ -91,22 +91,18 @@
       defines += [ "CHIP_ENABLE_ADDITIONAL_DATA_ADVERTISING=0" ]
     }
 
-<<<<<<< HEAD
     if (chip_enable_commisionable_discovery) {
       defines += [ "CHIP_ENABLE_COMMISIONABLE_DISCOVERY=1" ]
     } else {
       defines += [ "CHIP_ENABLE_COMMISIONABLE_DISCOVERY=0" ]
     }
 
-    if (chip_device_platform == "darwin") {
-=======
     if (chip_device_platform == "cc13x2_26x2") {
       defines += [
         "CHIP_DEVICE_LAYER_TARGET_CC13X2_26X2=1",
         "CHIP_DEVICE_LAYER_TARGET=cc13x2_26x2",
       ]
     } else if (chip_device_platform == "darwin") {
->>>>>>> 872015ba
       defines += [
         "CHIP_DEVICE_LAYER_TARGET_DARWIN=1",
         "CHIP_DEVICE_LAYER_TARGET=Darwin",
