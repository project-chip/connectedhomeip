# Copyright (c) 2020 Project CHIP Authors
#
# Licensed under the Apache License, Version 2.0 (the "License");
# you may not use this file except in compliance with the License.
# You may obtain a copy of the License at
#
# http://www.apache.org/licenses/LICENSE-2.0
#
# Unless required by applicable law or agreed to in writing, software
# distributed under the License is distributed on an "AS IS" BASIS,
# WITHOUT WARRANTIES OR CONDITIONS OF ANY KIND, either express or implied.
# See the License for the specific language governing permissions and
# limitations under the License.

import("//build_overrides/build.gni")
import("//build_overrides/chip.gni")
import("//build_overrides/nlio.gni")
import("//build_overrides/pigweed.gni")

import("${build_root}/config/linux/pkg_config.gni")
import("${chip_root}/build/chip/buildconfig_header.gni")

import("device.gni")

if (chip_enable_openthread) {
  import("//build_overrides/openthread.gni")

  if (chip_device_platform == "linux" || chip_device_platform == "darwin") {
    import("//build_overrides/ot_br_posix.gni")
  }
}

if (chip_device_platform != "none" && chip_device_platform != "external") {
  declare_args() {
    # Extra header to include in CHIPDeviceConfig.h for project.
    chip_device_project_config_include = ""

    # Date the firmware was built.
    chip_device_config_firmware_build_date = ""

    # Time the firmware was built.
    chip_device_config_firmware_build_time = ""

    # Unix time the firmware was built at (seconds since the epoch)
    chip_device_config_firmware_build_unix_time = ""

    # Use OpenThread ftd or mtd library
    chip_device_config_thread_ftd = chip_openthread_ftd

    # Enable including the additional data in the advertisement packets
    chip_enable_additional_data_advertising = false

    # Enable default/generic test-mode CommissionableDataProvider in GenericConfigurationManagerImpl
    # === FOR TRANSITION UNTIL ALL EXAMPLES PROVIDE THEIR OWN ===
    # Linux platform has already transitioned.
    chip_use_transitional_commissionable_data_provider =
        chip_device_platform != "linux" && chip_device_platform != "android"

    # lock tracking: none/log/fatal or auto for a platform-dependent choice
    chip_stack_lock_tracking = "auto"

    # todo: below operates are not work without root permission
    # pthread_attr_setschedpolicy in GenericPlatformManagerImpl_POSIX.cpp
    chip_device_config_run_as_root = current_os != "android"

    # Indication that the CHIP data model is included
    chip_enable_data_model = false
  }

  if (chip_stack_lock_tracking == "auto") {
    if (chip_device_platform == "linux" || chip_device_platform == "tizen" ||
        chip_device_platform == "android" || current_os == "freertos" ||
        chip_device_platform == "webos") {
      # TODO: should be fatal for development. Change once bugs are fixed
      chip_stack_lock_tracking = "fatal"
    } else {
      # TODO: may want to enable at least logging for embedded to find bugs
      # this needs tuning depending on how many resources various platforms have
      # available (mainly flash size)
      chip_stack_lock_tracking = "none"
    }
  } else {
    assert(
        chip_stack_lock_tracking == "none" ||
            chip_stack_lock_tracking == "log" ||
            chip_stack_lock_tracking == "fatal",
        "Please select a valid value for chip_stack_lock_tracking: auto, none, log, fatal")
  }

  buildconfig_header("platform_buildconfig") {
    header = "CHIPDeviceBuildConfig.h"
    header_dir = "platform"

    chip_with_gio = chip_enable_wifi
    chip_device_config_enable_wpa = chip_enable_wifi
    chip_stack_lock_tracking_log = chip_stack_lock_tracking != "none"
    chip_stack_lock_tracking_fatal = chip_stack_lock_tracking == "fatal"
    defines = [
      "CHIP_DEVICE_CONFIG_ENABLE_WPA=${chip_device_config_enable_wpa}",
      "CHIP_ENABLE_OPENTHREAD=${chip_enable_openthread}",
      "CHIP_DEVICE_CONFIG_THREAD_FTD=${chip_device_config_thread_ftd}",
      "CHIP_WITH_GIO=${chip_with_gio}",
      "OPENTHREAD_CONFIG_ENABLE_TOBLE=false",
      "CHIP_STACK_LOCK_TRACKING_ENABLED=${chip_stack_lock_tracking_log}",
      "CHIP_STACK_LOCK_TRACKING_ERROR_FATAL=${chip_stack_lock_tracking_fatal}",
      "CHIP_ENABLE_ADDITIONAL_DATA_ADVERTISING=${chip_enable_additional_data_advertising}",
      "CHIP_DEVICE_CONFIG_RUN_AS_ROOT=${chip_device_config_run_as_root}",
      "CHIP_DISABLE_PLATFORM_KVS=${chip_disable_platform_kvs}",
    ]

    if (chip_device_platform == "linux" || chip_device_platform == "darwin" ||
        chip_device_platform == "tizen" || chip_device_platform == "android" ||
        chip_device_platform == "k32w0" || chip_device_platform == "webos") {
      defines += [ "CHIP_DEVICE_CONFIG_ENABLE_CHIPOBLE=${chip_enable_ble}" ]
    }

    if (chip_enable_nfc) {
      defines += [
        "CHIP_DEVICE_CONFIG_ENABLE_NFC=1",
        "CONFIG_CHIP_NFC_COMMISSIONING=1",
      ]
    }

    if (chip_enable_ota_requestor) {
      defines += [ "CHIP_DEVICE_CONFIG_ENABLE_OTA_REQUESTOR=1" ]
    }

    if (chip_device_project_config_include != "") {
      defines += [ "CHIP_DEVICE_PROJECT_CONFIG_INCLUDE=${chip_device_project_config_include}" ]
    }
    if (chip_device_platform_config_include != "") {
      defines += [ "CHIP_DEVICE_PLATFORM_CONFIG_INCLUDE=${chip_device_platform_config_include}" ]
    }

    if (chip_device_config_firmware_build_date != "") {
      defines += [ "CHIP_DEVICE_CONFIG_FIRWMARE_BUILD_DATE=\"${chip_device_config_firmware_build_date}\"" ]
    }
    if (chip_device_config_firmware_build_time != "") {
      defines += [ "CHIP_DEVICE_CONFIG_FIRMWARE_BUILD_TIME=\"${chip_device_config_firmware_build_time}\"" ]
    }
    if (chip_device_config_firmware_build_unix_time != "") {
      defines += [ "CHIP_DEVICE_CONFIG_FIRMWARE_BUILD_UNIX_TIME=${chip_device_config_firmware_build_unix_time}" ]
    }

    if (chip_use_transitional_commissionable_data_provider) {
      defines += [ "CHIP_USE_TRANSITIONAL_COMMISSIONABLE_DATA_PROVIDER=1" ]
    } else {
      defines += [ "CHIP_USE_TRANSITIONAL_COMMISSIONABLE_DATA_PROVIDER=0" ]
    }

    if (chip_device_platform == "cc13x2_26x2") {
      defines += [
        "CHIP_DEVICE_LAYER_TARGET_CC13X2_26X2=1",
        "CHIP_DEVICE_LAYER_TARGET=cc13x2_26x2",
      ]
    } else if (chip_device_platform == "darwin") {
      defines += [
        "CHIP_DEVICE_LAYER_TARGET_DARWIN=1",
        "CHIP_DEVICE_LAYER_TARGET=Darwin",
      ]
    } else if (chip_device_platform == "efr32") {
      defines += [
        "CHIP_DEVICE_LAYER_TARGET_EFR32=1",
        "CHIP_DEVICE_LAYER_TARGET=EFR32",
      ]
    } else if (chip_device_platform == "esp32") {
      defines += [
        "CHIP_DEVICE_LAYER_TARGET_ESP32=1",
        "CHIP_DEVICE_LAYER_TARGET=ESP32",
      ]
    } else if (chip_device_platform == "p6") {
      defines += [
        "CHIP_DEVICE_LAYER_TARGET_P6=1",
        "CHIP_DEVICE_LAYER_TARGET=P6",
      ]
    } else if (chip_device_platform == "linux") {
      defines += [
        "CHIP_DEVICE_LAYER_TARGET_LINUX=1",
        "CHIP_DEVICE_LAYER_TARGET=Linux",
        "CHIP_DEVICE_CONFIG_ENABLE_WIFI=${chip_enable_wifi}",
      ]
    } else if (chip_device_platform == "tizen") {
      defines += [
        "CHIP_DEVICE_LAYER_TARGET_TIZEN=1",
        "CHIP_DEVICE_LAYER_TARGET=Tizen",
        "CHIP_DEVICE_CONFIG_ENABLE_WIFI=${chip_enable_wifi}",
      ]
      defines -=
          [ "CHIP_DEVICE_CONFIG_ENABLE_WPA=${chip_device_config_enable_wpa}" ]
    } else if (chip_device_platform == "nrfconnect") {
      defines += [
        "CHIP_DEVICE_LAYER_TARGET_NRFCONNECT=1",
        "CHIP_DEVICE_LAYER_TARGET=nrfconnect",
      ]
    } else if (chip_device_platform == "qpg") {
      defines += [
        "CHIP_DEVICE_LAYER_TARGET_QPG=1",
        "CHIP_DEVICE_LAYER_TARGET=qpg",
      ]
    } else if (chip_device_platform == "k32w0") {
      defines += [
        "CHIP_DEVICE_LAYER_TARGET_K32W=1",
        "CHIP_DEVICE_LAYER_TARGET=nxp/k32w/k32w0",
      ]
    } else if (chip_device_platform == "telink") {
      defines += [
        "CHIP_DEVICE_LAYER_TARGET_TELINK=1",
        "CHIP_DEVICE_LAYER_TARGET=telink",
      ]
    } else if (chip_device_platform == "mbed") {
      defines += [
        "CHIP_DEVICE_LAYER_TARGET_MBED=1",
        "CHIP_DEVICE_LAYER_TARGET=mbed",
        "CHIP_DEVICE_CONFIG_ENABLE_WIFI=${chip_enable_wifi}",
        "CHIP_DEVICE_ENABLE_DATA_MODEL=${chip_enable_data_model}",
      ]
    } else if (chip_device_platform == "bl602") {
      defines += [
        "CHIP_DEVICE_LAYER_TARGET_BL602=1",
        "CHIP_DEVICE_LAYER_TARGET=bouffalolab/BL602",
      ]
    } else if (chip_device_platform == "fake") {
      defines += [
        "CHIP_DEVICE_LAYER_TARGET_FAKE=1",
        "CHIP_DEVICE_LAYER_TARGET=fake",
      ]
    } else if (chip_device_platform == "android") {
      defines += [
        "CHIP_DEVICE_LAYER_TARGET_ANDROID=1",
        "CHIP_DEVICE_LAYER_TARGET=android",
      ]
    } else if (chip_device_platform == "ameba") {
      defines += [
        "CHIP_DEVICE_LAYER_TARGET_AMEBA=1",
        "CHIP_DEVICE_LAYER_TARGET=Ameba",
        "CHIP_DEVICE_CONFIG_ENABLE_WIFI=${chip_enable_wifi}",
      ]
    } else if (chip_device_platform == "cyw30739") {
      defines += [
        "CHIP_DEVICE_LAYER_TARGET_CYW30739=1",
        "CHIP_DEVICE_LAYER_TARGET=CYW30739",
      ]
    } else if (chip_device_platform == "webos") {
      defines += [
        "CHIP_DEVICE_LAYER_TARGET_WEBOS=1",
        "CHIP_DEVICE_LAYER_TARGET=webos",
        "CHIP_DEVICE_CONFIG_ENABLE_WIFI=${chip_enable_wifi}",
      ]
      defines -=
          [ "CHIP_DEVICE_CONFIG_ENABLE_WPA=${chip_device_config_enable_wpa}" ]
<<<<<<< HEAD
    } else if (chip_device_platform == "mw320") {
      defines += [
        "CHIP_DEVICE_LAYER_TARGET_MW320=1",
        "CHIP_DEVICE_LAYER_TARGET=nxp/mw320",
=======
    } else if (chip_device_platform == "zephyr") {
      defines += [
        "CHIP_DEVICE_LAYER_TARGET_ZEPHYR=1",
        "CHIP_DEVICE_LAYER_TARGET=Zephyr",
>>>>>>> c60233da
      ]
    }
  }
} else if (chip_device_platform == "none") {
  buildconfig_header("platform_buildconfig") {
    header = "CHIPDeviceBuildConfig.h"
    header_dir = "platform"

    defines = [
      "CHIP_DEVICE_LAYER_NONE=1",
      "CHIP_DEVICE_LAYER_TARGET=NONE",
    ]

    if (current_os == "android") {
      defines += [ "EXTERNAL_KEYVALUESTOREMANAGERIMPL_HEADER=\"controller/java/AndroidKeyValueStoreManagerImpl.h\"" ]
    }
  }
} else {
  group("platform_buildconfig") {
    public_deps = [ "${chip_platform_target}:platform_buildconfig" ]
  }
}

if (chip_device_platform != "none") {
  group("platform_base") {
    public_deps = [
      ":platform_buildconfig",
      "${chip_root}/src/ble",
      "${chip_root}/src/inet",
      "${chip_root}/src/lib/core",
      "${chip_root}/src/lib/support",
      "${chip_root}/src/setup_payload:additional_data_payload",
      "${chip_root}/src/system",
    ]

    public_configs = [ "${chip_root}/src:includes" ]
  }

  static_library("platform") {
    output_name = "libDeviceLayer"

    sources = [
      "../include/platform/BuildTime.h",
      "../include/platform/CHIPDeviceConfig.h",
      "../include/platform/CHIPDeviceError.h",
      "../include/platform/CHIPDeviceEvent.h",
      "../include/platform/CHIPDeviceLayer.h",
      "../include/platform/CommissionableDataProvider.h",
      "../include/platform/ConfigurationManager.h",
      "../include/platform/ConnectivityManager.h",
      "../include/platform/DeviceControlServer.h",
      "../include/platform/DeviceInstanceInfoProvider.h",
      "../include/platform/FailSafeContext.h",
      "../include/platform/GeneralUtils.h",
      "../include/platform/KeyValueStoreManager.h",
      "../include/platform/KvsPersistentStorageDelegate.h",
      "../include/platform/PersistedStorage.h",
      "../include/platform/PlatformManager.h",
      "../include/platform/TestOnlyCommissionableDataProvider.h",
      "../include/platform/ThreadStackManager.h",
      "../include/platform/internal/BLEManager.h",
      "../include/platform/internal/CHIPDeviceLayerInternal.h",
      "../include/platform/internal/DeviceNetworkInfo.h",
      "../include/platform/internal/DeviceNetworkProvisioning.h",
      "../include/platform/internal/EventLogging.h",
      "../include/platform/internal/GenericConfigurationManagerImpl.h",
      "../include/platform/internal/GenericConfigurationManagerImpl.ipp",
      "../include/platform/internal/GenericConnectivityManagerImpl.h",
      "../include/platform/internal/GenericConnectivityManagerImpl_BLE.h",
      "../include/platform/internal/GenericConnectivityManagerImpl_BLE.ipp",
      "../include/platform/internal/GenericConnectivityManagerImpl_NoBLE.h",
      "../include/platform/internal/GenericConnectivityManagerImpl_NoThread.h",
      "../include/platform/internal/GenericConnectivityManagerImpl_NoWiFi.h",
      "../include/platform/internal/GenericConnectivityManagerImpl_Thread.h",
      "../include/platform/internal/GenericConnectivityManagerImpl_Thread.ipp",
      "../include/platform/internal/GenericConnectivityManagerImpl_WiFi.h",
      "../include/platform/internal/GenericConnectivityManagerImpl_WiFi.ipp",
      "../include/platform/internal/GenericDeviceInstanceInfoProvider.h",
      "../include/platform/internal/GenericDeviceInstanceInfoProvider.ipp",
      "../include/platform/internal/GenericPlatformManagerImpl.h",
      "../include/platform/internal/GenericPlatformManagerImpl.ipp",
      "../include/platform/internal/GenericPlatformManagerImpl_FreeRTOS.h",
      "../include/platform/internal/GenericPlatformManagerImpl_FreeRTOS.ipp",
      "../include/platform/internal/GenericPlatformManagerImpl_POSIX.h",
      "../include/platform/internal/GenericPlatformManagerImpl_POSIX.ipp",
      "../include/platform/internal/GenericPlatformManagerImpl_Zephyr.ipp",
      "../include/platform/internal/testing/ConfigUnitTest.h",
      "CommissionableDataProvider.cpp",
      "DeviceControlServer.cpp",
      "DeviceInfoProvider.cpp",
      "DeviceInstanceInfoProvider.cpp",
      "DiagnosticDataProvider.cpp",
      "Entropy.cpp",
      "FailSafeContext.cpp",
      "GeneralUtils.cpp",
      "Globals.cpp",
      "LockTracker.cpp",
      "PersistedStorage.cpp",
      "PlatformEventSupport.cpp",
    ]

    # Linux has its own NetworkCommissioningThreadDriver
    if (chip_enable_openthread && chip_device_platform != "linux" &&
        chip_device_platform != "tizen" && chip_device_platform != "webos") {
      sources += [
        "OpenThread/GenericNetworkCommissioningThreadDriver.cpp",
        "OpenThread/GenericNetworkCommissioningThreadDriver.h",
      ]
    }

    cflags = [ "-Wconversion" ]

    public_deps = [
      ":platform_base",
      "${chip_root}/src/app:app_buildconfig",
      "${chip_root}/src/app/common:cluster-objects",
      "${chip_root}/src/crypto",
      "${chip_root}/src/lib/support",
    ]

    if (chip_device_platform == "cc13x2_26x2") {
      _platform_target = "cc13x2_26x2"
    } else if (chip_device_platform == "darwin") {
      _platform_target = "Darwin"
    } else if (chip_device_platform == "efr32") {
      _platform_target = "EFR32"
    } else if (chip_device_platform == "esp32") {
      _platform_target = "ESP32"
    } else if (chip_device_platform == "k32w0") {
      _platform_target = "nxp/k32w/k32w0"
    } else if (chip_device_platform == "linux") {
      _platform_target = "Linux"
    } else if (chip_device_platform == "nrfconnect") {
      _platform_target = "nrfconnect"
    } else if (chip_device_platform == "qpg") {
      _platform_target = "qpg"
    } else if (chip_device_platform == "telink") {
      _platform_target = "telink"
    } else if (chip_device_platform == "mbed") {
      _platform_target = "mbed"
    } else if (chip_device_platform == "tizen") {
      _platform_target = "Tizen"
    } else if (chip_device_platform == "android") {
      _platform_target = "android"
    } else if (chip_device_platform == "external") {
      _platform_target = chip_platform_target
    } else if (chip_device_platform == "p6") {
      _platform_target = "P6"
    } else if (chip_device_platform == "ameba") {
      _platform_target = "Ameba"
    } else if (chip_device_platform == "webos") {
      _platform_target = "webos"
    } else if (chip_device_platform == "bl602") {
      _platform_target = "bouffalolab/BL602"
    } else if (chip_device_platform == "fake") {
      _platform_target = "fake"
    } else if (chip_device_platform == "cyw30739") {
      _platform_target = "CYW30739"
<<<<<<< HEAD
    } else if (chip_device_platform == "mw320") {
      _platform_target = "nxp/mw320"
=======
    } else if (chip_device_platform == "zephyr") {
      _platform_target = "Zephyr"
>>>>>>> c60233da
    } else {
      assert(false, "Unknown chip_device_platform: ${chip_device_platform}")
    }

    public_deps += [ _platform_target ]

    # The platform target needs to include the headers, so allow that here.
    # It should be considered logically part of this target.
    allow_circular_includes_from = [
      _platform_target,
      "${chip_root}/src/lib/support",
    ]
  }
} else {
  group("platform") {
    public_deps = [ ":platform_buildconfig" ]
  }
}<|MERGE_RESOLUTION|>--- conflicted
+++ resolved
@@ -248,17 +248,15 @@
       ]
       defines -=
           [ "CHIP_DEVICE_CONFIG_ENABLE_WPA=${chip_device_config_enable_wpa}" ]
-<<<<<<< HEAD
     } else if (chip_device_platform == "mw320") {
       defines += [
         "CHIP_DEVICE_LAYER_TARGET_MW320=1",
         "CHIP_DEVICE_LAYER_TARGET=nxp/mw320",
-=======
+      ]
     } else if (chip_device_platform == "zephyr") {
       defines += [
         "CHIP_DEVICE_LAYER_TARGET_ZEPHYR=1",
         "CHIP_DEVICE_LAYER_TARGET=Zephyr",
->>>>>>> c60233da
       ]
     }
   }
@@ -417,13 +415,10 @@
       _platform_target = "fake"
     } else if (chip_device_platform == "cyw30739") {
       _platform_target = "CYW30739"
-<<<<<<< HEAD
     } else if (chip_device_platform == "mw320") {
       _platform_target = "nxp/mw320"
-=======
     } else if (chip_device_platform == "zephyr") {
       _platform_target = "Zephyr"
->>>>>>> c60233da
     } else {
       assert(false, "Unknown chip_device_platform: ${chip_device_platform}")
     }
