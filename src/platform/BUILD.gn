--- conflicted
+++ resolved
@@ -45,9 +45,7 @@
       defines += [ "CHIP_DEVICE_PLATFORM_CONFIG_INCLUDE=${chip_device_platform_config_include}" ]
     }
 
-<<<<<<< HEAD
-    if (chip_device_platform == "darwin") {
-=======
+
     if (chip_device_config_firmware_build_date != "") {
       defines += [ "CHIP_DEVICE_CONFIG_FIRWMARE_BUILD_DATE=\"${chip_device_config_firwmare_build_date}\"" ]
     }
@@ -55,8 +53,7 @@
       defines += [ "CHIP_DEVICE_CONFIG_FIRMWARE_BUILD_TIME=\"${chip_device_config_firwmare_build_time}\"" ]
     }
 
-    if (device_platform == "darwin") {
->>>>>>> a2a56221
+    if (chip_device_platform == "darwin") {
       frameworks = [
         "CoreFoundation.framework",
         "CoreBluetooth.framework",
