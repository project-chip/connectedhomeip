# Copyright (c) 2020 Project CHIP Authors
#
# Licensed under the Apache License, Version 2.0 (the "License");
# you may not use this file except in compliance with the License.
# You may obtain a copy of the License at
#
# http://www.apache.org/licenses/LICENSE-2.0
#
# Unless required by applicable law or agreed to in writing, software
# distributed under the License is distributed on an "AS IS" BASIS,
# WITHOUT WARRANTIES OR CONDITIONS OF ANY KIND, either express or implied.
# See the License for the specific language governing permissions and
# limitations under the License.

import("//build/config/linux/pkg_config.gni")
import("//build_overrides/chip.gni")
import("//build_overrides/nlio.gni")

import("${chip_root}/build/chip/buildconfig_header.gni")

import("device.gni")

if (chip_enable_openthread) {
  import("//build_overrides/openthread.gni")
  import("//build_overrides/ot_br_posix.gni")
}

if (chip_device_platform == "linux" && chip_enable_mdns) {
  pkg_config("avahi_client_config") {
    packages = [ "avahi-client" ]
  }
}

if (chip_device_platform != "none") {
  declare_args() {
    # Extra header to include in CHIPDeviceConfig.h for project.
    chip_device_project_config_include = ""

    # Date the firmware was built.
    chip_device_config_firmware_build_date = ""

    # Time the firmware was built.
    chip_device_config_firmware_build_time = ""

    # By pass provision and secure session
    chip_bypass_rendezvous = false

    # Enable including the additional data in the advertisement packets
    chip_enable_additional_data_advertising = true
  }

  buildconfig_header("platform_buildconfig") {
    header = "CHIPDeviceBuildConfig.h"
    header_dir = "platform"

    chip_with_gio = chip_enable_wifi
    chip_device_config_enable_wpa = chip_enable_wifi

    defines = [
      "CHIP_DEVICE_CONFIG_ENABLE_WPA=${chip_device_config_enable_wpa}",
      "CHIP_ENABLE_OPENTHREAD=${chip_enable_openthread}",
      "CHIP_ENABLE_MDNS=${chip_enable_mdns}",
      "CHIP_WITH_GIO=${chip_with_gio}",
      "OPENTHREAD_CONFIG_ENABLE_TOBLE=false",
    ]

    if (chip_device_project_config_include != "") {
      defines += [ "CHIP_DEVICE_PROJECT_CONFIG_INCLUDE=${chip_device_project_config_include}" ]
    }
    if (chip_device_platform_config_include != "") {
      defines += [ "CHIP_DEVICE_PLATFORM_CONFIG_INCLUDE=${chip_device_platform_config_include}" ]
    }

    if (chip_device_config_firmware_build_date != "") {
      defines += [ "CHIP_DEVICE_CONFIG_FIRWMARE_BUILD_DATE=\"${chip_device_config_firmware_build_date}\"" ]
    }
    if (chip_device_config_firmware_build_time != "") {
      defines += [ "CHIP_DEVICE_CONFIG_FIRMWARE_BUILD_TIME=\"${chip_device_config_firmware_build_time}\"" ]
    }

    if (chip_bypass_rendezvous) {
      defines += [ "CHIP_BYPASS_RENDEZVOUS=1" ]
    }

<<<<<<< HEAD
    if (chip_device_platform == "cc13x2_26x2") {
      defines += [
        "CHIP_DEVICE_LAYER_TARGET_CC13X2_26X2=1",
        "CHIP_DEVICE_LAYER_TARGET=cc13x2_26x2",
      ]
    } else if (chip_device_platform == "darwin") {
=======
    if (chip_enable_additional_data_advertising) {
      defines += [ "CHIP_ENABLE_ADDITIONAL_DATA_ADVERTISING=1" ]
    } else {
      defines += [ "CHIP_ENABLE_ADDITIONAL_DATA_ADVERTISING=0" ]
    }

    if (chip_device_platform == "darwin") {
>>>>>>> 53538583
      defines += [
        "CHIP_DEVICE_LAYER_TARGET_DARWIN=1",
        "CHIP_DEVICE_LAYER_TARGET=Darwin",
      ]
    } else if (chip_device_platform == "efr32") {
      defines += [
        "CHIP_DEVICE_LAYER_TARGET_EFR32=1",
        "CHIP_DEVICE_LAYER_TARGET=EFR32",
      ]
    } else if (chip_device_platform == "esp32") {
      defines += [
        "CHIP_DEVICE_LAYER_TARGET_ESP32=1",
        "CHIP_DEVICE_LAYER_TARGET=ESP32",
      ]
    } else if (chip_device_platform == "linux") {
      defines += [
        "CHIP_DEVICE_LAYER_TARGET_LINUX=1",
        "CHIP_DEVICE_LAYER_TARGET=Linux",
      ]
    } else if (chip_device_platform == "nrfconnect") {
      defines += [
        "CHIP_DEVICE_LAYER_TARGET_NRFCONNECT=1",
        "CHIP_DEVICE_LAYER_TARGET=nrfconnect",
      ]
    } else if (chip_device_platform == "qpg6100") {
      defines += [
        "CHIP_DEVICE_LAYER_TARGET_QPG6100=1",
        "CHIP_DEVICE_LAYER_TARGET=qpg6100",
      ]
    } else if (chip_device_platform == "k32w") {
      defines += [
        "CHIP_DEVICE_LAYER_TARGET_K32W=1",
        "CHIP_DEVICE_LAYER_TARGET=K32W",
      ]
    }
  }
} else {
  buildconfig_header("platform_buildconfig") {
    header = "CHIPDeviceBuildConfig.h"
    header_dir = "platform"

    defines = [
      "CHIP_DEVICE_LAYER_NONE=1",
      "CHIP_DEVICE_LAYER_TARGET=NONE",
    ]
  }
}

if (chip_device_platform != "none" && chip_device_platform != "external") {
  config("platform_config") {
    if (chip_device_platform == "darwin") {
      frameworks = [
        "CoreFoundation.framework",
        "CoreBluetooth.framework",
        "Foundation.framework",
      ]
    }
  }

  static_library("platform") {
    output_name = "libDeviceLayer"

    sources = [
      "../include/platform/CHIPDeviceConfig.h",
      "../include/platform/CHIPDeviceError.h",
      "../include/platform/CHIPDeviceEvent.h",
      "../include/platform/CHIPDeviceLayer.h",
      "../include/platform/ConfigurationManager.h",
      "../include/platform/ConnectivityManager.h",
      "../include/platform/GeneralUtils.h",
      "../include/platform/PersistedStorage.h",
      "../include/platform/PlatformManager.h",
      "../include/platform/SoftwareUpdateManager.h",
      "../include/platform/SoftwareUpdateManagerImpl.h",
      "../include/platform/ThreadStackManager.h",
      "../include/platform/TimeSyncManager.h",
      "../include/platform/internal/BLEManager.h",
      "../include/platform/internal/CHIPDeviceLayerInternal.h",
      "../include/platform/internal/DeviceDescriptionServer.h",
      "../include/platform/internal/DeviceNetworkInfo.h",
      "../include/platform/internal/DeviceNetworkProvisioning.h",
      "../include/platform/internal/EventLogging.h",
      "../include/platform/internal/GenericConfigurationManagerImpl.h",
      "../include/platform/internal/GenericConnectivityManagerImpl.h",
      "../include/platform/internal/GenericConnectivityManagerImpl_BLE.h",
      "../include/platform/internal/GenericConnectivityManagerImpl_NoBLE.h",
      "../include/platform/internal/GenericConnectivityManagerImpl_NoThread.h",
      "../include/platform/internal/GenericConnectivityManagerImpl_NoWiFi.h",
      "../include/platform/internal/GenericConnectivityManagerImpl_Thread.h",
      "../include/platform/internal/GenericConnectivityManagerImpl_WiFi.h",
      "../include/platform/internal/GenericNetworkProvisioningServerImpl.h",
      "../include/platform/internal/GenericPlatformManagerImpl.h",
      "../include/platform/internal/GenericPlatformManagerImpl_FreeRTOS.h",
      "../include/platform/internal/GenericPlatformManagerImpl_POSIX.h",
      "../include/platform/internal/GenericSoftwareUpdateManagerImpl.h",
      "../include/platform/internal/GenericSoftwareUpdateManagerImpl_BDX.h",
      "../include/platform/internal/NetworkProvisioningServer.h",
      "../include/platform/internal/testing/ConfigUnitTest.h",
      "GeneralUtils.cpp",
      "Globals.cpp",
      "PersistedStorage.cpp",
      "SystemEventSupport.cpp",
      "SystemTimerSupport.cpp",
      "TestIdentity.cpp",
    ]

    cflags = [ "-Wconversion" ]

    public_deps = [
      ":platform_buildconfig",
      "${chip_root}/src/ble",
      "${chip_root}/src/inet",
      "${chip_root}/src/lib/core",
      "${chip_root}/src/lib/core:chip_config_header",
      "${chip_root}/src/lib/support",
      "${chip_root}/src/setup_payload",
      "${nlio_root}:nlio",
    ]

    public_configs = [
      ":platform_config",
      "${chip_root}/src:includes",
    ]

    if (chip_enable_mdns) {
      public_deps += [ "${chip_root}/src/lib/mdns:platform_header" ]
    }

    if (chip_device_platform == "cc13x2_26x2") {
      sources += [
        "FreeRTOS/SystemTimeSupport.cpp",
        "cc13x2_26x2/BlePlatformConfig.h",
        "cc13x2_26x2/CC13X2_26X2Config.cpp",
        "cc13x2_26x2/CC13X2_26X2Config.h",
        "cc13x2_26x2/CHIPDevicePlatformConfig.h",
        "cc13x2_26x2/CHIPDevicePlatformConfig.h",
        "cc13x2_26x2/CHIPDevicePlatformEvent.h",
        "cc13x2_26x2/ConfigurationManagerImpl.cpp",
        "cc13x2_26x2/ConnectivityManagerImpl.cpp",
        "cc13x2_26x2/ConnectivityManagerImpl.h",
        "cc13x2_26x2/InetPlatformConfig.h",
        "cc13x2_26x2/Logging.cpp",
        "cc13x2_26x2/PlatformManagerImpl.cpp",
        "cc13x2_26x2/PlatformManagerImpl.h",
        "cc13x2_26x2/SystemPlatformConfig.h",
      ]
      if (chip_enable_openthread) {
        public_deps += [
          "${chip_root}/third_party/ti_simplelink_sdk:mbedtls",
          "${chip_root}/third_party/ti_simplelink_sdk:ti_simplelink_sdk",
          "${chip_root}/third_party/ti_simplelink_sdk:ti_simplelink_sysconfig",
          "${openthread_root}:libopenthread-mtd",
        ]

        sources += [
          "OpenThread/OpenThreadUtils.cpp",
          "cc13x2_26x2/ThreadStackManagerImpl.cpp",
          "cc13x2_26x2/ThreadStackManagerImpl.h",
        ]
      }
    } else if (chip_device_platform == "darwin") {
      sources += [
        "Darwin/BLEManagerImpl.cpp",
        "Darwin/BLEManagerImpl.h",
        "Darwin/BlePlatformConfig.h",
        "Darwin/CHIPDevicePlatformConfig.h",
        "Darwin/CHIPDevicePlatformEvent.h",
        "Darwin/CHIPPlatformConfig.h",
        "Darwin/ConfigurationManagerImpl.cpp",
        "Darwin/ConfigurationManagerImpl.h",
        "Darwin/ConnectivityManagerImpl.cpp",
        "Darwin/ConnectivityManagerImpl.h",
        "Darwin/InetPlatformConfig.h",
        "Darwin/PlatformManagerImpl.cpp",
        "Darwin/PlatformManagerImpl.h",
        "Darwin/PosixConfig.cpp",
        "Darwin/PosixConfig.h",
        "Darwin/SystemPlatformConfig.h",
      ]

      if (chip_enable_ble) {
        sources += [
          "Darwin/BleApplicationDelegate.h",
          "Darwin/BleApplicationDelegateImpl.mm",
          "Darwin/BleConnectionDelegate.h",
          "Darwin/BleConnectionDelegateImpl.mm",
          "Darwin/BlePlatformDelegate.h",
          "Darwin/BlePlatformDelegateImpl.mm",
          "Darwin/UUIDHelper.h",
          "Darwin/UUIDHelperImpl.mm",
        ]
      }
    } else if (chip_device_platform == "efr32") {
      sources += [
        "EFR32/BLEManagerImpl.cpp",
        "EFR32/BLEManagerImpl.h",
        "EFR32/BlePlatformConfig.h",
        "EFR32/CHIPDevicePlatformConfig.h",
        "EFR32/CHIPDevicePlatformEvent.h",
        "EFR32/CHIPPlatformConfig.h",
        "EFR32/ConfigurationManagerImpl.cpp",
        "EFR32/ConfigurationManagerImpl.h",
        "EFR32/ConnectivityManagerImpl.cpp",
        "EFR32/ConnectivityManagerImpl.h",
        "EFR32/DeviceNetworkProvisioningDelegateImpl.cpp",
        "EFR32/DeviceNetworkProvisioningDelegateImpl.h",
        "EFR32/EFR32Config.cpp",
        "EFR32/EFR32Config.h",
        "EFR32/InetPlatformConfig.h",
        "EFR32/Logging.cpp",
        "EFR32/PlatformManagerImpl.cpp",
        "EFR32/PlatformManagerImpl.h",
        "EFR32/SystemPlatformConfig.h",
        "EFR32/freertos_bluetooth.c",
        "EFR32/freertos_bluetooth.h",
        "EFR32/gatt_db.c",
        "EFR32/gatt_db.h",
        "FreeRTOS/SystemTimeSupport.cpp",
      ]
      if (chip_enable_openthread) {
        public_deps += [ "${openthread_root}:libopenthread-ftd" ]

        sources += [
          "EFR32/ThreadStackManagerImpl.cpp",
          "EFR32/ThreadStackManagerImpl.h",
          "OpenThread/OpenThreadUtils.cpp",
        ]
      }
    } else if (chip_device_platform == "esp32") {
      sources += [
        "ESP32/BLEManagerImpl.h",
        "ESP32/CHIPDevicePlatformConfig.h",
        "ESP32/CHIPDevicePlatformEvent.h",
        "ESP32/ConfigurationManagerImpl.cpp",
        "ESP32/ConfigurationManagerImpl.h",
        "ESP32/ConnectivityManagerImpl.cpp",
        "ESP32/ConnectivityManagerImpl.h",
        "ESP32/DeviceNetworkProvisioningDelegateImpl.cpp",
        "ESP32/DeviceNetworkProvisioningDelegateImpl.h",
        "ESP32/ESP32Config.cpp",
        "ESP32/ESP32Config.h",
        "ESP32/ESP32Utils.cpp",
        "ESP32/ESP32Utils.h",
        "ESP32/Logging.cpp",
        "ESP32/LwIPCoreLock.cpp",
        "ESP32/MdnsImpl.cpp",
        "ESP32/NetworkProvisioningServerImpl.h",
        "ESP32/PlatformManagerImpl.cpp",
        "ESP32/PlatformManagerImpl.h",
        "ESP32/ServiceProvisioning.cpp",
        "ESP32/ServiceProvisioning.h",
        "ESP32/SoftwareUpdateManagerImpl.h",
        "ESP32/SystemTimeSupport.cpp",
        "ESP32/bluedroid/BLEManagerImpl.cpp",
        "ESP32/nimble/BLEManagerImpl.cpp",
        "FreeRTOS/SystemTimeSupport.cpp",
      ]

      public_deps += [ "${chip_root}/src/crypto" ]
    } else if (chip_device_platform == "k32w") {
      sources += [
        "FreeRTOS/SystemTimeSupport.cpp",
        "K32W/BLEManagerImpl.cpp",
        "K32W/BLEManagerImpl.h",
        "K32W/CHIPDevicePlatformConfig.h",
        "K32W/CHIPDevicePlatformEvent.h",
        "K32W/ConfigurationManagerImpl.cpp",
        "K32W/ConfigurationManagerImpl.h",
        "K32W/ConnectivityManagerImpl.cpp",
        "K32W/ConnectivityManagerImpl.h",
        "K32W/DeviceNetworkProvisioningDelegateImpl.h",
        "K32W/K32WConfig.cpp",
        "K32W/K32WConfig.h",
        "K32W/Logging.cpp",
        "K32W/NetworkProvisioningServerImpl.h",
        "K32W/PlatformManagerImpl.cpp",
        "K32W/PlatformManagerImpl.h",
        "K32W/SoftwareUpdateManagerImpl.h",
      ]

      if (chip_enable_openthread) {
        public_deps += [ "${openthread_root}:libopenthread-ftd" ]

        sources += [
          "K32W/ThreadStackManagerImpl.cpp",
          "K32W/ThreadStackManagerImpl.h",
          "OpenThread/OpenThreadUtils.cpp",
        ]
      }
    } else if (chip_device_platform == "linux") {
      sources += [
        "Linux/BLEManagerImpl.cpp",
        "Linux/BLEManagerImpl.h",
        "Linux/BlePlatformConfig.h",
        "Linux/CHIPBluezHelper.cpp",
        "Linux/CHIPBluezHelper.h",
        "Linux/CHIPDevicePlatformConfig.h",
        "Linux/CHIPDevicePlatformEvent.h",
        "Linux/CHIPLinuxStorage.cpp",
        "Linux/CHIPLinuxStorage.h",
        "Linux/CHIPLinuxStorageIni.cpp",
        "Linux/CHIPLinuxStorageIni.h",
        "Linux/CHIPPlatformConfig.h",
        "Linux/ConfigurationManagerImpl.cpp",
        "Linux/ConfigurationManagerImpl.h",
        "Linux/ConnectivityManagerImpl.cpp",
        "Linux/ConnectivityManagerImpl.h",
        "Linux/DeviceNetworkProvisioningDelegateImpl.cpp",
        "Linux/DeviceNetworkProvisioningDelegateImpl.h",
        "Linux/InetPlatformConfig.h",
        "Linux/Logging.cpp",
        "Linux/PlatformManagerImpl.cpp",
        "Linux/PlatformManagerImpl.h",
        "Linux/PosixConfig.cpp",
        "Linux/PosixConfig.h",
        "Linux/SystemPlatformConfig.h",
        "Linux/SystemTimeSupport.cpp",
      ]

      if (chip_enable_mdns) {
        sources += [
          "Linux/MdnsImpl.cpp",
          "Linux/MdnsImpl.h",
        ]

        public_configs += [ ":avahi_client_config" ]
      }

      if (chip_enable_openthread) {
        sources += [
          "Linux/ThreadStackManagerImpl.cpp",
          "Linux/ThreadStackManagerImpl.h",
        ]
        public_deps += [ "${ot_br_posix_root}:ot_br_client" ]
      }

      if (chip_enable_wifi) {
        public_deps += [ "Linux/dbus/wpa" ]
      }

      if (chip_enable_ble) {
        public_deps += [ "Linux/dbus/bluez" ]
      }

      public_deps += [ "${chip_root}/third_party/inipp" ]
    } else if (chip_device_platform == "nrfconnect") {
      sources += [
        "Zephyr/BLEManagerImpl.cpp",
        "Zephyr/ConfigurationManagerImpl.cpp",
        "Zephyr/Logging.cpp",
        "Zephyr/PlatformManagerImpl.cpp",
        "Zephyr/SystemTimeSupport.cpp",
        "Zephyr/ZephyrConfig.cpp",
        "Zephyr/ZephyrConfig.h",
        "nrfconnect/BLEManagerImpl.h",
        "nrfconnect/BlePlatformConfig.h",
        "nrfconnect/CHIPDevicePlatformConfig.h",
        "nrfconnect/CHIPDevicePlatformEvent.h",
        "nrfconnect/CHIPPlatformConfig.h",
        "nrfconnect/ConfigurationManagerImpl.h",
        "nrfconnect/ConnectivityManagerImpl.cpp",
        "nrfconnect/ConnectivityManagerImpl.h",
        "nrfconnect/DeviceNetworkProvisioningDelegateImpl.cpp",
        "nrfconnect/DeviceNetworkProvisioningDelegateImpl.h",
        "nrfconnect/InetPlatformConfig.h",
        "nrfconnect/PlatformManagerImpl.h",
        "nrfconnect/SystemPlatformConfig.h",
      ]

      if (chip_enable_openthread) {
        sources += [
          "OpenThread/OpenThreadUtils.cpp",
          "Zephyr/ThreadStackManagerImpl.cpp",
          "nrfconnect/ThreadStackManagerImpl.h",
        ]
      }
    } else if (chip_device_platform == "qpg6100") {
      sources += [
        "FreeRTOS/SystemTimeSupport.cpp",
        "qpg6100/BLEManagerImpl.cpp",
        "qpg6100/BLEManagerImpl.h",
        "qpg6100/BlePlatformConfig.h",
        "qpg6100/CHIPDevicePlatformConfig.h",
        "qpg6100/CHIPDevicePlatformEvent.h",
        "qpg6100/CHIPPlatformConfig.h",
        "qpg6100/ConfigurationManagerImpl.cpp",
        "qpg6100/ConfigurationManagerImpl.h",
        "qpg6100/ConnectivityManagerImpl.cpp",
        "qpg6100/ConnectivityManagerImpl.h",
        "qpg6100/DeviceNetworkProvisioningDelegateImpl.h",
        "qpg6100/InetPlatformConfig.h",
        "qpg6100/Logging.cpp",
        "qpg6100/PlatformManagerImpl.cpp",
        "qpg6100/PlatformManagerImpl.h",
        "qpg6100/SystemPlatformConfig.h",
        "qpg6100/qpg6100Config.cpp",
        "qpg6100/qpg6100Config.h",
      ]

      if (chip_enable_openthread) {
        sources += [
          "OpenThread/OpenThreadUtils.cpp",
          "qpg6100/ThreadStackManagerImpl.cpp",
          "qpg6100/ThreadStackManagerImpl.h",
        ]
      }
    }

    allow_circular_includes_from = [ "${chip_root}/src/lib/support" ]
  }
} else if (chip_device_platform == "external") {
  group("platform") {
    public_deps = [ "${chip_platform_target}" ]
  }
} else {
  group("platform") {
    public_deps = [ ":platform_buildconfig" ]
  }
}<|MERGE_RESOLUTION|>--- conflicted
+++ resolved
@@ -82,22 +82,18 @@
       defines += [ "CHIP_BYPASS_RENDEZVOUS=1" ]
     }
 
-<<<<<<< HEAD
-    if (chip_device_platform == "cc13x2_26x2") {
-      defines += [
-        "CHIP_DEVICE_LAYER_TARGET_CC13X2_26X2=1",
-        "CHIP_DEVICE_LAYER_TARGET=cc13x2_26x2",
-      ]
-    } else if (chip_device_platform == "darwin") {
-=======
     if (chip_enable_additional_data_advertising) {
       defines += [ "CHIP_ENABLE_ADDITIONAL_DATA_ADVERTISING=1" ]
     } else {
       defines += [ "CHIP_ENABLE_ADDITIONAL_DATA_ADVERTISING=0" ]
     }
 
-    if (chip_device_platform == "darwin") {
->>>>>>> 53538583
+    if (chip_device_platform == "cc13x2_26x2") {
+      defines += [
+        "CHIP_DEVICE_LAYER_TARGET_CC13X2_26X2=1",
+        "CHIP_DEVICE_LAYER_TARGET=cc13x2_26x2",
+      ]
+    } else if (chip_device_platform == "darwin") {
       defines += [
         "CHIP_DEVICE_LAYER_TARGET_DARWIN=1",
         "CHIP_DEVICE_LAYER_TARGET=Darwin",
