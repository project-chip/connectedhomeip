--- conflicted
+++ resolved
@@ -217,7 +217,11 @@
         "CHIP_DEVICE_LAYER_TARGET=Ameba",
         "CHIP_DEVICE_CONFIG_ENABLE_WIFI=${chip_enable_wifi}",
       ]
-<<<<<<< HEAD
+    } else if (chip_device_platform == "cyw30739") {
+      defines += [
+        "CHIP_DEVICE_LAYER_TARGET_CYW30739=1",
+        "CHIP_DEVICE_LAYER_TARGET=CYW30739",
+      ]
     } else if (chip_device_platform == "webos") {
       defines += [
         "CHIP_DEVICE_LAYER_TARGET_LINUX=1",
@@ -226,13 +230,6 @@
       ]
       defines -=
           [ "CHIP_DEVICE_CONFIG_ENABLE_WPA=${chip_device_config_enable_wpa}" ]
-=======
-    } else if (chip_device_platform == "cyw30739") {
-      defines += [
-        "CHIP_DEVICE_LAYER_TARGET_CYW30739=1",
-        "CHIP_DEVICE_LAYER_TARGET=CYW30739",
-      ]
->>>>>>> 5227f3eb
     }
   }
 } else {
