/*
 *
 *    Copyright (c) 2020-2021 Project CHIP Authors
 *
 *    Licensed under the Apache License, Version 2.0 (the "License");
 *    you may not use this file except in compliance with the License.
 *    You may obtain a copy of the License at
 *
 *        http://www.apache.org/licenses/LICENSE-2.0
 *
 *    Unless required by applicable law or agreed to in writing, software
 *    distributed under the License is distributed on an "AS IS" BASIS,
 *    WITHOUT WARRANTIES OR CONDITIONS OF ANY KIND, either express or implied.
 *    See the License for the specific language governing permissions and
 *    limitations under the License.
 */

/**
 *    @file
 *          Provides an implementation of the ThreadStackManager object for the
 *          Realtek Bee platform using the Realtek Bee library and the OpenThread
 *          stack.
 *
 */
/* this file behaves like a config.h, comes first */
#include <platform/internal/CHIPDeviceLayerInternal.h>

#include <platform/FreeRTOS/GenericThreadStackManagerImpl_FreeRTOS.hpp>
#if CHIP_SYSTEM_CONFIG_USE_LWIP
#include <platform/OpenThread/GenericThreadStackManagerImpl_OpenThread_LwIP.cpp>
#else
#include <platform/OpenThread/GenericThreadStackManagerImpl_OpenThread.hpp>
#endif
#include "os_task.h"
#include <lib/support/CHIPMem.h>
#include <lib/support/CHIPPlatformMemory.h>
#include <mem_config.h>
#include <openthread/heap.h>
#include <platform/OpenThread/OpenThreadUtils.h>
#include <platform/ThreadStackManager.h>
#include <platforms/openthread-system.h>

#if DLPS_EN
#ifdef __cplusplus
extern "C" {
#endif

void BEE_RadioExternalWakeup(void);

#ifdef __cplusplus
}
#endif
#endif

extern void otSysInit(int argc, char * argv[]);

namespace chip {
namespace DeviceLayer {

using namespace ::chip::DeviceLayer::Internal;

ThreadStackManagerImpl ThreadStackManagerImpl::sInstance;

CHIP_ERROR ThreadStackManagerImpl::_InitThreadStack(void)
{
    return InitThreadStack(NULL);
}

void ThreadStackManagerImpl::_LockThreadStack(void)
{
    xSemaphoreTake(sInstance.mThreadStackLock, portMAX_DELAY);
#if DLPS_EN
<<<<<<< HEAD
    // Wake up the radio before accessing the Thread stack to ensure it's
    // responsive, as part of the Deep Low Power State (DLPS) management.
=======
>>>>>>> 2214dab5
    BEE_RadioExternalWakeup();
#endif
}

bool ThreadStackManagerImpl::_TryLockThreadStack(void)
{
    return xSemaphoreTake(sInstance.mThreadStackLock, 0) == pdTRUE;
}

void ThreadStackManagerImpl::_UnlockThreadStack(void)
{
    xSemaphoreGive(sInstance.mThreadStackLock);
}

CHIP_ERROR ThreadStackManagerImpl::InitThreadStack(otInstance * otInst)
{
    CHIP_ERROR err = CHIP_NO_ERROR;

    mThreadTask = NULL;

    ChipLogProgress(DeviceLayer, "ThreadStackManagerImpl::InitThreadStack");
    // Initialize the OpenThread platform layer
    otSysInit(0, NULL);

    // Initialize the generic implementation base classes.
    ChipLogProgress(DeviceLayer, "GenericThreadStackManagerImpl_FreeRTOS<ThreadStackManagerImpl>::DoInit");
    err = GenericThreadStackManagerImpl_FreeRTOS<ThreadStackManagerImpl>::DoInit();
    SuccessOrExit(err);
#if CHIP_SYSTEM_CONFIG_USE_LWIP
    ChipLogProgress(DeviceLayer, "GenericThreadStackManagerImpl_OpenThread_LwIP<ThreadStackManagerImpl>::DoInit");
    err = GenericThreadStackManagerImpl_OpenThread_LwIP<ThreadStackManagerImpl>::DoInit(otInst);
#else
    ChipLogProgress(DeviceLayer, "GenericThreadStackManagerImpl_OpenThread<ThreadStackManagerImpl>::DoInit");
    err = GenericThreadStackManagerImpl_OpenThread<ThreadStackManagerImpl>::DoInit(otInst);
#endif

exit:
    return err;
}

#if USE_FREERTOS_NATIVE_API
void ThreadStackManagerImpl::SignalThreadActivityPending()
{
    if (mThreadTask != NULL)
    {
        xTaskNotifyGive(mThreadTask);
    }
}

BaseType_t ThreadStackManagerImpl::SignalThreadActivityPendingFromISR()
{
    BaseType_t yieldRequired = pdFALSE;

    if (mThreadTask != NULL)
    {
        vTaskNotifyGiveFromISR(mThreadTask, &yieldRequired);
    }

    return yieldRequired;
}

CHIP_ERROR ThreadStackManagerImpl::_StartThreadTask()
{
    if (mThreadTask != NULL)
    {
        return CHIP_ERROR_INCORRECT_STATE;
    }

    xTaskCreate(ThreadTaskMain, CHIP_DEVICE_CONFIG_THREAD_TASK_NAME,
                CHIP_DEVICE_CONFIG_THREAD_TASK_STACK_SIZE / sizeof(StackType_t), this, CHIP_DEVICE_CONFIG_THREAD_TASK_PRIORITY,
                &mThreadTask);

    if (mThreadTask == NULL)
    {
        return CHIP_ERROR_NO_MEMORY;
    }
    return CHIP_NO_ERROR;
}

void ThreadStackManagerImpl::ExecuteThreadTask(void)
{
#if defined(FEATURE_TRUSTZONE_ENABLE) && (FEATURE_TRUSTZONE_ENABLE == 1)
    os_alloc_secure_ctx(5 * 1024);
#endif

    while (true)
    {
        LockThreadStack();
        ProcessThreadActivity();
        UnlockThreadStack();

        ulTaskNotifyTake(pdTRUE, portMAX_DELAY);
    }
}

#else // USE_FREERTOS_NATIVE_API

void ThreadStackManagerImpl::SignalThreadActivityPending()
{
    if (mThreadTask != NULL)
    {
        os_task_notify_give(mThreadTask);
    }
}

void ThreadStackManagerImpl::SignalThreadActivityPendingFromISR()
{
    if (mThreadTask != NULL)
    {
        os_task_notify_give(mThreadTask);
    }
}

CHIP_ERROR ThreadStackManagerImpl::_StartThreadTask()
{
    if (os_task_create(&mThreadTask, CHIP_DEVICE_CONFIG_THREAD_TASK_NAME, ThreadTaskMain, this,
                       CHIP_DEVICE_CONFIG_THREAD_TASK_STACK_SIZE, CHIP_DEVICE_CONFIG_THREAD_TASK_PRIORITY))
    {
        return CHIP_NO_ERROR;
    }
    return CHIP_ERROR_NO_MEMORY;
}

void ThreadStackManagerImpl::ExecuteThreadTask(void)
{
#if defined(FEATURE_TRUSTZONE_ENABLE) && (FEATURE_TRUSTZONE_ENABLE == 1)
    os_alloc_secure_ctx(5 * 1024);
#endif
    uint32_t notify;
    while (true)
    {
        LockThreadStack();
        ProcessThreadActivity();
        UnlockThreadStack();

        os_task_notify_take(1, 0xffffffff, &notify);
    }
}
#endif // USE_FREERTOS_NATIVE_API

void ThreadStackManagerImpl::GetExtAddress(otExtAddress & aExtAddr)
{
    const otExtAddress * extAddr;
    LockThreadStack();
    extAddr = otLinkGetExtendedAddress(OTInstance());
    UnlockThreadStack();

    memcpy(aExtAddr.m8, extAddr->m8, OT_EXT_ADDRESS_SIZE);
}

bool ThreadStackManagerImpl::IsInitialized()
{
    return sInstance.mThreadStackLock != NULL;
}

void ThreadStackManagerImpl::ThreadTaskMain(void * arg)
{
    reinterpret_cast<ThreadStackManagerImpl *>(arg)->ExecuteThreadTask();
}

} // namespace DeviceLayer
} // namespace chip

using namespace ::chip::DeviceLayer;

/**
 * Glue function called directly by the OpenThread stack when tasklet processing work
 * is pending.
 */
extern "C" void otTaskletsSignalPending(otInstance * p_instance)
{
    ThreadStackMgrImpl().SignalThreadActivityPending();
}

/**
 * Glue function called directly by the OpenThread stack when system event processing work
 * is pending.
 */
extern "C" void otSysEventSignalPending(void)
{
#if USE_FREERTOS_NATIVE_API
    BaseType_t yieldRequired = ThreadStackMgrImpl().SignalThreadActivityPendingFromISR();
    portYIELD_FROM_ISR(yieldRequired);
#else
    ThreadStackMgrImpl().SignalThreadActivityPendingFromISR();
#endif
}

extern "C" void * otPlatCAlloc(size_t aNum, size_t aSize)
{
    return CHIPPlatformMemoryCalloc(aNum, aSize);
}

extern "C" void otPlatFree(void * aPtr)
{
    CHIPPlatformMemoryFree(aPtr);
}<|MERGE_RESOLUTION|>--- conflicted
+++ resolved
@@ -70,11 +70,8 @@
 {
     xSemaphoreTake(sInstance.mThreadStackLock, portMAX_DELAY);
 #if DLPS_EN
-<<<<<<< HEAD
     // Wake up the radio before accessing the Thread stack to ensure it's
     // responsive, as part of the Deep Low Power State (DLPS) management.
-=======
->>>>>>> 2214dab5
     BEE_RadioExternalWakeup();
 #endif
 }
