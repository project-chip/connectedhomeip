--- conflicted
+++ resolved
@@ -930,11 +930,7 @@
     VerifyOrExit(param->write.is_prep == false, err = CHIP_ERROR_INVALID_ARGUMENT);
 
     // Copy the data to a packet buffer.
-<<<<<<< HEAD
     buf = System::PacketBufferHandle::NewWithData(param->write.value, param->write.len, 0, 0);
-=======
-    buf = System::PacketBuffer::New(0);
->>>>>>> 12aea865
     VerifyOrExit(!buf.IsNull(), err = CHIP_ERROR_NO_MEMORY);
 
     // Send a response if requested.
