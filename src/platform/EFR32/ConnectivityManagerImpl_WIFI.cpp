/*
 *
 *    Copyright (c) 2020 Project CHIP Authors
 *    Copyright (c) 2019 Nest Labs, Inc.
 *
 *    Licensed under the Apache License, Version 2.0 (the "License");
 *    you may not use this file except in compliance with the License.
 *    You may obtain a copy of the License at
 *
 *        http://www.apache.org/licenses/LICENSE-2.0
 *
 *    Unless required by applicable law or agreed to in writing, software
 *    distributed under the License is distributed on an "AS IS" BASIS,
 *    WITHOUT WARRANTIES OR CONDITIONS OF ANY KIND, either express or implied.
 *    See the License for the specific language governing permissions and
 *    limitations under the License.
 */
/* this file behaves like a config.h, comes first */
#include <platform/internal/CHIPDeviceLayerInternal.h>

#include <lib/support/CodeUtils.h>
#include <lib/support/logging/CHIPLogging.h>
#include <platform/ConnectivityManager.h>
#include <platform/EFR32/NetworkCommissioningWiFiDriver.h>
#include <platform/internal/BLEManager.h>

#include <lwip/dns.h>
#include <lwip/ip_addr.h>
#include <lwip/nd6.h>
#include <lwip/netif.h>

#if CHIP_DEVICE_CONFIG_ENABLE_CHIPOBLE
#include <platform/internal/GenericConnectivityManagerImpl_BLE.ipp>
#endif

#include "CHIPDevicePlatformConfig.h"
#include "wfx_host_events.h"

using namespace ::chip;
using namespace ::chip::Inet;
using namespace ::chip::System;
using namespace ::chip::TLV;
using namespace ::chip::DeviceLayer::Internal;

namespace chip {
namespace DeviceLayer {

ConnectivityManagerImpl ConnectivityManagerImpl::sInstance;

CHIP_ERROR ConnectivityManagerImpl::_Init()
{
    CHIP_ERROR err;
    // Queue work items to bootstrap the AP and station state machines once the Chip event loop is running.
    mWiFiStationMode              = kWiFiStationMode_Disabled;
    mWiFiStationState             = kWiFiStationState_NotConnected;
    mLastStationConnectFailTime   = System::Clock::kZero;
    mWiFiStationReconnectInterval = System::Clock::Milliseconds32(CHIP_DEVICE_CONFIG_WIFI_STATION_RECONNECT_INTERVAL);
    mFlags.ClearAll();

    // TODO Initialize the Chip Addressing and Routing Module.

    // Ensure that station mode is enabled.
    wfx_enable_sta_mode();

    err = DeviceLayer::SystemLayer().ScheduleWork(DriveStationState, NULL);

    SuccessOrExit(err);

exit:
    return err;
}

void ConnectivityManagerImpl::_OnPlatformEvent(const ChipDeviceEvent * event)
{
    // Forward the event to the generic base classes as needed.
    // Handle Wfx wifi events...
    if (event->Type == DeviceEventType::kWFXSystemEvent)
    {
        if (event->Platform.WFXSystemEvent.eventBase == WIFI_EVENT)
        {
            switch (event->Platform.WFXSystemEvent.data.genericMsgEvent.header.id)
            {
            case SL_WFX_STARTUP_IND_ID:
                ChipLogProgress(DeviceLayer, "WIFI_EVENT_STA_START");
                DriveStationState();
                break;
            case SL_WFX_CONNECT_IND_ID:
                ChipLogProgress(DeviceLayer, "WIFI_EVENT_STA_CONNECTED");
                if (mWiFiStationState == kWiFiStationState_Connecting)
                {
                    if (event->Platform.WFXSystemEvent.data.connectEvent.body.status == 0)
                    {
                        ChangeWiFiStationState(kWiFiStationState_Connecting_Succeeded);
                    }
                    else
                    {
                        ChangeWiFiStationState(kWiFiStationState_Connecting_Failed);
                    }
                }
                DriveStationState();
                break;
            case SL_WFX_DISCONNECT_IND_ID:
                ChipLogProgress(DeviceLayer, "WIFI_EVENT_STA_DISCONNECTED");
                if (mWiFiStationState == kWiFiStationState_Connecting)
                {
                    ChangeWiFiStationState(kWiFiStationState_Connecting_Failed);
                }
                DriveStationState();
                break;
            default:
                break;
            }
        }
        else if (event->Platform.WFXSystemEvent.eventBase == IP_EVENT)
        {
            switch (event->Platform.WFXSystemEvent.data.genericMsgEvent.header.id)
            {
            case IP_EVENT_STA_GOT_IP:
                ChipLogProgress(DeviceLayer, "IP_EVENT_STA_GOT_IP");
                UpdateInternetConnectivityState();
                break;
            case IP_EVENT_STA_LOST_IP:
                ChipLogProgress(DeviceLayer, "IP_EVENT_STA_LOST_IP");
                UpdateInternetConnectivityState();
                break;
            case IP_EVENT_GOT_IP6:
                ChipLogProgress(DeviceLayer, "IP_EVENT_GOT_IP6");
                UpdateInternetConnectivityState();
                break;
            default:
                break;
            }
        }
    }
}

ConnectivityManager::WiFiStationMode ConnectivityManagerImpl::_GetWiFiStationMode(void)
{
    if (mWiFiStationMode != kWiFiStationMode_ApplicationControlled)
    {
        wifi_mode_t curWiFiMode = wfx_get_wifi_mode();
        if ((curWiFiMode == WIFI_MODE_STA) || (curWiFiMode == WIFI_MODE_APSTA))
        {
            mWiFiStationMode = kWiFiStationMode_Enabled;
        }
        else
        {
            mWiFiStationMode = kWiFiStationMode_Disabled;
        }
    }
    return mWiFiStationMode;
}

bool ConnectivityManagerImpl::_IsWiFiStationProvisioned(void)
{
    wfx_wifi_provision_t wifiConfig;
    if (wfx_get_wifi_provision(&wifiConfig))
    {
        return (wifiConfig.ssid[0] != 0);
    }
    return false;
}

bool ConnectivityManagerImpl::_IsWiFiStationEnabled(void)
{
    return wfx_is_sta_mode_enabled();
}

CHIP_ERROR ConnectivityManagerImpl::_SetWiFiStationMode(ConnectivityManager::WiFiStationMode val)
{
    DeviceLayer::SystemLayer().ScheduleWork(DriveStationState, NULL);

    if (mWiFiStationMode != val)
    {
        ChipLogProgress(DeviceLayer, "WiFi station mode change: %s -> %s", WiFiStationModeToStr(mWiFiStationMode),
                        WiFiStationModeToStr(val));
    }

    mWiFiStationMode = val;

    return CHIP_NO_ERROR;
}

CHIP_ERROR ConnectivityManagerImpl::_SetWiFiStationReconnectInterval(System::Clock::Timeout val)
{
    mWiFiStationReconnectInterval = val;
    return CHIP_NO_ERROR;
}

void ConnectivityManagerImpl::_ClearWiFiStationProvision(void)
{
    if (mWiFiStationMode != kWiFiStationMode_ApplicationControlled)
    {
        wfx_clear_wifi_provision();

        DeviceLayer::SystemLayer().ScheduleWork(DriveStationState, NULL);
    }
}

CHIP_ERROR ConnectivityManagerImpl::_GetAndLogWifiStatsCounters(void)
{
    return CHIP_ERROR_NOT_IMPLEMENTED;
}

void ConnectivityManagerImpl::_OnWiFiScanDone()
{
    // CHIP_ERROR_NOT_IMPLEMENTED
}

void ConnectivityManagerImpl::_OnWiFiStationProvisionChange()
{
    // Schedule a call to the DriveStationState method to adjust the station state as needed.
    ChipLogProgress(DeviceLayer, "_ON WIFI PROVISION CHANGE");
    DeviceLayer::SystemLayer().ScheduleWork(DriveStationState, NULL);
}

// == == == == == == == == == == ConnectivityManager Private Methods == == == == == == == == == ==

void ConnectivityManagerImpl::DriveStationState()
{
    CHIP_ERROR err = CHIP_NO_ERROR;
    sl_status_t serr;
    bool stationConnected;

    // Refresh the current station mode.
    GetWiFiStationMode();

    // If the station interface is NOT under application control...
    if (mWiFiStationMode != kWiFiStationMode_ApplicationControlled)
    {
        // Ensure that the WFX is started.
        if ((serr = wfx_wifi_start()) != SL_STATUS_OK)
        {
            ChipLogError(DeviceLayer, "wfx_wifi_start() failed: %s", chip::ErrorStr(err));
            return;
        }
        // Ensure that station mode is enabled in the WFX WiFi layer.
        wfx_enable_sta_mode();
    }

    stationConnected = wfx_is_sta_connected();

    // If the station interface is currently connected ...
    if (stationConnected)
    {
        // Advance the station state to Connected if it was previously NotConnected or
        // a previously initiated connect attempt succeeded.
        if (mWiFiStationState == kWiFiStationState_NotConnected || mWiFiStationState == kWiFiStationState_Connecting_Succeeded)
        {
            ChangeWiFiStationState(kWiFiStationState_Connected);
            ChipLogProgress(DeviceLayer, "WiFi station interface connected");
            mLastStationConnectFailTime = System::Clock::kZero;
            OnStationConnected();
        }

        // If the WiFi station interface is no longer enabled, or no longer provisioned,
        // disconnect the station from the AP, unless the WiFi station mode is currently
        // under application control.
        if (mWiFiStationMode != kWiFiStationMode_ApplicationControlled &&
            (mWiFiStationMode != kWiFiStationMode_Enabled || !IsWiFiStationProvisioned()))
        {
            ChipLogProgress(DeviceLayer, "Disconnecting WiFi station interface");
            serr = wfx_sta_discon();
            if (serr != SL_STATUS_OK)
            {
                ChipLogError(DeviceLayer, "wfx_wifi_disconnect() failed: %s", chip::ErrorStr(err));
            }
            SuccessOrExit(serr);

            ChangeWiFiStationState(kWiFiStationState_Disconnecting);
        }
    }
    // Otherwise the station interface is NOT connected to an AP, so...
    else
    {
        System::Clock::Timestamp now = System::SystemClock().GetMonotonicTimestamp();

        // Advance the station state to NotConnected if it was previously Connected or Disconnecting,
        // or if a previous initiated connect attempt failed.
        if (mWiFiStationState == kWiFiStationState_Connected || mWiFiStationState == kWiFiStationState_Disconnecting ||
            mWiFiStationState == kWiFiStationState_Connecting_Failed)
        {
            WiFiStationState prevState = mWiFiStationState;
            ChangeWiFiStationState(kWiFiStationState_NotConnected);
            if (prevState != kWiFiStationState_Connecting_Failed)
            {
                ChipLogProgress(DeviceLayer, "WiFi station interface disconnected");
                mLastStationConnectFailTime = System::Clock::kZero;
                OnStationDisconnected();
            }
            else
            {
                mLastStationConnectFailTime = now;
            }
        }

        // If the WiFi station interface is now enabled and provisioned (and by implication,
        // not presently under application control), AND the system is not in the process of
        // scanning, then...
        if (mWiFiStationMode == kWiFiStationMode_Enabled && IsWiFiStationProvisioned())
        {
            // Initiate a connection to the AP if we haven't done so before, or if enough
            // time has passed since the last attempt.
            if (mLastStationConnectFailTime == System::Clock::kZero ||
                now >= mLastStationConnectFailTime + mWiFiStationReconnectInterval)
            {
                if (mWiFiStationState != kWiFiStationState_Connecting)
                {
                    ChipLogProgress(DeviceLayer, "Attempting to connect WiFi");
                    if ((serr = wfx_connect_to_ap()) != SL_STATUS_OK)
                    {
                        ChipLogError(DeviceLayer, "wfx_connect_to_ap() failed.");
                    }
                    SuccessOrExit(serr);

                    ChangeWiFiStationState(kWiFiStationState_Connecting);
                }
            }

            // Otherwise arrange another connection attempt at a suitable point in the future.
            else
            {
                System::Clock::Timestamp timeToNextConnect = (mLastStationConnectFailTime + mWiFiStationReconnectInterval) - now;

                ChipLogProgress(DeviceLayer, "Next WiFi station reconnect in %" PRIu32 " ms",
                                System::Clock::Milliseconds32(timeToNextConnect).count());

                ReturnOnFailure(DeviceLayer::SystemLayer().StartTimer(timeToNextConnect, DriveStationState, NULL));
            }
        }
    }

exit:

    ChipLogProgress(DeviceLayer, "Done driving station state, nothing else to do...");
    // Kick-off any pending network scan that might have been deferred due to the activity
    // of the WiFi station.
}

void ConnectivityManagerImpl::OnStationConnected()
{
    ChipDeviceEvent event;
    wfx_setup_ip6_link_local(SL_WFX_STA_INTERFACE);

    NetworkCommissioning::SlWiFiDriver::GetInstance().OnConnectWiFiNetwork();
    // Alert other components of the new state.
    event.Type                          = DeviceEventType::kWiFiConnectivityChange;
    event.WiFiConnectivityChange.Result = kConnectivity_Established;
    (void) PlatformMgr().PostEvent(&event);

    UpdateInternetConnectivityState();
}

void ConnectivityManagerImpl::OnStationDisconnected()
{
    // TODO Invoke WARM to perform actions that occur when the WiFi station interface goes down.

    // Alert other components of the new state.
    ChipDeviceEvent event;
    event.Type                          = DeviceEventType::kWiFiConnectivityChange;
    event.WiFiConnectivityChange.Result = kConnectivity_Lost;
    (void) PlatformMgr().PostEvent(&event);

    UpdateInternetConnectivityState();
}

void ConnectivityManagerImpl::DriveStationState(::chip::System::Layer * aLayer, void * aAppState)
{
    sInstance.DriveStationState();
}

void ConnectivityManagerImpl::ChangeWiFiStationState(WiFiStationState newState)
{
    if (mWiFiStationState != newState)
    {
        ChipLogProgress(DeviceLayer, "WiFi station state change: %s -> %s", WiFiStationStateToStr(mWiFiStationState),
                        WiFiStationStateToStr(newState));
        mWiFiStationState = newState;
    }
}

void ConnectivityManagerImpl::UpdateInternetConnectivityState(void)
{
    bool haveIPv4Conn = false;
    bool haveIPv6Conn = false;
    bool hadIPv4Conn  = mFlags.Has(ConnectivityFlags::kHaveIPv4InternetConnectivity);
    bool hadIPv6Conn  = mFlags.Has(ConnectivityFlags::kHaveIPv6InternetConnectivity);
    IPAddress addr;

    // If the WiFi station is currently in the connected state...
    if (mWiFiStationState == kWiFiStationState_Connected)
    {
<<<<<<< HEAD
#if CHIP_DEVICE_CONFIG_ENABLE_IPV4
        haveIPv4Conn = wfx_have_ipv4_addr(SL_WFX_STA_INTERFACE);
#endif /* CHIP_DEVICE_CONFIG_ENABLE_IPV4 */
        haveIPv6Conn = wfx_have_ipv6_addr(SL_WFX_STA_INTERFACE);
=======
#if 1 //! defined (SL_WF200) || (SL_WF200 == 0)
        haveIPv4Conn = wfx_have_ipv4_addr(SL_WFX_STA_INTERFACE);
#if (CHIP_DEVICE_CONFIG_ENABLE_IPV6)
        haveIPv6Conn = wfx_have_ipv6_addr(SL_WFX_STA_INTERFACE);
#endif
        /* TODO  - haveIPv6Conn */
#else  /* Old code that needed LWIP and its internals */
        // Get the LwIP netif for the WiFi station interface.
        struct netif * netif = Internal::WFXUtils::GetStationNetif();

        // If the WiFi station interface is up...
        if (netif != NULL && netif_is_up(netif) && netif_is_link_up(netif))
        {
            // // Check if a DNS server is currently configured.  If so...
            // TODO
            // ip_addr_t dnsServerAddr = *dns_getserver(0);
            // if (!ip_addr_isany_val(dnsServerAddr))
            if (1)
            {
                // If the station interface has been assigned an IPv4 address, and has
                // an IPv4 gateway, then presume that the device has IPv4 Internet
                // connectivity.
                if (!ip4_addr_isany_val(*netif_ip4_addr(netif)) && !ip4_addr_isany_val(*netif_ip4_gw(netif)))
                {
                    haveIPv4Conn = true;
                    char addrStr[INET_ADDRSTRLEN];
                    // TODO: change the code to using IPv6 address
                    sprintf(addrStr, "%d.%d.%d.%d", (int) (netif->ip_addr.u_addr.ip4.addr & 0xff),
                            (int) ((netif->ip_addr.u_addr.ip4.addr >> 8) & 0xff),
                            (int) ((netif->ip_addr.u_addr.ip4.addr >> 16) & 0xff),
                            (int) ((netif->ip_addr.u_addr.ip4.addr >> 24) & 0xff));
                    IPAddress::FromString(addrStr, addr);
                }

                // TODO
                // Search among the IPv6 addresses assigned to the interface for a Global Unicast
                // address (2000::/3) that is in the valid state.  If such an address is found...
                // for (uint8_t i = 0; i < LWIP_IPV6_NUM_ADDRESSES; i++)
                // {
                //     if (ip6_addr_isglobal(netif_ip6_addr(netif, i)) && ip6_addr_isvalid(netif_ip6_addr_state(netif, i)))
                //     {
                //         // Determine if there is a default IPv6 router that is currently reachable
                //         // via the station interface.  If so, presume for now that the device has
                //         // IPv6 connectivity.
                //         struct netif * found_if = nd6_find_route(IP6_ADDR_ANY6);
                //         if (found_if && netif->num == found_if->num)
                //         {
                //             haveIPv6Conn = true;
                //         }
                //     }
                // }
            }
        }
#endif /* OLD-Code */
>>>>>>> 530e3253
    }

    // If the internet connectivity state has changed...
    if (haveIPv4Conn != hadIPv4Conn || haveIPv6Conn != hadIPv6Conn)
    {
        // Update the current state.
        mFlags.Set(ConnectivityFlags::kHaveIPv4InternetConnectivity, haveIPv4Conn)
            .Set(ConnectivityFlags::kHaveIPv6InternetConnectivity, haveIPv6Conn);

        // Alert other components of the state change.
        ChipDeviceEvent event;
        event.Type                                 = DeviceEventType::kInternetConnectivityChange;
        event.InternetConnectivityChange.IPv4      = GetConnectivityChange(hadIPv4Conn, haveIPv4Conn);
        event.InternetConnectivityChange.IPv6      = GetConnectivityChange(hadIPv6Conn, haveIPv6Conn);
        event.InternetConnectivityChange.ipAddress = addr;

        (void) PlatformMgr().PostEvent(&event);

        if (haveIPv4Conn != hadIPv4Conn)
        {
            ChipLogProgress(DeviceLayer, "%s Internet connectivity %s", "IPv4", (haveIPv4Conn) ? "ESTABLISHED" : "LOST");
        }

        if (haveIPv6Conn != hadIPv6Conn)
        {
            ChipLogProgress(DeviceLayer, "%s Internet connectivity %s", "IPv6", (haveIPv6Conn) ? "ESTABLISHED" : "LOST");
        }
    }
}

} // namespace DeviceLayer
} // namespace chip<|MERGE_RESOLUTION|>--- conflicted
+++ resolved
@@ -390,67 +390,11 @@
     // If the WiFi station is currently in the connected state...
     if (mWiFiStationState == kWiFiStationState_Connected)
     {
-<<<<<<< HEAD
 #if CHIP_DEVICE_CONFIG_ENABLE_IPV4
         haveIPv4Conn = wfx_have_ipv4_addr(SL_WFX_STA_INTERFACE);
 #endif /* CHIP_DEVICE_CONFIG_ENABLE_IPV4 */
         haveIPv6Conn = wfx_have_ipv6_addr(SL_WFX_STA_INTERFACE);
-=======
-#if 1 //! defined (SL_WF200) || (SL_WF200 == 0)
-        haveIPv4Conn = wfx_have_ipv4_addr(SL_WFX_STA_INTERFACE);
-#if (CHIP_DEVICE_CONFIG_ENABLE_IPV6)
-        haveIPv6Conn = wfx_have_ipv6_addr(SL_WFX_STA_INTERFACE);
 #endif
-        /* TODO  - haveIPv6Conn */
-#else  /* Old code that needed LWIP and its internals */
-        // Get the LwIP netif for the WiFi station interface.
-        struct netif * netif = Internal::WFXUtils::GetStationNetif();
-
-        // If the WiFi station interface is up...
-        if (netif != NULL && netif_is_up(netif) && netif_is_link_up(netif))
-        {
-            // // Check if a DNS server is currently configured.  If so...
-            // TODO
-            // ip_addr_t dnsServerAddr = *dns_getserver(0);
-            // if (!ip_addr_isany_val(dnsServerAddr))
-            if (1)
-            {
-                // If the station interface has been assigned an IPv4 address, and has
-                // an IPv4 gateway, then presume that the device has IPv4 Internet
-                // connectivity.
-                if (!ip4_addr_isany_val(*netif_ip4_addr(netif)) && !ip4_addr_isany_val(*netif_ip4_gw(netif)))
-                {
-                    haveIPv4Conn = true;
-                    char addrStr[INET_ADDRSTRLEN];
-                    // TODO: change the code to using IPv6 address
-                    sprintf(addrStr, "%d.%d.%d.%d", (int) (netif->ip_addr.u_addr.ip4.addr & 0xff),
-                            (int) ((netif->ip_addr.u_addr.ip4.addr >> 8) & 0xff),
-                            (int) ((netif->ip_addr.u_addr.ip4.addr >> 16) & 0xff),
-                            (int) ((netif->ip_addr.u_addr.ip4.addr >> 24) & 0xff));
-                    IPAddress::FromString(addrStr, addr);
-                }
-
-                // TODO
-                // Search among the IPv6 addresses assigned to the interface for a Global Unicast
-                // address (2000::/3) that is in the valid state.  If such an address is found...
-                // for (uint8_t i = 0; i < LWIP_IPV6_NUM_ADDRESSES; i++)
-                // {
-                //     if (ip6_addr_isglobal(netif_ip6_addr(netif, i)) && ip6_addr_isvalid(netif_ip6_addr_state(netif, i)))
-                //     {
-                //         // Determine if there is a default IPv6 router that is currently reachable
-                //         // via the station interface.  If so, presume for now that the device has
-                //         // IPv6 connectivity.
-                //         struct netif * found_if = nd6_find_route(IP6_ADDR_ANY6);
-                //         if (found_if && netif->num == found_if->num)
-                //         {
-                //             haveIPv6Conn = true;
-                //         }
-                //     }
-                // }
-            }
-        }
-#endif /* OLD-Code */
->>>>>>> 530e3253
     }
 
     // If the internet connectivity state has changed...
