--- conflicted
+++ resolved
@@ -426,26 +426,12 @@
 
 TrustVerificationError DeviceCommissioner::PerformVendorIDVerificationProcedure()
 {
-<<<<<<< HEAD
-    CHIP_ERROR err = VerifyVendorId(
-        mDeviceProxy, 
-        &mInfo
-=======
-    ByteSpan rcacSpan = mInfo.adminRCAC.Span();
-    ByteSpan icacSpan = mInfo.adminICAC.Span();
-    ByteSpan nocSpan = mInfo.adminNOC.Span();
-
     auto getSession = [this]() { return this->mDeviceProxy->GetSecureSession(); };
 
     CHIP_ERROR err = VerifyVendorId(
         mDeviceProxy->GetExchangeManager(),
         getSession,
-        mInfo.adminFabricIndex, 
-        mInfo.adminVendorId, 
-        rcacSpan, 
-        icacSpan, 
-        nocSpan
->>>>>>> e5727b94
+        &mInfo
     );
     if (err != CHIP_NO_ERROR)
     {
