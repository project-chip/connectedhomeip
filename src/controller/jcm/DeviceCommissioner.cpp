/*
 *    Copyright (c) 2025 Project CHIP Authors
 *    All rights reserved.
 *
 *    Licensed under the Apache License, Version 2.0 (the "License");
 *    you may not use this file except in compliance with the License.
 *    You may obtain a copy of the License at
 *
 *        http://www.apache.org/licenses/LICENSE-2.0
 *
 *    Unless required by applicable law or agreed to in writing, software
 *    distributed under the License is distributed on an "AS IS" BASIS,
 *    WITHOUT WARRANTIES OR CONDITIONS OF ANY KIND, either express or implied.
 *    See the License for the specific language governing permissions and
 *    limitations under the License.
 */

#include "DeviceCommissioner.h"

#include <app-common/zap-generated/ids/Attributes.h>
#include <app-common/zap-generated/ids/Clusters.h>
#include <app/InteractionModelEngine.h>
#include <controller/CommissioningDelegate.h>
#include <credentials/CHIPCert.h>
#include <credentials/FabricTable.h>
#include <crypto/CHIPCryptoPAL.h>
#include <lib/core/CHIPCore.h>
#include <lib/core/CHIPError.h>
#include <lib/dnssd/Advertiser.h>

using namespace ::chip;
using namespace ::chip::app;
using namespace ::chip::Credentials;
using namespace ::chip::Crypto;
using namespace chip::app::Clusters;
using namespace ::chip::Credentials::JCM;

namespace chip {
namespace Controller {
namespace JCM {

/*
 * DeviceCommissioner public interface and override implementation
 */
CHIP_ERROR DeviceCommissioner::StartJCMTrustVerification(DeviceProxy * proxy)
{
    TrustVerificationError error = TrustVerificationError::kSuccess;

    mDeviceProxy = proxy;

    ChipLogProgress(Controller, "JCM: Starting Trust Verification");

    TrustVerificationStageFinished(TrustVerificationStage::kIdle, error);
    if (error != TrustVerificationError::kSuccess)
    {
        ChipLogError(Controller, "JCM: Failed to start Trust Verification: %s", EnumToString(error).c_str());
        return CHIP_ERROR_INTERNAL;
    }

    return CHIP_NO_ERROR;
}

void DeviceCommissioner::ContinueAfterUserConsent(const bool & consent)
{
    TrustVerificationError error = TrustVerificationError::kSuccess;

    if (!consent)
    {
        error = TrustVerificationError::kUserDeniedConsent;
    }

    TrustVerificationStageFinished(TrustVerificationStage::kAskingUserForConsent, error);
}

void DeviceCommissioner::ContinueAfterVendorIDVerification(const CHIP_ERROR & err)
{
    TrustVerificationError error = TrustVerificationError::kSuccess;

    if (err != CHIP_NO_ERROR)
    {
        error = TrustVerificationError::kVendorIdVerificationFailed;
    }

    TrustVerificationStageFinished(TrustVerificationStage::kPerformingVendorIDVerification, error);
}

CHIP_ERROR DeviceCommissioner::ParseAdminFabricIndexAndEndpointId(const ReadCommissioningInfo & info)
{
    auto attributeCache = info.attributes;

    CHIP_ERROR err = attributeCache->ForEachAttribute(
        Clusters::JointFabricAdministrator::Id, [this, &attributeCache](const ConcreteAttributePath & path) {
            using namespace Clusters::JointFabricAdministrator::Attributes;
            AdministratorFabricIndex::TypeInfo::DecodableType administratorFabricIndex;

            VerifyOrReturnError(path.mAttributeId == AdministratorFabricIndex::Id, CHIP_NO_ERROR);
            ReturnErrorOnFailure(attributeCache->Get<AdministratorFabricIndex::TypeInfo>(path, administratorFabricIndex));

            if (!administratorFabricIndex.IsNull() && administratorFabricIndex.Value() != kUndefinedFabricIndex)
            {
                ChipLogProgress(Controller, "JCM: AdministratorFabricIndex: %d", administratorFabricIndex.Value());
                mInfo.adminFabricIndex = administratorFabricIndex.Value();
                mInfo.adminEndpointId  = path.mEndpointId;
            }
            else
            {
                ChipLogError(Controller, "JCM: JF Administrator Cluster not found!");
                return CHIP_ERROR_NOT_FOUND;
            }

            // This is not an error; error checking is after iterating through the attributes
            return CHIP_NO_ERROR;
        });

    if (err != CHIP_NO_ERROR)
    {
        ChipLogError(Controller, "JCM: Failed to parse Administrator Fabric Index: %s", err.AsString());
        return err;
    }

    if (mInfo.adminFabricIndex == kUndefinedFabricIndex)
    {
        ChipLogError(Controller, "JCM: Invalid Fabric Index");
        return CHIP_ERROR_NOT_FOUND;
    }

    if (mInfo.adminEndpointId == kInvalidEndpointId)
    {
        ChipLogError(Controller, "JCM: Invalid Endpoint ID");
        return CHIP_ERROR_NOT_FOUND;
    }

    ChipLogProgress(Controller, "JCM: Successfully parsed the Administrator Fabric Index and Endpoint ID");

    return CHIP_NO_ERROR;
}

CHIP_ERROR DeviceCommissioner::ParseOperationalCredentials(const ReadCommissioningInfo & info)
{
    auto attributeCache = info.attributes;

    CHIP_ERROR err =
        attributeCache->ForEachAttribute(OperationalCredentials::Id, [this, &attributeCache](const ConcreteAttributePath & path) {
            using namespace chip::app::Clusters::OperationalCredentials::Attributes;

            switch (path.mAttributeId)
            {
            case Fabrics::Id: {
                Fabrics::TypeInfo::DecodableType fabrics;
                ReturnErrorOnFailure(attributeCache->Get<Fabrics::TypeInfo>(path, fabrics));
                bool foundMatchingFabricIndex = false;

                auto iter = fabrics.begin();
                while (iter.Next())
                {
                    auto & fabricDescriptor = iter.GetValue();

                    if (fabricDescriptor.VIDVerificationStatement.HasValue())
                    {
                        ChipLogError(
                            Controller,
                            "JCM: A VID Verification Statement is not supported, Joint Fabric requires an ICA on the fabric!");
                        return CHIP_ERROR_CANCELLED;
                    }

                    if (fabricDescriptor.fabricIndex == mInfo.adminFabricIndex)
                    {
                        if (fabricDescriptor.rootPublicKey.size() != kP256_PublicKey_Length)
                        {
                            ChipLogError(Controller, "JCM: Fabric root key size mismatch");
                            return CHIP_ERROR_KEY_NOT_FOUND;
                        }

                        mInfo.rootPublicKey.CopyFromSpan(fabricDescriptor.rootPublicKey);
                        mInfo.adminVendorId      = fabricDescriptor.vendorID;
                        mInfo.adminFabricId      = fabricDescriptor.fabricID;
                        foundMatchingFabricIndex = true;

                        ChipLogProgress(Controller, "JCM: Successfully parsed the Administrator Fabric Table");
                        break;
                    }
                }
                if (!foundMatchingFabricIndex)
                {
                    return CHIP_ERROR_NOT_FOUND;
                }

                // Successfully parsed the Fabric Descriptor
                return CHIP_NO_ERROR;
            }
            case NOCs::Id: {
                NOCs::TypeInfo::DecodableType nocs;
                ReturnErrorOnFailure(attributeCache->Get<NOCs::TypeInfo>(path, nocs));

                auto iter = nocs.begin();
                while (iter.Next())
                {
                    auto & nocStruct = iter.GetValue();

                    if (nocStruct.fabricIndex == mInfo.adminFabricIndex)
                    {
                        mInfo.adminNOC.CopyFromSpan(nocStruct.noc);

                        if (!nocStruct.icac.IsNull())
                        {
                            auto icac = nocStruct.icac.Value();
                            mInfo.adminICAC.CopyFromSpan(icac);
                        }
                        else
                        {
                            ChipLogError(Controller, "JCM: ICAC not present!");
                            return CHIP_ERROR_CERT_NOT_FOUND;
                        }
                        ChipLogProgress(Controller, "JCM: Successfully parsed the Administrator NOC and ICAC");
                        break;
                    }
                }
                return CHIP_NO_ERROR;
            }
            default:
                // Ignore other attributes; this is not an error condition
                return CHIP_NO_ERROR;
            }

            // This is not an error; error checking is after iterating through the attributes
            return CHIP_NO_ERROR;
        });

    if (err != CHIP_NO_ERROR)
    {
        ChipLogError(Controller, "JCM: Failed to parse Operational Credentials: %s", err.AsString());
        return err;
    }

    if (mInfo.rootPublicKey.AllocatedSize() == 0)
    {
        ChipLogError(Controller, "JCM: Root public key is empty!");
        return CHIP_ERROR_KEY_NOT_FOUND;
    }

    if (mInfo.adminNOC.AllocatedSize() == 0)
    {
        ChipLogError(Controller, "JCM: Administrator NOC is empty!");
        return CHIP_ERROR_CERT_NOT_FOUND;
    }

    if (mInfo.adminICAC.AllocatedSize() == 0)
    {
        ChipLogError(Controller, "JCM: Administrator ICAC is empty!");
        return CHIP_ERROR_CERT_NOT_FOUND;
    }

    ChipLogProgress(Controller, "JCM: Successfully parsed the Operational Credentials");

    return CHIP_NO_ERROR;
}

CHIP_ERROR DeviceCommissioner::ParseTrustedRoot(const ReadCommissioningInfo & info)
{
    auto attributeCache = info.attributes;

    CHIP_ERROR err =
        attributeCache->ForEachAttribute(OperationalCredentials::Id, [this, &attributeCache](const ConcreteAttributePath & path) {
            using namespace chip::app::Clusters::OperationalCredentials::Attributes;

            switch (path.mAttributeId)
            {
            case TrustedRootCertificates::Id: {
                bool foundMatchingRcac = false;
                TrustedRootCertificates::TypeInfo::DecodableType trustedCAs;
                ReturnErrorOnFailure(attributeCache->Get<TrustedRootCertificates::TypeInfo>(path, trustedCAs));

                auto iter = trustedCAs.begin();
                while (iter.Next())
                {
                    auto & trustedCA = iter.GetValue();
                    P256PublicKeySpan trustedCAPublicKeySpan;

                    ReturnErrorOnFailure(ExtractPublicKeyFromChipCert(trustedCA, trustedCAPublicKeySpan));
                    P256PublicKey trustedCAPublicKey{ trustedCAPublicKeySpan };

                    if (mInfo.rootPublicKey.AllocatedSize() != kP256_PublicKey_Length)
                    {
                        ChipLogError(Controller, "JCM: Fabric root key size mismatch");
                        return CHIP_ERROR_KEY_NOT_FOUND;
                    }

                    P256PublicKeySpan rootPubKeySpan(mInfo.rootPublicKey.Get());
                    P256PublicKey fabricTableRootPublicKey{ rootPubKeySpan };

                    if (trustedCAPublicKey.Matches(fabricTableRootPublicKey) && trustedCA.size())
                    {
                        mInfo.adminRCAC.CopyFromSpan(trustedCA);
                        // Successfully found the matching RCAC
                        foundMatchingRcac = true;
                        break;
                    }
                }
                if (!foundMatchingRcac)
                {
                    // Since a matching RCAC was not found, we cannot proceed
                    return CHIP_ERROR_CERT_NOT_FOUND;
                }

                // Successfully parsed the Trusted Root Certificates
                return CHIP_NO_ERROR;
            }
            default:
                // Ignore other attributes; this is not an error condition
                return CHIP_NO_ERROR;
            }
            return CHIP_NO_ERROR;
        });

    if (mInfo.adminRCAC.AllocatedSize() == 0)
    {
        ChipLogError(Controller, "JCM: Did not find a matching RCAC!");
        mInfo.adminFabricIndex = kUndefinedFabricIndex;
        return CHIP_ERROR_CERT_NOT_FOUND;
    }

    if (err != CHIP_NO_ERROR)
    {
        ChipLogError(Controller, "JCM: Failed to parse Trusted Root Certificates: %s", err.AsString());
    }

    return err;
}

CHIP_ERROR DeviceCommissioner::ParseExtraCommissioningInfo(ReadCommissioningInfo & info, const CommissioningParameters & params)
{
    using namespace OperationalCredentials::Attributes;

    CHIP_ERROR err = CHIP_NO_ERROR;

#if CHIP_DEVICE_CONFIG_ENABLE_JOINT_FABRIC
    if (!params.GetUseJCM().ValueOr(false))
    {
        return chip::Controller::DeviceCommissioner::ParseExtraCommissioningInfo(info, params);
    }
#endif // CHIP_DEVICE_CONFIG_ENABLE_JOINT_FABRIC

    err = ParseAdminFabricIndexAndEndpointId(info);
    if (err != CHIP_NO_ERROR)
    {
        ChipLogError(Controller, "JCM: Failed to find Administrator Fabric Index and Endpoint ID");
        return err;
    }

    err = ParseOperationalCredentials(info);
    if (err != CHIP_NO_ERROR)
    {
        ChipLogError(Controller, "JCM: Failed to find Fabric Descriptor Information");
        return err;
    }

    err = ParseTrustedRoot(info);
    if (err != CHIP_NO_ERROR)
    {
        ChipLogError(Controller, "JCM: Failed to find Trusted Root Certificate");
        return err;
    }

    return chip::Controller::DeviceCommissioner::ParseExtraCommissioningInfo(info, params);
}

TrustVerificationError DeviceCommissioner::VerifyAdministratorInformation()
{
    ChipLogProgress(Controller, "JCM: Verify joint fabric administrator endpoint and fabric index");

    if (mInfo.adminEndpointId == kInvalidEndpointId)
    {
        ChipLogError(Controller, "JCM: Administrator endpoint ID not found!");
        return TrustVerificationError::kInvalidAdministratorEndpointId;
    }

    if (mInfo.adminFabricIndex == kUndefinedFabricIndex)
    {
        ChipLogError(Controller, "JCM: Administrator fabric index not found!");
        return TrustVerificationError::kInvalidAdministratorFabricIndex;
    }

    CATValues cats;
    auto nocSpan = mInfo.adminNOC.Span();
    ExtractCATsFromOpCert(nocSpan, cats);

    if (!cats.ContainsIdentifier(kAdminCATIdentifier))
    {
        return TrustVerificationError::kInvalidAdministratorCAT;
    }

    ChipLogProgress(Controller, "JCM: Administrator endpoint ID: %d", mInfo.adminEndpointId);
    ChipLogProgress(Controller, "JCM: Administrator fabric index: %d", mInfo.adminFabricIndex);
    ChipLogProgress(Controller, "JCM: Administrator vendor ID: %d", mInfo.adminVendorId);
    ChipLogProgress(Controller, "JCM: Administrator fabric ID: %llu", static_cast<unsigned long long>(mInfo.adminFabricId));

    return TrustVerificationError::kSuccess;
}

void DeviceCommissioner::OnVendorIdVerficationComplete(const CHIP_ERROR & err)
{
    ContinueAfterVendorIDVerification(err);
}

CHIP_ERROR DeviceCommissioner::OnLookupOperationalTrustAnchor(VendorId vendorID, CertificateKeyId & subjectKeyId,
                                                              ByteSpan & globallyTrustedRootSpan)
{
    if (mTrustVerificationDelegate != nullptr)
    {
        return mTrustVerificationDelegate->OnLookupOperationalTrustAnchor(vendorID, subjectKeyId, globallyTrustedRootSpan);
    }

    return CHIP_ERROR_INTERNAL;
}

TrustVerificationError DeviceCommissioner::PerformVendorIDVerificationProcedure()
{
    auto getSession = [this]() { return this->mDeviceProxy->GetSecureSession(); };

    CHIP_ERROR err = VerifyVendorId(mDeviceProxy->GetExchangeManager(), getSession, &mInfo);
    if (err != CHIP_NO_ERROR)
    {
        ChipLogError(Controller, "Failed to send Verify VendorId: %s", ErrorStr(err));
        ContinueAfterVendorIDVerification(err);
        return TrustVerificationError::kVendorIdVerificationFailed;
    }

    return TrustVerificationError::kAsync; // Indicate that this is an async operation
}

TrustVerificationError DeviceCommissioner::AskUserForConsent()
{
    ChipLogProgress(Controller, "JCM: Asking user for consent");
    if (mTrustVerificationDelegate == nullptr)
    {
        ChipLogError(Controller, "JCM: TrustVerificationDelegate is not set");
        return TrustVerificationError::kTrustVerificationDelegateNotSet; // Indicate that the delegate is not set
    }

    mTrustVerificationDelegate->OnAskUserForConsent(*this, mInfo);
    return TrustVerificationError::kAsync; // Indicate that this is an async operation
}

void DeviceCommissioner::PerformTrustVerificationStage(const TrustVerificationStage & nextStage)
{
    TrustVerificationError error = TrustVerificationError::kSuccess;

    switch (nextStage)
    {
    case TrustVerificationStage::kVerifyingAdministratorInformation:
        error = VerifyAdministratorInformation();
        break;
    case TrustVerificationStage::kPerformingVendorIDVerification:
        error = PerformVendorIDVerificationProcedure();
        break;
    case TrustVerificationStage::kAskingUserForConsent:
        error = AskUserForConsent();
        break;
    case TrustVerificationStage::kComplete:
        error = TrustVerificationError::kSuccess;
        break;
    case TrustVerificationStage::kError:
        error = TrustVerificationError::kInternalError;
        break;
    default:
        ChipLogError(Controller, "JCM: Invalid stage: %d", static_cast<int>(nextStage));
        error = TrustVerificationError::kInternalError;
        break;
    }

    if (error != TrustVerificationError::kAsync)
    {
        TrustVerificationStageFinished(nextStage, error);
    }
}

TrustVerificationStage DeviceCommissioner::GetNextTrustVerificationStage(const TrustVerificationStage & currentStage)
{
    TrustVerificationStage nextStage = TrustVerificationStage::kIdle;

    switch (currentStage)
    {
    case TrustVerificationStage::kIdle:
        nextStage = TrustVerificationStage::kVerifyingAdministratorInformation;
        break;
    case TrustVerificationStage::kVerifyingAdministratorInformation:
        nextStage = TrustVerificationStage::kPerformingVendorIDVerification;
        break;
    case TrustVerificationStage::kPerformingVendorIDVerification:
        nextStage = TrustVerificationStage::kAskingUserForConsent;
        break;
    case TrustVerificationStage::kAskingUserForConsent:
        nextStage = TrustVerificationStage::kComplete;
        break;
    default:
        ChipLogError(Controller, "JCM: Invalid stage: %d", static_cast<int>(currentStage));
        nextStage = TrustVerificationStage::kError;
        break;
    }

    return nextStage;
}

void DeviceCommissioner::OnTrustVerificationComplete(TrustVerificationError error)
{
    if (error == TrustVerificationError::kSuccess)
    {
        ChipLogProgress(Controller, "JCM: Administrator Device passed JCM Trust Verification");

        CommissioningStageComplete(CHIP_NO_ERROR);
    }
    else
    {
        ChipLogError(Controller, "JCM: Failed in verifying JCM Trust Verification: err %s", EnumToString(error).c_str());

        CommissioningDelegate::CommissioningReport report;
        report.Set<TrustVerificationError>(error);

        CommissioningStageComplete(CHIP_ERROR_INTERNAL, report);
    }
}

void DeviceCommissioner::CleanupCommissioning(DeviceProxy * proxy, NodeId nodeId, const CompletionStatus & completionStatus)
{
    chip::Controller::DeviceCommissioner::CleanupCommissioning(proxy, nodeId, completionStatus);

    mInfo.Cleanup();
}

bool DeviceCommissioner::HasValidCommissioningMode(const Dnssd::CommissionNodeData & nodeData)
{
<<<<<<< HEAD
#if CHIP_DEVICE_CONFIG_ENABLE_JOINT_FABRIC
    if (GetCommissioningParameters().HasValue() && GetCommissioningParameters().Value().GetUseJCM().ValueOr(false))
=======
    if (GetCommissioningParameters().GetUseJCM().ValueOr(false))
>>>>>>> f5a7b030
    {
        if (nodeData.commissioningMode != to_underlying(Dnssd::CommissioningMode::kEnabledJointFabric))
        {
            ChipLogProgress(Controller, "Discovered device has a commissioning mode (%u) that is not supported by JCM.",
                            static_cast<unsigned>(nodeData.commissioningMode));
            return false;
        }
    }
    else
    {
        return chip::Controller::DeviceCommissioner::HasValidCommissioningMode(nodeData);
    }

    return true;
#else
    return false;
#endif // CHIP_DEVICE_CONFIG_ENABLE_JOINT_FABRIC
}

} // namespace JCM
} // namespace Controller
} // namespace chip<|MERGE_RESOLUTION|>--- conflicted
+++ resolved
@@ -529,12 +529,9 @@
 
 bool DeviceCommissioner::HasValidCommissioningMode(const Dnssd::CommissionNodeData & nodeData)
 {
-<<<<<<< HEAD
+
 #if CHIP_DEVICE_CONFIG_ENABLE_JOINT_FABRIC
     if (GetCommissioningParameters().HasValue() && GetCommissioningParameters().Value().GetUseJCM().ValueOr(false))
-=======
-    if (GetCommissioningParameters().GetUseJCM().ValueOr(false))
->>>>>>> f5a7b030
     {
         if (nodeData.commissioningMode != to_underlying(Dnssd::CommissioningMode::kEnabledJointFabric))
         {
