--- conflicted
+++ resolved
@@ -57,18 +57,9 @@
 }
 
 CHIP_ERROR VendorIdVerificationClient::Verify(
-<<<<<<< HEAD
-    DeviceProxy * deviceProxy, 
-    TrustVerificationInfo * info,
-=======
     ExchangeManager * exchangeMgr, 
     const SessionGetterFunc getSession,
-    const FabricIndex & fabricIndex, 
-    const VendorId & vendorID, 
-    const ByteSpan & rcacSpan,
-    const ByteSpan & icacSpan,
-    const ByteSpan & nocSpan,
->>>>>>> e5727b94
+    TrustVerificationInfo * info,
     const ByteSpan clientChallengeSpan,
     const SignVIDVerificationResponse::DecodableType responseData
 )
@@ -151,18 +142,9 @@
 }
 
 CHIP_ERROR VendorIdVerificationClient::VerifyVendorId(
-<<<<<<< HEAD
-    DeviceProxy * deviceProxy,
-    TrustVerificationInfo * info)
-=======
     ExchangeManager * exchangeMgr,
     const SessionGetterFunc getSession,
-    const FabricIndex & fabricIndex,
-    const VendorId & vendorID,
-    const ByteSpan & rcacSpan,
-    const ByteSpan & icacSpan,
-    const ByteSpan & nocSpan)
->>>>>>> e5727b94
+    TrustVerificationInfo * info)
 {
     ChipLogProgress(Controller, "Performing vendor ID verification for vendor ID: %u", info->adminVendorId);
 
@@ -177,19 +159,11 @@
     request.fabricIndex = info->adminFabricIndex;
     request.clientChallenge = clientChallengeSpan;
 
-<<<<<<< HEAD
-    auto onSuccessCb = [&, deviceProxy, info, kClientChallenge](const app::ConcreteCommandPath & aPath, const app::StatusIB & aStatus,
+    auto onSuccessCb = [&, exchangeMgr, getSession, info, kClientChallenge](const app::ConcreteCommandPath & aPath, const app::StatusIB & aStatus,
                                      const decltype(request)::ResponseType & responseData) {
         ChipLogProgress(Controller, "Successfully received SignVIDVerificationResponse");
         ByteSpan clientChallenge{ kClientChallenge };
-        CHIP_ERROR err = Verify(deviceProxy, info, clientChallenge, responseData);
-=======
-    auto onSuccessCb = [this, exchangeMgr, getSession, fabricIndex, vendorID, rcacSpan, icacSpan, nocSpan, kClientChallenge](const app::ConcreteCommandPath & aPath, const app::StatusIB & aStatus,
-                                     const decltype(request)::ResponseType & responseData) {
-        ChipLogProgress(Controller, "Successfully received SignVIDVerificationResponse");
-        ByteSpan clientChallenge{ kClientChallenge };
-        CHIP_ERROR err = this->Verify(exchangeMgr, getSession, fabricIndex, vendorID, rcacSpan, icacSpan, nocSpan, clientChallenge, responseData);
->>>>>>> e5727b94
+        CHIP_ERROR err = Verify(exchangeMgr, getSession, info, clientChallenge, responseData);
         ChipLogProgress(Controller, "Vendor ID verification completed with result: %s", ErrorStr(err));
         OnVendorIdVerficationComplete(err);
     };
