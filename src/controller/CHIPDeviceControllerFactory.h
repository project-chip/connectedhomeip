/*
 *
 *    Copyright (c) 2021 Project CHIP Authors
 *    All rights reserved.
 *
 *    Licensed under the Apache License, Version 2.0 (the "License");
 *    you may not use this file except in compliance with the License.
 *    You may obtain a copy of the License at
 *
 *        http://www.apache.org/licenses/LICENSE-2.0
 *
 *    Unless required by applicable law or agreed to in writing, software
 *    distributed under the License is distributed on an "AS IS" BASIS,
 *    WITHOUT WARRANTIES OR CONDITIONS OF ANY KIND, either express or implied.
 *    See the License for the specific language governing permissions and
 *    limitations under the License.
 */

/**
 *    @file
 *      DeviceControllerFactory is a singleton utility class that manages the
 *      runtime DeviceControllerSystemState and provides APIs to setup DeviceControllers
 *      and DeviceCommissioners.
 *
 *      Together with the SystemState this class implicitly manages the lifecycle of the underlying
 *      CHIP stack. It lazily initializes the CHIPStack when setting up Controllers if the SystemState
 *      was previously shutdown.
 */

#pragma once

#include <controller/CHIPDeviceController.h>
#include <controller/CHIPDeviceControllerSystemState.h>
#include <credentials/GroupDataProvider.h>
#include <credentials/OperationalCertificateStore.h>
#include <credentials/attestation_verifier/DeviceAttestationVerifier.h>

namespace chip {

namespace Controller {

struct SetupParams
{
    OperationalCredentialsDelegate * operationalCredentialsDelegate = nullptr;

    /* The following keypair must correspond to the public key used for generating
    controllerNOC. It's used by controller to establish CASE sessions with devices */
    Crypto::P256Keypair * operationalKeypair = nullptr;

    /**
     * Controls whether or not the operationalKeypair should be owned by the
     * caller.  By default, this is false, but if the keypair cannot be
     * serialized, then setting this to true will allow the caller to manage
     * this keypair's lifecycle.
     */
    bool hasExternallyOwnedOperationalKeypair = false;

    /* The following certificates must be in x509 DER format */
    ByteSpan controllerNOC;
    ByteSpan controllerICAC;
    ByteSpan controllerRCAC;

    chip::VendorId controllerVendorId;

    // The Device Pairing Delegated used to initialize a Commissioner
    DevicePairingDelegate * pairingDelegate = nullptr;

    //
    // Controls enabling server cluster interactions on a controller. This in turn
    // causes the following to get enabled:
    //
    //  - CASEServer to listen for unsolicited Sigma1 messages.
    //  - Advertisement of active controller operational identities.
    //
    bool enableServerInteractions = false;

    Credentials::DeviceAttestationVerifier * deviceAttestationVerifier = nullptr;
    CommissioningDelegate * defaultCommissioner                        = nullptr;
};

// TODO everything other than the fabric storage, group data provider, OperationalKeystore
// and OperationalCertificateStore here should be removed. We're blocked because of the
// need to support !CHIP_DEVICE_LAYER
struct FactoryInitParams
{
    System::Layer * systemLayer                                        = nullptr;
    PersistentStorageDelegate * fabricIndependentStorage               = nullptr;
    Credentials::CertificateValidityPolicy * certificateValidityPolicy = nullptr;
    Credentials::GroupDataProvider * groupDataProvider                 = nullptr;
    Inet::EndPointManager<Inet::TCPEndPoint> * tcpEndPointManager      = nullptr;
    Inet::EndPointManager<Inet::UDPEndPoint> * udpEndPointManager      = nullptr;
    FabricTable * fabricTable                                          = nullptr;
    OperationalKeystore * operationalKeystore                          = nullptr;
    Credentials::OperationalCertificateStore * opCertStore             = nullptr;
#if CONFIG_NETWORK_LAYER_BLE
    Ble::BleLayer * bleLayer = nullptr;
#endif

    //
    // Controls enabling server cluster interactions on a controller. This in turn
    // causes the following to get enabled:
    //
    //  - Advertisement of active controller operational identities.
    //
    bool enableServerInteractions = false;

    /* The port used for operational communication to listen for and send messages over UDP/TCP.
     * The default value of `0` will pick any available port. */
    uint16_t listenPort = 0;
};

class DeviceControllerFactory
{
public:
    static DeviceControllerFactory & GetInstance()
    {
        static DeviceControllerFactory instance;
        return instance;
    }

    CHIP_ERROR Init(FactoryInitParams params);

    // Shuts down matter and frees the system state.
    //
    // Must not be called while any controllers are alive.
    void Shutdown();

    CHIP_ERROR SetupController(SetupParams params, DeviceController & controller);
    CHIP_ERROR SetupCommissioner(SetupParams params, DeviceCommissioner & commissioner);

    // ----- IO -----
    /**
     * @brief
     * Start the event loop task within the CHIP stack
     * @return CHIP_ERROR   The return status
     */
    CHIP_ERROR ServiceEvents();

    ~DeviceControllerFactory();
    DeviceControllerFactory(DeviceControllerFactory const &) = delete;
    void operator=(DeviceControllerFactory const &) = delete;

    //
    // Some clients do not prefer a complete shutdown of the stack being initiated if
    // all device controllers have ceased to exist. To avoid that, this method has been
    // created to permit retention of the underlying system state.
    //
    // NB: The system state will still be freed in Shutdown() regardless of this call.
    void RetainSystemState() { (void) mSystemState->Retain(); }

    //
    // To initiate shutdown of the stack upon termination of all resident controllers in the
    // system, invoke this method to decrement the refcount on the system state and consequently,
    // shut-down the stack.
    //
    // This should only be invoked if a matching call to RetainSystemState() was called prior.
    //
    void ReleaseSystemState() { mSystemState->Release(); }

    //
    // Retrieve a read-only pointer to the system state object that contains pointers to key stack
    // singletons. If the pointer is null, it indicates that the DeviceControllerFactory has yet to
    // be initialized properly, or has already been shut-down.
    //
    // This pointer ceases to be valid after a call to Shutdown has been made, or if all active
    // DeviceController instances have gone to 0. Consequently, care has to be taken to correctly
    // sequence the shutting down of active controllers with any entity that interacts with objects
    // present in the system state object. If de-coupling is desired, RetainSystemState and
    // ReleaseSystemState can be used to avoid this.
    //
    const DeviceControllerSystemState * GetSystemState() const { return mSystemState; }

    class ControllerFabricDelegate final : public chip::FabricTable::Delegate
    {
    public:
        CHIP_ERROR Init(SessionResumptionStorage * sessionResumptionStorage, Credentials::GroupDataProvider * groupDataProvider)
        {
            VerifyOrReturnError(sessionResumptionStorage != nullptr, CHIP_ERROR_INVALID_ARGUMENT);
            VerifyOrReturnError(groupDataProvider != nullptr, CHIP_ERROR_INVALID_ARGUMENT);

            mSessionResumptionStorage = sessionResumptionStorage;
            mGroupDataProvider        = groupDataProvider;
            return CHIP_NO_ERROR;
        };

        void OnFabricRemoved(const FabricTable & fabricTable, FabricIndex fabricIndex) override
        {
            (void) fabricTable;
            if (mGroupDataProvider != nullptr)
            {
                mGroupDataProvider->RemoveFabric(fabricIndex);
            }
            ClearCASEResumptionStateOnFabricChange(fabricIndex);
        };

<<<<<<< HEAD
=======
        void OnFabricRetrievedFromStorage(FabricTable & fabricTable, FabricIndex fabricIndex) override
        {
            (void) fabricTable;
            (void) fabricIndex;
        }

        void OnFabricPersistedToStorage(FabricTable & fabricTable, FabricIndex fabricIndex) override
        {
            (void) fabricTable;
            (void) fabricIndex;
        }

        void OnFabricNOCUpdated(chip::FabricTable & fabricTable, chip::FabricIndex fabricIndex) override
        {
            (void) fabricTable;
            ClearCASEResumptionStateOnFabricChange(fabricIndex);
        }

>>>>>>> 776c2b8a
    private:
        void ClearCASEResumptionStateOnFabricChange(chip::FabricIndex fabricIndex)
        {
            VerifyOrReturn(mSessionResumptionStorage != nullptr);
            CHIP_ERROR err = mSessionResumptionStorage->DeleteAll(fabricIndex);
            if (err != CHIP_NO_ERROR)
            {
                ChipLogError(AppServer,
                             "Warning, failed to delete session resumption state for fabric index 0x%x: %" CHIP_ERROR_FORMAT,
                             static_cast<unsigned>(fabricIndex), err.Format());
            }
        }

        Credentials::GroupDataProvider * mGroupDataProvider  = nullptr;
        SessionResumptionStorage * mSessionResumptionStorage = nullptr;
    };

private:
    DeviceControllerFactory() {}
    void PopulateInitParams(ControllerInitParams & controllerParams, const SetupParams & params);
    CHIP_ERROR InitSystemState(FactoryInitParams params);
    CHIP_ERROR InitSystemState();

    uint16_t mListenPort;
    DeviceControllerSystemState * mSystemState              = nullptr;
    PersistentStorageDelegate * mFabricIndependentStorage   = nullptr;
    Crypto::OperationalKeystore * mOperationalKeystore      = nullptr;
    Credentials::OperationalCertificateStore * mOpCertStore = nullptr;
    bool mEnableServerInteractions                          = false;
};

} // namespace Controller
} // namespace chip<|MERGE_RESOLUTION|>--- conflicted
+++ resolved
@@ -183,7 +183,7 @@
             return CHIP_NO_ERROR;
         };
 
-        void OnFabricRemoved(const FabricTable & fabricTable, FabricIndex fabricIndex) override
+        void OnFabricRemoved(const chip::FabricTable & fabricTable, FabricIndex fabricIndex) override
         {
             (void) fabricTable;
             if (mGroupDataProvider != nullptr)
@@ -193,27 +193,12 @@
             ClearCASEResumptionStateOnFabricChange(fabricIndex);
         };
 
-<<<<<<< HEAD
-=======
-        void OnFabricRetrievedFromStorage(FabricTable & fabricTable, FabricIndex fabricIndex) override
-        {
-            (void) fabricTable;
-            (void) fabricIndex;
-        }
-
-        void OnFabricPersistedToStorage(FabricTable & fabricTable, FabricIndex fabricIndex) override
-        {
-            (void) fabricTable;
-            (void) fabricIndex;
-        }
-
-        void OnFabricNOCUpdated(chip::FabricTable & fabricTable, chip::FabricIndex fabricIndex) override
+        void OnFabricUpdated(const chip::FabricTable & fabricTable, chip::FabricIndex fabricIndex) override
         {
             (void) fabricTable;
             ClearCASEResumptionStateOnFabricChange(fabricIndex);
         }
 
->>>>>>> 776c2b8a
     private:
         void ClearCASEResumptionStateOnFabricChange(chip::FabricIndex fabricIndex)
         {
@@ -221,7 +206,7 @@
             CHIP_ERROR err = mSessionResumptionStorage->DeleteAll(fabricIndex);
             if (err != CHIP_NO_ERROR)
             {
-                ChipLogError(AppServer,
+                ChipLogError(Controller,
                              "Warning, failed to delete session resumption state for fabric index 0x%x: %" CHIP_ERROR_FORMAT,
                              static_cast<unsigned>(fabricIndex), err.Format());
             }
