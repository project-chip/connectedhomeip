--- conflicted
+++ resolved
@@ -70,6 +70,10 @@
     kWiFiNetworkEnable,          ///< Send ConnectNetwork (0x31:6) command to the device for the WiFi network
     kThreadNetworkEnable,        ///< Send ConnectNetwork (0x31:6) command to the device for the Thread network
     kEvictPreviousCaseSessions,  ///< Evict previous stale case sessions from a commissioned device with this node ID before
+    kWaitForDeviceInstallation,  ///< Wait until the user has installed and powered on the device. Step used in case of
+                                 ///< NFC Commissioning without power.
+                                 ///< When the user has confirmed the installation of the device, the application should
+                                 ///< call ContinueCommissioningOverOperationalNetwork()
     kFindOperationalForStayActive, ///< Perform operational discovery and establish a CASE session with the device for ICD
                                    ///< StayActive command
     kFindOperationalForCommissioningComplete, ///< Perform operational discovery and establish a CASE session with the device for
@@ -89,15 +93,6 @@
     kRemoveThreadNetworkConfig,       ///< Remove Thread network config.
     kConfigureTCAcknowledgments,      ///< Send SetTCAcknowledgements (0x30:6) command to the device
     kCleanup,                         ///< Call delegates with status, free memory, clear timers and state/
-<<<<<<< HEAD
-    kJFValidateNOC,                   ///< Verify Admin NOC contains an Administrator CAT
-    kSendVIDVerificationRequest,      ///< Send SignVIDVerificationRequest command to the device
-    kWaitForDeviceInstallation,       ///< Wait until the user has installed and powered on the device. Step used in case of
-                                      ///< NFC Commissioning without power.
-                                      ///< When the user has confirmed the installation of the device, the application should
-                                      ///< call ContinueCommissioningOverOperationalNetwork()
-=======
->>>>>>> ccb2b4ec
 };
 
 enum class ICDRegistrationStrategy : uint8_t
