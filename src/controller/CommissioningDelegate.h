/*
 *
 *    Copyright (c) 2021 Project CHIP Authors
 *    All rights reserved.
 *
 *    Licensed under the Apache License, Version 2.0 (the "License");
 *    you may not use this file except in compliance with the License.
 *    You may obtain a copy of the License at
 *
 *        http://www.apache.org/licenses/LICENSE-2.0
 *
 *    Unless required by applicable law or agreed to in writing, software
 *    distributed under the License is distributed on an "AS IS" BASIS,
 *    WITHOUT WARRANTIES OR CONDITIONS OF ANY KIND, either express or implied.
 *    See the License for the specific language governing permissions and
 *    limitations under the License.
 */

#pragma once
#include <app/OperationalDeviceProxy.h>
#include <controller/CommissioneeDeviceProxy.h>

namespace chip {
namespace Controller {

enum CommissioningStage : uint8_t
{
    kError,
    kSecurePairing,
    kArmFailsafe,
    // kConfigTime,  // NOT YET IMPLEMENTED
    // kConfigTimeZone,  // NOT YET IMPLEMENTED
    // kConfigDST,  // NOT YET IMPLEMENTED
    kConfigRegulatory,
    kSendPAICertificateRequest,
    kSendDACCertificateRequest,
    kSendAttestationRequest,
    kAttestationVerification,
    kSendOpCertSigningRequest,
    kGenerateNOCChain,
    kSendTrustedRootCert,
    kSendNOC,
    kWiFiNetworkSetup,
    kThreadNetworkSetup,
    kWiFiNetworkEnable,
    kThreadNetworkEnable,
    kFindOperational,
    kSendComplete,
    kCleanup,
    kConfigACL,
};

struct WiFiCredentials
{
    ByteSpan ssid;
    // TODO(cecille): We should add a PII bytespan concept.
    ByteSpan credentials;
    WiFiCredentials(ByteSpan newSsid, ByteSpan newCreds) : ssid(newSsid), credentials(newCreds) {}
};

struct NOCChainGenerationParameters
{
    ByteSpan nocsrElements;
    ByteSpan signature;
};
struct NOCerts
{
    ByteSpan noc;
    ByteSpan icac;
};
class CommissioningParameters
{
public:
    static constexpr size_t kMaxThreadDatasetLen = 254;
    static constexpr size_t kMaxSsidLen          = 32;
    static constexpr size_t kMaxCredentialsLen   = 64;
    bool HasCSRNonce() const { return mCSRNonce.HasValue(); }
    bool HasAttestationNonce() const { return mAttestationNonce.HasValue(); }
    bool HasWiFiCredentials() const { return mWiFiCreds.HasValue(); }
    bool HasThreadOperationalDataset() const { return mThreadOperationalDataset.HasValue(); }
<<<<<<< HEAD
    bool HasNOCChainGenerationaParameters() const { return mNOCChainGenerationParameters.HasValue(); }
    bool HasRootCert() const { return mRootCert.HasValue(); }
    bool HasNOCerts() const { return mNOCerts.HasValue(); }
    bool HasAttestationElements() const { return mAttestationElements.HasValue(); }
    bool HasAttestationSignature() const { return mAttestationSignature.HasValue(); }
    bool HasPAI() const { return mPAI.HasValue(); }
    bool HasDAC() const { return mDAC.HasValue(); }
=======
    uint16_t GetFailsafeTimerSeconds() const { return mFailsafeTimerSeconds; }
>>>>>>> ffd25d85
    const Optional<ByteSpan> GetCSRNonce() const { return mCSRNonce; }
    const Optional<ByteSpan> GetAttestationNonce() const { return mAttestationNonce; }
    const Optional<WiFiCredentials> GetWiFiCredentials() const { return mWiFiCreds; }
    const Optional<ByteSpan> GetThreadOperationalDataset() const { return mThreadOperationalDataset; }
    const Optional<NOCChainGenerationParameters> GetNOCChainGenerationParameters() const { return mNOCChainGenerationParameters; }
    const Optional<ByteSpan> GetRootCert() const { return mRootCert; }
    const Optional<NOCerts> GetNOCerts() const { return mNOCerts; }
    const Optional<ByteSpan> GetAttestationElements() const { return mAttestationElements; }
    const Optional<ByteSpan> GetAttestationSignature() const { return mAttestationSignature; }
    const Optional<ByteSpan> GetPAI() const { return mPAI; }
    const Optional<ByteSpan> GetDAC() const { return mDAC; }

    CommissioningParameters & SetFailsafeTimerSeconds(uint16_t seconds)
    {
        mFailsafeTimerSeconds = seconds;
        return *this;
    }

    // The lifetime of the buffer csrNonce is pointing to, should exceed the lifetime of CommissioningParameters object.
    CommissioningParameters & SetCSRNonce(ByteSpan csrNonce)
    {
        mCSRNonce.SetValue(csrNonce);
        return *this;
    }

    // The lifetime of the buffer attestationNonce is pointing to, should exceed the lifetime of CommissioningParameters object.
    CommissioningParameters & SetAttestationNonce(ByteSpan attestationNonce)
    {
        mAttestationNonce.SetValue(attestationNonce);
        return *this;
    }
    CommissioningParameters & SetWiFiCredentials(WiFiCredentials wifiCreds)
    {
        mWiFiCreds.SetValue(wifiCreds);
        return *this;
    }

    CommissioningParameters & SetThreadOperationalDataset(ByteSpan threadOperationalDataset)
    {

        mThreadOperationalDataset.SetValue(threadOperationalDataset);
        return *this;
    }
<<<<<<< HEAD
    // This parameter should be set with the information returned from kSendOpCertSigningRequest. It must be set before calling
    // kGenerateNOCChain.
    CommissioningParameters & SetNOCChainGenerationParameters(const NOCChainGenerationParameters & params)
    {
        mNOCChainGenerationParameters.SetValue(params);
        return *this;
    }
    // Root certs can be generated from the kGenerateNOCChain step. This must be set before calling kSendTrustedRootCert.
    CommissioningParameters & SetRootCert(const ByteSpan & rcac)
    {
        mRootCert.SetValue(rcac);
        return *this;
    }
    // NOC and intermediate cert can be generated from the kGenerateNOCChain step. This must be set before calling kSendNOC
    CommissioningParameters & SetNOCerts(const NOCerts & certs)
    {
        mNOCerts.SetValue(certs);
        return *this;
    }
    CommissioningParameters & SetAttestationElements(const ByteSpan & attestationElements)
    {
        mAttestationElements = MakeOptional(attestationElements);
        return *this;
    }
    CommissioningParameters & SetAttestationSignature(const ByteSpan & attestationSignature)
    {
        mAttestationSignature = MakeOptional(attestationSignature);
        return *this;
    }
    CommissioningParameters & SetPAI(const ByteSpan & pai)
    {
        mPAI = MakeOptional(pai);
        return *this;
    }
    CommissioningParameters & SetDAC(const ByteSpan & dac)
    {
        mDAC = MakeOptional(dac);
        return *this;
    }
=======
    void SetCompletionStatus(CHIP_ERROR err) { completionStatus = err; }
    CHIP_ERROR GetCompletionStatus() { return completionStatus; }
>>>>>>> ffd25d85

private:
    uint16_t mFailsafeTimerSeconds = 60;
    Optional<ByteSpan> mCSRNonce;         ///< CSR Nonce passed by the commissioner
    Optional<ByteSpan> mAttestationNonce; ///< Attestation Nonce passed by the commissioner
    Optional<WiFiCredentials> mWiFiCreds;
    Optional<ByteSpan> mThreadOperationalDataset;
<<<<<<< HEAD
    Optional<NOCChainGenerationParameters> mNOCChainGenerationParameters;
    Optional<ByteSpan> mRootCert;
    Optional<NOCerts> mNOCerts;
    Optional<ByteSpan> mAttestationElements;
    Optional<ByteSpan> mAttestationSignature;
    Optional<ByteSpan> mPAI;
    Optional<ByteSpan> mDAC;
=======
    CHIP_ERROR completionStatus = CHIP_NO_ERROR;
>>>>>>> ffd25d85
};

class CommissioningDelegate
{
public:
    virtual ~CommissioningDelegate(){};
    struct CommissioningReport
    {
        CommissioningReport(CommissioningStage stage) : stageCompleted(stage) {}
        CommissioningStage stageCompleted;
        // TODO: Add other things the delegate needs to know.
        union
        {
            struct
            {
                ByteSpan certificate;
            } requestedCertificate;
            struct
            {
                ByteSpan attestationElements;
                ByteSpan signature;
            } attestationResponse;
            struct
            {
                ByteSpan noc;
                ByteSpan icac;
                ByteSpan rcac;
            } nocChain;
            struct
            {
                OperationalDeviceProxy * operationalProxy;
            } OperationalNodeFoundData;
        };
    };
    virtual CHIP_ERROR CommissioningStepFinished(CHIP_ERROR err, CommissioningReport report) = 0;
};

} // namespace Controller
} // namespace chip<|MERGE_RESOLUTION|>--- conflicted
+++ resolved
@@ -78,7 +78,6 @@
     bool HasAttestationNonce() const { return mAttestationNonce.HasValue(); }
     bool HasWiFiCredentials() const { return mWiFiCreds.HasValue(); }
     bool HasThreadOperationalDataset() const { return mThreadOperationalDataset.HasValue(); }
-<<<<<<< HEAD
     bool HasNOCChainGenerationaParameters() const { return mNOCChainGenerationParameters.HasValue(); }
     bool HasRootCert() const { return mRootCert.HasValue(); }
     bool HasNOCerts() const { return mNOCerts.HasValue(); }
@@ -86,9 +85,7 @@
     bool HasAttestationSignature() const { return mAttestationSignature.HasValue(); }
     bool HasPAI() const { return mPAI.HasValue(); }
     bool HasDAC() const { return mDAC.HasValue(); }
-=======
     uint16_t GetFailsafeTimerSeconds() const { return mFailsafeTimerSeconds; }
->>>>>>> ffd25d85
     const Optional<ByteSpan> GetCSRNonce() const { return mCSRNonce; }
     const Optional<ByteSpan> GetAttestationNonce() const { return mAttestationNonce; }
     const Optional<WiFiCredentials> GetWiFiCredentials() const { return mWiFiCreds; }
@@ -100,6 +97,7 @@
     const Optional<ByteSpan> GetAttestationSignature() const { return mAttestationSignature; }
     const Optional<ByteSpan> GetPAI() const { return mPAI; }
     const Optional<ByteSpan> GetDAC() const { return mDAC; }
+    CHIP_ERROR GetCompletionStatus() { return completionStatus; }
 
     CommissioningParameters & SetFailsafeTimerSeconds(uint16_t seconds)
     {
@@ -132,7 +130,6 @@
         mThreadOperationalDataset.SetValue(threadOperationalDataset);
         return *this;
     }
-<<<<<<< HEAD
     // This parameter should be set with the information returned from kSendOpCertSigningRequest. It must be set before calling
     // kGenerateNOCChain.
     CommissioningParameters & SetNOCChainGenerationParameters(const NOCChainGenerationParameters & params)
@@ -172,10 +169,7 @@
         mDAC = MakeOptional(dac);
         return *this;
     }
-=======
     void SetCompletionStatus(CHIP_ERROR err) { completionStatus = err; }
-    CHIP_ERROR GetCompletionStatus() { return completionStatus; }
->>>>>>> ffd25d85
 
 private:
     uint16_t mFailsafeTimerSeconds = 60;
@@ -183,7 +177,6 @@
     Optional<ByteSpan> mAttestationNonce; ///< Attestation Nonce passed by the commissioner
     Optional<WiFiCredentials> mWiFiCreds;
     Optional<ByteSpan> mThreadOperationalDataset;
-<<<<<<< HEAD
     Optional<NOCChainGenerationParameters> mNOCChainGenerationParameters;
     Optional<ByteSpan> mRootCert;
     Optional<NOCerts> mNOCerts;
@@ -191,9 +184,7 @@
     Optional<ByteSpan> mAttestationSignature;
     Optional<ByteSpan> mPAI;
     Optional<ByteSpan> mDAC;
-=======
     CHIP_ERROR completionStatus = CHIP_NO_ERROR;
->>>>>>> ffd25d85
 };
 
 class CommissioningDelegate
