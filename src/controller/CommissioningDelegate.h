--- conflicted
+++ resolved
@@ -285,13 +285,8 @@
 {
 public:
     virtual ~CommissioningDelegate(){};
-<<<<<<< HEAD
-    struct CommissioningReport : Variant<RequestedCertificate, AttestationResponse, NocChain, OperationalNodeFoundData, BasicVendor,
-                                         BasicProduct, BasicSoftware, NetworkClusters, AdditionalErrorInfo>
-=======
-    struct CommissioningReport
-        : Variant<RequestedCertificate, AttestationResponse, NocChain, OperationalNodeFoundData, ReadCommissioningInfo>
->>>>>>> 52d0b423
+    struct CommissioningReport : Variant<RequestedCertificate, AttestationResponse, NocChain, OperationalNodeFoundData,
+                                         ReadCommissioningInfo, AdditionalErrorInfo>
     {
         CommissioningReport() : stageCompleted(CommissioningStage::kError) {}
         CommissioningStage stageCompleted;
