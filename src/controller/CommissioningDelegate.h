/*
 *
 *    Copyright (c) 2021 Project CHIP Authors
 *    All rights reserved.
 *
 *    Licensed under the Apache License, Version 2.0 (the "License");
 *    you may not use this file except in compliance with the License.
 *    You may obtain a copy of the License at
 *
 *        http://www.apache.org/licenses/LICENSE-2.0
 *
 *    Unless required by applicable law or agreed to in writing, software
 *    distributed under the License is distributed on an "AS IS" BASIS,
 *    WITHOUT WARRANTIES OR CONDITIONS OF ANY KIND, either express or implied.
 *    See the License for the specific language governing permissions and
 *    limitations under the License.
 */

#pragma once
#include <app-common/zap-generated/cluster-objects.h>
#include <app/OperationalSessionSetup.h>
#include <controller/CommissioneeDeviceProxy.h>
#include <credentials/attestation_verifier/DeviceAttestationDelegate.h>
#include <credentials/attestation_verifier/DeviceAttestationVerifier.h>
#include <lib/support/Variant.h>
#include <system/SystemClock.h>

namespace chip {
namespace Controller {

class DeviceCommissioner;

enum CommissioningStage : uint8_t
{
    kError,
    kSecurePairing,              ///< Establish a PASE session with the device
    kReadCommissioningInfo,      ///< Query General Commissioning Attributes, Network Features and Time Synchronization Cluster
<<<<<<< HEAD
    kReadCommissioningInfo2,     ///< Query SupportConcurrentConnection, ICD state, check for matching fabric
=======
    kReadAdditionalAttributes,   ///< Query Additional Attributes, such as SupportsConcurrentConnection
>>>>>>> 3a188d36
    kArmFailsafe,                ///< Send ArmFailSafe (0x30:0) command to the device
    kConfigRegulatory,           ///< Send SetRegulatoryConfig (0x30:2) command to the device
    kConfigureUTCTime,           ///< SetUTCTime if the DUT has a time cluster
    kConfigureTimeZone,          ///< Configure a time zone if one is required and available
    kConfigureDSTOffset,         ///< Configure DST offset if one is required and available
    kConfigureDefaultNTP,        ///< Configure a default NTP server if one is required and available
    kSendPAICertificateRequest,  ///< Send PAI CertificateChainRequest (0x3E:2) command to the device
    kSendDACCertificateRequest,  ///< Send DAC CertificateChainRequest (0x3E:2) command to the device
    kSendAttestationRequest,     ///< Send AttestationRequest (0x3E:0) command to the device
    kAttestationVerification,    ///< Verify AttestationResponse (0x3E:1) validity
    kSendOpCertSigningRequest,   ///< Send CSRRequest (0x3E:4) command to the device
    kValidateCSR,                ///< Verify CSRResponse (0x3E:5) validity
    kGenerateNOCChain,           ///< TLV encode Node Operational Credentials (NOC) chain certs
    kSendTrustedRootCert,        ///< Send AddTrustedRootCertificate (0x3E:11) command to the device
    kSendNOC,                    ///< Send AddNOC (0x3E:6) command to the device
    kConfigureTrustedTimeSource, ///< Configure a trusted time source if one is required and available (must be done after SendNOC)
    kWiFiNetworkSetup,           ///< Send AddOrUpdateWiFiNetwork (0x31:2) command to the device
    kThreadNetworkSetup,         ///< Send AddOrUpdateThreadNetwork (0x31:3) command to the device
    kFailsafeBeforeWiFiEnable,   ///< Extend the fail-safe before doing kWiFiNetworkEnable
    kFailsafeBeforeThreadEnable, ///< Extend the fail-safe before doing kThreadNetworkEnable
    kWiFiNetworkEnable,          ///< Send ConnectNetwork (0x31:6) command to the device for the WiFi network
    kThreadNetworkEnable,        ///< Send ConnectNetwork (0x31:6) command to the device for the Thread network
    kFindOperational,            ///< Perform operational discovery and establish a CASE session with the device
    kSendComplete,               ///< Send CommissioningComplete (0x30:4) command to the device
    kCleanup,                    ///< Call delegates with status, free memory, clear timers and state
    /// Send ScanNetworks (0x31:0) command to the device.
    /// ScanNetworks can happen anytime after kArmFailsafe.
    /// However, the cirque tests fail if it is earlier in the list
    kScanNetworks,
    /// Waiting for the higher layer to provide network credentials before continuing the workflow.
    /// Call CHIPDeviceController::NetworkCredentialsReady() when CommissioningParameters is populated with
    /// network credentials to use in kWiFiNetworkSetup or kThreadNetworkSetup steps.
    kNeedsNetworkCreds,
};

enum ICDRegistrationStrategy : uint8_t
{
    kIgnore,         ///< Do not check whether the device is an ICD during commissioning
    kBeforeComplete, ///< Do commissioner self-registration or external controller registration,
                     ///< Controller should provide a ICDKey manager for generating symmetric key
};

const char * StageToString(CommissioningStage stage);

struct WiFiCredentials
{
    ByteSpan ssid;
    ByteSpan credentials;
    WiFiCredentials(ByteSpan newSsid, ByteSpan newCreds) : ssid(newSsid), credentials(newCreds) {}
};

struct NOCChainGenerationParameters
{
    ByteSpan nocsrElements;
    ByteSpan signature;
};

struct CompletionStatus
{
    CompletionStatus() : err(CHIP_NO_ERROR), failedStage(NullOptional), attestationResult(NullOptional) {}
    CHIP_ERROR err;
    Optional<CommissioningStage> failedStage;
    Optional<Credentials::AttestationVerificationResult> attestationResult;
    Optional<app::Clusters::GeneralCommissioning::CommissioningErrorEnum> commissioningError;
    Optional<app::Clusters::NetworkCommissioning::NetworkCommissioningStatusEnum> networkCommissioningStatus;
};

inline constexpr uint16_t kDefaultFailsafeTimeout = 60;

// Per spec, all commands that are sent with the failsafe armed need at least
// a 30s timeout.
inline constexpr System::Clock::Timeout kMinimumCommissioningStepTimeout = System::Clock::Seconds16(30);

class CommissioningParameters
{
public:
    static constexpr size_t kMaxThreadDatasetLen = 254;
    static constexpr size_t kMaxSsidLen          = 32;
    static constexpr size_t kMaxCredentialsLen   = 64;
    static constexpr size_t kMaxCountryCodeLen   = 2;

    // Value to use when setting the commissioning failsafe timer on the node being commissioned.
    // If the failsafe timer value is passed in as part of the commissioning parameters, that value will be used. If not supplied,
    // the AutoCommissioner will set this to the recommended value read from the node. If that is not set, it will fall back to the
    // default kDefaultFailsafeTimeout.
    // This value should be set before running PerformCommissioningStep for the kArmFailsafe step.
    const Optional<uint16_t> GetFailsafeTimerSeconds() const { return mFailsafeTimerSeconds; }

    // Value to use when re-setting the commissioning failsafe timer immediately prior to operational discovery.
    // If a CASE failsafe timer value is passed in as part of the commissioning parameters, then the failsafe timer
    // will be reset using this value before operational discovery begins. If not supplied, then the AutoCommissioner
    // will not automatically reset the failsafe timer before operational discovery begins. It can be useful for the
    // commissioner to set the CASE failsafe timer to a small value (ex. 30s) when the regular failsafe timer is set
    // to a larger value to accommodate user interaction during setup (network credential selection, user consent
    // after device attestation).
    const Optional<uint16_t> GetCASEFailsafeTimerSeconds() const { return mCASEFailsafeTimerSeconds; }

    // The location (indoor/outdoor) of the node being commissioned.
    // The node regulartory location (indoor/outdoor) should be set by the commissioner explicitly as it may be different than the
    // location of the commissioner. This location will be set on the node if the node supports configurable regulatory location
    // (from GetLocationCapability - see below). If the regulatory location is not supplied, this will fall back to the location in
    // GetDefaultRegulatoryLocation and then to Outdoor (most restrictive).
    // This value should be set before calling PerformCommissioningStep for the kConfigRegulatory step.
    const Optional<app::Clusters::GeneralCommissioning::RegulatoryLocationTypeEnum> GetDeviceRegulatoryLocation() const
    {
        return mDeviceRegulatoryLocation;
    }

    // Value to determine if the node supports Concurrent Connections as read from the GeneralCommissioning cluster. 
<<<<<<< HEAD
    // In the AutoCommissioner, this is automatically set from from the kReadCommissioningInfo or kReadCommissioningInfo2 stage.
=======
    // In the AutoCommissioner, this is automatically set from from the kReadCommissioningInfo or kReadAdditionalAttributes stage.
>>>>>>> 3a188d36
    Optional<bool> GetSupportsConcurrentConnection() const { return mSupportsConcurrentConnection; }

    // The country code to be used for the node, if set.
    Optional<CharSpan> GetCountryCode() const { return mCountryCode; }

    // Time zone to set for the node
    // If required, this will be truncated to fit the max size allowable on the node
    Optional<app::DataModel::List<app::Clusters::TimeSynchronization::Structs::TimeZoneStruct::Type>> GetTimeZone() const
    {
        return mTimeZone;
    }

    // DST offset list. If required, this will be truncated to fit the max size allowable on the node
    // DST list will only be sent if the commissionee requires DST offsets, as indicated in the SetTimeZone response
    Optional<app::DataModel::List<app::Clusters::TimeSynchronization::Structs::DSTOffsetStruct::Type>> GetDSTOffsets() const
    {
        return mDSTOffsets;
    }

    // Default NTP to set on the node if supported and required
    // Default implementation will not overide a value already set on the commissionee
    // TODO: Add a force option?
    Optional<app::DataModel::Nullable<CharSpan>> GetDefaultNTP() const { return mDefaultNTP; }

    // Trusted time source
    // Default implementation will not override a value already set on the commissionee
    // TODO: Add a force option?
    Optional<app::DataModel::Nullable<app::Clusters::TimeSynchronization::Structs::FabricScopedTrustedTimeSourceStruct::Type>>
    GetTrustedTimeSource() const
    {
        return mTrustedTimeSource;
    }

    // Nonce sent to the node to use during the CSR request.
    // When using the AutoCommissioner, this value will be ignored in favour of the value supplied by the
    // OperationalCredentialsDelegate ObtainCsrNonce function. If the credential delegate is not supplied, the value supplied here
    // will be used. If neither is supplied random value will be used as a fallback.
    // This value must be set before calling PerformCommissioningStep for the kSendOpCertSigningRequest step.
    const Optional<ByteSpan> GetCSRNonce() const { return mCSRNonce; }

    // Nonce value sent to the node to use during the attestation request.
    // When using the AutoCommissioner, this value will fall back to random if not supplied.
    // If a non-random value is to be used, the value must be set before calling PerformCommissioningStep for the
    // kSendAttestationRequest step.
    const Optional<ByteSpan> GetAttestationNonce() const { return mAttestationNonce; }

    // WiFi SSID and credentials to use when adding/updating and enabling WiFi on the node.
    // This value must be set before calling PerformCommissioningStep for the kWiFiNetworkSetup or kWiFiNetworkEnable steps.
    const Optional<WiFiCredentials> GetWiFiCredentials() const { return mWiFiCreds; }

    // Thread operational dataset to use when adding/updating and enabling the thread network on the node.
    // This value must be set before calling PerformCommissioningStep for the kThreadNetworkSetup or kThreadNetworkEnable steps.
    const Optional<ByteSpan> GetThreadOperationalDataset() const { return mThreadOperationalDataset; }

    // The NOCSR parameters (elements and signature) returned from the node. In the AutoCommissioner, this is set using the data
    // returned from the kSendOpCertSigningRequest stage.
    // This value must be set before calling PerformCommissioningStep for the kGenerateNOCChain step.
    const Optional<NOCChainGenerationParameters> GetNOCChainGenerationParameters() const { return mNOCChainGenerationParameters; }

    // The root certificate for the operational certificate chain. In the auto commissioner, this is set by by the kGenerateNOCChain
    // stage through the OperationalCredentialsDelegate.
    // This value must be set before calling PerformCommissioningStep for the kSendTrustedRootCert step.
    const Optional<ByteSpan> GetRootCert() const { return mRootCert; }

    // The node operational certificate for the node being commissioned. In the AutoCommissioner, this is set by by the
    // kGenerateNOCChain stage through the OperationalCredentialsDelegate.
    // This value must be set before calling PerformCommissioningStep for the kSendNOC step.
    // This value must also be set before calling PerformCommissioningStep for the kSendTrustedRootCert step, as it is used to set
    // the node id in the DeviceProxy.
    const Optional<ByteSpan> GetNoc() const { return mNoc; }

    // The intermediate certificate for the node being commissioned. In the AutoCommissioner, this is set by by the
    // kGenerateNOCChain stage through the OperationalCredentialsDelegate.
    // This value should be set before calling PerformCommissioningStep for the kSendNOC step.
    const Optional<ByteSpan> GetIcac() const { return mIcac; }

    // Epoch key for the identity protection key for the node being commissioned. In the AutoCommissioner, this is set by by the
    // kGenerateNOCChain stage through the OperationalCredentialsDelegate.
    // This value must be set before calling PerformCommissioningStep for the kSendNOC step.
    const Optional<IdentityProtectionKeySpan> GetIpk() const
    {
        return mIpk.HasValue() ? Optional<IdentityProtectionKeySpan>(mIpk.Value().Span()) : Optional<IdentityProtectionKeySpan>();
    }

    // Admin subject id used for the case access control entry created if the AddNOC command succeeds. In the AutoCommissioner, this
    // is set by by the kGenerateNOCChain stage through the OperationalCredentialsDelegate.
    // This must be set before calling PerformCommissioningStep for the kSendNOC step.
    const Optional<NodeId> GetAdminSubject() const { return mAdminSubject; }

    // Attestation elements from the node. These are obtained from node in response to the AttestationRequest command. In the
    // AutoCommissioner, this is automatically set from the report from the kSendAttestationRequest stage.
    // This must be set before calling PerformCommissioningStep for the kAttestationVerification step.
    const Optional<ByteSpan> GetAttestationElements() const { return mAttestationElements; }

    // Attestation signature from the node. This is obtained from node in response to the AttestationRequest command. In the
    // AutoCommissioner, this is automatically set from the report from the kSendAttestationRequest stage.
    // This must be set before calling PerformCommissioningStep for the kAttestationVerification step.
    const Optional<ByteSpan> GetAttestationSignature() const { return mAttestationSignature; }

    // Product attestation intermediate certificate from the node. This is obtained from the node in response to the
    // CertificateChainRequest command for the PAI. In the AutoCommissioner, this is automatically set from the report from the
    // kSendPAICertificateRequest stage.
    // This must be set before calling PerformCommissioningStep for the kAttestationVerificationstep.
    const Optional<ByteSpan> GetPAI() const { return mPAI; }

    // Device attestation certificate from the node. This is obtained from the node in response to the CertificateChainRequest
    // command for the DAC. In the AutoCommissioner, this is automatically set from the report from the kSendDACCertificateRequest
    // stage.
    // This must be set before calling PerformCommissioningStep for the kAttestationVerification step.
    const Optional<ByteSpan> GetDAC() const { return mDAC; }

    // Node ID when a matching fabric is found in the Node Operational Credentials cluster.
    // In the AutoCommissioner, this is set from kReadCommissioningInfo stage.
    const Optional<NodeId> GetRemoteNodeId() const { return mRemoteNodeId; }

    // Node vendor ID from the basic information cluster. In the AutoCommissioner, this is automatically set from report from the
    // kReadCommissioningInfo stage.
    // This must be set before calling PerformCommissioningStep for the kAttestationVerification step.
    const Optional<VendorId> GetRemoteVendorId() const { return mRemoteVendorId; }

    // Node product ID from the basic information cluster. In the AutoCommissioner, this is automatically set from report from the
    // kReadCommissioningInfo stage.
    // This must be set before calling PerformCommissioningStep for the kAttestationVerification step.
    const Optional<uint16_t> GetRemoteProductId() const { return mRemoteProductId; }

    // Default regulatory location set by the node, as read from the GeneralCommissioning cluster. In the AutoCommissioner, this is
    // automatically set from report from the kReadCommissioningInfo stage.
    // This should be set before calling PerformCommissioningStep for the kConfigRegulatory step.
    const Optional<app::Clusters::GeneralCommissioning::RegulatoryLocationTypeEnum> GetDefaultRegulatoryLocation() const
    {
        return mDefaultRegulatoryLocation;
    }

    // Location capabilities of the node, as read from the GeneralCommissioning cluster. In the AutoCommissioner, this is
    // automatically set from report from the kReadCommissioningInfo stage.
    // This should be set before calling PerformCommissioningStep for the kConfigRegulatory step.
    const Optional<app::Clusters::GeneralCommissioning::RegulatoryLocationTypeEnum> GetLocationCapability() const
    {
        return mLocationCapability;
    }

    // Status to send when calling CommissioningComplete on the PairingDelegate during the kCleanup step. The AutoCommissioner uses
    // this to pass through any error messages received during commissioning.
    const CompletionStatus & GetCompletionStatus() const { return completionStatus; }

    CommissioningParameters & SetFailsafeTimerSeconds(uint16_t seconds)
    {
        mFailsafeTimerSeconds.SetValue(seconds);
        return *this;
    }

    CommissioningParameters & SetCASEFailsafeTimerSeconds(uint16_t seconds)
    {
        mCASEFailsafeTimerSeconds.SetValue(seconds);
        return *this;
    }

    CommissioningParameters & SetDeviceRegulatoryLocation(app::Clusters::GeneralCommissioning::RegulatoryLocationTypeEnum location)
    {
        mDeviceRegulatoryLocation.SetValue(location);
        return *this;
    }

    CommissioningParameters & SetSupportsConcurrentConnection(bool concurrentConnection)
    {
        mSupportsConcurrentConnection.SetValue(concurrentConnection);
        return *this;
    }
 
    // The lifetime of the buffer countryCode is pointing to should exceed the
    // lifetime of CommissioningParameters object.
    CommissioningParameters & SetCountryCode(CharSpan countryCode)
    {
        mCountryCode.SetValue(countryCode);
        return *this;
    }

    // The lifetime of the list buffer needs to exceed the lifetime of the CommissioningParameters object.
    CommissioningParameters &
    SetTimeZone(app::DataModel::List<app::Clusters::TimeSynchronization::Structs::TimeZoneStruct::Type> timeZone)
    {
        mTimeZone.SetValue(timeZone);
        return *this;
    }

    // The lifetime of the list buffer needs to exceed the lifetime of the CommissioningParameters object.
    CommissioningParameters &
    SetDSTOffsets(app::DataModel::List<app::Clusters::TimeSynchronization::Structs::DSTOffsetStruct::Type> dstOffsets)
    {
        mDSTOffsets.SetValue(dstOffsets);
        return *this;
    }

    // The lifetime of the char span needs to exceed the lifetime of the CommissioningParameters
    CommissioningParameters & SetDefaultNTP(app::DataModel::Nullable<CharSpan> defaultNTP)
    {
        mDefaultNTP.SetValue(defaultNTP);
        return *this;
    }

    CommissioningParameters & SetTrustedTimeSource(
        app::DataModel::Nullable<app::Clusters::TimeSynchronization::Structs::FabricScopedTrustedTimeSourceStruct::Type>
            trustedTimeSource)
    {
        mTrustedTimeSource.SetValue(trustedTimeSource);
        return *this;
    }

    // The lifetime of the buffer csrNonce is pointing to, should exceed the lifetime of CommissioningParameters object.
    CommissioningParameters & SetCSRNonce(ByteSpan csrNonce)
    {
        mCSRNonce.SetValue(csrNonce);
        return *this;
    }

    // The lifetime of the buffer attestationNonce is pointing to, should exceed the lifetime of CommissioningParameters object.
    CommissioningParameters & SetAttestationNonce(ByteSpan attestationNonce)
    {
        mAttestationNonce.SetValue(attestationNonce);
        return *this;
    }
    CommissioningParameters & SetWiFiCredentials(WiFiCredentials wifiCreds)
    {
        mWiFiCreds.SetValue(wifiCreds);
        return *this;
    }

    // If a ThreadOperationalDataset is provided, then the ThreadNetworkScan will not be attempted
    CommissioningParameters & SetThreadOperationalDataset(ByteSpan threadOperationalDataset)
    {

        mThreadOperationalDataset.SetValue(threadOperationalDataset);
        mAttemptThreadNetworkScan = MakeOptional(static_cast<bool>(false));
        return *this;
    }
    // This parameter should be set with the information returned from kSendOpCertSigningRequest. It must be set before calling
    // kGenerateNOCChain.
    CommissioningParameters & SetNOCChainGenerationParameters(const NOCChainGenerationParameters & params)
    {
        mNOCChainGenerationParameters.SetValue(params);
        return *this;
    }
    // Root certs can be generated from the kGenerateNOCChain step. This must be set before calling kSendTrustedRootCert.
    CommissioningParameters & SetRootCert(const ByteSpan & rcac)
    {
        mRootCert.SetValue(rcac);
        return *this;
    }
    // NOC and intermediate cert can be generated from the kGenerateNOCChain step. NOC must be set before calling
    // kSendTrustedRootCert. ICAC and NOC must be set before calling kSendNOC
    CommissioningParameters & SetNoc(const ByteSpan & noc)
    {
        mNoc.SetValue(noc);
        return *this;
    }
    CommissioningParameters & SetIcac(const ByteSpan & icac)
    {
        mIcac.SetValue(icac);
        return *this;
    }
    CommissioningParameters & SetIpk(const IdentityProtectionKeySpan ipk)
    {
        mIpk.SetValue(IdentityProtectionKey(ipk));
        return *this;
    }
    CommissioningParameters & SetAdminSubject(const NodeId adminSubject)
    {
        mAdminSubject.SetValue(adminSubject);
        return *this;
    }
    CommissioningParameters & SetAttestationElements(const ByteSpan & attestationElements)
    {
        mAttestationElements = MakeOptional(attestationElements);
        return *this;
    }
    CommissioningParameters & SetAttestationSignature(const ByteSpan & attestationSignature)
    {
        mAttestationSignature = MakeOptional(attestationSignature);
        return *this;
    }
    CommissioningParameters & SetPAI(const ByteSpan & pai)
    {
        mPAI = MakeOptional(pai);
        return *this;
    }
    CommissioningParameters & SetDAC(const ByteSpan & dac)
    {
        mDAC = MakeOptional(dac);
        return *this;
    }
    CommissioningParameters & SetRemoteNodeId(NodeId id)
    {
        mRemoteNodeId = MakeOptional(id);
        return *this;
    }
    CommissioningParameters & SetRemoteVendorId(VendorId id)
    {
        mRemoteVendorId = MakeOptional(id);
        return *this;
    }
    CommissioningParameters & SetRemoteProductId(uint16_t id)
    {
        mRemoteProductId = MakeOptional(id);
        return *this;
    }
    CommissioningParameters & SetDefaultRegulatoryLocation(app::Clusters::GeneralCommissioning::RegulatoryLocationTypeEnum location)
    {
        mDefaultRegulatoryLocation = MakeOptional(location);
        return *this;
    }
    CommissioningParameters & SetLocationCapability(app::Clusters::GeneralCommissioning::RegulatoryLocationTypeEnum capability)
    {
        mLocationCapability = MakeOptional(capability);
        return *this;
    }
    void SetCompletionStatus(const CompletionStatus & status) { completionStatus = status; }

    CommissioningParameters & SetDeviceAttestationDelegate(Credentials::DeviceAttestationDelegate * deviceAttestationDelegate)
    {
        mDeviceAttestationDelegate = deviceAttestationDelegate;
        return *this;
    }

    Credentials::DeviceAttestationDelegate * GetDeviceAttestationDelegate() const { return mDeviceAttestationDelegate; }

    // If an SSID is provided, and AttemptWiFiNetworkScan is true,
    // then a directed scan will be performed using the SSID provided in the WiFiCredentials object
    Optional<bool> GetAttemptWiFiNetworkScan() const { return mAttemptWiFiNetworkScan; }
    CommissioningParameters & SetAttemptWiFiNetworkScan(bool attemptWiFiNetworkScan)
    {
        mAttemptWiFiNetworkScan = MakeOptional(attemptWiFiNetworkScan);
        return *this;
    }

    // If a ThreadOperationalDataset is provided, then the ThreadNetworkScan will not be attempted
    Optional<bool> GetAttemptThreadNetworkScan() const { return mAttemptThreadNetworkScan; }
    CommissioningParameters & SetAttemptThreadNetworkScan(bool attemptThreadNetworkScan)
    {
        if (!mThreadOperationalDataset.HasValue())
        {
            mAttemptThreadNetworkScan = MakeOptional(attemptThreadNetworkScan);
        }
        return *this;
    }

    // Only perform the PASE steps of commissioning.
    // Commissioning will be completed by another admin on the network.
    Optional<bool> GetSkipCommissioningComplete() const { return mSkipCommissioningComplete; }
    CommissioningParameters & SetSkipCommissioningComplete(bool skipCommissioningComplete)
    {
        mSkipCommissioningComplete = MakeOptional(skipCommissioningComplete);
        return *this;
    }

    // Check for matching fabric on target device by reading fabric list and looking for a
    // fabricId and RootCert match. If a match is detected, then use GetNodeId() to
    // access the nodeId for the device on the matching fabric.
    bool GetCheckForMatchingFabric() const { return mCheckForMatchingFabric; }
    CommissioningParameters & SetCheckForMatchingFabric(bool checkForMatchingFabric)
    {
        mCheckForMatchingFabric = checkForMatchingFabric;
        return *this;
    }

    ICDRegistrationStrategy GetICDRegistrationStrategy() const { return mICDRegistrationStrategy; }
    CommissioningParameters & SetICDRegistrationStrategy(ICDRegistrationStrategy icdRegistrationStrategy)
    {
        mICDRegistrationStrategy = icdRegistrationStrategy;
        return *this;
    }

    // Clear all members that depend on some sort of external buffer.  Can be
    // used to make sure that we are not holding any dangling pointers.
    void ClearExternalBufferDependentValues()
    {
        mCSRNonce.ClearValue();
        mAttestationNonce.ClearValue();
        mWiFiCreds.ClearValue();
        mCountryCode.ClearValue();
        mThreadOperationalDataset.ClearValue();
        mNOCChainGenerationParameters.ClearValue();
        mRootCert.ClearValue();
        mNoc.ClearValue();
        mIcac.ClearValue();
        mIpk.ClearValue();
        mAttestationElements.ClearValue();
        mAttestationSignature.ClearValue();
        mPAI.ClearValue();
        mDAC.ClearValue();
        mTimeZone.ClearValue();
        mDSTOffsets.ClearValue();
    }

private:
    // Items that can be set by the commissioner
    Optional<uint16_t> mFailsafeTimerSeconds;
    Optional<uint16_t> mCASEFailsafeTimerSeconds;
    Optional<app::Clusters::GeneralCommissioning::RegulatoryLocationTypeEnum> mDeviceRegulatoryLocation;
    Optional<app::DataModel::List<app::Clusters::TimeSynchronization::Structs::TimeZoneStruct::Type>> mTimeZone;
    Optional<app::DataModel::List<app::Clusters::TimeSynchronization::Structs::DSTOffsetStruct::Type>> mDSTOffsets;
    Optional<app::DataModel::Nullable<CharSpan>> mDefaultNTP;
    Optional<app::DataModel::Nullable<app::Clusters::TimeSynchronization::Structs::FabricScopedTrustedTimeSourceStruct::Type>>
        mTrustedTimeSource;
    Optional<ByteSpan> mCSRNonce;
    Optional<ByteSpan> mAttestationNonce;
    Optional<WiFiCredentials> mWiFiCreds;
    Optional<CharSpan> mCountryCode;
    Optional<ByteSpan> mThreadOperationalDataset;
    Optional<NOCChainGenerationParameters> mNOCChainGenerationParameters;
    Optional<ByteSpan> mRootCert;
    Optional<ByteSpan> mNoc;
    Optional<ByteSpan> mIcac;
    Optional<IdentityProtectionKey> mIpk;
    Optional<NodeId> mAdminSubject;
    // Items that come from the device in commissioning steps
    Optional<ByteSpan> mAttestationElements;
    Optional<ByteSpan> mAttestationSignature;
    Optional<ByteSpan> mPAI;
    Optional<ByteSpan> mDAC;
    Optional<NodeId> mRemoteNodeId;
    Optional<VendorId> mRemoteVendorId;
    Optional<uint16_t> mRemoteProductId;
    Optional<app::Clusters::GeneralCommissioning::RegulatoryLocationTypeEnum> mDefaultRegulatoryLocation;
    Optional<app::Clusters::GeneralCommissioning::RegulatoryLocationTypeEnum> mLocationCapability;
    Optional<bool> mSupportsConcurrentConnection;
    CompletionStatus completionStatus;
    Credentials::DeviceAttestationDelegate * mDeviceAttestationDelegate =
        nullptr; // Delegate to handle device attestation failures during commissioning
    Optional<bool> mAttemptWiFiNetworkScan;
    Optional<bool> mAttemptThreadNetworkScan; // This automatically gets set to false when a ThreadOperationalDataset is set
    Optional<bool> mSkipCommissioningComplete;
    ICDRegistrationStrategy mICDRegistrationStrategy = ICDRegistrationStrategy::kIgnore;
    bool mCheckForMatchingFabric                     = false;
};

struct RequestedCertificate
{
    RequestedCertificate(ByteSpan newCertificate) : certificate(newCertificate) {}
    ByteSpan certificate;
};

struct AttestationResponse
{
    AttestationResponse(ByteSpan newAttestationElements, ByteSpan newSignature) :
        attestationElements(newAttestationElements), signature(newSignature)
    {}
    ByteSpan attestationElements;
    ByteSpan signature;
};

struct CSRResponse
{
    CSRResponse(ByteSpan elements, ByteSpan newSignature) : nocsrElements(elements), signature(newSignature) {}
    ByteSpan nocsrElements;
    ByteSpan signature;
};

struct NocChain
{
    NocChain(ByteSpan newNoc, ByteSpan newIcac, ByteSpan newRcac, IdentityProtectionKeySpan newIpk, NodeId newAdminSubject) :
        noc(newNoc), icac(newIcac), rcac(newRcac), ipk(newIpk), adminSubject(newAdminSubject)
    {}
    ByteSpan noc;
    ByteSpan icac;
    ByteSpan rcac;
    IdentityProtectionKeySpan ipk;
    NodeId adminSubject;
};

struct OperationalNodeFoundData
{
    OperationalNodeFoundData(OperationalDeviceProxy proxy) : operationalProxy(proxy) {}
    OperationalDeviceProxy operationalProxy;
};

struct NetworkClusterInfo
{
    EndpointId endpoint = kInvalidEndpointId;
    app::Clusters::NetworkCommissioning::Attributes::ConnectMaxTimeSeconds::TypeInfo::DecodableType minConnectionTime;
};
struct NetworkClusters
{
    NetworkClusterInfo wifi;
    NetworkClusterInfo thread;
    NetworkClusterInfo eth;
};
struct BasicClusterInfo
{
    VendorId vendorId  = VendorId::Common;
    uint16_t productId = 0;
};
struct GeneralCommissioningInfo
{
    uint64_t breadcrumb          = 0;
    uint16_t recommendedFailsafe = 0;
    app::Clusters::GeneralCommissioning::RegulatoryLocationTypeEnum currentRegulatoryLocation =
        app::Clusters::GeneralCommissioning::RegulatoryLocationTypeEnum::kIndoorOutdoor;
    app::Clusters::GeneralCommissioning::RegulatoryLocationTypeEnum locationCapability =
        app::Clusters::GeneralCommissioning::RegulatoryLocationTypeEnum::kIndoorOutdoor;
    ;
    bool supportsConcurrentConnection = true;
};

struct ReadCommissioningInfo
{
    NetworkClusters network;
    BasicClusterInfo basic;
    GeneralCommissioningInfo general;
    bool requiresUTC               = false;
    bool requiresTimeZone          = false;
    bool requiresDefaultNTP        = false;
    bool requiresTrustedTimeSource = false;
    uint8_t maxTimeZoneSize        = 1;
    uint8_t maxDSTSize             = 1;
};
<<<<<<< HEAD

struct ReadCommissioningInfo2
{
    NodeId nodeId                       = kUndefinedNodeId;
    bool isIcd                          = false;
    bool checkInProtocolSupport         = false;
    bool supportsConcurrentConnection   = true;
=======
struct AdditionalAttributeInfo
{
    NodeId nodeId = kUndefinedNodeId;
    GeneralCommissioningInfo general;
>>>>>>> 3a188d36
};

struct TimeZoneResponseInfo
{
    bool requiresDSTOffsets;
};

struct AttestationErrorInfo
{
    AttestationErrorInfo(Credentials::AttestationVerificationResult result) : attestationResult(result) {}
    Credentials::AttestationVerificationResult attestationResult;
};

struct CommissioningErrorInfo
{
    CommissioningErrorInfo(app::Clusters::GeneralCommissioning::CommissioningErrorEnum result) : commissioningError(result) {}
    app::Clusters::GeneralCommissioning::CommissioningErrorEnum commissioningError;
};

struct NetworkCommissioningStatusInfo
{
    NetworkCommissioningStatusInfo(app::Clusters::NetworkCommissioning::NetworkCommissioningStatusEnum result) :
        networkCommissioningStatus(result)
    {}
    app::Clusters::NetworkCommissioning::NetworkCommissioningStatusEnum networkCommissioningStatus;
};

class CommissioningDelegate
{
public:
    virtual ~CommissioningDelegate(){};
    /* CommissioningReport is returned after each commissioning step is completed. The reports for each step are:
     * kReadCommissioningInfo - ReadCommissioningInfo
     * kReadAdditionalAttributes - ReadCommissioningInfo
     * kArmFailsafe: CommissioningErrorInfo if there is an error
     * kConfigRegulatory: CommissioningErrorInfo if there is an error
     * kConfigureUTCTime: None
     * kConfigureTimeZone: TimeZoneResponseInfo
     * kConfigureDSTOffset: None
     * kConfigureDefaultNTP: None
     * kSendPAICertificateRequest: RequestedCertificate
     * kSendDACCertificateRequest: RequestedCertificate
     * kSendAttestationRequest: AttestationResponse
     * kAttestationVerification: AttestationErrorInfo if there is an error
     * kSendOpCertSigningRequest: CSRResponse
     * kGenerateNOCChain: NocChain
     * kSendTrustedRootCert: None
     * kSendNOC: none
     * kConfigureTrustedTimeSource: None
     * kWiFiNetworkSetup: NetworkCommissioningStatusInfo if there is an error
     * kThreadNetworkSetup: NetworkCommissioningStatusInfo if there is an error
     * kWiFiNetworkEnable: NetworkCommissioningStatusInfo if there is an error
     * kThreadNetworkEnable: NetworkCommissioningStatusInfo if there is an error
     * kFindOperational: OperationalNodeFoundData
     * kSendComplete: CommissioningErrorInfo if there is an error
     * kCleanup: none
     */
    struct CommissioningReport : Variant<RequestedCertificate, AttestationResponse, CSRResponse, NocChain, OperationalNodeFoundData,
<<<<<<< HEAD
                                         ReadCommissioningInfo, ReadCommissioningInfo2, AttestationErrorInfo,
                                         CommissioningErrorInfo, NetworkCommissioningStatusInfo, TimeZoneResponseInfo>
=======
                                         ReadCommissioningInfo, AttestationErrorInfo, CommissioningErrorInfo,
                                         NetworkCommissioningStatusInfo, AdditionalAttributeInfo, TimeZoneResponseInfo>
>>>>>>> 3a188d36
    {
        CommissioningReport() : stageCompleted(CommissioningStage::kError) {}
        CommissioningStage stageCompleted;
    };
    virtual CHIP_ERROR SetCommissioningParameters(const CommissioningParameters & params)                           = 0;
    virtual const CommissioningParameters & GetCommissioningParameters() const                                      = 0;
    virtual void SetOperationalCredentialsDelegate(OperationalCredentialsDelegate * operationalCredentialsDelegate) = 0;
    virtual CHIP_ERROR StartCommissioning(DeviceCommissioner * commissioner, CommissioneeDeviceProxy * proxy)       = 0;
    virtual CHIP_ERROR CommissioningStepFinished(CHIP_ERROR err, CommissioningReport report)                        = 0;
};

} // namespace Controller
} // namespace chip<|MERGE_RESOLUTION|>--- conflicted
+++ resolved
@@ -35,11 +35,7 @@
     kError,
     kSecurePairing,              ///< Establish a PASE session with the device
     kReadCommissioningInfo,      ///< Query General Commissioning Attributes, Network Features and Time Synchronization Cluster
-<<<<<<< HEAD
     kReadCommissioningInfo2,     ///< Query SupportConcurrentConnection, ICD state, check for matching fabric
-=======
-    kReadAdditionalAttributes,   ///< Query Additional Attributes, such as SupportsConcurrentConnection
->>>>>>> 3a188d36
     kArmFailsafe,                ///< Send ArmFailSafe (0x30:0) command to the device
     kConfigRegulatory,           ///< Send SetRegulatoryConfig (0x30:2) command to the device
     kConfigureUTCTime,           ///< SetUTCTime if the DUT has a time cluster
@@ -149,11 +145,7 @@
     }
 
     // Value to determine if the node supports Concurrent Connections as read from the GeneralCommissioning cluster. 
-<<<<<<< HEAD
     // In the AutoCommissioner, this is automatically set from from the kReadCommissioningInfo or kReadCommissioningInfo2 stage.
-=======
-    // In the AutoCommissioner, this is automatically set from from the kReadCommissioningInfo or kReadAdditionalAttributes stage.
->>>>>>> 3a188d36
     Optional<bool> GetSupportsConcurrentConnection() const { return mSupportsConcurrentConnection; }
 
     // The country code to be used for the node, if set.
@@ -669,7 +661,6 @@
     uint8_t maxTimeZoneSize        = 1;
     uint8_t maxDSTSize             = 1;
 };
-<<<<<<< HEAD
 
 struct ReadCommissioningInfo2
 {
@@ -677,12 +668,6 @@
     bool isIcd                          = false;
     bool checkInProtocolSupport         = false;
     bool supportsConcurrentConnection   = true;
-=======
-struct AdditionalAttributeInfo
-{
-    NodeId nodeId = kUndefinedNodeId;
-    GeneralCommissioningInfo general;
->>>>>>> 3a188d36
 };
 
 struct TimeZoneResponseInfo
@@ -741,13 +726,8 @@
      * kCleanup: none
      */
     struct CommissioningReport : Variant<RequestedCertificate, AttestationResponse, CSRResponse, NocChain, OperationalNodeFoundData,
-<<<<<<< HEAD
                                          ReadCommissioningInfo, ReadCommissioningInfo2, AttestationErrorInfo,
                                          CommissioningErrorInfo, NetworkCommissioningStatusInfo, TimeZoneResponseInfo>
-=======
-                                         ReadCommissioningInfo, AttestationErrorInfo, CommissioningErrorInfo,
-                                         NetworkCommissioningStatusInfo, AdditionalAttributeInfo, TimeZoneResponseInfo>
->>>>>>> 3a188d36
     {
         CommissioningReport() : stageCompleted(CommissioningStage::kError) {}
         CommissioningStage stageCompleted;
