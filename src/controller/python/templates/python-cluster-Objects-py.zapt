--- conflicted
+++ resolved
@@ -9,14 +9,10 @@
 
 import typing
 from dataclasses import dataclass, field
-<<<<<<< HEAD
-=======
-from enum import IntEnum
 from enum import IntFlag
->>>>>>> 8ad1073c
 
 from chip import ChipUtility
-from chip.enum import MatterIntEnum
+from chip.clusters.enum import MatterIntEnum
 from chip.tlv import float32, uint
 
 from .ClusterObjects import (Cluster, ClusterAttributeDescriptor, ClusterCommand, ClusterEvent, ClusterObject,
