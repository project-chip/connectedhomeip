--- conflicted
+++ resolved
@@ -123,50 +123,6 @@
 PyChipError pychip_DeviceController_GetNodeId(chip::Controller::DeviceCommissioner * devCtrl, uint64_t * outNodeId);
 
 // Rendezvous
-<<<<<<< HEAD
-ChipError::StorageType pychip_DeviceController_ConnectBLE(chip::Controller::DeviceCommissioner * devCtrl, uint16_t discriminator,
-                                                          uint32_t setupPINCode, chip::NodeId nodeid);
-ChipError::StorageType pychip_DeviceController_ConnectIP(chip::Controller::DeviceCommissioner * devCtrl, const char * peerAddrStr,
-                                                         uint32_t setupPINCode, chip::NodeId nodeid);
-ChipError::StorageType pychip_DeviceController_ConnectWithCode(chip::Controller::DeviceCommissioner * devCtrl,
-                                                               const char * onboardingPayload, chip::NodeId nodeid);
-ChipError::StorageType pychip_DeviceController_SetThreadOperationalDataset(const char * threadOperationalDataset, uint32_t size);
-ChipError::StorageType pychip_DeviceController_SetWiFiCredentials(const char * ssid, const char * credentials);
-ChipError::StorageType pychip_DeviceController_CloseSession(chip::Controller::DeviceCommissioner * devCtrl, chip::NodeId nodeid);
-ChipError::StorageType pychip_DeviceController_EstablishPASESessionIP(chip::Controller::DeviceCommissioner * devCtrl,
-                                                                      const char * peerAddrStr, uint32_t setupPINCode,
-                                                                      chip::NodeId nodeid);
-ChipError::StorageType pychip_DeviceController_EstablishPASESessionBLE(chip::Controller::DeviceCommissioner * devCtrl,
-                                                                       uint32_t setupPINCode, uint16_t discriminator,
-                                                                       chip::NodeId nodeid);
-
-ChipError::StorageType pychip_DeviceController_Commission(chip::Controller::DeviceCommissioner * devCtrl, chip::NodeId nodeid);
-
-ChipError::StorageType
-pychip_DeviceController_DiscoverCommissionableNodesLongDiscriminator(chip::Controller::DeviceCommissioner * devCtrl,
-                                                                     uint16_t long_discriminator);
-ChipError::StorageType pychip_DeviceController_DiscoverAllCommissionableNodes(chip::Controller::DeviceCommissioner * devCtrl);
-
-ChipError::StorageType
-pychip_DeviceController_DiscoverCommissionableNodesShortDiscriminator(chip::Controller::DeviceCommissioner * devCtrl,
-                                                                      uint16_t short_discriminator);
-ChipError::StorageType pychip_DeviceController_DiscoverCommissionableNodesVendor(chip::Controller::DeviceCommissioner * devCtrl,
-                                                                                 uint16_t vendor);
-ChipError::StorageType pychip_DeviceController_DiscoverCommissionableNodesDeviceType(chip::Controller::DeviceCommissioner * devCtrl,
-                                                                                     uint16_t device_type);
-ChipError::StorageType
-pychip_DeviceController_DiscoverCommissionableNodesCommissioningEnabled(chip::Controller::DeviceCommissioner * devCtrl);
-
-ChipError::StorageType pychip_DeviceController_OnNetworkCommission(chip::Controller::DeviceCommissioner * devCtrl, uint64_t nodeId,
-                                                                   uint32_t setupPasscode, const uint8_t filterType,
-                                                                   const char * filterParam);
-
-ChipError::StorageType pychip_DeviceController_PostTaskOnChipThread(ChipThreadTaskRunnerFunct callback, void * pythonContext);
-
-ChipError::StorageType pychip_DeviceController_OpenCommissioningWindow(chip::Controller::DeviceCommissioner * devCtrl,
-                                                                       chip::NodeId nodeid, uint16_t timeout, uint32_t iteration,
-                                                                       uint16_t discriminator, uint8_t optionInt);
-=======
 PyChipError pychip_DeviceController_ConnectBLE(chip::Controller::DeviceCommissioner * devCtrl, uint16_t discriminator,
                                                uint32_t setupPINCode, chip::NodeId nodeid);
 PyChipError pychip_DeviceController_ConnectIP(chip::Controller::DeviceCommissioner * devCtrl, const char * peerAddrStr,
@@ -178,6 +134,9 @@
 PyChipError pychip_DeviceController_CloseSession(chip::Controller::DeviceCommissioner * devCtrl, chip::NodeId nodeid);
 PyChipError pychip_DeviceController_EstablishPASESessionIP(chip::Controller::DeviceCommissioner * devCtrl, const char * peerAddrStr,
                                                            uint32_t setupPINCode, chip::NodeId nodeid);
+PyChipError pychip_DeviceController_EstablishPASESessionBLE(chip::Controller::DeviceCommissioner * devCtrl,
+                                                            uint32_t setupPINCode, uint16_t discriminator,
+                                                            chip::NodeId nodeid);
 PyChipError pychip_DeviceController_Commission(chip::Controller::DeviceCommissioner * devCtrl, chip::NodeId nodeid);
 
 PyChipError pychip_DeviceController_DiscoverCommissionableNodesLongDiscriminator(chip::Controller::DeviceCommissioner * devCtrl,
@@ -200,7 +159,6 @@
 PyChipError pychip_DeviceController_OpenCommissioningWindow(chip::Controller::DeviceCommissioner * devCtrl, chip::NodeId nodeid,
                                                             uint16_t timeout, uint32_t iteration, uint16_t discriminator,
                                                             uint8_t optionInt);
->>>>>>> dcf70619
 
 void pychip_DeviceController_PrintDiscoveredDevices(chip::Controller::DeviceCommissioner * devCtrl);
 bool pychip_DeviceController_GetIPForDiscoveredDevice(chip::Controller::DeviceCommissioner * devCtrl, int idx, char * addrStr,
@@ -510,9 +468,8 @@
     params.SetPeerAddress(addr).SetDiscriminator(0);
     return ToPyChipError(devCtrl->EstablishPASEConnection(nodeid, params));
 }
-<<<<<<< HEAD
-
-ChipError::StorageType pychip_DeviceController_EstablishPASESessionBLE(chip::Controller::DeviceCommissioner * devCtrl,
+
+PyChipError pychip_DeviceController_EstablishPASESessionBLE(chip::Controller::DeviceCommissioner * devCtrl,
                                                                        uint32_t setupPINCode, uint16_t discriminator,
                                                                        chip::NodeId nodeid)
 {
@@ -520,13 +477,10 @@
     RendezvousParameters params = chip::RendezvousParameters().SetSetupPINCode(setupPINCode);
     addr.SetTransportType(chip::Transport::Type::kBle);
     params.SetPeerAddress(addr).SetDiscriminator(discriminator);
-    return devCtrl->EstablishPASEConnection(nodeid, params).AsInteger();
-}
-
-ChipError::StorageType pychip_DeviceController_Commission(chip::Controller::DeviceCommissioner * devCtrl, chip::NodeId nodeid)
-=======
+    return ToPyChipError(devCtrl->EstablishPASEConnection(nodeid, params).AsInteger());
+}
+
 PyChipError pychip_DeviceController_Commission(chip::Controller::DeviceCommissioner * devCtrl, chip::NodeId nodeid)
->>>>>>> dcf70619
 {
     CommissioningParameters params;
     return ToPyChipError(devCtrl->Commission(nodeid, params));
