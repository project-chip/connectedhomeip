--- conflicted
+++ resolved
@@ -71,12 +71,8 @@
 extern "C" {
 typedef void (*ConstructBytesArrayFunct)(const uint8_t * dataBuf, uint32_t dataLen);
 typedef void (*LogMessageFunct)(uint64_t time, uint64_t timeUS, const char * moduleName, uint8_t category, const char * msg);
-<<<<<<< HEAD
 typedef void (*DeviceAvailableFunc)(Device * device, ChipError::StorageType err);
-=======
-typedef void (*DeviceAvailableFunc)(Device * device, CHIP_ERROR err);
 typedef void (*ChipThreadTaskRunnerFunct)(intptr_t context);
->>>>>>> b07ead36
 }
 
 namespace {
@@ -102,7 +98,6 @@
 ChipError::StorageType pychip_DeviceController_GetFabricId(chip::Controller::DeviceCommissioner * devCtrl, uint64_t * outFabricId);
 
 // Rendezvous
-<<<<<<< HEAD
 ChipError::StorageType pychip_DeviceController_ConnectBLE(chip::Controller::DeviceCommissioner * devCtrl, uint16_t discriminator,
                                                           uint32_t setupPINCode, chip::NodeId nodeid);
 ChipError::StorageType pychip_DeviceController_ConnectIP(chip::Controller::DeviceCommissioner * devCtrl, const char * peerAddrStr,
@@ -124,30 +119,9 @@
 ChipError::StorageType
 pychip_DeviceController_DiscoverCommissionableNodesCommissioningEnabled(chip::Controller::DeviceCommissioner * devCtrl,
                                                                         uint16_t enabled);
-ChipError::StorageType
-=======
-CHIP_ERROR pychip_DeviceController_ConnectBLE(chip::Controller::DeviceCommissioner * devCtrl, uint16_t discriminator,
-                                              uint32_t setupPINCode, chip::NodeId nodeid);
-CHIP_ERROR pychip_DeviceController_ConnectIP(chip::Controller::DeviceCommissioner * devCtrl, const char * peerAddrStr,
-                                             uint32_t setupPINCode, chip::NodeId nodeid);
-CHIP_ERROR pychip_DeviceController_CloseSession(chip::Controller::DeviceCommissioner * devCtrl, chip::NodeId nodeid);
-
-CHIP_ERROR pychip_DeviceController_DiscoverCommissionableNodesLongDiscriminator(chip::Controller::DeviceCommissioner * devCtrl,
-                                                                                uint16_t long_discriminator);
-CHIP_ERROR pychip_DeviceController_DiscoverAllCommissionableNodes(chip::Controller::DeviceCommissioner * devCtrl);
-
-CHIP_ERROR pychip_DeviceController_DiscoverCommissionableNodesShortDiscriminator(chip::Controller::DeviceCommissioner * devCtrl,
-                                                                                 uint16_t short_discriminator);
-CHIP_ERROR pychip_DeviceController_DiscoverCommissionableNodesVendor(chip::Controller::DeviceCommissioner * devCtrl,
-                                                                     uint16_t vendor);
-CHIP_ERROR pychip_DeviceController_DiscoverCommissionableNodesDeviceType(chip::Controller::DeviceCommissioner * devCtrl,
-                                                                         uint16_t device_type);
-CHIP_ERROR pychip_DeviceController_DiscoverCommissionableNodesCommissioningEnabled(chip::Controller::DeviceCommissioner * devCtrl,
-                                                                                   uint16_t enabled);
-CHIP_ERROR pychip_DeviceController_PostTaskOnChipThread(ChipThreadTaskRunnerFunct callback, void * pythonContext);
-
-CHIP_ERROR
->>>>>>> b07ead36
+ChipError::StorageType pychip_DeviceController_PostTaskOnChipThread(ChipThreadTaskRunnerFunct callback, void * pythonContext);
+
+ChipError::StorageType
 pychip_DeviceController_DiscoverCommissionableNodesCommissioningEnabledFromCommand(chip::Controller::DeviceCommissioner * devCtrl);
 
 void pychip_DeviceController_PrintDiscoveredDevices(chip::Controller::DeviceCommissioner * devCtrl);
@@ -539,14 +513,14 @@
     // like using the log module.
 }
 
-CHIP_ERROR pychip_DeviceController_PostTaskOnChipThread(ChipThreadTaskRunnerFunct callback, void * pythonContext)
+ChipError::StorageType pychip_DeviceController_PostTaskOnChipThread(ChipThreadTaskRunnerFunct callback, void * pythonContext)
 {
     if (callback == nullptr || pythonContext == nullptr)
     {
-        return CHIP_ERROR_INVALID_ARGUMENT;
+        return ChipError::AsInteger(CHIP_ERROR_INVALID_ARGUMENT);
     }
     // This function is not called and should not be called on CHIP thread, thus we need to acquire a lock for posting tasks.
     StackLock lock;
     PlatformMgr().ScheduleWork(callback, reinterpret_cast<intptr_t>(pythonContext));
-    return CHIP_NO_ERROR;
+    return ChipError::AsInteger(CHIP_NO_ERROR);
 }