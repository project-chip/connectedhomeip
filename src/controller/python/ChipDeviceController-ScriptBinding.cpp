/*
 *
 *    Copyright (c) 2020-2021 Project CHIP Authors
 *    Copyright (c) 2019-2020 Google LLC.
 *    Copyright (c) 2013-2018 Nest Labs, Inc.
 *    All rights reserved.
 *
 *    Licensed under the Apache License, Version 2.0 (the "License");
 *    you may not use this file except in compliance with the License.
 *    You may obtain a copy of the License at
 *
 *        http://www.apache.org/licenses/LICENSE-2.0
 *
 *    Unless required by applicable law or agreed to in writing, software
 *    distributed under the License is distributed on an "AS IS" BASIS,
 *    WITHOUT WARRANTIES OR CONDITIONS OF ANY KIND, either express or implied.
 *    See the License for the specific language governing permissions and
 *    limitations under the License.
 */

/**
 *    @file
 *      Implementation of the native methods expected by the Python
 *      version of Chip Device Manager.
 *
 */

#include <errno.h>
#include <fcntl.h>
#include <memory>
#include <stdio.h>
#include <stdlib.h>
#include <sys/time.h>
#include <type_traits>
#include <unistd.h>

#include <system/SystemError.h>
#include <system/SystemLayer.h>

#include <inttypes.h>
#include <net/if.h>

#include "ChipDeviceController-ScriptDeviceAddressUpdateDelegate.h"
#include "ChipDeviceController-ScriptDevicePairingDelegate.h"
#include "ChipDeviceController-StorageDelegate.h"

#include "chip/interaction_model/Delegate.h"

#include <app/CommandSender.h>
#include <app/InteractionModelEngine.h>
#include <app/server/Dnssd.h>
#include <controller/CHIPDevice.h>
#include <controller/CHIPDeviceController.h>
#include <controller/CHIPDeviceControllerFactory.h>
#include <controller/ExampleOperationalCredentialsIssuer.h>
#include <credentials/DeviceAttestationVerifier.h>
#include <credentials/examples/DeviceAttestationVerifierExample.h>
#include <inet/IPAddress.h>
#include <lib/dnssd/Resolver.h>
#include <lib/support/BytesToHex.h>
#include <lib/support/CHIPMem.h>
#include <lib/support/CodeUtils.h>
#include <lib/support/DLLUtil.h>
#include <lib/support/ScopedBuffer.h>
#include <lib/support/logging/CHIPLogging.h>
#include <platform/CHIPDeviceLayer.h>
#include <setup_payload/QRCodeSetupPayloadParser.h>

using namespace chip;
using namespace chip::Ble;
using namespace chip::Controller;
using namespace chip::Credentials;
using namespace chip::DeviceLayer;

static_assert(std::is_same<uint32_t, ChipError::StorageType>::value, "python assumes CHIP_ERROR maps to c_uint32");

extern "C" {
typedef void (*ConstructBytesArrayFunct)(const uint8_t * dataBuf, uint32_t dataLen);
typedef void (*LogMessageFunct)(uint64_t time, uint64_t timeUS, const char * moduleName, uint8_t category, const char * msg);
typedef void (*DeviceAvailableFunc)(Device * device, ChipError::StorageType err);
typedef void (*ChipThreadTaskRunnerFunct)(intptr_t context);
}

namespace {
chip::Controller::PythonPersistentStorageDelegate sStorageDelegate;
chip::Controller::ScriptDevicePairingDelegate sPairingDelegate;
chip::Controller::ScriptDeviceAddressUpdateDelegate sDeviceAddressUpdateDelegate;
chip::Controller::ExampleOperationalCredentialsIssuer sOperationalCredentialsIssuer;
} // namespace

// NOTE: Remote device ID is in sync with the echo server device id
// At some point, we may want to add an option to connect to a device without
// knowing its id, because the ID can be learned on the first response that is received.
chip::NodeId kDefaultLocalDeviceId = chip::kTestControllerNodeId;
chip::NodeId kRemoteDeviceId       = chip::kTestDeviceNodeId;

extern "C" {
ChipError::StorageType pychip_DeviceController_NewDeviceController(chip::Controller::DeviceCommissioner ** outDevCtrl,
                                                                   chip::NodeId localDeviceId);
ChipError::StorageType pychip_DeviceController_DeleteDeviceController(chip::Controller::DeviceCommissioner * devCtrl);
ChipError::StorageType pychip_DeviceController_GetAddressAndPort(chip::Controller::DeviceCommissioner * devCtrl,
                                                                 chip::NodeId nodeId, char * outAddress, uint64_t maxAddressLen,
                                                                 uint16_t * outPort);
ChipError::StorageType pychip_DeviceController_GetCompressedFabricId(chip::Controller::DeviceCommissioner * devCtrl,
                                                                     uint64_t * outFabricId);
ChipError::StorageType pychip_DeviceController_GetFabricId(chip::Controller::DeviceCommissioner * devCtrl, uint64_t * outFabricId);

// Rendezvous
ChipError::StorageType pychip_DeviceController_ConnectBLE(chip::Controller::DeviceCommissioner * devCtrl, uint16_t discriminator,
                                                          uint32_t setupPINCode, chip::NodeId nodeid);
ChipError::StorageType pychip_DeviceController_ConnectIP(chip::Controller::DeviceCommissioner * devCtrl, const char * peerAddrStr,
                                                         uint32_t setupPINCode, chip::NodeId nodeid);
ChipError::StorageType pychip_DeviceController_CloseSession(chip::Controller::DeviceCommissioner * devCtrl, chip::NodeId nodeid);

ChipError::StorageType
pychip_DeviceController_DiscoverCommissionableNodesLongDiscriminator(chip::Controller::DeviceCommissioner * devCtrl,
                                                                     uint16_t long_discriminator);
ChipError::StorageType pychip_DeviceController_DiscoverAllCommissionableNodes(chip::Controller::DeviceCommissioner * devCtrl);

ChipError::StorageType
pychip_DeviceController_DiscoverCommissionableNodesShortDiscriminator(chip::Controller::DeviceCommissioner * devCtrl,
                                                                      uint16_t short_discriminator);
ChipError::StorageType pychip_DeviceController_DiscoverCommissionableNodesVendor(chip::Controller::DeviceCommissioner * devCtrl,
                                                                                 uint16_t vendor);
ChipError::StorageType pychip_DeviceController_DiscoverCommissionableNodesDeviceType(chip::Controller::DeviceCommissioner * devCtrl,
                                                                                     uint16_t device_type);
ChipError::StorageType
pychip_DeviceController_DiscoverCommissionableNodesCommissioningEnabled(chip::Controller::DeviceCommissioner * devCtrl);
ChipError::StorageType pychip_DeviceController_PostTaskOnChipThread(ChipThreadTaskRunnerFunct callback, void * pythonContext);

ChipError::StorageType pychip_DeviceController_OpenCommissioningWindow(chip::Controller::DeviceCommissioner * devCtrl,
                                                                       chip::NodeId nodeid, uint16_t timeout, uint16_t iteration,
                                                                       uint16_t discriminator, uint8_t option);

void pychip_DeviceController_PrintDiscoveredDevices(chip::Controller::DeviceCommissioner * devCtrl);
bool pychip_DeviceController_GetIPForDiscoveredDevice(chip::Controller::DeviceCommissioner * devCtrl, int idx, char * addrStr,
                                                      uint32_t len);
ChipError::StorageType pychip_DeviceController_UpdateDevice(chip::Controller::DeviceCommissioner * devCtrl, chip::NodeId nodeid);

// Pairing Delegate
ChipError::StorageType
pychip_ScriptDevicePairingDelegate_SetKeyExchangeCallback(chip::Controller::DeviceCommissioner * devCtrl,
                                                          chip::Controller::DevicePairingDelegate_OnPairingCompleteFunct callback);

ChipError::StorageType pychip_ScriptDevicePairingDelegate_SetCommissioningCompleteCallback(
    chip::Controller::DeviceCommissioner * devCtrl, chip::Controller::DevicePairingDelegate_OnCommissioningCompleteFunct callback);

void pychip_ScriptDeviceAddressUpdateDelegate_SetOnAddressUpdateComplete(
    chip::Controller::DeviceAddressUpdateDelegate_OnUpdateComplete callback);

// BLE
ChipError::StorageType pychip_DeviceCommissioner_CloseBleConnection(chip::Controller::DeviceCommissioner * devCtrl);

uint8_t pychip_DeviceController_GetLogFilter();
void pychip_DeviceController_SetLogFilter(uint8_t category);

ChipError::StorageType pychip_Stack_Init();
ChipError::StorageType pychip_Stack_Shutdown();
const char * pychip_Stack_ErrorToString(ChipError::StorageType err);
const char * pychip_Stack_StatusReportToString(uint32_t profileId, uint16_t statusCode);
void pychip_Stack_SetLogFunct(LogMessageFunct logFunct);

ChipError::StorageType pychip_GetConnectedDeviceByNodeId(chip::Controller::DeviceCommissioner * devCtrl, chip::NodeId nodeId,
                                                         DeviceAvailableFunc callback);
uint64_t pychip_GetCommandSenderHandle(chip::Controller::Device * device);
// CHIP Stack objects
ChipError::StorageType pychip_BLEMgrImpl_ConfigureBle(uint32_t bluetoothAdapterId);

chip::ChipError::StorageType pychip_InteractionModel_ShutdownSubscription(uint64_t subscriptionId);
}

ChipError::StorageType pychip_DeviceController_NewDeviceController(chip::Controller::DeviceCommissioner ** outDevCtrl,
                                                                   chip::NodeId localDeviceId)
{
    *outDevCtrl = new chip::Controller::DeviceCommissioner();
    VerifyOrReturnError(*outDevCtrl != NULL, CHIP_ERROR_NO_MEMORY.AsInteger());

    if (localDeviceId == chip::kUndefinedNodeId)
    {
        localDeviceId = kDefaultLocalDeviceId;
    }

    // Initialize device attestation verifier
    SetDeviceAttestationVerifier(Examples::GetExampleDACVerifier());

    CHIP_ERROR err = sOperationalCredentialsIssuer.Initialize(sStorageDelegate);
    VerifyOrReturnError(err == CHIP_NO_ERROR, err.AsInteger());

    chip::Crypto::P256Keypair ephemeralKey;
    err = ephemeralKey.Initialize();
    VerifyOrReturnError(err == CHIP_NO_ERROR, err.AsInteger());

    chip::Platform::ScopedMemoryBuffer<uint8_t> noc;
    ReturnErrorCodeIf(!noc.Alloc(kMaxCHIPDERCertLength), CHIP_ERROR_NO_MEMORY.AsInteger());
    MutableByteSpan nocSpan(noc.Get(), kMaxCHIPDERCertLength);

    chip::Platform::ScopedMemoryBuffer<uint8_t> icac;
    ReturnErrorCodeIf(!icac.Alloc(kMaxCHIPDERCertLength), CHIP_ERROR_NO_MEMORY.AsInteger());
    MutableByteSpan icacSpan(icac.Get(), kMaxCHIPDERCertLength);

    chip::Platform::ScopedMemoryBuffer<uint8_t> rcac;
    ReturnErrorCodeIf(!rcac.Alloc(kMaxCHIPDERCertLength), CHIP_ERROR_NO_MEMORY.AsInteger());
    MutableByteSpan rcacSpan(rcac.Get(), kMaxCHIPDERCertLength);

    err = sOperationalCredentialsIssuer.GenerateNOCChainAfterValidation(localDeviceId, 0, ephemeralKey.Pubkey(), rcacSpan, icacSpan,
                                                                        nocSpan);
    VerifyOrReturnError(err == CHIP_NO_ERROR, err.AsInteger());

    FactoryInitParams factoryParams;
    factoryParams.storageDelegate = &sStorageDelegate;
    factoryParams.imDelegate      = &PythonInteractionModelDelegate::Instance();

    SetupParams initParams;
    initParams.deviceAddressUpdateDelegate    = &sDeviceAddressUpdateDelegate;
    initParams.pairingDelegate                = &sPairingDelegate;
    initParams.operationalCredentialsDelegate = &sOperationalCredentialsIssuer;
    initParams.ephemeralKeypair               = &ephemeralKey;
    initParams.controllerRCAC                 = rcacSpan;
    initParams.controllerICAC                 = icacSpan;
    initParams.controllerNOC                  = nocSpan;

    ReturnErrorOnFailure(DeviceControllerFactory::GetInstance().Init(factoryParams).AsInteger());
    err = DeviceControllerFactory::GetInstance().SetupCommissioner(initParams, **outDevCtrl);
    VerifyOrReturnError(err == CHIP_NO_ERROR, err.AsInteger());
#if CHIP_DEVICE_CONFIG_ENABLE_COMMISSIONER_DISCOVERY
    chip::app::DnssdServer::Instance().StartServer(chip::Dnssd::CommissioningMode::kDisabled);
#endif // CHIP_DEVICE_CONFIG_ENABLE_COMMISSIONER_DISCOVERY

    return CHIP_NO_ERROR.AsInteger();
}

ChipError::StorageType pychip_DeviceController_DeleteDeviceController(chip::Controller::DeviceCommissioner * devCtrl)
{
    if (devCtrl != NULL)
    {
        devCtrl->Shutdown();
        delete devCtrl;
    }

    return CHIP_NO_ERROR.AsInteger();
}

ChipError::StorageType pychip_DeviceController_GetAddressAndPort(chip::Controller::DeviceCommissioner * devCtrl,
                                                                 chip::NodeId nodeId, char * outAddress, uint64_t maxAddressLen,
                                                                 uint16_t * outPort)
{
    Inet::IPAddress address;
    ReturnErrorOnFailure(
        devCtrl
            ->GetPeerAddressAndPort(PeerId().SetCompressedFabricId(devCtrl->GetCompressedFabricId()).SetNodeId(nodeId), address,
                                    *outPort)
            .AsInteger());
    VerifyOrReturnError(address.ToString(outAddress, maxAddressLen), CHIP_ERROR_BUFFER_TOO_SMALL.AsInteger());

    return CHIP_NO_ERROR.AsInteger();
}

ChipError::StorageType pychip_DeviceController_GetCompressedFabricId(chip::Controller::DeviceCommissioner * devCtrl,
                                                                     uint64_t * outFabricId)
{
    *outFabricId = devCtrl->GetCompressedFabricId();
    return CHIP_NO_ERROR.AsInteger();
}

ChipError::StorageType pychip_DeviceController_GetFabricId(chip::Controller::DeviceCommissioner * devCtrl, uint64_t * outFabricId)
{
    *outFabricId = devCtrl->GetFabricId();
    return CHIP_NO_ERROR.AsInteger();
}

const char * pychip_DeviceController_ErrorToString(ChipError::StorageType err)
{
    return chip::ErrorStr(CHIP_ERROR(err));
}

const char * pychip_DeviceController_StatusReportToString(uint32_t profileId, uint16_t statusCode)
{
    // return chip::StatusReportStr(profileId, statusCode);
    return NULL;
}

uint8_t pychip_DeviceController_GetLogFilter()
{
#if _CHIP_USE_LOGGING
    return chip::Logging::GetLogFilter();
#else
    return chip::Logging::kLogCategory_None;
#endif
}

void pychip_DeviceController_SetLogFilter(uint8_t category)
{
#if _CHIP_USE_LOGGING
    chip::Logging::SetLogFilter(category);
#endif
}

ChipError::StorageType pychip_DeviceController_ConnectBLE(chip::Controller::DeviceCommissioner * devCtrl, uint16_t discriminator,
                                                          uint32_t setupPINCode, chip::NodeId nodeid)
{
    return devCtrl
        ->PairDevice(nodeid,
                     chip::RendezvousParameters()
                         .SetPeerAddress(Transport::PeerAddress(Transport::Type::kBle))
                         .SetSetupPINCode(setupPINCode)
                         .SetDiscriminator(discriminator))
        .AsInteger();
}

ChipError::StorageType pychip_DeviceController_ConnectIP(chip::Controller::DeviceCommissioner * devCtrl, const char * peerAddrStr,
                                                         uint32_t setupPINCode, chip::NodeId nodeid)
{
    chip::Inet::IPAddress peerAddr;
    chip::Transport::PeerAddress addr;
    chip::RendezvousParameters params = chip::RendezvousParameters().SetSetupPINCode(setupPINCode);

    VerifyOrReturnError(chip::Inet::IPAddress::FromString(peerAddrStr, peerAddr), CHIP_ERROR_INVALID_ARGUMENT.AsInteger());
    // TODO: IP rendezvous should use TCP connection.
    addr.SetTransportType(chip::Transport::Type::kUdp).SetIPAddress(peerAddr);
    params.SetPeerAddress(addr).SetDiscriminator(0);
    return devCtrl->PairDevice(nodeid, params).AsInteger();
}

void CloseSessionCallback(Device * device, ChipError::StorageType err)
{
    if (device != nullptr)
    {
        device->CloseSession();
    }
    if (!ChipError::IsSuccess(err))
    {
        ChipLogError(Controller, "Close session callback was called with an error:  %d", err);
    }
}

ChipError::StorageType pychip_DeviceController_CloseSession(chip::Controller::DeviceCommissioner * devCtrl, chip::NodeId nodeid)
{
    return pychip_GetConnectedDeviceByNodeId(devCtrl, nodeid, CloseSessionCallback);
}

ChipError::StorageType pychip_DeviceController_DiscoverAllCommissionableNodes(chip::Controller::DeviceCommissioner * devCtrl)
{
    Dnssd::DiscoveryFilter filter(Dnssd::DiscoveryFilterType::kNone, static_cast<uint64_t>(0));
    return devCtrl->DiscoverCommissionableNodes(filter).AsInteger();
}

ChipError::StorageType
pychip_DeviceController_DiscoverCommissionableNodesLongDiscriminator(chip::Controller::DeviceCommissioner * devCtrl,
                                                                     uint16_t long_discriminator)
{
    Dnssd::DiscoveryFilter filter(Dnssd::DiscoveryFilterType::kLong, long_discriminator);
    return devCtrl->DiscoverCommissionableNodes(filter).AsInteger();
}

ChipError::StorageType
pychip_DeviceController_DiscoverCommissionableNodesShortDiscriminator(chip::Controller::DeviceCommissioner * devCtrl,
                                                                      uint16_t short_discriminator)
{
    Dnssd::DiscoveryFilter filter(Dnssd::DiscoveryFilterType::kShort, short_discriminator);
    return devCtrl->DiscoverCommissionableNodes(filter).AsInteger();
}

ChipError::StorageType pychip_DeviceController_DiscoverCommissionableNodesVendor(chip::Controller::DeviceCommissioner * devCtrl,
                                                                                 uint16_t vendor)
{
    Dnssd::DiscoveryFilter filter(Dnssd::DiscoveryFilterType::kVendor, vendor);
    return devCtrl->DiscoverCommissionableNodes(filter).AsInteger();
}

ChipError::StorageType pychip_DeviceController_DiscoverCommissionableNodesDeviceType(chip::Controller::DeviceCommissioner * devCtrl,
                                                                                     uint16_t device_type)
{
    Dnssd::DiscoveryFilter filter(Dnssd::DiscoveryFilterType::kDeviceType, device_type);
    return devCtrl->DiscoverCommissionableNodes(filter).AsInteger();
}

ChipError::StorageType
pychip_DeviceController_DiscoverCommissionableNodesCommissioningEnabled(chip::Controller::DeviceCommissioner * devCtrl)
{
    Dnssd::DiscoveryFilter filter(Dnssd::DiscoveryFilterType::kCommissioningMode);
    return devCtrl->DiscoverCommissionableNodes(filter).AsInteger();
}

ChipError::StorageType pychip_DeviceController_OpenCommissioningWindow(chip::Controller::DeviceCommissioner * devCtrl,
                                                                       chip::NodeId nodeid, uint16_t timeout, uint16_t iteration,
                                                                       uint16_t discriminator, uint8_t option)
{
    return devCtrl->OpenCommissioningWindow(nodeid, timeout, iteration, discriminator, option).AsInteger();
}

void pychip_DeviceController_PrintDiscoveredDevices(chip::Controller::DeviceCommissioner * devCtrl)
{
    for (int i = 0; i < devCtrl->GetMaxCommissionableNodesSupported(); ++i)
    {
        const chip::Dnssd::DiscoveredNodeData * dnsSdInfo = devCtrl->GetDiscoveredDevice(i);
        if (dnsSdInfo == nullptr)
        {
            continue;
        }
        char rotatingId[chip::Dnssd::kMaxRotatingIdLen * 2 + 1] = "";
        Encoding::BytesToUppercaseHexString(dnsSdInfo->rotatingId, dnsSdInfo->rotatingIdLen, rotatingId, sizeof(rotatingId));

        ChipLogProgress(Discovery, "Commissionable Node %d", i);
        ChipLogProgress(Discovery, "\tHost name:\t\t%s", dnsSdInfo->hostName);
        ChipLogProgress(Discovery, "\tPort:\t\t\t%u", dnsSdInfo->port);
        ChipLogProgress(Discovery, "\tLong discriminator:\t%u", dnsSdInfo->longDiscriminator);
        ChipLogProgress(Discovery, "\tVendor ID:\t\t%u", dnsSdInfo->vendorId);
        ChipLogProgress(Discovery, "\tProduct ID:\t\t%u", dnsSdInfo->productId);
        ChipLogProgress(Discovery, "\tCommissioning Mode\t%u", dnsSdInfo->commissioningMode);
        ChipLogProgress(Discovery, "\tDevice Type\t\t%u", dnsSdInfo->deviceType);
        ChipLogProgress(Discovery, "\tDevice Name\t\t%s", dnsSdInfo->deviceName);
        ChipLogProgress(Discovery, "\tRotating Id\t\t%s", rotatingId);
        ChipLogProgress(Discovery, "\tPairing Instruction\t%s", dnsSdInfo->pairingInstruction);
        ChipLogProgress(Discovery, "\tPairing Hint\t\t0x%x", dnsSdInfo->pairingHint);
        if (dnsSdInfo->GetMrpRetryIntervalIdle().HasValue())
        {
            ChipLogProgress(Discovery, "\tMrp Interval idle\t%u", dnsSdInfo->GetMrpRetryIntervalIdle().Value());
        }
        else
        {
            ChipLogProgress(Discovery, "\tMrp Interval idle\tNot present");
        }
        if (dnsSdInfo->GetMrpRetryIntervalActive().HasValue())
        {
            ChipLogProgress(Discovery, "\tMrp Interval active\t%u", dnsSdInfo->GetMrpRetryIntervalActive().Value());
        }
        else
        {
            ChipLogProgress(Discovery, "\tMrp Interval active\tNot present");
        }
        ChipLogProgress(Discovery, "\tSupports TCP\t\t%d", dnsSdInfo->supportsTcp);
        for (int j = 0; j < dnsSdInfo->numIPs; ++j)
        {
            char buf[chip::Inet::IPAddress::kMaxStringLength];
            dnsSdInfo->ipAddress[j].ToString(buf);
            ChipLogProgress(Discovery, "\tAddress %d:\t\t%s", j, buf);
        }
    }
}

bool pychip_DeviceController_GetIPForDiscoveredDevice(chip::Controller::DeviceCommissioner * devCtrl, int idx, char * addrStr,
                                                      uint32_t len)
{
    const chip::Dnssd::DiscoveredNodeData * dnsSdInfo = devCtrl->GetDiscoveredDevice(idx);
    if (dnsSdInfo == nullptr)
    {
        return false;
    }
    // TODO(cecille): Select which one we actually want.
    if (dnsSdInfo->ipAddress[0].ToString(addrStr, len) == addrStr)
    {
        return true;
    }
    return false;
}

ChipError::StorageType
pychip_ScriptDevicePairingDelegate_SetKeyExchangeCallback(chip::Controller::DeviceCommissioner * devCtrl,
                                                          chip::Controller::DevicePairingDelegate_OnPairingCompleteFunct callback)
{
    sPairingDelegate.SetKeyExchangeCallback(callback);
    return CHIP_NO_ERROR.AsInteger();
}

ChipError::StorageType pychip_ScriptDevicePairingDelegate_SetCommissioningCompleteCallback(
    chip::Controller::DeviceCommissioner * devCtrl, chip::Controller::DevicePairingDelegate_OnCommissioningCompleteFunct callback)
{
    sPairingDelegate.SetCommissioningCompleteCallback(callback);
    return CHIP_NO_ERROR.AsInteger();
}

void pychip_ScriptDeviceAddressUpdateDelegate_SetOnAddressUpdateComplete(
    chip::Controller::DeviceAddressUpdateDelegate_OnUpdateComplete callback)
{
    sDeviceAddressUpdateDelegate.SetOnAddressUpdateComplete(callback);
}

ChipError::StorageType pychip_DeviceController_UpdateDevice(chip::Controller::DeviceCommissioner * devCtrl, chip::NodeId nodeid)
{
<<<<<<< HEAD
    return Dnssd::Resolver::Instance()
        .ResolveNodeId(PeerId().SetNodeId(nodeid).SetCompressedFabricId(fabricid), Inet::IPAddressType::kAny)
        .AsInteger();
=======
    return devCtrl->UpdateDevice(nodeid).AsInteger();
>>>>>>> b51852bd
}

ChipError::StorageType pychip_Stack_Init()
{
    CHIP_ERROR err = CHIP_NO_ERROR;

    err = chip::Platform::MemoryInit();
    SuccessOrExit(err);

#if !CHIP_SYSTEM_CONFIG_USE_SOCKETS

    ExitNow(err = CHIP_ERROR_NOT_IMPLEMENTED);

#else /* CHIP_SYSTEM_CONFIG_USE_SOCKETS */

#endif /* CHIP_SYSTEM_CONFIG_USE_SOCKETS */

exit:
    if (err != CHIP_NO_ERROR)
        pychip_Stack_Shutdown();

    return err.AsInteger();
}

ChipError::StorageType pychip_Stack_Shutdown()
{
    return CHIP_NO_ERROR.AsInteger();
}

const char * pychip_Stack_ErrorToString(ChipError::StorageType err)
{
    return chip::ErrorStr(CHIP_ERROR(err));
}

const char * pychip_Stack_StatusReportToString(uint32_t profileId, uint16_t statusCode)
{
    // return chip::StatusReportStr(profileId, statusCode);
    return NULL;
}

namespace {
struct GetDeviceCallbacks
{
    GetDeviceCallbacks(DeviceAvailableFunc callback) :
        mOnSuccess(OnDeviceConnectedFn, this), mOnFailure(OnConnectionFailureFn, this), mCallback(callback)
    {}

    static void OnDeviceConnectedFn(void * context, Device * device)
    {
        auto * self = static_cast<GetDeviceCallbacks *>(context);
        self->mCallback(device, CHIP_NO_ERROR.AsInteger());
        delete self;
    }

    static void OnConnectionFailureFn(void * context, NodeId deviceId, CHIP_ERROR error)
    {
        auto * self = static_cast<GetDeviceCallbacks *>(context);
        self->mCallback(nullptr, error.AsInteger());
        delete self;
    }

    Callback::Callback<OnDeviceConnected> mOnSuccess;
    Callback::Callback<OnDeviceConnectionFailure> mOnFailure;
    DeviceAvailableFunc mCallback;
};
} // anonymous namespace

ChipError::StorageType pychip_GetConnectedDeviceByNodeId(chip::Controller::DeviceCommissioner * devCtrl, chip::NodeId nodeId,
                                                         DeviceAvailableFunc callback)
{
    VerifyOrReturnError(devCtrl != nullptr, CHIP_ERROR_INVALID_ARGUMENT.AsInteger());
    auto * callbacks = new GetDeviceCallbacks(callback);
    return devCtrl->GetConnectedDevice(nodeId, &callbacks->mOnSuccess, &callbacks->mOnFailure).AsInteger();
}

ChipError::StorageType pychip_DeviceCommissioner_CloseBleConnection(chip::Controller::DeviceCommissioner * devCtrl)
{
#if CONFIG_NETWORK_LAYER_BLE
    return devCtrl->CloseBleConnection().AsInteger();
#else
    return CHIP_ERROR_UNSUPPORTED_CHIP_FEATURE.AsInteger();
#endif
}

uint64_t pychip_GetCommandSenderHandle(chip::Controller::Device * device)
{
    return 0;
}

void pychip_Stack_SetLogFunct(LogMessageFunct logFunct)
{
    // TODO: determine if log redirection is supposed to be functioning in CHIP
    //
    // Background: original log baseline supported 'redirect logs to this
    // function' however CHIP does not currently provide this.
    //
    // Ideally log redirection should work so that python code can do things
    // like using the log module.
}

ChipError::StorageType pychip_DeviceController_PostTaskOnChipThread(ChipThreadTaskRunnerFunct callback, void * pythonContext)
{
    if (callback == nullptr || pythonContext == nullptr)
    {
        return CHIP_ERROR_INVALID_ARGUMENT.AsInteger();
    }
    PlatformMgr().ScheduleWork(callback, reinterpret_cast<intptr_t>(pythonContext));
    return CHIP_NO_ERROR.AsInteger();
}

chip::ChipError::StorageType pychip_InteractionModel_ShutdownSubscription(uint64_t subscriptionId)
{
    return chip::app::InteractionModelEngine::GetInstance()->ShutdownSubscription(subscriptionId).AsInteger();
}<|MERGE_RESOLUTION|>--- conflicted
+++ resolved
@@ -477,13 +477,7 @@
 
 ChipError::StorageType pychip_DeviceController_UpdateDevice(chip::Controller::DeviceCommissioner * devCtrl, chip::NodeId nodeid)
 {
-<<<<<<< HEAD
-    return Dnssd::Resolver::Instance()
-        .ResolveNodeId(PeerId().SetNodeId(nodeid).SetCompressedFabricId(fabricid), Inet::IPAddressType::kAny)
-        .AsInteger();
-=======
     return devCtrl->UpdateDevice(nodeid).AsInteger();
->>>>>>> b51852bd
 }
 
 ChipError::StorageType pychip_Stack_Init()
