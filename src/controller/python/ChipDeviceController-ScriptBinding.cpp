--- conflicted
+++ resolved
@@ -72,15 +72,8 @@
 chip::NodeId kRemoteDeviceId       = chip::kTestDeviceNodeId;
 
 extern "C" {
-<<<<<<< HEAD
-// Trampolined callback types
-CHIP_ERROR pychip_DeviceController_DriveIO(uint32_t sleepTimeMS);
-
 CHIP_ERROR pychip_DeviceController_NewDeviceController(chip::Controller::DeviceCommissioner ** outDevCtrl,
                                                        chip::NodeId localDeviceId);
-=======
-CHIP_ERROR pychip_DeviceController_NewDeviceController(chip::Controller::DeviceCommissioner ** outDevCtrl);
->>>>>>> 5ca73081
 CHIP_ERROR pychip_DeviceController_DeleteDeviceController(chip::Controller::DeviceCommissioner * devCtrl);
 
 // Rendezvous
