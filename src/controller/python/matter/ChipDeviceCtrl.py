--- conflicted
+++ resolved
@@ -733,17 +733,14 @@
 
             return await asyncio.futures.wrap_future(ctx.future)
 
-<<<<<<< HEAD
-    async def UnpairDevice(self, nodeId: int) -> None:
-=======
-    async def ConnectNFC(self, discriminator: int, setupPinCode: int, nodeid: int) -> int:
+    async def ConnectNFC(self, discriminator: int, setupPinCode: int, nodeId: int) -> int:
         '''
         Connect to a NFC device via PASE using the given discriminator and setup pin code.
 
         Args:
             discriminator (int): The long discriminator for the DNS-SD advertisement. Valid range: 0-4095.
             setupPinCode (int): The setup pin code of the device.
-            nodeid (int): Node id of the device.
+            nodeId (int): The node ID of the device.
 
         Returns:
             int: Effective Node ID of the device (as defined by the assigned NOC).
@@ -754,13 +751,12 @@
             self._enablePairingCompleteCallback(True)
             await self._ChipStack.CallAsync(
                 lambda: self._dmLib.pychip_DeviceController_ConnectNFC(
-                    self.devCtrl, discriminator, setupPinCode, nodeid)
+                    self.devCtrl, discriminator, setupPinCode, nodeId)
             )
 
             return await asyncio.futures.wrap_future(ctx.future)
 
-    async def UnpairDevice(self, nodeid: int) -> None:
->>>>>>> cfa5efab
+    async def UnpairDevice(self, nodeId: int) -> None:
         '''
         Unpairs the device with the specified node ID.
 
@@ -2688,11 +2684,7 @@
 
             return await asyncio.futures.wrap_future(ctx.future)
 
-<<<<<<< HEAD
-    async def CommissionThread(self, discriminator, setupPinCode, nodeId: int, threadOperationalDataset: bytes, isShortDiscriminator: bool = False) -> int:
-=======
-    async def CommissionBleThread(self, discriminator, setupPinCode, nodeId, threadOperationalDataset: bytes, isShortDiscriminator: bool = False) -> int:
->>>>>>> cfa5efab
+    async def CommissionBleThread(self, discriminator, setupPinCode, nodeId: int, threadOperationalDataset: bytes, isShortDiscriminator: bool = False) -> int:
         '''
         Commissions a Thread device over BLE.
 
@@ -2709,17 +2701,14 @@
         self.SetThreadOperationalDataset(threadOperationalDataset)
         return await self.ConnectBLE(discriminator, setupPinCode, nodeId, isShortDiscriminator)
 
-<<<<<<< HEAD
-    async def CommissionWiFi(self, discriminator, setupPinCode, nodeId: int, ssid: str, credentials: str, isShortDiscriminator: bool = False) -> int:
-=======
-    async def CommissionNfcThread(self, discriminator, setupPinCode, nodeId, threadOperationalDataset: bytes) -> int:
+async def CommissionNfcThread(self, discriminator, setupPinCode, nodeId: int, threadOperationalDataset: bytes) -> int:
         '''
         Commissions a Thread device over NFC.
 
         Args:
             discriminator (int): The long discriminator for the DNS-SD advertisement. Valid range: 0-4095.
             setupPinCode (int): The setup pin code of the device.
-            nodeId (int): Node id of the device.
+            nodeId (int): The node ID of the device.
             threadOperationalDataset (bytes): The Thread operational dataset for commissioning.
 
         Returns:
@@ -2728,8 +2717,7 @@
         self.SetThreadOperationalDataset(threadOperationalDataset)
         return await self.ConnectNFC(discriminator, setupPinCode, nodeId)
 
-    async def CommissionBleWiFi(self, discriminator, setupPinCode, nodeId, ssid: str, credentials: str, isShortDiscriminator: bool = False) -> int:
->>>>>>> cfa5efab
+    async def CommissionBleWiFi(self, discriminator, setupPinCode, nodeId: int, ssid: str, credentials: str, isShortDiscriminator: bool = False) -> int:
         '''
         Commissions a Wi-Fi device over BLE.
 
