--- conflicted
+++ resolved
@@ -636,23 +636,8 @@
     print(message)
     return message
 
-<<<<<<< HEAD
+
 def resolve(fabric_id: int, node_id: int) -> Dict[str, Any]:
-    try:
-        __check_supported_os()
-        err = device_manager.devCtrl.ResolveNode(fabric_id, node_id)
-        if err == 0:
-            address = device_manager.devCtrl.GetAddressAndPort(int(args[1]))
-            address = "{}:{}".format(
-                *address) if address else "unknown"
-            
-            return __get_response_dict(status = StatusCodeEnum.SUCCESS, result = {'address': address})
-
-def ble_scan() -> Dict[Any, Any]:
-=======
-
-def resolve(fabric_id: int, node_id: int) -> Dict[str, Any]:
->>>>>>> 2ac9e00d
     try:
         __check_supported_os()
         err = device_manager.devCtrl.ResolveNode(fabric_id, node_id)
@@ -740,12 +725,7 @@
     except Exception as e:
         return __get_response_dict(status = StatusCodeEnum.FAILED, error = str(e))
 
-<<<<<<< HEAD
-
-def ip_connect(ip_address: string, pin_code: int, node_id: int) -> Dict[str, any]:
-=======
 def ip_connect(ip_address: string, pin_code: int, node_id: int) -> Dict[str, Any]:
->>>>>>> 2ac9e00d
     try:
         __check_supported_os()
         device_manager.devCtrl.ConnectIP(ip_address.encode("utf-8"), pin_code, node_id)
@@ -753,17 +733,12 @@
     except Exception as e:
         return __get_response_dict(status = StatusCodeEnum.FAILED, error = str(e))
 
-<<<<<<< HEAD
 def qr_code_parse(qr_code):
     try:
         result = SetupPayload().ParseQrCode(qr_code).Dictionary()
         return __get_response_dict(status = StatusCodeEnum.SUCCESS, result = result)
     except Exception as e:
         return __get_response_dict(status = StatusCodeEnum.FAILED, error = str(e))
-
-def start_rpc_server():
-=======
->>>>>>> 2ac9e00d
 
 def start_rpc_server():
     with SimpleXMLRPCServer(("0.0.0.0", 5000), allow_none=True) as server:
@@ -772,13 +747,10 @@
         server.register_function(resolve)
         server.register_function(ble_connect)
         server.register_function(ip_connect)
-<<<<<<< HEAD
-        server.register_function(qr_code_parse)
-=======
         server.register_function(zcl_add_network)
         server.register_function(zcl_enable_network)
         server.register_function(resolve)
->>>>>>> 2ac9e00d
+        server.register_function(qr_code_parse)
         server.register_multicall_functions()
         print('Serving XML-RPC on localhost port 5000')
         try:
