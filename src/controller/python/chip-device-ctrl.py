--- conflicted
+++ resolved
@@ -350,69 +350,6 @@
 
         return
 
-<<<<<<< HEAD
-=======
-    def do_bleconnect(self, line):
-        """
-        ble-connect <device-name>
-        ble-connect <mac-address (linux only)>
-        ble-connect <device-uuid>
-        ble-connect <discriminator>
-
-        Connect to a BLE peripheral identified by line.
-        """
-
-        if not self.bleMgr:
-            self.bleMgr = BleManager(self.devCtrl)
-        self.bleMgr.connect(line)
-
-        return
-
-    def do_blescanconnect(self, line):
-        """
-        ble-scan-connect <device-name>
-        ble-scan-connect <mac-address (linux only)>
-        ble-scan-connect <device-uuid>
-        ble-scan-connect <discriminator>
-
-        Scan and connect to a BLE peripheral identified by line.
-        """
-
-        if not self.bleMgr:
-            self.bleMgr = BleManager(self.devCtrl)
-
-        self.bleMgr.scan_connect(line)
-
-        return
-
-    def do_bledisconnect(self, line):
-        """
-        ble-disconnect
-
-        Disconnect from a BLE peripheral.
-        """
-
-        if not self.bleMgr:
-            self.bleMgr = BleManager(self.devCtrl)
-
-        self.bleMgr.disconnect()
-
-        return
-
-    def do_btpconnect(self, line):
-        """
-        connect .
-
-        """
-        try:
-            self.devCtrl.ConnectBle(bleConnection=FAKE_CONN_OBJ_VALUE)
-        except ChipExceptions.ChipStackException as ex:
-            print(str(ex))
-            return
-
-        print("BTP Connected")
-
->>>>>>> a77a662f
     def do_connect(self, line):
         """
         connect -ip <ip address> <setup pin code>
