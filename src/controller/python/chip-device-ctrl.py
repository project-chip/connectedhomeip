#!/usr/bin/env python

#
#    Copyright (c) 2020-2021 Project CHIP Authors
#    Copyright (c) 2013-2018 Nest Labs, Inc.
#    All rights reserved.
#
#    Licensed under the Apache License, Version 2.0 (the "License");
#    you may not use this file except in compliance with the License.
#    You may obtain a copy of the License at
#
#        http://www.apache.org/licenses/LICENSE-2.0
#
#    Unless required by applicable law or agreed to in writing, software
#    distributed under the License is distributed on an "AS IS" BASIS,
#    WITHOUT WARRANTIES OR CONDITIONS OF ANY KIND, either express or implied.
#    See the License for the specific language governing permissions and
#    limitations under the License.
#

#
#    @file
#      This file implements the Python-based Chip Device Controller Shell.
#

from __future__ import absolute_import
from __future__ import print_function
from chip import ChipDeviceCtrl
from chip import exceptions
import sys
import os
import platform
import random
from optparse import OptionParser, OptionValueError
import shlex
import base64
import textwrap
import string
import re
from cmd import Cmd
from chip.ChipBleUtility import FAKE_CONN_OBJ_VALUE
from chip.setup_payload import SetupPayload
from xmlrpc.server import SimpleXMLRPCServer
from enum import Enum
from typing import Any, Dict,Optional

from enum import Enum
from typing import Any, Dict,Optional
# Extend sys.path with one or more directories, relative to the location of the
# running script, in which the chip package might be found .  This makes it
# possible to run the device manager shell from a non-standard install location,
# as well as directly from its location the CHIP source tree.
#
# Note that relative package locations are prepended to sys.path so as to give
# the local version of the package higher priority over any version installed in
# a standard location.
#
scriptDir = os.path.dirname(os.path.abspath(__file__))
relChipPackageInstallDirs = [
    ".",
    "../lib/python",
    "../lib/python%s.%s" % (sys.version_info.major, sys.version_info.minor),
    "../lib/Python%s%s" % (sys.version_info.major, sys.version_info.minor),
]
for relInstallDir in relChipPackageInstallDirs:
    absInstallDir = os.path.realpath(os.path.join(scriptDir, relInstallDir))
    if os.path.isdir(os.path.join(absInstallDir, "chip")):
        sys.path.insert(0, absInstallDir)


if platform.system() == 'Darwin':
    from chip.ChipCoreBluetoothMgr import CoreBluetoothManager as BleManager
elif sys.platform.startswith('linux'):
    from chip.ChipBluezMgr import BluezManager as BleManager

class StatusCodeEnum(Enum):
    SUCCESS = 0
    FAILED =  1

class RPCResponseKeyEnum(Enum):
    STATUS = "status"
    RESULT = "result"
    ERROR  = "error"


# The exceptions for CHIP Device Controller CLI

class ChipDevCtrlException(exceptions.ChipStackException):
    pass


class ParsingError(ChipDevCtrlException):
    def __init__(self, msg=None):
        self.msg = "Parsing Error: " + msg

    def __str__(self):
        return self.msg


def DecodeBase64Option(option, opt, value):
    try:
        return base64.standard_b64decode(value)
    except TypeError:
        raise OptionValueError(
            "option %s: invalid base64 value: %r" % (opt, value))


def DecodeHexIntOption(option, opt, value):
    try:
        return int(value, 16)
    except ValueError:
        raise OptionValueError("option %s: invalid value: %r" % (opt, value))


def ParseEncodedString(value):
    if value.find(":") < 0:
        raise ParsingError(
            "value should be encoded in encoding:encodedvalue format")
    enc, encValue = value.split(":", 1)
    if enc == "str":
        return encValue.encode("utf-8") + b'\x00'
    elif enc == "hex":
        return bytes.fromhex(encValue)
    raise ParsingError("only str and hex encoding is supported")


def FormatZCLArguments(args, command):
    commandArgs = {}
    for kvPair in args:
        if kvPair.find("=") < 0:
            raise ParsingError("Argument should in key=value format")
        key, value = kvPair.split("=", 1)
        valueType = command.get(key, None)
        if valueType == 'int':
            commandArgs[key] = int(value)
        elif valueType == 'str':
            commandArgs[key] = value
        elif valueType == 'bytes':
            commandArgs[key] = ParseEncodedString(value)
    return commandArgs


class DeviceMgrCmd(Cmd):
    def __init__(self, rendezvousAddr=None, controllerNodeId=0, bluetoothAdapter=None):
        self.lastNetworkId = None

        Cmd.__init__(self)

        Cmd.identchars = string.ascii_letters + string.digits + "-"

        if sys.stdin.isatty():
            self.prompt = "chip-device-ctrl > "
        else:
            self.use_rawinput = 0
            self.prompt = ""

        DeviceMgrCmd.command_names.sort()

        self.bleMgr = None

        self.devCtrl = ChipDeviceCtrl.ChipDeviceController(
            controllerNodeId=controllerNodeId, bluetoothAdapter=bluetoothAdapter)

        # If we are on Linux and user selects non-default bluetooth adapter.
        if sys.platform.startswith("linux") and (bluetoothAdapter is not None):
            self.bleMgr = BleManager(self.devCtrl)
            self.bleMgr.ble_adapter_select("hci{}".format(bluetoothAdapter))

        self.historyFileName = os.path.expanduser(
            "~/.chip-device-ctrl-history")

        try:
            import readline

            if "libedit" in readline.__doc__:
                readline.parse_and_bind("bind ^I rl_complete")
            readline.set_completer_delims(" ")
            try:
                readline.read_history_file(self.historyFileName)
            except IOError:
                pass
        except ImportError:
            pass

    command_names = [
        "setup-payload",

        "ble-scan",
        "ble-adapter-select",
        "ble-adapter-print",
        "ble-debug-log",

        "connect",
        "close-ble",
        "resolve",
        "zcl",
        "zclread",
        "zclconfigure",

        "set-pairing-wifi-credential",
        "set-pairing-thread-credential",
    ]

    def parseline(self, line):
        cmd, arg, line = Cmd.parseline(self, line)
        if cmd:
            cmd = self.shortCommandName(cmd)
            line = cmd + " " + arg
        return cmd, arg, line

    def completenames(self, text, *ignored):
        return [
            name + " "
            for name in DeviceMgrCmd.command_names
            if name.startswith(text) or self.shortCommandName(name).startswith(text)
        ]

    def shortCommandName(self, cmd):
        return cmd.replace("-", "")

    def precmd(self, line):
        if not self.use_rawinput and line != "EOF" and line != "":
            print(">>> " + line)
        return line

    def postcmd(self, stop, line):
        if not stop and self.use_rawinput:
            self.prompt = "chip-device-ctrl > "
        return stop

    def postloop(self):
        try:
            import readline

            try:
                readline.write_history_file(self.historyFileName)
            except IOError:
                pass
        except ImportError:
            pass

    def do_help(self, line):
        if line:
            cmd, arg, unused = self.parseline(line)
            try:
                doc = getattr(self, "do_" + cmd).__doc__
            except AttributeError:
                doc = None
            if doc:
                self.stdout.write("%s\n" % textwrap.dedent(doc))
            else:
                self.stdout.write("No help on %s\n" % (line))
        else:
            self.print_topics(
                "\nAvailable commands (type help <name> for more information):",
                DeviceMgrCmd.command_names,
                15,
                80,
            )

    def do_closeble(self, line):
        """
        close-ble

        Close the ble connection to the device.
        """

        args = shlex.split(line)

        if len(args) != 0:
            print("Usage:")
            self.do_help("close")
            return

        try:
            self.devCtrl.CloseBLEConnection()
        except exceptions.ChipStackException as ex:
            print(str(ex))

    def do_setlogoutput(self, line):
        """
        set-log-output [ none | error | progress | detail ]

        Set the level of Chip logging output.
        """

        args = shlex.split(line)

        if len(args) == 0:
            print("Usage:")
            self.do_help("set-log-output")
            return
        if len(args) > 1:
            print("Unexpected argument: " + args[1])
            return

        category = args[0].lower()
        if category == "none":
            category = 0
        elif category == "error":
            category = 1
        elif category == "progress":
            category = 2
        elif category == "detail":
            category = 3
        else:
            print("Invalid argument: " + args[0])
            return

        try:
            self.devCtrl.SetLogFilter(category)
        except exceptions.ChipStackException as ex:
            print(str(ex))
            return

        print("Done.")

    def do_setuppayload(self, line):
        """
        setup-payload parse-manual <manual-pairing-code>
        setup-payload parse-qr <qr-code-payload>
        """
        try:
            args = shlex.split(line)
            if (len(args) != 2) or (args[0] not in ("parse-manual", "parse-qr")):
                self.do_help("setup-payload")
                return

            if args[0] == "parse-manual":
                SetupPayload().ParseManualPairingCode(args[1]).Print()

            if args[0] == "parse-qr":
                SetupPayload().ParseQrCode(args[1]).Print()

        except exceptions.ChipStackException as ex:
            print(str(ex))
            return

    def do_bleadapterselect(self, line):
        """
        ble-adapter-select

        Start BLE adapter select, deprecated, you can select adapter by command line arguments.
        """
        if sys.platform.startswith("linux"):
            if not self.bleMgr:
                self.bleMgr = BleManager(self.devCtrl)

            self.bleMgr.ble_adapter_select(line)
            print(
                "This change only applies to ble-scan\n"
                "Please run device controller with --bluetooth-adapter=<adapter-name> to select adapter\n" +
                "e.g. chip-device-ctrl --bluetooth-adapter hci0"
            )
        else:
            print(
                "ble-adapter-select only works in Linux, ble-adapter-select mac_address"
            )

        return

    def do_bleadapterprint(self, line):
        """
        ble-adapter-print

        Print attached BLE adapter.
        """
        if sys.platform.startswith("linux"):
            if not self.bleMgr:
                self.bleMgr = BleManager(self.devCtrl)

            self.bleMgr.ble_adapter_print()
        else:
            print("ble-adapter-print only works in Linux")

        return

    def do_bledebuglog(self, line):
        """
        ble-debug-log 0:1
          0: disable BLE debug log
          1: enable BLE debug log
        """
        if not self.bleMgr:
            self.bleMgr = BleManager(self.devCtrl)

        self.bleMgr.ble_debug_log(line)

        return

    def do_blescan(self, line):
        """
        ble-scan

        Start BLE scanning operations.
        """

        if not self.bleMgr:
            self.bleMgr = BleManager(self.devCtrl)

        self.bleMgr.scan(line)

        return

    def do_connect(self, line):
        """
        connect -ip <ip address> <setup pin code> [<nodeid>]
        connect -ble <discriminator> <setup pin code> [<nodeid>]

        connect command is used for establishing a rendezvous session to the device.
        currently, only connect using setupPinCode is supported.

        TODO: Add more methods to connect to device (like cert for auth, and IP
              for connection)
        """

        try:
            args = shlex.split(line)
            if len(args) <= 1:
                print("Usage:")
                self.do_help("connect SetupPinCode")
                return

            nodeid = random.randint(1, 1000000)  # Just a random number
            if len(args) == 4:
                nodeid = int(args[3])
            print("Device is assigned with nodeid = {}".format(nodeid))

            if args[0] == "-ip" and len(args) >= 3:
                self.devCtrl.ConnectIP(args[1].encode(
                    "utf-8"), int(args[2]), nodeid)
            elif args[0] == "-ble" and len(args) >= 3:
                self.devCtrl.ConnectBLE(int(args[1]), int(args[2]), nodeid)
            else:
                print("Usage:")
                self.do_help("connect SetupPinCode")
                return
            print(
                "Device temporary node id (**this does not match spec**): {}".format(nodeid))
        except exceptions.ChipStackException as ex:
            print(str(ex))
            return

    def do_resolve(self, line):
        """
        resolve <fabricid> <nodeid>

        Resolve DNS-SD name corresponding with the given fabric and node IDs and
        update address of the node in the device controller.
        """
        try:
            args = shlex.split(line)
            if len(args) == 2:
                err = self.devCtrl.ResolveNode(int(args[0]), int(args[1]))
                if err == 0:
                    address = self.devCtrl.GetAddressAndPort(int(args[1]))
                    address = "{}:{}".format(
                        *address) if address else "unknown"
                    print("Current address: " + address)
            else:
                self.do_help("resolve")
        except exceptions.ChipStackException as ex:
            print(str(ex))
            return

    def do_zcl(self, line):
        """
        To send ZCL message to device:
        zcl <cluster> <command> <nodeid> <endpoint> <groupid> [key=value]...
        To get a list of clusters:
        zcl ?
        To get a list of commands in cluster:
        zcl ? <cluster>

        Send ZCL command to device nodeid
        """
        try:
            args = shlex.split(line)
            all_commands = self.devCtrl.ZCLCommandList()
            if len(args) == 1 and args[0] == '?':
                print('\n'.join(all_commands.keys()))
            elif len(args) == 2 and args[0] == '?':
                if args[1] not in all_commands:
                    raise exceptions.UnknownCluster(args[1])
                for commands in all_commands.get(args[1]).items():
                    args = ", ".join(["{}: {}".format(argName, argType)
                                      for argName, argType in commands[1].items()])
                    print(commands[0])
                    if commands[1]:
                        print("  ", args)
                    else:
                        print("  <no arguments>")
            elif len(args) > 4:
                if args[0] not in all_commands:
                    raise exceptions.UnknownCluster(args[0])
                command = all_commands.get(args[0]).get(args[1], None)
                # When command takes no arguments, (not command) is True
                if command == None:
                    raise exceptions.UnknownCommand(args[0], args[1])
                err, res = self.devCtrl.ZCLSend(args[0], args[1], int(
                    args[2]), int(args[3]), int(args[4]), FormatZCLArguments(args[5:], command), blocking=True)
                if err != 0:
                    print("Failed to receive command response: {}".format(res))
                elif res != None:
                    print("Received command status response:")
                    print(res)
                else:
                    print("Success, no status code is attached with response.")
            else:
                self.do_help("zcl")
        except exceptions.ChipStackException as ex:
            print("An exception occurred during process ZCL command:")
            print(str(ex))
        except Exception as ex:
            import traceback
            print("An exception occurred during processing input:")
            traceback.print_exc()
            print(str(ex))

    def do_zclread(self, line):
        """
        To read ZCL attribute:
        zclread <cluster> <attribute> <nodeid> <endpoint> <groupid>
        """
        try:
            args = shlex.split(line)
            all_attrs = self.devCtrl.ZCLAttributeList()
            if len(args) == 1 and args[0] == '?':
                print('\n'.join(all_attrs.keys()))
            elif len(args) == 2 and args[0] == '?':
                if args[1] not in all_attrs:
                    raise exceptions.UnknownCluster(args[1])
                print('\n'.join(all_attrs.get(args[1])))
            elif len(args) == 5:
                if args[0] not in all_attrs:
                    raise exceptions.UnknownCluster(args[0])
                self.devCtrl.ZCLReadAttribute(args[0], args[1], int(
                    args[2]), int(args[3]), int(args[4]))
            else:
                self.do_help("zclread")
        except exceptions.ChipStackException as ex:
            print("An exception occurred during reading ZCL attribute:")
            print(str(ex))
        except Exception as ex:
            print("An exception occurred during processing input:")
            print(str(ex))

    def do_zclconfigure(self, line):
        """
        To configure ZCL attribute reporting:
        zclconfigure <cluster> <attribute> <nodeid> <endpoint> <minInterval> <maxInterval> <change>
        """
        try:
            args = shlex.split(line)
            all_attrs = self.devCtrl.ZCLAttributeList()
            if len(args) == 1 and args[0] == '?':
                print('\n'.join(all_attrs.keys()))
            elif len(args) == 2 and args[0] == '?':
                if args[1] not in all_attrs:
                    raise exceptions.UnknownCluster(args[1])
                print('\n'.join(all_attrs.get(args[1])))
            elif len(args) == 7:
                if args[0] not in all_attrs:
                    raise exceptions.UnknownCluster(args[0])
                self.devCtrl.ZCLConfigureAttribute(args[0], args[1], int(
                    args[2]), int(args[3]), int(args[4]), int(args[5]), int(args[6]))
            else:
                self.do_help("zclconfigure")
        except exceptions.ChipStackException as ex:
            print("An exception occurred during configuring reporting of ZCL attribute:")
            print(str(ex))
        except Exception as ex:
            print("An exception occurred during processing input:")
            print(str(ex))

    def do_setpairingwificredential(self, line):
        """
        set-pairing-wifi-credential

        Removed, use network commissioning cluster instead.
        """
        print("Pairing WiFi Credential is nolonger available, use NetworkCommissioning cluster instead.")

    def do_setpairingthreadcredential(self, line):
        """
        set-pairing-thread-credential

        Removed, use network commissioning cluster instead.
        """
        print("Pairing Thread Credential is nolonger available, use NetworkCommissioning cluster instead.")

    def do_history(self, line):
        """
        history

        Show previously executed commands.
        """

        try:
            import readline

            h = readline.get_current_history_length()
            for n in range(1, h + 1):
                print(readline.get_history_item(n))
        except ImportError:
            pass

    def do_h(self, line):
        self.do_history(line)

    def do_exit(self, line):
        return True

    def do_quit(self, line):
        return True

    def do_q(self, line):
        return True

    def do_EOF(self, line):
        print()
        return True

    def emptyline(self):
        pass

###  Additions needed by the Test Harness Tool ###
# TODO: Implement a custom device manager instead of using the existing manager object
# https://github.com/chip-csg/connectedhomeip/issues/8
device_manager = DeviceMgrCmd(rendezvousAddr=None,
                             controllerNodeId=0, bluetoothAdapter=0)


# CHIP commands needed by the Harness Tool
def echo_alive(message):
    print(message)
    return message

def resolve(fabric_id: int, node_id: int) -> Dict[str, Any]:
    try:
        __check_supported_os()
        err = device_manager.devCtrl.ResolveNode(fabric_id, node_id)
        if err == 0:
            address = device_manager.devCtrl.GetAddressAndPort(int(args[1]))
            address = "{}:{}".format(
                *address) if address else "unknown"
            
            return __get_response_dict(status = StatusCodeEnum.SUCCESS, result = {'address': address})

def ble_scan() -> Dict[Any, Any]:
    try:
        __check_supported_os()
        device_manager.do_blescan("")
        
        return __get_response_dict(status = StatusCodeEnum.SUCCESS, result = __get_peripheral_list())
    except Exception as e:
        return __get_response_dict(status = StatusCodeEnum.FAILED, error = str(e))

def __get_peripheral_list() -> Dict[Any, Any]:
    device_list = []
    for device in device_manager.bleMgr.peripheral_list:
        device_detail = {}       
        devIdInfo = device_manager.bleMgr.get_peripheral_devIdInfo(device)
        if devIdInfo != None:
            device_detail['name'] = str(device.Name)
            device_detail['id'] = str(device.device_id)
            device_detail['rssi'] = str(device.RSSI)
            device_detail['address'] = str(device.Address)
            device_detail['pairing_state'] = devIdInfo.pairingState
            device_detail['discriminator'] = devIdInfo.discriminator
            device_detail['vendor_id'] = devIdInfo.vendorId
            device_detail['product_id'] = devIdInfo.productId
            if device.ServiceData:
                for advuuid in device.ServiceData:
                    device_detail['adv_uuid'] = str(advuuid)
            device_list.append(device_detail)
    return device_list

def ble_connect(discriminator: int, pin_code: int, node_id: int) -> Dict[str, any]:
    try:
        __check_supported_os()
        device_manager.devCtrl.ConnectBLE(discriminator, pin_code, node_id)
        return __get_response_dict(status = StatusCodeEnum.SUCCESS)
    except exceptions.ChipStackException as ex:
        return __get_response_dict(status = StatusCodeEnum.FAILED, error = str(ex))
    except Exception as e:
        return __get_response_dict(status = StatusCodeEnum.FAILED, error = str(e))


def ip_connect(ip_address: string, pin_code: int, node_id: int) -> Dict[str, any]:
    try:
        __check_supported_os()
        device_manager.devCtrl.ConnectIP(ip_address.encode("utf-8"), pin_code, node_id)
        return __get_response_dict(status = StatusCodeEnum.SUCCESS)
    except exceptions.ChipStackException as ex:
        return __get_response_dict(status = StatusCodeEnum.FAILED, error = str(ex))
    except Exception as e:
        return __get_response_dict(status = StatusCodeEnum.FAILED, error = str(e))

def qr_code_parse(qr_code):
    return SetupPayload().ParseQrCode(qr_code).Dictionary()

def start_rpc_server():

    with SimpleXMLRPCServer(("0.0.0.0", 5000)) as server:
        server.register_function(echo_alive)
        server.register_function(ble_scan)
<<<<<<< HEAD
        server.register_function(qr_code_parse)
=======
        server.register_function(resolve)
        server.register_function(ble_connect)
        server.register_function(ip_connect)
>>>>>>> ea2723c1
        server.register_multicall_functions()
        print('Serving XML-RPC on localhost port 5000')
        try:
            server.serve_forever()
        except KeyboardInterrupt:
            print("\nKeyboard interrupt received, exiting.")
            sys.exit(0)

def __get_response_dict(status: StatusCodeEnum, result: Optional[Dict[Any, Any]] = None, error:Optional[str] = None) -> Dict [str, Any]:
    return { RPCResponseKeyEnum.STATUS.value : status.value, RPCResponseKeyEnum.RESULT.value : result, RPCResponseKeyEnum.ERROR.value : error }

def __check_supported_os()-> bool:
    if platform.system().lower() == 'darwin':
        raise Exception(platform.system() + " not supported")
    elif sys.platform.lower().startswith('linux'):
        return True

    raise Exception("OS Not Supported")

######--------------------------------------------------######

def main():
    start_rpc_server()
    
    # Never reach here
    optParser = OptionParser()
    optParser.add_option(
        "-r",
        "--rendezvous-addr",
        action="store",
        dest="rendezvousAddr",
        help="Device rendezvous address",
        metavar="<ip-address>",
    )
    optParser.add_option(
        "-n",
        "--controller-nodeid",
        action="store",
        dest="controllerNodeId",
        default=0,
        type='int',
        help="Controller node ID",
        metavar="<nodeid>",
    )

    if sys.platform.startswith("linux"):
        optParser.add_option(
            "-b",
            "--bluetooth-adapter",
            action="store",
            dest="bluetoothAdapter",
            default="hci0",
            type="str",
            help="Controller bluetooth adapter ID",
            metavar="<bluetooth-adapter>",
        )
    (options, remainingArgs) = optParser.parse_args(sys.argv[1:])

    if len(remainingArgs) != 0:
        print("Unexpected argument: %s" % remainingArgs[0])
        sys.exit(-1)

    adapterId = None
    if sys.platform.startswith("linux"):
        if not options.bluetoothAdapter.startswith("hci"):
            print(
                "Invalid bluetooth adapter: {}, adapter name looks like hci0, hci1 etc.")
            sys.exit(-1)
        else:
            try:
                adapterId = int(options.bluetoothAdapter[3:])
            except:
                print(
                    "Invalid bluetooth adapter: {}, adapter name looks like hci0, hci1 etc.")
                sys.exit(-1)

    devMgrCmd = DeviceMgrCmd(rendezvousAddr=options.rendezvousAddr,
                             controllerNodeId=options.controllerNodeId, bluetoothAdapter=adapterId)
    print("Chip Device Controller Shell")
    if options.rendezvousAddr:
        print("Rendezvous address set to %s" % options.rendezvousAddr)

    # Adapter ID will always be 0
    if adapterId != 0:
        print("Bluetooth adapter set to hci{}".format(adapterId))
    print()

    try:
        devMgrCmd.cmdloop()
    except KeyboardInterrupt:
        print("\nQuitting")

    sys.exit(0)


if __name__ == "__main__":
    main()<|MERGE_RESOLUTION|>--- conflicted
+++ resolved
@@ -705,13 +705,10 @@
     with SimpleXMLRPCServer(("0.0.0.0", 5000)) as server:
         server.register_function(echo_alive)
         server.register_function(ble_scan)
-<<<<<<< HEAD
-        server.register_function(qr_code_parse)
-=======
         server.register_function(resolve)
         server.register_function(ble_connect)
         server.register_function(ip_connect)
->>>>>>> ea2723c1
+        server.register_function(qr_code_parse)
         server.register_multicall_functions()
         print('Serving XML-RPC on localhost port 5000')
         try:
