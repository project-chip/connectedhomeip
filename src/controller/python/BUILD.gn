# Copyright (c) 2020 Project CHIP Authors
#
# Licensed under the Apache License, Version 2.0 (the "License");
# you may not use this file except in compliance with the License.
# You may obtain a copy of the License at
#
# http://www.apache.org/licenses/LICENSE-2.0
#
# Unless required by applicable law or agreed to in writing, software
# distributed under the License is distributed on an "AS IS" BASIS,
# WITHOUT WARRANTIES OR CONDITIONS OF ANY KIND, either express or implied.
# See the License for the specific language governing permissions and
# limitations under the License.

import("//build_overrides/build.gni")
import("//build_overrides/chip.gni")
import("//build_overrides/pigweed.gni")

import("$dir_pw_build/python.gni")

import("${chip_root}/build/chip/python_wheel.gni")
import("${chip_root}/build/chip/tools.gni")
import("${chip_root}/src/app/common_flags.gni")
import("${chip_root}/src/controller/flags.gni")
import("${chip_root}/src/data-model-providers/codegen/model.gni")
import("${chip_root}/src/platform/python.gni")
import("${chip_root}/src/system/system.gni")
import("${dir_pw_unit_test}/test.gni")

if (current_os == "mac") {
  import("${build_root}/config/mac/mac_sdk.gni")
}

config("controller_wno_deprecate") {
  cflags = [ "-Wno-deprecated-declarations" ]
}

shared_library("ChipDeviceCtrl") {
  if (chip_support_commissioning_in_controller) {
    output_name = "_ChipDeviceCtrl"
  } else {
    output_name = "_ChipServer"
  }
  output_dir = "${target_out_dir}/matter"
  include_dirs = [ "." ]

  sources = [
    "matter/setup_payload/Generator.cpp",
    "matter/setup_payload/Parser.cpp",
  ]

  sources += [ "matter/native/CommonStackInit.cpp" ]

  defines = []

  if (chip_support_commissioning_in_controller) {
    sources += [
      "ChipCommissionableNodeController-ScriptBinding.cpp",
      "ChipDeviceController-Discovery.cpp",
      "ChipDeviceController-IssueNocChain.cpp",
      "ChipDeviceController-ScriptBinding.cpp",
      "ChipDeviceController-ScriptDevicePairingDelegate.cpp",
      "ChipDeviceController-ScriptDevicePairingDelegate.h",
      "ChipDeviceController-ScriptPairingDeviceDiscoveryDelegate.cpp",
      "ChipDeviceController-ScriptPairingDeviceDiscoveryDelegate.h",
      "ChipDeviceController-StorageDelegate.cpp",
      "ChipDeviceController-StorageDelegate.h",
      "OpCredsBinding.cpp",
<<<<<<< HEAD
      "matter/bdx/bdx-transfer.cpp",
      "matter/bdx/bdx-transfer.h",
      "matter/bdx/bdx.cpp",
      "matter/bdx/test-bdx-transfer-server.cpp",
      "matter/bdx/test-bdx-transfer-server.h",
      "matter/clusters/attribute.cpp",
      "matter/clusters/command.cpp",
      "matter/commissioning/PlaceholderOperationalCredentialsIssuer.h",
      "matter/credentials/cert.cpp",
      "matter/credentials/cert.h",
      "matter/crypto/p256keypair.cpp",
      "matter/crypto/p256keypair.h",
      "matter/discovery/NodeResolution.cpp",
      "matter/icd/PyChipCheckInDelegate.cpp",
      "matter/icd/PyChipCheckInDelegate.h",
      "matter/interaction_model/Delegate.cpp",
      "matter/interaction_model/Delegate.h",
      "matter/internal/ChipThreadWork.cpp",
      "matter/internal/ChipThreadWork.h",
      "matter/internal/CommissionerImpl.cpp",
      "matter/logging/LoggingFilter.cpp",
      "matter/logging/LoggingRedirect.cpp",
      "matter/native/ChipMainLoopWork.h",
      "matter/native/PyChipError.cpp",
      "matter/native/PyChipError.h",
      "matter/tracing/TracingSetup.cpp",
      "matter/utils/DeviceProxyUtils.cpp",
=======
      "chip/bdx/bdx-transfer.cpp",
      "chip/bdx/bdx-transfer.h",
      "chip/bdx/bdx.cpp",
      "chip/bdx/test-bdx-transfer-server.cpp",
      "chip/bdx/test-bdx-transfer-server.h",
      "chip/clusters/attribute.cpp",
      "chip/clusters/command.cpp",
      "chip/commissioning/PlaceholderOperationalCredentialsIssuer.h",
      "chip/credentials/cert.cpp",
      "chip/credentials/cert.h",
      "chip/crypto/p256keypair.cpp",
      "chip/crypto/p256keypair.h",
      "chip/discovery/NodeResolution.cpp",
      "chip/fault_injection/FaultInjection.cpp",
      "chip/icd/PyChipCheckInDelegate.cpp",
      "chip/icd/PyChipCheckInDelegate.h",
      "chip/interaction_model/Delegate.cpp",
      "chip/interaction_model/Delegate.h",
      "chip/internal/ChipThreadWork.cpp",
      "chip/internal/ChipThreadWork.h",
      "chip/internal/CommissionerImpl.cpp",
      "chip/logging/LoggingFilter.cpp",
      "chip/logging/LoggingRedirect.cpp",
      "chip/native/ChipMainLoopWork.h",
      "chip/native/PyChipError.cpp",
      "chip/native/PyChipError.h",
      "chip/tracing/TracingSetup.cpp",
      "chip/utils/DeviceProxyUtils.cpp",
>>>>>>> 3176ce8e
    ]
    if (chip_support_webrtc_python_bindings) {
      sources += [
        "chip/webrtc/RTCClient.cpp",
        "chip/webrtc/WebRTC.cpp",
        "chip/webrtc/WebRTC.h",
        "chip/webrtc/WebRTCTransportCluster.cpp",
      ]
    }
    defines += [ "CHIP_CONFIG_MAX_GROUPS_PER_FABRIC=50" ]
    defines += [ "CHIP_CONFIG_MAX_GROUP_KEYS_PER_FABRIC=50" ]

    if (chip_python_supports_stack_locking) {
      sources += [ "matter/native/ChipMainLoopWork_StackLock.cpp" ]
    } else {
      sources += [ "matter/native/ChipMainLoopWork_WorkSchedule.cpp" ]
    }
  } else {
    sources += [
      "matter/server/Options.cpp",
      "matter/server/Options.h",
      "matter/server/ServerInit.cpp",
    ]
  }

  if (chip_enable_ble) {
    if (current_os == "linux") {
      sources += [ "matter/ble/LinuxImpl.cpp" ]
    } else if (current_os == "mac") {
      sources += [
        "matter/ble/darwin/AdapterListing.mm",
        "matter/ble/darwin/Scanning.mm",
      ]
      cflags = [ "-fobjc-arc" ]
    } else {
      assert(false, "No BLE implementation available for the current OS.")
    }
  }

  public_deps = [
    "${chip_root}/src/app",
    "${chip_root}/src/app/icd/client:handler",
    "${chip_root}/src/app/server",
    "${chip_root}/src/credentials:default_attestation_verifier",
    "${chip_root}/src/credentials:test_dac_revocation_delegate",
    "${chip_root}/src/lib",
    "${chip_root}/src/lib/core",
    "${chip_root}/src/lib/dnssd",
    "${chip_root}/src/lib/support",
    "${chip_root}/src/platform",
    "${chip_root}/src/platform/logging:default",
    "${chip_root}/src/setup_payload",
    "${chip_root}/src/transport",
  ]

  if (chip_support_webrtc_python_bindings) {
    public_deps += [
      "${chip_root}/src/controller/webrtc:chip_webrtc",
      "${chip_root}/third_party/libdatachannel:libdatachannel",
    ]
    include_dirs += [
      "${chip_root}/src/controller/webrtc/",
      "${chip_root}/third_party/libdatachannel/repo/include",
    ]
  }

  if (chip_support_commissioning_in_controller) {
    public_deps += [
      "${chip_root}/src/credentials:file_attestation_trust_store",
      "${chip_root}/src/lib/support:testing",
      "${chip_root}/src/tracing/json",
      "${chip_root}/src/tracing/perfetto",
      "${chip_root}/src/tracing/perfetto:file_output",
      "${chip_root}/third_party/jsoncpp",
    ]

    deps = [
      "${chip_root}/src/tracing/perfetto:event_storage",
      "${chip_root}/src/tracing/perfetto:simple_initialization",
    ]

    if (chip_build_controller_dynamic_server) {
      defines += [ "CHIP_CONFIG_SKIP_APP_SPECIFIC_GENERATED_HEADER_INCLUDES=1" ]

      deps += [ "${chip_root}/src/controller:nodatamodel" ]

      # Temporary dependency: InteractionModelEngine NEEDS a codegen data model instance
      # defined and application is supposed to provide it. This adds the sources
      # in the same way "data_model" implementations do
      #
      # DynamicDispatcher in src/app:interaction-model implements the actual required
      # ember callbacks in this case...
      sources += codegen_data_model_SOURCES
      public_deps += codegen_data_model_PUBLIC_DEPS
    } else {
      public_deps += [ "${chip_root}/src/controller/data_model" ]
    }
  } else {
    public_deps += [ "$chip_data_model" ]
  }

  configs += [ ":controller_wno_deprecate" ]
}

matter_python_wheel_action("matter-core") {
  py_manifest_files = [
    {
      src_dir = "."
      sources = [
<<<<<<< HEAD
        "matter/CertificateAuthority.py",
        "matter/ChipBleBase.py",
        "matter/ChipBleUtility.py",
        "matter/ChipBluezMgr.py",
        "matter/ChipCommissionableNodeCtrl.py",
        "matter/ChipStack.py",
        "matter/FabricAdmin.py",
        "matter/__init__.py",
        "matter/bdx/Bdx.py",
        "matter/bdx/BdxProtocol.py",
        "matter/bdx/BdxTransfer.py",
        "matter/bdx/__init__.py",
        "matter/ble/__init__.py",
        "matter/ble/commissioning/__init__.py",
        "matter/ble/get_adapters.py",
        "matter/ble/library_handle.py",
        "matter/ble/scan_devices.py",
        "matter/ble/types.py",
        "matter/clusters/Attribute.py",
        "matter/clusters/Command.py",
        "matter/clusters/__init__.py",
        "matter/commissioning/__init__.py",
        "matter/commissioning/commissioning_flow_blocks.py",
        "matter/commissioning/pase.py",
        "matter/configuration/__init__.py",
        "matter/credentials/__init__.py",
        "matter/credentials/cert.py",
        "matter/crypto/__init__.py",
        "matter/crypto/fabric.py",
        "matter/crypto/p256keypair.py",
        "matter/discovery/__init__.py",
        "matter/discovery/library_handle.py",
        "matter/discovery/types.py",
        "matter/exceptions/__init__.py",
        "matter/interaction_model/__init__.py",
        "matter/interaction_model/delegate.py",
        "matter/internal/__init__.py",
        "matter/internal/commissioner.py",
        "matter/internal/thread.py",
        "matter/internal/types.py",
        "matter/logging/__init__.py",
        "matter/logging/library_handle.py",
        "matter/logging/types.py",
        "matter/native/__init__.py",
        "matter/setup_payload/__init__.py",
        "matter/setup_payload/setup_payload.py",
        "matter/storage/__init__.py",
        "matter/tracing/__init__.py",
        "matter/utils/CommissioningBuildingBlocks.py",
        "matter/utils/__init__.py",
        "matter/yaml/__init__.py",
        "matter/yaml/data_model_lookup.py",
        "matter/yaml/errors.py",
        "matter/yaml/format_converter.py",
        "matter/yaml/runner.py",
=======
        "chip/CertificateAuthority.py",
        "chip/ChipBleBase.py",
        "chip/ChipBleUtility.py",
        "chip/ChipBluezMgr.py",
        "chip/ChipCommissionableNodeCtrl.py",
        "chip/ChipStack.py",
        "chip/FabricAdmin.py",
        "chip/__init__.py",
        "chip/bdx/Bdx.py",
        "chip/bdx/BdxProtocol.py",
        "chip/bdx/BdxTransfer.py",
        "chip/bdx/__init__.py",
        "chip/ble/__init__.py",
        "chip/ble/commissioning/__init__.py",
        "chip/ble/get_adapters.py",
        "chip/ble/library_handle.py",
        "chip/ble/scan_devices.py",
        "chip/ble/types.py",
        "chip/clusters/Attribute.py",
        "chip/clusters/Command.py",
        "chip/clusters/__init__.py",
        "chip/commissioning/__init__.py",
        "chip/commissioning/commissioning_flow_blocks.py",
        "chip/commissioning/pase.py",
        "chip/configuration/__init__.py",
        "chip/credentials/__init__.py",
        "chip/credentials/cert.py",
        "chip/crypto/__init__.py",
        "chip/crypto/fabric.py",
        "chip/crypto/p256keypair.py",
        "chip/discovery/__init__.py",
        "chip/discovery/library_handle.py",
        "chip/discovery/types.py",
        "chip/exceptions/__init__.py",
        "chip/fault_injection/__init__.py",
        "chip/interaction_model/__init__.py",
        "chip/interaction_model/delegate.py",
        "chip/internal/__init__.py",
        "chip/internal/commissioner.py",
        "chip/internal/thread.py",
        "chip/internal/types.py",
        "chip/logging/__init__.py",
        "chip/logging/library_handle.py",
        "chip/logging/types.py",
        "chip/native/__init__.py",
        "chip/setup_payload/__init__.py",
        "chip/setup_payload/setup_payload.py",
        "chip/storage/__init__.py",
        "chip/tracing/__init__.py",
        "chip/utils/CommissioningBuildingBlocks.py",
        "chip/utils/__init__.py",
        "chip/yaml/__init__.py",
        "chip/yaml/data_model_lookup.py",
        "chip/yaml/errors.py",
        "chip/yaml/format_converter.py",
        "chip/yaml/runner.py",
>>>>>>> 3176ce8e
      ]
      if (chip_support_webrtc_python_bindings) {
        sources += [
          "chip/webrtc/__init__.py",
          "chip/webrtc/command.py",
          "chip/webrtc/library_handle.py",
          "chip/webrtc/peer_connection.py",
          "chip/webrtc/types.py",
          "chip/webrtc/utils.py",
          "chip/webrtc/webrtc_client.py",
          "chip/webrtc/webrtc_manager.py",
        ]
      }

<<<<<<< HEAD
      if (chip_controller) {
        sources += [ "matter/ChipDeviceCtrl.py" ]
=======
      if (chip_support_commissioning_in_controller) {
        sources += [ "chip/ChipDeviceCtrl.py" ]
>>>>>>> 3176ce8e
      } else {
        sources += [ "matter/server/__init__.py" ]
      }
    },
    {
      src_dir = target_out_dir
<<<<<<< HEAD
      if (chip_controller) {
        sources = [ "${target_out_dir}/matter/_ChipDeviceCtrl.so" ]
=======
      if (chip_support_commissioning_in_controller) {
        sources = [ "${target_out_dir}/chip/_ChipDeviceCtrl.so" ]
>>>>>>> 3176ce8e
      } else {
        sources = [ "${target_out_dir}/matter/_ChipServer.so" ]
      }
    },
    {
      src_dir = "//"
      sources = [ "//LICENSE" ]
    },
  ]

  inputs = []

  py_packages = [
<<<<<<< HEAD
    "matter",
    "matter.bdx",
    "matter.ble",
    "matter.ble.commissioning",
    "matter.configuration",
    "matter.commissioning",
    "matter.clusters",
    "matter.credentials",
    "matter.crypto",
    "matter.utils",
    "matter.discovery",
    "matter.exceptions",
    "matter.internal",
    "matter.interaction_model",
    "matter.logging",
    "matter.yaml",
    "matter.native",
    "matter.clusters",
    "matter.setup_payload",
    "matter.storage",
    "matter.tracing",
=======
    "chip",
    "chip.bdx",
    "chip.ble",
    "chip.ble.commissioning",
    "chip.configuration",
    "chip.commissioning",
    "chip.clusters",
    "chip.credentials",
    "chip.crypto",
    "chip.utils",
    "chip.discovery",
    "chip.exceptions",
    "chip.internal",
    "chip.interaction_model",
    "chip.logging",
    "chip.yaml",
    "chip.native",
    "chip.clusters",
    "chip.setup_payload",
    "chip.storage",
    "chip.tracing",
    "chip.fault_injection",
>>>>>>> 3176ce8e
  ]
  if (chip_support_webrtc_python_bindings) {
    py_packages += [ "chip.webrtc" ]
  }

<<<<<<< HEAD
  if (!chip_controller) {
    py_packages += [ "matter.server" ]
=======
  if (!chip_support_commissioning_in_controller) {
    py_packages += [ "chip.server" ]
>>>>>>> 3176ce8e
  }

  py_package_reqs = [
    "coloredlogs",
    "construct",
    "dacite",
    "rich",
    "pyyaml",
    "ipdb",
    "deprecation",
    "cryptography",
    "ecdsa",
  ]

  if (current_cpu == "x64") {
    cpu_tag = "x86_64"
  } else if (current_cpu == "arm64" && current_os == "linux") {
    cpu_tag = "aarch64"
  } else if (current_cpu == "arm" && current_os == "linux") {
    cpu_tag = "armv7l"
  } else {
    cpu_tag = current_cpu
  }

  if (current_os == "mac") {
    py_platform_tag = string_replace(
            string_replace(mac_deployment_target, "macos", "macosx."),
            ".",
            "_")
  } else {
    py_platform_tag = current_os
  }

  py_platform_tag = py_platform_tag + "_" + cpu_tag

<<<<<<< HEAD
  if (chip_controller) {
=======
  tags = "cp37-abi3-" + py_platform_tag

  if (chip_support_commissioning_in_controller) {
>>>>>>> 3176ce8e
    lib_name = "_ChipDeviceCtrl.so"
  } else {
    lib_name = "_ChipServer.so"
  }

  py_package_name = "${chip_python_package_prefix}-core"

  public_deps = [ ":ChipDeviceCtrl" ]

  output_name = "${py_package_name}-${chip_python_version}-cp37-abi3-${py_platform_tag}.whl"
}

matter_python_wheel_action("matter-clusters") {
  py_manifest_files = [
    {
      src_dir = "."
      sources = [
        "matter/ChipUtility.py",
        "matter/clusters/CHIPClusters.py",
        "matter/clusters/ClusterObjects.py",
        "matter/clusters/Objects.py",
        "matter/clusters/TestObjects.py",
        "matter/clusters/Types.py",
        "matter/clusters/enum.py",
        "matter/tlv/__init__.py",
        "matter/tlv/tlvlist.py",
      ]
    },
    {
      src_dir = "//"
      sources = [ "//LICENSE" ]
    },
  ]

  inputs = []

  py_packages = [
    "matter",
    "matter.clusters",
    "matter.tlv",
  ]

  py_package_reqs = [
    "dacite",
    "aenum",
  ]

  py_package_name = "${chip_python_package_prefix}-clusters"
  py_platform_tag = "any"

  output_name = "${py_package_name}-${chip_python_version}-py3-none-${py_platform_tag}.whl"
}

matter_python_wheel_action("chip-repl") {
  py_scripts = [ "chip-repl.py" ]

  py_manifest_files = [
    {
      src_dir = "."
      sources = [
        "matter/ChipBluezMgr.py",
        "matter/ChipCoreBluetoothMgr.py",
        "matter/ChipReplStartup.py",
      ]
      sources += py_scripts
    },
    {
      src_dir = "//"
      sources = [ "//LICENSE" ]
    },
  ]

  inputs = []

  py_packages = [ "matter" ]

  py_package_reqs = [
    "coloredlogs",

    #
    # IPython 7.30.0 has a bug which results in the use of await ... failing on some platforms (see https://github.com/ipython/ipython/pull/13269)
    # For now, let's just avoid that version.
    #
    # IPython 8.1.0 has a bug which causes issues: https://github.com/ipython/ipython/issues/13554
    #
    #
    "ipython!=8.1.0",
    "rich",
    "ipykernel",
  ]

  if (current_os == "mac") {
    py_package_reqs += [ "pyobjc-framework-corebluetooth" ]
  } else if (current_os == "linux") {
    py_package_reqs += [
      "dbus-python==1.2.18",
      "pygobject==3.50.0",
    ]
  }

  py_package_name = "${chip_python_package_prefix}-repl"
  py_platform_tag = "any"

  data_deps = [
    ":matter-clusters",
    ":matter-core",
  ]

  output_name = "${py_package_name}-${chip_python_version}-py3-none-${py_platform_tag}.whl"
}<|MERGE_RESOLUTION|>--- conflicted
+++ resolved
@@ -66,7 +66,6 @@
       "ChipDeviceController-StorageDelegate.cpp",
       "ChipDeviceController-StorageDelegate.h",
       "OpCredsBinding.cpp",
-<<<<<<< HEAD
       "matter/bdx/bdx-transfer.cpp",
       "matter/bdx/bdx-transfer.h",
       "matter/bdx/bdx.cpp",
@@ -80,6 +79,7 @@
       "matter/crypto/p256keypair.cpp",
       "matter/crypto/p256keypair.h",
       "matter/discovery/NodeResolution.cpp",
+      "matter/fault_injection/FaultInjection.cpp",
       "matter/icd/PyChipCheckInDelegate.cpp",
       "matter/icd/PyChipCheckInDelegate.h",
       "matter/interaction_model/Delegate.cpp",
@@ -94,43 +94,13 @@
       "matter/native/PyChipError.h",
       "matter/tracing/TracingSetup.cpp",
       "matter/utils/DeviceProxyUtils.cpp",
-=======
-      "chip/bdx/bdx-transfer.cpp",
-      "chip/bdx/bdx-transfer.h",
-      "chip/bdx/bdx.cpp",
-      "chip/bdx/test-bdx-transfer-server.cpp",
-      "chip/bdx/test-bdx-transfer-server.h",
-      "chip/clusters/attribute.cpp",
-      "chip/clusters/command.cpp",
-      "chip/commissioning/PlaceholderOperationalCredentialsIssuer.h",
-      "chip/credentials/cert.cpp",
-      "chip/credentials/cert.h",
-      "chip/crypto/p256keypair.cpp",
-      "chip/crypto/p256keypair.h",
-      "chip/discovery/NodeResolution.cpp",
-      "chip/fault_injection/FaultInjection.cpp",
-      "chip/icd/PyChipCheckInDelegate.cpp",
-      "chip/icd/PyChipCheckInDelegate.h",
-      "chip/interaction_model/Delegate.cpp",
-      "chip/interaction_model/Delegate.h",
-      "chip/internal/ChipThreadWork.cpp",
-      "chip/internal/ChipThreadWork.h",
-      "chip/internal/CommissionerImpl.cpp",
-      "chip/logging/LoggingFilter.cpp",
-      "chip/logging/LoggingRedirect.cpp",
-      "chip/native/ChipMainLoopWork.h",
-      "chip/native/PyChipError.cpp",
-      "chip/native/PyChipError.h",
-      "chip/tracing/TracingSetup.cpp",
-      "chip/utils/DeviceProxyUtils.cpp",
->>>>>>> 3176ce8e
     ]
     if (chip_support_webrtc_python_bindings) {
       sources += [
-        "chip/webrtc/RTCClient.cpp",
-        "chip/webrtc/WebRTC.cpp",
-        "chip/webrtc/WebRTC.h",
-        "chip/webrtc/WebRTCTransportCluster.cpp",
+        "matter/webrtc/RTCClient.cpp",
+        "matter/webrtc/WebRTC.cpp",
+        "matter/webrtc/WebRTC.h",
+        "matter/webrtc/WebRTCTransportCluster.cpp",
       ]
     }
     defines += [ "CHIP_CONFIG_MAX_GROUPS_PER_FABRIC=50" ]
@@ -233,7 +203,6 @@
     {
       src_dir = "."
       sources = [
-<<<<<<< HEAD
         "matter/CertificateAuthority.py",
         "matter/ChipBleBase.py",
         "matter/ChipBleUtility.py",
@@ -268,6 +237,7 @@
         "matter/discovery/library_handle.py",
         "matter/discovery/types.py",
         "matter/exceptions/__init__.py",
+        "matter/fault_injection/__init__.py",
         "matter/interaction_model/__init__.py",
         "matter/interaction_model/delegate.py",
         "matter/internal/__init__.py",
@@ -289,98 +259,30 @@
         "matter/yaml/errors.py",
         "matter/yaml/format_converter.py",
         "matter/yaml/runner.py",
-=======
-        "chip/CertificateAuthority.py",
-        "chip/ChipBleBase.py",
-        "chip/ChipBleUtility.py",
-        "chip/ChipBluezMgr.py",
-        "chip/ChipCommissionableNodeCtrl.py",
-        "chip/ChipStack.py",
-        "chip/FabricAdmin.py",
-        "chip/__init__.py",
-        "chip/bdx/Bdx.py",
-        "chip/bdx/BdxProtocol.py",
-        "chip/bdx/BdxTransfer.py",
-        "chip/bdx/__init__.py",
-        "chip/ble/__init__.py",
-        "chip/ble/commissioning/__init__.py",
-        "chip/ble/get_adapters.py",
-        "chip/ble/library_handle.py",
-        "chip/ble/scan_devices.py",
-        "chip/ble/types.py",
-        "chip/clusters/Attribute.py",
-        "chip/clusters/Command.py",
-        "chip/clusters/__init__.py",
-        "chip/commissioning/__init__.py",
-        "chip/commissioning/commissioning_flow_blocks.py",
-        "chip/commissioning/pase.py",
-        "chip/configuration/__init__.py",
-        "chip/credentials/__init__.py",
-        "chip/credentials/cert.py",
-        "chip/crypto/__init__.py",
-        "chip/crypto/fabric.py",
-        "chip/crypto/p256keypair.py",
-        "chip/discovery/__init__.py",
-        "chip/discovery/library_handle.py",
-        "chip/discovery/types.py",
-        "chip/exceptions/__init__.py",
-        "chip/fault_injection/__init__.py",
-        "chip/interaction_model/__init__.py",
-        "chip/interaction_model/delegate.py",
-        "chip/internal/__init__.py",
-        "chip/internal/commissioner.py",
-        "chip/internal/thread.py",
-        "chip/internal/types.py",
-        "chip/logging/__init__.py",
-        "chip/logging/library_handle.py",
-        "chip/logging/types.py",
-        "chip/native/__init__.py",
-        "chip/setup_payload/__init__.py",
-        "chip/setup_payload/setup_payload.py",
-        "chip/storage/__init__.py",
-        "chip/tracing/__init__.py",
-        "chip/utils/CommissioningBuildingBlocks.py",
-        "chip/utils/__init__.py",
-        "chip/yaml/__init__.py",
-        "chip/yaml/data_model_lookup.py",
-        "chip/yaml/errors.py",
-        "chip/yaml/format_converter.py",
-        "chip/yaml/runner.py",
->>>>>>> 3176ce8e
       ]
       if (chip_support_webrtc_python_bindings) {
         sources += [
-          "chip/webrtc/__init__.py",
-          "chip/webrtc/command.py",
-          "chip/webrtc/library_handle.py",
-          "chip/webrtc/peer_connection.py",
-          "chip/webrtc/types.py",
-          "chip/webrtc/utils.py",
-          "chip/webrtc/webrtc_client.py",
-          "chip/webrtc/webrtc_manager.py",
+          "matter/webrtc/__init__.py",
+          "matter/webrtc/command.py",
+          "matter/webrtc/library_handle.py",
+          "matter/webrtc/peer_connection.py",
+          "matter/webrtc/types.py",
+          "matter/webrtc/utils.py",
+          "matter/webrtc/webrtc_client.py",
+          "matter/webrtc/webrtc_manager.py",
         ]
       }
 
-<<<<<<< HEAD
-      if (chip_controller) {
+      if (chip_support_commissioning_in_controller) {
         sources += [ "matter/ChipDeviceCtrl.py" ]
-=======
-      if (chip_support_commissioning_in_controller) {
-        sources += [ "chip/ChipDeviceCtrl.py" ]
->>>>>>> 3176ce8e
       } else {
         sources += [ "matter/server/__init__.py" ]
       }
     },
     {
       src_dir = target_out_dir
-<<<<<<< HEAD
-      if (chip_controller) {
+      if (chip_support_commissioning_in_controller) {
         sources = [ "${target_out_dir}/matter/_ChipDeviceCtrl.so" ]
-=======
-      if (chip_support_commissioning_in_controller) {
-        sources = [ "${target_out_dir}/chip/_ChipDeviceCtrl.so" ]
->>>>>>> 3176ce8e
       } else {
         sources = [ "${target_out_dir}/matter/_ChipServer.so" ]
       }
@@ -394,7 +296,6 @@
   inputs = []
 
   py_packages = [
-<<<<<<< HEAD
     "matter",
     "matter.bdx",
     "matter.ble",
@@ -416,42 +317,14 @@
     "matter.setup_payload",
     "matter.storage",
     "matter.tracing",
-=======
-    "chip",
-    "chip.bdx",
-    "chip.ble",
-    "chip.ble.commissioning",
-    "chip.configuration",
-    "chip.commissioning",
-    "chip.clusters",
-    "chip.credentials",
-    "chip.crypto",
-    "chip.utils",
-    "chip.discovery",
-    "chip.exceptions",
-    "chip.internal",
-    "chip.interaction_model",
-    "chip.logging",
-    "chip.yaml",
-    "chip.native",
-    "chip.clusters",
-    "chip.setup_payload",
-    "chip.storage",
-    "chip.tracing",
-    "chip.fault_injection",
->>>>>>> 3176ce8e
+    "matter.fault_injection",
   ]
   if (chip_support_webrtc_python_bindings) {
-    py_packages += [ "chip.webrtc" ]
-  }
-
-<<<<<<< HEAD
-  if (!chip_controller) {
+    py_packages += [ "matter.webrtc" ]
+  }
+
+  if (!chip_support_commissioning_in_controller) {
     py_packages += [ "matter.server" ]
-=======
-  if (!chip_support_commissioning_in_controller) {
-    py_packages += [ "chip.server" ]
->>>>>>> 3176ce8e
   }
 
   py_package_reqs = [
@@ -487,13 +360,7 @@
 
   py_platform_tag = py_platform_tag + "_" + cpu_tag
 
-<<<<<<< HEAD
-  if (chip_controller) {
-=======
-  tags = "cp37-abi3-" + py_platform_tag
-
   if (chip_support_commissioning_in_controller) {
->>>>>>> 3176ce8e
     lib_name = "_ChipDeviceCtrl.so"
   } else {
     lib_name = "_ChipServer.so"
