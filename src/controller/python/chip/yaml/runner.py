#
#    Copyright (c) 2022 Project CHIP Authors
#    All rights reserved.
#
#    Licensed under the Apache License, Version 2.0 (the "License");
#    you may not use this file except in compliance with the License.
#    You may obtain a copy of the License at
#
#        http://www.apache.org/licenses/LICENSE-2.0
#
#    Unless required by applicable law or agreed to in writing, software
#    distributed under the License is distributed on an "AS IS" BASIS,
#    WITHOUT WARRANTIES OR CONDITIONS OF ANY KIND, either express or implied.
#    See the License for the specific language governing permissions and
#    limitations under the License.
#

import asyncio as asyncio
import logging
import queue
from abc import ABC, abstractmethod
from dataclasses import dataclass, field
from enum import Enum, IntEnum

import chip.interaction_model
import chip.yaml.format_converter as Converter
import stringcase
from chip import ChipDeviceCtrl
from chip.clusters.Attribute import AttributeStatus, SubscriptionTransaction, TypedAttributePath, ValueDecodeFailure
from chip.exceptions import ChipStackError
from chip.yaml.errors import ParsingError, UnexpectedParsingError
from matter_yamltests.pseudo_clusters.clusters.delay_commands import DelayCommands
from matter_yamltests.pseudo_clusters.clusters.log_commands import LogCommands
from matter_yamltests.pseudo_clusters.clusters.system_commands import SystemCommands
from matter_yamltests.pseudo_clusters.pseudo_clusters import PseudoClusters

from .data_model_lookup import *

_PSEUDO_CLUSTERS = PseudoClusters([DelayCommands(), LogCommands(), SystemCommands()])
logger = logging.getLogger('YamlParser')


class _ActionStatus(Enum):
    SUCCESS = 'success',
    ERROR = 'error'


class _TestFabricId(IntEnum):
    ALPHA = 1,
    BETA = 2,
    GAMMA = 3


@dataclass
class _ActionResult:
    status: _ActionStatus
    response: object


@dataclass
class _AttributeSubscriptionCallbackResult:
    name: str
    attribute_path: TypedAttributePath
    result: _ActionResult


@dataclass
class _ExecutionContext:
    ''' Objects that is commonly passed around this file that are vital to test execution.'''
    # Data model lookup to get python attribute, cluster, command object.
    data_model_lookup: DataModelLookup = None
    # List of subscriptions.
    subscriptions: list = field(default_factory=list)
    # The key is the attribute/event name, and the value is a queue of subscription callback results
    # that been sent by device under test. For attribute subscription the queue is of type
    # _AttributeSubscriptionCallbackResult.
    subscription_callback_result_queue: dict = field(default_factory=dict)


class BaseAction(ABC):
    '''Interface for a single YAML action that is to be executed.'''

    def __init__(self, test_step):
        self._label = test_step.label
        self._identity = test_step.identity
        self._pics_enabled = test_step.is_pics_enabled

    @property
    def label(self):
        return self._label

    @property
    def identity(self):
        return self._identity

    @property
    def pics_enabled(self):
        return self._pics_enabled

    @abstractmethod
    def run_action(self, dev_ctrl: ChipDeviceCtrl) -> _ActionResult:
        pass


class DefaultPseudoCluster(BaseAction):
    def __init__(self, test_step):
        super().__init__(test_step)
        self._test_step = test_step
        if not _PSEUDO_CLUSTERS.supports(test_step):
            raise ParsingError(f'Default cluster {test_step.cluster} {test_step.command}, not supported')

    def run_action(self, dev_ctrl: ChipDeviceCtrl) -> _ActionResult:
        resp = asyncio.run(_PSEUDO_CLUSTERS.execute(self._test_step))
        return _ActionResult(status=_ActionStatus.SUCCESS, response=None)


class InvokeAction(BaseAction):
    '''Single invoke action to be executed.'''

    def __init__(self, test_step, cluster: str, context: _ExecutionContext):
        '''Converts 'test_step' to invoke command action that can execute with ChipDeviceCtrl.

        Args:
          'test_step': Step containing information required to run invoke command action.
          'cluster': Name of cluster which to invoke action is targeting.
          'context': Contains test-wide common objects such as DataModelLookup instance.
        Raises:
          ParsingError: Raised if there is a benign error, and there is currently no
            action to perform for this write attribute.
          UnexpectedParsingError: Raised if there is an unexpected parsing error.
        '''
        super().__init__(test_step)
        self._busy_wait_ms = test_step.busy_wait_ms
        self._command_name = stringcase.pascalcase(test_step.command)
        self._cluster = cluster
        self._interation_timeout_ms = test_step.timed_interaction_timeout_ms
        self._request_object = None
        self._expected_response_object = None
        self._endpoint = test_step.endpoint
        self._node_id = test_step.node_id

        command = context.data_model_lookup.get_command(self._cluster, self._command_name)

        if command is None:
            raise ParsingError(
                f'Failed to find cluster:{self._cluster} Command:{self._command_name}')

        command_object = command()
        if (test_step.arguments):
            args = test_step.arguments['values']
            request_data_as_dict = Converter.convert_list_of_name_value_pair_to_dict(args)

            try:
                request_data = Converter.convert_to_data_model_type(
                    request_data_as_dict, type(command_object))
            except ValueError:
                # TODO after allowing out of bounds enums to be written this should be changed to
                # UnexpectedParsingError.
                raise ParsingError('Could not covert yaml type')

            self._request_object = command_object.FromDict(request_data)
        else:
            self._request_object = command_object

    def run_action(self, dev_ctrl: ChipDeviceCtrl) -> _ActionResult:
        try:
            resp = asyncio.run(dev_ctrl.SendCommand(
                self._node_id, self._endpoint, self._request_object,
                timedRequestTimeoutMs=self._interation_timeout_ms,
                busyWaitMs=self._busy_wait_ms))
        except chip.interaction_model.InteractionModelError as error:
            return _ActionResult(status=_ActionStatus.ERROR, response=error)

        # Commands with no response give a None response. In those cases we return a success
        return _ActionResult(status=_ActionStatus.SUCCESS, response=resp)


class ReadAttributeAction(BaseAction):
    '''Single read attribute action to be executed.'''

    def __init__(self, test_step, cluster: str, context: _ExecutionContext):
        '''Converts 'test_step' to read attribute action that can execute with ChipDeviceCtrl.

        Args:
          'test_step': Step containing information required to run read attribute action.
          'cluster': Name of cluster read attribute action is targeting.
          'context': Contains test-wide common objects such as DataModelLookup instance.
        Raises:
          ParsingError: Raised if there is a benign error, and there is currently no
            action to perform for this read attribute.
          UnexpectedParsingError: Raised if there is an unexpected parsing error.
        '''
        super().__init__(test_step)
        self._attribute_name = stringcase.pascalcase(test_step.attribute)
        self._cluster = cluster
        self._endpoint = test_step.endpoint
        self._node_id = test_step.node_id
        self._cluster_object = None
        self._request_object = None
        self._fabric_filtered = True

        if test_step.fabric_filtered is not None:
            self._fabric_filtered = test_step.fabric_filtered

        self._possibly_unsupported = bool(test_step.optional)

        self._cluster_object = context.data_model_lookup.get_cluster(self._cluster)
        if self._cluster_object is None:
            raise UnexpectedParsingError(
                f'ReadAttribute failed to find cluster object:{self._cluster}')

        self._request_object = context.data_model_lookup.get_attribute(
            self._cluster, self._attribute_name)
        if self._request_object is None:
            raise ParsingError(
                f'ReadAttribute failed to find cluster:{self._cluster} '
                f'Attribute:{self._attribute_name}')

        if test_step.arguments:
            raise UnexpectedParsingError(
                f'ReadAttribute should not contain arguments. {self.label}')

        if self._request_object.attribute_type is None:
            raise UnexpectedParsingError(
                f'ReadAttribute doesnt have valid attribute_type. {self.label}')

    def run_action(self, dev_ctrl: ChipDeviceCtrl) -> _ActionResult:
        try:
            raw_resp = asyncio.run(dev_ctrl.ReadAttribute(self._node_id,
                                                          [(self._endpoint, self._request_object)],
                                                          fabricFiltered=self._fabric_filtered))
        except chip.interaction_model.InteractionModelError as error:
            return _ActionResult(status=_ActionStatus.ERROR, response=error)
        except ChipStackError as error:
            _CHIP_TIMEOUT_ERROR = 50
            if error.err == _CHIP_TIMEOUT_ERROR:
                return _ActionResult(status=_ActionStatus.ERROR, response=error)
            # For now it is unsure if all ChipStackError are supposed to be intentional.
            # As a result we simply re-raise the error.
            raise error

        return self.parse_raw_response(raw_resp)

    def parse_raw_response(self, raw_resp) -> _ActionResult:
        if self._possibly_unsupported and not raw_resp:
            # We have found an unsupported attribute. TestStep provided did specify that it might be
            # unsupported, so nothing left to validate. We just return a failure here.
            return _ActionResult(status=_ActionStatus.ERROR, response=None)

        # TODO Currently there are no checks that this indexing won't fail. Need to add some
        # initial validity checks. Coming soon in a future PR.
        resp = raw_resp[self._endpoint][self._cluster_object][self._request_object]

        if isinstance(resp, ValueDecodeFailure):
            # response.Reason is of type chip.interaction_model.Status.
            return _ActionResult(status=_ActionStatus.ERROR, response=resp.Reason)

        # decode() is expecting to get a DataModelLookup Object type to grab certain attributes
        # like cluster id.
        return_val = self._request_object(resp)
        return _ActionResult(status=_ActionStatus.SUCCESS, response=return_val)


class WaitForCommissioneeAction(BaseAction):
    ''' Wait for commissionee action to be executed.'''

    def __init__(self, test_step):
        super().__init__(test_step)
        self._expire_existing_session = False
        # This is the default when no timeout is provided.
        _DEFAULT_TIMEOUT_MS = 10 * 1000
        self._timeout_ms = _DEFAULT_TIMEOUT_MS

        if test_step.arguments is None:
            # Nothing left for us to do the default values are what we want
            return

        args = test_step.arguments['values']
        request_data_as_dict = Converter.convert_list_of_name_value_pair_to_dict(args)

<<<<<<< HEAD
        # Only if expire existing session is explicitly false do we want to supress expiring
        # the session.
        self._expire_existing_session = request_data_as_dict.get('expireExistingSession', True)
=======
        self._node_id = request_data_as_dict['nodeId']
        self._expire_existing_session = request_data_as_dict.get('expireExistingSession', False)
>>>>>>> 4f24db43
        if 'timeout' in request_data_as_dict:
            # Timeout is provided in seconds we need to conver to milliseconds.
            self._timeout_ms = request_data_as_dict['timeout'] * 1000

    def run_action(self, dev_ctrl: ChipDeviceCtrl) -> _ActionResult:
        try:
            if self._expire_existing_session:
                dev_ctrl.ExpireSessions(self._node_id)
            dev_ctrl.GetConnectedDeviceSync(self._node_id, timeoutMs=self._timeout_ms)
        except TimeoutError:
            return _ActionResult(status=_ActionStatus.ERROR, response=None)

        return _ActionResult(status=_ActionStatus.SUCCESS, response=None)


class AttributeChangeAccumulator:
    def __init__(self, name: str, expected_attribute: Clusters.ClusterAttributeDescriptor,
                 output_queue: queue.SimpleQueue):
        self._name = name
        self._expected_attribute = expected_attribute
        self._output_queue = output_queue

    def __call__(self, path: TypedAttributePath, transaction: SubscriptionTransaction):
        if path.AttributeType == self._expected_attribute:
            data = transaction.GetAttribute(path)
            result = _ActionResult(status=_ActionStatus.SUCCESS, response=path.AttributeType(data))

            item = _AttributeSubscriptionCallbackResult(self._name, path, result)
            logging.debug(
                f'Got subscription report on client {self.name} for {path.AttributeType}: {data}')
            self._output_queue.put(item)

    @property
    def name(self) -> str:
        return self._name


class SubscribeAttributeAction(ReadAttributeAction):
    '''Single subscribe attribute action to be executed.'''

    def __init__(self, test_step, cluster: str, context: _ExecutionContext):
        '''Converts 'test_step' to subscribe attribute action that can execute with ChipDeviceCtrl.

        Args:
          'test_step': Step containing information required to run write attribute action.
          'cluster': Name of cluster write attribute action is targeting.
          'context': Contains test-wide common objects such as DataModelLookup instance.
        Raises:
          ParsingError: Raised if there is a benign error, and there is currently no
            action to perform for this write attribute.
          UnexpectedParsingError: Raised if there is an unexpected parsing error.
        '''
        super().__init__(test_step, cluster, context)
        self._context = context
        if test_step.min_interval is None:
            raise UnexpectedParsingError(
                f'SubscribeAttribute action does not have min_interval {self.label}')
        self._min_interval = test_step.min_interval

        if test_step.max_interval is None:
            raise UnexpectedParsingError(
                f'SubscribeAttribute action does not have max_interval {self.label}')
        self._max_interval = test_step.max_interval

    def run_action(self, dev_ctrl: ChipDeviceCtrl) -> _ActionResult:
        try:
            subscription = asyncio.run(
                dev_ctrl.ReadAttribute(self._node_id, [(self._endpoint, self._request_object)],
                                       reportInterval=(self._min_interval, self._max_interval),
                                       keepSubscriptions=False))
        except chip.interaction_model.InteractionModelError as error:
            return _ActionResult(status=_ActionStatus.ERROR, response=error)

        self._context.subscriptions.append(subscription)
        output_queue = self._context.subscription_callback_result_queue.get(self._attribute_name,
                                                                            None)
        if output_queue is None:
            output_queue = queue.SimpleQueue()
            self._context.subscription_callback_result_queue[self._attribute_name] = output_queue

        while not output_queue.empty():
            output_queue.get(block=False)

        subscription_handler = AttributeChangeAccumulator(self.label, self._request_object,
                                                          output_queue)

        subscription.SetAttributeUpdateCallback(subscription_handler)

        raw_resp = subscription.GetAttributes()
        return self.parse_raw_response(raw_resp)


class WriteAttributeAction(BaseAction):
    '''Single write attribute action to be executed.'''

    def __init__(self, test_step, cluster: str, context: _ExecutionContext):
        '''Converts 'test_step' to write attribute action that can execute with ChipDeviceCtrl.

        Args:
          'test_step': Step containing information required to run write attribute action.
          'cluster': Name of cluster write attribute action is targeting.
          'context': Contains test-wide common objects such as DataModelLookup instance.
        Raises:
          ParsingError: Raised if there is a benign error, and there is currently no
            action to perform for this write attribute.
          UnexpectedParsingError: Raised if there is an unexpected parsing error.
        '''
        super().__init__(test_step)
        self._attribute_name = stringcase.pascalcase(test_step.attribute)
        self._busy_wait_ms = test_step.busy_wait_ms
        self._cluster = cluster
        self._endpoint = test_step.endpoint
        self._interation_timeout_ms = test_step.timed_interaction_timeout_ms
        self._node_id = test_step.node_id
        self._request_object = None

        attribute = context.data_model_lookup.get_attribute(
            self._cluster, self._attribute_name)
        if attribute is None:
            raise ParsingError(
                f'WriteAttribute failed to find cluster:{self._cluster} '
                f'Attribute:{self._attribute_name}')

        if not test_step.arguments:
            raise UnexpectedParsingError(f'WriteAttribute action does have arguments {self.label}')

        args = test_step.arguments['values']
        if len(args) != 1:
            raise UnexpectedParsingError(f'WriteAttribute is trying to write multiple values')
        request_data_as_dict = args[0]
        try:
            # TODO this is an ugly hack
            request_data = Converter.convert_to_data_model_type(
                request_data_as_dict['value'], attribute.attribute_type.Type)
        except ValueError:
            raise ParsingError('Could not covert yaml type')

        # Create a cluster object for the request from the provided YAML data.
        self._request_object = attribute(request_data)

    def run_action(self, dev_ctrl: ChipDeviceCtrl) -> _ActionResult:
        try:
            resp = asyncio.run(
                dev_ctrl.WriteAttribute(self._node_id, [(self._endpoint, self._request_object)],
                                        timedRequestTimeoutMs=self._interation_timeout_ms,
                                        busyWaitMs=self._busy_wait_ms))
        except chip.interaction_model.InteractionModelError as error:
            return _ActionResult(status=_ActionStatus.ERROR, response=error)
        if len(resp) == 1 and isinstance(resp[0], AttributeStatus):
            if resp[0].Status == chip.interaction_model.Status.Success:
                return _ActionResult(status=_ActionStatus.SUCCESS, response=None)
            else:
                return _ActionResult(status=_ActionStatus.ERROR, response=resp[0].Status)

        # We always expecte the response to be a list of length 1, for that reason we return error
        # here.
        return _ActionResult(status=_ActionStatus.ERROR, response=None)


class WaitForReportAction(BaseAction):
    '''Single WaitForReport action to be executed.'''

    def __init__(self, test_step, context: _ExecutionContext):
        '''Converts 'test_step' to wait for report action.

        Args:
          'test_step': Step containing information required to run wait for report action.
          'context': Contains test-wide common objects such as DataModelLookup instance.
        Raises:
          UnexpectedParsingError: Raised if the expected queue does not exist.
        '''
        super().__init__(test_step)
        self._attribute_name = stringcase.pascalcase(test_step.attribute)
        self._output_queue = context.subscription_callback_result_queue.get(self._attribute_name,
                                                                            None)
        if self._output_queue is None:
            raise UnexpectedParsingError(f'Could not find output queue')

    def run_action(self, dev_ctrl: ChipDeviceCtrl) -> _ActionResult:
        try:
            # While there should be a timeout here provided by the test, the current codegen version
            # of YAML tests doesn't have a per test step timeout, only a global timeout for the
            # entire test. For that reason we default to a 30 second timeout.
            item = self._output_queue.get(block=True, timeout=30)
        except queue.Empty:
            return _ActionResult(status=_ActionStatus.ERROR, response=None)

        return item.result


class CommissionerCommandAction(BaseAction):
    '''Single Commissioner Command action to be executed.'''

    def __init__(self, test_step):
        '''Converts 'test_step' to commissioner command action.

        Args:
          'test_step': Step containing information required to run wait for report action.
        Raises:
          UnexpectedParsingError: Raised if the expected queue does not exist.
        '''
        super().__init__(test_step)
        if test_step.command != 'PairWithCode':
            raise UnexpectedParsingError(f'Unexpected CommisionerCommand {test_step.command}')

        args = test_step.arguments['values']
        request_data_as_dict = Converter.convert_list_of_name_value_pair_to_dict(args)
        self._setup_payload = request_data_as_dict['payload']
        self._node_id = request_data_as_dict['nodeId']

    def run_action(self, dev_ctrl: ChipDeviceCtrl) -> _ActionResult:
        resp = dev_ctrl.CommissionWithCode(self._setup_payload, self._node_id)

        if resp:
            return _ActionResult(status=_ActionStatus.SUCCESS, response=None)
        else:
            return _ActionResult(status=_ActionStatus.ERROR, response=None)


class ReplTestRunner:
    '''Test runner to encode/decode values from YAML test Parser for executing the TestStep.

    Uses ChipDeviceCtrl from chip-repl to execute parsed YAML TestSteps.
    '''

    def __init__(self, test_spec_definition, certificate_authority_manager, alpha_dev_ctrl):
        self._test_spec_definition = test_spec_definition
        self._context = _ExecutionContext(data_model_lookup=PreDefinedDataModelLookup())
        self._certificate_authority_manager = certificate_authority_manager
        self._dev_ctrls = {}

        self._dev_ctrls['alpha'] = alpha_dev_ctrl

    def _invoke_action_factory(self, test_step, cluster: str):
        '''Creates cluster invoke action command from TestStep.

        Args:
          'test_step': Step containing information required to run an invoke command action.
          'cluster': Name of cluster action is targeting.
        Returns:
          InvokeAction if 'test_step' is a valid action to be executed.
          None if we were unable to use the provided 'test_step' for a known reason that is not
          fatal to test execution.
        '''
        try:
            return InvokeAction(test_step, cluster, self._context)
        except ParsingError:
            return None

    def _attribute_read_action_factory(self, test_step, cluster: str):
        '''Creates read attribute command TestStep.

        Args:
          'test_step': Step containing information required to run read attribute action.
          'cluster': Name of cluster read attribute action is targeting.
        Returns:
          ReadAttributeAction if 'test_step' is a valid read attribute to be executed.
          None if we were unable to use the provided 'test_step' for a known reason that is not
          fatal to test execution.
        '''
        try:
            return ReadAttributeAction(test_step, cluster, self._context)
        except ParsingError:
            return None

    def _attribute_subscribe_action_factory(self, test_step, cluster: str):
        '''Creates subscribe attribute command from TestStep provided.

        Args:
          'test_step': Step containing information required to run subscribe attribute action.
          'cluster': Name of cluster write attribute action is targeting.
        Returns:
          SubscribeAttributeAction if 'test_step' is a valid subscribe attribute to be executed.
          None if we were unable to use the provided 'test_step' for a known reason that is not
          fatal to test execution.
        '''
        try:
            return SubscribeAttributeAction(test_step, cluster, self._context)
        except ParsingError:
            # TODO For now, ParsingErrors are largely issues that will be addressed soon. Once this
            # runner has matched parity of the codegen YAML test, this exception should be
            # propogated.
            return None

    def _attribute_write_action_factory(self, test_step, cluster: str):
        '''Creates write attribute command TestStep.

        Args:
          'test_step': Step containing information required to run write attribute action.
          'cluster': Name of cluster write attribute action is targeting.
        Returns:
          WriteAttributeAction if 'test_step' is a valid write attribute to be executed.
          None if we were unable to use the provided 'test_step' for a known reason that is not
          fatal to test execution.
        '''
        try:
            return WriteAttributeAction(test_step, cluster, self._context)
        except ParsingError:
            return None

    def _wait_for_commissionee_action_factory(self, test_step):
        try:
            return WaitForCommissioneeAction(test_step)
        except ParsingError:
            # TODO For now, ParsingErrors are largely issues that will be addressed soon. Once this
            # runner has matched parity of the codegen YAML test, this exception should be
            # propogated.
            return None

    def _wait_for_report_action_factory(self, test_step):
        try:
            return WaitForReportAction(test_step, self._context)
        except ParsingError:
            # TODO For now, ParsingErrors are largely issues that will be addressed soon. Once this
            # runner has matched parity of the codegen YAML test, this exception should be
            # propogated.
            return None

    def _commissioner_command_action_factory(self, test_step):
        try:
            return CommissionerCommandAction(test_step)
        except ParsingError:
            return None

    def _default_pseudo_cluster(self, test_step):
        try:
            return DefaultPseudoCluster(test_step)
        except ParsingError:
            return None

    def encode(self, request) -> BaseAction:
        action = None
        cluster = request.cluster.replace(' ', '').replace('/', '')
        command = request.command
        if cluster == 'CommissionerCommands':
            return self._commissioner_command_action_factory(request)
        # Some of the tests contain 'cluster over-rides' that refer to a different
        # cluster than that specified in 'config'.

        if cluster == 'DelayCommands' and command == 'WaitForCommissionee':
            action = self._wait_for_commissionee_action_factory(request)
        elif command == 'writeAttribute':
            action = self._attribute_write_action_factory(request, cluster)
        elif command == 'readAttribute':
            action = self._attribute_read_action_factory(request, cluster)
        elif command == 'readEvent':
            # TODO need to implement _event_read_action_factory
            # action = self._event_read_action_factory(request, cluster)
            pass
        elif command == 'subscribeAttribute':
            action = self._attribute_subscribe_action_factory(request, cluster)
        elif command == 'waitForReport':
            action = self._wait_for_report_action_factory(request)
        else:
            action = self._invoke_action_factory(request, cluster)

        if action is None:
            # Now we try to create a default pseudo cluster.
            action = self._default_pseudo_cluster(request)

        if action is None:
            logger.warn(f"Failed to parse {request.label}")
        return action

    def decode(self, result: _ActionResult):
        # If this is a generic response, there is nothing to do.
        if result.response is None:
            # TODO Once yamltest and idl python packages are properly packaged as a single module
            # the type we are returning will be formalized. For now TestStep.post_process_response
            # expects this particular case to be sent as a string.
            return 'success' if result.status == _ActionStatus.SUCCESS else 'failure'

        response = result.response

        decoded_response = {}
        if isinstance(response, chip.interaction_model.InteractionModelError):
            decoded_response['error'] = stringcase.snakecase(response.status.name).upper()
            return decoded_response

        if isinstance(response, chip.interaction_model.Status):
            decoded_response['error'] = stringcase.snakecase(response.name).upper()
            return decoded_response

        if isinstance(response, ChipStackError):
            decoded_response['error'] = 'FAILURE'
            return decoded_response

        cluster_name = self._test_spec_definition.get_cluster_name(response.cluster_id)
        if cluster_name is None:
            raise Exception("Cannot find cluster name for id 0x%0X / %d" % (response.cluster_id, response.cluster_id))

        decoded_response['clusterId'] = cluster_name

        if hasattr(response, 'command_id'):
            decoded_response['command'] = self._test_spec_definition.get_response_name(
                response.cluster_id, response.command_id)
            response_definition = self._test_spec_definition.get_response_by_name(
                cluster_name, decoded_response['command'])
            decoded_response['value'] = Converter.from_data_model_to_test_definition(
                self._test_spec_definition, cluster_name, response_definition.fields, response)

        if hasattr(response, 'attribute_id'):
            decoded_response['attribute'] = self._test_spec_definition.get_attribute_name(
                response.cluster_id, response.attribute_id)
            attribute = self._test_spec_definition.get_attribute_by_name(
                cluster_name, decoded_response['attribute'])
            # TODO Once we fix the issue of not being able to find the global attribute properly
            # we should be able to remove this if/else statement below.
            if attribute is None:
                # When we cannot find the attribute it is because it is a global attribute like
                # FeatureMap. Fortunately for these types we can get away with using
                # 'response.value' directly if it is a list and mapping to int if not a list.
                if isinstance(response.value, list):
                    decoded_response['value'] = response.value
                else:
                    decoded_response['value'] = Converter.from_data_model_to_test_definition(
                        self._test_spec_definition, cluster_name, int, response.value)

            else:
                decoded_response['value'] = Converter.from_data_model_to_test_definition(
                    self._test_spec_definition, cluster_name, attribute.definition, response.value)

        return decoded_response

    def _get_fabric_id(self, id):
        return _TestFabricId[id.upper()].value

    def _get_dev_ctrl(self, action: BaseAction):
        if action.identity is not None:
            dev_ctrl = self._dev_ctrls.get(action.identity, None)
            if dev_ctrl is None:
                fabric_id = self._get_fabric_id(action.identity)
                certificate_authority = self._certificate_authority_manager.activeCaList[0]
                fabric = None
                for existing_admin in certificate_authority.adminList:
                    if existing_admin.fabricId == fabric_id:
                        fabric = existing_admin

                if fabric is None:
                    fabric = certificate_authority.NewFabricAdmin(vendorId=0xFFF1,
                                                                  fabricId=fabric_id)
                dev_ctrl = fabric.NewController()
                self._dev_ctrls[action.identity] = dev_ctrl
        else:
            dev_ctrl = self._dev_ctrls['alpha']

        return dev_ctrl

    def execute(self, action: BaseAction):
        dev_ctrl = self._get_dev_ctrl(action)
        return action.run_action(dev_ctrl)

    def shutdown(self):
        for subscription in self._context.subscriptions:
            subscription.Shutdown()<|MERGE_RESOLUTION|>--- conflicted
+++ resolved
@@ -278,14 +278,12 @@
         args = test_step.arguments['values']
         request_data_as_dict = Converter.convert_list_of_name_value_pair_to_dict(args)
 
-<<<<<<< HEAD
-        # Only if expire existing session is explicitly false do we want to supress expiring
-        # the session.
+        # When expireExistingSession is not provided it is true be default. This is because
+        # expireExistingSession argument was added later on to test a specific CASE situation
+        # where that specific test case did not want existing session to be expired. For more
+        # information see PR #20820.
         self._expire_existing_session = request_data_as_dict.get('expireExistingSession', True)
-=======
         self._node_id = request_data_as_dict['nodeId']
-        self._expire_existing_session = request_data_as_dict.get('expireExistingSession', False)
->>>>>>> 4f24db43
         if 'timeout' in request_data_as_dict:
             # Timeout is provided in seconds we need to conver to milliseconds.
             self._timeout_ms = request_data_as_dict['timeout'] * 1000
