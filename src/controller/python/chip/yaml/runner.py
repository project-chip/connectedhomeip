#
#    Copyright (c) 2022 Project CHIP Authors
#    All rights reserved.
#
#    Licensed under the Apache License, Version 2.0 (the "License");
#    you may not use this file except in compliance with the License.
#    You may obtain a copy of the License at
#
#        http://www.apache.org/licenses/LICENSE-2.0
#
#    Unless required by applicable law or agreed to in writing, software
#    distributed under the License is distributed on an "AS IS" BASIS,
#    WITHOUT WARRANTIES OR CONDITIONS OF ANY KIND, either express or implied.
#    See the License for the specific language governing permissions and
#    limitations under the License.
#

import asyncio as asyncio
import logging
from abc import ABC, abstractmethod
<<<<<<< HEAD
from dataclasses import dataclass, field
from chip import ChipDeviceCtrl
=======
from dataclasses import dataclass
>>>>>>> cb430dbe
from enum import Enum

import chip.interaction_model
<<<<<<< HEAD
import asyncio as asyncio
import queue
import logging
from chip.yaml.errors import ParsingError, UnexpectedParsingError
from chip.clusters.Attribute import (
    AttributeStatus, ValueDecodeFailure, TypedAttributePath, SubscriptionTransaction)
=======
import chip.yaml.format_converter as Converter
import stringcase
from chip import ChipDeviceCtrl
from chip.clusters.Attribute import AttributeStatus, ValueDecodeFailure
from chip.yaml.errors import ParsingError, UnexpectedParsingError

>>>>>>> cb430dbe
from .data_model_lookup import *

logger = logging.getLogger('YamlParser')


class _ActionStatus(Enum):
    SUCCESS = 'success',
    ERROR = 'error'


@dataclass
class _ActionResult:
    status: _ActionStatus
    response: object


@dataclass
class _AttributeSubscriptionCallbackResult:
    name: str
    attribute_path: TypedAttributePath
    result: _ActionResult


@dataclass
class _ExecutionContext:
    ''' Objects that is commonly passed around this file that are vital to test execution.'''
    # Data model lookup to get python attribute, cluster, command object.
    data_model_lookup: DataModelLookup = None
    # List of subscriptions.
    subscriptions: list = field(default_factory=list)
    # The key is the attribute/event name, and the value is a queue of subscription callback results
    # that been sent by device under test. For attribute subscription the queue is of type
    # _AttributeSubscriptionCallbackResult.
    subscription_callback_result_queue: dict = field(default_factory=dict)


class BaseAction(ABC):
    '''Interface for a single YAML action that is to be executed.'''

    def __init__(self, label):
        self._label = label

    @property
    def label(self):
        return self._label

    @abstractmethod
    def run_action(self, dev_ctrl: ChipDeviceCtrl) -> _ActionResult:
        pass


class InvokeAction(BaseAction):
    '''Single invoke action to be executed.'''

    def __init__(self, test_step, cluster: str, context: _ExecutionContext):
        '''Converts 'test_step' to invoke command action that can execute with ChipDeviceCtrl.

        Args:
          'test_step': Step containing information required to run invoke command action.
          'cluster': Name of cluster which to invoke action is targeting.
          'context': Contains test-wide common objects such as DataModelLookup instance.
        Raises:
          ParsingError: Raised if there is a benign error, and there is currently no
            action to perform for this write attribute.
          UnexpectedParsingError: Raised if there is an unexpected parsing error.
        '''
        super().__init__(test_step.label)
        self._command_name = stringcase.pascalcase(test_step.command)
        self._cluster = cluster
        self._request_object = None
        self._expected_response_object = None
        self._endpoint = test_step.endpoint
        self._node_id = test_step.node_id

        command = context.data_model_lookup.get_command(self._cluster, self._command_name)

        if command is None:
            raise ParsingError(
                f'Failed to find cluster:{self._cluster} Command:{self._command_name}')

        command_object = command()
        if (test_step.arguments):
            args = test_step.arguments['values']
            request_data_as_dict = Converter.convert_list_of_name_value_pair_to_dict(args)

            try:
                request_data = Converter.convert_to_data_model_type(
                    request_data_as_dict, type(command_object))
            except ValueError:
                # TODO after allowing out of bounds enums to be written this should be changed to
                # UnexpectedParsingError.
                raise ParsingError('Could not covert yaml type')

            self._request_object = command_object.FromDict(request_data)
        else:
            self._request_object = command_object

    def run_action(self, dev_ctrl: ChipDeviceCtrl) -> _ActionResult:
        try:
            resp = asyncio.run(dev_ctrl.SendCommand(self._node_id, self._endpoint,
                                                    self._request_object))
        except chip.interaction_model.InteractionModelError as error:
            return _ActionResult(status=_ActionStatus.ERROR, response=error)

        # Commands with no response give a None response. In those cases we return a success
        return _ActionResult(status=_ActionStatus.SUCCESS, response=resp)


class ReadAttributeAction(BaseAction):
    '''Single read attribute action to be executed.'''

    def __init__(self, test_step, cluster: str, context: _ExecutionContext):
        '''Converts 'test_step' to read attribute action that can execute with ChipDeviceCtrl.

        Args:
          'test_step': Step containing information required to run read attribute action.
          'cluster': Name of cluster read attribute action is targeting.
          'context': Contains test-wide common objects such as DataModelLookup instance.
        Raises:
          ParsingError: Raised if there is a benign error, and there is currently no
            action to perform for this read attribute.
          UnexpectedParsingError: Raised if there is an unexpected parsing error.
        '''
        super().__init__(test_step.label)
        self._attribute_name = stringcase.pascalcase(test_step.attribute)
        self._cluster = cluster
        self._endpoint = test_step.endpoint
        self._node_id = test_step.node_id
        self._cluster_object = None
        self._request_object = None

        self._possibly_unsupported = bool(test_step.optional)

        self._cluster_object = context.data_model_lookup.get_cluster(self._cluster)
        if self._cluster_object is None:
            raise UnexpectedParsingError(
                f'ReadAttribute failed to find cluster object:{self._cluster}')

        self._request_object = context.data_model_lookup.get_attribute(
            self._cluster, self._attribute_name)
        if self._request_object is None:
            raise ParsingError(
                f'ReadAttribute failed to find cluster:{self._cluster} '
                f'Attribute:{self._attribute_name}')

        if test_step.arguments:
            raise UnexpectedParsingError(
                f'ReadAttribute should not contain arguments. {self.label}')

        if self._request_object.attribute_type is None:
            raise UnexpectedParsingError(
                f'ReadAttribute doesnt have valid attribute_type. {self.label}')

    def run_action(self, dev_ctrl: ChipDeviceCtrl) -> _ActionResult:
        try:
            raw_resp = asyncio.run(dev_ctrl.ReadAttribute(self._node_id,
                                                          [(self._endpoint, self._request_object)]))
        except chip.interaction_model.InteractionModelError as error:
            return _ActionResult(status=_ActionStatus.ERROR, response=error)

        return self.parse_raw_response(raw_resp)

    def parse_raw_response(self, raw_resp) -> _ActionResult:
        if self._possibly_unsupported and not raw_resp:
            # We have found an unsupported attribute. TestStep provided did specify that it might be
            # unsupported, so nothing left to validate. We just return a failure here.
            return _ActionResult(status=_ActionStatus.ERROR, response=None)

        # TODO Currently there are no checks that this indexing won't fail. Need to add some
        # initial validity checks. Coming soon in a future PR.
        resp = raw_resp[self._endpoint][self._cluster_object][self._request_object]

        if isinstance(resp, ValueDecodeFailure):
            # response.Reason is of type chip.interaction_model.Status.
            return _ActionResult(status=_ActionStatus.ERROR, response=resp.Reason)

        # decode() is expecting to get a DataModelLookup Object type to grab certain attributes
        # like cluster id.
        return_val = self._request_object(resp)
        return _ActionResult(status=_ActionStatus.SUCCESS, response=return_val)


class AttributeChangeAccumulator:
    def __init__(self, name: str, expected_attribute: Clusters.ClusterAttributeDescriptor,
                 output_queue: queue.SimpleQueue):
        self._name = name
        self._expected_attribute = expected_attribute
        self._output_queue = output_queue

    def __call__(self, path: TypedAttributePath, transaction: SubscriptionTransaction):
        if path.AttributeType == self._expected_attribute:
            data = transaction.GetAttribute(path)
            result = _ActionResult(status=_ActionStatus.SUCCESS, response=path.AttributeType(data))

            item = _AttributeSubscriptionCallbackResult(self._name, path, result)
            logging.debug(
                f'Got subscription report on client {self.name} for {path.AttributeType}: {data}')
            self._output_queue.put(item)

    @property
    def name(self) -> str:
        return self._name


class SubscribeAttributeAction(ReadAttributeAction):
    '''Single subscribe attribute action to be executed.'''

    def __init__(self, test_step, cluster: str, context: _ExecutionContext):
        '''Converts 'test_step' to subscribe attribute action that can execute with ChipDeviceCtrl.

        Args:
          'test_step': Step containing information required to run write attribute action.
          'cluster': Name of cluster write attribute action is targeting.
          'context': Contains test-wide common objects such as DataModelLookup instance.
        Raises:
          ParsingError: Raised if there is a benign error, and there is currently no
            action to perform for this write attribute.
          UnexpectedParsingError: Raised if there is an unexpected parsing error.
        '''
        super().__init__(test_step, cluster, context)
        self._context = context
        if test_step.min_interval is None:
            raise UnexpectedParsingError(
                f'SubscribeAttribute action does not have min_interval {self.label}')
        self._min_interval = test_step.min_interval

        if test_step.max_interval is None:
            raise UnexpectedParsingError(
                f'SubscribeAttribute action does not have max_interval {self.label}')
        self._max_interval = test_step.max_interval

    def run_action(self, dev_ctrl: ChipDeviceCtrl) -> _ActionResult:
        try:
            subscription = asyncio.run(
                dev_ctrl.ReadAttribute(self._node_id, [(self._endpoint, self._request_object)],
                                       reportInterval=(self._min_interval, self._max_interval),
                                       keepSubscriptions=False))
        except chip.interaction_model.InteractionModelError as error:
            return _ActionResult(status=_ActionStatus.ERROR, response=error)

        self._context.subscriptions.append(subscription)
        output_queue = self._context.subscription_callback_result_queue.get(self._attribute_name,
                                                                            None)
        if output_queue is None:
            output_queue = queue.SimpleQueue()
            self._context.subscription_callback_result_queue[self._attribute_name] = output_queue

        while not output_queue.empty():
            output_queue.get(block=False)

        subscription_handler = AttributeChangeAccumulator(self.label, self._request_object,
                                                          output_queue)

        subscription.SetAttributeUpdateCallback(subscription_handler)

        raw_resp = subscription.GetAttributes()
        return self.parse_raw_response(raw_resp)


class WriteAttributeAction(BaseAction):
    '''Single write attribute action to be executed.'''

    def __init__(self, test_step, cluster: str, context: _ExecutionContext):
        '''Converts 'test_step' to write attribute action that can execute with ChipDeviceCtrl.

        Args:
          'test_step': Step containing information required to run write attribute action.
          'cluster': Name of cluster write attribute action is targeting.
          'context': Contains test-wide common objects such as DataModelLookup instance.
        Raises:
          ParsingError: Raised if there is a benign error, and there is currently no
            action to perform for this write attribute.
          UnexpectedParsingError: Raised if there is an unexpected parsing error.
        '''
        super().__init__(test_step.label)
        self._attribute_name = stringcase.pascalcase(test_step.attribute)
        self._cluster = cluster
        self._endpoint = test_step.endpoint
        self._node_id = test_step.node_id
        self._request_object = None

        attribute = context.data_model_lookup.get_attribute(
            self._cluster, self._attribute_name)
        if attribute is None:
            raise ParsingError(
                f'WriteAttribute failed to find cluster:{self._cluster} '
                f'Attribute:{self._attribute_name}')

        if not test_step.arguments:
            raise UnexpectedParsingError(f'WriteAttribute action does have arguments {self.label}')

        args = test_step.arguments['values']
        if len(args) != 1:
            raise UnexpectedParsingError(f'WriteAttribute is trying to write multiple values')
        request_data_as_dict = args[0]
        try:
            # TODO this is an ugly hack
            request_data = Converter.convert_to_data_model_type(
                request_data_as_dict['value'], attribute.attribute_type.Type)
        except ValueError:
            raise ParsingError('Could not covert yaml type')

        # Create a cluster object for the request from the provided YAML data.
        self._request_object = attribute(request_data)

    def run_action(self, dev_ctrl: ChipDeviceCtrl) -> _ActionResult:
        try:
            resp = asyncio.run(
                dev_ctrl.WriteAttribute(self._node_id, [(self._endpoint, self._request_object)]))
        except chip.interaction_model.InteractionModelError:
            # TODO Should we be doing the same thing as InvokeAction on InteractionModelError?
            raise
        if len(resp) == 1 and isinstance(resp[0], AttributeStatus):
            if resp[0].Status == chip.interaction_model.Status.Success:
                return _ActionResult(status=_ActionStatus.SUCCESS, response=None)
            else:
                return _ActionResult(status=_ActionStatus.ERROR, response=resp[0].Status)

        # We always expecte the response to be a list of length 1, for that reason we return error
        # here.
        return _ActionResult(status=_ActionStatus.ERROR, response=None)


class WaitForReportAction(BaseAction):
    '''Single WaitForReport action to be executed.'''

    def __init__(self, test_step, context: _ExecutionContext):
        '''Converts 'test_step' to wait for report action.

        Args:
          'test_step': Step containing information required to run wait for report action.
          'context': Contains test-wide common objects such as DataModelLookup instance.
        Raises:
          UnexpectedParsingError: Raised if the expected queue does not exist.
        '''
        super().__init__(test_step.label)
        self._attribute_name = stringcase.pascalcase(test_step.attribute)
        self._output_queue = context.subscription_callback_result_queue.get(self._attribute_name,
                                                                            None)
        if self._output_queue is None:
            raise UnexpectedParsingError(f'Could not find output queue')

    def run_action(self, dev_ctrl: ChipDeviceCtrl) -> _ActionResult:
        try:
            # While there should be a timeout here provided by the test, the current codegen version
            # of YAML tests doesn't have a per test step timeout, only a global timeout for the
            # entire test. For that reason we default to a 30 second timeout.
            item = self._output_queue.get(block=True, timeout=30)
        except queue.Empty:
            return _ActionResult(status=_ActionStatus.ERROR, response=None)

        return item.result


class ReplTestRunner:
    '''Test runner to encode/decode values from YAML test Parser for executing the TestStep.

    Uses ChipDeviceCtrl from chip-repl to execute parsed YAML TestSteps.
    '''

    def __init__(self, test_spec_definition, dev_ctrl):
        self._test_spec_definition = test_spec_definition
        self._dev_ctrl = dev_ctrl
        self._context = _ExecutionContext(data_model_lookup=PreDefinedDataModelLookup())

    def _invoke_action_factory(self, test_step, cluster: str):
        '''Creates cluster invoke action command from TestStep.

        Args:
          'test_step': Step containing information required to run an invoke command action.
          'cluster': Name of cluster action is targeting.
        Returns:
          InvokeAction if 'test_step' is a valid action to be executed.
          None if we were unable to use the provided 'test_step' for a known reason that is not
          fatal to test execution.
        '''
        try:
            return InvokeAction(test_step, cluster, self._context)
        except ParsingError:
            return None

    def _attribute_read_action_factory(self, test_step, cluster: str):
        '''Creates read attribute command TestStep.

        Args:
          'test_step': Step containing information required to run read attribute action.
          'cluster': Name of cluster read attribute action is targeting.
        Returns:
          ReadAttributeAction if 'test_step' is a valid read attribute to be executed.
          None if we were unable to use the provided 'test_step' for a known reason that is not
          fatal to test execution.
        '''
        try:
            return ReadAttributeAction(test_step, cluster, self._context)
        except ParsingError:
            return None

    def _attribute_subscribe_action_factory(self, test_step, cluster: str):
        '''Creates subscribe attribute command from TestStep provided.

        Args:
          'test_step': Step containing information required to run subscribe attribute action.
          'cluster': Name of cluster write attribute action is targeting.
        Returns:
          SubscribeAttributeAction if 'test_step' is a valid subscribe attribute to be executed.
          None if we were unable to use the provided 'test_step' for a known reason that is not
          fatal to test execution.
        '''
        try:
            return SubscribeAttributeAction(test_step, cluster, self._context)
        except ParsingError:
            # TODO For now, ParsingErrors are largely issues that will be addressed soon. Once this
            # runner has matched parity of the codegen YAML test, this exception should be
            # propogated.
            return None

    def _attribute_write_action_factory(self, test_step, cluster: str):
        '''Creates write attribute command TestStep.

        Args:
          'test_step': Step containing information required to run write attribute action.
          'cluster': Name of cluster write attribute action is targeting.
        Returns:
          WriteAttributeAction if 'test_step' is a valid write attribute to be executed.
          None if we were unable to use the provided 'test_step' for a known reason that is not
          fatal to test execution.
        '''
        try:
            return WriteAttributeAction(test_step, cluster, self._context)
        except ParsingError:
            return None

    def _wait_for_report_action_factory(self, test_step):
        try:
            return WaitForReportAction(test_step, self._context)
        except ParsingError:
            # TODO For now, ParsingErrors are largely issues that will be addressed soon. Once this
            # runner has matched parity of the codegen YAML test, this exception should be
            # propogated.
            return None

    def encode(self, request) -> BaseAction:
        action = None
        cluster = request.cluster.replace(' ', '').replace('/', '')
        command = request.command
        # Some of the tests contain 'cluster over-rides' that refer to a different
        # cluster than that specified in 'config'.
        if command == 'writeAttribute':
            action = self._attribute_write_action_factory(request, cluster)
        elif command == 'readAttribute':
            action = self._attribute_read_action_factory(request, cluster)
        elif command == 'readEvent':
            # TODO need to implement _event_read_action_factory
            # action = self._event_read_action_factory(request, cluster)
            pass
        elif command == 'subscribeAttribute':
            action = self._attribute_subscribe_action_factory(request, cluster)
        elif command == 'waitForReport':
            action = self._wait_for_report_action_factory(request)
        else:
            action = self._invoke_action_factory(request, cluster)

        if action is None:
            logger.warn(f"Failed to parse {request.label}")
        return action

    def decode(self, result: _ActionResult):
        # If this is a generic response, there is nothing to do.
        if result.response is None:
            # TODO Once yamltest and idl python packages are properly packaged as a single module
            # the type we are returning will be formalized. For now TestStep.post_process_response
            # expects this particular case to be sent as a string.
            return 'success' if result.status == _ActionStatus.SUCCESS else 'failure'

        response = result.response

        decoded_response = {}
        if isinstance(response, chip.interaction_model.InteractionModelError):
            decoded_response['error'] = stringcase.snakecase(response.status.name).upper()
            return decoded_response

        if isinstance(response, chip.interaction_model.Status):
            decoded_response['error'] = stringcase.snakecase(response.name).upper()
            return decoded_response

        cluster_name = self._test_spec_definition.get_cluster_name(response.cluster_id)
        decoded_response['clusterId'] = cluster_name

        if hasattr(response, 'command_id'):
            decoded_response['command'] = self._test_spec_definition.get_response_name(
                response.cluster_id, response.command_id)
            response_definition = self._test_spec_definition.get_response_by_name(
                cluster_name, decoded_response['command'])
            decoded_response['value'] = Converter.from_data_model_to_test_definition(
                self._test_spec_definition, cluster_name, response_definition.fields, response)

        if hasattr(response, 'attribute_id'):
            decoded_response['attribute'] = self._test_spec_definition.get_attribute_name(
                response.cluster_id, response.attribute_id)
            attribute = self._test_spec_definition.get_attribute_by_name(
                cluster_name, decoded_response['attribute'])
            # TODO Once we fix the issue of not being able to find the global attribute properly
            # we should be able to remove this if/else statement below.
            if attribute is None:
                # When we cannot find the attribute it is because it is a global attribute like
                # FeatureMap. Fortunately for these types we can get away with using
                # 'response.value' directly for the time being.
                decoded_response['value'] = response.value
            else:
                decoded_response['value'] = Converter.from_data_model_to_test_definition(
                    self._test_spec_definition, cluster_name, attribute.definition, response.value)

        return decoded_response

    def execute(self, action: BaseAction):
        return action.run_action(self._dev_ctrl)

    def shutdown(self):
        for subscription in self._context.subscriptions:
            subscription.Shutdown()<|MERGE_RESOLUTION|>--- conflicted
+++ resolved
@@ -16,32 +16,20 @@
 #
 
 import asyncio as asyncio
+import queue
 import logging
 from abc import ABC, abstractmethod
-<<<<<<< HEAD
 from dataclasses import dataclass, field
-from chip import ChipDeviceCtrl
-=======
-from dataclasses import dataclass
->>>>>>> cb430dbe
 from enum import Enum
 
 import chip.interaction_model
-<<<<<<< HEAD
-import asyncio as asyncio
-import queue
-import logging
-from chip.yaml.errors import ParsingError, UnexpectedParsingError
-from chip.clusters.Attribute import (
-    AttributeStatus, ValueDecodeFailure, TypedAttributePath, SubscriptionTransaction)
-=======
 import chip.yaml.format_converter as Converter
 import stringcase
 from chip import ChipDeviceCtrl
-from chip.clusters.Attribute import AttributeStatus, ValueDecodeFailure
+from chip.clusters.Attribute import (
+    AttributeStatus, ValueDecodeFailure, TypedAttributePath, SubscriptionTransaction)
 from chip.yaml.errors import ParsingError, UnexpectedParsingError
 
->>>>>>> cb430dbe
 from .data_model_lookup import *
 
 logger = logging.getLogger('YamlParser')
