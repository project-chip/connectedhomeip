--- conflicted
+++ resolved
@@ -504,19 +504,9 @@
         else:
             raise UnexpectedParsingError(f'Unexpected CommisionerCommand {test_step.command}')
 
-<<<<<<< HEAD
-    def run_action(self, dev_ctrl: ChipDeviceCtrl) -> _ActionResult:
+    def run_action(self, dev_ctrl: ChipDeviceController) -> _ActionResult:
         if self._command == 'GetCommissionerNodeId':
             return _ActionResult(status=_ActionStatus.SUCCESS, response=_GetCommissionerNodeIdResult(dev_ctrl.nodeId))
-=======
-        args = test_step.arguments['values']
-        request_data_as_dict = Converter.convert_list_of_name_value_pair_to_dict(args)
-        self._setup_payload = request_data_as_dict['payload']
-        self._node_id = request_data_as_dict['nodeId']
-
-    def run_action(self, dev_ctrl: ChipDeviceController) -> _ActionResult:
-        resp = dev_ctrl.CommissionWithCode(self._setup_payload, self._node_id)
->>>>>>> b12dbc35
 
         resp = dev_ctrl.CommissionWithCode(self._setup_payload, self._node_id)
         if resp:
@@ -759,10 +749,10 @@
             decoded_response['error'] = stringcase.snakecase(response.name).upper()
             return decoded_response
 
-<<<<<<< HEAD
         if isinstance(response, _GetCommissionerNodeIdResult):
             decoded_response['value'] = {'nodeId': response.node_id}
-=======
+            return decoded_response
+
         if isinstance(response, chip.discovery.CommissionableNode):
             # CommissionableNode(
             #    instanceName='04DD55352DD2AC53',
@@ -805,8 +795,6 @@
                 'numIPs': len(response.addresses),
 
             }
-
->>>>>>> b12dbc35
             return decoded_response
 
         if isinstance(response, ChipStackError):
