#
#    Copyright (c) 2022 Project CHIP Authors
#    All rights reserved.
#
#    Licensed under the Apache License, Version 2.0 (the "License");
#    you may not use this file except in compliance with the License.
#    You may obtain a copy of the License at
#
#        http://www.apache.org/licenses/LICENSE-2.0
#
#    Unless required by applicable law or agreed to in writing, software
#    distributed under the License is distributed on an "AS IS" BASIS,
#    WITHOUT WARRANTIES OR CONDITIONS OF ANY KIND, either express or implied.
#    See the License for the specific language governing permissions and
#    limitations under the License.
#

import asyncio as asyncio
import logging
import queue
from abc import ABC, abstractmethod
from dataclasses import dataclass, field
from enum import Enum

import chip.interaction_model
import chip.yaml.format_converter as Converter
import stringcase
from chip import ChipDeviceCtrl
from chip.clusters.Attribute import AttributeStatus, SubscriptionTransaction, TypedAttributePath, ValueDecodeFailure
from chip.yaml.errors import ParsingError, UnexpectedParsingError

from .data_model_lookup import *

logger = logging.getLogger('YamlParser')


class _ActionStatus(Enum):
    SUCCESS = 'success',
    ERROR = 'error'


@dataclass
class _ActionResult:
    status: _ActionStatus
    response: object


@dataclass
class _AttributeSubscriptionCallbackResult:
    name: str
    attribute_path: TypedAttributePath
    result: _ActionResult


@dataclass
class _ExecutionContext:
    ''' Objects that is commonly passed around this file that are vital to test execution.'''
    # Data model lookup to get python attribute, cluster, command object.
    data_model_lookup: DataModelLookup = None
    # List of subscriptions.
    subscriptions: list = field(default_factory=list)
    # The key is the attribute/event name, and the value is a queue of subscription callback results
    # that been sent by device under test. For attribute subscription the queue is of type
    # _AttributeSubscriptionCallbackResult.
    subscription_callback_result_queue: dict = field(default_factory=dict)


class BaseAction(ABC):
    '''Interface for a single YAML action that is to be executed.'''

    def __init__(self, label):
        self._label = label

    @property
    def label(self):
        return self._label

    @abstractmethod
    def run_action(self, dev_ctrl: ChipDeviceCtrl) -> _ActionResult:
        pass


class InvokeAction(BaseAction):
    '''Single invoke action to be executed.'''

    def __init__(self, test_step, cluster: str, context: _ExecutionContext):
        '''Converts 'test_step' to invoke command action that can execute with ChipDeviceCtrl.

        Args:
          'test_step': Step containing information required to run invoke command action.
          'cluster': Name of cluster which to invoke action is targeting.
          'context': Contains test-wide common objects such as DataModelLookup instance.
        Raises:
          ParsingError: Raised if there is a benign error, and there is currently no
            action to perform for this write attribute.
          UnexpectedParsingError: Raised if there is an unexpected parsing error.
        '''
        super().__init__(test_step.label)
        self._command_name = stringcase.pascalcase(test_step.command)
        self._cluster = cluster
        self._request_object = None
        self._expected_response_object = None
        self._endpoint = test_step.endpoint
        self._node_id = test_step.node_id

        command = context.data_model_lookup.get_command(self._cluster, self._command_name)

        if command is None:
            raise ParsingError(
                f'Failed to find cluster:{self._cluster} Command:{self._command_name}')

        command_object = command()
        if (test_step.arguments):
            args = test_step.arguments['values']
            request_data_as_dict = Converter.convert_list_of_name_value_pair_to_dict(args)

            try:
                request_data = Converter.convert_to_data_model_type(
                    request_data_as_dict, type(command_object))
            except ValueError:
                # TODO after allowing out of bounds enums to be written this should be changed to
                # UnexpectedParsingError.
                raise ParsingError('Could not covert yaml type')

            self._request_object = command_object.FromDict(request_data)
        else:
            self._request_object = command_object

    def run_action(self, dev_ctrl: ChipDeviceCtrl) -> _ActionResult:
        try:
            resp = asyncio.run(dev_ctrl.SendCommand(self._node_id, self._endpoint,
                                                    self._request_object))
        except chip.interaction_model.InteractionModelError as error:
            return _ActionResult(status=_ActionStatus.ERROR, response=error)

        # Commands with no response give a None response. In those cases we return a success
        return _ActionResult(status=_ActionStatus.SUCCESS, response=resp)


class ReadAttributeAction(BaseAction):
    '''Single read attribute action to be executed.'''

    def __init__(self, test_step, cluster: str, context: _ExecutionContext):
        '''Converts 'test_step' to read attribute action that can execute with ChipDeviceCtrl.

        Args:
          'test_step': Step containing information required to run read attribute action.
          'cluster': Name of cluster read attribute action is targeting.
          'context': Contains test-wide common objects such as DataModelLookup instance.
        Raises:
          ParsingError: Raised if there is a benign error, and there is currently no
            action to perform for this read attribute.
          UnexpectedParsingError: Raised if there is an unexpected parsing error.
        '''
        super().__init__(test_step.label)
        self._attribute_name = stringcase.pascalcase(test_step.attribute)
        self._cluster = cluster
        self._endpoint = test_step.endpoint
        self._node_id = test_step.node_id
        self._cluster_object = None
        self._request_object = None

        self._possibly_unsupported = bool(test_step.optional)

        self._cluster_object = context.data_model_lookup.get_cluster(self._cluster)
        if self._cluster_object is None:
            raise UnexpectedParsingError(
                f'ReadAttribute failed to find cluster object:{self._cluster}')

        self._request_object = context.data_model_lookup.get_attribute(
            self._cluster, self._attribute_name)
        if self._request_object is None:
            raise ParsingError(
                f'ReadAttribute failed to find cluster:{self._cluster} '
                f'Attribute:{self._attribute_name}')

        if test_step.arguments:
            raise UnexpectedParsingError(
                f'ReadAttribute should not contain arguments. {self.label}')

        if self._request_object.attribute_type is None:
            raise UnexpectedParsingError(
                f'ReadAttribute doesnt have valid attribute_type. {self.label}')

    def run_action(self, dev_ctrl: ChipDeviceCtrl) -> _ActionResult:
        try:
            raw_resp = asyncio.run(dev_ctrl.ReadAttribute(self._node_id,
                                                          [(self._endpoint, self._request_object)]))
        except chip.interaction_model.InteractionModelError as error:
            return _ActionResult(status=_ActionStatus.ERROR, response=error)

        return self.parse_raw_response(raw_resp)

    def parse_raw_response(self, raw_resp) -> _ActionResult:
        if self._possibly_unsupported and not raw_resp:
            # We have found an unsupported attribute. TestStep provided did specify that it might be
            # unsupported, so nothing left to validate. We just return a failure here.
            return _ActionResult(status=_ActionStatus.ERROR, response=None)

        # TODO Currently there are no checks that this indexing won't fail. Need to add some
        # initial validity checks. Coming soon in a future PR.
        resp = raw_resp[self._endpoint][self._cluster_object][self._request_object]

        if isinstance(resp, ValueDecodeFailure):
            # response.Reason is of type chip.interaction_model.Status.
            return _ActionResult(status=_ActionStatus.ERROR, response=resp.Reason)

        # decode() is expecting to get a DataModelLookup Object type to grab certain attributes
        # like cluster id.
        return_val = self._request_object(resp)
        return _ActionResult(status=_ActionStatus.SUCCESS, response=return_val)


<<<<<<< HEAD
class WaitForCommissioneeAction(BaseAction):
    ''' Wait for commissionee action to be executed.'''

    def __init__(self, test_step, context: _ExecutionContext):
        super().__init__(test_step.label)
        self._endpoint = test_step.endpoint
        self._node_id = test_step.node_id
        self._expire_existing_session = False
        # This is the default when no timeout is provided.
        _DEFAULT_TIMEOUT_MS = 10 * 1000
        self._timeout_ms = _DEFAULT_TIMEOUT_MS

        if test_step.arguments is None:
            # Nothing left for us to do the default values are what we want
            return

        args = test_step.arguments['values']
        request_data_as_dict = Converter.convert_list_of_name_value_pair_to_dict(args)

        self._expire_existing_session = request_data_as_dict.get('expireExistingSession', False)
        if 'timeout' in request_data_as_dict:
            # Timeout is provided in seconds we need to conver to milliseconds.
            self._timeout_ms = request_data_as_dict['timeout'] * 1000

    def run_action(self, dev_ctrl: ChipDeviceCtrl) -> _ActionResult:
        try:
            if self._expire_existing_session:
                dev_ctrl.ExpireSessions(self._node_id)
            dev_ctrl.GetConnectedDeviceSync(self._node_id, timeoutMs=self._timeout_ms)
        except TimeoutError:
            return _ActionResult(status=_ActionStatus.ERROR, response=None)

        return _ActionResult(status=_ActionStatus.SUCCESS, response=None)
=======
class AttributeChangeAccumulator:
    def __init__(self, name: str, expected_attribute: Clusters.ClusterAttributeDescriptor,
                 output_queue: queue.SimpleQueue):
        self._name = name
        self._expected_attribute = expected_attribute
        self._output_queue = output_queue

    def __call__(self, path: TypedAttributePath, transaction: SubscriptionTransaction):
        if path.AttributeType == self._expected_attribute:
            data = transaction.GetAttribute(path)
            result = _ActionResult(status=_ActionStatus.SUCCESS, response=path.AttributeType(data))

            item = _AttributeSubscriptionCallbackResult(self._name, path, result)
            logging.debug(
                f'Got subscription report on client {self.name} for {path.AttributeType}: {data}')
            self._output_queue.put(item)

    @property
    def name(self) -> str:
        return self._name


class SubscribeAttributeAction(ReadAttributeAction):
    '''Single subscribe attribute action to be executed.'''

    def __init__(self, test_step, cluster: str, context: _ExecutionContext):
        '''Converts 'test_step' to subscribe attribute action that can execute with ChipDeviceCtrl.

        Args:
          'test_step': Step containing information required to run write attribute action.
          'cluster': Name of cluster write attribute action is targeting.
          'context': Contains test-wide common objects such as DataModelLookup instance.
        Raises:
          ParsingError: Raised if there is a benign error, and there is currently no
            action to perform for this write attribute.
          UnexpectedParsingError: Raised if there is an unexpected parsing error.
        '''
        super().__init__(test_step, cluster, context)
        self._context = context
        if test_step.min_interval is None:
            raise UnexpectedParsingError(
                f'SubscribeAttribute action does not have min_interval {self.label}')
        self._min_interval = test_step.min_interval

        if test_step.max_interval is None:
            raise UnexpectedParsingError(
                f'SubscribeAttribute action does not have max_interval {self.label}')
        self._max_interval = test_step.max_interval

    def run_action(self, dev_ctrl: ChipDeviceCtrl) -> _ActionResult:
        try:
            subscription = asyncio.run(
                dev_ctrl.ReadAttribute(self._node_id, [(self._endpoint, self._request_object)],
                                       reportInterval=(self._min_interval, self._max_interval),
                                       keepSubscriptions=False))
        except chip.interaction_model.InteractionModelError as error:
            return _ActionResult(status=_ActionStatus.ERROR, response=error)

        self._context.subscriptions.append(subscription)
        output_queue = self._context.subscription_callback_result_queue.get(self._attribute_name,
                                                                            None)
        if output_queue is None:
            output_queue = queue.SimpleQueue()
            self._context.subscription_callback_result_queue[self._attribute_name] = output_queue

        while not output_queue.empty():
            output_queue.get(block=False)

        subscription_handler = AttributeChangeAccumulator(self.label, self._request_object,
                                                          output_queue)

        subscription.SetAttributeUpdateCallback(subscription_handler)

        raw_resp = subscription.GetAttributes()
        return self.parse_raw_response(raw_resp)
>>>>>>> faa7b089


class WriteAttributeAction(BaseAction):
    '''Single write attribute action to be executed.'''

    def __init__(self, test_step, cluster: str, context: _ExecutionContext):
        '''Converts 'test_step' to write attribute action that can execute with ChipDeviceCtrl.

        Args:
          'test_step': Step containing information required to run write attribute action.
          'cluster': Name of cluster write attribute action is targeting.
          'context': Contains test-wide common objects such as DataModelLookup instance.
        Raises:
          ParsingError: Raised if there is a benign error, and there is currently no
            action to perform for this write attribute.
          UnexpectedParsingError: Raised if there is an unexpected parsing error.
        '''
        super().__init__(test_step.label)
        self._attribute_name = stringcase.pascalcase(test_step.attribute)
        self._cluster = cluster
        self._endpoint = test_step.endpoint
        self._node_id = test_step.node_id
        self._request_object = None

        attribute = context.data_model_lookup.get_attribute(
            self._cluster, self._attribute_name)
        if attribute is None:
            raise ParsingError(
                f'WriteAttribute failed to find cluster:{self._cluster} '
                f'Attribute:{self._attribute_name}')

        if not test_step.arguments:
            raise UnexpectedParsingError(f'WriteAttribute action does have arguments {self.label}')

        args = test_step.arguments['values']
        if len(args) != 1:
            raise UnexpectedParsingError(f'WriteAttribute is trying to write multiple values')
        request_data_as_dict = args[0]
        try:
            # TODO this is an ugly hack
            request_data = Converter.convert_to_data_model_type(
                request_data_as_dict['value'], attribute.attribute_type.Type)
        except ValueError:
            raise ParsingError('Could not covert yaml type')

        # Create a cluster object for the request from the provided YAML data.
        self._request_object = attribute(request_data)

    def run_action(self, dev_ctrl: ChipDeviceCtrl) -> _ActionResult:
        try:
            resp = asyncio.run(
                dev_ctrl.WriteAttribute(self._node_id, [(self._endpoint, self._request_object)]))
        except chip.interaction_model.InteractionModelError:
            # TODO Should we be doing the same thing as InvokeAction on InteractionModelError?
            raise
        if len(resp) == 1 and isinstance(resp[0], AttributeStatus):
            if resp[0].Status == chip.interaction_model.Status.Success:
                return _ActionResult(status=_ActionStatus.SUCCESS, response=None)
            else:
                return _ActionResult(status=_ActionStatus.ERROR, response=resp[0].Status)

        # We always expecte the response to be a list of length 1, for that reason we return error
        # here.
        return _ActionResult(status=_ActionStatus.ERROR, response=None)


class WaitForReportAction(BaseAction):
    '''Single WaitForReport action to be executed.'''

    def __init__(self, test_step, context: _ExecutionContext):
        '''Converts 'test_step' to wait for report action.

        Args:
          'test_step': Step containing information required to run wait for report action.
          'context': Contains test-wide common objects such as DataModelLookup instance.
        Raises:
          UnexpectedParsingError: Raised if the expected queue does not exist.
        '''
        super().__init__(test_step.label)
        self._attribute_name = stringcase.pascalcase(test_step.attribute)
        self._output_queue = context.subscription_callback_result_queue.get(self._attribute_name,
                                                                            None)
        if self._output_queue is None:
            raise UnexpectedParsingError(f'Could not find output queue')

    def run_action(self, dev_ctrl: ChipDeviceCtrl) -> _ActionResult:
        try:
            # While there should be a timeout here provided by the test, the current codegen version
            # of YAML tests doesn't have a per test step timeout, only a global timeout for the
            # entire test. For that reason we default to a 30 second timeout.
            item = self._output_queue.get(block=True, timeout=30)
        except queue.Empty:
            return _ActionResult(status=_ActionStatus.ERROR, response=None)

        return item.result


class ReplTestRunner:
    '''Test runner to encode/decode values from YAML test Parser for executing the TestStep.

    Uses ChipDeviceCtrl from chip-repl to execute parsed YAML TestSteps.
    '''

    def __init__(self, test_spec_definition, dev_ctrl):
        self._test_spec_definition = test_spec_definition
        self._dev_ctrl = dev_ctrl
        self._context = _ExecutionContext(data_model_lookup=PreDefinedDataModelLookup())

    def _invoke_action_factory(self, test_step, cluster: str):
        '''Creates cluster invoke action command from TestStep.

        Args:
          'test_step': Step containing information required to run an invoke command action.
          'cluster': Name of cluster action is targeting.
        Returns:
          InvokeAction if 'test_step' is a valid action to be executed.
          None if we were unable to use the provided 'test_step' for a known reason that is not
          fatal to test execution.
        '''
        try:
            return InvokeAction(test_step, cluster, self._context)
        except ParsingError:
            return None

    def _attribute_read_action_factory(self, test_step, cluster: str):
        '''Creates read attribute command TestStep.

        Args:
          'test_step': Step containing information required to run read attribute action.
          'cluster': Name of cluster read attribute action is targeting.
        Returns:
          ReadAttributeAction if 'test_step' is a valid read attribute to be executed.
          None if we were unable to use the provided 'test_step' for a known reason that is not
          fatal to test execution.
        '''
        try:
            return ReadAttributeAction(test_step, cluster, self._context)
        except ParsingError:
            return None

    def _attribute_subscribe_action_factory(self, test_step, cluster: str):
        '''Creates subscribe attribute command from TestStep provided.

        Args:
          'test_step': Step containing information required to run subscribe attribute action.
          'cluster': Name of cluster write attribute action is targeting.
        Returns:
          SubscribeAttributeAction if 'test_step' is a valid subscribe attribute to be executed.
          None if we were unable to use the provided 'test_step' for a known reason that is not
          fatal to test execution.
        '''
        try:
            return SubscribeAttributeAction(test_step, cluster, self._context)
        except ParsingError:
            # TODO For now, ParsingErrors are largely issues that will be addressed soon. Once this
            # runner has matched parity of the codegen YAML test, this exception should be
            # propogated.
            return None

    def _attribute_write_action_factory(self, test_step, cluster: str):
        '''Creates write attribute command TestStep.

        Args:
          'test_step': Step containing information required to run write attribute action.
          'cluster': Name of cluster write attribute action is targeting.
        Returns:
          WriteAttributeAction if 'test_step' is a valid write attribute to be executed.
          None if we were unable to use the provided 'test_step' for a known reason that is not
          fatal to test execution.
        '''
        try:
            return WriteAttributeAction(test_step, cluster, self._context)
        except ParsingError:
            return None

<<<<<<< HEAD
    def _wait_for_commissionee_action_factory(self, test_step):
        try:
            return WaitForCommissioneeAction(test_step, self._context)
=======
    def _wait_for_report_action_factory(self, test_step):
        try:
            return WaitForReportAction(test_step, self._context)
>>>>>>> faa7b089
        except ParsingError:
            # TODO For now, ParsingErrors are largely issues that will be addressed soon. Once this
            # runner has matched parity of the codegen YAML test, this exception should be
            # propogated.
            return None

    def encode(self, request) -> BaseAction:
        action = None
        cluster = request.cluster.replace(' ', '').replace('/', '')
        command = request.command
        # Some of the tests contain 'cluster over-rides' that refer to a different
        # cluster than that specified in 'config'.
        if cluster == 'DelayCommands' and command == 'WaitForCommissionee':
            action = self._wait_for_commissionee_action_factory(request)
        elif command == 'writeAttribute':
            action = self._attribute_write_action_factory(request, cluster)
        elif command == 'readAttribute':
            action = self._attribute_read_action_factory(request, cluster)
        elif command == 'readEvent':
            # TODO need to implement _event_read_action_factory
            # action = self._event_read_action_factory(request, cluster)
            pass
        elif command == 'subscribeAttribute':
            action = self._attribute_subscribe_action_factory(request, cluster)
        elif command == 'waitForReport':
            action = self._wait_for_report_action_factory(request)
        else:
            action = self._invoke_action_factory(request, cluster)

        if action is None:
            logger.warn(f"Failed to parse {request.label}")
        return action

    def decode(self, result: _ActionResult):
        # If this is a generic response, there is nothing to do.
        if result.response is None:
            # TODO Once yamltest and idl python packages are properly packaged as a single module
            # the type we are returning will be formalized. For now TestStep.post_process_response
            # expects this particular case to be sent as a string.
            return 'success' if result.status == _ActionStatus.SUCCESS else 'failure'

        response = result.response

        decoded_response = {}
        if isinstance(response, chip.interaction_model.InteractionModelError):
            decoded_response['error'] = stringcase.snakecase(response.status.name).upper()
            return decoded_response

        if isinstance(response, chip.interaction_model.Status):
            decoded_response['error'] = stringcase.snakecase(response.name).upper()
            return decoded_response

        cluster_name = self._test_spec_definition.get_cluster_name(response.cluster_id)
        decoded_response['clusterId'] = cluster_name

        if hasattr(response, 'command_id'):
            decoded_response['command'] = self._test_spec_definition.get_response_name(
                response.cluster_id, response.command_id)
            response_definition = self._test_spec_definition.get_response_by_name(
                cluster_name, decoded_response['command'])
            decoded_response['value'] = Converter.from_data_model_to_test_definition(
                self._test_spec_definition, cluster_name, response_definition.fields, response)

        if hasattr(response, 'attribute_id'):
            decoded_response['attribute'] = self._test_spec_definition.get_attribute_name(
                response.cluster_id, response.attribute_id)
            attribute = self._test_spec_definition.get_attribute_by_name(
                cluster_name, decoded_response['attribute'])
            # TODO Once we fix the issue of not being able to find the global attribute properly
            # we should be able to remove this if/else statement below.
            if attribute is None:
                # When we cannot find the attribute it is because it is a global attribute like
                # FeatureMap. Fortunately for these types we can get away with using
                # 'response.value' directly for the time being.
                decoded_response['value'] = response.value
            else:
                decoded_response['value'] = Converter.from_data_model_to_test_definition(
                    self._test_spec_definition, cluster_name, attribute.definition, response.value)

        return decoded_response

    def execute(self, action: BaseAction):
        return action.run_action(self._dev_ctrl)

    def shutdown(self):
        for subscription in self._context.subscriptions:
            subscription.Shutdown()<|MERGE_RESOLUTION|>--- conflicted
+++ resolved
@@ -211,7 +211,6 @@
         return _ActionResult(status=_ActionStatus.SUCCESS, response=return_val)
 
 
-<<<<<<< HEAD
 class WaitForCommissioneeAction(BaseAction):
     ''' Wait for commissionee action to be executed.'''
 
@@ -245,7 +244,8 @@
             return _ActionResult(status=_ActionStatus.ERROR, response=None)
 
         return _ActionResult(status=_ActionStatus.SUCCESS, response=None)
-=======
+
+
 class AttributeChangeAccumulator:
     def __init__(self, name: str, expected_attribute: Clusters.ClusterAttributeDescriptor,
                  output_queue: queue.SimpleQueue):
@@ -321,7 +321,6 @@
 
         raw_resp = subscription.GetAttributes()
         return self.parse_raw_response(raw_resp)
->>>>>>> faa7b089
 
 
 class WriteAttributeAction(BaseAction):
@@ -497,15 +496,18 @@
         except ParsingError:
             return None
 
-<<<<<<< HEAD
     def _wait_for_commissionee_action_factory(self, test_step):
         try:
             return WaitForCommissioneeAction(test_step, self._context)
-=======
+        except ParsingError:
+            # TODO For now, ParsingErrors are largely issues that will be addressed soon. Once this
+            # runner has matched parity of the codegen YAML test, this exception should be
+            # propogated.
+            return None
+
     def _wait_for_report_action_factory(self, test_step):
         try:
             return WaitForReportAction(test_step, self._context)
->>>>>>> faa7b089
         except ParsingError:
             # TODO For now, ParsingErrors are largely issues that will be addressed soon. Once this
             # runner has matched parity of the codegen YAML test, this exception should be
