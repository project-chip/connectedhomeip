#
#    Copyright (c) 2022 Project CHIP Authors
#    All rights reserved.
#
#    Licensed under the Apache License, Version 2.0 (the "License");
#    you may not use this file except in compliance with the License.
#    You may obtain a copy of the License at
#
#        http://www.apache.org/licenses/LICENSE-2.0
#
#    Unless required by applicable law or agreed to in writing, software
#    distributed under the License is distributed on an "AS IS" BASIS,
#    WITHOUT WARRANTIES OR CONDITIONS OF ANY KIND, either express or implied.
#    See the License for the specific language governing permissions and
#    limitations under the License.
#

from abc import ABC, abstractmethod
from dataclasses import dataclass, field
from chip import ChipDeviceCtrl
from chip.tlv import float32
import yaml
import stringcase
import chip.interaction_model
import asyncio as asyncio
import logging
import math
from chip.yaml.errors import ParsingError, UnexpectedParsingError
from .data_model_lookup import *
import chip.yaml.format_converter as Converter
from .variable_storage import VariableStorage
from .constraints import get_constraints

_SUCCESS_STATUS_CODE = "SUCCESS"
_NODE_ID_DEFAULT = 0x12345
_ENDPOINT_DETAULT = ''  # TODO why is this an empty string
_CLUSTER_DEFAULT = ''
_TIMEOUT_DEFAULT = 90
logger = logging.getLogger('YamlParser')


@dataclass
class _ExecutionContext:
    ''' Objects that is commonly passed around this file that are vital to test execution.'''
    # Data model lookup to get python attribute, cluster, command object.
    data_model_lookup: DataModelLookup = None
    # Where various test action response are stored and loaded from.
    variable_storage: VariableStorage = None
    # Top level configuration values for a yaml test.
    config_values: dict = None


<<<<<<< HEAD
class _ConstraintValue:
    '''Constraints that are numeric primitive data types'''

    def __init__(self, value, field_type, context: _ExecutionContext):
        self._variable_storage = context.variable_storage
        # When not none _indirect_value_key is binding a name to the constraint value, and the
        # actual value can only be looked-up dynamically, which is why this is a key name.
        self._indirect_value_key = None
        self._value = None

        if value is None:
            # Default values set above is all we need here.
            return

        if isinstance(value, str) and self._variable_storage.is_key_saved(value):
            self._indirect_value_key = value
        else:
            self._value = Converter.parse_and_convert_yaml_value(
                value, field_type, context.config_values)

    def get_value(self):
        '''Gets the current value of the constraint.

        This method accounts for getting the runtime saved value from DUT previous responses.
        '''
        if self._indirect_value_key:
            return self._variable_storage.load(self._indirect_value_key)
        return self._value


class _Constraints:
    def __init__(self, constraints: dict, field_type, context: _ExecutionContext):
        self._variable_storage = context.variable_storage
        self._has_value = constraints.get('hasValue')
        self._type = constraints.get('type')
        self._starts_with = constraints.get('startsWith')
        self._ends_with = constraints.get('endsWith')
        self._is_upper_case = constraints.get('isUpperCase')
        self._is_lower_case = constraints.get('isLowerCase')
        self._min_value = _ConstraintValue(constraints.get('minValue'), field_type,
                                           context)
        self._max_value = _ConstraintValue(constraints.get('maxValue'), field_type,
                                           context)
        self._contains = constraints.get('contains')
        self._excludes = constraints.get('excludes')
        self._has_masks_set = constraints.get('hasMasksSet')
        self._has_masks_clear = constraints.get('hasMasksClear')
        self._not_value = _ConstraintValue(constraints.get('notValue'), field_type,
                                           context)

    def are_constrains_met(self, response) -> bool:
        return_value = True

        if self._has_value:
            logger.warn(f'HasValue constraint currently not implemented, forcing failure')
            return_value = False

        if self._type:
            logger.warn(f'Type constraint currently not implemented, forcing failure')
            return_value = False

        if self._starts_with and not response.startswith(self._starts_with):
            return_value = False

        if self._ends_with and not response.endswith(self._ends_with):
            return_value = False

        if self._is_upper_case and not response.isupper():
            return_value = False

        if self._is_lower_case and not response.islower():
            return_value = False

        min_value = self._min_value.get_value()
        if response is not NullValue and min_value and response < min_value:
            return_value = False

        max_value = self._max_value.get_value()
        if response is not NullValue and max_value and response > max_value:
            return_value = False

        if self._contains and not set(self._contains).issubset(response):
            return_value = False

        if self._excludes and not set(self._excludes).isdisjoint(response):
            return_value = False

        if self._has_masks_set:
            for mask in self._has_masks_set:
                if (response & mask) != mask:
                    return_value = False

        if self._has_masks_clear:
            for mask in self._has_masks_clear:
                if (response & mask) != 0:
                    return_value = False

        not_value = self._not_value.get_value()
        if not_value and response == not_value:
            return_value = False

        return return_value


=======
>>>>>>> 733afaab
class _VariableToSave:
    def __init__(self, variable_name: str, variable_storage: VariableStorage):
        self._variable_name = variable_name
        self._variable_storage = variable_storage
        self._variable_storage.save(self._variable_name, None)

    def save_response(self, value):
        self._variable_storage.save(self._variable_name, value)


class _ExpectedResponse:
    def __init__(self, value, response_type, context: _ExecutionContext):
        self._load_expected_response_in_verify = None
        self._expected_response_type = response_type
        self._expected_response = None
        self._variable_storage = context.variable_storage
        if isinstance(value, str) and self._variable_storage.is_key_saved(value):
            self._load_expected_response_in_verify = value
        else:
            self._expected_response = Converter.parse_and_convert_yaml_value(
                value, response_type, context.config_values, inline_cast_dict_to_struct=True)

    def verify(self, response):
        if (self._expected_response_type is None):
            return True

        if self._load_expected_response_in_verify is not None:
            self._expected_response = self._variable_storage.load(
                self._load_expected_response_in_verify)

        if isinstance(self._expected_response_type, float32):
            if not math.isclose(self._expected_response, response, rel_tol=1e-6):
                logger.error(f"Expected response {self._expected_response} didn't match "
                             f"actual object {response}")
                return False

        if (self._expected_response != response):
            logger.error(f"Expected response {self._expected_response} didn't match "
                         f"actual object {response}")
            return False
        return True


class BaseAction(ABC):
    '''Interface for a single yaml action that is to be executed.'''

    def __init__(self, label):
        self._label = label

    @property
    def label(self):
        return self._label

    @abstractmethod
    def run_action(self, dev_ctrl: ChipDeviceCtrl, endpoint: int, node_id: int):
        pass


class InvokeAction(BaseAction):
    '''Single invoke action to be executed including validation of response.'''

    def __init__(self, item: dict, cluster: str, context: _ExecutionContext):
        '''Parse cluster invoke from yaml test configuration.

        Args:
          'item': Dictionary containing single invoke to be parsed.
          'cluster': Name of cluster which to invoke action is targeting.
          'context': Contains test-wide common objects such as DataModelLookup instance, storage
            for device responses and top level test configurations variable.
        Raises:
          ParsingError: Raised if there is a benign error, and there is currently no
            action to perform for this write attribute.
          UnexpectedParsingError: Raised if there is an unexpected parsing error.
        '''
        super().__init__(item['label'])
        self._command_name = stringcase.pascalcase(item['command'])
        self._cluster = cluster
        self._request_object = None
        self._expected_raw_response: dict = field(default_factory=dict)
        self._expected_response_object = None

        command = context.data_model_lookup.get_command(
            self._cluster, self._command_name)

        if command is None:
            raise ParsingError(
                f'Failed to find cluster:{self._cluster} Command:{self._command_name}')

        command_object = command()
        if (item.get('arguments')):
            args = item['arguments']['values']

            request_data_as_dict = Converter.convert_name_value_pair_to_dict(args)

            try:
                request_data = Converter.parse_and_convert_yaml_value(
                    request_data_as_dict, type(command_object), context.config_values)
            except ValueError:
                raise ParsingError('Could not covert yaml type')

            # Create a cluster object for the request from the provided YAML data.
            self._request_object = command_object.FromDict(request_data)
        else:
            self._request_object = command_object

        self._expected_raw_response = item.get('response')

        if (self._request_object.response_type is not None and
                self._expected_raw_response is not None and
                self._expected_raw_response.get('values')):
            response_type = stringcase.pascalcase(self._request_object.response_type)
            expected_command = context.data_model_lookup.get_command(self._cluster,
                                                                     response_type)
            expected_response_args = self._expected_raw_response['values']
            expected_response_data_as_dict = Converter.convert_name_value_pair_to_dict(
                expected_response_args)
            expected_response_data = Converter.parse_and_convert_yaml_value(
                expected_response_data_as_dict, expected_command, context.config_values)
            self._expected_response_object = expected_command.FromDict(expected_response_data)

    def run_action(self, dev_ctrl: ChipDeviceCtrl, endpoint: int, node_id: int):
        try:
            resp = asyncio.run(dev_ctrl.SendCommand(node_id, endpoint, self._request_object))
        except chip.interaction_model.InteractionModelError:
            if self._expected_raw_response is None:
                raise

            expected_status_code = self._expected_raw_response.get('error')
            if expected_status_code is not None and expected_status_code != _SUCCESS_STATUS_CODE:
                logger.debug('Got error response, but was expected')
            else:
                raise

        if (self._expected_response_object is not None):
            if (self._expected_response_object != resp):
                logger.error(f'Expected response {self._expected_response_object} did not match '
                             f'actual object {resp}')


class ReadAttributeAction(BaseAction):
    '''Single read attribute action to be executed including validation.'''

    def __init__(self, item: dict, cluster: str, context: _ExecutionContext):
        '''Parse read attribute action from yaml test configuration.

        Args:
          'item': Dictionary contains single read attribute action to be parsed.
          'cluster': Name of cluster read attribute action is targeting.
          'context': Contains test-wide common objects such as DataModelLookup instance, storage
            for device responses and top level test configurations variable.
        Raises:
          ParsingError: Raised if there is a benign error, and there is currently no
            action to perform for this read attribute.
          UnexpectedParsingError: Raised if there is an unexpected parsing error.
        '''
        super().__init__(item['label'])
        self._attribute_name = stringcase.pascalcase(item['attribute'])
        self._constraints = []
        self._cluster = cluster
        self._cluster_object = None
        self._request_object = None
        self._expected_raw_response: dict = field(default_factory=dict)
        self._expected_response: _ExpectedResponse = None
        self._possibly_unsupported = False
        self._variable_to_save = None

        self._cluster_object = context.data_model_lookup.get_cluster(self._cluster)
        if self._cluster_object is None:
            raise UnexpectedParsingError(
                f'ReadAttribute failed to find cluster object:{self._cluster}')

        self._request_object = context.data_model_lookup.get_attribute(
            self._cluster, self._attribute_name)
        if self._request_object is None:
            raise ParsingError(
                f'ReadAttribute failed to find cluster:{self._cluster} '
                f'Attribute:{self._attribute_name}')

        if (item.get('arguments')):
            raise UnexpectedParsingError(
                f'ReadAttribute should not contain arguments. {self.label}')

        if self._request_object.attribute_type is None:
            raise UnexpectedParsingError(
                f'ReadAttribute doesnt have valid attribute_type. {self.label}')

        if 'optional' in item:
            self._possibly_unsupported = True

        self._expected_raw_response = item.get('response')
        if (self._expected_raw_response is None):
            # TODO actually if response is missing it typically means that we need to confirm
            # that we got a successful response. This will be implemented later to consider all
            # possible corner cases around that (if there are corner cases).
            raise UnexpectedParsingError(f'ReadAttribute missing expected response. {self.label}')

        variable_name = self._expected_raw_response.get('saveAs')
        if variable_name:
            self._variable_to_save = _VariableToSave(variable_name, context.variable_storage)

        if 'value' in self._expected_raw_response:
            expected_response_value = self._expected_raw_response['value']
            self._expected_response = _ExpectedResponse(expected_response_value,
                                                        self._request_object.attribute_type.Type,
                                                        context)

        constraints = self._expected_raw_response.get('constraints')
        if constraints:
            self._constraints = get_constraints(constraints,
                                                self._request_object.attribute_type.Type,
                                                context.variable_storage)

    def run_action(self, dev_ctrl: ChipDeviceCtrl, endpoint: int, node_id: int):
        try:
            resp = asyncio.run(dev_ctrl.ReadAttribute(node_id, [(self._request_object)]))
        except chip.interaction_model.InteractionModelError:
            if self._expected_raw_response is None:
                raise

            expected_status_code = self._expected_raw_response.get('error')
            if expected_status_code is not None and expected_status_code != _SUCCESS_STATUS_CODE:
                logger.debug('Got error response, but was expected')
            else:
                raise

        if self._possibly_unsupported and not resp:
            # We have found an unsupported attribute. Parsed test did specify that it might be
            # unsupported, so nothing left to validate.
            return

        # TODO Currently there are no checks that this indexing won't fail. Need to add some
        # initial validity checks. Coming soon an a future PR.
        parsed_resp = resp[endpoint][self._cluster_object][self._request_object]

        if self._variable_to_save is not None:
            self._variable_to_save.save_response(parsed_resp)

        if not all([constraint.is_met(parsed_resp) for constraint in self._constraints]):
            logger.error(f'Constraints check failed')
            # TODO how should we fail the test here?

        if self._expected_response is not None:
            self._expected_response.verify(parsed_resp)


class WriteAttributeAction(BaseAction):
    '''Single write attribute action to be executed including validation.'''

    def __init__(self, item: dict, cluster: str, context: _ExecutionContext):
        '''Parse write attribute action from yaml test configuration.

        Args:
          'item': Dictionary contains single write attribute action to be parsed.
          'cluster': Name of cluster write attribute action is targeting.
          'context': Contains test-wide common objects such as DataModelLookup instance, storage
            for device responses and top level test configurations variable.
        Raises:
          ParsingError: Raised if there is a benign error, and there is currently no
            action to perform for this write attribute.
          UnexpectedParsingError: Raised if there is an unexpected parsing error.
        '''
        super().__init__(item['label'])
        self._attribute_name = stringcase.pascalcase(item['attribute'])
        self._cluster = cluster
        self._request_object = None

        attribute = context.data_model_lookup.get_attribute(
            self._cluster, self._attribute_name)
        if attribute is None:
            raise ParsingError(
                f'WriteAttribute failed to find cluster:{self._cluster} '
                f'Attribute:{self._attribute_name}')

        if (item.get('arguments')):
            args = item['arguments']['value']
            try:
                request_data = Converter.parse_and_convert_yaml_value(
                    args, attribute.attribute_type.Type, context.config_values)
            except ValueError:
                raise ParsingError('Could not covert yaml type')

            # Create a cluster object for the request from the provided YAML data.
            self._request_object = attribute(request_data)
        else:
            raise UnexpectedParsingError(f'WriteAttribute action does have arguments {self.label}')

    def run_action(self, dev_ctrl: ChipDeviceCtrl, endpoint: int, node_id: int):
        try:
            resp = asyncio.run(
                dev_ctrl.WriteAttribute(node_id, [(endpoint, self._request_object)]))
        except chip.interaction_model.InteractionModelError:
            if (self.expected_raw_response is not None and
                    self.expected_raw_response.get('error')):
                logger.debug('Got error, but was expected')
            else:
                raise

        # TODO: confirm resp give a Success value, although not all write action are expected
        # to succeed, hence why this is a todo and not simply just done. Below is example of
        # what success check might look like.
        # asserts.assert_equal(resp[0].Status, StatusEnum.Success, 'label write must succeed')


class YamlTestParser:
    '''Parses the test YAMLs and converts to a more natural Pythonic representation.

    The parser also permits execution of those tests there-after.
    '''

    def __init__(self, yaml_path: str):
        '''Constructor that parser the given a path to YAML test file.'''
        with open(yaml_path, 'r') as stream:
            try:
                self._raw_data = yaml.safe_load(stream)
            except yaml.YAMLError as exc:
                raise exc

        if 'name' not in self._raw_data:
            raise UnexpectedParsingError("YAML expected to have 'name'")
        self._name = self._raw_data['name']

        if 'config' not in self._raw_data:
            raise UnexpectedParsingError("YAML expected to have 'config'")
        self._config = self._raw_data['config']

        self._config.setdefault('nodeId', _NODE_ID_DEFAULT)
        self._config.setdefault('endpoint', _ENDPOINT_DETAULT)
        self._config.setdefault('cluster', _CLUSTER_DEFAULT)
        # TODO timeout is currently not used
        self._config.setdefault('timeout', _TIMEOUT_DEFAULT)

        self._config['cluster'] = self._config['cluster'].replace(' ', '').replace('/', '')
        self._base_action_test_list = []
        self._context = _ExecutionContext(data_model_lookup=PreDefinedDataModelLookup(),
                                          variable_storage=VariableStorage(),
                                          config_values=self._config)

        for item in self._raw_data['tests']:
            # This currently behaves differently than the c++ version. We are evaluating if test
            # is disabled before anything else, allowing for incorrectly named commands.
            if item.get('disabled'):
                logger.info(f"Test is disabled, skipping {item['label']}")
                continue

            action = None
            cluster = self._config['cluster']
            # Some of the tests contain 'cluster over-rides' that refer to a different
            # cluster than that specified in 'config'.
            if (item.get('cluster')):
                cluster = item.get('cluster').replace(' ', '').replace('/', '')
            if item['command'] == 'writeAttribute':
                action = self._attribute_write_action_factory(item, cluster)
            elif item['command'] == 'readAttribute':
                action = self._attribute_read_action_factory(item, cluster)
            else:
                action = self._invoke_action_factory(item, cluster)

            if action is not None:
                self._base_action_test_list.append(action)
            else:
                logger.warn(f"Failed to parse {item['label']}")

    def _invoke_action_factory(self, item: dict, cluster: str):
        '''Parse cluster command from yaml test configuration.

        Args:
          'item': Dictionary contains single cluster action test to be parsed
          'cluster': Name of cluster action is targeting.
        Returns:
          InvokeAction if 'item' is a valid action to be executed.
          None if 'item' was not parsed for a known reason that is not fatal.
        '''
        try:
            return InvokeAction(item, cluster, self._context)
        except ParsingError:
            return None

    def _attribute_read_action_factory(self, item: dict, cluster: str):
        '''Parse read attribute action from yaml test configuration.

        Args:
          'item': Dictionary contains single read attribute action to be parsed.
          'cluster': Name of cluster read attribute action is targeting.
        Returns:
          ReadAttributeAction if 'item' is a valid action to be executed.
          None if 'item' was not parsed for a known reason that is not fatal.
        '''
        try:
            return ReadAttributeAction(item, cluster, self._context)
        except ParsingError:
            return None

    def _attribute_write_action_factory(self, item: dict, cluster: str):
        '''Parse write attribute action from yaml test configuration.

        Args:
          'item': Dictionary contains single write attribute action to be parsed.
          'cluster': Name of cluster write attribute action is targeting.
        Returns:
          WriteAttributeAction if 'item' is a valid action to be executed.
          None if 'item' was not parsed for a known reason that is not fatal.
        '''
        try:
            return WriteAttributeAction(item, cluster, self._context)
        except ParsingError:
            return None

    def execute_tests(self, dev_ctrl: ChipDeviceCtrl):
        '''Executes parsed YAML tests.'''
        self._context.variable_storage.clear()
        for idx, action in enumerate(self._base_action_test_list):
            logger.info(f'test: {idx} -- Executing{action.label}')

            action.run_action(dev_ctrl, self._config['endpoint'], self._config['nodeId'])<|MERGE_RESOLUTION|>--- conflicted
+++ resolved
@@ -50,113 +50,6 @@
     config_values: dict = None
 
 
-<<<<<<< HEAD
-class _ConstraintValue:
-    '''Constraints that are numeric primitive data types'''
-
-    def __init__(self, value, field_type, context: _ExecutionContext):
-        self._variable_storage = context.variable_storage
-        # When not none _indirect_value_key is binding a name to the constraint value, and the
-        # actual value can only be looked-up dynamically, which is why this is a key name.
-        self._indirect_value_key = None
-        self._value = None
-
-        if value is None:
-            # Default values set above is all we need here.
-            return
-
-        if isinstance(value, str) and self._variable_storage.is_key_saved(value):
-            self._indirect_value_key = value
-        else:
-            self._value = Converter.parse_and_convert_yaml_value(
-                value, field_type, context.config_values)
-
-    def get_value(self):
-        '''Gets the current value of the constraint.
-
-        This method accounts for getting the runtime saved value from DUT previous responses.
-        '''
-        if self._indirect_value_key:
-            return self._variable_storage.load(self._indirect_value_key)
-        return self._value
-
-
-class _Constraints:
-    def __init__(self, constraints: dict, field_type, context: _ExecutionContext):
-        self._variable_storage = context.variable_storage
-        self._has_value = constraints.get('hasValue')
-        self._type = constraints.get('type')
-        self._starts_with = constraints.get('startsWith')
-        self._ends_with = constraints.get('endsWith')
-        self._is_upper_case = constraints.get('isUpperCase')
-        self._is_lower_case = constraints.get('isLowerCase')
-        self._min_value = _ConstraintValue(constraints.get('minValue'), field_type,
-                                           context)
-        self._max_value = _ConstraintValue(constraints.get('maxValue'), field_type,
-                                           context)
-        self._contains = constraints.get('contains')
-        self._excludes = constraints.get('excludes')
-        self._has_masks_set = constraints.get('hasMasksSet')
-        self._has_masks_clear = constraints.get('hasMasksClear')
-        self._not_value = _ConstraintValue(constraints.get('notValue'), field_type,
-                                           context)
-
-    def are_constrains_met(self, response) -> bool:
-        return_value = True
-
-        if self._has_value:
-            logger.warn(f'HasValue constraint currently not implemented, forcing failure')
-            return_value = False
-
-        if self._type:
-            logger.warn(f'Type constraint currently not implemented, forcing failure')
-            return_value = False
-
-        if self._starts_with and not response.startswith(self._starts_with):
-            return_value = False
-
-        if self._ends_with and not response.endswith(self._ends_with):
-            return_value = False
-
-        if self._is_upper_case and not response.isupper():
-            return_value = False
-
-        if self._is_lower_case and not response.islower():
-            return_value = False
-
-        min_value = self._min_value.get_value()
-        if response is not NullValue and min_value and response < min_value:
-            return_value = False
-
-        max_value = self._max_value.get_value()
-        if response is not NullValue and max_value and response > max_value:
-            return_value = False
-
-        if self._contains and not set(self._contains).issubset(response):
-            return_value = False
-
-        if self._excludes and not set(self._excludes).isdisjoint(response):
-            return_value = False
-
-        if self._has_masks_set:
-            for mask in self._has_masks_set:
-                if (response & mask) != mask:
-                    return_value = False
-
-        if self._has_masks_clear:
-            for mask in self._has_masks_clear:
-                if (response & mask) != 0:
-                    return_value = False
-
-        not_value = self._not_value.get_value()
-        if not_value and response == not_value:
-            return_value = False
-
-        return return_value
-
-
-=======
->>>>>>> 733afaab
 class _VariableToSave:
     def __init__(self, variable_name: str, variable_storage: VariableStorage):
         self._variable_name = variable_name
