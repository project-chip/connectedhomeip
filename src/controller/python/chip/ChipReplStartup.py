import argparse
import atexit
import builtins
import logging
import os
import pathlib

import chip.CertificateAuthority
import chip.FabricAdmin
import chip.logging
import chip.native
import coloredlogs
from chip.ChipStack import ChipStack
from rich import inspect, pretty
from rich.console import Console

_fabricAdmins = None


def ReplInit(debug):
    #
    # Install the pretty printer that rich provides to replace the existing
    # printer.
    #
    pretty.install(indent_guides=True, expand_all=True)

    console = Console()

    console.rule('Matter REPL')
    console.print('''
            [bold blue]

            Welcome to the Matter Python REPL!

            For help, please type [/][bold green]matterhelp()[/][bold blue]

            To get more information on a particular object/class, you can pass
            that into [bold green]matterhelp()[/][bold blue] as well.

            ''')
    console.rule()

    coloredlogs.install(level='DEBUG')
    chip.logging.RedirectToPythonLogging()

    if debug:
        logging.getLogger().setLevel(logging.DEBUG)
    else:
        logging.getLogger().setLevel(logging.WARN)


certificateAuthorityManager = None


@atexit.register
def StackShutdown():
    if not certificateAuthorityManager:
        return
    certificateAuthorityManager.Shutdown()
    builtins.chipStack.Shutdown()


def matterhelp(classOrObj=None):
    if (classOrObj is None):
        inspect(builtins.devCtrl, methods=True, help=True, private=False)
        inspect(mattersetlog)
        inspect(mattersetdebug)
    else:
        inspect(classOrObj, methods=True, help=True, private=False)


def mattersetlog(level):
    logging.getLogger().setLevel(level)


def mattersetdebug(enableDebugMode: bool = True):
    ''' Enables debug mode that is utilized by some Matter modules
        to better facilitate debugging of failures (e.g throwing exceptions instead
        of returning well-formatted results).
    '''
    builtins.enableDebugMode = enableDebugMode


def main():
    console = Console()

    parser = argparse.ArgumentParser()
    parser.add_argument(
        "-p", "--storagepath",
        help="Path to persistent storage configuration file (default: /tmp/repl-storage.json)",
        action="store",
        default="/tmp/repl-storage.json")
    parser.add_argument(
        "-d", "--debug", help="Set default logging level to debug.", action="store_true")
    parser.add_argument(
        "-t", "--trust-store", help="Path to the PAA trust store.", action="store", default="./credentials/development/paa-root-certs")
    parser.add_argument(
<<<<<<< HEAD
        "-s", "--server-interactions", help="Enable server interactions.", action="store_true")
=======
        "-b", "--ble-adapter", help="Set the Bluetooth adapter index.", type=int, default=None)
>>>>>>> 201d5faa
    args = parser.parse_args()

    if not os.path.exists(args.trust_store):
        # there is a chance that the script is being run from a sub-path of a checkout.
        # try to adjust for convenience
        store_path = pathlib.Path(args.trust_store)
        if not store_path.is_absolute():
            prefix = pathlib.Path().absolute()
            while prefix != prefix.parent:
                if prefix.joinpath(store_path).exists():
                    oldpath = args.trust_store
                    args.trust_store = prefix.joinpath(store_path).as_posix()
                    console.print(f'''
[bold] Replacing [/] store path {oldpath} with {args.trust_store}
Note that you are still running from {os.getcwd()} so other relative paths may be off.
                    ''')
                    break
                prefix = prefix.parent

    if not os.path.exists(args.trust_store):
        console.print(f'''
[bold red] Missing directory:     [/]{args.trust_store}
[bold] Your current directory: [/]{os.getcwd()}

Please add a valid `--trust-store` argument to your script. If using jupyterlab,
the command should look like:

%run {{module.path}} --trust-store /chip/root/credentials/development/paa-root-certs

or run `os.chdir` to the root of your CHIP repository checkout.
        ''')
        # nothing we can do ... things will NOT work
        return

    chip.native.Init(bluetoothAdapter=args.ble_adapter)

    global certificateAuthorityManager
    global chipStack
    global caList
    global devCtrl

    ReplInit(args.debug)

    chipStack = ChipStack(persistentStoragePath=args.storagepath, enableServerInteractions=args.server_interactions)
    certificateAuthorityManager = chip.CertificateAuthority.CertificateAuthorityManager(chipStack, chipStack.GetStorageManager())

    certificateAuthorityManager.LoadAuthoritiesFromStorage()

    if not certificateAuthorityManager.activeCaList:
        ca = certificateAuthorityManager.NewCertificateAuthority()
        ca.NewFabricAdmin(vendorId=0xFFF1, fabricId=1)
    elif not certificateAuthorityManager.activeCaList[0].adminList:
        certificateAuthorityManager.activeCaList[0].NewFabricAdmin(vendorId=0xFFF1, fabricId=1)

    caList = certificateAuthorityManager.activeCaList

    devCtrl = caList[0].adminList[0].NewController(paaTrustStorePath=args.trust_store)
    builtins.devCtrl = devCtrl

    console.print(
        '\n\n[blue]The following objects have been created:')

    console.print(
        '''\t[red]certificateAuthorityManager[blue]:\tManages a list of CertificateAuthority instances.
    \t[red]caList[blue]:\t\t\t\tThe list of CertificateAuthority instances.
    \t[red]caList[n][m][blue]:\t\t\tA specific FabricAdmin object at index m for the nth CertificateAuthority instance.''')

    console.print(
        f'\n\n[blue]Default CHIP Device Controller (NodeId: {devCtrl.nodeId}): '
        f'has been initialized to manage [bold red]caList[0].adminList[0][blue] (FabricId = {caList[0].adminList[0].fabricId}), '
        'and is available as [bold red]devCtrl')


if __name__ == "__main__":
    main()<|MERGE_RESOLUTION|>--- conflicted
+++ resolved
@@ -95,11 +95,9 @@
     parser.add_argument(
         "-t", "--trust-store", help="Path to the PAA trust store.", action="store", default="./credentials/development/paa-root-certs")
     parser.add_argument(
-<<<<<<< HEAD
+        "-b", "--ble-adapter", help="Set the Bluetooth adapter index.", type=int, default=None)
+    parser.add_argument(
         "-s", "--server-interactions", help="Enable server interactions.", action="store_true")
-=======
-        "-b", "--ble-adapter", help="Set the Bluetooth adapter index.", type=int, default=None)
->>>>>>> 201d5faa
     args = parser.parse_args()
 
     if not os.path.exists(args.trust_store):
