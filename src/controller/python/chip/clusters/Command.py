#
#    Copyright (c) 2020 Project CHIP Authors
#    All rights reserved.
#
#    Licensed under the Apache License, Version 2.0 (the "License");
#    you may not use this file except in compliance with the License.
#    You may obtain a copy of the License at
#
#        http://www.apache.org/licenses/LICENSE-2.0
#
#    Unless required by applicable law or agreed to in writing, software
#    distributed under the License is distributed on an "AS IS" BASIS,
#    WITHOUT WARRANTIES OR CONDITIONS OF ANY KIND, either express or implied.
#    See the License for the specific language governing permissions and
#    limitations under the License.
#

import builtins
import ctypes
import inspect
import logging
import sys
from asyncio.futures import Future
from ctypes import CFUNCTYPE, c_bool, c_char_p, c_size_t, c_uint8, c_uint16, c_uint32, c_void_p, py_object
from dataclasses import dataclass
from typing import Type, Union

import chip.exceptions
import chip.interaction_model
from chip.native import PyChipError

from .ClusterObjects import ClusterCommand

logger = logging.getLogger('chip.cluster.Command')
logger.setLevel(logging.ERROR)


@dataclass
class CommandPath:
    EndpointId: int
    ClusterId: int
    CommandId: int


@dataclass
class Status:
    IMStatus: int
    ClusterStatus: int


def FindCommandClusterObject(isClientSideCommand: bool, path: CommandPath):
    ''' Locates the right generated cluster object given a set of parameters.

        isClientSideCommand: True if it is a client-to-server command, else False.
        path: A CommandPath that describes the endpoint, cluster and ID of the command.

        Returns the type of the cluster object if one is found. Otherwise, returns None.
    '''
    for clusterName, obj in inspect.getmembers(sys.modules['chip.clusters.Objects']):
        if ('chip.clusters.Objects' in str(obj)) and inspect.isclass(obj):
            for objName, subclass in inspect.getmembers(obj):
                if inspect.isclass(subclass) and (('Commands') in str(subclass)):
                    for commandName, command in inspect.getmembers(subclass):
                        if inspect.isclass(command):
                            for name, field in inspect.getmembers(command):
                                if ('__dataclass_fields__' in name):
                                    if (field['cluster_id'].default == path.ClusterId) and (field['command_id'].default ==
                                                                                            path.CommandId) and (field['is_client'].default == isClientSideCommand):
                                        return eval('chip.clusters.Objects.' + clusterName + '.Commands.' + commandName)
    return None


class AsyncCommandTransaction:
    def __init__(self, future: Future, eventLoop, expectType: Type):
        self._event_loop = eventLoop
        self._future = future
        self._expect_type = expectType

    def _handleResponse(self, path: CommandPath, status: Status, response: bytes):
        if (len(response) == 0):
            self._future.set_result(None)
        else:
            # If a type hasn't been assigned, let's auto-deduce it.
            if (self._expect_type is None):
                self._expect_type = FindCommandClusterObject(False, path)

            if self._expect_type:
                try:
                    self._future.set_result(
                        self._expect_type.FromTLV(response))
                except Exception as ex:
                    self._handleError(
                        status, 0, ex)
            else:
                self._future.set_result(None)

    def handleResponse(self, path: CommandPath, status: Status, response: bytes):
        self._event_loop.call_soon_threadsafe(
            self._handleResponse, path, status, response)

    def _handleError(self, imError: Status, chipError: PyChipError, exception: Exception):
        if exception:
            self._future.set_exception(exception)
        elif chipError != 0:
            self._future.set_exception(chipError.to_exception())
        else:
            try:
                self._future.set_exception(
                    chip.interaction_model.InteractionModelError(chip.interaction_model.Status(imError.IMStatus), imError.ClusterStatus))
            except Exception as e2:
                logger.exception("Failed to map interaction model status received: %s. Remapping to Failure." % imError)
                self._future.set_exception(chip.interaction_model.InteractionModelError(
                    chip.interaction_model.Status.Failure, imError.ClusterStatus))

    def handleError(self, status: Status, chipError: PyChipError):
        self._event_loop.call_soon_threadsafe(
            self._handleError, status, chipError, None
        )


_OnCommandSenderResponseCallbackFunct = CFUNCTYPE(
    None, py_object, c_uint16, c_uint32, c_uint32, c_uint16, c_uint8, c_void_p, c_uint32)
_OnCommandSenderErrorCallbackFunct = CFUNCTYPE(
    None, py_object, c_uint16, c_uint8, PyChipError)
_OnCommandSenderDoneCallbackFunct = CFUNCTYPE(
    None, py_object)


@_OnCommandSenderResponseCallbackFunct
def _OnCommandSenderResponseCallback(closure, endpoint: int, cluster: int, command: int,
                                     imStatus: int, clusterStatus: int, payload, size):
    data = ctypes.string_at(payload, size)
    closure.handleResponse(CommandPath(endpoint, cluster, command), Status(
        imStatus, clusterStatus), data[:])


@_OnCommandSenderErrorCallbackFunct
def _OnCommandSenderErrorCallback(closure, imStatus: int, clusterStatus: int, chiperror: PyChipError):
    closure.handleError(Status(imStatus, clusterStatus), chiperror)


@_OnCommandSenderDoneCallbackFunct
def _OnCommandSenderDoneCallback(closure):
    ctypes.pythonapi.Py_DecRef(ctypes.py_object(closure))


<<<<<<< HEAD
def TestOnlySendCommandTimedRequestFlagWithNoTimedInvoke(future: Future, eventLoop, responseType, device, commandPath, payload):
    ''' ONLY TO BE USED FOR TEST: Sends the payload with a TimedRequest flag but no TimedInvoke transaction
    '''
    if (responseType is not None) and (not issubclass(responseType, ClusterCommand)):
        raise ValueError("responseType must be a ClusterCommand or None")

    handle = chip.native.GetLibraryHandle()
    transaction = AsyncCommandTransaction(future, eventLoop, responseType)

    payloadTLV = payload.ToTLV()
    ctypes.pythonapi.Py_IncRef(ctypes.py_object(transaction))
    return builtins.chipStack.Call(
        lambda: handle.pychip_CommandSender_TestOnlySendCommandTimedRequestNoTimedInvoke(
            ctypes.py_object(transaction), device,
            commandPath.EndpointId, commandPath.ClusterId, commandPath.CommandId, payloadTLV, len(payloadTLV),
            ctypes.c_uint16(0),  # interactionTimeoutMs
            ctypes.c_uint16(0),  # busyWaitMs
            ctypes.c_bool(False)  # suppressResponse
        ))


def SendCommand(future: Future, eventLoop, responseType: Type, device, commandPath: CommandPath, payload: ClusterCommand, timedRequestTimeoutMs: Union[None, int] = None, interactionTimeoutMs: Union[None, int] = None, busyWaitMs: Union[None, int] = None, suppressResponse: Union[None, bool] = None) -> PyChipError:
=======
def SendCommand(future: Future, eventLoop, responseType: Type, device, commandPath: CommandPath, payload: ClusterCommand,
                timedRequestTimeoutMs: Union[None, int] = None, interactionTimeoutMs: Union[None, int] = None, busyWaitMs: Union[None, int] = None) -> PyChipError:
>>>>>>> fc37071c
    ''' Send a cluster-object encapsulated command to a device and does the following:
            - On receipt of a successful data response, returns the cluster-object equivalent through the provided future.
            - None (on a successful response containing no data)
            - Raises an exception if any errors are encountered.

        If no response type is provided above, the type will be automatically deduced.

        If a valid timedRequestTimeoutMs is provided, a timed interaction will be initiated instead.
        If a valid interactionTimeoutMs is provided, the interaction will terminate with a CHIP_ERROR_TIMEOUT if a response
        has not been received within that timeout. If it isn't provided, a sensible value will be automatically computed that
        accounts for the underlying characteristics of both the transport and the responsiveness of the receiver.
    '''
    if (responseType is not None) and (not issubclass(responseType, ClusterCommand)):
        raise ValueError("responseType must be a ClusterCommand or None")
    if payload.must_use_timed_invoke and timedRequestTimeoutMs is None or timedRequestTimeoutMs == 0:
        raise chip.interaction_model.InteractionModelError(chip.interaction_model.Status.NeedsTimedInteraction)

    handle = chip.native.GetLibraryHandle()
    transaction = AsyncCommandTransaction(future, eventLoop, responseType)

    payloadTLV = payload.ToTLV()
    ctypes.pythonapi.Py_IncRef(ctypes.py_object(transaction))
    return builtins.chipStack.Call(
        lambda: handle.pychip_CommandSender_SendCommand(
            ctypes.py_object(transaction), device,
            c_uint16(0 if timedRequestTimeoutMs is None else timedRequestTimeoutMs), commandPath.EndpointId,
            commandPath.ClusterId, commandPath.CommandId, payloadTLV, len(payloadTLV),
            ctypes.c_uint16(0 if interactionTimeoutMs is None else interactionTimeoutMs),
            ctypes.c_uint16(0 if busyWaitMs is None else busyWaitMs),
            ctypes.c_bool(False if suppressResponse is None else suppressResponse)
        ))


def SendGroupCommand(groupId: int, devCtrl: c_void_p, payload: ClusterCommand, busyWaitMs: Union[None, int] = None) -> PyChipError:
    ''' Send a cluster-object encapsulated group command to a device and does the following:
            - None (on a successful response containing no data)
            - Raises an exception if any errors are encountered.
    '''
    handle = chip.native.GetLibraryHandle()

    payloadTLV = payload.ToTLV()
    return builtins.chipStack.Call(
        lambda: handle.pychip_CommandSender_SendGroupCommand(
            c_uint16(groupId), devCtrl,
            payload.cluster_id, payload.command_id, payloadTLV, len(payloadTLV),
            ctypes.c_uint16(0 if busyWaitMs is None else busyWaitMs),
        ))


def Init():
    handle = chip.native.GetLibraryHandle()

    # Uses one of the type decorators as an indicator for everything being
    # initialized.
    if not handle.pychip_CommandSender_SendCommand.argtypes:
        setter = chip.native.NativeLibraryHandleMethodArguments(handle)

        setter.Set('pychip_CommandSender_SendCommand',
                   PyChipError, [py_object, c_void_p, c_uint16, c_uint32, c_uint32, c_char_p, c_size_t, c_uint16, c_bool])
        setter.Set('pychip_CommandSender_TestOnlySendCommandTimedRequestNoTimedInvoke',
                   PyChipError, [py_object, c_void_p, c_uint32, c_uint32, c_char_p, c_size_t, c_uint16, c_bool])
        setter.Set('pychip_CommandSender_SendGroupCommand',
                   PyChipError, [c_uint16, c_void_p, c_uint32, c_uint32, c_char_p, c_size_t, c_uint16])
        setter.Set('pychip_CommandSender_InitCallbacks', None, [
                   _OnCommandSenderResponseCallbackFunct, _OnCommandSenderErrorCallbackFunct, _OnCommandSenderDoneCallbackFunct])

    handle.pychip_CommandSender_InitCallbacks(
        _OnCommandSenderResponseCallback, _OnCommandSenderErrorCallback, _OnCommandSenderDoneCallback)<|MERGE_RESOLUTION|>--- conflicted
+++ resolved
@@ -144,7 +144,6 @@
     ctypes.pythonapi.Py_DecRef(ctypes.py_object(closure))
 
 
-<<<<<<< HEAD
 def TestOnlySendCommandTimedRequestFlagWithNoTimedInvoke(future: Future, eventLoop, responseType, device, commandPath, payload):
     ''' ONLY TO BE USED FOR TEST: Sends the payload with a TimedRequest flag but no TimedInvoke transaction
     '''
@@ -166,11 +165,9 @@
         ))
 
 
-def SendCommand(future: Future, eventLoop, responseType: Type, device, commandPath: CommandPath, payload: ClusterCommand, timedRequestTimeoutMs: Union[None, int] = None, interactionTimeoutMs: Union[None, int] = None, busyWaitMs: Union[None, int] = None, suppressResponse: Union[None, bool] = None) -> PyChipError:
-=======
 def SendCommand(future: Future, eventLoop, responseType: Type, device, commandPath: CommandPath, payload: ClusterCommand,
-                timedRequestTimeoutMs: Union[None, int] = None, interactionTimeoutMs: Union[None, int] = None, busyWaitMs: Union[None, int] = None) -> PyChipError:
->>>>>>> fc37071c
+                timedRequestTimeoutMs: Union[None, int] = None, interactionTimeoutMs: Union[None, int] = None, busyWaitMs: Union[None, int] = None,
+                suppressResponse: Union[None, bool] = None) -> PyChipError:
     ''' Send a cluster-object encapsulated command to a device and does the following:
             - On receipt of a successful data response, returns the cluster-object equivalent through the provided future.
             - None (on a successful response containing no data)
