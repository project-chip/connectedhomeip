--- conflicted
+++ resolved
@@ -35,8 +35,11 @@
     ClusterId: int
     CommandId: int
 
+@dataclass
+class Status:
+    IMStatus: int
+    ClusterStatus: int
 
-<<<<<<< HEAD
 def FindCommandClusterObject(isClientSideCommand: bool, path: CommandPath):
     ''' Locates the right generated cluster object given a set of parameters.
 
@@ -56,12 +59,6 @@
                                     if (field['cluster_id'].default == path.ClusterId) and (field['command_id'].default == path.CommandId) and (field['is_client'].default == isClientSideCommand):
                                         return eval('chip.clusters.Objects.' + clusterName + '.Commands.' + commandName)
     return None
-=======
-@dataclass
-class Status:
-    IMStatus: int
-    ClusterStatus: int
->>>>>>> aea917ba
 
 
 class AsyncCommandTransaction:
@@ -70,19 +67,8 @@
         self._future = future
         self._expect_type = expectType
 
-<<<<<<< HEAD
-    def _handleResponse(self, path: CommandPath, response: bytes):
+    def _handleResponse(self, path: CommandPath, status: Status, response: bytes):
         if (len(response) == 0):
-=======
-    def _handleResponse(self, status: Status, response: bytes):
-        if self._expect_type:
-            try:
-                self._future.set_result(self._expect_type.FromTLV(response))
-            except Exception as ex:
-                self._handleError(
-                    status, 0, ex)
-        else:
->>>>>>> aea917ba
             self._future.set_result(None)
         else:
             # If a type hasn't been assigned, let's auto-deduce it.
@@ -95,19 +81,15 @@
                         self._expect_type.FromTLV(response))
                 except Exception as ex:
                     self._handleError(
-                        chip.interaction_model.Status.Failure, 0, ex)
+                        status, 0, ex)
             else:
                 self._future.set_result(None)
 
     def handleResponse(self, path: CommandPath, status: Status, response: bytes):
         self._event_loop.call_soon_threadsafe(
-<<<<<<< HEAD
-            self._handleResponse, path, response)
-=======
-            self._handleResponse, status, response)
->>>>>>> aea917ba
+            self._handleResponse, path, status, response)
 
-    def _handleError(self, status: Status, chipError: int, exception: Exception):
+    def _handleError(self, imError: int, chipError: int, exception: Exception):
         if exception:
             self._future.set_exception(exception)
         elif chipError != 0 and chipError != 0xCA:
@@ -121,7 +103,6 @@
             except:
                 self._future.set_exception(chip.interaction_model.InteractionModelError(
                     chip.interaction_model.Status.Failure))
-        pass
 
     def handleError(self, status: Status, chipError: int):
         self._event_loop.call_soon_threadsafe(
