#
#    Copyright (c) 2021 Project CHIP Authors
#    All rights reserved.
#
#    Licensed under the Apache License, Version 2.0 (the "License");
#    you may not use this file except in compliance with the License.
#    You may obtain a copy of the License at
#
#        http://www.apache.org/licenses/LICENSE-2.0
#
#    Unless required by applicable law or agreed to in writing, software
#    distributed under the License is distributed on an "AS IS" BASIS,
#    WITHOUT WARRANTIES OR CONDITIONS OF ANY KIND, either express or implied.
#    See the License for the specific language governing permissions and
#    limitations under the License.
#

# Needed to use types in type hints before they are fully defined.
from __future__ import annotations

import builtins
import ctypes
import inspect
import logging
import sys
from asyncio.futures import Future
from ctypes import CFUNCTYPE, c_size_t, c_uint8, c_uint16, c_uint32, c_uint64, c_void_p, py_object
from dataclasses import dataclass, field
from enum import Enum, unique
from typing import Any, Callable, Dict, List, Optional, Tuple, Union

import chip
import chip.exceptions
import chip.interaction_model
import chip.tlv
import construct
from chip.native import ErrorSDKPart, PyChipError
from rich.pretty import pprint

from .ClusterObjects import Cluster, ClusterAttributeDescriptor, ClusterEvent


@unique
class EventTimestampType(Enum):
    SYSTEM = 0
    EPOCH = 1


@unique
class EventPriority(Enum):
    DEBUG = 0
    INFO = 1
    CRITICAL = 2


@dataclass
class AttributePath:
    EndpointId: int = None
    ClusterId: int = None
    AttributeId: int = None

    def __init__(self, EndpointId: int = None, Cluster=None, Attribute=None, ClusterId=None, AttributeId=None):
        self.EndpointId = EndpointId
        if Cluster is not None:
            # Wildcard read for a specific cluster
            if (Attribute is not None) or (ClusterId is not None) or (AttributeId is not None):
                raise Warning(
                    "Attribute, ClusterId and AttributeId is ignored when Cluster is specified")
            self.ClusterId = Cluster.id
            return
        if Attribute is not None:
            if (ClusterId is not None) or (AttributeId is not None):
                raise Warning(
                    "ClusterId and AttributeId is ignored when Attribute is specified")
            self.ClusterId = Attribute.cluster_id
            self.AttributeId = Attribute.attribute_id
            return
        self.ClusterId = ClusterId
        self.AttributeId = AttributeId

    def __str__(self) -> str:
        return f"{self.EndpointId}/{self.ClusterId}/{self.AttributeId}"

    def __hash__(self):
        return str(self).__hash__()


@dataclass
class DataVersionFilter:
    EndpointId: int = None
    ClusterId: int = None
    DataVersion: int = None

    def __init__(self, EndpointId: int = None, Cluster=None, ClusterId=None, DataVersion=None):
        self.EndpointId = EndpointId
        if Cluster is not None:
            # Wildcard read for a specific cluster
            if (ClusterId is not None):
                raise Warning(
                    "Attribute, ClusterId and AttributeId is ignored when Cluster is specified")
            self.ClusterId = Cluster.id
        else:
            self.ClusterId = ClusterId
        self.DataVersion = DataVersion

    def __str__(self) -> str:
        return f"{self.EndpointId}/{self.ClusterId}/{self.DataVersion}"

    def __hash__(self):
        return str(self).__hash__()


@dataclass
class TypedAttributePath:
    ''' Encapsulates an attribute path that has strongly typed references to cluster and attribute
        cluster object types. These types serve as keys into the attribute cache.
    '''
    ClusterType: Cluster = None
    AttributeType: ClusterAttributeDescriptor = None
    AttributeName: str = None
    Path: AttributePath = None

    def __init__(self, ClusterType: Cluster = None, AttributeType: ClusterAttributeDescriptor = None,
                 Path: AttributePath = None):
        ''' Only one of either ClusterType and AttributeType OR Path may be provided.
        '''

        #
        # First, let's populate ClusterType and AttributeType. If it's already provided,
        # we can continue onwards to deriving the label. Otherwise, we'll need to
        # walk the attribute index to find the right type information.
        #
        if (ClusterType is not None and AttributeType is not None):
            self.ClusterType = ClusterType
            self.AttributeType = AttributeType
        else:
            if (Path is None):
                raise ValueError("Path should have a valid value")

            for cluster, attribute in _AttributeIndex:
                attributeType = _AttributeIndex[(cluster, attribute)][0]
                clusterType = _AttributeIndex[(cluster, attribute)][1]

                if (clusterType.id == Path.ClusterId and attributeType.attribute_id == Path.AttributeId):
                    self.ClusterType = clusterType
                    self.AttributeType = attributeType
                    break

            if (self.ClusterType is None or self.AttributeType is None):
                raise KeyError(f"No Schema found for Attribute {Path}")

        # Next, let's figure out the label.
        for c_field in self.ClusterType.descriptor.Fields:
            if (c_field.Tag != self.AttributeType.attribute_id):
                continue

            self.AttributeName = c_field.Label

        if (self.AttributeName is None):
            raise KeyError(f"Unable to resolve name for Attribute {Path}")

        self.Path = Path
        self.ClusterId = self.ClusterType.id
        self.AttributeId = self.AttributeType.attribute_id


@dataclass
class EventPath:
    EndpointId: int = None
    ClusterId: int = None
    EventId: int = None
    Urgent: int = None

    def __init__(self, EndpointId: int = None, Cluster=None, Event=None, ClusterId=None, EventId=None, Urgent=None):
        self.EndpointId = EndpointId
        if Cluster is not None:
            # Wildcard read for a specific cluster
            if (Event is not None) or (ClusterId is not None) or (EventId is not None):
                raise Warning(
                    "Event, ClusterId and AttributeId is ignored when Cluster is specified")
            self.ClusterId = Cluster.id
            return
        if Event is not None:
            if (ClusterId is not None) or (EventId is not None):
                raise Warning(
                    "ClusterId and EventId is ignored when Event is specified")
            self.ClusterId = Event.cluster_id
            self.EventId = Event.event_id
            return
        self.ClusterId = ClusterId
        self.EventId = EventId
        self.Urgent = Urgent

    def __str__(self) -> str:
        return f"{self.EndpointId}/{self.ClusterId}/{self.EventId}/{self.Urgent}"

    def __hash__(self):
        return str(self).__hash__()


@dataclass
class AttributePathWithListIndex(AttributePath):
    ListIndex: int = None


@dataclass
class EventHeader:
    EndpointId: int = None
    ClusterId: int = None
    EventId: int = None
    EventNumber: int = None
    Priority: EventPriority = None
    Timestamp: int = None
    TimestampType: EventTimestampType = None

    def __init__(self, EndpointId: int = None, ClusterId: int = None,
                 EventId: int = None, EventNumber=None, Priority=None, Timestamp=None, TimestampType=None):
        self.EndpointId = EndpointId
        self.ClusterId = ClusterId
        self.EventId = EventId
        self.EventNumber = EventNumber
        self.Priority = Priority
        self.Timestamp = Timestamp
        self.TimestampType = TimestampType

    def __str__(self) -> str:
        return (f"{self.EndpointId}/{self.ClusterId}/{self.EventId}/"
                f"{self.EventNumber}/{self.Priority}/{self.Timestamp}/{self.TimestampType}")


@dataclass
class AttributeStatus:
    Path: AttributePath
    Status: Union[chip.interaction_model.Status, int]


@dataclass
class EventStatus:
    Header: EventHeader
    Status: chip.interaction_model.Status


AttributeWriteResult = AttributeStatus


@dataclass
class AttributeDescriptorWithEndpoint:
    EndpointId: int
    Attribute: ClusterAttributeDescriptor
    DataVersion: int
    HasDataVersion: int


@dataclass
class EventDescriptorWithEndpoint:
    EndpointId: int
    Event: ClusterEvent


@dataclass
class AttributeWriteRequest(AttributeDescriptorWithEndpoint):
    Data: Any


AttributeReadRequest = AttributeDescriptorWithEndpoint
EventReadRequest = EventDescriptorWithEndpoint


@dataclass
class AttributeReadResult(AttributeStatus):
    Data: Any = None
    DataVersion: int = 0


@dataclass
class ValueDecodeFailure:
    ''' Encapsulates a failure to decode a TLV value into a cluster object.
        Some exceptions have custom fields, so run str(ReasonException) to get more info.
    '''

    TLVValue: Any = None
    Reason: Exception = None


@dataclass
class EventReadResult(EventStatus):
    Data: Any = None


_AttributeIndex = {}
_EventIndex = {}
_ClusterIndex = {}


def _BuildAttributeIndex():
    ''' Build internal attribute index for locating the corresponding cluster object by path in the future.
        We do this because this operation will take a long time when there are lots of attributes,
        it takes about 300ms for a single query.
        This is acceptable during init, but unacceptable when the server returns lots of attributes at the same time.
    '''
    for clusterName, obj in inspect.getmembers(sys.modules['chip.clusters.Objects']):
        if ('chip.clusters.Objects' in str(obj)) and inspect.isclass(obj):
            for objName, subclass in inspect.getmembers(obj):
                if inspect.isclass(subclass) and (('Attributes') in str(subclass)):
                    for attributeName, attribute in inspect.getmembers(subclass):
                        if inspect.isclass(attribute):
                            base_classes = inspect.getmro(attribute)

                            # Only match on classes that extend the ClusterAttributeDescriptor class
                            matched = [
                                value for value in base_classes if 'ClusterAttributeDescriptor' in str(value)]
                            if (matched == []):
                                continue

                            _AttributeIndex[(attribute.cluster_id, attribute.attribute_id)] = (eval(
                                'chip.clusters.Objects.' + clusterName + '.Attributes.' + attributeName), obj)


def _BuildClusterIndex():
    ''' Build internal cluster index for locating the corresponding cluster object by path in the future.
    '''
    for clusterName, obj in inspect.getmembers(sys.modules['chip.clusters.Objects']):
        if ('chip.clusters.Objects' in str(obj)) and inspect.isclass(obj):
            _ClusterIndex[obj.id] = obj


@dataclass
class SubscriptionParameters:
    MinReportIntervalFloorSeconds: int
    MaxReportIntervalCeilingSeconds: int


class DataVersion:
    '''
    A helper class as a key for getting cluster data version when reading attributes without returnClusterObject.
    '''
    pass


@dataclass
class AttributeCache:
    ''' A cache that stores data & errors returned in read/subscribe reports, but organizes it topologically
        in a collection of nested dictionaries. The organization follows the natural data model composition of
        the device: endpoint, then cluster, then attribute.

        TLV data (or ValueDecodeFailure in the case of IM status codes) are stored for each attribute in
        attributeTLVCache[endpoint][cluster][attribute].

        Upon completion of data population, it can be retrieved in a more friendly cluster object format,
        with two options available. In both options, data is in the dictionary is key'ed not by the raw numeric
        cluster and attribute IDs, but instead by the cluster object descriptor types for each of those generated
        cluster objects.

            E.g Clusters.UnitTesting.is the literal key for indexing the test cluster.
                Clusters.UnitTesting.Attributes.Int16u is the listeral key for indexing an attribute in the test cluster.

        This strongly typed keys permit a more natural and safer form of indexing.
    '''
    returnClusterObject: bool = False
    attributeTLVCache: Dict[int, Dict[int, Dict[int, bytes]]] = field(
        default_factory=lambda: {})
    attributeCache: Dict[int, List[Cluster]] = field(
        default_factory=lambda: {})
    versionList: Dict[int, Dict[int, Dict[int, int]]] = field(
        default_factory=lambda: {})

    def UpdateTLV(self, path: AttributePath, dataVersion: int,  data: Union[bytes, ValueDecodeFailure]):
        ''' Store data in TLV since that makes it easiest to eventually convert to either the
            cluster or attribute view representations (see below in UpdateCachedData).
        '''
        if (path.EndpointId not in self.attributeTLVCache):
            self.attributeTLVCache[path.EndpointId] = {}

        if (path.EndpointId not in self.versionList):
            self.versionList[path.EndpointId] = {}

        endpointCache = self.attributeTLVCache[path.EndpointId]
        endpointVersion = self.versionList[path.EndpointId]
        if (path.ClusterId not in endpointCache):
            endpointCache[path.ClusterId] = {}

        # All attributes from the same cluster instance should have the same dataVersion,
        # so we can set the dataVersion of the cluster to the dataVersion with a random attribute.
        endpointVersion[path.ClusterId] = dataVersion

        clusterCache = endpointCache[path.ClusterId]
        if (path.AttributeId not in clusterCache):
            clusterCache[path.AttributeId] = None

        clusterCache[path.AttributeId] = data

    def UpdateCachedData(self, changedPathSet: set[AttributePath]):
        ''' This converts the raw TLV data into a cluster object format.

            Two formats are available:
                1. Attribute-View (returnClusterObject=False): Dict[EndpointId,
                                                                    Dict[ClusterObjectType,
                                                                    Dict[AttributeObjectType, Dict[AttributeValue, DataVersion]]]]
                2. Cluster-View (returnClusterObject=True): Dict[EndpointId, Dict[ClusterObjectType, ClusterValue]]

            In the attribute-view, only attributes that match the original path criteria are present in the dictionary.
            The attribute values can either be the actual data for the attribute, or a ValueDecodeFailure in the case of
            non-success IM status codes, or other errors encountered during decode.

            In the cluster-view, a cluster object that corresponds to all attributes on a given cluster instance is returned,
            regardless of the subset of attributes read. For attributes not returned in the report,
            defaults are used. If a cluster cannot be decoded,
            instead of a cluster object value, a ValueDecodeFailure shall be present.
        '''

        tlvCache = self.attributeTLVCache
        attributeCache = self.attributeCache

        for attributePath in changedPathSet:
            endpointId = attributePath.EndpointId

            if endpointId not in attributeCache:
                attributeCache[endpointId] = {}

            endpointCache = attributeCache[endpointId]

            clusterId = attributePath.ClusterId

            if clusterId not in _ClusterIndex:
                #
                # #22599 tracks dealing with unknown clusters more
                # gracefully so that clients can still access this data.
                #
                continue

            clusterType = _ClusterIndex[clusterId]

            if clusterType not in endpointCache:
                endpointCache[clusterType] = {}

            clusterCache = endpointCache[clusterType]
            clusterDataVersion = self.versionList.get(
                endpointId, {}).get(clusterId, None)

            if self.returnClusterObject:
                try:
                    # Since the TLV data is already organized by attribute tags, we can trivially convert to a cluster object representation.
                    endpointCache[clusterType] = clusterType.FromDict(
                        data=clusterType.descriptor.TagDictToLabelDict([], tlvCache[endpointId][clusterId]))
                    endpointCache[clusterType].SetDataVersion(
                        clusterDataVersion)
                except Exception as ex:
                    decodedValue = ValueDecodeFailure(
                        tlvCache[endpointId][clusterId], ex)
                    endpointCache[clusterType] = decodedValue
            else:
                clusterCache[DataVersion] = clusterDataVersion

                attributeId = attributePath.AttributeId

                value = tlvCache[endpointId][clusterId][attributeId]

                if (clusterId, attributeId) not in _AttributeIndex:
                    #
                    # #22599 tracks dealing with unknown clusters more
                    # gracefully so that clients can still access this data.
                    #
                    continue

                attributeType = _AttributeIndex[(clusterId, attributeId)][0]

                if attributeType not in clusterCache:
                    clusterCache[attributeType] = {}

                if isinstance(value, ValueDecodeFailure):
                    clusterCache[attributeType] = value
                else:
                    try:
                        decodedValue = attributeType.FromTagDictOrRawValue(
                            tlvCache[endpointId][clusterId][attributeId])
                    except Exception as ex:
                        decodedValue = ValueDecodeFailure(value, ex)

                    clusterCache[attributeType] = decodedValue


class SubscriptionTransaction:
    def __init__(self, transaction: AsyncReadTransaction, subscriptionId, devCtrl):
        self._onResubscriptionAttemptedCb = DefaultResubscriptionAttemptedCallback
        self._onAttributeChangeCb = DefaultAttributeChangeCallback
        self._onEventChangeCb = DefaultEventChangeCallback
        self._onErrorCb = DefaultErrorCallback
        self._readTransaction = transaction
        self._subscriptionId = subscriptionId
        self._devCtrl = devCtrl
        self._isDone = False
        self._onResubscriptionSucceededCb = None
        self._onResubscriptionSucceededCb_isAsync = False
        self._onResubscriptionAttemptedCb_isAsync = False

    def GetAttributes(self):
        ''' Returns the attribute value cache tracking the latest state on the publisher.
        '''
        return self._readTransaction._cache.attributeCache

    def GetAttribute(self, path: TypedAttributePath) -> Any:
        ''' Returns a specific attribute given a TypedAttributePath.
        '''
        data = self._readTransaction._cache.attributeCache

        if (self._readTransaction._cache.returnClusterObject):
            return eval(f'data[path.Path.EndpointId][path.ClusterType].{path.AttributeName}')
        else:
            return data[path.Path.EndpointId][path.ClusterType][path.AttributeType]

    def GetEvents(self):
        return self._readTransaction.GetAllEventValues()

    def OverrideLivenessTimeoutMs(self, timeoutMs: int):
        handle = chip.native.GetLibraryHandle()
        builtins.chipStack.Call(
            lambda: handle.pychip_ReadClient_OverrideLivenessTimeout(self._readTransaction._pReadClient, timeoutMs)
        )

    def GetReportingIntervalsSeconds(self) -> Tuple[int, int]:
        '''
        Retrieve the reporting intervals associated with an active subscription.
        This should only be called if we're of subscription interaction type and after a subscription has been established.
        '''
        handle = chip.native.GetLibraryHandle()
        handle.pychip_ReadClient_GetReportingIntervals.argtypes = [
            ctypes.c_void_p, ctypes.POINTER(ctypes.c_uint16), ctypes.POINTER(ctypes.c_uint16)]
        handle.pychip_ReadClient_GetReportingIntervals.restype = PyChipError

        minIntervalSec = ctypes.c_uint16(0)
        maxIntervalSec = ctypes.c_uint16(0)

        builtins.chipStack.Call(
            lambda: handle.pychip_ReadClient_GetReportingIntervals(
                self._readTransaction._pReadClient, ctypes.pointer(minIntervalSec), ctypes.pointer(maxIntervalSec))
        ).raise_on_error()

        return minIntervalSec.value, maxIntervalSec.value

    def SetResubscriptionAttemptedCallback(self, callback: Callable[[SubscriptionTransaction, int, int], None], isAsync=False):
        '''
        Sets the callback function that gets invoked anytime a re-subscription is attempted. The callback is expected
        to have the following signature:
            def Callback(transaction: SubscriptionTransaction, errorEncountered: int, nextResubscribeIntervalMsec: int)

        If the callback is an awaitable co-routine, isAsync should be set to True.
        '''
        if callback is not None:
            self._onResubscriptionAttemptedCb = callback
            self._onResubscriptionAttemptedCb_isAsync = isAsync

    def SetResubscriptionSucceededCallback(self, callback: Callable[[SubscriptionTransaction], None], isAsync=False):
        '''
        Sets the callback function that gets invoked when a re-subscription attempt succeeds. The callback
        is expected to have the following signature:
            def Callback(transaction: SubscriptionTransaction)

        If the callback is an awaitable co-routine, isAsync should be set to True.
        '''
        if callback is not None:
            self._onResubscriptionSucceededCb = callback
            self._onResubscriptionSucceededCb_isAsync = isAsync

    def SetAttributeUpdateCallback(self, callback: Callable[[TypedAttributePath, SubscriptionTransaction], None]):
        '''
        Sets the callback function for the attribute value change event,
        accepts a Callable accepts an attribute path and the cached data.
        '''
        if callback is not None:
            self._onAttributeChangeCb = callback

    def SetEventUpdateCallback(self, callback: Callable[[EventReadResult, SubscriptionTransaction], None]):
        if callback is not None:
            self._onEventChangeCb = callback

    def SetErrorCallback(self, callback: Callable[[int, SubscriptionTransaction], None]):
        '''
        Sets the callback function in case a subscription error occured,
        accepts a Callable accepts an error code and the cached data.
        '''
        if callback is not None:
            self._onErrorCb = callback

    @property
    def OnAttributeChangeCb(self) -> Callable[[TypedAttributePath, SubscriptionTransaction], None]:
        return self._onAttributeChangeCb

    @property
    def OnEventChangeCb(self) -> Callable[[EventReadResult, SubscriptionTransaction], None]:
        return self._onEventChangeCb

    @property
    def OnErrorCb(self) -> Callable[[int, SubscriptionTransaction], None]:
        return self._onErrorCb

    @property
    def subscriptionId(self) -> int:
        return self._subscriptionId

    def Shutdown(self):
        if (self._isDone):
            print("Subscription was already terminated previously!")
            return

        handle = chip.native.GetLibraryHandle()
        builtins.chipStack.Call(
            lambda: handle.pychip_ReadClient_Abort(
                self._readTransaction._pReadClient, self._readTransaction._pReadCallback))
        self._isDone = True

    def __del__(self):
        self.Shutdown()

    def __repr__(self):
        return f'<Subscription (Id={self._subscriptionId})>'


<<<<<<< HEAD
def DefaultResubscriptionAttemptedCallback(transaction: SubscriptionTransaction, terminationError, nextResubscribeIntervalMsec):
=======
async def DefaultResubscriptionAttemptedCallback(transaction: SubscriptionTransaction,
                                                 terminationError, nextResubscribeIntervalMsec):
>>>>>>> 2f875c7b
    print(f"Previous subscription failed with Error: {terminationError} - re-subscribing in {nextResubscribeIntervalMsec}ms...")


def DefaultAttributeChangeCallback(path: TypedAttributePath, transaction: SubscriptionTransaction):
    data = transaction.GetAttribute(path)
    value = {
        'Endpoint': path.Path.EndpointId,
        'Attribute': path.AttributeType,
        'Value': data
    }

    print("Attribute Changed:")
    pprint(value, expand_all=True)


def DefaultEventChangeCallback(data: EventReadResult, transaction: SubscriptionTransaction):
    print("Received Event:")
    pprint(data, expand_all=True)


def DefaultErrorCallback(chipError: int, transaction: SubscriptionTransaction):
    print(f"Error during Subscription: Chip Stack Error {chipError}")


def _BuildEventIndex():
    ''' Build internal event index for locating the corresponding cluster object by path in the future.
    We do this because this operation will take a long time when there are lots of events, it takes about 300ms for a single query.
    This is acceptable during init, but unacceptable when the server returns lots of events at the same time.
    '''
    for clusterName, obj in inspect.getmembers(sys.modules['chip.clusters.Objects']):
        if ('chip.clusters.Objects' in str(obj)) and inspect.isclass(obj):
            for objName, subclass in inspect.getmembers(obj):
                if inspect.isclass(subclass) and (('Events' == objName)):
                    for eventName, event in inspect.getmembers(subclass):
                        if inspect.isclass(event):
                            base_classes = inspect.getmro(event)

                            # Only match on classes that extend the ClusterEventescriptor class
                            matched = [
                                value for value in base_classes if 'ClusterEvent' in str(value)]
                            if (matched == []):
                                continue

                            _EventIndex[str(EventPath(ClusterId=event.cluster_id, EventId=event.event_id))] = eval(
                                'chip.clusters.Objects.' + clusterName + '.Events.' + eventName)


class AsyncReadTransaction:
    @dataclass
    class ReadResponse:
        attributes: dict[Any, Any]
        events: list[ClusterEvent]
        tlvAttributes: dict[int, Any]

    def __init__(self, future: Future, eventLoop, devCtrl, returnClusterObject: bool):
        self._event_loop = eventLoop
        self._future = future
        self._subscription_handler = None
        self._events = []
        self._devCtrl = devCtrl
        self._cache = AttributeCache(returnClusterObject=returnClusterObject)
        self._changedPathSet = set()
        self._pReadClient = None
        self._pReadCallback = None
        self._resultError = None

    def SetClientObjPointers(self, pReadClient, pReadCallback):
        self._pReadClient = pReadClient
        self._pReadCallback = pReadCallback

    def GetAllEventValues(self):
        return self._events

    def handleAttributeData(self, path: AttributePathWithListIndex, dataVersion: int, status: int, data: bytes):
        try:
            imStatus = status
            try:
                imStatus = chip.interaction_model.Status(status)
            except chip.exceptions.ChipStackException:
                pass

            if (imStatus != chip.interaction_model.Status.Success):
                attributeValue = ValueDecodeFailure(
                    None, chip.interaction_model.InteractionModelError(imStatus))
            else:
                tlvData = chip.tlv.TLVReader(data).get().get("Any", {})
                attributeValue = tlvData

            self._cache.UpdateTLV(path, dataVersion, attributeValue)
            self._changedPathSet.add(path)

        except Exception as ex:
            logging.exception(ex)

    def handleEventData(self, header: EventHeader, path: EventPath, data: bytes, status: int):
        try:
            eventType = _EventIndex.get(str(path), None)
            eventValue = None

            if data:
                # data will be an empty buffer when we received an EventStatusIB instead of an EventDataIB.
                tlvData = chip.tlv.TLVReader(data).get().get("Any", {})

                if eventType is None:
                    eventValue = ValueDecodeFailure(
                        tlvData, LookupError("event schema not found"))
                else:
                    try:
                        eventValue = eventType.FromTLV(data)
                    except Exception as ex:
                        logging.error(
                            f"Error convering TLV to Cluster Object for path: Endpoint = {path.EndpointId}/"
                            f"Cluster = {path.ClusterId}/Event = {path.EventId}")
                        logging.error(
                            f"Failed Cluster Object: {str(eventType)}")
                        logging.error(ex)
                        eventValue = ValueDecodeFailure(
                            tlvData, ex)

                        # If we're in debug mode, raise the exception so that we can better debug what's happening.
                        if (builtins.enableDebugMode):
                            raise

            eventResult = EventReadResult(
                Header=header, Data=eventValue, Status=chip.interaction_model.Status(status))
            self._events.append(eventResult)

            if (self._subscription_handler is not None):
                self._subscription_handler.OnEventChangeCb(
                    eventResult, self._subscription_handler)

        except Exception as ex:
            logging.exception(ex)

    def handleError(self, chipError: PyChipError):
        self._resultError = chipError.code

    def _handleSubscriptionEstablished(self, subscriptionId):
        if not self._future.done():
            self._subscription_handler = SubscriptionTransaction(
                self, subscriptionId, self._devCtrl)
            self._future.set_result(self._subscription_handler)
        else:
            logging.info("Re-subscription succeeded!")
            if self._subscription_handler._onResubscriptionSucceededCb is not None:
                if (self._subscription_handler._onResubscriptionSucceededCb_isAsync):
                    self._event_loop.create_task(
                        self._subscription_handler._onResubscriptionSucceededCb(self._subscription_handler))
                else:
                    self._subscription_handler._onResubscriptionSucceededCb(self._subscription_handler)

    def handleSubscriptionEstablished(self, subscriptionId):
        self._event_loop.call_soon_threadsafe(
            self._handleSubscriptionEstablished, subscriptionId)

    def handleResubscriptionAttempted(self, terminationCause: PyChipError, nextResubscribeIntervalMsec: int):
        if not self._subscription_handler:
            return
        if (self._subscription_handler._onResubscriptionAttemptedCb_isAsync):
            self._event_loop.create_task(self._subscription_handler._onResubscriptionAttemptedCb(
                self._subscription_handler, terminationCause.code, nextResubscribeIntervalMsec))
        else:
            self._event_loop.call_soon_threadsafe(
                self._subscription_handler._onResubscriptionAttemptedCb,
                self._subscription_handler, terminationCause.code, nextResubscribeIntervalMsec)

    def _handleReportBegin(self):
        pass

    def _handleReportEnd(self):
        self._cache.UpdateCachedData(self._changedPathSet)

        if (self._subscription_handler is not None):
            for change in self._changedPathSet:
                try:
                    attribute_path = TypedAttributePath(Path=change)
                except (KeyError, ValueError) as err:
                    # path could not be resolved into a TypedAttributePath
                    logging.getLogger(__name__).exception(err)
                    continue
                self._subscription_handler.OnAttributeChangeCb(
                    attribute_path, self._subscription_handler)

            # Clear it out once we've notified of all changes in this transaction.
        self._changedPathSet = set()

    def _handleDone(self):
        #
        # We only set the exception/result on the future in this _handleDone call (if it hasn't
        # already been set yet, which can be in the case of subscriptions) since doing so earlier
        # would result in the callers awaiting the result to
        # move on, possibly invalidating the provided _event_loop.
        #
        if not self._future.done():
            if self._resultError:
                if self._subscription_handler:
                    self._subscription_handler.OnErrorCb(self._resultError, self._subscription_handler)
                else:
                    self._future.set_exception(chip.exceptions.ChipStackError(self._resultError))
            else:
                self._future.set_result(AsyncReadTransaction.ReadResponse(
                    attributes=self._cache.attributeCache, events=self._events, tlvAttributes=self._cache.attributeTLVCache))

        #
        # Decrement the ref on ourselves to match the increment that happened at allocation.
        # This happens synchronously as part of handling done to ensure the object remains valid
        # right till the very end.
        #
        ctypes.pythonapi.Py_DecRef(ctypes.py_object(self))

    def handleDone(self):
        self._event_loop.call_soon_threadsafe(self._handleDone)

    def handleReportBegin(self):
        pass

    def handleReportEnd(self):
        # self._event_loop.call_soon_threadsafe(self._handleReportEnd)
        self._handleReportEnd()


class AsyncWriteTransaction:
    def __init__(self, future: Future, eventLoop):
        self._event_loop = eventLoop
        self._future = future
        self._resultData = []
        self._resultError = None

    def handleResponse(self, path: AttributePath, status: int):
        try:
            imStatus = chip.interaction_model.Status(status)
            self._resultData.append(AttributeWriteResult(Path=path, Status=imStatus))
        except chip.exceptions.ChipStackException:
            self._resultData.append(AttributeWriteResult(Path=path, Status=status))

    def handleError(self, chipError: PyChipError):
        self._resultError = chipError

    def _handleDone(self):
        #
        # We only set the exception/result on the future in this _handleDone call,
        # since doing so earlier would result in the callers awaiting the result to
        # move on, possibly invalidating the provided _event_loop.
        #
        if self._resultError is not None:
            if self._resultError.sdk_part is ErrorSDKPart.IM_GLOBAL_STATUS:
                im_status = chip.interaction_model.Status(self._resultError.sdk_code)
                self._future.set_exception(chip.interaction_model.InteractionModelError(im_status))
            else:
                self._future.set_exception(self._resultError.to_exception())
        else:
            self._future.set_result(self._resultData)

        #
        # Decrement the ref on ourselves to match the increment that happened at allocation.
        # This happens synchronously as part of handling done to ensure the object remains valid
        # right till the very end.
        #
        ctypes.pythonapi.Py_DecRef(ctypes.py_object(self))

    def handleDone(self):
        self._event_loop.call_soon_threadsafe(self._handleDone)


_OnReadAttributeDataCallbackFunct = CFUNCTYPE(
    None, py_object, c_uint32, c_uint16, c_uint32, c_uint32, c_uint8, c_void_p, c_size_t)
_OnSubscriptionEstablishedCallbackFunct = CFUNCTYPE(None, py_object, c_uint32)
_OnResubscriptionAttemptedCallbackFunct = CFUNCTYPE(None, py_object, PyChipError, c_uint32)
_OnReadEventDataCallbackFunct = CFUNCTYPE(
    None, py_object, c_uint16, c_uint32, c_uint32, c_uint64, c_uint8, c_uint64, c_uint8, c_void_p, c_size_t, c_uint8)
_OnReadErrorCallbackFunct = CFUNCTYPE(
    None, py_object, PyChipError)
_OnReadDoneCallbackFunct = CFUNCTYPE(
    None, py_object)
_OnReportBeginCallbackFunct = CFUNCTYPE(
    None, py_object)
_OnReportEndCallbackFunct = CFUNCTYPE(
    None, py_object)


@_OnReadAttributeDataCallbackFunct
def _OnReadAttributeDataCallback(closure, dataVersion: int, endpoint: int, cluster: int, attribute: int, status, data, len):
    dataBytes = ctypes.string_at(data, len)
    closure.handleAttributeData(AttributePath(
        EndpointId=endpoint, ClusterId=cluster, AttributeId=attribute), dataVersion, status, dataBytes[:])


@_OnReadEventDataCallbackFunct
def _OnReadEventDataCallback(closure, endpoint: int, cluster: int, event: c_uint64,
                             number: int, priority: int, timestamp: int, timestampType: int, data, len, status):
    dataBytes = ctypes.string_at(data, len)
    path = EventPath(ClusterId=cluster, EventId=event)

    # EventHeader is valid only when successful
    eventHeader = None
    if status == chip.interaction_model.Status.Success.value:
        eventHeader = EventHeader(
            EndpointId=endpoint, ClusterId=cluster, EventId=event, EventNumber=number, Priority=EventPriority(priority), Timestamp=timestamp, TimestampType=EventTimestampType(timestampType))
    closure.handleEventData(eventHeader, path, dataBytes[:], status)


@_OnSubscriptionEstablishedCallbackFunct
def _OnSubscriptionEstablishedCallback(closure, subscriptionId):
    closure.handleSubscriptionEstablished(subscriptionId)


@_OnResubscriptionAttemptedCallbackFunct
def _OnResubscriptionAttemptedCallback(closure, terminationCause: PyChipError, nextResubscribeIntervalMsec: int):
    closure.handleResubscriptionAttempted(terminationCause, nextResubscribeIntervalMsec)


@_OnReadErrorCallbackFunct
def _OnReadErrorCallback(closure, chiperror: PyChipError):
    closure.handleError(chiperror)


@_OnReportBeginCallbackFunct
def _OnReportBeginCallback(closure):
    closure.handleReportBegin()


@_OnReportEndCallbackFunct
def _OnReportEndCallback(closure):
    closure.handleReportEnd()


@_OnReadDoneCallbackFunct
def _OnReadDoneCallback(closure):
    closure.handleDone()


_OnWriteResponseCallbackFunct = CFUNCTYPE(
    None, py_object, c_uint16, c_uint32, c_uint32, c_uint16)
_OnWriteErrorCallbackFunct = CFUNCTYPE(
    None, py_object, PyChipError)
_OnWriteDoneCallbackFunct = CFUNCTYPE(
    None, py_object)


@_OnWriteResponseCallbackFunct
def _OnWriteResponseCallback(closure, endpoint: int, cluster: int, attribute: int, status):
    closure.handleResponse(AttributePath(
        EndpointId=endpoint, ClusterId=cluster, AttributeId=attribute), status)


@_OnWriteErrorCallbackFunct
def _OnWriteErrorCallback(closure, chiperror: PyChipError):
    closure.handleError(chiperror)


@_OnWriteDoneCallbackFunct
def _OnWriteDoneCallback(closure):
    closure.handleDone()


def WriteAttributes(future: Future, eventLoop, device,
                    attributes: List[AttributeWriteRequest], timedRequestTimeoutMs: Union[None, int] = None,
                    interactionTimeoutMs: Union[None, int] = None, busyWaitMs: Union[None, int] = None) -> PyChipError:
    handle = chip.native.GetLibraryHandle()

    writeargs = []
    for attr in attributes:
        if attr.Attribute.must_use_timed_write and timedRequestTimeoutMs is None or timedRequestTimeoutMs == 0:
            raise chip.interaction_model.InteractionModelError(chip.interaction_model.Status.NeedsTimedInteraction)
        path = chip.interaction_model.AttributePathIBstruct.parse(
            b'\x00' * chip.interaction_model.AttributePathIBstruct.sizeof())
        path.EndpointId = attr.EndpointId
        path.ClusterId = attr.Attribute.cluster_id
        path.AttributeId = attr.Attribute.attribute_id
        path.DataVersion = attr.DataVersion
        path.HasDataVersion = attr.HasDataVersion
        path = chip.interaction_model.AttributePathIBstruct.build(path)
        tlv = attr.Attribute.ToTLV(None, attr.Data)
        writeargs.append(ctypes.c_char_p(path))
        writeargs.append(ctypes.c_char_p(bytes(tlv)))
        writeargs.append(ctypes.c_int(len(tlv)))

    transaction = AsyncWriteTransaction(future, eventLoop)
    ctypes.pythonapi.Py_IncRef(ctypes.py_object(transaction))
    res = builtins.chipStack.Call(
        lambda: handle.pychip_WriteClient_WriteAttributes(
            ctypes.py_object(transaction), device,
            ctypes.c_size_t(0 if timedRequestTimeoutMs is None else timedRequestTimeoutMs),
            ctypes.c_size_t(0 if interactionTimeoutMs is None else interactionTimeoutMs),
            ctypes.c_size_t(0 if busyWaitMs is None else busyWaitMs),
            ctypes.c_size_t(len(attributes)), *writeargs)
    )
    if not res.is_success:
        ctypes.pythonapi.Py_DecRef(ctypes.py_object(transaction))
    return res


def WriteGroupAttributes(groupId: int, devCtrl: c_void_p, attributes: List[AttributeWriteRequest], busyWaitMs: Union[None, int] = None) -> PyChipError:
    handle = chip.native.GetLibraryHandle()

    writeargs = []
    for attr in attributes:
        path = chip.interaction_model.AttributePathIBstruct.parse(
            b'\x00' * chip.interaction_model.AttributePathIBstruct.sizeof())
        path.EndpointId = attr.EndpointId
        path.ClusterId = attr.Attribute.cluster_id
        path.AttributeId = attr.Attribute.attribute_id
        path.DataVersion = attr.DataVersion
        path.HasDataVersion = attr.HasDataVersion
        path = chip.interaction_model.AttributePathIBstruct.build(path)
        tlv = attr.Attribute.ToTLV(None, attr.Data)
        writeargs.append(ctypes.c_char_p(path))
        writeargs.append(ctypes.c_char_p(bytes(tlv)))
        writeargs.append(ctypes.c_int(len(tlv)))

    return builtins.chipStack.Call(
        lambda: handle.pychip_WriteClient_WriteGroupAttributes(
            ctypes.c_size_t(groupId), devCtrl,
            ctypes.c_size_t(0 if busyWaitMs is None else busyWaitMs),
            ctypes.c_size_t(len(attributes)), *writeargs)
    )


# This struct matches the PyReadAttributeParams in attribute.cpp, for passing various params together.
_ReadParams = construct.Struct(
    "MinInterval" / construct.Int16ul,
    "MaxInterval" / construct.Int16ul,
    "IsSubscription" / construct.Flag,
    "IsFabricFiltered" / construct.Flag,
    "KeepSubscriptions" / construct.Flag,
    "AutoResubscribe" / construct.Flag,
)


<<<<<<< HEAD
def Read(future: Future, eventLoop, device, devCtrl, attributes: List[AttributePath] = None, dataVersionFilters: List[DataVersionFilter] = None, events: List[EventPath] = None, eventNumberFilter: Optional[int] = None, returnClusterObject: bool = True, subscriptionParameters: SubscriptionParameters = None, fabricFiltered: bool = True, keepSubscriptions: bool = False, autoResubscribe: bool = True) -> PyChipError:
=======
def Read(future: Future, eventLoop, device, devCtrl,
         attributes: List[AttributePath] = None, dataVersionFilters: List[DataVersionFilter] = None,
         events: List[EventPath] = None, eventNumberFilter: Optional[int] = None, returnClusterObject: bool = True,
         subscriptionParameters: SubscriptionParameters = None,
         fabricFiltered: bool = True, keepSubscriptions: bool = False) -> PyChipError:
>>>>>>> 2f875c7b
    if (not attributes) and dataVersionFilters:
        raise ValueError(
            "Must provide valid attribute list when data version filters is not null")

    handle = chip.native.GetLibraryHandle()
    transaction = AsyncReadTransaction(
        future, eventLoop, devCtrl, returnClusterObject)

    readargs = []

    if attributes is not None:
        for attr in attributes:
            path = chip.interaction_model.AttributePathIBstruct.parse(
                b'\xff' * chip.interaction_model.AttributePathIBstruct.sizeof())
            if attr.EndpointId is not None:
                path.EndpointId = attr.EndpointId
            if attr.ClusterId is not None:
                path.ClusterId = attr.ClusterId
            if attr.AttributeId is not None:
                path.AttributeId = attr.AttributeId
            path = chip.interaction_model.AttributePathIBstruct.build(path)
            readargs.append(ctypes.c_char_p(path))

    if dataVersionFilters is not None:
        for f in dataVersionFilters:
            filter = chip.interaction_model.DataVersionFilterIBstruct.parse(
                b'\xff' * chip.interaction_model.DataVersionFilterIBstruct.sizeof())
            if f.EndpointId is not None:
                filter.EndpointId = f.EndpointId
            else:
                raise ValueError(
                    "DataVersionFilter must provide EndpointId.")
            if f.ClusterId is not None:
                filter.ClusterId = f.ClusterId
            else:
                raise ValueError(
                    "DataVersionFilter must provide ClusterId.")
            if f.DataVersion is not None:
                filter.DataVersion = f.DataVersion
            else:
                raise ValueError(
                    "DataVersionFilter must provide DataVersion.")
            filter = chip.interaction_model.DataVersionFilterIBstruct.build(
                filter)
            readargs.append(ctypes.c_char_p(filter))

    if events is not None:
        for event in events:
            path = chip.interaction_model.EventPathIBstruct.parse(
                b'\xff' * chip.interaction_model.EventPathIBstruct.sizeof())
            if event.EndpointId is not None:
                path.EndpointId = event.EndpointId
            if event.ClusterId is not None:
                path.ClusterId = event.ClusterId
            if event.EventId is not None:
                path.EventId = event.EventId
            if event.Urgent is not None and subscriptionParameters is not None:
                path.Urgent = event.Urgent
            else:
                path.Urgent = 0
            path = chip.interaction_model.EventPathIBstruct.build(path)
            readargs.append(ctypes.c_char_p(path))

    readClientObj = ctypes.POINTER(c_void_p)()
    readCallbackObj = ctypes.POINTER(c_void_p)()

    ctypes.pythonapi.Py_IncRef(ctypes.py_object(transaction))
    params = _ReadParams.parse(b'\x00' * _ReadParams.sizeof())
    if subscriptionParameters is not None:
        params.MinInterval = subscriptionParameters.MinReportIntervalFloorSeconds
        params.MaxInterval = subscriptionParameters.MaxReportIntervalCeilingSeconds
        params.AutoResubscribe = autoResubscribe
        params.IsSubscription = True
        params.KeepSubscriptions = keepSubscriptions
    params.IsFabricFiltered = fabricFiltered
    params = _ReadParams.build(params)
    eventNumberFilterPtr = ctypes.POINTER(ctypes.c_ulonglong)()
    if eventNumberFilter is not None:
        eventNumberFilterPtr = ctypes.POINTER(ctypes.c_ulonglong)(ctypes.c_ulonglong(eventNumberFilter))

    res = builtins.chipStack.Call(
        lambda: handle.pychip_ReadClient_Read(
            ctypes.py_object(transaction),
            ctypes.byref(readClientObj),
            ctypes.byref(readCallbackObj),
            device,
            ctypes.c_char_p(params),
            ctypes.c_size_t(0 if attributes is None else len(attributes)),
            ctypes.c_size_t(
                0 if dataVersionFilters is None else len(dataVersionFilters)),
            ctypes.c_size_t(0 if events is None else len(events)),
            eventNumberFilterPtr,
            *readargs))

    transaction.SetClientObjPointers(readClientObj, readCallbackObj)

    if not res.is_success:
        ctypes.pythonapi.Py_DecRef(ctypes.py_object(transaction))
    return res


def ReadAttributes(future: Future, eventLoop, device, devCtrl,
                   attributes: List[AttributePath], dataVersionFilters: List[DataVersionFilter] = None,
                   returnClusterObject: bool = True,
                   subscriptionParameters: SubscriptionParameters = None, fabricFiltered: bool = True) -> int:
    return Read(future=future, eventLoop=eventLoop, device=device,
                devCtrl=devCtrl, attributes=attributes, dataVersionFilters=dataVersionFilters,
                events=None, returnClusterObject=returnClusterObject,
                subscriptionParameters=subscriptionParameters, fabricFiltered=fabricFiltered)


def ReadEvents(future: Future, eventLoop, device, devCtrl,
               events: List[EventPath], eventNumberFilter=None, returnClusterObject: bool = True,
               subscriptionParameters: SubscriptionParameters = None, fabricFiltered: bool = True) -> int:
    return Read(future=future, eventLoop=eventLoop, device=device, devCtrl=devCtrl, attributes=None,
                dataVersionFilters=None, events=events, eventNumberFilter=eventNumberFilter,
                returnClusterObject=returnClusterObject,
                subscriptionParameters=subscriptionParameters, fabricFiltered=fabricFiltered)


def Init():
    handle = chip.native.GetLibraryHandle()

    # Uses one of the type decorators as an indicator for everything being
    # initialized.
    if not handle.pychip_WriteClient_InitCallbacks.argtypes:
        setter = chip.native.NativeLibraryHandleMethodArguments(handle)

        handle.pychip_WriteClient_WriteAttributes.restype = PyChipError
        handle.pychip_WriteClient_WriteGroupAttributes.restype = PyChipError

        # Both WriteAttributes and WriteGroupAttributes are variadic functions. As per ctype documentation
        # https://docs.python.org/3/library/ctypes.html#calling-varadic-functions, it is critical that we
        # specify the argtypes attribute for the regular, non-variadic, function arguments for this to work
        # on ARM64 for Apple Platforms.
        # TODO We could move away from a variadic function to one where we provide a vector of the
        # attribute information we want written using a vector. This possibility was not implemented at the
        # time where simply specified the argtypes, because of time constraints. This solution was quicker
        # to fix the crash on ARM64 Apple platforms without a refactor.
        handle.pychip_WriteClient_WriteAttributes.argtypes = [py_object, c_void_p, c_size_t, c_size_t, c_size_t, c_size_t]
        handle.pychip_WriteClient_WriteGroupAttributes.argtypes = [c_size_t, c_void_p, c_size_t, c_size_t]

        setter.Set('pychip_WriteClient_InitCallbacks', None, [
                   _OnWriteResponseCallbackFunct, _OnWriteErrorCallbackFunct, _OnWriteDoneCallbackFunct])
        handle.pychip_ReadClient_Read.restype = PyChipError
        setter.Set('pychip_ReadClient_InitCallbacks', None, [
                   _OnReadAttributeDataCallbackFunct, _OnReadEventDataCallbackFunct,
                   _OnSubscriptionEstablishedCallbackFunct, _OnResubscriptionAttemptedCallbackFunct,
                   _OnReadErrorCallbackFunct, _OnReadDoneCallbackFunct,
                   _OnReportBeginCallbackFunct, _OnReportEndCallbackFunct])

    handle.pychip_WriteClient_InitCallbacks(
        _OnWriteResponseCallback, _OnWriteErrorCallback, _OnWriteDoneCallback)
    handle.pychip_ReadClient_InitCallbacks(
        _OnReadAttributeDataCallback, _OnReadEventDataCallback,
        _OnSubscriptionEstablishedCallback, _OnResubscriptionAttemptedCallback, _OnReadErrorCallback, _OnReadDoneCallback,
        _OnReportBeginCallback, _OnReportEndCallback)

    _BuildAttributeIndex()
    _BuildClusterIndex()
    _BuildEventIndex()<|MERGE_RESOLUTION|>--- conflicted
+++ resolved
@@ -615,12 +615,8 @@
         return f'<Subscription (Id={self._subscriptionId})>'
 
 
-<<<<<<< HEAD
-def DefaultResubscriptionAttemptedCallback(transaction: SubscriptionTransaction, terminationError, nextResubscribeIntervalMsec):
-=======
-async def DefaultResubscriptionAttemptedCallback(transaction: SubscriptionTransaction,
-                                                 terminationError, nextResubscribeIntervalMsec):
->>>>>>> 2f875c7b
+def DefaultResubscriptionAttemptedCallback(transaction: SubscriptionTransaction,
+                                           terminationError, nextResubscribeIntervalMsec):
     print(f"Previous subscription failed with Error: {terminationError} - re-subscribing in {nextResubscribeIntervalMsec}ms...")
 
 
@@ -1050,15 +1046,11 @@
 )
 
 
-<<<<<<< HEAD
-def Read(future: Future, eventLoop, device, devCtrl, attributes: List[AttributePath] = None, dataVersionFilters: List[DataVersionFilter] = None, events: List[EventPath] = None, eventNumberFilter: Optional[int] = None, returnClusterObject: bool = True, subscriptionParameters: SubscriptionParameters = None, fabricFiltered: bool = True, keepSubscriptions: bool = False, autoResubscribe: bool = True) -> PyChipError:
-=======
 def Read(future: Future, eventLoop, device, devCtrl,
          attributes: List[AttributePath] = None, dataVersionFilters: List[DataVersionFilter] = None,
          events: List[EventPath] = None, eventNumberFilter: Optional[int] = None, returnClusterObject: bool = True,
          subscriptionParameters: SubscriptionParameters = None,
-         fabricFiltered: bool = True, keepSubscriptions: bool = False) -> PyChipError:
->>>>>>> 2f875c7b
+         fabricFiltered: bool = True, keepSubscriptions: bool = False, autoResubscribe: bool = True) -> PyChipError:
     if (not attributes) and dataVersionFilters:
         raise ValueError(
             "Must provide valid attribute list when data version filters is not null")
