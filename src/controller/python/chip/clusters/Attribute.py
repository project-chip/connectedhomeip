--- conflicted
+++ resolved
@@ -569,7 +569,7 @@
         '''
         if callback is not None:
             self._readTransaction.register_notify_subscription_still_active_callback(callback)
-    
+
     @property
     def OnAttributeChangeCb(self) -> Callable[[TypedAttributePath, SubscriptionTransaction], None]:
         return self._onAttributeChangeCb
@@ -787,13 +787,7 @@
     def _handleReportBegin(self):
         pass
 
-<<<<<<< HEAD
-    def _handleReportEnd(self):        
-        self._cache.UpdateCachedData(self._changedPathSet)
-        
-=======
     def _handleReportEnd(self):
->>>>>>> 61121b84
         if (self._subscription_handler is not None):
             for change in self._changedPathSet:
                 try:
@@ -819,13 +813,8 @@
             if self._resultError is not None:
                 self._future.set_exception(self._resultError.to_exception())
             else:
-<<<<<<< HEAD
-                self._future.set_result(AsyncReadTransaction.ReadResponse(
-                    attributes=self._cache.attributeCache, events=self._events, tlvAttributes=self._cache.attributeTLVCache))
-=======
                 self._future.set_result(self)
 
->>>>>>> 61121b84
         #
         # Decrement the ref on ourselves to match the increment that happened at allocation.
         # This happens synchronously as part of handling done to ensure the object remains valid
