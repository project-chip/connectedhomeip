--- conflicted
+++ resolved
@@ -875,34 +875,21 @@
     readCallbackObj = ctypes.POINTER(c_void_p)()
 
     ctypes.pythonapi.Py_IncRef(ctypes.py_object(transaction))
-<<<<<<< HEAD
-
-    minInterval = 0
-    maxInterval = 0
+
+    params = _ReadParams.parse(b'\x00' * _ReadParams.sizeof())
 
     if subscriptionParameters is not None:
-        minInterval = subscriptionParameters.MinReportIntervalFloorSeconds
-        maxInterval = subscriptionParameters.MaxReportIntervalCeilingSeconds
+        params.MinInterval = subscriptionParameters.MinReportIntervalFloorSeconds
+        params.MaxInterval = subscriptionParameters.MaxReportIntervalCeilingSeconds
+        params.IsSubscription = True
+    params = _ReadParams.build(params)
 
     res = handle.pychip_ReadClient_ReadEvents(
         ctypes.py_object(transaction),
         ctypes.byref(readClientObj),
         ctypes.byref(readCallbackObj),
         device,
-        ctypes.c_bool(subscriptionParameters is not None),
-        ctypes.c_uint32(minInterval), ctypes.c_uint32(maxInterval),
-=======
-    params = _ReadParams.parse(b'\x00' * _ReadParams.sizeof())
-    if subscriptionParameters is not None:
-        params.MinInterval = subscriptionParameters.MinReportIntervalFloorSeconds
-        params.MaxInterval = subscriptionParameters.MaxReportIntervalCeilingSeconds
-        params.IsSubscription = True
-    params = _ReadParams.build(params)
-
-    res = handle.pychip_ReadClient_ReadEvents(
-        ctypes.py_object(transaction), device,
         ctypes.c_char_p(params),
->>>>>>> d6b2a6bb
         ctypes.c_size_t(len(events)), *readargs)
 
     transaction.SetClientObjPointers(readClientObj, readCallbackObj)
