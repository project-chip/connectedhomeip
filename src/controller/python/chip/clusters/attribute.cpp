--- conflicted
+++ resolved
@@ -371,17 +371,12 @@
         SuccessOrExit(err);
     }
 
-<<<<<<< HEAD
-    *pCallback   = callback.release();
-    *pReadClient = readClient.release();
-=======
     *pReadClient = readClient.get();
     *pCallback   = callback.get();
 
     callback->AdoptReadClient(std::move(readClient));
 
     callback.release();
->>>>>>> 92f83437
 
 exit:
     va_end(args);
@@ -439,8 +434,12 @@
         SuccessOrExit(err);
     }
 
-    *pCallback   = callback.release();
-    *pReadClient = readClient.release();
+    *pReadClient = readClient.get();
+    *pCallback   = callback.get();
+
+    callback->AdoptReadClient(std::move(readClient));
+
+    callback.release();
 
 exit:
     va_end(args);
