/*
 *
 *    Copyright (c) 2021 Project CHIP Authors
 *
 *    Licensed under the Apache License, Version 2.0 (the "License");
 *    you may not use this file except in compliance with the License.
 *    You may obtain a copy of the License at
 *
 *        http://www.apache.org/licenses/LICENSE-2.0
 *
 *    Unless required by applicable law or agreed to in writing, software
 *    distributed under the License is distributed on an "AS IS" BASIS,
 *    WITHOUT WARRANTIES OR CONDITIONS OF ANY KIND, either express or implied.
 *    See the License for the specific language governing permissions and
 *    limitations under the License.
 */

#include <cstdarg>
#include <memory>
#include <type_traits>

#include <app/BufferedReadCallback.h>
#include <app/DeviceProxy.h>
#include <app/ReadClient.h>
#include <app/WriteClient.h>
#include <lib/support/CodeUtils.h>

#include <cstdio>
#include <lib/support/logging/CHIPLogging.h>

using namespace chip;
using namespace chip::app;

using PyObject = void;

namespace chip {
namespace python {

struct __attribute__((packed)) AttributePath
{
    chip::EndpointId endpointId;
    chip::ClusterId clusterId;
    chip::AttributeId attributeId;
};

struct __attribute__((packed)) EventPath
{
    chip::EndpointId endpointId;
    chip::ClusterId clusterId;
    chip::EventId eventId;
};

using OnReadAttributeDataCallback       = void (*)(PyObject * appContext, chip::EndpointId endpointId, chip::ClusterId clusterId,
                                             chip::AttributeId attributeId,
                                             std::underlying_type_t<Protocols::InteractionModel::Status> imstatus, uint8_t * data,
                                             uint32_t dataLen);
using OnReadEventDataCallback           = void (*)(PyObject * appContext, chip::EndpointId endpointId, chip::ClusterId clusterId,
                                         chip::EventId eventId, chip::EventNumber eventNumber, uint8_t priority, uint64_t timestamp,
                                         uint8_t timestampType, uint8_t * data, uint32_t dataLen);
using OnSubscriptionEstablishedCallback = void (*)(PyObject * appContext, uint64_t subscriptionId);
using OnReadErrorCallback               = void (*)(PyObject * appContext, uint32_t chiperror);
using OnReadDoneCallback                = void (*)(PyObject * appContext);
using OnReportBeginCallback             = void (*)(PyObject * appContext);
using OnReportEndCallback               = void (*)(PyObject * appContext);

OnReadAttributeDataCallback gOnReadAttributeDataCallback             = nullptr;
OnReadEventDataCallback gOnReadEventDataCallback                     = nullptr;
OnSubscriptionEstablishedCallback gOnSubscriptionEstablishedCallback = nullptr;
OnReadErrorCallback gOnReadErrorCallback                             = nullptr;
OnReadDoneCallback gOnReadDoneCallback                               = nullptr;
OnReportBeginCallback gOnReportBeginCallback                         = nullptr;
OnReportBeginCallback gOnReportEndCallback                           = nullptr;

class ReadClientCallback : public ReadClient::Callback
{
public:
    ReadClientCallback(PyObject * appContext) : mBufferedReadCallback(*this), mAppContext(appContext) {}

    app::BufferedReadCallback * GetBufferedReadCallback() { return &mBufferedReadCallback; }

    void OnAttributeData(const ReadClient * apReadClient, const ConcreteDataAttributePath & aPath, TLV::TLVReader * apData,
                         const StatusIB & aStatus) override
    {
        //
        // We shouldn't be getting list item operations in the provided path since that should be handled by the buffered read
        // callback. If we do, that's a bug.
        //
        VerifyOrDie(!aPath.IsListItemOperation());
        size_t bufferLen                  = (apData == nullptr ? 0 : apData->GetRemainingLength() + apData->GetLengthRead());
        std::unique_ptr<uint8_t[]> buffer = std::unique_ptr<uint8_t[]>(apData == nullptr ? nullptr : new uint8_t[bufferLen]);
        uint32_t size                     = 0;
        // When the apData is nullptr, means we did not receive a valid attribute data from server, status will be some error
        // status.
        if (apData != nullptr)
        {
            // The TLVReader's read head is not pointing to the first element in the container instead of the container itself, use
            // a TLVWriter to get a TLV with a normalized TLV buffer (Wrapped with a anonymous tag, no extra "end of container" tag
            // at the end.)
            TLV::TLVWriter writer;
            writer.Init(buffer.get(), bufferLen);
            CHIP_ERROR err = writer.CopyElement(TLV::AnonymousTag(), *apData);
            if (err != CHIP_NO_ERROR)
            {
                this->OnError(apReadClient, err, Protocols::InteractionModel::Status::Failure);
                return;
            }
            size = writer.GetLengthWritten();
        }

        gOnReadAttributeDataCallback(mAppContext, aPath.mEndpointId, aPath.mClusterId, aPath.mAttributeId,
                                     to_underlying(aStatus.mStatus), buffer.get(), size);
    }

    void OnSubscriptionEstablished(const ReadClient * apReadClient) override
    {
        gOnSubscriptionEstablishedCallback(mAppContext, apReadClient->GetSubscriptionId().ValueOr(0));
    }

    void OnEventData(const ReadClient * apReadClient, const EventHeader & aEventHeader, TLV::TLVReader * apData,
                     const StatusIB * apStatus) override
    {
        uint8_t buffer[CHIP_CONFIG_DEFAULT_UDP_MTU_SIZE];
        uint32_t size  = 0;
        CHIP_ERROR err = CHIP_NO_ERROR;
        // When the apData is nullptr, means we did not receive a valid event data from server, status will be some error
        // status.
        if (apData != nullptr)
        {
            // The TLVReader's read head is not pointing to the first element in the container instead of the container itself, use
            // a TLVWriter to get a TLV with a normalized TLV buffer (Wrapped with a anonymous tag, no extra "end of container" tag
            // at the end.)
            TLV::TLVWriter writer;
            writer.Init(buffer);
            err = writer.CopyElement(TLV::AnonymousTag(), *apData);
            if (err != CHIP_NO_ERROR)
            {
                this->OnError(apReadClient, err, Protocols::InteractionModel::Status::Failure);
                return;
            }
            size = writer.GetLengthWritten();
        }
        else
        {
            err = CHIP_ERROR_INCORRECT_STATE;
            this->OnError(apReadClient, err, Protocols::InteractionModel::Status::Failure);
        }

        gOnReadEventDataCallback(mAppContext, aEventHeader.mPath.mEndpointId, aEventHeader.mPath.mClusterId,
                                 aEventHeader.mPath.mEventId, aEventHeader.mEventNumber, to_underlying(aEventHeader.mPriorityLevel),
                                 aEventHeader.mTimestamp.mValue, to_underlying(aEventHeader.mTimestamp.mType), buffer, size);
    }

    void OnError(const ReadClient * apReadClient, CHIP_ERROR aError, Protocols::InteractionModel::Status aIMStatus) override
    {
        gOnReadErrorCallback(mAppContext, aError.AsInteger());
    }

    void OnReportBegin(const ReadClient * apReadClient) override { gOnReportBeginCallback(mAppContext); }

    void OnReportEnd(const ReadClient * apReadClient) override { gOnReportEndCallback(mAppContext); }

    void OnDone(ReadClient * apReadClient) override
    {
        gOnReadDoneCallback(mAppContext);

        delete apReadClient;
        delete this;
    };

private:
    BufferedReadCallback mBufferedReadCallback;
    PyObject * mAppContext;
};

extern "C" {

struct __attribute__((packed)) PyReadAttributeParams
{
    uint32_t minInterval; // MinInterval in subscription request
    uint32_t maxInterval; // MaxInterval in subscription request
    bool isSubscription;
    bool isFabricFiltered;
};

// Encodes n attribute write requests, follows 3 * n arguments, in the (AttributeWritePath*=void *, uint8_t*, size_t) order.
chip::ChipError::StorageType pychip_WriteClient_WriteAttributes(void * appContext, DeviceProxy * device,
                                                                uint16_t timedWriteTimeoutMs, size_t n, ...);
chip::ChipError::StorageType pychip_ReadClient_ReadAttributes(void * appContext, ReadClient ** pReadClient,
                                                              ReadClientCallback ** pCallback, DeviceProxy * device,
                                                              uint8_t * readParamsBuf, size_t n, ...);
}

using OnWriteResponseCallback = void (*)(PyObject * appContext, chip::EndpointId endpointId, chip::ClusterId clusterId,
                                         chip::AttributeId attributeId,
                                         std::underlying_type_t<Protocols::InteractionModel::Status> imstatus);
using OnWriteErrorCallback    = void (*)(PyObject * appContext, uint32_t chiperror);
using OnWriteDoneCallback     = void (*)(PyObject * appContext);

OnWriteResponseCallback gOnWriteResponseCallback = nullptr;
OnWriteErrorCallback gOnWriteErrorCallback       = nullptr;
OnWriteDoneCallback gOnWriteDoneCallback         = nullptr;

class WriteClientCallback : public WriteClient::Callback
{
public:
    WriteClientCallback(PyObject * appContext) : mAppContext(appContext) {}

    void OnResponse(const WriteClient * apWriteClient, const ConcreteAttributePath & aPath, app::StatusIB aStatus) override
    {
        gOnWriteResponseCallback(mAppContext, aPath.mEndpointId, aPath.mClusterId, aPath.mAttributeId,
                                 to_underlying(aStatus.mStatus));
    }

    void OnError(const WriteClient * apWriteClient, const StatusIB &, CHIP_ERROR aProtocolError) override
    {
        gOnWriteErrorCallback(mAppContext, aProtocolError.AsInteger());
    }

    void OnDone(WriteClient * apWriteClient) override
    {
        gOnWriteDoneCallback(mAppContext);
        delete apWriteClient;
        delete this;
    };

private:
    PyObject * mAppContext = nullptr;
};

} // namespace python
} // namespace chip

using namespace chip::python;

extern "C" {
void pychip_WriteClient_InitCallbacks(OnWriteResponseCallback onWriteResponseCallback, OnWriteErrorCallback onWriteErrorCallback,
                                      OnWriteDoneCallback onWriteDoneCallback)
{
    gOnWriteResponseCallback = onWriteResponseCallback;
    gOnWriteErrorCallback    = onWriteErrorCallback;
    gOnWriteDoneCallback     = onWriteDoneCallback;
}

void pychip_ReadClient_InitCallbacks(OnReadAttributeDataCallback onReadAttributeDataCallback,
                                     OnReadEventDataCallback onReadEventDataCallback,
                                     OnSubscriptionEstablishedCallback onSubscriptionEstablishedCallback,
                                     OnReadErrorCallback onReadErrorCallback, OnReadDoneCallback onReadDoneCallback,
                                     OnReportBeginCallback onReportBeginCallback, OnReportEndCallback onReportEndCallback)
{
    gOnReadAttributeDataCallback       = onReadAttributeDataCallback;
    gOnReadEventDataCallback           = onReadEventDataCallback;
    gOnSubscriptionEstablishedCallback = onSubscriptionEstablishedCallback;
    gOnReadErrorCallback               = onReadErrorCallback;
    gOnReadDoneCallback                = onReadDoneCallback;
    gOnReportBeginCallback             = onReportBeginCallback;
    gOnReportEndCallback               = onReportEndCallback;
}

chip::ChipError::StorageType pychip_WriteClient_WriteAttributes(void * appContext, DeviceProxy * device,
                                                                uint16_t timedWriteTimeoutMs, size_t n, ...)
{
    CHIP_ERROR err = CHIP_NO_ERROR;

    std::unique_ptr<WriteClientCallback> callback = std::make_unique<WriteClientCallback>(appContext);
    std::unique_ptr<WriteClient> client           = std::make_unique<WriteClient>(
        app::InteractionModelEngine::GetInstance()->GetExchangeManager(), callback.get(),
        timedWriteTimeoutMs != 0 ? Optional<uint16_t>(timedWriteTimeoutMs) : Optional<uint16_t>::Missing());

    va_list args;
    va_start(args, n);

    VerifyOrExit(device != nullptr && device->GetSecureSession().HasValue(), err = CHIP_ERROR_INCORRECT_STATE);

    {
        for (size_t i = 0; i < n; i++)
        {
            void * path = va_arg(args, void *);
            void * tlv  = va_arg(args, void *);
            int length  = va_arg(args, int);

            python::AttributePath pathObj;
            memcpy(&pathObj, path, sizeof(python::AttributePath));
            uint8_t * tlvBuffer = reinterpret_cast<uint8_t *>(tlv);

            TLV::TLVWriter * writer;
            TLV::TLVReader reader;

            SuccessOrExit(err = client->PrepareAttribute(
                              chip::app::AttributePathParams(pathObj.endpointId, pathObj.clusterId, pathObj.attributeId)));
            VerifyOrExit((writer = client->GetAttributeDataIBTLVWriter()) != nullptr, err = CHIP_ERROR_INCORRECT_STATE);

            reader.Init(tlvBuffer, static_cast<uint32_t>(length));
            reader.Next();
            SuccessOrExit(
                err = writer->CopyElement(chip::TLV::ContextTag(to_underlying(chip::app::AttributeDataIB::Tag::kData)), reader));

            SuccessOrExit(err = client->FinishAttribute());
        }
    }

    SuccessOrExit(err = client->SendWriteRequest(device->GetSecureSession().Value()));

    client.release();
    callback.release();

exit:
    va_end(args);
    return err.AsInteger();
}

void pychip_ReadClient_Abort(ReadClient * apReadClient, ReadClientCallback * apCallback)
{
    VerifyOrDie(apReadClient != nullptr);
    VerifyOrDie(apCallback != nullptr);

    delete apReadClient;
    delete apCallback;
}

chip::ChipError::StorageType pychip_ReadClient_ReadAttributes(void * appContext, ReadClient ** pReadClient,
                                                              ReadClientCallback ** pCallback, DeviceProxy * device,
                                                              uint8_t * readParamsBuf, size_t n, ...)
{
    CHIP_ERROR err                 = CHIP_NO_ERROR;
    PyReadAttributeParams pyParams = {};
    // The readParamsBuf might be not aligned, using a memcpy to avoid some unexpected behaviors.
    memcpy(&pyParams, readParamsBuf, sizeof(pyParams));

    std::unique_ptr<ReadClientCallback> callback = std::make_unique<ReadClientCallback>(appContext);

    va_list args;
    va_start(args, n);

    std::unique_ptr<AttributePathParams[]> readPaths(new AttributePathParams[n]);
    std::unique_ptr<ReadClient> readClient;

    {
        for (size_t i = 0; i < n; i++)
        {
            void * path = va_arg(args, void *);

            python::AttributePath pathObj;
            memcpy(&pathObj, path, sizeof(python::AttributePath));

            readPaths[i] = AttributePathParams(pathObj.endpointId, pathObj.clusterId, pathObj.attributeId);
        }
    }

    Optional<SessionHandle> session = device->GetSecureSession();
    VerifyOrExit(session.HasValue(), err = CHIP_ERROR_NOT_CONNECTED);

    readClient = std::make_unique<ReadClient>(
        InteractionModelEngine::GetInstance(), device->GetExchangeManager(), *callback->GetBufferedReadCallback(),
        pyParams.isSubscription ? ReadClient::InteractionType::Subscribe : ReadClient::InteractionType::Read);

    {
        ReadPrepareParams params(session.Value());
        params.mpAttributePathParamsList    = readPaths.get();
        params.mAttributePathParamsListSize = n;

<<<<<<< HEAD
        VerifyOrExit(readClient != nullptr, err = CHIP_ERROR_NO_MEMORY);

        if (isSubscription)
=======
        if (pyParams.isSubscription)
>>>>>>> ed8d276d
        {
            params.mMinIntervalFloorSeconds   = pyParams.minInterval;
            params.mMaxIntervalCeilingSeconds = pyParams.maxInterval;
        }

        params.mIsFabricFiltered = pyParams.isFabricFiltered;

        err = readClient->SendRequest(params);
        SuccessOrExit(err);
    }

    *pReadClient = readClient.get();
    *pCallback   = callback.get();

    callback.release();
    readClient.release();

exit:
    va_end(args);
    return err.AsInteger();
}

chip::ChipError::StorageType pychip_ReadClient_ReadEvents(void * appContext, DeviceProxy * device, uint8_t * readParamsBuf,
                                                          size_t n, ...)
{
    CHIP_ERROR err                 = CHIP_NO_ERROR;
    PyReadAttributeParams pyParams = {};
    memcpy(&pyParams, readParamsBuf, sizeof(pyParams));

    std::unique_ptr<ReadClientCallback> callback = std::make_unique<ReadClientCallback>(appContext);

    va_list args;
    va_start(args, n);

    std::unique_ptr<EventPathParams[]> readPaths(new EventPathParams[n]);
    std::unique_ptr<ReadClient> readClient;

    {
        for (size_t i = 0; i < n; i++)
        {
            void * path = va_arg(args, void *);

            python::EventPath pathObj;
            memcpy(&pathObj, path, sizeof(python::EventPath));

            readPaths[i] = EventPathParams(pathObj.endpointId, pathObj.clusterId, pathObj.eventId);
        }
    }

    Optional<SessionHandle> session = device->GetSecureSession();
    VerifyOrExit(session.HasValue(), err = CHIP_ERROR_NOT_CONNECTED);

    readClient = std::make_unique<ReadClient>(InteractionModelEngine::GetInstance(), device->GetExchangeManager(), *callback.get(),
                                              pyParams.isSubscription ? ReadClient::InteractionType::Subscribe
                                                                      : ReadClient::InteractionType::Read);

    {
        ReadPrepareParams params(session.Value());
        params.mpEventPathParamsList    = readPaths.get();
        params.mEventPathParamsListSize = n;

        if (pyParams.isSubscription)
        {
            params.mMinIntervalFloorSeconds   = pyParams.minInterval;
            params.mMaxIntervalCeilingSeconds = pyParams.maxInterval;
        }

        err = readClient->SendRequest(params);
        SuccessOrExit(err);
    }

    callback.release();
    readClient.release();

exit:
    va_end(args);
    return err.AsInteger();
}
}<|MERGE_RESOLUTION|>--- conflicted
+++ resolved
@@ -358,13 +358,9 @@
         params.mpAttributePathParamsList    = readPaths.get();
         params.mAttributePathParamsListSize = n;
 
-<<<<<<< HEAD
         VerifyOrExit(readClient != nullptr, err = CHIP_ERROR_NO_MEMORY);
 
-        if (isSubscription)
-=======
         if (pyParams.isSubscription)
->>>>>>> ed8d276d
         {
             params.mMinIntervalFloorSeconds   = pyParams.minInterval;
             params.mMaxIntervalCeilingSeconds = pyParams.maxInterval;
