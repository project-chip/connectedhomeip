--- conflicted
+++ resolved
@@ -110,28 +110,16 @@
         // callback. If we do, that's a bug.
         //
         VerifyOrDie(!aPath.IsListItemOperation());
-<<<<<<< HEAD
-        size_t bufferLen = 0;
+
         std::unique_ptr<uint8_t[]> buffer;
         size_t size = 0;
-=======
-
-        std::unique_ptr<uint8_t[]> buffer;
-        size_t size = 0;
-
->>>>>>> c8b0bddb
+
         // When the apData is nullptr, means we did not receive a valid attribute data from server, status will be some error
         // status.
         if (apData != nullptr)
         {
-<<<<<<< HEAD
-            bufferLen = apData->GetRemainingLength() + apData->GetLengthRead();
-            buffer    = std::make_unique<uint8_t[]>(bufferLen);
-
-=======
             size_t bufferLen = apData->GetRemainingLength() + apData->GetLengthRead();
             buffer           = std::make_unique<uint8_t[]>(bufferLen);
->>>>>>> c8b0bddb
             // The TLVReader's read head is not pointing to the first element in the container instead of the container itself, use
             // a TLVWriter to get a TLV with a normalized TLV buffer (Wrapped with a anonymous tag, no extra "end of container" tag
             // at the end.)
@@ -533,12 +521,7 @@
     // The readParamsBuf might be not aligned, using a memcpy to avoid some unexpected behaviors.
     memcpy(&pyParams, readParamsBuf, sizeof(pyParams));
 
-<<<<<<< HEAD
-    std::unique_ptr<ReadClientCallback> callback = std::make_unique<ReadClientCallback>(appContext);
-
-=======
     auto callback           = std::make_unique<ReadClientCallback>(appContext);
->>>>>>> c8b0bddb
     auto attributePaths     = std::make_unique<AttributePathParams[]>(numAttributePaths);
     auto dataVersionFilters = std::make_unique<chip::app::DataVersionFilter[]>(numDataversionFilters);
     auto eventPaths         = std::make_unique<EventPathParams[]>(numEventPaths);
