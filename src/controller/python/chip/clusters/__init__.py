--- conflicted
+++ resolved
@@ -46,12 +46,8 @@
                       TemperatureControl, TemperatureMeasurement, Thermostat, ThermostatUserInterfaceConfiguration,
                       ThreadBorderRouterManagement, ThreadNetworkDiagnostics, TimeFormatLocalization, TimeSynchronization,
                       TotalVolatileOrganicCompoundsConcentrationMeasurement, UnitLocalization, UnitTesting, UserLabel,
-<<<<<<< HEAD
-                      ValveConfigurationAndControl, WakeOnLan, WaterHeaterManagement, WiFiNetworkDiagnostics, WindowCovering)
-=======
                       ValveConfigurationAndControl, WakeOnLan, WaterHeaterManagement, WaterHeaterMode, WiFiNetworkDiagnostics,
                       WindowCovering)
->>>>>>> b88ac271
 
 __all__ = [Attribute, CHIPClusters, Command, AccessControl, AccountLogin, Actions, ActivatedCarbonFilterMonitoring, AdministratorCommissioning, AirQuality,
            ApplicationBasic, ApplicationLauncher, AudioOutput, BallastConfiguration, BarrierControl, BasicInformation,
@@ -74,8 +70,4 @@
            Switch, TargetNavigator, TemperatureControl, TemperatureMeasurement, Thermostat, ThermostatUserInterfaceConfiguration,
            ThreadBorderRouterManagement, ThreadNetworkDiagnostics, TimeFormatLocalization, TimeSynchronization,
            TotalVolatileOrganicCompoundsConcentrationMeasurement, UnitLocalization,
-<<<<<<< HEAD
-           UnitTesting, UserLabel, ValveConfigurationAndControl, WakeOnLan, WaterHeaterManagement, WiFiNetworkDiagnostics, WindowCovering]
-=======
-           UnitTesting, UserLabel, ValveConfigurationAndControl, WakeOnLan, WaterHeaterManagement, WaterHeaterMode, WiFiNetworkDiagnostics, WindowCovering]
->>>>>>> b88ac271
+           UnitTesting, UserLabel, ValveConfigurationAndControl, WakeOnLan, WaterHeaterManagement, WaterHeaterMode, WiFiNetworkDiagnostics, WindowCovering]