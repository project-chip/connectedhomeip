--- conflicted
+++ resolved
@@ -42,20 +42,12 @@
                       PowerTopology, PressureMeasurement, ProxyConfiguration, ProxyDiscovery, ProxyValid, PulseWidthModulation,
                       PumpConfigurationAndControl, RadonConcentrationMeasurement, RefrigeratorAlarm,
                       RefrigeratorAndTemperatureControlledCabinetMode, RelativeHumidityMeasurement, RvcCleanMode,
-<<<<<<< HEAD
                       RvcOperationalState, RvcRunMode, ScenesManagement, ServiceArea, SmokeCoAlarm, SoftwareDiagnostics, Switch,
                       TargetNavigator, TemperatureControl, TemperatureMeasurement, Thermostat, ThermostatUserInterfaceConfiguration,
-                      ThreadBorderRouterManagement, ThreadNetworkDiagnostics, TimeFormatLocalization, TimeSynchronization,
-                      TotalVolatileOrganicCompoundsConcentrationMeasurement, UnitLocalization, UnitTesting, UserLabel,
-                      ValveConfigurationAndControl, WakeOnLan, WiFiNetworkDiagnostics, WindowCovering)
-=======
-                      RvcOperationalState, RvcRunMode, ScenesManagement, SmokeCoAlarm, SoftwareDiagnostics, Switch, TargetNavigator,
-                      TemperatureControl, TemperatureMeasurement, Thermostat, ThermostatUserInterfaceConfiguration,
                       ThreadBorderRouterManagement, ThreadNetworkDiagnostics, ThreadNetworkDirectory, TimeFormatLocalization,
                       TimeSynchronization, TotalVolatileOrganicCompoundsConcentrationMeasurement, UnitLocalization, UnitTesting,
                       UserLabel, ValveConfigurationAndControl, WakeOnLan, WaterHeaterManagement, WaterHeaterMode,
                       WiFiNetworkDiagnostics, WindowCovering)
->>>>>>> 9ef5bbfd
 
 __all__ = [Attribute, CHIPClusters, Command, AccessControl, AccountLogin, Actions, ActivatedCarbonFilterMonitoring, AdministratorCommissioning, AirQuality,
            ApplicationBasic, ApplicationLauncher, AudioOutput, BallastConfiguration, BarrierControl, BasicInformation,
