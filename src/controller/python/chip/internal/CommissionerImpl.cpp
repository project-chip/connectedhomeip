/*
 *
 *    Copyright (c) 2021 Project CHIP Authors
 *
 *    Licensed under the Apache License, Version 2.0 (the "License");
 *    you may not use this file except in compliance with the License.
 *    You may obtain a copy of the License at
 *
 *        http://www.apache.org/licenses/LICENSE-2.0
 *
 *    Unless required by applicable law or agreed to in writing, software
 *    distributed under the License is distributed on an "AS IS" BASIS,
 *    WITHOUT WARRANTIES OR CONDITIONS OF ANY KIND, either express or implied.
 *    See the License for the specific language governing permissions and
 *    limitations under the License.
 */
#include <memory>

#include <controller/CHIPDeviceController.h>
#include <platform/CHIPDeviceLayer.h>
#include <platform/KeyValueStoreManager.h>
#include <support/CodeUtils.h>
#include <support/ThreadOperationalDataset.h>
#include <support/logging/CHIPLogging.h>

#include "ChipThreadWork.h"

namespace {

class ServerStorageDelegate : public chip::PersistentStorageDelegate
{
public:
    CHIP_ERROR
    SyncGetKeyValue(const char * key, void * buffer, uint16_t & size) override
    {
        return chip::DeviceLayer::PersistedStorage::KeyValueStoreMgr().Get(key, buffer, size);
    }

    CHIP_ERROR SyncSetKeyValue(const char * key, const void * value, uint16_t size) override
    {
        return chip::DeviceLayer::PersistedStorage::KeyValueStoreMgr().Put(key, value, size);
    }

    CHIP_ERROR SyncDeleteKeyValue(const char * key) override
    {
        return chip::DeviceLayer::PersistedStorage::KeyValueStoreMgr().Delete(key);
    }
<<<<<<< HEAD
=======

    void AsyncDeleteKeyValue(const char * key) override { chip::DeviceLayer::PersistedStorage::KeyValueStoreMgr().Delete(key); }

private:
    chip::PersistentStorageResultDelegate * mAsyncDelegate = nullptr;
>>>>>>> a8226ab3
};

// FIXME: implement this class
class ScriptDevicePairingDelegate final : public chip::Controller::DevicePairingDelegate
{
public:
    using OnPairingCompleteCallback = void (*)(CHIP_ERROR err);

    ~ScriptDevicePairingDelegate() = default;

    void OnPairingComplete(CHIP_ERROR error) override
    {
        if (mPairingComplete == nullptr)
        {
            ChipLogError(Controller, "Callback for pairing coomplete is not defined.");
            return;
        }
        mPairingComplete(error);
    }

    void SetPairingCompleteCallback(OnPairingCompleteCallback callback) { mPairingComplete = callback; }

private:
    OnPairingCompleteCallback mPairingComplete = nullptr;
};

ServerStorageDelegate gServerStorage;
ScriptDevicePairingDelegate gPairingDelegate;

} // namespace

extern "C" void
pychip_internal_PairingDelegate_SetPairingCompleteCallback(ScriptDevicePairingDelegate::OnPairingCompleteCallback callback)
{
    gPairingDelegate.SetPairingCompleteCallback(callback);
}

extern "C" chip::Controller::DeviceCommissioner * pychip_internal_Commissioner_New(uint64_t localDeviceId)
{
    std::unique_ptr<chip::Controller::DeviceCommissioner> result;
    CHIP_ERROR err;

    chip::python::ChipMainThreadScheduleAndWait([&]() {
        result = std::make_unique<chip::Controller::DeviceCommissioner>();

        // System and Inet layers explicitly passed to indicate that the CHIP stack is
        // already assumed initialized
        chip::Controller::CommissionerInitParams params;

        params.storageDelegate = &gServerStorage;
        params.systemLayer     = &chip::DeviceLayer::SystemLayer;
        params.inetLayer       = &chip::DeviceLayer::InetLayer;
        params.pairingDelegate = &gPairingDelegate;

        err = result->Init(localDeviceId, params);
    });

    if (err != CHIP_NO_ERROR)
    {
        ChipLogError(Controller, "Commissioner initialization failed: %s", chip::ErrorStr(err));
        return nullptr;
    }

    return result.release();
}

/// Returns CHIP_ERROR corresponding to an UnpairDevice call
extern "C" uint32_t pychip_internal_Commissioner_Unpair(chip::Controller::DeviceCommissioner * commissioner,
                                                        uint64_t remoteDeviceId)
{
    CHIP_ERROR err;

    chip::python::ChipMainThreadScheduleAndWait([&]() { err = commissioner->UnpairDevice(remoteDeviceId); });

    return err;
}

extern "C" uint32_t pychip_internal_Commissioner_BleConnectForPairing(chip::Controller::DeviceCommissioner * commissioner,
                                                                      uint64_t remoteNodeId, uint32_t pinCode,
                                                                      uint16_t discriminator)
{

    CHIP_ERROR err;

    chip::python::ChipMainThreadScheduleAndWait([&]() {
        chip::RendezvousParameters params;

        params.SetDiscriminator(discriminator).SetSetupPINCode(pinCode).SetRemoteNodeId(remoteNodeId);
#if CONFIG_NETWORK_LAYER_BLE
        params.SetBleLayer(chip::DeviceLayer::ConnectivityMgr().GetBleLayer()).SetPeerAddress(chip::Transport::PeerAddress::BLE());
#endif

        err = commissioner->PairDevice(remoteNodeId, params);
    });

    return err;
}<|MERGE_RESOLUTION|>--- conflicted
+++ resolved
@@ -45,14 +45,6 @@
     {
         return chip::DeviceLayer::PersistedStorage::KeyValueStoreMgr().Delete(key);
     }
-<<<<<<< HEAD
-=======
-
-    void AsyncDeleteKeyValue(const char * key) override { chip::DeviceLayer::PersistedStorage::KeyValueStoreMgr().Delete(key); }
-
-private:
-    chip::PersistentStorageResultDelegate * mAsyncDelegate = nullptr;
->>>>>>> a8226ab3
 };
 
 // FIXME: implement this class
