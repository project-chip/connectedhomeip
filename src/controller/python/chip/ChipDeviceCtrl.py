#
#    Copyright (c) 2020-2022 Project CHIP Authors
#    Copyright (c) 2019-2020 Google, LLC.
#    Copyright (c) 2013-2018 Nest Labs, Inc.
#    All rights reserved.
#
#    Licensed under the Apache License, Version 2.0 (the "License");
#    you may not use this file except in compliance with the License.
#    You may obtain a copy of the License at
#
#        http://www.apache.org/licenses/LICENSE-2.0
#
#    Unless required by applicable law or agreed to in writing, software
#    distributed under the License is distributed on an "AS IS" BASIS,
#    WITHOUT WARRANTIES OR CONDITIONS OF ANY KIND, either express or implied.
#    See the License for the specific language governing permissions and
#    limitations under the License.
#

#
#    @file
#      Python interface for Chip Device Manager
#

"""Chip Device Controller interface
"""

# Needed to use types in type hints before they are fully defined.
from __future__ import absolute_import, annotations, print_function

import asyncio
import builtins
import copy
import ctypes
import enum
import json
import threading
import time
import typing
from ctypes import *
from dataclasses import dataclass

import dacite

from . import FabricAdmin
from . import clusters as Clusters
from . import discovery
from .ChipStack import *
from .clusters import Attribute as ClusterAttribute
from .clusters import ClusterObjects as ClusterObjects
from .clusters import Command as ClusterCommand
from .clusters import Objects as GeneratedObjects
from .clusters.CHIPClusters import *
from .crypto import p256keypair
from .exceptions import *
from .interaction_model import InteractionModelError
from .interaction_model import delegate as im
from .native import PyChipError

__all__ = ["ChipDeviceController", "CommissioningParameters"]

_DevicePairingDelegate_OnPairingCompleteFunct = CFUNCTYPE(None, PyChipError)
_DeviceUnpairingCompleteFunct = CFUNCTYPE(None, c_uint64, PyChipError)
_DevicePairingDelegate_OnCommissioningCompleteFunct = CFUNCTYPE(
    None, c_uint64, PyChipError)
_DevicePairingDelegate_OnOpenWindowCompleteFunct = CFUNCTYPE(
    None, c_uint64, c_uint32, c_char_p, c_char_p, PyChipError)
_DevicePairingDelegate_OnCommissioningStatusUpdateFunct = CFUNCTYPE(
    None, c_uint64, c_uint8, PyChipError)
# void (*)(Device *, CHIP_ERROR).
#
# CHIP_ERROR is actually signed, so using c_uint32 is weird, but everything
# else seems to do it.
_DeviceAvailableFunct = CFUNCTYPE(None, c_void_p, PyChipError)

_IssueNOCChainCallbackPythonCallbackFunct = CFUNCTYPE(
    None, py_object, PyChipError, c_void_p, c_size_t, c_void_p, c_size_t, c_void_p, c_size_t, c_void_p, c_size_t, c_uint64)

_ChipDeviceController_IterateDiscoveredCommissionableNodesFunct = CFUNCTYPE(None, c_char_p, c_size_t)


@dataclass
class CommissioningParameters:
    setupPinCode: int
    setupManualCode: str
    setupQRCode: str


@dataclass
class NOCChain:
    nocBytes: bytes
    icacBytes: bytes
    rcacBytes: bytes
    ipkBytes: bytes
    adminSubject: int


@_IssueNOCChainCallbackPythonCallbackFunct
def _IssueNOCChainCallbackPythonCallback(devCtrl, status: PyChipError, noc: c_void_p, nocLen: int, icac: c_void_p,
                                         icacLen: int, rcac: c_void_p, rcacLen: int, ipk: c_void_p, ipkLen: int, adminSubject: int):
    nocChain = NOCChain(None, None, None, None, 0)
    if status.is_success:
        nocBytes = None
        if nocLen > 0:
            nocBytes = string_at(noc, nocLen)[:]
        icacBytes = None
        if icacLen > 0:
            icacBytes = string_at(icac, icacLen)[:]
        rcacBytes = None
        if rcacLen > 0:
            rcacBytes = string_at(rcac, rcacLen)[:]
        ipkBytes = None
        if ipkLen > 0:
            ipkBytes = string_at(ipk, ipkLen)[:]
        nocChain = NOCChain(nocBytes, icacBytes, rcacBytes, ipkBytes, adminSubject)
    devCtrl.NOCChainCallback(nocChain)

# This is a fix for WEAV-429. Jay Logue recommends revisiting this at a later
# date to allow for truly multiple instances so this is temporary.


def _singleton(cls):
    instance = [None]

    def wrapper(*args, **kwargs):
        if instance[0] is None:
            instance[0] = cls(*args, **kwargs)
        return instance[0]

    return wrapper


class DCState(enum.IntEnum):
    NOT_INITIALIZED = 0
    IDLE = 1
    BLE_READY = 2
    RENDEZVOUS_ONGOING = 3
    RENDEZVOUS_CONNECTED = 4
    COMMISSIONING = 5


class CommissionableNode(discovery.CommissionableNode):
    def SetDeviceController(self, devCtrl: 'ChipDeviceController'):
        self._devCtrl = devCtrl

    def Commission(self, nodeId: int, setupPinCode: int):
        ''' Commission the device using the device controller discovered this device.

        nodeId: The nodeId commissioned to the device
        setupPinCode: The setup pin code of the device
        '''
        self._devCtrl.CommissionOnNetwork(
            nodeId, setupPinCode, filterType=discovery.FilterType.INSTANCE_NAME, filter=self.instanceName)

    def __rich_repr__(self):
        yield "(To Be Commissioned By)", self._devCtrl.name

        for k in self.__dataclass_fields__.keys():
            if k in self.__dict__:
                yield k, self.__dict__[k]


class DeviceProxyWrapper():
    ''' Encapsulates a pointer to OperationalDeviceProxy on the c++ side that needs to be
        freed when DeviceProxyWrapper goes out of scope. There is a potential issue where
        if this is copied around that a double free will occure, but how this is used today
        that is not an issue that needs to be accounted for and it will become very apparent
        if that happens.
    '''

    def __init__(self, deviceProxy: ctypes.c_void_p, dmLib=None):
        self._deviceProxy = deviceProxy
        self._dmLib = dmLib

    def __del__(self):
        if (self._dmLib is not None and hasattr(builtins, 'chipStack') and builtins.chipStack is not None):
            # This destructor is called from any threading context, including on the Matter threading context.
            # So, we cannot call chipStack.Call or chipStack.CallAsync which waits for the posted work to
            # actually be executed. Instead, we just post/schedule the work and move on.
            builtins.chipStack.PostTaskOnChipThread(lambda: self._dmLib.pychip_FreeOperationalDeviceProxy(self._deviceProxy))

    @property
    def deviceProxy(self) -> ctypes.c_void_p:
        return self._deviceProxy

    @property
    def localSessionId(self) -> int:
        self._dmLib.pychip_GetLocalSessionId.argtypes = [ctypes.c_void_p, POINTER(ctypes.c_uint16)]
        self._dmLib.pychip_GetLocalSessionId.restype = PyChipError

        localSessionId = ctypes.c_uint16(0)

        builtins.chipStack.Call(
            lambda: self._dmLib.pychip_GetLocalSessionId(self._deviceProxy, pointer(localSessionId))
        ).raise_on_error()

        return localSessionId.value

    @property
    def numTotalSessions(self) -> int:
        self._dmLib.pychip_GetNumSessionsToPeer.argtypes = [ctypes.c_void_p, POINTER(ctypes.c_uint32)]
        self._dmLib.pychip_GetNumSessionsToPeer.restype = PyChipError

        numSessions = ctypes.c_uint32(0)

        builtins.chipStack.Call(
            lambda: self._dmLib.pychip_GetNumSessionsToPeer(self._deviceProxy, pointer(numSessions))
        ).raise_on_error()

        return numSessions.value

    @property
    def attestationChallenge(self) -> bytes:
        self._dmLib.pychip_GetAttestationChallenge.argtypes = (c_void_p, POINTER(c_uint8), POINTER(c_size_t))
        self._dmLib.pychip_GetAttestationChallenge.restype = PyChipError

        # this buffer is overly large, but we shall resize
        size = 64
        buf = ctypes.c_uint8(size)
        csize = ctypes.c_size_t(size)
        builtins.chipStack.Call(
            lambda: self._dmLib.pychip_GetAttestationChallenge(self._deviceProxy, buf, ctypes.byref(csize))
        ).raise_on_error()

        resize(buf, csize.value)

        return bytes(buf)


DiscoveryFilterType = discovery.FilterType


class ChipDeviceControllerBase():
    activeList = set()

    def __init__(self, name: str = ''):
        self.state = DCState.NOT_INITIALIZED
        self.devCtrl = None
        self._ChipStack = builtins.chipStack
        self._dmLib = None

        self._InitLib()

        devCtrl = c_void_p(None)

        self.devCtrl = devCtrl
        self.name = name

        self._Cluster = ChipClusters(builtins.chipStack)
        self._Cluster.InitLib(self._dmLib)

    def _set_dev_ctrl(self, devCtrl):
        def HandleCommissioningComplete(nodeid, err):
            if err.is_success:
                print("Commissioning complete")
            else:
                print("Failed to commission: {}".format(err))

            self.state = DCState.IDLE
            self._ChipStack.callbackRes = err
            self._ChipStack.commissioningEventRes = err
            if self._dmLib.pychip_TestCommissionerUsed():
                self._ChipStack.commissioningEventRes = self._dmLib.pychip_GetCompletionError()
            self._ChipStack.commissioningCompleteEvent.set()
            self._ChipStack.completeEvent.set()

        def HandleOpenWindowComplete(nodeid: int, setupPinCode: int, manualCode: str, setupCode: str, err: PyChipError) -> None:
            if err.is_success:
                print("Open Commissioning Window complete setting nodeid {} pincode to {}".format(nodeid, setupPinCode))
                self._ChipStack.openCommissioningWindowPincode[nodeid] = CommissioningParameters(
                    setupPinCode=setupPinCode, setupManualCode=manualCode.decode(), setupQRCode=setupCode.decode())
            else:
                print("Failed to open commissioning window: {}".format(err))

            self._ChipStack.callbackRes = err
            self._ChipStack.completeEvent.set()

        def HandleUnpairDeviceComplete(nodeid: int, err: PyChipError):
            if err.is_success:
                print("Succesfully unpaired device with nodeid {}".format(nodeid))
            else:
                print("Failed to unpair device: {}".format(err))

            self._ChipStack.callbackRes = err
            self._ChipStack.completeEvent.set()

        def HandlePASEEstablishmentComplete(err: PyChipError):
            if not err.is_success:
                print("Failed to establish secure session to device: {}".format(err))
                self._ChipStack.callbackRes = err.to_exception()
            else:
                print("Established secure session with Device")

            if self.state != DCState.COMMISSIONING:
                # During Commissioning, HandlePASEEstablishmentComplete will also be called,
                # in this case the async operation should be marked as finished by
                # HandleCommissioningComplete instead this function.
                self.state = DCState.IDLE
                self._ChipStack.completeEvent.set()
            else:
                # When commissioning, getting an error during key exhange
                # needs to unblock the entire commissioning flow.
                if not err.is_success:
                    HandleCommissioningComplete(0, err)

        self.devCtrl = devCtrl

        self.cbHandlePASEEstablishmentCompleteFunct = _DevicePairingDelegate_OnPairingCompleteFunct(
            HandlePASEEstablishmentComplete)
        self._dmLib.pychip_ScriptDevicePairingDelegate_SetKeyExchangeCallback(
            self.devCtrl, self.cbHandlePASEEstablishmentCompleteFunct)

        self.cbHandleCommissioningCompleteFunct = _DevicePairingDelegate_OnCommissioningCompleteFunct(
            HandleCommissioningComplete)
        self._dmLib.pychip_ScriptDevicePairingDelegate_SetCommissioningCompleteCallback(
            self.devCtrl, self.cbHandleCommissioningCompleteFunct)

        self.cbHandleOpenWindowCompleteFunct = _DevicePairingDelegate_OnOpenWindowCompleteFunct(
            HandleOpenWindowComplete)
        self._dmLib.pychip_ScriptDevicePairingDelegate_SetOpenWindowCompleteCallback(
            self.devCtrl, self.cbHandleOpenWindowCompleteFunct)

        self.cbHandleDeviceUnpairCompleteFunct = _DeviceUnpairingCompleteFunct(HandleUnpairDeviceComplete)

        self.state = DCState.IDLE
        self._isActive = True
        # Validate FabricID/NodeID followed from NOC Chain
        self._fabricId = self.GetFabricIdInternal()
        self._nodeId = self.GetNodeIdInternal()

    def _finish_init(self):
        self.state = DCState.IDLE
        self._isActive = True

        ChipDeviceController.activeList.add(self)

    @property
    def fabricAdmin(self) -> FabricAdmin.FabricAdmin:
        return self._fabricAdmin

    @property
    def nodeId(self) -> int:
        return self._nodeId

    @property
    def fabricId(self) -> int:
        return self._fabricId

    @property
    def name(self) -> str:
        return self._name

    @name.setter
    def name(self, new_name: str):
        self._name = new_name

    @property
    def isActive(self) -> bool:
        return self._isActive

    def Shutdown(self):
        ''' Shuts down this controller and reclaims any used resources, including the bound
            C++ constructor instance in the SDK.
        '''
        if (self._isActive):
            if self.devCtrl is not None:
                self._ChipStack.Call(
                    lambda: self._dmLib.pychip_DeviceController_DeleteDeviceController(
                        self.devCtrl)
                ).raise_on_error()
                self.devCtrl = None

            ChipDeviceController.activeList.remove(self)
            self._isActive = False

    def ShutdownAll():
        ''' Shut down all active controllers and reclaim any used resources.
        '''
        #
        # We want a shallow copy here since it would other create new instances
        # of the controllers in the list.
        #
        # We need a copy since we're going to walk through the list and shutdown
        # each controller, which in turn, will remove themselves from the active list.
        #
        # We cannot do that while iterating through the original list.
        #
        activeList = copy.copy(ChipDeviceController.activeList)

        for controller in activeList:
            controller.Shutdown()

        ChipDeviceController.activeList.clear()

    def CheckIsActive(self):
        if (not self._isActive):
            raise RuntimeError(
                "DeviceCtrl instance was already shutdown previously!")

    def __del__(self):
        self.Shutdown()

    def IsConnected(self):
        self.CheckIsActive()

        return self._ChipStack.Call(
            lambda: self._dmLib.pychip_DeviceController_IsConnected(
                self.devCtrl)
        )

    def ConnectBLE(self, discriminator, setupPinCode, nodeid):
        self.CheckIsActive()

        self._ChipStack.commissioningCompleteEvent.clear()

        self.state = DCState.COMMISSIONING
        self._ChipStack.CallAsync(
            lambda: self._dmLib.pychip_DeviceController_ConnectBLE(
                self.devCtrl, discriminator, setupPinCode, nodeid)
        ).raise_on_error()
        if not self._ChipStack.commissioningCompleteEvent.isSet():
            # Error 50 is a timeout
            return False
        return self._ChipStack.commissioningEventRes.is_success

    def UnpairDevice(self, nodeid: int):
        self.CheckIsActive()

        return self._ChipStack.CallAsync(
            lambda: self._dmLib.pychip_DeviceController_UnpairDevice(
                self.devCtrl, nodeid, self.cbHandleDeviceUnpairCompleteFunct)
        ).raise_on_error()

    def CloseBLEConnection(self):
        self.CheckIsActive()

        self._ChipStack.Call(
            lambda: self._dmLib.pychip_DeviceCommissioner_CloseBleConnection(
                self.devCtrl)
        ).raise_on_error()

    def ExpireSessions(self, nodeid):
        """Close all sessions with `nodeid` (if any existed) so that sessions get re-established.

        This is needed to properly handle operations that invalidate a node's state, such as
        UpdateNOC.

        WARNING: ONLY CALL THIS IF YOU UNDERSTAND THE SIDE-EFFECTS
        """
        self.CheckIsActive()

        self._ChipStack.Call(lambda: self._dmLib.pychip_ExpireSessions(self.devCtrl, nodeid)).raise_on_error()

    # TODO: This needs to be called MarkSessionDefunct
    def CloseSession(self, nodeid):
        self.CheckIsActive()

        self._ChipStack.Call(
            lambda: self._dmLib.pychip_DeviceController_CloseSession(
                self.devCtrl, nodeid)
        ).raise_on_error()

    def EstablishPASESessionBLE(self, setupPinCode: int, discriminator: int, nodeid: int):
        self.CheckIsActive()

        self.state = DCState.RENDEZVOUS_ONGOING
        return self._ChipStack.CallAsync(
            lambda: self._dmLib.pychip_DeviceController_EstablishPASESessionBLE(
                self.devCtrl, setupPinCode, discriminator, nodeid)
        )

    def EstablishPASESessionIP(self, ipaddr: str, setupPinCode: int, nodeid: int):
        self.CheckIsActive()

        self.state = DCState.RENDEZVOUS_ONGOING
        return self._ChipStack.CallAsync(
            lambda: self._dmLib.pychip_DeviceController_EstablishPASESessionIP(
                self.devCtrl, ipaddr.encode("utf-8"), setupPinCode, nodeid)
        )

    def GetTestCommissionerUsed(self):
        return self._ChipStack.Call(
            lambda: self._dmLib.pychip_TestCommissionerUsed()
        )

    def ResetTestCommissioner(self):
        self._dmLib.pychip_ResetCommissioningTests()

    def SetTestCommissionerSimulateFailureOnStage(self, stage: int):
        return self._dmLib.pychip_SetTestCommissionerSimulateFailureOnStage(
            stage)

    def SetTestCommissionerSimulateFailureOnReport(self, stage: int):
        return self._dmLib.pychip_SetTestCommissionerSimulateFailureOnReport(
            stage)

    def SetTestCommissionerPrematureCompleteAfter(self, stage: int):
        return self._dmLib.pychip_SetTestCommissionerPrematureCompleteAfter(
            stage)

    def CheckTestCommissionerCallbacks(self):
        return self._ChipStack.Call(
            lambda: self._dmLib.pychip_TestCommissioningCallbacks()
        )

    def CheckTestCommissionerPaseConnection(self, nodeid):
        return self._dmLib.pychip_TestPaseConnection(nodeid)

    def NOCChainCallback(self, nocChain):
        self._ChipStack.callbackRes = nocChain
        self._ChipStack.completeEvent.set()
        return

    def ResolveNode(self, nodeid):
        self.CheckIsActive()

        self.GetConnectedDeviceSync(nodeid, allowPASE=False)

    def GetAddressAndPort(self, nodeid):
        self.CheckIsActive()

        address = create_string_buffer(64)
        port = c_uint16(0)

        # Intentially return None instead of raising exceptions on error
        error = self._ChipStack.Call(
            lambda: self._dmLib.pychip_DeviceController_GetAddressAndPort(
                self.devCtrl, nodeid, address, 64, pointer(port))
        )

        return (address.value.decode(), port.value) if error == 0 else None

    def DiscoverCommissionableNodes(self, filterType: discovery.FilterType = discovery.FilterType.NONE, filter: typing.Any = None,
                                    stopOnFirst: bool = False, timeoutSecond: int = 5) -> typing.Union[None, CommissionableNode, typing.List[CommissionableNode]]:
        ''' Discover commissionable nodes via DNS-SD with specified filters.
            Supported filters are:

                discovery.FilterType.NONE
                discovery.FilterType.SHORT_DISCRIMINATOR
                discovery.FilterType.LONG_DISCRIMINATOR
                discovery.FilterType.VENDOR_ID
                discovery.FilterType.DEVICE_TYPE
                discovery.FilterType.COMMISSIONING_MODE
                discovery.FilterType.INSTANCE_NAME
                discovery.FilterType.COMMISSIONER
                discovery.FilterType.COMPRESSED_FABRIC_ID

            This function will always return a list of CommissionableDevice. When stopOnFirst is set, this function will return when at least one device is discovered or on timeout.
        '''
        self.CheckIsActive()

        if isinstance(filter, int):
            filter = str(filter)

        self._ChipStack.Call(
            lambda: self._dmLib.pychip_DeviceController_DiscoverCommissionableNodes(
                self.devCtrl, int(filterType), str(filter).encode("utf-8") + b"\x00")).raise_on_error()

        if timeoutSecond != 0:
            if stopOnFirst:
                target = time.time() + timeoutSecond
                while time.time() < target:
                    if self._ChipStack.Call(
                            lambda: self._dmLib.pychip_DeviceController_HasDiscoveredCommissionableNode(self.devCtrl)):
                        break
                    time.sleep(0.1)
            else:
                time.sleep(timeoutSecond)

        return self.GetDiscoveredDevices()

    def DiscoverCommissionableNodesLongDiscriminator(self, long_discriminator):
        ''' Deprecated, use DiscoverCommissionableNodes
        '''
        self.CheckIsActive()

        self._ChipStack.Call(
            lambda: self._dmLib.pychip_DeviceController_DiscoverCommissionableNodesLongDiscriminator(
                self.devCtrl, long_discriminator)
        ).raise_on_error()

    def DiscoverCommissionableNodesShortDiscriminator(self, short_discriminator):
        ''' Deprecated, use DiscoverCommissionableNodes
        '''
        self.CheckIsActive()

        self._ChipStack.Call(
            lambda: self._dmLib.pychip_DeviceController_DiscoverCommissionableNodesShortDiscriminator(
                self.devCtrl, short_discriminator)
        ).raise_on_error()

    def DiscoverCommissionableNodesVendor(self, vendor):
        ''' Deprecated, use DiscoverCommissionableNodes
        '''
        self.CheckIsActive()

        self._ChipStack.Call(
            lambda: self._dmLib.pychip_DeviceController_DiscoverCommissionableNodesVendor(
                self.devCtrl, vendor)
        ).raise_on_error()

    def DiscoverCommissionableNodesDeviceType(self, device_type):
        ''' Deprecated, use DiscoverCommissionableNodes
        '''
        self.CheckIsActive()

        self._ChipStack.Call(
            lambda: self._dmLib.pychip_DeviceController_DiscoverCommissionableNodesDeviceType(
                self.devCtrl, device_type)
        ).raise_on_error()

    def DiscoverCommissionableNodesCommissioningEnabled(self):
        ''' Deprecated, use DiscoverCommissionableNodes
        '''
        self.CheckIsActive()

        self._ChipStack.Call(
            lambda: self._dmLib.pychip_DeviceController_DiscoverCommissionableNodesCommissioningEnabled(
                self.devCtrl)
        ).raise_on_error()

    def PrintDiscoveredDevices(self):
        ''' Deprecated, use GetCommissionableNodes
        '''
        self.CheckIsActive()

        self._ChipStack.Call(
            lambda: self._dmLib.pychip_DeviceController_PrintDiscoveredDevices(
                self.devCtrl)
        )

    def GetDiscoveredDevices(self):
        def GetDevices(devCtrl):
            devices = []

            @_ChipDeviceController_IterateDiscoveredCommissionableNodesFunct
            def HandleDevice(deviceJson, deviceJsonLen):
                jsonStr = ctypes.string_at(deviceJson, deviceJsonLen).decode("utf-8")
                device = dacite.from_dict(data_class=CommissionableNode, data=json.loads(jsonStr))
                device.SetDeviceController(devCtrl)
                devices.append(device)

            self._dmLib.pychip_DeviceController_IterateDiscoveredCommissionableNodes(devCtrl.devCtrl, HandleDevice)
            return devices

        return self._ChipStack.Call(lambda: GetDevices(self))

    def GetIPForDiscoveredDevice(self, idx, addrStr, length):
        self.CheckIsActive()

        return self._ChipStack.Call(
            lambda: self._dmLib.pychip_DeviceController_GetIPForDiscoveredDevice(
                self.devCtrl, idx, addrStr, length)
        )

    def DiscoverAllCommissioning(self):
        ''' Deprecated, use DiscoverCommissionableNodes
        '''
        self.CheckIsActive()

        self._ChipStack.Call(
            lambda: self._dmLib.pychip_DeviceController_DiscoverAllCommissionableNodes(
                self.devCtrl)
        ).raise_on_error()

    def OpenCommissioningWindow(self, nodeid: int, timeout: int, iteration: int,
                                discriminator: int, option: int) -> CommissioningParameters:
        self.CheckIsActive()
        self._ChipStack.CallAsync(
            lambda: self._dmLib.pychip_DeviceController_OpenCommissioningWindow(
                self.devCtrl, nodeid, timeout, iteration, discriminator, option)
        ).raise_on_error()
        self._ChipStack.callbackRes.raise_on_error()
        return self._ChipStack.openCommissioningWindowPincode[nodeid]

    def GetCompressedFabricId(self):
        self.CheckIsActive()

        fabricid = c_uint64(0)

        self._ChipStack.Call(
            lambda: self._dmLib.pychip_DeviceController_GetCompressedFabricId(
                self.devCtrl, pointer(fabricid))
        ).raise_on_error()

        return fabricid.value

    def GetFabricIdInternal(self):
        """Get the fabric ID from the object. Only used to validate cached value from property."""
        self.CheckIsActive()

        fabricid = c_uint64(0)

        self._ChipStack.Call(
            lambda: self._dmLib.pychip_DeviceController_GetFabricId(
                self.devCtrl, pointer(fabricid))
        ).raise_on_error()

        return fabricid.value

    def GetNodeIdInternal(self) -> int:
        """Get the node ID from the object. Only used to validate cached value from property."""
        self.CheckIsActive()

        nodeid = c_uint64(0)

        self._ChipStack.Call(
            lambda: self._dmLib.pychip_DeviceController_GetNodeId(
                self.devCtrl, pointer(nodeid))
        ).raise_on_error()

        return nodeid.value

    def GetClusterHandler(self):
        self.CheckIsActive()

        return self._Cluster

    def GetConnectedDeviceSync(self, nodeid, allowPASE=True, timeoutMs: int = None):
        ''' Returns DeviceProxyWrapper upon success.'''
        self.CheckIsActive()

        returnDevice = c_void_p(None)
        returnErr = None
        deviceAvailableCV = threading.Condition()

        @_DeviceAvailableFunct
        def DeviceAvailableCallback(device, err):
            nonlocal returnDevice
            nonlocal returnErr
            nonlocal deviceAvailableCV
            with deviceAvailableCV:
                returnDevice = c_void_p(device)
                returnErr = err
                deviceAvailableCV.notify_all()

        if allowPASE:
            res = self._ChipStack.Call(lambda: self._dmLib.pychip_GetDeviceBeingCommissioned(
                self.devCtrl, nodeid, byref(returnDevice)), timeoutMs)
            if res.is_success:
                print('Using PASE connection')
                return DeviceProxyWrapper(returnDevice)

        self._ChipStack.Call(lambda: self._dmLib.pychip_GetConnectedDeviceByNodeId(
            self.devCtrl, nodeid, DeviceAvailableCallback), timeoutMs).raise_on_error()

        # The callback might have been received synchronously (during self._ChipStack.Call()).
        # Check if the device is already set before waiting for the callback.
        if returnDevice.value is None:
            with deviceAvailableCV:
                timeout = None
                if (timeoutMs):
                    timeout = float(timeoutMs) / 1000

                ret = deviceAvailableCV.wait(timeout)
                if ret is False:
                    raise TimeoutError("Timed out waiting for DNS-SD resolution")

        if returnDevice.value is None:
            returnErr.raise_on_error()

        return DeviceProxyWrapper(returnDevice, self._dmLib)

    def ComputeRoundTripTimeout(self, nodeid, upperLayerProcessingTimeoutMs: int = 0):
        ''' Returns a computed timeout value based on the round-trip time it takes for the peer at the other end of the session to
            receive a message, process it and send it back. This is computed based on the session type, the type of transport, sleepy
            characteristics of the target and a caller-provided value for the time it takes to process a message at the upper layer on
            the target For group sessions.

            This will result in a session being established if one wasn't already.
        '''
        device = self.GetConnectedDeviceSync(nodeid)
        res = self._ChipStack.Call(lambda: self._dmLib.pychip_DeviceProxy_ComputeRoundTripTimeout(
            device.deviceProxy, upperLayerProcessingTimeoutMs))
        return res

    async def SendCommand(self, nodeid: int, endpoint: int, payload: ClusterObjects.ClusterCommand, responseType=None, timedRequestTimeoutMs: typing.Union[None, int] = None, interactionTimeoutMs: typing.Union[None, int] = None, busyWaitMs: typing.Union[None, int] = None):
        '''
        Send a cluster-object encapsulated command to a node and get returned a future that can be awaited upon to receive the response.
        If a valid responseType is passed in, that will be used to deserialize the object. If not, the type will be automatically deduced
        from the metadata received over the wire.

        timedWriteTimeoutMs: Timeout for a timed invoke request. Omit or set to 'None' to indicate a non-timed request.
        interactionTimeoutMs: Overall timeout for the interaction. Omit or set to 'None' to have the SDK automatically compute the right
                              timeout value based on transport characteristics as well as the responsiveness of the target.
        '''
        self.CheckIsActive()

        eventLoop = asyncio.get_running_loop()
        future = eventLoop.create_future()

        device = self.GetConnectedDeviceSync(nodeid, timeoutMs=interactionTimeoutMs)
        ClusterCommand.SendCommand(
            future, eventLoop, responseType, device.deviceProxy, ClusterCommand.CommandPath(
                EndpointId=endpoint,
                ClusterId=payload.cluster_id,
                CommandId=payload.command_id,
            ), payload, timedRequestTimeoutMs=timedRequestTimeoutMs, interactionTimeoutMs=interactionTimeoutMs, busyWaitMs=busyWaitMs).raise_on_error()
        return await future

    def SendGroupCommand(self, groupid: int, payload: ClusterObjects.ClusterCommand, busyWaitMs: typing.Union[None, int] = None):
        '''
        Send a group cluster-object encapsulated command to a group_id and get returned a future that can be awaited upon to get confirmation command was sent.
        '''
        self.CheckIsActive()

        ClusterCommand.SendGroupCommand(
            groupid, self.devCtrl, payload, busyWaitMs=busyWaitMs).raise_on_error()

        # None is the expected return for sending group commands.
        return None

    async def WriteAttribute(self, nodeid: int, attributes: typing.List[typing.Tuple[int, ClusterObjects.ClusterAttributeDescriptor, int]], timedRequestTimeoutMs: typing.Union[None, int] = None, interactionTimeoutMs: typing.Union[None, int] = None, busyWaitMs: typing.Union[None, int] = None):
        '''
        Write a list of attributes on a target node.

        nodeId: Target's Node ID
        timedWriteTimeoutMs: Timeout for a timed write request. Omit or set to 'None' to indicate a non-timed request.
        attributes: A list of tuples of type (endpoint, cluster-object):
        interactionTimeoutMs: Overall timeout for the interaction. Omit or set to 'None' to have the SDK automatically compute the right
                              timeout value based on transport characteristics as well as the responsiveness of the target.

        E.g
            (1, Clusters.UnitTesting.Attributes.XYZAttribute('hello')) -- Write 'hello' to the XYZ attribute on the test cluster to endpoint 1
        '''
        self.CheckIsActive()

        eventLoop = asyncio.get_running_loop()
        future = eventLoop.create_future()

        device = self.GetConnectedDeviceSync(nodeid, timeoutMs=interactionTimeoutMs)

        attrs = []
        for v in attributes:
            if len(v) == 2:
                attrs.append(ClusterAttribute.AttributeWriteRequest(
                    v[0], v[1], 0, 0, v[1].value))
            else:
                attrs.append(ClusterAttribute.AttributeWriteRequest(
                    v[0], v[1], v[2], 1, v[1].value))

        ClusterAttribute.WriteAttributes(
            future, eventLoop, device.deviceProxy, attrs, timedRequestTimeoutMs=timedRequestTimeoutMs, interactionTimeoutMs=interactionTimeoutMs, busyWaitMs=busyWaitMs).raise_on_error()
        return await future

    def WriteGroupAttribute(
            self, groupid: int, attributes: typing.List[typing.Tuple[ClusterObjects.ClusterAttributeDescriptor, int]], busyWaitMs: typing.Union[None, int] = None):
        '''
        Write a list of attributes on a target group.

        groupid: Group ID to send write attribute to.
        attributes: A list of tuples of type (cluster-object, data-version). The data-version can be omitted.

        E.g
            (Clusters.UnitTesting.Attributes.XYZAttribute('hello'), 1) -- Group Write 'hello' with data version 1
        '''
        self.CheckIsActive()

        attrs = []
        invalid_endpoint = 0xFFFF
        for v in attributes:
            if len(v) == 2:
                attrs.append(ClusterAttribute.AttributeWriteRequest(
                    invalid_endpoint, v[0], v[1], 1, v[0].value))
            else:
                attrs.append(ClusterAttribute.AttributeWriteRequest(
                    invalid_endpoint, v[0], 0, 0, v[0].value))

        ClusterAttribute.WriteGroupAttributes(
            groupid, self.devCtrl, attrs, busyWaitMs=busyWaitMs).raise_on_error()

        # An empty list is the expected return for sending group write attribute.
        return []

    def _parseAttributePathTuple(self, pathTuple: typing.Union[
        None,  # Empty tuple, all wildcard
        typing.Tuple[int],  # Endpoint
        # Wildcard endpoint, Cluster id present
        typing.Tuple[typing.Type[ClusterObjects.Cluster]],
        # Wildcard endpoint, Cluster + Attribute present
        typing.Tuple[typing.Type[ClusterObjects.ClusterAttributeDescriptor]],
        # Wildcard attribute id
        typing.Tuple[int, typing.Type[ClusterObjects.Cluster]],
        # Concrete path
        typing.Tuple[int, typing.Type[ClusterObjects.ClusterAttributeDescriptor]]
    ]):
        endpoint = None
        cluster = None
        attribute = None

        if pathTuple == ('*') or pathTuple == ():
            # Wildcard
            pass
        elif not isinstance(pathTuple, tuple):
            if isinstance(pathTuple, int):
                endpoint = pathTuple
            elif issubclass(pathTuple, ClusterObjects.Cluster):
                cluster = pathTuple
            elif issubclass(pathTuple, ClusterObjects.ClusterAttributeDescriptor):
                attribute = pathTuple
            else:
                raise ValueError("Unsupported Attribute Path")
        else:
            # endpoint + (cluster) attribute / endpoint + cluster
            endpoint = pathTuple[0]
            if issubclass(pathTuple[1], ClusterObjects.Cluster):
                cluster = pathTuple[1]
            elif issubclass(pathTuple[1], ClusterAttribute.ClusterAttributeDescriptor):
                attribute = pathTuple[1]
            else:
                raise ValueError("Unsupported Attribute Path")
        return ClusterAttribute.AttributePath(
            EndpointId=endpoint, Cluster=cluster, Attribute=attribute)

    def _parseDataVersionFilterTuple(self, pathTuple: typing.List[typing.Tuple[int, typing.Type[ClusterObjects.Cluster], int]]):
        endpoint = None
        cluster = None

        # endpoint + (cluster) attribute / endpoint + cluster
        endpoint = pathTuple[0]
        if issubclass(pathTuple[1], ClusterObjects.Cluster):
            cluster = pathTuple[1]
        else:
            raise ValueError("Unsupported Cluster Path")
        dataVersion = pathTuple[2]
        return ClusterAttribute.DataVersionFilter(
            EndpointId=endpoint, Cluster=cluster, DataVersion=dataVersion)

    def _parseEventPathTuple(self, pathTuple: typing.Union[
        None,  # Empty tuple, all wildcard
        typing.Tuple[str, int],  # all wildcard with urgency set
        typing.Tuple[int, int],  # Endpoint,
        # Wildcard endpoint, Cluster id present
        typing.Tuple[typing.Type[ClusterObjects.Cluster], int],
        # Wildcard endpoint, Cluster + Event present
        typing.Tuple[typing.Type[ClusterObjects.ClusterEvent], int],
        # Wildcard event id
        typing.Tuple[int, typing.Type[ClusterObjects.Cluster], int],
        # Concrete path
        typing.Tuple[int,
                     typing.Type[ClusterObjects.ClusterEvent], int]
    ]):
        endpoint = None
        cluster = None
        event = None
        urgent = False
        if pathTuple in [('*'), ()]:
            # Wildcard
            pass
        elif not isinstance(pathTuple, tuple):
            print(type(pathTuple))
            if isinstance(pathTuple, int):
                endpoint = pathTuple
            elif issubclass(pathTuple, ClusterObjects.Cluster):
                cluster = pathTuple
            elif issubclass(pathTuple, ClusterObjects.ClusterEvent):
                event = pathTuple
            else:
                raise ValueError("Unsupported Event Path")
        else:
            if pathTuple[0] == '*':
                urgent = pathTuple[-1]
                pass
            else:
                # endpoint + (cluster) event / endpoint + cluster
                endpoint = pathTuple[0]
                if issubclass(pathTuple[1], ClusterObjects.Cluster):
                    cluster = pathTuple[1]
                elif issubclass(pathTuple[1], ClusterAttribute.ClusterEvent):
                    event = pathTuple[1]
                else:
                    raise ValueError("Unsupported Attribute Path")
                urgent = pathTuple[-1]
        return ClusterAttribute.EventPath(
            EndpointId=endpoint, Cluster=cluster, Event=event, Urgent=urgent)

    async def Read(self, nodeid: int, attributes: typing.List[typing.Union[
        None,  # Empty tuple, all wildcard
        typing.Tuple[int],  # Endpoint
        # Wildcard endpoint, Cluster id present
        typing.Tuple[typing.Type[ClusterObjects.Cluster]],
        # Wildcard endpoint, Cluster + Attribute present
        typing.Tuple[typing.Type[ClusterObjects.ClusterAttributeDescriptor]],
        # Wildcard attribute id
        typing.Tuple[int, typing.Type[ClusterObjects.Cluster]],
        # Concrete path
        typing.Tuple[int, typing.Type[ClusterObjects.ClusterAttributeDescriptor]]
    ]] = None, dataVersionFilters: typing.List[typing.Tuple[int, typing.Type[ClusterObjects.Cluster], int]] = None, events: typing.List[typing.Union[
        None,  # Empty tuple, all wildcard
        typing.Tuple[str, int],  # all wildcard with urgency set
        typing.Tuple[int, int],  # Endpoint,
        # Wildcard endpoint, Cluster id present
        typing.Tuple[typing.Type[ClusterObjects.Cluster], int],
        # Wildcard endpoint, Cluster + Event present
        typing.Tuple[typing.Type[ClusterObjects.ClusterEvent], int],
        # Wildcard event id
        typing.Tuple[int, typing.Type[ClusterObjects.Cluster], int],
        # Concrete path
        typing.Tuple[int,
                     typing.Type[ClusterObjects.ClusterEvent], int]
    ]] = None,
            eventNumberFilter: typing.Optional[int] = None, returnClusterObject: bool = False, reportInterval: typing.Tuple[int, int] = None, fabricFiltered: bool = True, keepSubscriptions: bool = False):
        '''
        Read a list of attributes and/or events from a target node

        nodeId: Target's Node ID
        attributes: A list of tuples of varying types depending on the type of read being requested:
            (endpoint, Clusters.ClusterA.AttributeA):   Endpoint = specific,    Cluster = specific,   Attribute = specific
            (endpoint, Clusters.ClusterA):              Endpoint = specific,    Cluster = specific,   Attribute = *
            (Clusters.ClusterA.AttributeA):             Endpoint = *,           Cluster = specific,   Attribute = specific
            endpoint:                                   Endpoint = specific,    Cluster = *,          Attribute = *
            Clusters.ClusterA:                          Endpoint = *,           Cluster = specific,   Attribute = *
            '*' or ():                                  Endpoint = *,           Cluster = *,          Attribute = *

            The cluster and attributes specified above are to be selected from the generated cluster objects.

            e.g.
                ReadAttribute(1, [ 1 ] ) -- case 4 above.
                ReadAttribute(1, [ Clusters.BasicInformation ] ) -- case 5 above.
                ReadAttribute(1, [ (1, Clusters.BasicInformation.Attributes.Location ] ) -- case 1 above.

        dataVersionFilters: A list of tuples of (endpoint, cluster, data version).

        events: A list of tuples of varying types depending on the type of read being requested:
            (endpoint, Clusters.ClusterA.EventA, urgent):       Endpoint = specific,    Cluster = specific,   Event = specific, Urgent = True/False
            (endpoint, Clusters.ClusterA, urgent):              Endpoint = specific,    Cluster = specific,   Event = *, Urgent = True/False
            (Clusters.ClusterA.EventA, urgent):                 Endpoint = *,           Cluster = specific,   Event = specific, Urgent = True/False
            endpoint:                                   Endpoint = specific,    Cluster = *,          Event = *, Urgent = True/False
            Clusters.ClusterA:                          Endpoint = *,           Cluster = specific,   Event = *, Urgent = True/False
            '*' or ():                                  Endpoint = *,           Cluster = *,          Event = *, Urgent = True/False

        eventNumberFilter: Optional minimum event number filter.

        returnClusterObject: This returns the data as consolidated cluster objects, with all attributes for a cluster inside
                             a single cluster-wide cluster object.

        reportInterval: A tuple of two int-s for (MinIntervalFloor, MaxIntervalCeiling). Used by establishing subscriptions.
            When not provided, a read request will be sent.
        '''
        self.CheckIsActive()

        eventLoop = asyncio.get_running_loop()
        future = eventLoop.create_future()

        device = self.GetConnectedDeviceSync(nodeid)
        attributePaths = [self._parseAttributePathTuple(
            v) for v in attributes] if attributes else None
        clusterDataVersionFilters = [self._parseDataVersionFilterTuple(
            v) for v in dataVersionFilters] if dataVersionFilters else None
        eventPaths = [self._parseEventPathTuple(
            v) for v in events] if events else None

        ClusterAttribute.Read(future=future, eventLoop=eventLoop, device=device.deviceProxy, devCtrl=self, attributes=attributePaths, dataVersionFilters=clusterDataVersionFilters, events=eventPaths, eventNumberFilter=eventNumberFilter, returnClusterObject=returnClusterObject,
                              subscriptionParameters=ClusterAttribute.SubscriptionParameters(reportInterval[0], reportInterval[1]) if reportInterval else None, fabricFiltered=fabricFiltered, keepSubscriptions=keepSubscriptions).raise_on_error()
        return await future

    async def ReadAttribute(self, nodeid: int, attributes: typing.List[typing.Union[
        None,  # Empty tuple, all wildcard
        typing.Tuple[int],  # Endpoint
        # Wildcard endpoint, Cluster id present
        typing.Tuple[typing.Type[ClusterObjects.Cluster]],
        # Wildcard endpoint, Cluster + Attribute present
        typing.Tuple[typing.Type[ClusterObjects.ClusterAttributeDescriptor]],
        # Wildcard attribute id
        typing.Tuple[int, typing.Type[ClusterObjects.Cluster]],
        # Concrete path
        typing.Tuple[int, typing.Type[ClusterObjects.ClusterAttributeDescriptor]]
    ]], dataVersionFilters: typing.List[typing.Tuple[int, typing.Type[ClusterObjects.Cluster], int]] = None, returnClusterObject: bool = False, reportInterval: typing.Tuple[int, int] = None, fabricFiltered: bool = True, keepSubscriptions: bool = False):
        '''
        Read a list of attributes from a target node, this is a wrapper of DeviceController.Read()

        nodeId: Target's Node ID
        attributes: A list of tuples of varying types depending on the type of read being requested:
            (endpoint, Clusters.ClusterA.AttributeA):   Endpoint = specific,    Cluster = specific,   Attribute = specific
            (endpoint, Clusters.ClusterA):              Endpoint = specific,    Cluster = specific,   Attribute = *
            (Clusters.ClusterA.AttributeA):             Endpoint = *,           Cluster = specific,   Attribute = specific
            endpoint:                                   Endpoint = specific,    Cluster = *,          Attribute = *
            Clusters.ClusterA:                          Endpoint = *,           Cluster = specific,   Attribute = *
            '*' or ():                                  Endpoint = *,           Cluster = *,          Attribute = *

            The cluster and attributes specified above are to be selected from the generated cluster objects.

            e.g.
                ReadAttribute(1, [ 1 ] ) -- case 4 above.
                ReadAttribute(1, [ Clusters.BasicInformation ] ) -- case 5 above.
                ReadAttribute(1, [ (1, Clusters.BasicInformation.Attributes.Location ] ) -- case 1 above.

        returnClusterObject: This returns the data as consolidated cluster objects, with all attributes for a cluster inside
                             a single cluster-wide cluster object.

        reportInterval: A tuple of two int-s for (MinIntervalFloor, MaxIntervalCeiling). Used by establishing subscriptions.
            When not provided, a read request will be sent.
        '''
        res = await self.Read(nodeid, attributes=attributes, dataVersionFilters=dataVersionFilters, returnClusterObject=returnClusterObject, reportInterval=reportInterval, fabricFiltered=fabricFiltered, keepSubscriptions=keepSubscriptions)
        if isinstance(res, ClusterAttribute.SubscriptionTransaction):
            return res
        else:
            return res.attributes

    async def ReadEvent(self, nodeid: int, events: typing.List[typing.Union[
        None,  # Empty tuple, all wildcard
        typing.Tuple[str, int],  # all wildcard with urgency set
        typing.Tuple[int, int],  # Endpoint,
        # Wildcard endpoint, Cluster id present
        typing.Tuple[typing.Type[ClusterObjects.Cluster], int],
        # Wildcard endpoint, Cluster + Event present
        typing.Tuple[typing.Type[ClusterObjects.ClusterEvent], int],
        # Wildcard event id
        typing.Tuple[int, typing.Type[ClusterObjects.Cluster], int],
        # Concrete path
        typing.Tuple[int, typing.Type[ClusterObjects.ClusterEvent], int]
    ]], eventNumberFilter: typing.Optional[int] = None, fabricFiltered: bool = True, reportInterval: typing.Tuple[int, int] = None, keepSubscriptions: bool = False):
        '''
        Read a list of events from a target node, this is a wrapper of DeviceController.Read()

        nodeId: Target's Node ID
        events: A list of tuples of varying types depending on the type of read being requested:
            (endpoint, Clusters.ClusterA.EventA, urgent):       Endpoint = specific,    Cluster = specific,   Event = specific, Urgent = True/False
            (endpoint, Clusters.ClusterA, urgent):              Endpoint = specific,    Cluster = specific,   Event = *, Urgent = True/False
            (Clusters.ClusterA.EventA, urgent):                 Endpoint = *,           Cluster = specific,   Event = specific, Urgent = True/False
            endpoint:                                   Endpoint = specific,    Cluster = *,          Event = *, Urgent = True/False
            Clusters.ClusterA:                          Endpoint = *,           Cluster = specific,   Event = *, Urgent = True/False
            '*' or ():                                  Endpoint = *,           Cluster = *,          Event = *, Urgent = True/False

        The cluster and events specified above are to be selected from the generated cluster objects.

        e.g.
            ReadEvent(1, [ 1 ] ) -- case 4 above.
            ReadEvent(1, [ Clusters.BasicInformation ] ) -- case 5 above.
            ReadEvent(1, [ (1, Clusters.BasicInformation.Events.Location ] ) -- case 1 above.

        eventNumberFilter: Optional minimum event number filter.
        reportInterval: A tuple of two int-s for (MinIntervalFloor, MaxIntervalCeiling). Used by establishing subscriptions.
            When not provided, a read request will be sent.
        '''
        res = await self.Read(nodeid=nodeid, events=events, eventNumberFilter=eventNumberFilter, fabricFiltered=fabricFiltered, reportInterval=reportInterval, keepSubscriptions=keepSubscriptions)
        if isinstance(res, ClusterAttribute.SubscriptionTransaction):
            return res
        else:
            return res.events

    def ZCLSend(self, cluster, command, nodeid, endpoint, groupid, args, blocking=False):
        self.CheckIsActive()

        req = None
        try:
            req = eval(
                f"GeneratedObjects.{cluster}.Commands.{command}")(**args)
        except BaseException:
            raise UnknownCommand(cluster, command)
        try:
            res = asyncio.run(self.SendCommand(nodeid, endpoint, req))
            print(f"CommandResponse {res}")
            return (0, res)
        except InteractionModelError as ex:
            return (int(ex.status), None)

    def ZCLReadAttribute(self, cluster, attribute, nodeid, endpoint, groupid, blocking=True):
        self.CheckIsActive()

        req = None
        clusterType = eval(f"GeneratedObjects.{cluster}")

        try:
            attributeType = eval(
                f"GeneratedObjects.{cluster}.Attributes.{attribute}")
        except BaseException:
            raise UnknownAttribute(cluster, attribute)

        result = asyncio.run(self.ReadAttribute(
            nodeid, [(endpoint, attributeType)]))
        path = ClusterAttribute.AttributePath(
            EndpointId=endpoint, Attribute=attributeType)
<<<<<<< HEAD
        return im.AttributeReadResult(path=im.AttributePath(nodeId=nodeid, endpointId=path.EndpointId, clusterId=path.ClusterId,
                                      attributeId=path.AttributeId), status=0, value=result[endpoint][clusterType][attributeType])
=======
        return im.AttributeReadResult(path=im.AttributePath(nodeId=nodeid, endpointId=path.EndpointId, clusterId=path.ClusterId, attributeId=path.AttributeId), status=0, value=result[endpoint][clusterType][attributeType], dataVersion=result[endpoint][clusterType][ClusterAttribute.DataVersion])
>>>>>>> b6111447

    def ZCLWriteAttribute(self, cluster: str, attribute: str, nodeid, endpoint, groupid, value, dataVersion=0, blocking=True):
        req = None
        try:
            req = eval(
                f"GeneratedObjects.{cluster}.Attributes.{attribute}")(value)
        except BaseException:
            raise UnknownAttribute(cluster, attribute)

        return asyncio.run(self.WriteAttribute(nodeid, [(endpoint, req, dataVersion)]))

    def ZCLSubscribeAttribute(self, cluster, attribute, nodeid, endpoint, minInterval, maxInterval, blocking=True):
        self.CheckIsActive()

        req = None
        try:
            req = eval(f"GeneratedObjects.{cluster}.Attributes.{attribute}")
        except BaseException:
            raise UnknownAttribute(cluster, attribute)
        return asyncio.run(self.ReadAttribute(nodeid, [(endpoint, req)], None, False, reportInterval=(minInterval, maxInterval)))

    def ZCLCommandList(self):
        self.CheckIsActive()
        return self._Cluster.ListClusterCommands()

    def ZCLAttributeList(self):
        self.CheckIsActive()

        return self._Cluster.ListClusterAttributes()

    def SetLogFilter(self, category):
        self.CheckIsActive()

        if category < 0 or category > pow(2, 8):
            raise ValueError("category must be an unsigned 8-bit integer")

        self._ChipStack.Call(
            lambda: self._dmLib.pychip_DeviceController_SetLogFilter(category)
        )

    def GetLogFilter(self):
        self.CheckIsActive()

        self._ChipStack.Call(
            lambda: self._dmLib.pychip_DeviceController_GetLogFilter()
        )

    def SetBlockingCB(self, blockingCB):
        self.CheckIsActive()

        self._ChipStack.blockingCB = blockingCB

    def SetIpk(self, ipk: bytes):
        self._ChipStack.Call(
            lambda: self._dmLib.pychip_DeviceController_SetIpk(self.devCtrl, ipk, len(ipk))
        ).raise_on_error()

    def InitGroupTestingData(self):
        """Populates the Device Controller's GroupDataProvider with known test group info and keys."""
        self.CheckIsActive()

        self._ChipStack.Call(
            lambda: self._dmLib.pychip_OpCreds_InitGroupTestingData(
                self.devCtrl)
        ).raise_on_error()

    # ----- Private Members -----
    def _InitLib(self):
        if self._dmLib is None:
            self._dmLib = CDLL(self._ChipStack.LocateChipDLL())

            self._dmLib.pychip_DeviceController_DeleteDeviceController.argtypes = [
                c_void_p]
            self._dmLib.pychip_DeviceController_DeleteDeviceController.restype = PyChipError

            self._dmLib.pychip_DeviceController_ConnectBLE.argtypes = [
                c_void_p, c_uint16, c_uint32, c_uint64]
            self._dmLib.pychip_DeviceController_ConnectBLE.restype = PyChipError

            self._dmLib.pychip_DeviceController_ConnectIP.argtypes = [
                c_void_p, c_char_p, c_uint32, c_uint64]

            self._dmLib.pychip_DeviceController_SetThreadOperationalDataset.argtypes = [
                c_char_p, c_uint32]
            self._dmLib.pychip_DeviceController_SetThreadOperationalDataset.restype = PyChipError

            self._dmLib.pychip_DeviceController_SetWiFiCredentials.argtypes = [
                c_char_p, c_char_p]
            self._dmLib.pychip_DeviceController_SetWiFiCredentials.restype = PyChipError

            self._dmLib.pychip_DeviceController_Commission.argtypes = [
                c_void_p, c_uint64]
            self._dmLib.pychip_DeviceController_Commission.restype = PyChipError

            self._dmLib.pychip_DeviceController_OnNetworkCommission.argtypes = [c_void_p, c_uint64, c_uint32, c_uint8, c_char_p]
            self._dmLib.pychip_DeviceController_OnNetworkCommission.restype = PyChipError

            self._dmLib.pychip_DeviceController_DiscoverCommissionableNodes.argtypes = [
                c_void_p, c_uint8, c_char_p]
            self._dmLib.pychip_DeviceController_DiscoverCommissionableNodes.restype = PyChipError

            self._dmLib.pychip_DeviceController_DiscoverCommissionableNodesLongDiscriminator.argtypes = [
                c_void_p, c_uint16]
            self._dmLib.pychip_DeviceController_DiscoverCommissionableNodesLongDiscriminator.restype = PyChipError

            self._dmLib.pychip_DeviceController_DiscoverCommissionableNodesShortDiscriminator.argtypes = [
                c_void_p, c_uint16]
            self._dmLib.pychip_DeviceController_DiscoverCommissionableNodesShortDiscriminator.restype = PyChipError

            self._dmLib.pychip_DeviceController_DiscoverCommissionableNodesVendor.argtypes = [
                c_void_p, c_uint16]
            self._dmLib.pychip_DeviceController_DiscoverCommissionableNodesVendor.restype = PyChipError

            self._dmLib.pychip_DeviceController_DiscoverCommissionableNodesDeviceType.argtypes = [
                c_void_p, c_uint16]
            self._dmLib.pychip_DeviceController_DiscoverCommissionableNodesDeviceType.restype = PyChipError

            self._dmLib.pychip_DeviceController_DiscoverCommissionableNodesCommissioningEnabled.argtypes = [
                c_void_p]
            self._dmLib.pychip_DeviceController_DiscoverCommissionableNodesCommissioningEnabled.restype = PyChipError

            self._dmLib.pychip_DeviceController_EstablishPASESessionIP.argtypes = [
                c_void_p, c_char_p, c_uint32, c_uint64]
            self._dmLib.pychip_DeviceController_EstablishPASESessionIP.restype = PyChipError

            self._dmLib.pychip_DeviceController_EstablishPASESessionBLE.argtypes = [
                c_void_p, c_uint32, c_uint16, c_uint64]
            self._dmLib.pychip_DeviceController_EstablishPASESessionBLE.restype = PyChipError

            self._dmLib.pychip_DeviceController_DiscoverAllCommissionableNodes.argtypes = [
                c_void_p]
            self._dmLib.pychip_DeviceController_DiscoverAllCommissionableNodes.restype = PyChipError
            self._dmLib.pychip_DeviceController_PrintDiscoveredDevices.argtypes = [
                c_void_p]
            self._dmLib.pychip_DeviceController_PrintDiscoveredDevices.argtypes = [
                c_void_p, _ChipDeviceController_IterateDiscoveredCommissionableNodesFunct]
            self._dmLib.pychip_DeviceController_HasDiscoveredCommissionableNode.argtypes = [c_void_p]
            self._dmLib.pychip_DeviceController_HasDiscoveredCommissionableNode.restype = c_bool

            self._dmLib.pychip_DeviceController_GetIPForDiscoveredDevice.argtypes = [
                c_void_p, c_int, c_char_p, c_uint32]
            self._dmLib.pychip_DeviceController_GetIPForDiscoveredDevice.restype = c_bool

            self._dmLib.pychip_DeviceController_ConnectIP.argtypes = [
                c_void_p, c_char_p, c_uint32, c_uint64]
            self._dmLib.pychip_DeviceController_ConnectIP.restype = PyChipError

            self._dmLib.pychip_DeviceController_ConnectWithCode.argtypes = [
                c_void_p, c_char_p, c_uint64]
            self._dmLib.pychip_DeviceController_ConnectWithCode.restype = PyChipError

            self._dmLib.pychip_DeviceController_UnpairDevice.argtypes = [
                c_void_p, c_uint64, _DeviceUnpairingCompleteFunct]
            self._dmLib.pychip_DeviceController_UnpairDevice.restype = PyChipError

            self._dmLib.pychip_DeviceController_CloseSession.argtypes = [
                c_void_p, c_uint64]
            self._dmLib.pychip_DeviceController_CloseSession.restype = PyChipError

            self._dmLib.pychip_DeviceController_GetAddressAndPort.argtypes = [
                c_void_p, c_uint64, c_char_p, c_uint64, POINTER(c_uint16)]
            self._dmLib.pychip_DeviceController_GetAddressAndPort.restype = PyChipError

            self._dmLib.pychip_ScriptDevicePairingDelegate_SetKeyExchangeCallback.argtypes = [
                c_void_p, _DevicePairingDelegate_OnPairingCompleteFunct]
            self._dmLib.pychip_ScriptDevicePairingDelegate_SetKeyExchangeCallback.restype = PyChipError

            self._dmLib.pychip_ScriptDevicePairingDelegate_SetCommissioningCompleteCallback.argtypes = [
                c_void_p, _DevicePairingDelegate_OnCommissioningCompleteFunct]
            self._dmLib.pychip_ScriptDevicePairingDelegate_SetCommissioningCompleteCallback.restype = PyChipError

            self._dmLib.pychip_ScriptDevicePairingDelegate_SetOpenWindowCompleteCallback.argtypes = [
                c_void_p, _DevicePairingDelegate_OnOpenWindowCompleteFunct]
            self._dmLib.pychip_ScriptDevicePairingDelegate_SetOpenWindowCompleteCallback.restype = PyChipError

            self._dmLib.pychip_ScriptDevicePairingDelegate_SetCommissioningStatusUpdateCallback.argtypes = [
                c_void_p, _DevicePairingDelegate_OnCommissioningStatusUpdateFunct]
            self._dmLib.pychip_ScriptDevicePairingDelegate_SetCommissioningStatusUpdateCallback.restype = PyChipError

            self._dmLib.pychip_GetConnectedDeviceByNodeId.argtypes = [
                c_void_p, c_uint64, _DeviceAvailableFunct]
            self._dmLib.pychip_GetConnectedDeviceByNodeId.restype = PyChipError

            self._dmLib.pychip_FreeOperationalDeviceProxy.argtypes = [
                c_void_p]
            self._dmLib.pychip_FreeOperationalDeviceProxy.restype = PyChipError

            self._dmLib.pychip_GetDeviceBeingCommissioned.argtypes = [
                c_void_p, c_uint64, c_void_p]
            self._dmLib.pychip_GetDeviceBeingCommissioned.restype = PyChipError

            self._dmLib.pychip_ExpireSessions.argtypes = [c_void_p, c_uint64]
            self._dmLib.pychip_ExpireSessions.restype = PyChipError

            self._dmLib.pychip_DeviceCommissioner_CloseBleConnection.argtypes = [
                c_void_p]
            self._dmLib.pychip_DeviceCommissioner_CloseBleConnection.restype = PyChipError

            self._dmLib.pychip_GetCommandSenderHandle.argtypes = [c_void_p]
            self._dmLib.pychip_GetCommandSenderHandle.restype = c_uint64

            self._dmLib.pychip_DeviceController_GetCompressedFabricId.argtypes = [
                c_void_p, POINTER(c_uint64)]
            self._dmLib.pychip_DeviceController_GetCompressedFabricId.restype = PyChipError

            self._dmLib.pychip_DeviceController_OpenCommissioningWindow.argtypes = [
                c_void_p, c_uint64, c_uint16, c_uint32, c_uint16, c_uint8]
            self._dmLib.pychip_DeviceController_OpenCommissioningWindow.restype = PyChipError
            self._dmLib.pychip_TestCommissionerUsed.argtypes = []
            self._dmLib.pychip_TestCommissionerUsed.restype = c_bool

            self._dmLib.pychip_TestCommissioningCallbacks.argtypes = []
            self._dmLib.pychip_TestCommissioningCallbacks.restype = c_bool

            self._dmLib.pychip_ResetCommissioningTests.argtypes = []
            self._dmLib.pychip_TestPaseConnection.argtypes = [c_uint64]

            self._dmLib.pychip_SetTestCommissionerSimulateFailureOnStage.argtypes = [
                c_uint8]
            self._dmLib.pychip_SetTestCommissionerSimulateFailureOnStage.restype = c_bool
            self._dmLib.pychip_SetTestCommissionerSimulateFailureOnReport.argtypes = [
                c_uint8]
            self._dmLib.pychip_SetTestCommissionerSimulateFailureOnReport.restype = c_bool

            self._dmLib.pychip_SetTestCommissionerPrematureCompleteAfter.argtypes = [
                c_uint8]
            self._dmLib.pychip_SetTestCommissionerPrematureCompleteAfter.restype = c_bool

            self._dmLib.pychip_GetCompletionError.argtypes = []
            self._dmLib.pychip_GetCompletionError.restype = PyChipError

            self._dmLib.pychip_DeviceController_IssueNOCChain.argtypes = [
                c_void_p, py_object, c_char_p, c_size_t, c_uint64
            ]
            self._dmLib.pychip_DeviceController_IssueNOCChain.restype = PyChipError

            self._dmLib.pychip_OpCreds_InitGroupTestingData.argtypes = [
                c_void_p]
            self._dmLib.pychip_OpCreds_InitGroupTestingData.restype = PyChipError

            self._dmLib.pychip_DeviceController_SetIssueNOCChainCallbackPythonCallback.argtypes = [
                _IssueNOCChainCallbackPythonCallbackFunct]
            self._dmLib.pychip_DeviceController_SetIssueNOCChainCallbackPythonCallback.restype = None

            self._dmLib.pychip_DeviceController_GetNodeId.argtypes = [c_void_p, POINTER(c_uint64)]
            self._dmLib.pychip_DeviceController_GetNodeId.restype = PyChipError

            self._dmLib.pychip_DeviceController_GetFabricId.argtypes = [c_void_p, POINTER(c_uint64)]
            self._dmLib.pychip_DeviceController_GetFabricId.restype = PyChipError

            self._dmLib.pychip_DeviceController_GetLogFilter = [None]
            self._dmLib.pychip_DeviceController_GetLogFilter = c_uint8

            self._dmLib.pychip_OpCreds_AllocateController.argtypes = [c_void_p, POINTER(
                c_void_p), c_uint64, c_uint64, c_uint16, c_char_p, c_bool, c_bool, POINTER(c_uint32), c_uint32, c_void_p]
            self._dmLib.pychip_OpCreds_AllocateController.restype = PyChipError

            self._dmLib.pychip_OpCreds_AllocateControllerForPythonCommissioningFLow.argtypes = [
                POINTER(c_void_p), c_void_p, POINTER(c_char), c_uint32, POINTER(c_char), c_uint32, POINTER(c_char), c_uint32, POINTER(c_char), c_uint32, c_uint16, c_bool]
            self._dmLib.pychip_OpCreds_AllocateControllerForPythonCommissioningFLow.restype = PyChipError

            self._dmLib.pychip_DeviceController_SetIpk.argtypes = [c_void_p, POINTER(c_char), c_size_t]
            self._dmLib.pychip_DeviceController_SetIpk.restype = PyChipError


class ChipDeviceController(ChipDeviceControllerBase):
    ''' The ChipDeviceCommissioner binding, named as ChipDeviceController

    TODO: This class contains DEPRECATED functions, we should update the test scripts to avoid the usage of those functions.
    '''

    def __init__(self, opCredsContext: ctypes.c_void_p, fabricId: int, nodeId: int, adminVendorId: int, catTags: typing.List[int] = [
    ], paaTrustStorePath: str = "", useTestCommissioner: bool = False, fabricAdmin: FabricAdmin = None, name: str = None, keypair: p256keypair.P256Keypair = None):
        super().__init__(
            name or
            f"caIndex({fabricAdmin.caIndex:x})/fabricId(0x{fabricId:016X})/nodeId(0x{nodeId:016X})"
        )

        self._dmLib.pychip_DeviceController_SetIssueNOCChainCallbackPythonCallback(_IssueNOCChainCallbackPythonCallback)

        devCtrl = c_void_p(None)

        c_catTags = (c_uint32 * len(catTags))()

        for i, item in enumerate(catTags):
            c_catTags[i] = item

        # TODO(erjiaqing@): Figure out how to control enableServerInteractions for a single device controller (node)
        self._externalKeyPair = keypair
        self._ChipStack.Call(
            lambda: self._dmLib.pychip_OpCreds_AllocateController(c_void_p(
                opCredsContext), pointer(devCtrl), fabricId, nodeId, adminVendorId, c_char_p(None if len(paaTrustStorePath) == 0 else str.encode(paaTrustStorePath)), useTestCommissioner, self._ChipStack.enableServerInteractions, c_catTags, len(catTags), None if keypair is None else keypair.native_object)
        ).raise_on_error()

        self._fabricAdmin = fabricAdmin
        self._fabricId = fabricId
        self._nodeId = nodeId
        self._caIndex = fabricAdmin.caIndex

        self._set_dev_ctrl(devCtrl=devCtrl)

        self._finish_init()

        assert self._fabricId == fabricId
        assert self._nodeId == nodeId

    @property
    def caIndex(self) -> int:
        return self._caIndex

    @property
    def fabricAdmin(self) -> FabricAdmin:
        return self._fabricAdmin

    def Commission(self, nodeid) -> bool:
        '''
        Start the auto-commissioning process on a node after establishing a PASE connection.
        This function is intended to be used in conjunction with `EstablishPASESessionBLE` or
        `EstablishPASESessionIP`. It can be called either before or after the DevicePairingDelegate
        receives the OnPairingComplete call. Commissioners that want to perform simple
        auto-commissioning should use the supplied "PairDevice" functions above, which will
        establish the PASE connection and commission automatically.

        Return:
          bool: True if successful, False otherwise.
        '''
        self.CheckIsActive()
        self._ChipStack.commissioningCompleteEvent.clear()
        self.state = DCState.COMMISSIONING

        self._ChipStack.CallAsync(
            lambda: self._dmLib.pychip_DeviceController_Commission(
                self.devCtrl, nodeid)
        )
        return (self._ChipStack.commissioningCompleteEvent.isSet() and (self._ChipStack.commissioningEventRes == 0))

    def CommissionThread(self, discriminator, setupPinCode, nodeId, threadOperationalDataset: bytes):
        ''' Commissions a Thread device over BLE
        '''
        self.SetThreadOperationalDataset(threadOperationalDataset)
        return self.ConnectBLE(discriminator, setupPinCode, nodeId)

    def CommissionWiFi(self, discriminator, setupPinCode, nodeId, ssid: str, credentials: str):
        ''' Commissions a WiFi device over BLE
        '''
        self.SetWiFiCredentials(ssid, credentials)
        return self.ConnectBLE(discriminator, setupPinCode, nodeId)

    def SetWiFiCredentials(self, ssid: str, credentials: str):
        self.CheckIsActive()

        self._ChipStack.Call(
            lambda: self._dmLib.pychip_DeviceController_SetWiFiCredentials(
                ssid.encode("utf-8"), credentials.encode("utf-8"))
        ).raise_on_error()

    def SetThreadOperationalDataset(self, threadOperationalDataset):
        self.CheckIsActive()

        self._ChipStack.Call(
            lambda: self._dmLib.pychip_DeviceController_SetThreadOperationalDataset(
                threadOperationalDataset, len(threadOperationalDataset))
        ).raise_on_error()

    def CommissionOnNetwork(self, nodeId: int, setupPinCode: int,
                            filterType: DiscoveryFilterType = DiscoveryFilterType.NONE, filter: typing.Any = None):
        '''
        Does the routine for OnNetworkCommissioning, with a filter for mDNS discovery.
        Supported filters are:

            DiscoveryFilterType.NONE
            DiscoveryFilterType.SHORT_DISCRIMINATOR
            DiscoveryFilterType.LONG_DISCRIMINATOR
            DiscoveryFilterType.VENDOR_ID
            DiscoveryFilterType.DEVICE_TYPE
            DiscoveryFilterType.COMMISSIONING_MODE
            DiscoveryFilterType.INSTANCE_NAME
            DiscoveryFilterType.COMMISSIONER
            DiscoveryFilterType.COMPRESSED_FABRIC_ID

        The filter can be an integer, a string or None depending on the actual type of selected filter.
        '''
        self.CheckIsActive()

        # IP connection will run through full commissioning, so we need to wait
        # for the commissioning complete event, not just any callback.
        self.state = DCState.COMMISSIONING

        # Convert numerical filters to string for passing down to binding.
        if isinstance(filter, int):
            filter = str(filter)

        self._ChipStack.commissioningCompleteEvent.clear()

        self._ChipStack.CallAsync(
            lambda: self._dmLib.pychip_DeviceController_OnNetworkCommission(
                self.devCtrl, nodeId, setupPinCode, int(filterType), str(filter).encode("utf-8") + b"\x00" if filter is not None else None)
        )
        if not self._ChipStack.commissioningCompleteEvent.isSet():
            return False, -1
        return self._ChipStack.commissioningEventRes == 0, self._ChipStack.commissioningEventRes

    def CommissionWithCode(self, setupPayload: str, nodeid: int):
        self.CheckIsActive()

        setupPayload = setupPayload.encode() + b'\0'

        # IP connection will run through full commissioning, so we need to wait
        # for the commissioning complete event, not just any callback.
        self.state = DCState.COMMISSIONING

        self._ChipStack.commissioningCompleteEvent.clear()

        self._ChipStack.CallAsync(
            lambda: self._dmLib.pychip_DeviceController_ConnectWithCode(
                self.devCtrl, setupPayload, nodeid)
        )
        if not self._ChipStack.commissioningCompleteEvent.isSet():
            return False
        return self._ChipStack.commissioningEventRes == 0

    def CommissionIP(self, ipaddr: str, setupPinCode: int, nodeid: int):
        """ DEPRECATED, DO NOT USE! Use `CommissionOnNetwork` or `CommissionWithCode` """
        self.CheckIsActive()

        # IP connection will run through full commissioning, so we need to wait
        # for the commissioning complete event, not just any callback.
        self.state = DCState.COMMISSIONING

        self._ChipStack.commissioningCompleteEvent.clear()

        self._ChipStack.CallAsync(
            lambda: self._dmLib.pychip_DeviceController_ConnectIP(
                self.devCtrl, ipaddr.encode("utf-8"), setupPinCode, nodeid)
        )
        if not self._ChipStack.commissioningCompleteEvent.isSet():
            return False
        return self._ChipStack.commissioningEventRes == 0

    def IssueNOCChain(self, csr: Clusters.OperationalCredentials.Commands.CSRResponse, nodeId: int):
        """Issue an NOC chain using the associated OperationalCredentialsDelegate.
        The NOC chain will be provided in TLV cert format."""
        self.CheckIsActive()

        return self._ChipStack.CallAsync(
            lambda: self._dmLib.pychip_DeviceController_IssueNOCChain(
                self.devCtrl, py_object(self), csr.NOCSRElements, len(csr.NOCSRElements), nodeId)
        )


class BareChipDeviceController(ChipDeviceControllerBase):
    ''' A bare device controller without AutoCommissioner support.
    '''

    def __init__(self, operationalKey: p256keypair.P256Keypair, noc: bytes,
                 icac: typing.Union[bytes, None], rcac: bytes, ipk: typing.Union[bytes, None], adminVendorId: int, name: str = None):
        '''Creates a controller without autocommissioner.

        The allocated controller uses the noc, icac, rcac and ipk instead of the default,
        random generated certificates / keys. Which is suitable for creating a controller
        for manually signing certificates for testing.

        Args:
            operationalKey: A P256Keypair object for the operational key of the controller.
            noc: The NOC for the controller, in bytes.
            icac: The optional ICAC for the controller.
            rcac: The RCAC for the controller.
            ipk: The optional IPK for the controller, when None is provided, the defaultIpk
                will be used.
            adminVendorId: The adminVendorId of the controller.
            name: The name of the controller, for debugging use only.
        '''
        super().__init__(name or f"ctrl(v/{adminVendorId})")

        devCtrl = c_void_p(None)

        # Device should hold a reference to the key to avoid it being GC-ed.
        self._externalKeyPair = operationalKey
        nativeKey = operationalKey.create_native_object()

        self._ChipStack.Call(
            lambda: self._dmLib.pychip_OpCreds_AllocateControllerForPythonCommissioningFLow(
                c_void_p(devCtrl), nativeKey, noc, len(noc), icac, len(icac) if icac else 0, rcac, len(rcac), ipk, len(ipk) if ipk else 0, adminVendorId, self._ChipStack.enableServerInteractions)
        ).raise_on_error()

        self._set_dev_ctrl(devCtrl)

        self._finish_init()<|MERGE_RESOLUTION|>--- conflicted
+++ resolved
@@ -1171,12 +1171,7 @@
             nodeid, [(endpoint, attributeType)]))
         path = ClusterAttribute.AttributePath(
             EndpointId=endpoint, Attribute=attributeType)
-<<<<<<< HEAD
-        return im.AttributeReadResult(path=im.AttributePath(nodeId=nodeid, endpointId=path.EndpointId, clusterId=path.ClusterId,
-                                      attributeId=path.AttributeId), status=0, value=result[endpoint][clusterType][attributeType])
-=======
         return im.AttributeReadResult(path=im.AttributePath(nodeId=nodeid, endpointId=path.EndpointId, clusterId=path.ClusterId, attributeId=path.AttributeId), status=0, value=result[endpoint][clusterType][attributeType], dataVersion=result[endpoint][clusterType][ClusterAttribute.DataVersion])
->>>>>>> b6111447
 
     def ZCLWriteAttribute(self, cluster: str, attribute: str, nodeid, endpoint, groupid, value, dataVersion=0, blocking=True):
         req = None
