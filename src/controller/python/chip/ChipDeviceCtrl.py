#
#    Copyright (c) 2020-2025 Project CHIP Authors
#    Copyright (c) 2019-2020 Google, LLC.
#    Copyright (c) 2013-2018 Nest Labs, Inc.
#    All rights reserved.
#
#    Licensed under the Apache License, Version 2.0 (the "License");
#    you may not use this file except in compliance with the License.
#    You may obtain a copy of the License at
#
#        http://www.apache.org/licenses/LICENSE-2.0
#
#    Unless required by applicable law or agreed to in writing, software
#    distributed under the License is distributed on an "AS IS" BASIS,
#    WITHOUT WARRANTIES OR CONDITIONS OF ANY KIND, either express or implied.
#    See the License for the specific language governing permissions and
#    limitations under the License.
#

#
#    @file
#      Python interface for Chip Device Manager
#

"""Chip Device Controller interface
"""

# Needed to use types in type hints before they are fully defined.
from __future__ import absolute_import, annotations, print_function

import asyncio
import builtins
import concurrent.futures
import copy
import ctypes
import enum
import json
import logging
import secrets
import threading
import typing
from ctypes import (CDLL, CFUNCTYPE, POINTER, Structure, byref, c_bool, c_char, c_char_p, c_int, c_int32, c_size_t, c_uint8,
                    c_uint16, c_uint32, c_uint64, c_void_p, cast, create_string_buffer, pointer, py_object, resize, string_at)
from dataclasses import dataclass

import dacite  # type: ignore

from . import FabricAdmin
from . import clusters as Clusters
from . import discovery
from .bdx import Bdx
from .clusters import Attribute as ClusterAttribute
from .clusters import ClusterObjects as ClusterObjects
from .clusters import Command as ClusterCommand
from .clusters.CHIPClusters import ChipClusters
from .crypto import p256keypair
from .interaction_model import SessionParameters, SessionParametersStruct
from .native import PyChipError

__all__ = ["ChipDeviceController", "CommissioningParameters"]

# Defined in $CHIP_ROOT/src/lib/core/CHIPError.h
CHIP_ERROR_TIMEOUT: int = 50

_RCACCallbackType = CFUNCTYPE(None, POINTER(c_uint8), c_size_t)

LOGGER = logging.getLogger(__name__)

_DevicePairingDelegate_OnPairingCompleteFunct = CFUNCTYPE(None, PyChipError)
_DeviceUnpairingCompleteFunct = CFUNCTYPE(None, c_uint64, PyChipError)
_DevicePairingDelegate_OnCommissioningCompleteFunct = CFUNCTYPE(
    None, c_uint64, PyChipError)
_DevicePairingDelegate_OnOpenWindowCompleteFunct = CFUNCTYPE(
    None, c_uint64, c_uint32, c_char_p, c_char_p, PyChipError)
_DevicePairingDelegate_OnCommissioningStatusUpdateFunct = CFUNCTYPE(
    None, c_uint64, c_uint8, PyChipError)
_DevicePairingDelegate_OnFabricCheckFunct = CFUNCTYPE(
    None, c_uint64)
# void (*)(Device *, CHIP_ERROR).
#
# CHIP_ERROR is actually signed, so using c_uint32 is weird, but everything
# else seems to do it.
_DeviceAvailableCallbackFunct = CFUNCTYPE(None, py_object, c_void_p, PyChipError)

_IssueNOCChainCallbackPythonCallbackFunct = CFUNCTYPE(
    None, py_object, PyChipError, c_void_p, c_size_t, c_void_p, c_size_t, c_void_p, c_size_t, c_void_p, c_size_t, c_uint64)

_ChipDeviceController_IterateDiscoveredCommissionableNodesFunct = CFUNCTYPE(None, c_char_p, c_size_t)

# Defines for the transport payload types to use to select the suitable
# underlying transport of the session.
# class TransportPayloadCapability(ctypes.c_int):


class TransportPayloadCapability(ctypes.c_int):
    MRP_PAYLOAD = 0
    LARGE_PAYLOAD = 1
    MRP_OR_TCP_PAYLOAD = 2


@dataclass
class CommissioningParameters:
    setupPinCode: int
    setupManualCode: str
    setupQRCode: str


@dataclass
class NOCChain:
    nocBytes: typing.Optional[bytes]
    icacBytes: typing.Optional[bytes]
    rcacBytes: typing.Optional[bytes]
    ipkBytes: typing.Optional[bytes]
    adminSubject: int


@dataclass
class ICDRegistrationParameters:
    symmetricKey: typing.Optional[bytes]
    checkInNodeId: typing.Optional[int]
    monitoredSubject: typing.Optional[int]
    stayActiveMs: typing.Optional[int]
    clientType: typing.Optional[Clusters.IcdManagement.Enums.ClientTypeEnum]

    class CStruct(Structure):
        _fields_ = [('symmetricKey', c_char_p), ('symmetricKeyLength', c_size_t), ('checkInNodeId',
                                                                                   c_uint64), ('monitoredSubject', c_uint64), ('stayActiveMsec', c_uint32), ('clientType', c_uint8)]

    def to_c(self):
        return ICDRegistrationParameters.CStruct(self.symmetricKey, len(self.symmetricKey), self.checkInNodeId, self.monitoredSubject, self.stayActiveMs, self.clientType.value)


@_DeviceAvailableCallbackFunct
def _DeviceAvailableCallback(closure, device, err):
    closure.deviceAvailable(device, err)


@_IssueNOCChainCallbackPythonCallbackFunct
def _IssueNOCChainCallbackPythonCallback(devCtrl, status: PyChipError, noc: c_void_p, nocLen: int, icac: c_void_p,
                                         icacLen: int, rcac: c_void_p, rcacLen: int, ipk: c_void_p, ipkLen: int, adminSubject: int):

    nocChain = NOCChain(None, None, None, None, 0)
    if status.is_success:
        nocBytes = None
        if nocLen > 0:
            nocBytes = string_at(noc, nocLen)[:]
        icacBytes = None
        if icacLen > 0:
            icacBytes = string_at(icac, icacLen)[:]
        rcacBytes = None
        if rcacLen > 0:
            rcacBytes = string_at(rcac, rcacLen)[:]
        ipkBytes = None
        if ipkLen > 0:
            ipkBytes = string_at(ipk, ipkLen)[:]
        nocChain = NOCChain(nocBytes, icacBytes, rcacBytes, ipkBytes, adminSubject)
    else:
        logging.error(f"Failure to generate NOC Chain: {status}. All NOCChain field will be None and commissioning will fail!")
    devCtrl.NOCChainCallback(nocChain)


# Methods for ICD
class ScopedNodeId(Structure):
    _fields_ = [("nodeId", c_uint64), ("fabricIndex", c_uint8)]

    def __hash__(self):
        return self.nodeId << 8 | self.fabricIndex

    def __str__(self):
        return f"({self.fabricIndex}:{self.nodeId:16x})"

    def __eq__(self, other):
        return self.nodeId == other.nodeId and self.fabricIndex == other.fabricIndex


_OnCheckInCompleteFunct = CFUNCTYPE(None, ScopedNodeId)

_OnCheckInCompleteWaitListLock = threading.Lock()
_OnCheckInCompleteWaitList: typing.Dict[ScopedNodeId, set] = dict()


@_OnCheckInCompleteFunct
def _OnCheckInComplete(scopedNodeId: ScopedNodeId):
    callbacks = []
    with _OnCheckInCompleteWaitListLock:
        callbacks = list(_OnCheckInCompleteWaitList.get(scopedNodeId, set()))

    for callback in callbacks:
        callback(scopedNodeId)


def RegisterOnActiveCallback(scopedNodeId: ScopedNodeId, callback: typing.Callable[[ScopedNodeId], None]):
    ''' Registers a callback when the device with given (fabric index, node id) becomes active.

    Does nothing if the callback is already registered.
    '''
    with _OnCheckInCompleteWaitListLock:
        waitList = _OnCheckInCompleteWaitList.get(scopedNodeId, set())
        waitList.add(callback)
        _OnCheckInCompleteWaitList[scopedNodeId] = waitList


def UnregisterOnActiveCallback(scopedNodeId: ScopedNodeId, callback: typing.Callable[[ScopedNodeId], None]):
    ''' Unregisters a callback when the device with given (fabric index, node id) becomes active.

    Does nothing if the callback has not been registered.
    '''
    with _OnCheckInCompleteWaitListLock:
        _OnCheckInCompleteWaitList.get(scopedNodeId, set()).remove(callback)


async def WaitForCheckIn(scopedNodeId: ScopedNodeId, timeoutSeconds: float):
    ''' Waits for a device becomes active.

    Returns:
        - A future, completes when the device becomes active.
    '''
    eventLoop = asyncio.get_running_loop()
    future = eventLoop.create_future()

    def OnCheckInCallback(nodeid):
        eventLoop.call_soon_threadsafe(lambda: future.done() or future.set_result(None))

    RegisterOnActiveCallback(scopedNodeId, OnCheckInCallback)

    try:
        await asyncio.wait_for(future, timeout=timeoutSeconds)
    finally:
        UnregisterOnActiveCallback(scopedNodeId, OnCheckInCallback)

# This is a fix for WEAV-429. Jay Logue recommends revisiting this at a later
# date to allow for truly multiple instances so this is temporary.


def _singleton(cls):
    instance = [None]

    def wrapper(*args, **kwargs):
        if instance[0] is None:
            instance[0] = cls(*args, **kwargs)
        return instance[0]

    return wrapper


class CallbackContext:
    """A context manager for handling callbacks that are expected to be called exactly once.

    The context manager makes sure that no concurrent operations which use the same callback
    handlers are executed.
    """

    def __init__(self, lock: asyncio.Lock) -> None:
        self._lock = lock
        self._future = None

    async def __aenter__(self):
        await self._lock.acquire()
        self._future = concurrent.futures.Future()
        return self

    @property
    def future(self) -> typing.Optional[concurrent.futures.Future]:
        return self._future

    async def __aexit__(self, exc_type, exc_value, traceback):
        if not self._future.done():
            # In case the initial call (which sets up for the callback) fails,
            # the future will never be used actually. So just cancel it here
            # for completeness, in case somebody is expecting it to be completed.
            self._future.cancel()
        self._future = None
        self._lock.release()


class CommissioningContext(CallbackContext):
    """A context manager for handling commissioning callbacks that are expected to be called exactly once.

    This context also resets commissioning related device controller state.
    """

    def __init__(self, devCtrl: ChipDeviceControllerBase, lock: asyncio.Lock) -> None:
        super().__init__(lock)
        self._devCtrl = devCtrl

    async def __aenter__(self):
        await super().__aenter__()
        self._devCtrl._fabricCheckNodeId = -1
        return self

    async def __aexit__(self, exc_type, exc_value, traceback):
        await super().__aexit__(exc_type, exc_value, traceback)


class CommissionableNode(discovery.CommissionableNode):
    def SetDeviceController(self, devCtrl: 'ChipDeviceController'):
        self._devCtrl = devCtrl

    def Commission(self, nodeId: int, setupPinCode: int) -> int:
        ''' Commission the device using the device controller discovered this device.

        nodeId: The nodeId commissioned to the device
        setupPinCode: The setup pin code of the device

        Returns:
            - Effective Node ID of the device (as defined by the assigned NOC)
        '''
        return self._devCtrl.CommissionOnNetwork(
            nodeId, setupPinCode, filterType=discovery.FilterType.INSTANCE_NAME, filter=self.instanceName)

    def __rich_repr__(self):
        yield "(To Be Commissioned By)", self._devCtrl.name

        for k in self.__dataclass_fields__.keys():
            if k in self.__dict__:
                yield k, self.__dict__[k]


class DeviceProxyWrapper():
    ''' Encapsulates a pointer to OperationalDeviceProxy on the c++ side that needs to be
        freed when DeviceProxyWrapper goes out of scope. There is a potential issue where
        if this is copied around that a double free will occur, but how this is used today
        that is not an issue that needs to be accounted for and it will become very apparent
        if that happens.
    '''
    class DeviceProxyType(enum.Enum):
        OPERATIONAL = enum.auto(),
        COMMISSIONEE = enum.auto(),

    def __init__(self, deviceProxy: ctypes.c_void_p, proxyType, dmLib=None):
        self._deviceProxy = deviceProxy
        self._dmLib = dmLib
        self._proxyType = proxyType

    def __del__(self):
        # Commissionee device proxies are owned by the DeviceCommissioner. See #33031
        if (self._proxyType == self.DeviceProxyType.OPERATIONAL and self._dmLib is not None and hasattr(builtins, 'chipStack') and builtins.chipStack is not None):
            # This destructor is called from any threading context, including on the Matter threading context.
            # So, we cannot call chipStack.Call or chipStack.CallAsyncWithCompleteCallback which waits for the posted work to
            # actually be executed. Instead, we just post/schedule the work and move on.
            builtins.chipStack.PostTaskOnChipThread(lambda: self._dmLib.pychip_FreeOperationalDeviceProxy(self._deviceProxy))

    @property
    def deviceProxy(self) -> ctypes.c_void_p:
        return self._deviceProxy

    @property
    def localSessionId(self) -> int:
        self._dmLib.pychip_GetLocalSessionId.argtypes = [ctypes.c_void_p, POINTER(ctypes.c_uint16)]
        self._dmLib.pychip_GetLocalSessionId.restype = PyChipError

        localSessionId = ctypes.c_uint16(0)

        builtins.chipStack.Call(
            lambda: self._dmLib.pychip_GetLocalSessionId(self._deviceProxy, pointer(localSessionId))
        ).raise_on_error()

        return localSessionId.value

    @property
    def numTotalSessions(self) -> int:
        self._dmLib.pychip_GetNumSessionsToPeer.argtypes = [ctypes.c_void_p, POINTER(ctypes.c_uint32)]
        self._dmLib.pychip_GetNumSessionsToPeer.restype = PyChipError

        numSessions = ctypes.c_uint32(0)

        builtins.chipStack.Call(
            lambda: self._dmLib.pychip_GetNumSessionsToPeer(self._deviceProxy, pointer(numSessions))
        ).raise_on_error()

        return numSessions.value

    @property
    def attestationChallenge(self) -> bytes:
        self._dmLib.pychip_GetAttestationChallenge.argtypes = (c_void_p, POINTER(c_uint8), POINTER(c_size_t))
        self._dmLib.pychip_GetAttestationChallenge.restype = PyChipError

        # this buffer is overly large, but we shall resize
        size = 64
        buf = ctypes.c_uint8(size)
        csize = ctypes.c_size_t(size)
        builtins.chipStack.Call(
            lambda: self._dmLib.pychip_GetAttestationChallenge(self._deviceProxy, buf, ctypes.byref(csize))
        ).raise_on_error()

        resize(buf, csize.value)

        return bytes(buf)

    @property
    def sessionAllowsLargePayload(self) -> bool:
        self._dmLib.pychip_SessionAllowsLargePayload.argtypes = [ctypes.c_void_p, POINTER(ctypes.c_bool)]
        self._dmLib.pychip_SessionAllowsLargePayload.restype = PyChipError

        supportsLargePayload = ctypes.c_bool(False)

        builtins.chipStack.Call(
            lambda: self._dmLib.pychip_SessionAllowsLargePayload(self._deviceProxy, pointer(supportsLargePayload))
        ).raise_on_error()

        return supportsLargePayload.value

    @property
    def isSessionOverTCPConnection(self) -> bool:
        self._dmLib.pychip_IsSessionOverTCPConnection.argtypes = [ctypes.c_void_p, POINTER(ctypes.c_bool)]
        self._dmLib.pychip_IsSessionOverTCPConnection.restype = PyChipError

        isSessionOverTCP = ctypes.c_bool(False)

        builtins.chipStack.Call(
            lambda: self._dmLib.pychip_IsSessionOverTCPConnection(self._deviceProxy, pointer(isSessionOverTCP))
        ).raise_on_error()

        return isSessionOverTCP.value

    @property
    def isActiveSession(self) -> bool:
        self._dmLib.pychip_IsActiveSession.argtypes = [ctypes.c_void_p, POINTER(ctypes.c_bool)]
        self._dmLib.pychip_IsActiveSession.restype = PyChipError

        isActiveSession = ctypes.c_bool(False)

        builtins.chipStack.Call(
            lambda: self._dmLib.pychip_IsActiveSession(self._deviceProxy, pointer(isActiveSession))
        ).raise_on_error()

        return isActiveSession.value

    def closeTCPConnectionWithPeer(self):
        self._dmLib.pychip_CloseTCPConnectionWithPeer.argtypes = [ctypes.c_void_p]
        self._dmLib.pychip_CloseTCPConnectionWithPeer.restype = PyChipError

        builtins.chipStack.Call(
            lambda: self._dmLib.pychip_CloseTCPConnectionWithPeer(self._deviceProxy)
        ).raise_on_error()


DiscoveryFilterType = discovery.FilterType
DiscoveryType = discovery.DiscoveryType


class ChipDeviceControllerBase():
    activeList: typing.Set = set()

    def __init__(self, name: str = ''):
        self.devCtrl = None
        self._ChipStack = builtins.chipStack
        self._dmLib: typing.Any = None

        self._InitLib()

        pairingDelegate = c_void_p(None)
        devCtrl = c_void_p(None)

        self.pairingDelegate = pairingDelegate
        self.devCtrl = devCtrl
        self.name = name
        self._fabricCheckNodeId = -1
        self._isActive = False

        self._Cluster = ChipClusters(builtins.chipStack)
        self._Cluster.InitLib(self._dmLib)
        self._commissioning_lock: asyncio.Lock = asyncio.Lock()
        self._commissioning_context: CommissioningContext = CommissioningContext(self, self._commissioning_lock)
        self._open_window_context: CallbackContext = CallbackContext(asyncio.Lock())
        self._unpair_device_context: CallbackContext = CallbackContext(asyncio.Lock())
        self._pase_establishment_context: CallbackContext = CallbackContext(self._commissioning_lock)

    def _set_dev_ctrl(self, devCtrl, pairingDelegate):
        def HandleCommissioningComplete(nodeId: int, err: PyChipError):
            if err.is_success:
                LOGGER.info("Commissioning complete")
            else:
                LOGGER.warning("Failed to commission: {}".format(err))

            self._dmLib.pychip_DeviceController_SetIcdRegistrationParameters(False, None)

            if self._dmLib.pychip_TestCommissionerUsed():
                err = self._dmLib.pychip_GetCompletionError()

            if self._commissioning_context.future is None:
                LOGGER.exception("HandleCommissioningComplete called unexpectedly")
                return

            if err.is_success:
                self._commissioning_context.future.set_result(nodeId)

            else:
                self._commissioning_context.future.set_exception(err.to_exception())

        def HandleFabricCheck(nodeId):
            self._fabricCheckNodeId = nodeId

        def HandleOpenWindowComplete(nodeid: int, setupPinCode: int, setupManualCode: bytes,
                                     setupQRCode: bytes, err: PyChipError) -> None:
            if err.is_success:
                LOGGER.info("Open Commissioning Window complete setting nodeid {} pincode to {}".format(nodeid, setupPinCode))
                commissioningParameters = CommissioningParameters(
                    setupPinCode=setupPinCode, setupManualCode=setupManualCode.decode(), setupQRCode=setupQRCode.decode())
            else:
                LOGGER.warning("Failed to open commissioning window: {}".format(err))

            if self._open_window_context.future is None:
                LOGGER.exception("HandleOpenWindowComplete called unexpectedly")
                return

            if err.is_success:
                self._open_window_context.future.set_result(commissioningParameters)
            else:
                self._open_window_context.future.set_exception(err.to_exception())

        def HandleUnpairDeviceComplete(nodeid: int, err: PyChipError):
            if err.is_success:
                LOGGER.info("Succesfully unpaired device with nodeid {}".format(nodeid))
            else:
                LOGGER.warning("Failed to unpair device: {}".format(err))

            if self._unpair_device_context.future is None:
                LOGGER.exception("HandleUnpairDeviceComplete called unexpectedly")
                return

            if err.is_success:
                self._unpair_device_context.future.set_result(None)
            else:
                self._unpair_device_context.future.set_exception(err.to_exception())

        def HandlePASEEstablishmentComplete(err: PyChipError):
            if not err.is_success:
                LOGGER.warning("Failed to establish secure session to device: {}".format(err))
            else:
                LOGGER.info("Established secure session with Device")

            if self._commissioning_context.future is not None:
                # During Commissioning, HandlePASEEstablishmentComplete will also be called.
                # Only complete the future if PASE session establishment failed.
                if not err.is_success:
                    self._commissioning_context.future.set_exception(err.to_exception())
                return

            if self._pase_establishment_context.future is None:
                LOGGER.exception("HandlePASEEstablishmentComplete called unexpectedly")
                return

            if err.is_success:
                self._pase_establishment_context.future.set_result(None)
            else:
                self._pase_establishment_context.future.set_exception(err.to_exception())

        self.pairingDelegate = pairingDelegate
        self.devCtrl = devCtrl

        self.cbHandlePASEEstablishmentCompleteFunct = _DevicePairingDelegate_OnPairingCompleteFunct(
            HandlePASEEstablishmentComplete)
        self._dmLib.pychip_ScriptDevicePairingDelegate_SetKeyExchangeCallback(
            self.pairingDelegate, self.cbHandlePASEEstablishmentCompleteFunct)

        self.cbHandleCommissioningCompleteFunct = _DevicePairingDelegate_OnCommissioningCompleteFunct(
            HandleCommissioningComplete)

        self._dmLib.pychip_ScriptDevicePairingDelegate_SetCommissioningCompleteCallback(
            self.pairingDelegate, self.cbHandleCommissioningCompleteFunct)

        self.cbHandleFabricCheckFunct = _DevicePairingDelegate_OnFabricCheckFunct(HandleFabricCheck)
        self._dmLib.pychip_ScriptDevicePairingDelegate_SetFabricCheckCallback(self.pairingDelegate, self.cbHandleFabricCheckFunct)

        self.cbHandleOpenWindowCompleteFunct = _DevicePairingDelegate_OnOpenWindowCompleteFunct(
            HandleOpenWindowComplete)
        self._dmLib.pychip_ScriptDevicePairingDelegate_SetOpenWindowCompleteCallback(
            self.pairingDelegate, self.cbHandleOpenWindowCompleteFunct)

        self.cbHandleDeviceUnpairCompleteFunct = _DeviceUnpairingCompleteFunct(HandleUnpairDeviceComplete)

        self._isActive = True
        # Validate FabricID/NodeID followed from NOC Chain
        self._fabricId = self.GetFabricIdInternal()
        self._fabricIndex = self.GetFabricIndexInternal()
        self._nodeId = self.GetNodeIdInternal()

    def _finish_init(self):
        self._isActive = True

        ChipDeviceController.activeList.add(self)

    def _enablePairingCompleteCallback(self, value: bool):
        self._dmLib.pychip_ScriptDevicePairingDelegate_SetExpectingPairingComplete(self.pairingDelegate, value)

    @property
    def nodeId(self) -> int:
        return self._nodeId

    @property
    def fabricId(self) -> int:
        return self._fabricId

    @property
    def name(self) -> str:
        return self._name

    @name.setter
    def name(self, new_name: str):
        self._name = new_name

    @property
    def isActive(self) -> bool:
        return self._isActive

    def Shutdown(self):
        '''
        Shuts down this controller and reclaims any used resources, including the bound
        C++ constructor instance in the SDK.

        Raises:
            ChipStackError: On failure.

        Returns:
            None
        '''
        if not self._isActive:
            return

        if self.devCtrl is not None:
            self._ChipStack.Call(
                lambda: self._dmLib.pychip_DeviceController_DeleteDeviceController(
                    self.devCtrl, self.pairingDelegate)
            ).raise_on_error()
            self.pairingDelegate = None
            self.devCtrl = None

        ChipDeviceController.activeList.remove(self)
        self._isActive = False

    def ShutdownAll(self):
        ''' Shut down all active controllers and reclaim any used resources.
        '''
        #
        # We want a shallow copy here since it would other create new instances
        # of the controllers in the list.
        #
        # We need a copy since we're going to walk through the list and shutdown
        # each controller, which in turn, will remove themselves from the active list.
        #
        # We cannot do that while iterating through the original list.
        #
        activeList = copy.copy(ChipDeviceController.activeList)

        for controller in activeList:
            controller.Shutdown()

        ChipDeviceController.activeList.clear()

    def CheckIsActive(self):
        '''
        Checks if the device controller is active.

        Raises:
            RuntimeError: On failure.
        '''
        if (not self._isActive):
            raise RuntimeError(
                "DeviceCtrl instance was already shutdown previously!")

    def __del__(self):
        self.Shutdown()

    def IsConnected(self):
        '''
        Checks if the device controller is connected.

        Returns:
            bool: True if is connected, False if not connected.

        Raises:
            RuntimeError: If '_isActive' is False (from the call to CheckIsActive).
        '''
        self.CheckIsActive()

        return self._ChipStack.Call(
            lambda: self._dmLib.pychip_DeviceController_IsConnected(
                self.devCtrl)
        )

    async def ConnectBLE(self, discriminator: int, setupPinCode: int, nodeid: int, isShortDiscriminator: bool = False) -> int:
        '''
        Connect to a BLE device via PASE using the given discriminator and setup pin code.

        Returns:
            Effective Node ID of the device (as defined by the assigned NOC)
        '''
        self.CheckIsActive()

        async with self._commissioning_context as ctx:
            self._enablePairingCompleteCallback(True)
            await self._ChipStack.CallAsync(
                lambda: self._dmLib.pychip_DeviceController_ConnectBLE(
                    self.devCtrl, discriminator, isShortDiscriminator, setupPinCode, nodeid)
            )

            return await asyncio.futures.wrap_future(ctx.future)

    async def UnpairDevice(self, nodeid: int) -> None:
        '''
        Unpairs the device with the specified node ID.

        Returns:
            None.
        '''
        self.CheckIsActive()

        async with self._unpair_device_context as ctx:
            await self._ChipStack.CallAsync(
                lambda: self._dmLib.pychip_DeviceController_UnpairDevice(
                    self.devCtrl, nodeid, self.cbHandleDeviceUnpairCompleteFunct)
            )

            return await asyncio.futures.wrap_future(ctx.future)

    def CloseBLEConnection(self):
        '''
        Closes the BLE connection for the device controller.

        Raises:
            ChipStackError: On failure.
        '''
        self.CheckIsActive()

        self._ChipStack.Call(
            lambda: self._dmLib.pychip_DeviceCommissioner_CloseBleConnection(
                self.devCtrl)
        ).raise_on_error()

    def ExpireSessions(self, nodeid):
        '''
        Close all sessions with `nodeid` (if any existed) so that sessions get re-established.

        This is needed to properly handle operations that invalidate a node's state, such as
        UpdateNOC.

        WARNING: ONLY CALL THIS IF YOU UNDERSTAND THE SIDE-EFFECTS

        Raises:
            ChipStackError: On failure.
        '''
        self.CheckIsActive()

        self._ChipStack.Call(lambda: self._dmLib.pychip_ExpireSessions(self.devCtrl, nodeid)).raise_on_error()

    def MarkSessionDefunct(self, nodeid):
        '''
        Marks a previously active session with the specified node as defunct to temporarily prevent it
        from being used with new exchanges to send or receive messages. This should be called when there
        is suspicion of a loss-of-sync with the session state on the associated peer, such as evidence
        of transport failure.

        If messages are received thereafter on this session, the session will be put back into the Active state.

        This function should only be called on an active session.
        This will NOT detach any existing SessionHolders.

        Parameters:
            nodeid (int): The node ID of the device whose session should be marked as defunct.

        Raises:
            RuntimeError: If the controller is not active.
            PyChipError: If the operation fails.
        '''
        self.CheckIsActive()

        self._ChipStack.Call(
            lambda: self._dmLib.pychip_DeviceController_MarkSessionDefunct(
                self.devCtrl, nodeid)
        ).raise_on_error()

    def MarkSessionForEviction(self, nodeid):
        '''
        Marks the session with the specified node for eviction. It will first detach all SessionHolders
        attached to this session by calling 'OnSessionReleased' on each of them. This will force them
        to release their reference to the session. If there are no more references left, the session
        will then be de-allocated.

        Once marked for eviction, the session SHALL NOT ever become active again.

        Parameters:
            nodeid (int): The node ID of the device whose session should be marked for eviction.

        Raises:
            RuntimeError: If the controller is not active.
            PyChipError: If the operation fails.
        '''
        self.CheckIsActive()

        self._ChipStack.Call(
            lambda: self._dmLib.pychip_DeviceController_MarkSessionForEviction(
                self.devCtrl, nodeid)
        ).raise_on_error()

    async def _establishPASESession(self, callFunct):
        self.CheckIsActive()

        async with self._pase_establishment_context as ctx:
            self._enablePairingCompleteCallback(True)
            await self._ChipStack.CallAsync(callFunct)
            await asyncio.futures.wrap_future(ctx.future)

    async def EstablishPASESessionBLE(self, setupPinCode: int, discriminator: int, nodeid: int) -> None:
        await self._establishPASESession(
            lambda: self._dmLib.pychip_DeviceController_EstablishPASESessionBLE(
                self.devCtrl, setupPinCode, discriminator, nodeid)
        )

    async def EstablishPASESessionIP(self, ipaddr: str, setupPinCode: int, nodeid: int, port: int = 0) -> None:
        await self._establishPASESession(
            lambda: self._dmLib.pychip_DeviceController_EstablishPASESessionIP(
                self.devCtrl, ipaddr.encode("utf-8"), setupPinCode, nodeid, port)
        )

    async def EstablishPASESession(self, setUpCode: str, nodeid: int) -> None:
        await self._establishPASESession(
            lambda: self._dmLib.pychip_DeviceController_EstablishPASESession(
                self.devCtrl, setUpCode.encode("utf-8"), nodeid)
        )

    def GetTestCommissionerUsed(self):
        '''
        Get the status of test commissioner in use.

        Returns:
            bool: True if the test commissioner is in use, False if not.
        '''
        return self._ChipStack.Call(
            lambda: self._dmLib.pychip_TestCommissionerUsed()
        )

    def ResetTestCommissioner(self):
        self._dmLib.pychip_ResetCommissioningTests()

    def SetTestCommissionerSimulateFailureOnStage(self, stage: int):
        '''
        Simulates a failure on a specific stage of the test commissioner.

        Returns:
            bool: True if the failure simulate success, False if not.
        '''
        return self._dmLib.pychip_SetTestCommissionerSimulateFailureOnStage(
            stage)

    def SetTestCommissionerSimulateFailureOnReport(self, stage: int):
        '''
        Simulates a failure on report of the test commissioner.

        Returns:
            bool: True if the failure simulate success, False if not.
        '''
        return self._dmLib.pychip_SetTestCommissionerSimulateFailureOnReport(
            stage)

    def SetTestCommissionerPrematureCompleteAfter(self, stage: int):
        '''
        Premature complete of the test commissioner.

        Returns:
            bool: True if the premature complete success, False if not.
        '''
        return self._dmLib.pychip_SetTestCommissionerPrematureCompleteAfter(
            stage)

    def CheckTestCommissionerCallbacks(self):
        '''
        Check the test commissioner callbacks.

        Returns:
            bool: True if the test commissioner callbacks success, False if not.
        '''
        return self._ChipStack.Call(
            lambda: self._dmLib.pychip_TestCommissioningCallbacks()
        )

    def CheckStageSuccessful(self, stage: int):
        '''
        Check the test commissioner stage sucess.

        Returns:
            bool: True if test commissioner stage success, False if not.
        '''
        return self._ChipStack.Call(
            lambda: self._dmLib.pychip_TestCommissioningStageSuccessful(stage)
        )

    def CheckTestCommissionerPaseConnection(self, nodeid):
        '''
        Check the test commissioner Pase connection sucess.

        Returns:
            bool: True if test commissioner Pase connection success, False if not.
        '''
        return self._dmLib.pychip_TestPaseConnection(nodeid)

    def ResolveNode(self, nodeid):
        self.CheckIsActive()

        self.GetConnectedDeviceSync(nodeid, allowPASE=False)

    def GetAddressAndPort(self, nodeid):
        '''
        Get the address and port.

        Returns:
            tuple: The address and port if no error occurs or None on failure.
        '''
        self.CheckIsActive()

        address = create_string_buffer(64)
        port = c_uint16(0)

        # Intentially return None instead of raising exceptions on error
        error = self._ChipStack.Call(
            lambda: self._dmLib.pychip_DeviceController_GetAddressAndPort(
                self.devCtrl, nodeid, address, 64, pointer(port))
        )

        return (address.value.decode(), port.value) if error == 0 else None

    async def DiscoverCommissionableNodes(self, filterType: discovery.FilterType = discovery.FilterType.NONE, filter: typing.Any = None,
                                          stopOnFirst: bool = False, timeoutSecond: int = 5) -> typing.Union[None, CommissionableNode, typing.List[CommissionableNode]]:
        ''' Discover commissionable nodes via DNS-SD with specified filters.
            Supported filters are:

                discovery.FilterType.NONE
                discovery.FilterType.SHORT_DISCRIMINATOR
                discovery.FilterType.LONG_DISCRIMINATOR
                discovery.FilterType.VENDOR_ID
                discovery.FilterType.DEVICE_TYPE
                discovery.FilterType.COMMISSIONING_MODE
                discovery.FilterType.INSTANCE_NAME
                discovery.FilterType.COMMISSIONER
                discovery.FilterType.COMPRESSED_FABRIC_ID

            This function will always return a list of CommissionableDevice. When stopOnFirst is set,
            this function will return when at least one device is discovered or on timeout.

        Returns:
            list: A list of discovered devices.
        '''
        self.CheckIsActive()

        if isinstance(filter, int):
            filter = str(filter)

        # Discovery is also used during commissioning. Make sure this manual discovery
        # and commissioning attempts do not interfere with each other.
        async with self._commissioning_lock:
            await self._ChipStack.CallAsync(
                lambda: self._dmLib.pychip_DeviceController_DiscoverCommissionableNodes(
                    self.devCtrl, int(filterType), str(filter).encode("utf-8")))

            async def _wait_discovery():
                while not await self._ChipStack.CallAsyncWithResult(
                        lambda: self._dmLib.pychip_DeviceController_HasDiscoveredCommissionableNode(self.devCtrl)):
                    await asyncio.sleep(0.1)
                return

            try:
                if stopOnFirst:
                    await asyncio.wait_for(_wait_discovery(), timeoutSecond)
                else:
                    await asyncio.sleep(timeoutSecond)
            except TimeoutError:
                # Expected timeout, do nothing
                pass
            finally:
                await self._ChipStack.CallAsync(
                    lambda: self._dmLib.pychip_DeviceController_StopCommissionableDiscovery(self.devCtrl))

            return await self.GetDiscoveredDevices()

    async def GetDiscoveredDevices(self):
        '''
        Get the discovered devices.

        Returns:
            list: A list of discovered devices.
        '''
        def GetDevices(devCtrl):
            devices = []

            @_ChipDeviceController_IterateDiscoveredCommissionableNodesFunct
            def HandleDevice(deviceJson, deviceJsonLen):
                jsonStr = ctypes.string_at(deviceJson, deviceJsonLen).decode("utf-8")
                device = dacite.from_dict(data_class=CommissionableNode, data=json.loads(jsonStr))
                device.SetDeviceController(devCtrl)
                devices.append(device)

            self._dmLib.pychip_DeviceController_IterateDiscoveredCommissionableNodes(devCtrl.devCtrl, HandleDevice)
            return devices

        return await self._ChipStack.CallAsyncWithResult(lambda: GetDevices(self))

    def GetIPForDiscoveredDevice(self, idx, addrStr, length):
        '''
        Get the IP address for a discovered device.

        Returns:
            bool: True if IP for discovered device success, False if not.
        '''
        self.CheckIsActive()

        return self._ChipStack.Call(
            lambda: self._dmLib.pychip_DeviceController_GetIPForDiscoveredDevice(
                self.devCtrl, idx, addrStr, length)
        )

    class CommissioningWindowPasscode(enum.IntEnum):
        kOriginalSetupCode = 0,
        kTokenWithRandomPin = 1,

    async def OpenCommissioningWindow(self, nodeid: int, timeout: int, iteration: int,
                                      discriminator: int, option: CommissioningWindowPasscode) -> CommissioningParameters:
        ''' Opens a commissioning window on the device with the given nodeid.
            nodeid:        Node id of the device
            timeout:       Command timeout
            iteration:     The PAKE iteration count associated with the PAKE Passcode ID and ephemeral
                           PAKE passcode verifier to be used for this commissioning. Valid range: 1000 - 100000
                           Ignored if option == 0
            discriminator: The long discriminator for the DNS-SD advertisement. Valid range: 0-4095
                           Ignored if option == 0
            option:        0 = kOriginalSetupCode
                           1 = kTokenWithRandomPIN

            Returns:
                CommissioningParameters
        '''
        self.CheckIsActive()

        async with self._open_window_context as ctx:
            await self._ChipStack.CallAsync(
                lambda: self._dmLib.pychip_DeviceController_OpenCommissioningWindow(
                    self.devCtrl, self.pairingDelegate, nodeid, timeout, iteration, discriminator, option)
            )

            return await asyncio.futures.wrap_future(ctx.future)

    def GetCompressedFabricId(self):
        '''
        Get compressed fabric Id.

        Returns:
            int: The compressed fabric ID as a 64-bit integer.

        Raises:
            ChipStackError: On failure.
        '''
        self.CheckIsActive()

        fabricid = c_uint64(0)

        self._ChipStack.Call(
            lambda: self._dmLib.pychip_DeviceController_GetCompressedFabricId(
                self.devCtrl, pointer(fabricid))
        ).raise_on_error()

        return fabricid.value

    def GetFabricIdInternal(self) -> int:
        '''
        Get the fabric ID from the object. Only used to validate cached value from property.

        Returns:
            int: The raw fabric ID as a 64-bit integer.

        Raises:
            ChipStackError: On failure.
        '''
        self.CheckIsActive()

        fabricid = c_uint64(0)

        self._ChipStack.Call(
            lambda: self._dmLib.pychip_DeviceController_GetFabricId(
                self.devCtrl, pointer(fabricid))
        ).raise_on_error()

        return fabricid.value

    def GetFabricIndexInternal(self) -> int:
        '''
        Get the fabric index from the object. Only used to validate cached value from property.

        Returns:
            int: fabric index in local fabric table associated with this controller.

        Raises:
            ChipStackError: On failure.
        '''
        self.CheckIsActive()

        fabricindex = c_uint8(0)

        self._ChipStack.Call(
            lambda: self._dmLib.pychip_DeviceController_GetFabricIndex(
                self.devCtrl, pointer(fabricindex))
        ).raise_on_error()

        return fabricindex.value

    def GetNodeIdInternal(self) -> int:
        '''
        Get the node ID from the object. Only used to validate cached value from property.

        Returns:
            int: The compressed fabric ID as a 64-bit integer.

        Raises:
            ChipStackError: On failure.
        '''
        self.CheckIsActive()

        nodeid = c_uint64(0)

        self._ChipStack.Call(
            lambda: self._dmLib.pychip_DeviceController_GetNodeId(
                self.devCtrl, pointer(nodeid))
        ).raise_on_error()

        return nodeid.value

    def GetClusterHandler(self):
        '''
        Get cluster handler

        Returns:
            ChipClusters: An instance of the ChipClusters class.
        '''
        self.CheckIsActive()

        return self._Cluster

    async def FindOrEstablishPASESession(self, setupCode: str, nodeid: int, timeoutMs: typing.Optional[int] = None) -> typing.Optional[DeviceProxyWrapper]:
        '''
        Returns CommissioneeDeviceProxy if we can find or establish a PASE connection to the specified device

        Returns:
            DeviceProxyWrapper on success, if not is None.
        '''
        self.CheckIsActive()
        returnDevice = c_void_p(None)
        res = await self._ChipStack.CallAsyncWithResult(lambda: self._dmLib.pychip_GetDeviceBeingCommissioned(
            self.devCtrl, nodeid, byref(returnDevice)), timeoutMs)
        if res.is_success:
            return DeviceProxyWrapper(returnDevice, DeviceProxyWrapper.DeviceProxyType.COMMISSIONEE, self._dmLib)

        await self.EstablishPASESession(setupCode, nodeid)

        res = await self._ChipStack.CallAsyncWithResult(lambda: self._dmLib.pychip_GetDeviceBeingCommissioned(
            self.devCtrl, nodeid, byref(returnDevice)), timeoutMs)
        if res.is_success:
            return DeviceProxyWrapper(returnDevice, DeviceProxyWrapper.DeviceProxyType.COMMISSIONEE, self._dmLib)

        return None

    def GetConnectedDeviceSync(self, nodeid, allowPASE=True, timeoutMs: typing.Optional[int] = None, payloadCapability: int = TransportPayloadCapability.MRP_PAYLOAD):
        '''
        Gets an OperationalDeviceProxy or CommissioneeDeviceProxy for the specified Node.

        Arg:
            nodeId: Target's Node ID
            allowPASE: Get a device proxy of a device being commissioned.
            timeoutMs: Timeout for a timed invoke request. Omit or set to 'None' to indicate a non-timed request.

        Returns:
            DeviceProxyWrapper on success.
        '''
        self.CheckIsActive()

        returnDevice = c_void_p(None)
        returnErr: typing.Any = None
        deviceAvailableCV = threading.Condition()

        if allowPASE:
            res = self._ChipStack.Call(lambda: self._dmLib.pychip_GetDeviceBeingCommissioned(
                self.devCtrl, nodeid, byref(returnDevice)), timeoutMs)
            if res.is_success:
                LOGGER.info('Using PASE connection')
                return DeviceProxyWrapper(returnDevice, DeviceProxyWrapper.DeviceProxyType.COMMISSIONEE, self._dmLib)

        class DeviceAvailableClosure():
            def deviceAvailable(self, device, err):
                nonlocal returnDevice
                nonlocal returnErr
                nonlocal deviceAvailableCV
                with deviceAvailableCV:
                    returnDevice = c_void_p(device)
                    returnErr = err
                    deviceAvailableCV.notify_all()
                ctypes.pythonapi.Py_DecRef(ctypes.py_object(self))

        closure = DeviceAvailableClosure()
        ctypes.pythonapi.Py_IncRef(ctypes.py_object(closure))
        self._ChipStack.Call(lambda: self._dmLib.pychip_GetConnectedDeviceByNodeId(
            self.devCtrl, nodeid, ctypes.py_object(closure), _DeviceAvailableCallback, payloadCapability),
            timeoutMs).raise_on_error()

        # The callback might have been received synchronously (during self._ChipStack.Call()).
        # Check if the device is already set before waiting for the callback.
        if returnDevice.value is None:
            with deviceAvailableCV:
                timeout = None
                if timeoutMs is not None:
                    timeout = float(timeoutMs) / 1000

                ret = deviceAvailableCV.wait(timeout)
                if ret is False:
                    raise TimeoutError("Timed out waiting for DNS-SD resolution")

        if returnDevice.value is None:
            returnErr.raise_on_error()

        return DeviceProxyWrapper(returnDevice, DeviceProxyWrapper.DeviceProxyType.OPERATIONAL, self._dmLib)

    async def WaitForActive(self, nodeid, *, timeoutSeconds=30.0, stayActiveDurationMs=30000):
        '''
        Waits a LIT ICD device to become active. Will send a StayActive command to the device on active to allow human operations.

        Args:
            nodeId: Node ID of the LID ICD
            stayActiveDurationMs: The duration in the StayActive command, in milliseconds

        Returns:
            StayActiveResponse on success
        '''
        await WaitForCheckIn(ScopedNodeId(nodeid, self._fabricIndex), timeoutSeconds=timeoutSeconds)
        return await self.SendCommand(nodeid, 0, Clusters.IcdManagement.Commands.StayActiveRequest(stayActiveDuration=stayActiveDurationMs))

    async def GetConnectedDevice(self, nodeid, allowPASE: bool = True, timeoutMs: typing.Optional[int] = None,
                                 payloadCapability: int = TransportPayloadCapability.MRP_PAYLOAD):
        '''
        Gets an OperationalDeviceProxy or CommissioneeDeviceProxy for the specified Node.

        Args:
            nodeId: Target's Node ID
            allowPASE: Get a device proxy of a device being commissioned.
            timeoutMs: Timeout for a timed invoke request. Omit or set to 'None' to indicate a non-timed request.

        Returns:
            DeviceProxyWrapper on success
        '''
        self.CheckIsActive()

        if allowPASE:
            returnDevice = c_void_p(None)
            res = await self._ChipStack.CallAsyncWithResult(lambda: self._dmLib.pychip_GetDeviceBeingCommissioned(
                self.devCtrl, nodeid, byref(returnDevice)), timeoutMs)
            if res.is_success:
                LOGGER.info('Using PASE connection')
                return DeviceProxyWrapper(returnDevice, DeviceProxyWrapper.DeviceProxyType.COMMISSIONEE, self._dmLib)

        eventLoop = asyncio.get_running_loop()
        future = eventLoop.create_future()

        class DeviceAvailableClosure():
            def __init__(self, loop, future: asyncio.Future):
                self._returnDevice = c_void_p(None)
                self._returnErr = None
                self._event_loop = loop
                self._future = future

            def _deviceAvailable(self):
                if self._future.cancelled():
                    return
                if self._returnDevice.value is not None:
                    self._future.set_result(self._returnDevice)
                else:
                    self._future.set_exception(self._returnErr.to_exception())

            def deviceAvailable(self, device, err):
                self._returnDevice = c_void_p(device)
                self._returnErr = err
                self._event_loop.call_soon_threadsafe(self._deviceAvailable)
                ctypes.pythonapi.Py_DecRef(ctypes.py_object(self))

        closure = DeviceAvailableClosure(eventLoop, future)
        ctypes.pythonapi.Py_IncRef(ctypes.py_object(closure))
        await self._ChipStack.CallAsync(lambda: self._dmLib.pychip_GetConnectedDeviceByNodeId(
            self.devCtrl, nodeid, ctypes.py_object(closure), _DeviceAvailableCallback, payloadCapability),
            timeoutMs)

        # The callback might have been received synchronously (during self._ChipStack.CallAsync()).
        # In that case the Future has already been set it will return immediately
        if timeoutMs is not None:
            timeout = float(timeoutMs) / 1000
            await asyncio.wait_for(future, timeout=timeout)
        else:
            await future

        return DeviceProxyWrapper(future.result(), DeviceProxyWrapper.DeviceProxyType.OPERATIONAL, self._dmLib)

    def ComputeRoundTripTimeout(self, nodeid, upperLayerProcessingTimeoutMs: int = 0):
        '''
        Returns a computed timeout value based on the round-trip time it takes for the peer at the other end of the session to
        receive a message, process it and send it back. This is computed based on the session type, the type of transport,
        sleepy characteristics of the target and a caller-provided value for the time it takes to process a message
        at the upper layer on the target For group sessions.

        This will result in a session being established if one wasn't already.

        Returns:
            int: The computed timeout value in milliseconds, representing the round-trip time.
        '''
        device = self.GetConnectedDeviceSync(nodeid)
        res = self._ChipStack.Call(lambda: self._dmLib.pychip_DeviceProxy_ComputeRoundTripTimeout(
            device.deviceProxy, upperLayerProcessingTimeoutMs))
        return res

    def GetRemoteSessionParameters(self, nodeid) -> typing.Optional[SessionParameters]:
        '''
        Returns the SessionParameters of reported by the remote node associated with `nodeid`.
        If there is some error in getting SessionParameters None is returned.

        This will result in a session being established if one wasn't already established.

        Returns:
            SessionParameters: The session parameters.
        '''

        # First creating the struct to make building the ByteArray to be sent to CFFI easier.
        sessionParametersStruct = SessionParametersStruct.parse(b'\x00' * SessionParametersStruct.sizeof())
        sessionParametersByteArray = SessionParametersStruct.build(sessionParametersStruct)
        device = self.GetConnectedDeviceSync(nodeid)
        self._ChipStack.Call(lambda: self._dmLib.pychip_DeviceProxy_GetRemoteSessionParameters(
            device.deviceProxy, ctypes.c_char_p(sessionParametersByteArray))).raise_on_error()

        sessionParametersStruct = SessionParametersStruct.parse(sessionParametersByteArray)
        return SessionParameters(
            sessionIdleInterval=sessionParametersStruct.SessionIdleInterval if sessionParametersStruct.SessionIdleInterval != 0 else None,
            sessionActiveInterval=sessionParametersStruct.SessionActiveInterval if sessionParametersStruct.SessionActiveInterval != 0 else None,
            sessionActiveThreshold=sessionParametersStruct.SessionActiveThreshold if sessionParametersStruct.SessionActiveThreshold != 0 else None,
            dataModelRevision=sessionParametersStruct.DataModelRevision if sessionParametersStruct.DataModelRevision != 0 else None,
            interactionModelRevision=sessionParametersStruct.InteractionModelRevision if sessionParametersStruct.InteractionModelRevision != 0 else None,
            specficiationVersion=sessionParametersStruct.SpecificationVersion if sessionParametersStruct.SpecificationVersion != 0 else None,
            maxPathsPerInvoke=sessionParametersStruct.MaxPathsPerInvoke)

    async def TestOnlySendBatchCommands(self, nodeid: int, commands: typing.List[ClusterCommand.InvokeRequestInfo],
                                        timedRequestTimeoutMs: typing.Optional[int] = None,
                                        interactionTimeoutMs: typing.Optional[int] = None, busyWaitMs: typing.Optional[int] = None,
                                        suppressResponse: typing.Optional[bool] = None, remoteMaxPathsPerInvoke: typing.Optional[int] = None,
                                        suppressTimedRequestMessage: bool = False, commandRefsOverride: typing.Optional[typing.List[int]] = None):
        '''

        Please see SendBatchCommands for description.
        TestOnly overridable arguments:
            remoteMaxPathsPerInvoke: Overrides the number of batch commands we think can be sent to remote node.
            suppressTimedRequestMessage: When set to true, we suppress sending Timed Request Message.
            commandRefsOverride: List of commandRefs to use for each command with the same index in `commands`.

        Returns:
            TestOnlyBatchCommandResponse
        '''
        self.CheckIsActive()

        eventLoop = asyncio.get_running_loop()
        future = eventLoop.create_future()

        device = await self.GetConnectedDevice(nodeid, timeoutMs=interactionTimeoutMs)

        ClusterCommand.TestOnlySendBatchCommands(
            future, eventLoop, device.deviceProxy, commands,
            timedRequestTimeoutMs=timedRequestTimeoutMs,
            interactionTimeoutMs=interactionTimeoutMs, busyWaitMs=busyWaitMs, suppressResponse=suppressResponse,
            remoteMaxPathsPerInvoke=remoteMaxPathsPerInvoke, suppressTimedRequestMessage=suppressTimedRequestMessage,
            commandRefsOverride=commandRefsOverride).raise_on_error()
        return await future

    async def TestOnlySendCommandTimedRequestFlagWithNoTimedInvoke(self, nodeid: int, endpoint: int,
                                                                   payload: ClusterObjects.ClusterCommand, responseType=None):
        '''
        Please see SendCommand for description.

        Returns:
            Command response. The type of the response is defined by the command.

        Raises:
            InteractionModelError on error
        '''
        self.CheckIsActive()

        eventLoop = asyncio.get_running_loop()
        future = eventLoop.create_future()

        device = await self.GetConnectedDevice(nodeid, timeoutMs=None)
        ClusterCommand.TestOnlySendCommandTimedRequestFlagWithNoTimedInvoke(
            future, eventLoop, responseType, device.deviceProxy, ClusterCommand.CommandPath(
                EndpointId=endpoint,
                ClusterId=payload.cluster_id,
                CommandId=payload.command_id,
            ), payload).raise_on_error()
        return await future

    async def SendCommand(self, nodeid: int, endpoint: int, payload: ClusterObjects.ClusterCommand, responseType=None,
                          timedRequestTimeoutMs: typing.Optional[int] = None,
                          interactionTimeoutMs: typing.Optional[int] = None, busyWaitMs: typing.Optional[int] = None,
                          suppressResponse: typing.Optional[bool] = None,
                          payloadCapability: int = TransportPayloadCapability.MRP_PAYLOAD):
        '''
        Send a cluster-object encapsulated command to a node and get returned a future that can be awaited upon to receive
        the response. If a valid responseType is passed in, that will be used to de-serialize the object. If not,
        the type will be automatically deduced from the metadata received over the wire.

        timedWriteTimeoutMs: Timeout for a timed invoke request. Omit or set to 'None' to indicate a non-timed request.
        interactionTimeoutMs: Overall timeout for the interaction. Omit or set to 'None' to have the SDK automatically compute the
                              right timeout value based on transport characteristics as well as the responsiveness of the target.

        Returns:
            command response. The type of the response is defined by the command.

        Raises:
            InteractionModelError on error
        '''
        self.CheckIsActive()

        eventLoop = asyncio.get_running_loop()
        future = eventLoop.create_future()

        device = await self.GetConnectedDevice(nodeid, timeoutMs=interactionTimeoutMs, payloadCapability=payloadCapability)
        res = await ClusterCommand.SendCommand(
            future, eventLoop, responseType, device.deviceProxy, ClusterCommand.CommandPath(
                EndpointId=endpoint,
                ClusterId=payload.cluster_id,
                CommandId=payload.command_id,
            ), payload, timedRequestTimeoutMs=timedRequestTimeoutMs,
            interactionTimeoutMs=interactionTimeoutMs, busyWaitMs=busyWaitMs, suppressResponse=suppressResponse)
        res.raise_on_error()
        return await future

    async def SendBatchCommands(self, nodeid: int, commands: typing.List[ClusterCommand.InvokeRequestInfo],
                                timedRequestTimeoutMs: typing.Optional[int] = None,
                                interactionTimeoutMs: typing.Optional[int] = None, busyWaitMs: typing.Optional[int] = None,
                                suppressResponse: typing.Optional[bool] = None,
                                payloadCapability: int = TransportPayloadCapability.MRP_PAYLOAD):
        '''
        Send a batch of cluster-object encapsulated commands to a node and get returned a future that can be awaited upon to receive
        the responses. If a valid responseType is passed in, that will be used to de-serialize the object. If not,
        the type will be automatically deduced from the metadata received over the wire.

        nodeId: Target's Node ID
        commands: A list of InvokeRequestInfo containing the commands to invoke.
        timedWriteTimeoutMs: Timeout for a timed invoke request. Omit or set to 'None' to indicate a non-timed request.
        interactionTimeoutMs: Overall timeout for the interaction. Omit or set to 'None' to have the SDK automatically compute the
                              right timeout value based on transport characteristics as well as the responsiveness of the target.
        busyWaitMs: How long to wait in ms after sending command to device before performing any other operations.
        suppressResponse: Do not send a response to this action

        Returns:
            - List of command responses in the same order as what was given in `commands`. The type of the response is defined by the command.
                      - A value of `None` indicates success.
                      - If only a single command fails, for example with `UNSUPPORTED_COMMAND`, the corresponding index associated with the command will,
                        contain `interaction_model.Status.UnsupportedCommand`.
                      - If a command is not responded to by server, command will contain `interaction_model.Status.NoCommandResponse`
        Raises:
            - InteractionModelError if error with sending of InvokeRequestMessage fails as a whole.
        '''
        self.CheckIsActive()

        eventLoop = asyncio.get_running_loop()
        future = eventLoop.create_future()

        device = await self.GetConnectedDevice(nodeid, timeoutMs=interactionTimeoutMs, payloadCapability=payloadCapability)

        res = await ClusterCommand.SendBatchCommands(
            future, eventLoop, device.deviceProxy, commands,
            timedRequestTimeoutMs=timedRequestTimeoutMs,
            interactionTimeoutMs=interactionTimeoutMs, busyWaitMs=busyWaitMs, suppressResponse=suppressResponse)
        res.raise_on_error()
        return await future

    def SendGroupCommand(self, groupid: int, payload: ClusterObjects.ClusterCommand, busyWaitMs: typing.Optional[int] = None):
        '''
        Send a group cluster-object encapsulated command to a group_id and get returned a future
        that can be awaited upon to get confirmation command was sent.

        Returns:
            None: responses are not sent to group commands.

        Raises:
            InteractionModelError on error.
        '''
        self.CheckIsActive()

        ClusterCommand.SendGroupCommand(
            groupid, self.devCtrl, payload, busyWaitMs=busyWaitMs).raise_on_error()

        # None is the expected return for sending group commands.
        return None

    async def WriteAttribute(self, nodeid: int,
                             attributes: typing.List[typing.Tuple[int, ClusterObjects.ClusterAttributeDescriptor]],
                             timedRequestTimeoutMs: typing.Optional[int] = None,
                             interactionTimeoutMs: typing.Optional[int] = None, busyWaitMs: typing.Optional[int] = None,
                             payloadCapability: int = TransportPayloadCapability.MRP_PAYLOAD):
        '''
        Write a list of attributes on a target node.

        nodeId: Target's Node ID
        timedWriteTimeoutMs: Timeout for a timed write request. Omit or set to 'None' to indicate a non-timed request.
        attributes: A list of tuples of type (endpoint, cluster-object):
        interactionTimeoutMs: Overall timeout for the interaction. Omit or set to 'None' to have the SDK automatically compute the
                              right timeout value based on transport characteristics as well as the responsiveness of the target.

        E.g
            (1, Clusters.UnitTesting.Attributes.XYZAttribute('hello')) -- Write 'hello'
            to the XYZ attribute on the test cluster to endpoint 1

        Returns:
            [AttributeStatus] (list - one for each path).

        Raises:
            InteractionModelError on error.
        '''
        self.CheckIsActive()

        eventLoop = asyncio.get_running_loop()
        future = eventLoop.create_future()

        device = await self.GetConnectedDevice(nodeid, timeoutMs=interactionTimeoutMs, payloadCapability=payloadCapability)

        attrs = []
        for v in attributes:
            if len(v) == 2:
                attrs.append(ClusterAttribute.AttributeWriteRequest(
                    v[0], v[1], 0, 0, v[1].value))
            else:
                attrs.append(ClusterAttribute.AttributeWriteRequest(
                    v[0], v[1], v[2], 1, v[1].value))

        ClusterAttribute.WriteAttributes(
            future, eventLoop, device.deviceProxy, attrs, timedRequestTimeoutMs=timedRequestTimeoutMs,
            interactionTimeoutMs=interactionTimeoutMs, busyWaitMs=busyWaitMs).raise_on_error()
        return await future

    def WriteGroupAttribute(
            self, groupid: int, attributes: typing.List[typing.Tuple[ClusterObjects.ClusterAttributeDescriptor, int]], busyWaitMs: typing.Optional[int] = None):
        '''
        Write a list of attributes on a target group.

        groupid: Group ID to send write attribute to.
        attributes: A list of tuples of type (cluster-object, data-version). The data-version can be omitted.

        E.g
            (Clusters.UnitTesting.Attributes.XYZAttribute('hello'), 1) -- Group Write 'hello' with data version 1.

        Returns:
            list = An empty list

        Raises:
            InteractionModelError on error.
        '''
        self.CheckIsActive()

        attrs = []
        invalid_endpoint = 0xFFFF
        for v in attributes:
            if len(v) == 2:
                attrs.append(ClusterAttribute.AttributeWriteRequest(
                    invalid_endpoint, v[0], v[1], 1, v[0].value))
            else:
                attrs.append(ClusterAttribute.AttributeWriteRequest(
                    invalid_endpoint, v[0], 0, 0, v[0].value))

        ClusterAttribute.WriteGroupAttributes(
            groupid, self.devCtrl, attrs, busyWaitMs=busyWaitMs).raise_on_error()

        # An empty list is the expected return for sending group write attribute.
        return []

    def TestOnlyPrepareToReceiveBdxData(self) -> asyncio.Future:
        '''
        Sets up the system to expect a node to initiate a BDX transfer. The transfer will send data here.

        Returns:
            a future that will yield a BdxTransfer with the init message from the transfer.

        Raises:
            InteractionModelError on error.
        '''
        self.CheckIsActive()

        eventLoop = asyncio.get_running_loop()
        future = eventLoop.create_future()

        Bdx.PrepareToReceiveBdxData(future).raise_on_error()
        return future

    def TestOnlyPrepareToSendBdxData(self, data: bytes) -> asyncio.Future:
        '''
        Sets up the system to expect a node to initiate a BDX transfer. The transfer will send data to the node.

        Returns:
            A future that will yield a BdxTransfer with the init message from the transfer.

        Raises:
            InteractionModelError on error.
        '''
        self.CheckIsActive()

        eventLoop = asyncio.get_running_loop()
        future = eventLoop.create_future()

        Bdx.PrepareToSendBdxData(future, data).raise_on_error()
        return future

    def _parseAttributePathTuple(self, pathTuple: typing.Union[
        None,  # Empty tuple, all wildcard
        typing.Tuple[int],  # Endpoint
        # Wildcard endpoint, Cluster id present
        typing.Tuple[typing.Type[ClusterObjects.Cluster]],
        # Wildcard endpoint, Cluster + Attribute present
        typing.Tuple[typing.Type[ClusterObjects.ClusterAttributeDescriptor]],
        # Wildcard attribute id
        typing.Tuple[int, typing.Type[ClusterObjects.Cluster]],
        # Concrete path
        typing.Tuple[int, typing.Type[ClusterObjects.ClusterAttributeDescriptor]],
        # Directly specified attribute path
        ClusterAttribute.AttributePath
    ]):
        if isinstance(pathTuple, ClusterAttribute.AttributePath):
            return pathTuple
        if pathTuple == ('*') or pathTuple == ():
            # Wildcard
            return ClusterAttribute.AttributePath()
        elif not isinstance(pathTuple, tuple):
            if isinstance(pathTuple, int):
                return ClusterAttribute.AttributePath(EndpointId=pathTuple)
            elif issubclass(pathTuple, ClusterObjects.Cluster):
                return ClusterAttribute.AttributePath.from_cluster(EndpointId=None, Cluster=pathTuple)
            elif issubclass(pathTuple, ClusterObjects.ClusterAttributeDescriptor):
                return ClusterAttribute.AttributePath.from_attribute(EndpointId=None, Attribute=pathTuple)
            else:
                raise ValueError("Unsupported Attribute Path")
        else:
            # endpoint + (cluster) attribute / endpoint + cluster
            if issubclass(pathTuple[1], ClusterObjects.Cluster):
                return ClusterAttribute.AttributePath.from_cluster(EndpointId=pathTuple[0], Cluster=pathTuple[1])
            elif issubclass(pathTuple[1], ClusterAttribute.ClusterAttributeDescriptor):
                return ClusterAttribute.AttributePath.from_attribute(EndpointId=pathTuple[0], Attribute=pathTuple[1])
            else:
                raise ValueError("Unsupported Attribute Path")

    def _parseDataVersionFilterTuple(self, pathTuple: typing.List[typing.Tuple[int, typing.Type[ClusterObjects.Cluster], int]]):
        endpoint = None
        cluster = None

        # endpoint + (cluster) attribute / endpoint + cluster
        endpoint = pathTuple[0]
        if issubclass(pathTuple[1], ClusterObjects.Cluster):
            cluster = pathTuple[1]
        else:
            raise ValueError("Unsupported Cluster Path")
        dataVersion = pathTuple[2]
        return ClusterAttribute.DataVersionFilter.from_cluster(
            EndpointId=endpoint, Cluster=cluster, DataVersion=dataVersion)

    def _parseEventPathTuple(self, pathTuple: typing.Union[
        None,  # Empty tuple, all wildcard
        typing.Tuple[str, int],  # all wildcard with urgency set
        typing.Tuple[int, int],  # Endpoint,
        # Wildcard endpoint, Cluster id present
        typing.Tuple[typing.Type[ClusterObjects.Cluster], int],
        # Wildcard endpoint, Cluster + Event present
        typing.Tuple[typing.Type[ClusterObjects.ClusterEvent], int],
        # Wildcard event id
        typing.Tuple[int, typing.Type[ClusterObjects.Cluster], int],
        # Concrete path
        typing.Tuple[int,
                     typing.Type[ClusterObjects.ClusterEvent], int]
    ]):
        if pathTuple in [('*'), ()]:
            # Wildcard
            return ClusterAttribute.EventPath()
        elif not isinstance(pathTuple, tuple):
            if isinstance(pathTuple, int):
                return ClusterAttribute.EventPath(EndpointId=pathTuple)
            elif issubclass(pathTuple, ClusterObjects.Cluster):
                return ClusterAttribute.EventPath.from_cluster(EndpointId=None, Cluster=pathTuple)
            elif issubclass(pathTuple, ClusterObjects.ClusterEvent):
                return ClusterAttribute.EventPath.from_event(EndpointId=None, Event=pathTuple)
            else:
                raise ValueError("Unsupported Event Path")
        else:
            if pathTuple[0] == '*':
                return ClusterAttribute.EventPath(Urgent=pathTuple[-1])
            else:
                urgent = bool(pathTuple[-1]) if len(pathTuple) > 2 else False
                # endpoint + (cluster) event / endpoint + cluster
                if issubclass(pathTuple[1], ClusterObjects.Cluster):
                    return ClusterAttribute.EventPath.from_cluster(EndpointId=pathTuple[0], Cluster=pathTuple[1], Urgent=urgent)
                elif issubclass(pathTuple[1], ClusterAttribute.ClusterEvent):
                    return ClusterAttribute.EventPath.from_event(EndpointId=pathTuple[0], Event=pathTuple[1], Urgent=urgent)
                else:
                    raise ValueError("Unsupported Attribute Path")

    async def Read(
        self,
        nodeid: int,
        attributes: typing.Optional[typing.List[typing.Union[
            None,  # Empty tuple, all wildcard
            typing.Tuple[int],  # Endpoint
            # Wildcard endpoint, Cluster id present
            typing.Tuple[typing.Type[ClusterObjects.Cluster]],
            # Wildcard endpoint, Cluster + Attribute present
            typing.Tuple[typing.Type[ClusterObjects.ClusterAttributeDescriptor]],
            # Wildcard attribute id
            typing.Tuple[int, typing.Type[ClusterObjects.Cluster]],
            # Concrete path
            typing.Tuple[int, typing.Type[ClusterObjects.ClusterAttributeDescriptor]],
            # Directly specified attribute path
            ClusterAttribute.AttributePath
        ]]] = None,
        dataVersionFilters: typing.Optional[typing.List[typing.Tuple[int, typing.Type[ClusterObjects.Cluster], int]]] = None, events: typing.Optional[typing.List[
            typing.Union[
            None,  # Empty tuple, all wildcard
            typing.Tuple[str, int],  # all wildcard with urgency set
            typing.Tuple[int, int],  # Endpoint,
            # Wildcard endpoint, Cluster id present
            typing.Tuple[typing.Type[ClusterObjects.Cluster], int],
            # Wildcard endpoint, Cluster + Event present
            typing.Tuple[typing.Type[ClusterObjects.ClusterEvent], int],
            # Wildcard event id
            typing.Tuple[int, typing.Type[ClusterObjects.Cluster], int],
            # Concrete path
            typing.Tuple[int, typing.Type[ClusterObjects.ClusterEvent], int]
            ]]] = None,
        eventNumberFilter: typing.Optional[int] = None,
        returnClusterObject: bool = False, reportInterval: typing.Optional[typing.Tuple[int, int]] = None,
        fabricFiltered: bool = True, keepSubscriptions: bool = False, autoResubscribe: bool = True,
        payloadCapability: int = TransportPayloadCapability.MRP_PAYLOAD
    ):
        '''
        Read a list of attributes and/or events from a target node

        nodeId: Target's Node ID
        attributes: A list of tuples of varying types depending on the type of read being requested:
            (endpoint, Clusters.ClusterA.AttributeA):   Endpoint = specific,    Cluster = specific,   Attribute = specific
            (endpoint, Clusters.ClusterA):              Endpoint = specific,    Cluster = specific,   Attribute = *
            (Clusters.ClusterA.AttributeA):             Endpoint = *,           Cluster = specific,   Attribute = specific
            endpoint:                                   Endpoint = specific,    Cluster = *,          Attribute = *
            Clusters.ClusterA:                          Endpoint = *,           Cluster = specific,   Attribute = *
            '*' or ():                                  Endpoint = *,           Cluster = *,          Attribute = *

            The cluster and attributes specified above are to be selected from the generated cluster objects.

            e.g.
                ReadAttribute(1, [ 1 ] ) -- case 4 above.
                ReadAttribute(1, [ Clusters.BasicInformation ] ) -- case 5 above.
                ReadAttribute(1, [ (1, Clusters.BasicInformation.Attributes.Location ] ) -- case 1 above.

            An AttributePath can also be specified directly by [chip.cluster.Attribute.AttributePath(...)]

        dataVersionFilters: A list of tuples of (endpoint, cluster, data version).

        events: A list of tuples of varying types depending on the type of read being requested:
            (endpoint, Clusters.ClusterA.EventA, urgent):       Endpoint = specific,
                                                                Cluster = specific,   Event = specific, Urgent = True/False
            (endpoint, Clusters.ClusterA, urgent):              Endpoint = specific,
                                                                Cluster = specific,   Event = *, Urgent = True/False
            (Clusters.ClusterA.EventA, urgent):                 Endpoint = *,
                                                                Cluster = specific,   Event = specific, Urgent = True/False
            endpoint:                                   Endpoint = specific,    Cluster = *,          Event = *, Urgent = True/False
            Clusters.ClusterA:                          Endpoint = *,          Cluster = specific,    Event = *, Urgent = True/False
            '*' or ():                                  Endpoint = *,          Cluster = *,          Event = *, Urgent = True/False

        eventNumberFilter: Optional minimum event number filter.

        returnClusterObject: This returns the data as consolidated cluster objects, with all attributes for a cluster inside
                             a single cluster-wide cluster object.

        reportInterval: A tuple of two int-s for (MinIntervalFloor, MaxIntervalCeiling). Used by establishing subscriptions.
            When not provided, a read request will be sent.
        fabricFiltered: If True (default), the read/subscribe is fabric-filtered and will only see things associated with the fabric
            of the reader/subscriber. Relevant for attributes with fabric-scoped data.
        keepSubscriptions: Keep existing subscriptions. If set to False, existing subscriptions with this node will get cancelled
            and a new one gets setup.
        autoResubscribe: Automatically resubscribe to the subscription if subscription is lost. The automatic re-subscription only
            applies if the subscription establishes on first try. If the first subscription establishment attempt fails the function
            returns right away.

        Returns:
            - AsyncReadTransaction.ReadResponse. Please see ReadAttribute and ReadEvent for examples of how to access data.

        Raises:
            - InteractionModelError (chip.interaction_model) on error

        '''
        self.CheckIsActive()

        eventLoop = asyncio.get_running_loop()
        future = eventLoop.create_future()

        device = await self.GetConnectedDevice(nodeid, payloadCapability=payloadCapability)
        attributePaths = [self._parseAttributePathTuple(
            v) for v in attributes] if attributes else None
        clusterDataVersionFilters = [self._parseDataVersionFilterTuple(
            v) for v in dataVersionFilters] if dataVersionFilters else None
        eventPaths = [self._parseEventPathTuple(
            v) for v in events] if events else None

        transaction = ClusterAttribute.AsyncReadTransaction(future, eventLoop, self, returnClusterObject)
        ClusterAttribute.Read(transaction, device=device.deviceProxy,
                              attributes=attributePaths, dataVersionFilters=clusterDataVersionFilters, events=eventPaths,
                              eventNumberFilter=eventNumberFilter,
                              subscriptionParameters=ClusterAttribute.SubscriptionParameters(
                                  reportInterval[0], reportInterval[1]) if reportInterval else None,
                              fabricFiltered=fabricFiltered,
                              keepSubscriptions=keepSubscriptions, autoResubscribe=autoResubscribe).raise_on_error()
        await future

        if result := transaction.GetSubscriptionHandler():
            return result
        return transaction.GetReadResponse()

    async def ReadAttribute(
        self,
        nodeid: int,
        attributes: typing.Optional[typing.List[typing.Union[
            None,  # Empty tuple, all wildcard
            typing.Tuple[int],  # Endpoint
            # Wildcard endpoint, Cluster id present
            typing.Tuple[typing.Type[ClusterObjects.Cluster]],
            # Wildcard endpoint, Cluster + Attribute present
            typing.Tuple[typing.Type[ClusterObjects.ClusterAttributeDescriptor]],
            # Wildcard attribute id
            typing.Tuple[int, typing.Type[ClusterObjects.Cluster]],
            # Concrete path
            typing.Tuple[int, typing.Type[ClusterObjects.ClusterAttributeDescriptor]],
            # Directly specified attribute path
            ClusterAttribute.AttributePath
        ]]], dataVersionFilters: typing.Optional[typing.List[typing.Tuple[int, typing.Type[ClusterObjects.Cluster], int]]] = None,
        returnClusterObject: bool = False,
        reportInterval: typing.Optional[typing.Tuple[int, int]] = None,
        fabricFiltered: bool = True, keepSubscriptions: bool = False, autoResubscribe: bool = True,
        payloadCapability: int = TransportPayloadCapability.MRP_PAYLOAD
    ):
        '''
        Read a list of attributes from a target node, this is a wrapper of DeviceController.Read()

        nodeId: Target's Node ID
        attributes: A list of tuples of varying types depending on the type of read being requested:
            (endpoint, Clusters.ClusterA.AttributeA):   Endpoint = specific,    Cluster = specific,   Attribute = specific
            (endpoint, Clusters.ClusterA):              Endpoint = specific,    Cluster = specific,   Attribute = *
            (Clusters.ClusterA.AttributeA):             Endpoint = *,           Cluster = specific,   Attribute = specific
            endpoint:                                   Endpoint = specific,    Cluster = *,          Attribute = *
            Clusters.ClusterA:                          Endpoint = *,           Cluster = specific,   Attribute = *
            '*' or ():                                  Endpoint = *,           Cluster = *,          Attribute = *

            The cluster and attributes specified above are to be selected from the generated cluster objects.

            e.g.
                ReadAttribute(1, [ 1 ] ) -- case 4 above.
                ReadAttribute(1, [ Clusters.BasicInformation ] ) -- case 5 above.
                ReadAttribute(1, [ (1, Clusters.BasicInformation.Attributes.Location ] ) -- case 1 above.

            An AttributePath can also be specified directly by [chip.cluster.Attribute.AttributePath(...)]

        returnClusterObject: This returns the data as consolidated cluster objects, with all attributes for a cluster inside
                             a single cluster-wide cluster object.

        reportInterval: A tuple of two int-s for (MinIntervalFloor, MaxIntervalCeiling). Used by establishing subscriptions.
            When not provided, a read request will be sent.
        fabricFiltered: If True (default), the read/subscribe is fabric-filtered and will only see things associated with the fabric
            of the reader/subscriber. Relevant for attributes with fabric-scoped data.
        keepSubscriptions: Keep existing subscriptions. If set to False, existing subscriptions with this node will get cancelled
            and a new one gets setup.
        autoResubscribe: Automatically resubscribe to the subscription if subscription is lost. The automatic re-subscription only
            applies if the subscription establishes on first try. If the first subscription establishment attempt fails the function
            returns right away.

        Returns:
            - subscription request: ClusterAttribute.SubscriptionTransaction
                                    To get notified on attribute change use SetAttributeUpdateCallback on the returned
                                    SubscriptionTransaction. This is used to set a callback function, which is a callable of
                                    type Callable[[TypedAttributePath, SubscriptionTransaction], None]
                                    Get the attribute value from the change path using GetAttribute on the SubscriptionTransaction
                                    You can await changes in the main loop using a trigger mechanism from the callback.
                                    ex. queue.SimpleQueue

            - read request: AsyncReadTransaction.ReadResponse.attributes.
                            This is of type AttributeCache.attributeCache (Attribute.py),
                            which is a dict mapping endpoints to a list of Cluster (ClusterObjects.py) classes
                            (dict[int, List[Cluster]])
                            Access as returned_object[endpoint_id][<Cluster class>][<Attribute class>]
                            Ex. To access the OnTime attribute from the OnOff cluster on endpoint 1
                            returned_object[1][Clusters.OnOff][Clusters.OnOff.Attributes.OnTime]

        Raises:
            - InteractionModelError (chip.interaction_model) on error
        '''
        res = await self.Read(nodeid,
                              attributes=attributes,
                              dataVersionFilters=dataVersionFilters,
                              returnClusterObject=returnClusterObject,
                              reportInterval=reportInterval,
                              fabricFiltered=fabricFiltered,
                              keepSubscriptions=keepSubscriptions,
                              autoResubscribe=autoResubscribe,
                              payloadCapability=payloadCapability)
        if isinstance(res, ClusterAttribute.SubscriptionTransaction):
            return res
        else:
            return res.attributes

    async def ReadEvent(
        self,
        nodeid: int,
        events: typing.List[typing.Union[
            None,  # Empty tuple, all wildcard
            typing.Tuple[str, int],  # all wildcard with urgency set
            typing.Tuple[int, int],  # Endpoint,
            # Wildcard endpoint, Cluster id present
            typing.Tuple[typing.Type[ClusterObjects.Cluster], int],
            # Wildcard endpoint, Cluster + Event present
            typing.Tuple[typing.Type[ClusterObjects.ClusterEvent], int],
            # Wildcard event id
            typing.Tuple[int, typing.Type[ClusterObjects.Cluster], int],
            # Concrete path
            typing.Tuple[int, typing.Type[ClusterObjects.ClusterEvent], int]
        ]], eventNumberFilter: typing.Optional[int] = None,
        fabricFiltered: bool = True,
        reportInterval: typing.Optional[typing.Tuple[int, int]] = None,
        keepSubscriptions: bool = False,
        autoResubscribe: bool = True,
        payloadCapability: int = TransportPayloadCapability.MRP_PAYLOAD
    ):
        '''
        Read a list of events from a target node, this is a wrapper of DeviceController.Read()

        nodeId: Target's Node ID
        events: A list of tuples of varying types depending on the type of read being requested:
            (endpoint, Clusters.ClusterA.EventA, urgent):       Endpoint = specific,
                                                                Cluster = specific,   Event = specific, Urgent = True/False
            (endpoint, Clusters.ClusterA, urgent):              Endpoint = specific,
                                                                Cluster = specific,   Event = *, Urgent = True/False
            (Clusters.ClusterA.EventA, urgent):                 Endpoint = *,
                                                                Cluster = specific,   Event = specific, Urgent = True/False
            endpoint:                                   Endpoint = specific,    Cluster = *,          Event = *, Urgent = True/False
            Clusters.ClusterA:                          Endpoint = *,          Cluster = specific,    Event = *, Urgent = True/False
            '*' or ():                                  Endpoint = *,          Cluster = *,          Event = *, Urgent = True/False

        The cluster and events specified above are to be selected from the generated cluster objects.

        e.g.
            ReadEvent(1, [ 1 ] ) -- case 4 above.
            ReadEvent(1, [ Clusters.BasicInformation ] ) -- case 5 above.
            ReadEvent(1, [ (1, Clusters.BasicInformation.Events.Location ] ) -- case 1 above.

        eventNumberFilter: Optional minimum event number filter.
        reportInterval: A tuple of two int-s for (MinIntervalFloor, MaxIntervalCeiling). Used by establishing subscriptions.
            When not provided, a read request will be sent.
        keepSubscriptions: Keep existing subscriptions. If set to False, existing subscriptions with this node will get cancelled
            and a new one gets setup.
        autoResubscribe: Automatically resubscribe to the subscription if subscription is lost. The automatic re-subscription only
            applies if the subscription establishes on first try. If the first subscription establishment attempt fails the function
            returns right away.

        Returns:
            - subscription request: ClusterAttribute.SubscriptionTransaction
                                    To get notified on event subscriptions, use the SetEventUpdateCallback function on the
                                    returned  SubscriptionTransaction. This is a callable of type
                                    Callable[[EventReadResult, SubscriptionTransaction], None]
                                    You can await events using a trigger mechanism in the callback. ex. queue.SimpleQueue

            - read request: AsyncReadTransaction.ReadResponse.events.
                            This is a List[ClusterEvent].

        Raises:
            - InteractionModelError (chip.interaction_model) on error
        '''
        res = await self.Read(nodeid=nodeid, events=events, eventNumberFilter=eventNumberFilter,
                              fabricFiltered=fabricFiltered, reportInterval=reportInterval, keepSubscriptions=keepSubscriptions,
                              autoResubscribe=autoResubscribe, payloadCapability=payloadCapability)
        if isinstance(res, ClusterAttribute.SubscriptionTransaction):
            return res
        else:
            return res.events

    def SetIpk(self, ipk: bytes):
        '''
        Sets the Identity Protection Key (IPK) for the device controller.

        Raises:
            ChipStackError: On failure.
        '''
        self._ChipStack.Call(
            lambda: self._dmLib.pychip_DeviceController_SetIpk(self.devCtrl, ipk, len(ipk))
        ).raise_on_error()

    def InitGroupTestingData(self):
        '''
        Populates the Device Controller's GroupDataProvider with known test group info and keys.

        Raises:
            ChipStackError: On failure.
        '''
        self.CheckIsActive()

        self._ChipStack.Call(
            lambda: self._dmLib.pychip_OpCreds_InitGroupTestingData(
                self.devCtrl)
        ).raise_on_error()

    def CreateManualCode(self, discriminator: int, passcode: int) -> str:
        '''
        Creates a standard flow manual code from the given discriminator and passcode.

        Returns:
            str: The decoded string from the buffer.
        Raises:
            MemoryError: If the output size is invalid during manual code creation.
        '''
        # 64 bytes is WAY more than required, but let's be safe
        in_size = 64
        out_size = c_size_t(0)
        buf = create_string_buffer(in_size)
        self._ChipStack.Call(
            lambda: self._dmLib.pychip_CreateManualCode(discriminator, passcode, buf, in_size, pointer(out_size))
        ).raise_on_error()
        if out_size.value == 0 or out_size.value > in_size:
            raise MemoryError("Invalid output size for manual code")
        return buf.value.decode()

    # ----- Private Members -----
    def _InitLib(self):
        if self._dmLib is None:
            self._dmLib = CDLL(self._ChipStack.LocateChipDLL())

            self._dmLib.pychip_DeviceController_DeleteDeviceController.argtypes = [
                c_void_p, c_void_p]
            self._dmLib.pychip_DeviceController_DeleteDeviceController.restype = PyChipError

            self._dmLib.pychip_DeviceController_ConnectBLE.argtypes = [
                c_void_p, c_uint16, c_bool, c_uint32, c_uint64]
            self._dmLib.pychip_DeviceController_ConnectBLE.restype = PyChipError

            self._dmLib.pychip_DeviceController_SetThreadOperationalDataset.argtypes = [
                c_char_p, c_uint32]
            self._dmLib.pychip_DeviceController_SetThreadOperationalDataset.restype = PyChipError

            self._dmLib.pychip_DeviceController_SetWiFiCredentials.argtypes = [
                c_char_p, c_char_p]
            self._dmLib.pychip_DeviceController_SetWiFiCredentials.restype = PyChipError

            # Currently only supports 1 list item
            self._dmLib.pychip_DeviceController_SetTimeZone.restype = PyChipError
            self._dmLib.pychip_DeviceController_SetTimeZone.argtypes = [
                c_int32, c_uint64, c_char_p]

            # Currently only supports 1 list item
            self._dmLib.pychip_DeviceController_SetDSTOffset.restype = PyChipError
            self._dmLib.pychip_DeviceController_SetDSTOffset.argtypes = [
                c_int32, c_uint64, c_uint64]

            self._dmLib.pychip_DeviceController_SetDefaultNtp.restype = PyChipError
            self._dmLib.pychip_DeviceController_SetDefaultNtp.argtypes = [c_char_p]

            self._dmLib.pychip_DeviceController_SetTrustedTimeSource.restype = PyChipError
            self._dmLib.pychip_DeviceController_SetTrustedTimeSource.argtypes = [c_uint64, c_uint16]

            self._dmLib.pychip_DeviceController_SetCheckMatchingFabric.restype = PyChipError
            self._dmLib.pychip_DeviceController_SetCheckMatchingFabric.argtypes = [c_bool]

            self._dmLib.pychip_DeviceController_SetIcdRegistrationParameters.restype = PyChipError
            self._dmLib.pychip_DeviceController_SetIcdRegistrationParameters.argtypes = [
                c_bool, c_void_p
            ]

            self._dmLib.pychip_DeviceController_ResetCommissioningParameters.restype = PyChipError
            self._dmLib.pychip_DeviceController_ResetCommissioningParameters.argtypes = []

            self._dmLib.pychip_DeviceController_Commission.argtypes = [
                c_void_p, c_uint64]
            self._dmLib.pychip_DeviceController_Commission.restype = PyChipError

            self._dmLib.pychip_DeviceController_OnNetworkCommission.argtypes = [
                c_void_p, c_void_p, c_uint64, c_uint32, c_uint8, c_char_p, c_uint32]
            self._dmLib.pychip_DeviceController_OnNetworkCommission.restype = PyChipError

            self._dmLib.pychip_DeviceController_DiscoverCommissionableNodes.argtypes = [
                c_void_p, c_uint8, c_char_p]
            self._dmLib.pychip_DeviceController_DiscoverCommissionableNodes.restype = PyChipError

            self._dmLib.pychip_DeviceController_StopCommissionableDiscovery.argtypes = [
                c_void_p]
            self._dmLib.pychip_DeviceController_StopCommissionableDiscovery.restype = PyChipError

            self._dmLib.pychip_DeviceController_EstablishPASESessionIP.argtypes = [
                c_void_p, c_char_p, c_uint32, c_uint64, c_uint16]
            self._dmLib.pychip_DeviceController_EstablishPASESessionIP.restype = PyChipError

            self._dmLib.pychip_DeviceController_EstablishPASESessionBLE.argtypes = [
                c_void_p, c_uint32, c_uint16, c_uint64]
            self._dmLib.pychip_DeviceController_EstablishPASESessionBLE.restype = PyChipError

            self._dmLib.pychip_DeviceController_EstablishPASESession.argtypes = [
                c_void_p, c_char_p, c_uint64]
            self._dmLib.pychip_DeviceController_EstablishPASESession.restype = PyChipError

            self._dmLib.pychip_DeviceController_HasDiscoveredCommissionableNode.argtypes = [c_void_p]
            self._dmLib.pychip_DeviceController_HasDiscoveredCommissionableNode.restype = c_bool

            self._dmLib.pychip_DeviceController_GetIPForDiscoveredDevice.argtypes = [
                c_void_p, c_int, c_char_p, c_uint32]
            self._dmLib.pychip_DeviceController_GetIPForDiscoveredDevice.restype = c_bool

            self._dmLib.pychip_DeviceController_ConnectIP.argtypes = [
                c_void_p, c_char_p, c_uint32, c_uint64]
            self._dmLib.pychip_DeviceController_ConnectIP.restype = PyChipError

            self._dmLib.pychip_DeviceController_ConnectWithCode.argtypes = [
                c_void_p, c_char_p, c_uint64, c_uint8]
            self._dmLib.pychip_DeviceController_ConnectWithCode.restype = PyChipError

            self._dmLib.pychip_DeviceController_UnpairDevice.argtypes = [
                c_void_p, c_uint64, _DeviceUnpairingCompleteFunct]
            self._dmLib.pychip_DeviceController_UnpairDevice.restype = PyChipError

            self._dmLib.pychip_DeviceController_MarkSessionDefunct.argtypes = [
                c_void_p, c_uint64]
            self._dmLib.pychip_DeviceController_MarkSessionDefunct.restype = PyChipError

            self._dmLib.pychip_DeviceController_MarkSessionForEviction.argtypes = [
                c_void_p, c_uint64]
            self._dmLib.pychip_DeviceController_MarkSessionForEviction.restype = PyChipError

            self._dmLib.pychip_DeviceController_GetAddressAndPort.argtypes = [
                c_void_p, c_uint64, c_char_p, c_uint64, POINTER(c_uint16)]
            self._dmLib.pychip_DeviceController_GetAddressAndPort.restype = PyChipError

            self._dmLib.pychip_ScriptDevicePairingDelegate_SetKeyExchangeCallback.argtypes = [
                c_void_p, _DevicePairingDelegate_OnPairingCompleteFunct]
            self._dmLib.pychip_ScriptDevicePairingDelegate_SetKeyExchangeCallback.restype = PyChipError

            self._dmLib.pychip_ScriptDevicePairingDelegate_SetCommissioningCompleteCallback.argtypes = [
                c_void_p, _DevicePairingDelegate_OnCommissioningCompleteFunct]
            self._dmLib.pychip_ScriptDevicePairingDelegate_SetCommissioningCompleteCallback.restype = PyChipError

            self._dmLib.pychip_ScriptDevicePairingDelegate_SetOpenWindowCompleteCallback.argtypes = [
                c_void_p, _DevicePairingDelegate_OnOpenWindowCompleteFunct]
            self._dmLib.pychip_ScriptDevicePairingDelegate_SetOpenWindowCompleteCallback.restype = PyChipError

            self._dmLib.pychip_ScriptDevicePairingDelegate_SetCommissioningStatusUpdateCallback.argtypes = [
                c_void_p, _DevicePairingDelegate_OnCommissioningStatusUpdateFunct]
            self._dmLib.pychip_ScriptDevicePairingDelegate_SetCommissioningStatusUpdateCallback.restype = PyChipError

            self._dmLib.pychip_ScriptDevicePairingDelegate_SetFabricCheckCallback.argtypes = [
                c_void_p, _DevicePairingDelegate_OnFabricCheckFunct]
            self._dmLib.pychip_ScriptDevicePairingDelegate_SetFabricCheckCallback.restype = PyChipError

            self._dmLib.pychip_ScriptDevicePairingDelegate_SetExpectingPairingComplete.argtypes = [
                c_void_p, c_bool]
            self._dmLib.pychip_ScriptDevicePairingDelegate_SetExpectingPairingComplete.restype = PyChipError

            self._dmLib.pychip_GetConnectedDeviceByNodeId.argtypes = [
                c_void_p, c_uint64, py_object, _DeviceAvailableCallbackFunct, c_int]
            self._dmLib.pychip_GetConnectedDeviceByNodeId.restype = PyChipError

            self._dmLib.pychip_FreeOperationalDeviceProxy.argtypes = [
                c_void_p]
            self._dmLib.pychip_FreeOperationalDeviceProxy.restype = PyChipError

            self._dmLib.pychip_GetDeviceBeingCommissioned.argtypes = [
                c_void_p, c_uint64, c_void_p]
            self._dmLib.pychip_GetDeviceBeingCommissioned.restype = PyChipError

            self._dmLib.pychip_ExpireSessions.argtypes = [c_void_p, c_uint64]
            self._dmLib.pychip_ExpireSessions.restype = PyChipError

            self._dmLib.pychip_DeviceCommissioner_CloseBleConnection.argtypes = [
                c_void_p]
            self._dmLib.pychip_DeviceCommissioner_CloseBleConnection.restype = PyChipError

            self._dmLib.pychip_GetCommandSenderHandle.argtypes = [c_void_p]
            self._dmLib.pychip_GetCommandSenderHandle.restype = c_uint64

            self._dmLib.pychip_DeviceController_GetCompressedFabricId.argtypes = [
                c_void_p, POINTER(c_uint64)]
            self._dmLib.pychip_DeviceController_GetCompressedFabricId.restype = PyChipError

            self._dmLib.pychip_DeviceController_OpenCommissioningWindow.argtypes = [
                c_void_p, c_void_p, c_uint64, c_uint16, c_uint32, c_uint16, c_uint8]
            self._dmLib.pychip_DeviceController_OpenCommissioningWindow.restype = PyChipError

            self._dmLib.pychip_TestCommissionerUsed.argtypes = []
            self._dmLib.pychip_TestCommissionerUsed.restype = c_bool

            self._dmLib.pychip_TestCommissioningCallbacks.argtypes = []
            self._dmLib.pychip_TestCommissioningCallbacks.restype = c_bool

            self._dmLib.pychip_TestCommissioningStageSuccessful.argtypes = [c_uint8]
            self._dmLib.pychip_TestCommissioningStageSuccessful.restype = c_bool

            self._dmLib.pychip_ResetCommissioningTests.argtypes = []
            self._dmLib.pychip_TestPaseConnection.argtypes = [c_uint64]

            self._dmLib.pychip_SetTestCommissionerSimulateFailureOnStage.argtypes = [
                c_uint8]
            self._dmLib.pychip_SetTestCommissionerSimulateFailureOnStage.restype = c_bool

            self._dmLib.pychip_SetTestCommissionerSimulateFailureOnReport.argtypes = [
                c_uint8]
            self._dmLib.pychip_SetTestCommissionerSimulateFailureOnReport.restype = c_bool

            self._dmLib.pychip_SetTestCommissionerPrematureCompleteAfter.argtypes = [
                c_uint8]
            self._dmLib.pychip_SetTestCommissionerPrematureCompleteAfter.restype = c_bool

            self._dmLib.pychip_GetCompletionError.argtypes = []
            self._dmLib.pychip_GetCompletionError.restype = PyChipError

            self._dmLib.pychip_GetCommissioningRCACData.argtypes = [ctypes.POINTER(
                ctypes.c_uint8), ctypes.POINTER(ctypes.c_size_t), ctypes.c_size_t]
            self._dmLib.pychip_GetCommissioningRCACData.restype = None

            self._dmLib.pychip_DeviceController_IssueNOCChain.argtypes = [
                c_void_p, py_object, c_char_p, c_size_t, c_uint64]
            self._dmLib.pychip_DeviceController_IssueNOCChain.restype = PyChipError

            self._dmLib.pychip_OpCreds_InitGroupTestingData.argtypes = [
                c_void_p]
            self._dmLib.pychip_OpCreds_InitGroupTestingData.restype = PyChipError

            self._dmLib.pychip_DeviceController_SetIssueNOCChainCallbackPythonCallback.argtypes = [
                _IssueNOCChainCallbackPythonCallbackFunct]
            self._dmLib.pychip_DeviceController_SetIssueNOCChainCallbackPythonCallback.restype = None

            self._dmLib.pychip_DeviceController_GetNodeId.argtypes = [c_void_p, POINTER(c_uint64)]
            self._dmLib.pychip_DeviceController_GetNodeId.restype = PyChipError

            self._dmLib.pychip_DeviceController_GetFabricId.argtypes = [c_void_p, POINTER(c_uint64)]
            self._dmLib.pychip_DeviceController_GetFabricId.restype = PyChipError

            self._dmLib.pychip_DeviceController_GetFabricIndex.argtypes = [c_void_p, POINTER(c_uint8)]
            self._dmLib.pychip_DeviceController_GetFabricIndex.restype = PyChipError

            self._dmLib.pychip_DeviceController_GetLogFilter = [None]
            self._dmLib.pychip_DeviceController_GetLogFilter = c_uint8

            self._dmLib.pychip_OpCreds_AllocateController.argtypes = [c_void_p, POINTER(
                c_void_p), POINTER(c_void_p), c_uint64, c_uint64, c_uint16, c_char_p, c_bool, c_bool, POINTER(c_uint32), c_uint32, c_void_p]
            self._dmLib.pychip_OpCreds_AllocateController.restype = PyChipError

            self._dmLib.pychip_OpCreds_AllocateControllerForPythonCommissioningFLow.argtypes = [
                POINTER(c_void_p), POINTER(c_void_p), c_void_p, POINTER(c_char), c_uint32, POINTER(c_char), c_uint32, POINTER(c_char), c_uint32, POINTER(c_char), c_uint32, c_uint16, c_bool]
            self._dmLib.pychip_OpCreds_AllocateControllerForPythonCommissioningFLow.restype = PyChipError

            self._dmLib.pychip_DeviceController_SetIpk.argtypes = [c_void_p, POINTER(c_char), c_size_t]
            self._dmLib.pychip_DeviceController_SetIpk.restype = PyChipError

            self._dmLib.pychip_CheckInDelegate_SetOnCheckInCompleteCallback.restype = None
            self._dmLib.pychip_CheckInDelegate_SetOnCheckInCompleteCallback.argtypes = [_OnCheckInCompleteFunct]

            self._dmLib.pychip_CheckInDelegate_SetOnCheckInCompleteCallback(_OnCheckInComplete)

            self._dmLib.pychip_DeviceProxy_GetRemoteSessionParameters.restype = PyChipError
            self._dmLib.pychip_DeviceProxy_GetRemoteSessionParameters.argtypes = [c_void_p, c_char_p]

            self._dmLib.pychip_CreateManualCode.restype = PyChipError
            self._dmLib.pychip_CreateManualCode.argtypes = [c_uint16, c_uint32, c_char_p, c_size_t, POINTER(c_size_t)]

            self._dmLib.pychip_DeviceController_SetSkipCommissioningComplete.restype = PyChipError
            self._dmLib.pychip_DeviceController_SetSkipCommissioningComplete.argtypes = [c_bool]

            self._dmLib.pychip_DeviceController_SetTermsAcknowledgements.restype = PyChipError
            self._dmLib.pychip_DeviceController_SetTermsAcknowledgements.argtypes = [c_uint16, c_uint16]

            self._dmLib.pychip_DeviceController_SetDACRevocationSetPath.restype = PyChipError
            self._dmLib.pychip_DeviceController_SetDACRevocationSetPath.argtypes = [c_char_p]


class ChipDeviceController(ChipDeviceControllerBase):
    ''' The ChipDeviceCommissioner binding, named as ChipDeviceController

    TODO: This class contains DEPRECATED functions, we should update the test scripts to avoid the usage of those functions.
    '''

    def __init__(self, opCredsContext: ctypes.c_void_p, fabricId: int, nodeId: int, adminVendorId: int, catTags: typing.List[int] = [
    ], paaTrustStorePath: str = "", useTestCommissioner: bool = False, fabricAdmin: typing.Optional[FabricAdmin.FabricAdmin] = None, name: str = '', keypair: typing.Optional[p256keypair.P256Keypair] = None):
        super().__init__(
            name or
            f"caIndex({fabricAdmin.caIndex:x})/fabricId(0x{fabricId:016X})/nodeId(0x{nodeId:016X})"
        )

        self._issue_node_chain_context: CallbackContext = CallbackContext(asyncio.Lock())
        self._dmLib.pychip_DeviceController_SetIssueNOCChainCallbackPythonCallback(_IssueNOCChainCallbackPythonCallback)

        pairingDelegate = c_void_p(None)
        devCtrl = c_void_p(None)

        c_catTags = (c_uint32 * len(catTags))()

        for i, item in enumerate(catTags):
            c_catTags[i] = item

        # TODO(erjiaqing@): Figure out how to control enableServerInteractions for a single device controller (node)
        self._externalKeyPair = keypair
        self._ChipStack.Call(
            lambda: self._dmLib.pychip_OpCreds_AllocateController(cast(
                opCredsContext, c_void_p), pointer(devCtrl), pointer(pairingDelegate), fabricId, nodeId, adminVendorId, c_char_p(None if len(paaTrustStorePath) == 0 else str.encode(paaTrustStorePath)), useTestCommissioner, self._ChipStack.enableServerInteractions, c_catTags, len(catTags), None if keypair is None else keypair.native_object)
        ).raise_on_error()

        self._fabricAdmin = fabricAdmin
        self._fabricId = fabricId
        self._nodeId = nodeId
        self._caIndex = fabricAdmin.caIndex

        self._set_dev_ctrl(devCtrl=devCtrl, pairingDelegate=pairingDelegate)

        self._finish_init()

        assert self._fabricId == fabricId
        assert self._nodeId == nodeId

    @property
    def caIndex(self) -> int:
        return self._caIndex

    @property
    def fabricAdmin(self) -> FabricAdmin.FabricAdmin:
        return self._fabricAdmin

    async def Commission(self, nodeid) -> int:
        '''
        Start the auto-commissioning process on a node after establishing a PASE connection.
        This function is intended to be used in conjunction with `EstablishPASESessionBLE` or
        `EstablishPASESessionIP`. It can be called either before or after the DevicePairingDelegate
        receives the OnPairingComplete call. Commissioners that want to perform simple
        auto-commissioning should use the supplied "CommissionWithCode" function, which will
        establish the PASE connection and commission automatically.

        Raises:
            - A ChipStackError on failure.

        Returns:
            - Effective Node ID of the device (as defined by the assigned NOC).
        '''
        self.CheckIsActive()

        async with self._commissioning_context as ctx:
            self._enablePairingCompleteCallback(False)
            await self._ChipStack.CallAsync(
                lambda: self._dmLib.pychip_DeviceController_Commission(
                    self.devCtrl, nodeid)
            )

            return await asyncio.futures.wrap_future(ctx.future)

    async def CommissionThread(self, discriminator, setupPinCode, nodeId, threadOperationalDataset: bytes, isShortDiscriminator: bool = False) -> int:
        '''
        Commissions a Thread device over BLE.

        Returns:
            int: Effective Node ID of the device (as defined by the assigned NOC).
        '''
        self.SetThreadOperationalDataset(threadOperationalDataset)
        return await self.ConnectBLE(discriminator, setupPinCode, nodeId, isShortDiscriminator)

    async def CommissionWiFi(self, discriminator, setupPinCode, nodeId, ssid: str, credentials: str, isShortDiscriminator: bool = False) -> int:
        '''
        Commissions a Wi-Fi device over BLE.

        Returns:
            int: Effective Node ID of the device (as defined by the assigned NOC).
        '''
        self.SetWiFiCredentials(ssid, credentials)
        return await self.ConnectBLE(discriminator, setupPinCode, nodeId, isShortDiscriminator)

    def SetWiFiCredentials(self, ssid: str, credentials: str):
        '''
        Set the Wi-Fi credentials to set during commissioning.

        Raises:
            ChipStackError: On failure.
        '''
        self.CheckIsActive()

        self._ChipStack.Call(
            lambda: self._dmLib.pychip_DeviceController_SetWiFiCredentials(
                ssid.encode("utf-8"), credentials.encode("utf-8"))
        ).raise_on_error()

    def SetThreadOperationalDataset(self, threadOperationalDataset):
        '''
        Set the Thread operational dataset to set during commissioning.

        Raises:
            ChipStackError: On failure.
        '''
        self.CheckIsActive()

        self._ChipStack.Call(
            lambda: self._dmLib.pychip_DeviceController_SetThreadOperationalDataset(
                threadOperationalDataset, len(threadOperationalDataset))
        ).raise_on_error()

    def ResetCommissioningParameters(self):
        '''
        Sets the commissioning parameters back to the default values.

        Raises:
            ChipStackError: On failure.
        '''
        self.CheckIsActive()
        self._ChipStack.Call(
            lambda: self._dmLib.pychip_DeviceController_ResetCommissioningParameters()
        ).raise_on_error()

    def SetTimeZone(self, offset: int, validAt: int, name: str = ""):
        '''
        Set the time zone to set during commissioning. Currently only one time zone entry is supported.

        Raises:
            ChipStackError: On failure.
        '''
        self.CheckIsActive()
        self._ChipStack.Call(
            lambda: self._dmLib.pychip_DeviceController_SetTimeZone(offset, validAt, name.encode("utf-8"))
        ).raise_on_error()

    def SetDSTOffset(self, offset: int, validStarting: int, validUntil: int):
        '''
        Set the DST offset to set during commissioning. Currently only one DST entry is supported.

        Raises:
            ChipStackError: On failure.
        '''
        self.CheckIsActive()
        self._ChipStack.Call(
            lambda: self._dmLib.pychip_DeviceController_SetDSTOffset(offset, validStarting, validUntil)
        ).raise_on_error()

    def SetTCAcknowledgements(self, tcAcceptedVersion: int, tcUserResponse: int):
        '''
        Set the TC acknowledgements to set during commissioning.

        Raises:
            ChipStackError: On failure.
        '''
        self.CheckIsActive()
        self._ChipStack.Call(
            lambda: self._dmLib.pychip_DeviceController_SetTermsAcknowledgements(tcAcceptedVersion, tcUserResponse)
        ).raise_on_error()

    def SetSkipCommissioningComplete(self, skipCommissioningComplete: bool):
        '''
        Set whether to skip the commissioning complete callback.

        Raises:
            ChipStackError: On failure.
        '''
        self.CheckIsActive()
        self._ChipStack.Call(
            lambda: self._dmLib.pychip_DeviceController_SetSkipCommissioningComplete(skipCommissioningComplete)
        ).raise_on_error()

    def SetDefaultNTP(self, defaultNTP: str):
        '''
        Set the DefaultNTP to set during commissioning.

        Raises:
            ChipStackError: On failure.
        '''
        self.CheckIsActive()
        self._ChipStack.Call(
            lambda: self._dmLib.pychip_DeviceController_SetDefaultNtp(defaultNTP.encode("utf-8"))
        ).raise_on_error()

    def SetTrustedTimeSource(self, nodeId: int, endpoint: int):
        '''
        Set the trusted time source nodeId to set during commissioning. This must be a node on the commissioner fabric.

        Raises:
            ChipStackError: On failure.
        '''
        self.CheckIsActive()
        self._ChipStack.Call(
            lambda: self._dmLib.pychip_DeviceController_SetTrustedTimeSource(nodeId, endpoint)
        ).raise_on_error()

    def SetCheckMatchingFabric(self, check: bool):
        '''
        Instructs the auto-commissioner to perform a matching fabric check before commissioning.

        Raises:
            ChipStackError: On failure.
        '''
        self.CheckIsActive()
        self._ChipStack.Call(
            lambda: self._dmLib.pychip_DeviceController_SetCheckMatchingFabric(check)
        ).raise_on_error()

    def GenerateICDRegistrationParameters(self):
        '''
        Generates ICD registration parameters for this controller.

        Returns:
            ICDRegistrationParameters: An object containing the generated parameters
            including symmetricKey, checkInNodeId, monitoredSubject, stayActiveMs,
            and clientType.
        '''
        return ICDRegistrationParameters(
            secrets.token_bytes(16),
            self._nodeId,
            self._nodeId,
            30,
            Clusters.IcdManagement.Enums.ClientTypeEnum.kPermanent)

    def EnableICDRegistration(self, parameters: ICDRegistrationParameters):
        ''' Enables ICD registration for the following commissioning session.

        Args:
            parameters: A ICDRegistrationParameters for the parameters used for ICD registration, or None for default arguments.

        Raises:
            ChipStackError: On failure.
        '''
        if parameters is None:
            raise ValueError("ICD registration parameter required.")
        if len(parameters.symmetricKey) != 16:
            raise ValueError("symmetricKey should be 16 bytes")

        self.CheckIsActive()
        self._ChipStack.Call(
            lambda: self._dmLib.pychip_DeviceController_SetIcdRegistrationParameters(
                True, pointer(parameters.to_c()))
        ).raise_on_error()

    def DisableICDRegistration(self):
        '''
        Disables ICD registration.

        Raises:
            ChipStackError: On failure.
        '''
        self.CheckIsActive()
        self._ChipStack.Call(
            lambda: self._dmLib.pychip_DeviceController_SetIcdRegistrationParameters(False, None)
        ).raise_on_error()

    def GetFabricCheckResult(self) -> int:
        '''
        Returns the fabric check result if SetCheckMatchingFabric was used.

        Returns:
            int: The fabric check result, or `-1` if no check was performed.
        '''
        return self._fabricCheckNodeId

    async def CommissionOnNetwork(self, nodeId: int, setupPinCode: int,
                                  filterType: DiscoveryFilterType = DiscoveryFilterType.NONE, filter: typing.Any = None,
                                  discoveryTimeoutMsec: int = 30000) -> int:
        '''
        Does the routine for OnNetworkCommissioning, with a filter for mDNS discovery.
        Supported filters are:

            DiscoveryFilterType.NONE
            DiscoveryFilterType.SHORT_DISCRIMINATOR
            DiscoveryFilterType.LONG_DISCRIMINATOR
            DiscoveryFilterType.VENDOR_ID
            DiscoveryFilterType.DEVICE_TYPE
            DiscoveryFilterType.COMMISSIONING_MODE
            DiscoveryFilterType.INSTANCE_NAME
            DiscoveryFilterType.COMMISSIONER
            DiscoveryFilterType.COMPRESSED_FABRIC_ID

        The filter can be an integer, a string or None depending on the actual type of selected filter.

        Raises:
            ChipStackError: On failure.

        Returns:
            - Effective Node ID of the device (as defined by the assigned NOC)
        '''
        self.CheckIsActive()

        # Convert numerical filters to string for passing down to binding.
        if isinstance(filter, int):
            filter = str(filter)

        async with self._commissioning_context as ctx:
            self._enablePairingCompleteCallback(True)
            await self._ChipStack.CallAsync(
                lambda: self._dmLib.pychip_DeviceController_OnNetworkCommission(
                    self.devCtrl, self.pairingDelegate, nodeId, setupPinCode, int(filterType), str(filter).encode("utf-8") if filter is not None else None, discoveryTimeoutMsec)
            )

            return await asyncio.futures.wrap_future(ctx.future)

    def get_rcac(self):
        '''
        Passes captured RCAC data back to Python test modules for validation
        - Setting buffer size to max size mentioned in spec:
        - Ref: https://github.com/CHIP-Specifications/connectedhomeip-spec/blob/06c4d55962954546ecf093c221fe1dab57645028/policies/matter_certificate_policy.adoc#615-key-sizes

        Returns:
             bytes: A bytes sentence representing the RCAC, or None if no data.
        '''
        rcac_size = 400
        rcac_buffer = (ctypes.c_uint8 * rcac_size)()  # Allocate buffer

        actual_rcac_size = ctypes.c_size_t()

        # Now calling the C++ function with the buffer size set as an additional parameter
        self._dmLib.pychip_GetCommissioningRCACData(
            ctypes.cast(rcac_buffer, ctypes.POINTER(ctypes.c_uint8)),
            ctypes.byref(actual_rcac_size),
            ctypes.c_size_t(rcac_size)  # Pass the buffer size
        )

        # Check if data is available
        if actual_rcac_size.value > 0:
            # Convert the data to a Python bytes object
            rcac_data = bytearray(rcac_buffer[:actual_rcac_size.value])
            rcac_bytes = bytes(rcac_data)
        else:
            LOGGER.exception("RCAC returned from C++ did not contain any data")
            return None
        return rcac_bytes

<<<<<<< HEAD
    async def CommissionWithCode(self, setupPayload: str, nodeid: int, discoveryType: DiscoveryType = DiscoveryType.DISCOVERY_ALL, useNFC: bool = False) -> int:
        ''' 
=======
    async def CommissionWithCode(self, setupPayload: str, nodeid: int, discoveryType: DiscoveryType = DiscoveryType.DISCOVERY_ALL) -> int:
        '''
>>>>>>> ddc8d0e0
        Commission with the given nodeid from the setupPayload.
        setupPayload may be a QR or manual code.
        If useNFC is True, the commissioning should use NTL as temporary channel

        Raises:
            ChipStackError: On failure.

        Returns:
            Effective Node ID of the device (as defined by the assigned NOC)
        '''
        self.CheckIsActive()

        async with self._commissioning_context as ctx:
            self._enablePairingCompleteCallback(True)
            await self._ChipStack.CallAsync(
                lambda: self._dmLib.pychip_DeviceController_ConnectWithCode(
                    self.devCtrl, setupPayload.encode("utf-8"), nodeid, discoveryType.value, useNFC)
            )

            return await asyncio.futures.wrap_future(ctx.future)

    async def CommissionIP(self, ipaddr: str, setupPinCode: int, nodeid: int) -> int:
        '''
        DEPRECATED, DO NOT USE! Use `CommissionOnNetwork` or `CommissionWithCode`

        Raises:
            ChipStackError: On failure.

        Returns:
            Effective Node ID of the device (as defined by the assigned NOC)
        '''
        self.CheckIsActive()

        async with self._commissioning_context as ctx:
            self._enablePairingCompleteCallback(True)
            await self._ChipStack.CallAsync(
                lambda: self._dmLib.pychip_DeviceController_ConnectIP(
                    self.devCtrl, ipaddr.encode("utf-8"), setupPinCode, nodeid)
            )

            return await asyncio.futures.wrap_future(ctx.future)

    def NOCChainCallback(self, nocChain):
        '''
        Callback function for handling the NOC chain result.

        Returns:
            None
        '''
        if self._issue_node_chain_context.future is None:
            LOGGER.exception("NOCChainCallback while not expecting a callback")
            return
        self._issue_node_chain_context.future.set_result(nocChain)
        return

    async def IssueNOCChain(self, csr: Clusters.OperationalCredentials.Commands.CSRResponse, nodeId: int):
        '''
        Issue an NOC chain using the associated OperationalCredentialsDelegate.
        The NOC chain will be provided in TLV cert format.

        Returns:
            asyncio.Future: A future object that is the result of the NOC Chain operation.
        '''
        self.CheckIsActive()

        async with self._issue_node_chain_context as ctx:
            await self._ChipStack.CallAsync(
                lambda: self._dmLib.pychip_DeviceController_IssueNOCChain(
                    self.devCtrl, py_object(self), csr.NOCSRElements, len(csr.NOCSRElements), nodeId)
            )

            return await asyncio.futures.wrap_future(ctx.future)

    def SetDACRevocationSetPath(self, dacRevocationSetPath: typing.Optional[str]):
        '''
        Set the path to the device attestation revocation set JSON file.

        Args:
            dacRevocationSetPath: Path to the JSON file containing the device attestation revocation set.

        Raises:
            ChipStackError: On failure.
        '''
        self.CheckIsActive()
        self._ChipStack.Call(
            lambda: self._dmLib.pychip_DeviceController_SetDACRevocationSetPath(
                c_char_p(str.encode(dacRevocationSetPath) if dacRevocationSetPath else None))
        ).raise_on_error()


class BareChipDeviceController(ChipDeviceControllerBase):
    '''
    A bare device controller without AutoCommissioner support.
    '''

    def __init__(self, operationalKey: p256keypair.P256Keypair, noc: bytes,
                 icac: typing.Union[bytes, None], rcac: bytes, ipk: typing.Union[bytes, None], adminVendorId: int, name: typing.Optional[str] = None):
        '''
        Creates a controller without AutoCommissioner.

        The allocated controller uses the noc, icac, rcac and ipk instead of the default,
        random generated certificates / keys. Which is suitable for creating a controller
        for manually signing certificates for testing.

        Args:
            operationalKey: A P256Keypair object for the operational key of the controller.
            noc: The NOC for the controller, in bytes.
            icac: The optional ICAC for the controller.
            rcac: The RCAC for the controller.
            ipk: The optional IPK for the controller, when None is provided, the defaultIpk
                will be used.
            adminVendorId: The adminVendorId of the controller.
            name: The name of the controller, for debugging use only.

        Raises:
            ChipStackError: On failure
        '''
        super().__init__(name or f"ctrl(v/{adminVendorId})")

        pairingDelegate = c_void_p(None)
        devCtrl = c_void_p(None)

        # Device should hold a reference to the key to avoid it being GC-ed.
        self._externalKeyPair = operationalKey
        nativeKey = operationalKey.create_native_object()

        self._ChipStack.Call(
            lambda: self._dmLib.pychip_OpCreds_AllocateControllerForPythonCommissioningFLow(
                cast(devCtrl, c_void_p), cast(pairingDelegate, c_void_p), nativeKey, noc, len(noc), icac, len(icac) if icac else 0, rcac, len(rcac), ipk, len(ipk) if ipk else 0, adminVendorId, self._ChipStack.enableServerInteractions)
        ).raise_on_error()

        self._set_dev_ctrl(devCtrl, pairingDelegate)

        self._finish_init()<|MERGE_RESOLUTION|>--- conflicted
+++ resolved
@@ -2620,13 +2620,8 @@
             return None
         return rcac_bytes
 
-<<<<<<< HEAD
     async def CommissionWithCode(self, setupPayload: str, nodeid: int, discoveryType: DiscoveryType = DiscoveryType.DISCOVERY_ALL, useNFC: bool = False) -> int:
-        ''' 
-=======
-    async def CommissionWithCode(self, setupPayload: str, nodeid: int, discoveryType: DiscoveryType = DiscoveryType.DISCOVERY_ALL) -> int:
-        '''
->>>>>>> ddc8d0e0
+        '''
         Commission with the given nodeid from the setupPayload.
         setupPayload may be a QR or manual code.
         If useNFC is True, the commissioning should use NTL as temporary channel
