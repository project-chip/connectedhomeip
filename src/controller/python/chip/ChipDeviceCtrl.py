--- conflicted
+++ resolved
@@ -839,12 +839,9 @@
         '''
         Establish a PASE session over BLE.
 
-<<<<<<< HEAD
         Warning: This method attempts to establish a new PASE session, even if an open session already exists. 
         For safer session management that reuses existing sessions, see `FindOrEstablishPASESession`.
 
-=======
->>>>>>> 5eab31ee
         Args:
             discriminator (int): The long discriminator for the DNS-SD advertisement. Valid range: 0-4095.
             setupPinCode (int): The setup pin code of the device.
@@ -862,12 +859,9 @@
         '''
         Establish a PASE session over IP.
 
-<<<<<<< HEAD
         Warning: This method attempts to establish a new PASE session, even if an open session already exists. 
         For safer session management that reuses existing sessions, see `FindOrEstablishPASESession`.
 
-=======
->>>>>>> 5eab31ee
         Args:
             ipaddr (str): IP address.
             port (int): IP port to use (default is 0).
@@ -886,18 +880,12 @@
         '''
         Establish a PASE session using setUpCode.
 
-<<<<<<< HEAD
         Warning: This method attempts to establish a new PASE session, even if an open session already exists. 
         For safer session management that reuses existing sessions, see `FindOrEstablishPASESession`.
 
         Args:
             setUpCode (str): The setup code of the device.
             nodeid (int):  The node ID assigned to the device for the PASE session.
-=======
-        Args:
-            setUpCode (str): The setup code of the device.
-            nodeid (int): Node id of the device.
->>>>>>> 5eab31ee
 
         Returns:
             None
@@ -926,13 +914,9 @@
         Simulates a failure on a specific stage of the test commissioner.
 
         Args:
-<<<<<<< HEAD
             stage (int): The commissioning stage where failure will be simulated.
                          This corresponds to the enum `CommissioningStage` (e.g. kError, kSecurePairing, etc.). For full details
                          ref https://github.com/project-chip/connectedhomeip/blob/master/src/controller/CommissioningDelegate.h
-=======
-            stage (int): The commissioning to simulate.
->>>>>>> 5eab31ee
 
         Returns:
             bool: True if the failure simulate success, False if not.
@@ -945,13 +929,9 @@
         Simulates a failure on report of the test commissioner.
 
         Args:
-<<<<<<< HEAD
             stage (int): The commissioning stage where failure will be simulated.
                          This corresponds to the enum `CommissioningStage` (e.g. kError, kSecurePairing, etc.). For full details
                          ref https://github.com/project-chip/connectedhomeip/blob/master/src/controller/CommissioningDelegate.h
-=======
-            stage (int): The commissioning to simulate.
->>>>>>> 5eab31ee
 
         Returns:
             bool: True if the failure simulate success, False if not.
@@ -964,13 +944,9 @@
         Premature complete of the test commissioner.
 
         Args:
-<<<<<<< HEAD
             stage (int): The commissioning stage after a premature completion is simulated.
                          This corresponds to the enum `CommissioningStage` (e.g. kError, kSecurePairing, etc.). For full details
                          ref https://github.com/project-chip/connectedhomeip/blob/master/src/controller/CommissioningDelegate.h
-=======
-            stage (int): The commissioning to simulate.
->>>>>>> 5eab31ee
 
         Returns:
             bool: True if the premature complete success, False if not.
