--- conflicted
+++ resolved
@@ -281,8 +281,6 @@
         if res != 0:
             raise self._ChipStack.ErrorToException(res)
 
-<<<<<<< HEAD
-=======
     def GetCompressedFabricId(self):
         fabricid = c_uint64(0)
 
@@ -296,7 +294,6 @@
         else:
             raise self._ChipStack.ErrorToException(res)
 
->>>>>>> d99edbff
     def GetFabricId(self):
         fabricid = c_uint64(0)
 
@@ -493,11 +490,7 @@
 
             self._dmLib.pychip_DeviceController_GetCompressedFabricId.argtypes = [
                 c_void_p, POINTER(c_uint64)]
-<<<<<<< HEAD
-            self._dmLib.pychip_DeviceController_GetFabricId.restype = c_uint32
-=======
             self._dmLib.pychip_DeviceController_GetCompressedFabricId.restype = c_uint32
->>>>>>> d99edbff
 
             self._dmLib.pychip_DeviceController_OpenCommissioningWindow.argtypes = [
                 c_void_p, c_uint64, c_uint16, c_uint16, c_uint16, c_uint8]
