--- conflicted
+++ resolved
@@ -590,9 +590,6 @@
         typing.Tuple[int, typing.Type[ClusterObjects.Cluster]],
         # Concrete path
         typing.Tuple[int, typing.Type[ClusterObjects.ClusterAttributeDescriptor]]
-<<<<<<< HEAD
-    ]], dataVersionFilters: typing.List[typing.Tuple[int, typing.Type[ClusterObjects.Cluster], int]] = None, returnClusterObject: bool = False, reportInterval: typing.Tuple[int, int] = None, fabricFiltered: bool = True, keepSubscriptions: bool = False):
-=======
     ]):
         endpoint = None
         cluster = None
@@ -709,8 +706,7 @@
         typing.Tuple[int,
                      typing.Type[ClusterObjects.ClusterEvent], int]
     ]] = None,
-            returnClusterObject: bool = False, reportInterval: typing.Tuple[int, int] = None, fabricFiltered: bool = True):
->>>>>>> 913aca03
+            returnClusterObject: bool = False, reportInterval: typing.Tuple[int, int] = None, fabricFiltered: bool = True, keepSubscriptions: bool = False):
         '''
         Read a list of attributes and/or events from a target node
 
@@ -760,11 +756,7 @@
             v) for v in events] if events else None
 
         res = self._ChipStack.Call(
-<<<<<<< HEAD
-            lambda: ClusterAttribute.ReadAttributes(future, eventLoop, device, self, attrs, filters, returnClusterObject, ClusterAttribute.SubscriptionParameters(reportInterval[0], reportInterval[1]) if reportInterval else None, keepSubscriptions=keepSubscriptions, fabricFiltered=fabricFiltered))
-=======
-            lambda: ClusterAttribute.Read(future=future, eventLoop=eventLoop, device=device, devCtrl=self, attributes=attributePaths, dataVersionFilters=clusterDataVersionFilters, events=eventPaths, returnClusterObject=returnClusterObject, subscriptionParameters=ClusterAttribute.SubscriptionParameters(reportInterval[0], reportInterval[1]) if reportInterval else None, fabricFiltered=fabricFiltered))
->>>>>>> 913aca03
+            lambda: ClusterAttribute.Read(future=future, eventLoop=eventLoop, device=device, devCtrl=self, attributes=attributePaths, dataVersionFilters=clusterDataVersionFilters, events=eventPaths, returnClusterObject=returnClusterObject, subscriptionParameters=ClusterAttribute.SubscriptionParameters(reportInterval[0], reportInterval[1]) if reportInterval else None, fabricFiltered=fabricFiltered, keepSubscriptions=keepSubscriptions))
         if res != 0:
             raise self._ChipStack.ErrorToException(res)
         return await future
@@ -780,7 +772,7 @@
         typing.Tuple[int, typing.Type[ClusterObjects.Cluster]],
         # Concrete path
         typing.Tuple[int, typing.Type[ClusterObjects.ClusterAttributeDescriptor]]
-    ]], dataVersionFilters: typing.List[typing.Tuple[int, typing.Type[ClusterObjects.Cluster], int]] = None, returnClusterObject: bool = False, reportInterval: typing.Tuple[int, int] = None, fabricFiltered: bool = True):
+    ]], dataVersionFilters: typing.List[typing.Tuple[int, typing.Type[ClusterObjects.Cluster], int]] = None, returnClusterObject: bool = False, reportInterval: typing.Tuple[int, int] = None, fabricFiltered: bool = True, keepSubscriptions: bool = False):
         '''
         Read a list of attributes from a target node, this is a wrapper of DeviceController.Read()
 
@@ -847,61 +839,11 @@
         reportInterval: A tuple of two int-s for (MinIntervalFloor, MaxIntervalCeiling). Used by establishing subscriptions.
             When not provided, a read request will be sent.
         '''
-<<<<<<< HEAD
-        self.CheckIsActive()
-
-        eventLoop = asyncio.get_running_loop()
-        future = eventLoop.create_future()
-
-        device = self.GetConnectedDeviceSync(nodeid)
-        eves = []
-        for v in events:
-            endpoint = None
-            cluster = None
-            event = None
-            urgent = False
-            if v in [('*'), ()]:
-                # Wildcard
-                pass
-            elif type(v) is not tuple:
-                print(type(v))
-                if type(v) is int:
-                    endpoint = v
-                elif issubclass(v, ClusterObjects.Cluster):
-                    cluster = v
-                elif issubclass(v, ClusterObjects.ClusterEvent):
-                    event = v
-                else:
-                    raise ValueError("Unsupported Event Path")
-            else:
-                if v[0] == '*':
-                    urgent = v[-1]
-                    pass
-                else:
-                    # endpoint + (cluster) event / endpoint + cluster
-                    endpoint = v[0]
-                    if issubclass(v[1], ClusterObjects.Cluster):
-                        cluster = v[1]
-                    elif issubclass(v[1], ClusterAttribute.ClusterEvent):
-                        event = v[1]
-                    else:
-                        raise ValueError("Unsupported Attribute Path")
-                    urgent = v[-1]
-            eves.append(ClusterAttribute.EventPath(
-                EndpointId=endpoint, Cluster=cluster, Event=event, Urgent=urgent))
-        res = self._ChipStack.Call(
-            lambda: ClusterAttribute.ReadEvents(future, eventLoop, device, self, eves, ClusterAttribute.SubscriptionParameters(reportInterval[0], reportInterval[1]) if reportInterval else None, keepSubscriptions=keepSubscriptions))
-        if res != 0:
-            raise self._ChipStack.ErrorToException(res)
-        outcome = await future
-        return await future
-=======
-        res = await self.Read(nodeid=nodeid, events=events, reportInterval=reportInterval)
+        res = await self.Read(nodeid=nodeid, events=events, reportInterval=reportInterval, keepSubscription=keepSubscriptions)
         if isinstance(res, ClusterAttribute.SubscriptionTransaction):
             return res
         else:
             return res.events
->>>>>>> 913aca03
 
     def ZCLSend(self, cluster, command, nodeid, endpoint, groupid, args, blocking=False):
         self.CheckIsActive()
