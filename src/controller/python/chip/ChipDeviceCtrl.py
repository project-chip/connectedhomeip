#
#    Copyright (c) 2020-2022 Project CHIP Authors
#    Copyright (c) 2019-2020 Google, LLC.
#    Copyright (c) 2013-2018 Nest Labs, Inc.
#    All rights reserved.
#
#    Licensed under the Apache License, Version 2.0 (the "License");
#    you may not use this file except in compliance with the License.
#    You may obtain a copy of the License at
#
#        http://www.apache.org/licenses/LICENSE-2.0
#
#    Unless required by applicable law or agreed to in writing, software
#    distributed under the License is distributed on an "AS IS" BASIS,
#    WITHOUT WARRANTIES OR CONDITIONS OF ANY KIND, either express or implied.
#    See the License for the specific language governing permissions and
#    limitations under the License.
#

#
#    @file
#      Python interface for Chip Device Manager
#

"""Chip Device Controller interface
"""

# Needed to use types in type hints before they are fully defined.
from __future__ import absolute_import, annotations, print_function

import asyncio
import builtins
import copy
import ctypes
import enum
import json
import threading
import time
import typing
from ctypes import (CDLL, CFUNCTYPE, POINTER, byref, c_bool, c_char, c_char_p, c_int, c_int32, c_size_t, c_uint8, c_uint16,
                    c_uint32, c_uint64, c_void_p, create_string_buffer, pointer, py_object, resize, string_at)
from dataclasses import dataclass

import dacite

from . import FabricAdmin
from . import clusters as Clusters
from . import discovery
from .clusters import Attribute as ClusterAttribute
from .clusters import ClusterObjects as ClusterObjects
from .clusters import Command as ClusterCommand
from .clusters import Objects as GeneratedObjects
from .clusters.CHIPClusters import ChipClusters
from .crypto import p256keypair
from .exceptions import UnknownAttribute, UnknownCommand
from .interaction_model import InteractionModelError
from .interaction_model import delegate as im
from .native import PyChipError

__all__ = ["ChipDeviceController", "CommissioningParameters"]

# Defined in $CHIP_ROOT/src/lib/core/CHIPError.h
CHIP_ERROR_TIMEOUT: int = 50

_DevicePairingDelegate_OnPairingCompleteFunct = CFUNCTYPE(None, PyChipError)
_DeviceUnpairingCompleteFunct = CFUNCTYPE(None, c_uint64, PyChipError)
_DevicePairingDelegate_OnCommissioningCompleteFunct = CFUNCTYPE(
    None, c_uint64, PyChipError)
_DevicePairingDelegate_OnOpenWindowCompleteFunct = CFUNCTYPE(
    None, c_uint64, c_uint32, c_char_p, c_char_p, PyChipError)
_DevicePairingDelegate_OnCommissioningStatusUpdateFunct = CFUNCTYPE(
    None, c_uint64, c_uint8, PyChipError)
_DevicePairingDelegate_OnFabricCheckFunct = CFUNCTYPE(
    None, c_uint64)
# void (*)(Device *, CHIP_ERROR).
#
# CHIP_ERROR is actually signed, so using c_uint32 is weird, but everything
# else seems to do it.
_DeviceAvailableFunct = CFUNCTYPE(None, c_void_p, PyChipError)

_IssueNOCChainCallbackPythonCallbackFunct = CFUNCTYPE(
    None, py_object, PyChipError, c_void_p, c_size_t, c_void_p, c_size_t, c_void_p, c_size_t, c_void_p, c_size_t, c_uint64)

_ChipDeviceController_IterateDiscoveredCommissionableNodesFunct = CFUNCTYPE(None, c_char_p, c_size_t)


@dataclass
class CommissioningParameters:
    setupPinCode: int
    setupManualCode: str
    setupQRCode: str


@dataclass
class NOCChain:
    nocBytes: bytes
    icacBytes: bytes
    rcacBytes: bytes
    ipkBytes: bytes
    adminSubject: int


@_IssueNOCChainCallbackPythonCallbackFunct
def _IssueNOCChainCallbackPythonCallback(devCtrl, status: PyChipError, noc: c_void_p, nocLen: int, icac: c_void_p,
                                         icacLen: int, rcac: c_void_p, rcacLen: int, ipk: c_void_p, ipkLen: int, adminSubject: int):
    nocChain = NOCChain(None, None, None, None, 0)
    if status.is_success:
        nocBytes = None
        if nocLen > 0:
            nocBytes = string_at(noc, nocLen)[:]
        icacBytes = None
        if icacLen > 0:
            icacBytes = string_at(icac, icacLen)[:]
        rcacBytes = None
        if rcacLen > 0:
            rcacBytes = string_at(rcac, rcacLen)[:]
        ipkBytes = None
        if ipkLen > 0:
            ipkBytes = string_at(ipk, ipkLen)[:]
        nocChain = NOCChain(nocBytes, icacBytes, rcacBytes, ipkBytes, adminSubject)
    devCtrl.NOCChainCallback(nocChain)

# This is a fix for WEAV-429. Jay Logue recommends revisiting this at a later
# date to allow for truly multiple instances so this is temporary.


def _singleton(cls):
    instance = [None]

    def wrapper(*args, **kwargs):
        if instance[0] is None:
            instance[0] = cls(*args, **kwargs)
        return instance[0]

    return wrapper


class DCState(enum.IntEnum):
    NOT_INITIALIZED = 0
    IDLE = 1
    BLE_READY = 2
    RENDEZVOUS_ONGOING = 3
    RENDEZVOUS_CONNECTED = 4
    COMMISSIONING = 5


class CommissionableNode(discovery.CommissionableNode):
    def SetDeviceController(self, devCtrl: 'ChipDeviceController'):
        self._devCtrl = devCtrl

    def Commission(self, nodeId: int, setupPinCode: int) -> PyChipError:
        ''' Commission the device using the device controller discovered this device.

        nodeId: The nodeId commissioned to the device
        setupPinCode: The setup pin code of the device
        '''
        return self._devCtrl.CommissionOnNetwork(
            nodeId, setupPinCode, filterType=discovery.FilterType.INSTANCE_NAME, filter=self.instanceName)

    def __rich_repr__(self):
        yield "(To Be Commissioned By)", self._devCtrl.name

        for k in self.__dataclass_fields__.keys():
            if k in self.__dict__:
                yield k, self.__dict__[k]


class DeviceProxyWrapper():
    ''' Encapsulates a pointer to OperationalDeviceProxy on the c++ side that needs to be
        freed when DeviceProxyWrapper goes out of scope. There is a potential issue where
        if this is copied around that a double free will occure, but how this is used today
        that is not an issue that needs to be accounted for and it will become very apparent
        if that happens.
    '''

    def __init__(self, deviceProxy: ctypes.c_void_p, dmLib=None):
        self._deviceProxy = deviceProxy
        self._dmLib = dmLib

    def __del__(self):
        if (self._dmLib is not None and hasattr(builtins, 'chipStack') and builtins.chipStack is not None):
            # This destructor is called from any threading context, including on the Matter threading context.
            # So, we cannot call chipStack.Call or chipStack.CallAsync which waits for the posted work to
            # actually be executed. Instead, we just post/schedule the work and move on.
            builtins.chipStack.PostTaskOnChipThread(lambda: self._dmLib.pychip_FreeOperationalDeviceProxy(self._deviceProxy))

    @property
    def deviceProxy(self) -> ctypes.c_void_p:
        return self._deviceProxy

    @property
    def localSessionId(self) -> int:
        self._dmLib.pychip_GetLocalSessionId.argtypes = [ctypes.c_void_p, POINTER(ctypes.c_uint16)]
        self._dmLib.pychip_GetLocalSessionId.restype = PyChipError

        localSessionId = ctypes.c_uint16(0)

        builtins.chipStack.Call(
            lambda: self._dmLib.pychip_GetLocalSessionId(self._deviceProxy, pointer(localSessionId))
        ).raise_on_error()

        return localSessionId.value

    @property
    def numTotalSessions(self) -> int:
        self._dmLib.pychip_GetNumSessionsToPeer.argtypes = [ctypes.c_void_p, POINTER(ctypes.c_uint32)]
        self._dmLib.pychip_GetNumSessionsToPeer.restype = PyChipError

        numSessions = ctypes.c_uint32(0)

        builtins.chipStack.Call(
            lambda: self._dmLib.pychip_GetNumSessionsToPeer(self._deviceProxy, pointer(numSessions))
        ).raise_on_error()

        return numSessions.value

    @property
    def attestationChallenge(self) -> bytes:
        self._dmLib.pychip_GetAttestationChallenge.argtypes = (c_void_p, POINTER(c_uint8), POINTER(c_size_t))
        self._dmLib.pychip_GetAttestationChallenge.restype = PyChipError

        # this buffer is overly large, but we shall resize
        size = 64
        buf = ctypes.c_uint8(size)
        csize = ctypes.c_size_t(size)
        builtins.chipStack.Call(
            lambda: self._dmLib.pychip_GetAttestationChallenge(self._deviceProxy, buf, ctypes.byref(csize))
        ).raise_on_error()

        resize(buf, csize.value)

        return bytes(buf)


DiscoveryFilterType = discovery.FilterType


class ChipDeviceControllerBase():
    activeList = set()

    def __init__(self, name: str = ''):
        self.state = DCState.NOT_INITIALIZED
        self.devCtrl = None
        self._ChipStack = builtins.chipStack
        self._dmLib = None

        self._InitLib()

        devCtrl = c_void_p(None)

        self.devCtrl = devCtrl
        self.name = name
        self.fabricCheckNodeId = -1

        self._Cluster = ChipClusters(builtins.chipStack)
        self._Cluster.InitLib(self._dmLib)

    def _set_dev_ctrl(self, devCtrl):
        def HandleCommissioningComplete(nodeid, err):
            if err.is_success:
                print("Commissioning complete")
            else:
                print("Failed to commission: {}".format(err))

            self.state = DCState.IDLE
            self._ChipStack.callbackRes = err
            self._ChipStack.commissioningEventRes = err
            if self._dmLib.pychip_TestCommissionerUsed():
                self._ChipStack.commissioningEventRes = self._dmLib.pychip_GetCompletionError()
            self._ChipStack.commissioningCompleteEvent.set()
            self._ChipStack.completeEvent.set()

        def HandleFabricCheck(nodeId):
            self.fabricCheckNodeId = nodeId

        def HandleOpenWindowComplete(nodeid: int, setupPinCode: int, setupManualCode: str,
                                     setupQRCode: str, err: PyChipError) -> None:
            if err.is_success:
                print("Open Commissioning Window complete setting nodeid {} pincode to {}".format(nodeid, setupPinCode))
                self._ChipStack.openCommissioningWindowPincode[nodeid] = CommissioningParameters(
                    setupPinCode=setupPinCode, setupManualCode=setupManualCode.decode(), setupQRCode=setupQRCode.decode())
            else:
                print("Failed to open commissioning window: {}".format(err))

            self._ChipStack.callbackRes = err
            self._ChipStack.completeEvent.set()

        def HandleUnpairDeviceComplete(nodeid: int, err: PyChipError):
            if err.is_success:
                print("Succesfully unpaired device with nodeid {}".format(nodeid))
            else:
                print("Failed to unpair device: {}".format(err))

            self._ChipStack.callbackRes = err
            self._ChipStack.completeEvent.set()

        def HandlePASEEstablishmentComplete(err: PyChipError):
            if not err.is_success:
                print("Failed to establish secure session to device: {}".format(err))
                self._ChipStack.callbackRes = err.to_exception()
            else:
                print("Established secure session with Device")

            if self.state != DCState.COMMISSIONING:
                # During Commissioning, HandlePASEEstablishmentComplete will also be called,
                # in this case the async operation should be marked as finished by
                # HandleCommissioningComplete instead this function.
                self.state = DCState.IDLE
                self._ChipStack.completeEvent.set()
            else:
                # When commissioning, getting an error during key exhange
                # needs to unblock the entire commissioning flow.
                if not err.is_success:
                    HandleCommissioningComplete(0, err)

        self.devCtrl = devCtrl

        self.cbHandlePASEEstablishmentCompleteFunct = _DevicePairingDelegate_OnPairingCompleteFunct(
            HandlePASEEstablishmentComplete)
        self._dmLib.pychip_ScriptDevicePairingDelegate_SetKeyExchangeCallback(
            self.devCtrl, self.cbHandlePASEEstablishmentCompleteFunct)

        self.cbHandleCommissioningCompleteFunct = _DevicePairingDelegate_OnCommissioningCompleteFunct(
            HandleCommissioningComplete)
        self._dmLib.pychip_ScriptDevicePairingDelegate_SetCommissioningCompleteCallback(
            self.devCtrl, self.cbHandleCommissioningCompleteFunct)

        self.cbHandleFabricCheckFunct = _DevicePairingDelegate_OnFabricCheckFunct(HandleFabricCheck)
        self._dmLib.pychip_ScriptDevicePairingDelegate_SetFabricCheckCallback(self.cbHandleFabricCheckFunct)

        self.cbHandleOpenWindowCompleteFunct = _DevicePairingDelegate_OnOpenWindowCompleteFunct(
            HandleOpenWindowComplete)
        self._dmLib.pychip_ScriptDevicePairingDelegate_SetOpenWindowCompleteCallback(
            self.devCtrl, self.cbHandleOpenWindowCompleteFunct)

        self.cbHandleDeviceUnpairCompleteFunct = _DeviceUnpairingCompleteFunct(HandleUnpairDeviceComplete)

        self.state = DCState.IDLE
        self._isActive = True
        # Validate FabricID/NodeID followed from NOC Chain
        self._fabricId = self.GetFabricIdInternal()
        self._nodeId = self.GetNodeIdInternal()

    def _finish_init(self):
        self.state = DCState.IDLE
        self._isActive = True

        ChipDeviceController.activeList.add(self)

    @property
    def fabricAdmin(self) -> FabricAdmin.FabricAdmin:
        return self._fabricAdmin

    @property
    def nodeId(self) -> int:
        return self._nodeId

    @property
    def fabricId(self) -> int:
        return self._fabricId

    @property
    def name(self) -> str:
        return self._name

    @name.setter
    def name(self, new_name: str):
        self._name = new_name

    @property
    def isActive(self) -> bool:
        return self._isActive

    def Shutdown(self):
        ''' Shuts down this controller and reclaims any used resources, including the bound
            C++ constructor instance in the SDK.
        '''
        if (self._isActive):
            if self.devCtrl is not None:
                self._ChipStack.Call(
                    lambda: self._dmLib.pychip_DeviceController_DeleteDeviceController(
                        self.devCtrl)
                ).raise_on_error()
                self.devCtrl = None

            ChipDeviceController.activeList.remove(self)
            self._isActive = False

    def ShutdownAll():
        ''' Shut down all active controllers and reclaim any used resources.
        '''
        #
        # We want a shallow copy here since it would other create new instances
        # of the controllers in the list.
        #
        # We need a copy since we're going to walk through the list and shutdown
        # each controller, which in turn, will remove themselves from the active list.
        #
        # We cannot do that while iterating through the original list.
        #
        activeList = copy.copy(ChipDeviceController.activeList)

        for controller in activeList:
            controller.Shutdown()

        ChipDeviceController.activeList.clear()

    def CheckIsActive(self):
        if (not self._isActive):
            raise RuntimeError(
                "DeviceCtrl instance was already shutdown previously!")

    def __del__(self):
        self.Shutdown()

    def IsConnected(self):
        self.CheckIsActive()

        return self._ChipStack.Call(
            lambda: self._dmLib.pychip_DeviceController_IsConnected(
                self.devCtrl)
        )

    def ConnectBLE(self, discriminator, setupPinCode, nodeid) -> PyChipError:
        self.CheckIsActive()

        self._ChipStack.commissioningCompleteEvent.clear()

        self.state = DCState.COMMISSIONING
        self._ChipStack.CallAsync(
            lambda: self._dmLib.pychip_DeviceController_ConnectBLE(
                self.devCtrl, discriminator, setupPinCode, nodeid)
        ).raise_on_error()
        if not self._ChipStack.commissioningCompleteEvent.isSet():
            # Error 50 is a timeout
            return PyChipError(CHIP_ERROR_TIMEOUT)
        return self._ChipStack.commissioningEventRes

    def UnpairDevice(self, nodeid: int):
        self.CheckIsActive()

        return self._ChipStack.CallAsync(
            lambda: self._dmLib.pychip_DeviceController_UnpairDevice(
                self.devCtrl, nodeid, self.cbHandleDeviceUnpairCompleteFunct)
        ).raise_on_error()

    def CloseBLEConnection(self):
        self.CheckIsActive()

        self._ChipStack.Call(
            lambda: self._dmLib.pychip_DeviceCommissioner_CloseBleConnection(
                self.devCtrl)
        ).raise_on_error()

    def ExpireSessions(self, nodeid):
        """Close all sessions with `nodeid` (if any existed) so that sessions get re-established.

        This is needed to properly handle operations that invalidate a node's state, such as
        UpdateNOC.

        WARNING: ONLY CALL THIS IF YOU UNDERSTAND THE SIDE-EFFECTS
        """
        self.CheckIsActive()

        self._ChipStack.Call(lambda: self._dmLib.pychip_ExpireSessions(self.devCtrl, nodeid)).raise_on_error()

    # TODO: This needs to be called MarkSessionDefunct
    def CloseSession(self, nodeid):
        self.CheckIsActive()

        self._ChipStack.Call(
            lambda: self._dmLib.pychip_DeviceController_CloseSession(
                self.devCtrl, nodeid)
        ).raise_on_error()

    def EstablishPASESessionBLE(self, setupPinCode: int, discriminator: int, nodeid: int):
        self.CheckIsActive()

        self.state = DCState.RENDEZVOUS_ONGOING
        return self._ChipStack.CallAsync(
            lambda: self._dmLib.pychip_DeviceController_EstablishPASESessionBLE(
                self.devCtrl, setupPinCode, discriminator, nodeid)
        )

    def EstablishPASESessionIP(self, ipaddr: str, setupPinCode: int, nodeid: int, port: int = 0):
        self.CheckIsActive()

        self.state = DCState.RENDEZVOUS_ONGOING
        return self._ChipStack.CallAsync(
            lambda: self._dmLib.pychip_DeviceController_EstablishPASESessionIP(
                self.devCtrl, ipaddr.encode("utf-8"), setupPinCode, nodeid, port)
        )

    def GetTestCommissionerUsed(self):
        return self._ChipStack.Call(
            lambda: self._dmLib.pychip_TestCommissionerUsed()
        )

    def ResetTestCommissioner(self):
        self._dmLib.pychip_ResetCommissioningTests()

    def SetTestCommissionerSimulateFailureOnStage(self, stage: int):
        return self._dmLib.pychip_SetTestCommissionerSimulateFailureOnStage(
            stage)

    def SetTestCommissionerSimulateFailureOnReport(self, stage: int):
        return self._dmLib.pychip_SetTestCommissionerSimulateFailureOnReport(
            stage)

    def SetTestCommissionerPrematureCompleteAfter(self, stage: int):
        return self._dmLib.pychip_SetTestCommissionerPrematureCompleteAfter(
            stage)

    def CheckTestCommissionerCallbacks(self):
        return self._ChipStack.Call(
            lambda: self._dmLib.pychip_TestCommissioningCallbacks()
        )

    def CheckStageSuccessful(self, stage: int):
        return self._ChipStack.Call(
            lambda: self._dmLib.pychip_TestCommissioningStageSuccessful(stage)
        )

    def CheckTestCommissionerPaseConnection(self, nodeid):
        return self._dmLib.pychip_TestPaseConnection(nodeid)

    def NOCChainCallback(self, nocChain):
        self._ChipStack.callbackRes = nocChain
        self._ChipStack.completeEvent.set()
        return

    def ResolveNode(self, nodeid):
        self.CheckIsActive()

        self.GetConnectedDeviceSync(nodeid, allowPASE=False)

    def GetAddressAndPort(self, nodeid):
        self.CheckIsActive()

        address = create_string_buffer(64)
        port = c_uint16(0)

        # Intentially return None instead of raising exceptions on error
        error = self._ChipStack.Call(
            lambda: self._dmLib.pychip_DeviceController_GetAddressAndPort(
                self.devCtrl, nodeid, address, 64, pointer(port))
        )

        return (address.value.decode(), port.value) if error == 0 else None

    def DiscoverCommissionableNodes(self, filterType: discovery.FilterType = discovery.FilterType.NONE, filter: typing.Any = None,
                                    stopOnFirst: bool = False, timeoutSecond: int = 5) -> typing.Union[None, CommissionableNode, typing.List[CommissionableNode]]:
        ''' Discover commissionable nodes via DNS-SD with specified filters.
            Supported filters are:

                discovery.FilterType.NONE
                discovery.FilterType.SHORT_DISCRIMINATOR
                discovery.FilterType.LONG_DISCRIMINATOR
                discovery.FilterType.VENDOR_ID
                discovery.FilterType.DEVICE_TYPE
                discovery.FilterType.COMMISSIONING_MODE
                discovery.FilterType.INSTANCE_NAME
                discovery.FilterType.COMMISSIONER
                discovery.FilterType.COMPRESSED_FABRIC_ID

            This function will always return a list of CommissionableDevice. When stopOnFirst is set,
            this function will return when at least one device is discovered or on timeout.
        '''
        self.CheckIsActive()

        if isinstance(filter, int):
            filter = str(filter)

        self._ChipStack.Call(
            lambda: self._dmLib.pychip_DeviceController_DiscoverCommissionableNodes(
                self.devCtrl, int(filterType), str(filter).encode("utf-8") + b"\x00")).raise_on_error()

        if timeoutSecond != 0:
            if stopOnFirst:
                target = time.time() + timeoutSecond
                while time.time() < target:
                    if self._ChipStack.Call(
                            lambda: self._dmLib.pychip_DeviceController_HasDiscoveredCommissionableNode(self.devCtrl)):
                        break
                    time.sleep(0.1)
            else:
                time.sleep(timeoutSecond)

        return self.GetDiscoveredDevices()

    def DiscoverCommissionableNodesLongDiscriminator(self, long_discriminator):
        ''' Deprecated, use DiscoverCommissionableNodes
        '''
        self.CheckIsActive()

        self._ChipStack.Call(
            lambda: self._dmLib.pychip_DeviceController_DiscoverCommissionableNodesLongDiscriminator(
                self.devCtrl, long_discriminator)
        ).raise_on_error()

    def DiscoverCommissionableNodesShortDiscriminator(self, short_discriminator):
        ''' Deprecated, use DiscoverCommissionableNodes
        '''
        self.CheckIsActive()

        self._ChipStack.Call(
            lambda: self._dmLib.pychip_DeviceController_DiscoverCommissionableNodesShortDiscriminator(
                self.devCtrl, short_discriminator)
        ).raise_on_error()

    def DiscoverCommissionableNodesVendor(self, vendor):
        ''' Deprecated, use DiscoverCommissionableNodes
        '''
        self.CheckIsActive()

        self._ChipStack.Call(
            lambda: self._dmLib.pychip_DeviceController_DiscoverCommissionableNodesVendor(
                self.devCtrl, vendor)
        ).raise_on_error()

    def DiscoverCommissionableNodesDeviceType(self, device_type):
        ''' Deprecated, use DiscoverCommissionableNodes
        '''
        self.CheckIsActive()

        self._ChipStack.Call(
            lambda: self._dmLib.pychip_DeviceController_DiscoverCommissionableNodesDeviceType(
                self.devCtrl, device_type)
        ).raise_on_error()

    def DiscoverCommissionableNodesCommissioningEnabled(self):
        ''' Deprecated, use DiscoverCommissionableNodes
        '''
        self.CheckIsActive()

        self._ChipStack.Call(
            lambda: self._dmLib.pychip_DeviceController_DiscoverCommissionableNodesCommissioningEnabled(
                self.devCtrl)
        ).raise_on_error()

    def PrintDiscoveredDevices(self):
        ''' Deprecated, use GetCommissionableNodes
        '''
        self.CheckIsActive()

        self._ChipStack.Call(
            lambda: self._dmLib.pychip_DeviceController_PrintDiscoveredDevices(
                self.devCtrl)
        )

    def GetDiscoveredDevices(self):
        def GetDevices(devCtrl):
            devices = []

            @_ChipDeviceController_IterateDiscoveredCommissionableNodesFunct
            def HandleDevice(deviceJson, deviceJsonLen):
                jsonStr = ctypes.string_at(deviceJson, deviceJsonLen).decode("utf-8")
                device = dacite.from_dict(data_class=CommissionableNode, data=json.loads(jsonStr))
                device.SetDeviceController(devCtrl)
                devices.append(device)

            self._dmLib.pychip_DeviceController_IterateDiscoveredCommissionableNodes(devCtrl.devCtrl, HandleDevice)
            return devices

        return self._ChipStack.Call(lambda: GetDevices(self))

    def GetIPForDiscoveredDevice(self, idx, addrStr, length):
        self.CheckIsActive()

        return self._ChipStack.Call(
            lambda: self._dmLib.pychip_DeviceController_GetIPForDiscoveredDevice(
                self.devCtrl, idx, addrStr, length)
        )

    def DiscoverAllCommissioning(self):
        ''' Deprecated, use DiscoverCommissionableNodes
        '''
        self.CheckIsActive()

        self._ChipStack.Call(
            lambda: self._dmLib.pychip_DeviceController_DiscoverAllCommissionableNodes(
                self.devCtrl)
        ).raise_on_error()

    def OpenCommissioningWindow(self, nodeid: int, timeout: int, iteration: int,
                                discriminator: int, option: int) -> CommissioningParameters:
        ''' Opens a commissioning window on the device with the given nodeid.
            nodeid:        Node id of the device
            timeout:       Command timeout
            iteration:     The PAKE iteration count associated with the PAKE Passcode ID and ephemeral
                           PAKE passcode verifier to be used for this commissioning. Valid range: 1000 - 100000
                           Ignored if option == 0
            discriminator: The long discriminator for the DNS-SD advertisement. Valid range: 0-4095
                           Ignored if option == 0
            option:        0 = kOriginalSetupCode
                           1 = kTokenWithRandomPIN

            Returns CommissioningParameters
        '''
        self.CheckIsActive()
        self._ChipStack.CallAsync(
            lambda: self._dmLib.pychip_DeviceController_OpenCommissioningWindow(
                self.devCtrl, nodeid, timeout, iteration, discriminator, option)
        ).raise_on_error()
        self._ChipStack.callbackRes.raise_on_error()
        return self._ChipStack.openCommissioningWindowPincode[nodeid]

    def GetCompressedFabricId(self):
        self.CheckIsActive()

        fabricid = c_uint64(0)

        self._ChipStack.Call(
            lambda: self._dmLib.pychip_DeviceController_GetCompressedFabricId(
                self.devCtrl, pointer(fabricid))
        ).raise_on_error()

        return fabricid.value

    def GetFabricIdInternal(self):
        """Get the fabric ID from the object. Only used to validate cached value from property."""
        self.CheckIsActive()

        fabricid = c_uint64(0)

        self._ChipStack.Call(
            lambda: self._dmLib.pychip_DeviceController_GetFabricId(
                self.devCtrl, pointer(fabricid))
        ).raise_on_error()

        return fabricid.value

    def GetNodeIdInternal(self) -> int:
        """Get the node ID from the object. Only used to validate cached value from property."""
        self.CheckIsActive()

        nodeid = c_uint64(0)

        self._ChipStack.Call(
            lambda: self._dmLib.pychip_DeviceController_GetNodeId(
                self.devCtrl, pointer(nodeid))
        ).raise_on_error()

        return nodeid.value

    def GetClusterHandler(self):
        self.CheckIsActive()

        return self._Cluster

    def GetConnectedDeviceSync(self, nodeid, allowPASE=True, timeoutMs: int = None):
        ''' Returns DeviceProxyWrapper upon success.'''
        self.CheckIsActive()

        returnDevice = c_void_p(None)
        returnErr = None
        deviceAvailableCV = threading.Condition()

        @_DeviceAvailableFunct
        def DeviceAvailableCallback(device, err):
            nonlocal returnDevice
            nonlocal returnErr
            nonlocal deviceAvailableCV
            with deviceAvailableCV:
                returnDevice = c_void_p(device)
                returnErr = err
                deviceAvailableCV.notify_all()

        if allowPASE:
            res = self._ChipStack.Call(lambda: self._dmLib.pychip_GetDeviceBeingCommissioned(
                self.devCtrl, nodeid, byref(returnDevice)), timeoutMs)
            if res.is_success:
                print('Using PASE connection')
                return DeviceProxyWrapper(returnDevice)

        self._ChipStack.Call(lambda: self._dmLib.pychip_GetConnectedDeviceByNodeId(
            self.devCtrl, nodeid, DeviceAvailableCallback), timeoutMs).raise_on_error()

        # The callback might have been received synchronously (during self._ChipStack.Call()).
        # Check if the device is already set before waiting for the callback.
        if returnDevice.value is None:
            with deviceAvailableCV:
                timeout = None
                if (timeoutMs):
                    timeout = float(timeoutMs) / 1000

                ret = deviceAvailableCV.wait(timeout)
                if ret is False:
                    raise TimeoutError("Timed out waiting for DNS-SD resolution")

        if returnDevice.value is None:
            returnErr.raise_on_error()

        return DeviceProxyWrapper(returnDevice, self._dmLib)

    def ComputeRoundTripTimeout(self, nodeid, upperLayerProcessingTimeoutMs: int = 0):
        ''' Returns a computed timeout value based on the round-trip time it takes for the peer at the other end of the session to
            receive a message, process it and send it back. This is computed based on the session type, the type of transport,
            sleepy characteristics of the target and a caller-provided value for the time it takes to process a message
            at the upper layer on the target For group sessions.

            This will result in a session being established if one wasn't already.
        '''
        device = self.GetConnectedDeviceSync(nodeid)
        res = self._ChipStack.Call(lambda: self._dmLib.pychip_DeviceProxy_ComputeRoundTripTimeout(
            device.deviceProxy, upperLayerProcessingTimeoutMs))
        return res

    async def TestOnlySendCommandTimedRequestFlagWithNoTimedInvoke(self, nodeid: int, endpoint: int,
                                                                   payload: ClusterObjects.ClusterCommand, responseType=None):
        '''

        Please see SendCommand for description.
        '''
        self.CheckIsActive()

        eventLoop = asyncio.get_running_loop()
        future = eventLoop.create_future()

        device = self.GetConnectedDeviceSync(nodeid, timeoutMs=None)
        ClusterCommand.TestOnlySendCommandTimedRequestFlagWithNoTimedInvoke(
            future, eventLoop, responseType, device.deviceProxy, ClusterCommand.CommandPath(
                EndpointId=endpoint,
                ClusterId=payload.cluster_id,
                CommandId=payload.command_id,
            ), payload).raise_on_error()
        return await future

    async def SendCommand(self, nodeid: int, endpoint: int, payload: ClusterObjects.ClusterCommand, responseType=None,
                          timedRequestTimeoutMs: typing.Union[None, int] = None,
                          interactionTimeoutMs: typing.Union[None, int] = None, busyWaitMs: typing.Union[None, int] = None,
                          suppressResponse: typing.Union[None, bool] = None):
        '''
        Send a cluster-object encapsulated command to a node and get returned a future that can be awaited upon to receive
        the response. If a valid responseType is passed in, that will be used to deserialize the object. If not,
        the type will be automatically deduced from the metadata received over the wire.

        timedWriteTimeoutMs: Timeout for a timed invoke request. Omit or set to 'None' to indicate a non-timed request.
        interactionTimeoutMs: Overall timeout for the interaction. Omit or set to 'None' to have the SDK automatically compute the
                              right timeout value based on transport characteristics as well as the responsiveness of the target.

        Returns:
            - command respone. The type of the response is defined by the command.
        Raises:
            - InteractionModelError on error
        '''
        self.CheckIsActive()

        eventLoop = asyncio.get_running_loop()
        future = eventLoop.create_future()

        device = self.GetConnectedDeviceSync(nodeid, timeoutMs=interactionTimeoutMs)
        ClusterCommand.SendCommand(
            future, eventLoop, responseType, device.deviceProxy, ClusterCommand.CommandPath(
                EndpointId=endpoint,
                ClusterId=payload.cluster_id,
                CommandId=payload.command_id,
            ), payload, timedRequestTimeoutMs=timedRequestTimeoutMs,
            interactionTimeoutMs=interactionTimeoutMs, busyWaitMs=busyWaitMs, suppressResponse=suppressResponse).raise_on_error()
        return await future

    def SendGroupCommand(self, groupid: int, payload: ClusterObjects.ClusterCommand, busyWaitMs: typing.Union[None, int] = None):
        '''
        Send a group cluster-object encapsulated command to a group_id and get returned a future
        that can be awaited upon to get confirmation command was sent.
        Returns:
            - None: responses are not sent to group commands
        Raises:
            - InteractionModelError on error
        '''
        self.CheckIsActive()

        ClusterCommand.SendGroupCommand(
            groupid, self.devCtrl, payload, busyWaitMs=busyWaitMs).raise_on_error()

        # None is the expected return for sending group commands.
        return None

    async def WriteAttribute(self, nodeid: int,
                             attributes: typing.List[typing.Tuple[int, ClusterObjects.ClusterAttributeDescriptor, int]],
                             timedRequestTimeoutMs: typing.Union[None, int] = None,
                             interactionTimeoutMs: typing.Union[None, int] = None, busyWaitMs: typing.Union[None, int] = None):
        '''
        Write a list of attributes on a target node.

        nodeId: Target's Node ID
        timedWriteTimeoutMs: Timeout for a timed write request. Omit or set to 'None' to indicate a non-timed request.
        attributes: A list of tuples of type (endpoint, cluster-object):
        interactionTimeoutMs: Overall timeout for the interaction. Omit or set to 'None' to have the SDK automatically compute the
                              right timeout value based on transport characteristics as well as the responsiveness of the target.

        E.g
            (1, Clusters.UnitTesting.Attributes.XYZAttribute('hello')) -- Write 'hello'
            to the XYZ attribute on the test cluster to endpoint 1

        Returns:
            - PyChipError
        '''
        self.CheckIsActive()

        eventLoop = asyncio.get_running_loop()
        future = eventLoop.create_future()

        device = self.GetConnectedDeviceSync(nodeid, timeoutMs=interactionTimeoutMs)

        attrs = []
        for v in attributes:
            if len(v) == 2:
                attrs.append(ClusterAttribute.AttributeWriteRequest(
                    v[0], v[1], 0, 0, v[1].value))
            else:
                attrs.append(ClusterAttribute.AttributeWriteRequest(
                    v[0], v[1], v[2], 1, v[1].value))

        ClusterAttribute.WriteAttributes(
            future, eventLoop, device.deviceProxy, attrs, timedRequestTimeoutMs=timedRequestTimeoutMs,
            interactionTimeoutMs=interactionTimeoutMs, busyWaitMs=busyWaitMs).raise_on_error()
        return await future

    def WriteGroupAttribute(
            self, groupid: int, attributes: typing.List[typing.Tuple[ClusterObjects.ClusterAttributeDescriptor, int]], busyWaitMs: typing.Union[None, int] = None):
        '''
        Write a list of attributes on a target group.

        groupid: Group ID to send write attribute to.
        attributes: A list of tuples of type (cluster-object, data-version). The data-version can be omitted.

        E.g
            (Clusters.UnitTesting.Attributes.XYZAttribute('hello'), 1) -- Group Write 'hello' with data version 1
        '''
        self.CheckIsActive()

        attrs = []
        invalid_endpoint = 0xFFFF
        for v in attributes:
            if len(v) == 2:
                attrs.append(ClusterAttribute.AttributeWriteRequest(
                    invalid_endpoint, v[0], v[1], 1, v[0].value))
            else:
                attrs.append(ClusterAttribute.AttributeWriteRequest(
                    invalid_endpoint, v[0], 0, 0, v[0].value))

        ClusterAttribute.WriteGroupAttributes(
            groupid, self.devCtrl, attrs, busyWaitMs=busyWaitMs).raise_on_error()

        # An empty list is the expected return for sending group write attribute.
        return []

    def _parseAttributePathTuple(self, pathTuple: typing.Union[
        None,  # Empty tuple, all wildcard
        typing.Tuple[int],  # Endpoint
        # Wildcard endpoint, Cluster id present
        typing.Tuple[typing.Type[ClusterObjects.Cluster]],
        # Wildcard endpoint, Cluster + Attribute present
        typing.Tuple[typing.Type[ClusterObjects.ClusterAttributeDescriptor]],
        # Wildcard attribute id
        typing.Tuple[int, typing.Type[ClusterObjects.Cluster]],
        # Concrete path
        typing.Tuple[int, typing.Type[ClusterObjects.ClusterAttributeDescriptor]]
    ]):
        endpoint = None
        cluster = None
        attribute = None

        if pathTuple == ('*') or pathTuple == ():
            # Wildcard
            pass
        elif not isinstance(pathTuple, tuple):
            if isinstance(pathTuple, int):
                endpoint = pathTuple
            elif issubclass(pathTuple, ClusterObjects.Cluster):
                cluster = pathTuple
            elif issubclass(pathTuple, ClusterObjects.ClusterAttributeDescriptor):
                attribute = pathTuple
            else:
                raise ValueError("Unsupported Attribute Path")
        else:
            # endpoint + (cluster) attribute / endpoint + cluster
            endpoint = pathTuple[0]
            if issubclass(pathTuple[1], ClusterObjects.Cluster):
                cluster = pathTuple[1]
            elif issubclass(pathTuple[1], ClusterAttribute.ClusterAttributeDescriptor):
                attribute = pathTuple[1]
            else:
                raise ValueError("Unsupported Attribute Path")
        return ClusterAttribute.AttributePath(
            EndpointId=endpoint, Cluster=cluster, Attribute=attribute)

    def _parseDataVersionFilterTuple(self, pathTuple: typing.List[typing.Tuple[int, typing.Type[ClusterObjects.Cluster], int]]):
        endpoint = None
        cluster = None

        # endpoint + (cluster) attribute / endpoint + cluster
        endpoint = pathTuple[0]
        if issubclass(pathTuple[1], ClusterObjects.Cluster):
            cluster = pathTuple[1]
        else:
            raise ValueError("Unsupported Cluster Path")
        dataVersion = pathTuple[2]
        return ClusterAttribute.DataVersionFilter(
            EndpointId=endpoint, Cluster=cluster, DataVersion=dataVersion)

    def _parseEventPathTuple(self, pathTuple: typing.Union[
        None,  # Empty tuple, all wildcard
        typing.Tuple[str, int],  # all wildcard with urgency set
        typing.Tuple[int, int],  # Endpoint,
        # Wildcard endpoint, Cluster id present
        typing.Tuple[typing.Type[ClusterObjects.Cluster], int],
        # Wildcard endpoint, Cluster + Event present
        typing.Tuple[typing.Type[ClusterObjects.ClusterEvent], int],
        # Wildcard event id
        typing.Tuple[int, typing.Type[ClusterObjects.Cluster], int],
        # Concrete path
        typing.Tuple[int,
                     typing.Type[ClusterObjects.ClusterEvent], int]
    ]):
        endpoint = None
        cluster = None
        event = None
        urgent = False
        if pathTuple in [('*'), ()]:
            # Wildcard
            pass
        elif not isinstance(pathTuple, tuple):
            print(type(pathTuple))
            if isinstance(pathTuple, int):
                endpoint = pathTuple
            elif issubclass(pathTuple, ClusterObjects.Cluster):
                cluster = pathTuple
            elif issubclass(pathTuple, ClusterObjects.ClusterEvent):
                event = pathTuple
            else:
                raise ValueError("Unsupported Event Path")
        else:
            if pathTuple[0] == '*':
                urgent = pathTuple[-1]
                pass
            else:
                # endpoint + (cluster) event / endpoint + cluster
                endpoint = pathTuple[0]
                if issubclass(pathTuple[1], ClusterObjects.Cluster):
                    cluster = pathTuple[1]
                elif issubclass(pathTuple[1], ClusterAttribute.ClusterEvent):
                    event = pathTuple[1]
                else:
                    raise ValueError("Unsupported Attribute Path")
                urgent = bool(pathTuple[-1]) if len(pathTuple) > 2 else False
        return ClusterAttribute.EventPath(
            EndpointId=endpoint, Cluster=cluster, Event=event, Urgent=urgent)

    async def Read(self, nodeid: int, attributes: typing.List[typing.Union[
        None,  # Empty tuple, all wildcard
        typing.Tuple[int],  # Endpoint
        # Wildcard endpoint, Cluster id present
        typing.Tuple[typing.Type[ClusterObjects.Cluster]],
        # Wildcard endpoint, Cluster + Attribute present
        typing.Tuple[typing.Type[ClusterObjects.ClusterAttributeDescriptor]],
        # Wildcard attribute id
        typing.Tuple[int, typing.Type[ClusterObjects.Cluster]],
        # Concrete path
        typing.Tuple[int, typing.Type[ClusterObjects.ClusterAttributeDescriptor]]
    ]] = None,
        dataVersionFilters: typing.List[typing.Tuple[int, typing.Type[ClusterObjects.Cluster], int]] = None, events: typing.List[
        typing.Union[
            None,  # Empty tuple, all wildcard
            typing.Tuple[str, int],  # all wildcard with urgency set
            typing.Tuple[int, int],  # Endpoint,
            # Wildcard endpoint, Cluster id present
            typing.Tuple[typing.Type[ClusterObjects.Cluster], int],
            # Wildcard endpoint, Cluster + Event present
            typing.Tuple[typing.Type[ClusterObjects.ClusterEvent], int],
            # Wildcard event id
            typing.Tuple[int, typing.Type[ClusterObjects.Cluster], int],
            # Concrete path
            typing.Tuple[int, typing.Type[ClusterObjects.ClusterEvent], int]
        ]] = None,
            eventNumberFilter: typing.Optional[int] = None,
            returnClusterObject: bool = False, reportInterval: typing.Tuple[int, int] = None,
            fabricFiltered: bool = True, keepSubscriptions: bool = False, autoResubscribe: bool = True):
        '''
        Read a list of attributes and/or events from a target node

        nodeId: Target's Node ID
        attributes: A list of tuples of varying types depending on the type of read being requested:
            (endpoint, Clusters.ClusterA.AttributeA):   Endpoint = specific,    Cluster = specific,   Attribute = specific
            (endpoint, Clusters.ClusterA):              Endpoint = specific,    Cluster = specific,   Attribute = *
            (Clusters.ClusterA.AttributeA):             Endpoint = *,           Cluster = specific,   Attribute = specific
            endpoint:                                   Endpoint = specific,    Cluster = *,          Attribute = *
            Clusters.ClusterA:                          Endpoint = *,           Cluster = specific,   Attribute = *
            '*' or ():                                  Endpoint = *,           Cluster = *,          Attribute = *

            The cluster and attributes specified above are to be selected from the generated cluster objects.

            e.g.
                ReadAttribute(1, [ 1 ] ) -- case 4 above.
                ReadAttribute(1, [ Clusters.BasicInformation ] ) -- case 5 above.
                ReadAttribute(1, [ (1, Clusters.BasicInformation.Attributes.Location ] ) -- case 1 above.

        dataVersionFilters: A list of tuples of (endpoint, cluster, data version).

        events: A list of tuples of varying types depending on the type of read being requested:
            (endpoint, Clusters.ClusterA.EventA, urgent):       Endpoint = specific,
                                                                Cluster = specific,   Event = specific, Urgent = True/False
            (endpoint, Clusters.ClusterA, urgent):              Endpoint = specific,
                                                                Cluster = specific,   Event = *, Urgent = True/False
            (Clusters.ClusterA.EventA, urgent):                 Endpoint = *,
                                                                Cluster = specific,   Event = specific, Urgent = True/False
            endpoint:                                   Endpoint = specific,    Cluster = *,          Event = *, Urgent = True/False
            Clusters.ClusterA:                          Endpoint = *,          Cluster = specific,    Event = *, Urgent = True/False
            '*' or ():                                  Endpoint = *,          Cluster = *,          Event = *, Urgent = True/False

        eventNumberFilter: Optional minimum event number filter.

        returnClusterObject: This returns the data as consolidated cluster objects, with all attributes for a cluster inside
                             a single cluster-wide cluster object.

        reportInterval: A tuple of two int-s for (MinIntervalFloor, MaxIntervalCeiling). Used by establishing subscriptions.
            When not provided, a read request will be sent.

        Returns:
            - AsyncReadTransaction.ReadResponse. Please see ReadAttribute and ReadEvent for examples of how to access data.

        Raises:
            - InteractionModelError (chip.interaction_model) on error

        '''
        self.CheckIsActive()

        eventLoop = asyncio.get_running_loop()
        future = eventLoop.create_future()

        device = self.GetConnectedDeviceSync(nodeid)
        attributePaths = [self._parseAttributePathTuple(
            v) for v in attributes] if attributes else None
        clusterDataVersionFilters = [self._parseDataVersionFilterTuple(
            v) for v in dataVersionFilters] if dataVersionFilters else None
        eventPaths = [self._parseEventPathTuple(
            v) for v in events] if events else None

        ClusterAttribute.Read(future=future, eventLoop=eventLoop, device=device.deviceProxy, devCtrl=self,
                              attributes=attributePaths, dataVersionFilters=clusterDataVersionFilters, events=eventPaths,
                              eventNumberFilter=eventNumberFilter, returnClusterObject=returnClusterObject,
                              subscriptionParameters=ClusterAttribute.SubscriptionParameters(
                                  reportInterval[0], reportInterval[1]) if reportInterval else None,
                              fabricFiltered=fabricFiltered,
                              keepSubscriptions=keepSubscriptions, autoResubscribe=autoResubscribe).raise_on_error()
        return await future

    async def ReadAttribute(self, nodeid: int, attributes: typing.List[typing.Union[
        None,  # Empty tuple, all wildcard
        typing.Tuple[int],  # Endpoint
        # Wildcard endpoint, Cluster id present
        typing.Tuple[typing.Type[ClusterObjects.Cluster]],
        # Wildcard endpoint, Cluster + Attribute present
        typing.Tuple[typing.Type[ClusterObjects.ClusterAttributeDescriptor]],
        # Wildcard attribute id
        typing.Tuple[int, typing.Type[ClusterObjects.Cluster]],
        # Concrete path
        typing.Tuple[int, typing.Type[ClusterObjects.ClusterAttributeDescriptor]]
    ]], dataVersionFilters: typing.List[typing.Tuple[int, typing.Type[ClusterObjects.Cluster], int]] = None,
            returnClusterObject: bool = False,
            reportInterval: typing.Tuple[int, int] = None,
            fabricFiltered: bool = True, keepSubscriptions: bool = False, autoResubscribe: bool = True):
        '''
        Read a list of attributes from a target node, this is a wrapper of DeviceController.Read()

        nodeId: Target's Node ID
        attributes: A list of tuples of varying types depending on the type of read being requested:
            (endpoint, Clusters.ClusterA.AttributeA):   Endpoint = specific,    Cluster = specific,   Attribute = specific
            (endpoint, Clusters.ClusterA):              Endpoint = specific,    Cluster = specific,   Attribute = *
            (Clusters.ClusterA.AttributeA):             Endpoint = *,           Cluster = specific,   Attribute = specific
            endpoint:                                   Endpoint = specific,    Cluster = *,          Attribute = *
            Clusters.ClusterA:                          Endpoint = *,           Cluster = specific,   Attribute = *
            '*' or ():                                  Endpoint = *,           Cluster = *,          Attribute = *

            The cluster and attributes specified above are to be selected from the generated cluster objects.

            e.g.
                ReadAttribute(1, [ 1 ] ) -- case 4 above.
                ReadAttribute(1, [ Clusters.BasicInformation ] ) -- case 5 above.
                ReadAttribute(1, [ (1, Clusters.BasicInformation.Attributes.Location ] ) -- case 1 above.

        returnClusterObject: This returns the data as consolidated cluster objects, with all attributes for a cluster inside
                             a single cluster-wide cluster object.

        reportInterval: A tuple of two int-s for (MinIntervalFloor, MaxIntervalCeiling). Used by establishing subscriptions.
            When not provided, a read request will be sent.

        Returns:
            - subscription request: ClusterAttribute.SubscriptionTransaction
                                    To get notified on attribute change use SetAttributeUpdateCallback on the returned
                                    SubscriptionTransaction. This is used to set a callback function, which is a callable of
                                    type Callable[[TypedAttributePath, SubscriptionTransaction], None]
                                    Get the attribute value from the change path using GetAttribute on the SubscriptionTransasction
                                    You can await changes in the main loop using a trigger mechanism from the callback.
                                    ex. queue.SimpleQueue

            - read request: AsyncReadTransation.ReadResponse.attributes.
                            This is of type AttributeCache.attributeCache (Attribute.py),
                            which is a dict mapping endpoints to a list of Cluster (ClusterObjects.py) classes
                            (dict[int], List[Cluster])
                            Access as ret[endpoint_id][<Cluster class>][<Attribute class>]
                            Ex. To access the OnTime attribute from the OnOff cluster on EP 0
                            ret[0][Clusters.OnOff][Clusters.OnOff.Attributes.OnTime]

        Raises:
            - InteractionModelError (chip.interaction_model) on error
        '''
        res = await self.Read(nodeid,
                              attributes=attributes,
                              dataVersionFilters=dataVersionFilters,
                              returnClusterObject=returnClusterObject,
                              reportInterval=reportInterval,
                              fabricFiltered=fabricFiltered,
                              keepSubscriptions=keepSubscriptions,
                              autoResubscribe=autoResubscribe)
        if isinstance(res, ClusterAttribute.SubscriptionTransaction):
            return res
        else:
            return res.attributes

    async def ReadEvent(self, nodeid: int, events: typing.List[typing.Union[
        None,  # Empty tuple, all wildcard
        typing.Tuple[str, int],  # all wildcard with urgency set
        typing.Tuple[int, int],  # Endpoint,
        # Wildcard endpoint, Cluster id present
        typing.Tuple[typing.Type[ClusterObjects.Cluster], int],
        # Wildcard endpoint, Cluster + Event present
        typing.Tuple[typing.Type[ClusterObjects.ClusterEvent], int],
        # Wildcard event id
        typing.Tuple[int, typing.Type[ClusterObjects.Cluster], int],
        # Concrete path
        typing.Tuple[int, typing.Type[ClusterObjects.ClusterEvent], int]
    ]], eventNumberFilter: typing.Optional[int] = None,
            fabricFiltered: bool = True,
            reportInterval: typing.Tuple[int, int] = None,
            keepSubscriptions: bool = False,
            autoResubscribe: bool = True):
        '''
        Read a list of events from a target node, this is a wrapper of DeviceController.Read()

        nodeId: Target's Node ID
        events: A list of tuples of varying types depending on the type of read being requested:
            (endpoint, Clusters.ClusterA.EventA, urgent):       Endpoint = specific,
                                                                Cluster = specific,   Event = specific, Urgent = True/False
            (endpoint, Clusters.ClusterA, urgent):              Endpoint = specific,
                                                                Cluster = specific,   Event = *, Urgent = True/False
            (Clusters.ClusterA.EventA, urgent):                 Endpoint = *,
                                                                Cluster = specific,   Event = specific, Urgent = True/False
            endpoint:                                   Endpoint = specific,    Cluster = *,          Event = *, Urgent = True/False
            Clusters.ClusterA:                          Endpoint = *,          Cluster = specific,    Event = *, Urgent = True/False
            '*' or ():                                  Endpoint = *,          Cluster = *,          Event = *, Urgent = True/False

        The cluster and events specified above are to be selected from the generated cluster objects.

        e.g.
            ReadEvent(1, [ 1 ] ) -- case 4 above.
            ReadEvent(1, [ Clusters.BasicInformation ] ) -- case 5 above.
            ReadEvent(1, [ (1, Clusters.BasicInformation.Events.Location ] ) -- case 1 above.

        eventNumberFilter: Optional minimum event number filter.
        reportInterval: A tuple of two int-s for (MinIntervalFloor, MaxIntervalCeiling). Used by establishing subscriptions.
            When not provided, a read request will be sent.

        Returns:
            - subscription request: ClusterAttribute.SubscriptionTransaction
                                    To get notified on event subscriptions, use the SetEventUpdateCallback function on the
                                    returned  SubscriptionTransaction. This is a callable of type
                                    Callable[[EventReadResult, SubscriptionTransaction], None]
                                    You can await events using a trigger mechanism in the callback. ex. queue.SimpleQueue

            - read request: AsyncReadTransation.ReadResponse.events.
                            This is a List[ClusterEvent].

        Raises:
            - InteractionModelError (chip.interaction_model) on error
        '''
        res = await self.Read(nodeid=nodeid, events=events, eventNumberFilter=eventNumberFilter,
                              fabricFiltered=fabricFiltered, reportInterval=reportInterval, keepSubscriptions=keepSubscriptions,
                              autoResubscribe=autoResubscribe)
        if isinstance(res, ClusterAttribute.SubscriptionTransaction):
            return res
        else:
            return res.events

    def ZCLSend(self, cluster, command, nodeid, endpoint, groupid, args, blocking=False):
        ''' Wrapper over SendCommand that catches the exceptions
            Returns a tuple of (errorCode, CommandResponse)
        '''
        self.CheckIsActive()

        req = None
        try:
            req = eval(
                f"GeneratedObjects.{cluster}.Commands.{command}")(**args)
        except BaseException:
            raise UnknownCommand(cluster, command)
        try:
            res = asyncio.run(self.SendCommand(nodeid, endpoint, req))
            print(f"CommandResponse {res}")
            return (0, res)
        except InteractionModelError as ex:
            return (int(ex.status), None)

    def ZCLReadAttribute(self, cluster, attribute, nodeid, endpoint, groupid, blocking=True):
        ''' Wrapper over ReadAttribute for a single attribute
            Returns an AttributeReadResult
        '''
        self.CheckIsActive()

        clusterType = getattr(GeneratedObjects, cluster)

        try:
            attributeType = eval(
                f"GeneratedObjects.{cluster}.Attributes.{attribute}")
        except BaseException:
            raise UnknownAttribute(cluster, attribute)

        result = asyncio.run(self.ReadAttribute(
            nodeid, [(endpoint, attributeType)]))
        path = ClusterAttribute.AttributePath(
            EndpointId=endpoint, Attribute=attributeType)
        return im.AttributeReadResult(path=im.AttributePath(nodeId=nodeid, endpointId=path.EndpointId, clusterId=path.ClusterId, attributeId=path.AttributeId),
                                      status=0, value=result[endpoint][clusterType][attributeType], dataVersion=result[endpoint][clusterType][ClusterAttribute.DataVersion])

    def ZCLWriteAttribute(self, cluster: str, attribute: str, nodeid, endpoint, groupid, value, dataVersion=0, blocking=True):
        ''' Wrapper over WriteAttribute for a single attribute
            return PyChipError
        '''
        req = None
        try:
            req = eval(
                f"GeneratedObjects.{cluster}.Attributes.{attribute}")(value)
        except BaseException:
            raise UnknownAttribute(cluster, attribute)

        return asyncio.run(self.WriteAttribute(nodeid, [(endpoint, req, dataVersion)]))

    def ZCLSubscribeAttribute(self, cluster, attribute, nodeid, endpoint, minInterval, maxInterval, blocking=True):
        ''' Wrapper over ReadAttribute for a single attribute
            Returns a SubscriptionTransaction. See ReadAttribute for more information.
        '''
        self.CheckIsActive()

        req = None
        try:
            req = eval(f"GeneratedObjects.{cluster}.Attributes.{attribute}")
        except BaseException:
            raise UnknownAttribute(cluster, attribute)
        return asyncio.run(self.ReadAttribute(nodeid, [(endpoint, req)], None, False, reportInterval=(minInterval, maxInterval)))

    def ZCLCommandList(self):
        self.CheckIsActive()
        return self._Cluster.ListClusterCommands()

    def ZCLAttributeList(self):
        self.CheckIsActive()

        return self._Cluster.ListClusterAttributes()

    def SetLogFilter(self, category):
        self.CheckIsActive()

        if category < 0 or category > pow(2, 8):
            raise ValueError("category must be an unsigned 8-bit integer")

        self._ChipStack.Call(
            lambda: self._dmLib.pychip_DeviceController_SetLogFilter(category)
        )

    def GetLogFilter(self):
        self.CheckIsActive()

        self._ChipStack.Call(
            lambda: self._dmLib.pychip_DeviceController_GetLogFilter()
        )

    def SetBlockingCB(self, blockingCB):
        self.CheckIsActive()

        self._ChipStack.blockingCB = blockingCB

    def SetIpk(self, ipk: bytes):
        self._ChipStack.Call(
            lambda: self._dmLib.pychip_DeviceController_SetIpk(self.devCtrl, ipk, len(ipk))
        ).raise_on_error()

    def InitGroupTestingData(self):
        """Populates the Device Controller's GroupDataProvider with known test group info and keys."""
        self.CheckIsActive()

        self._ChipStack.Call(
            lambda: self._dmLib.pychip_OpCreds_InitGroupTestingData(
                self.devCtrl)
        ).raise_on_error()

    # ----- Private Members -----
    def _InitLib(self):
        if self._dmLib is None:
            self._dmLib = CDLL(self._ChipStack.LocateChipDLL())

            self._dmLib.pychip_DeviceController_DeleteDeviceController.argtypes = [
                c_void_p]
            self._dmLib.pychip_DeviceController_DeleteDeviceController.restype = PyChipError

            self._dmLib.pychip_DeviceController_ConnectBLE.argtypes = [
                c_void_p, c_uint16, c_uint32, c_uint64]
            self._dmLib.pychip_DeviceController_ConnectBLE.restype = PyChipError

            self._dmLib.pychip_DeviceController_ConnectIP.argtypes = [
                c_void_p, c_char_p, c_uint32, c_uint64]

            self._dmLib.pychip_DeviceController_SetThreadOperationalDataset.argtypes = [
                c_char_p, c_uint32]
            self._dmLib.pychip_DeviceController_SetThreadOperationalDataset.restype = PyChipError

            self._dmLib.pychip_DeviceController_SetWiFiCredentials.argtypes = [
                c_char_p, c_char_p]
            self._dmLib.pychip_DeviceController_SetWiFiCredentials.restype = PyChipError

            # Currently only supports 1 list item
            self._dmLib.pychip_DeviceController_SetTimeZone.restype = PyChipError
            self._dmLib.pychip_DeviceController_SetTimeZone.argtypes = [
                c_int32, c_uint64, c_char_p]

            # Currently only supports 1 list item
            self._dmLib.pychip_DeviceController_SetDSTOffset.restype = PyChipError
            self._dmLib.pychip_DeviceController_SetDSTOffset.argtypes = [
                c_int32, c_uint64, c_uint64]

            self._dmLib.pychip_DeviceController_SetDefaultNtp.restype = PyChipError
            self._dmLib.pychip_DeviceController_SetDefaultNtp.argtypes = [c_char_p]

            self._dmLib.pychip_DeviceController_SetTrustedTimeSource.restype = PyChipError
            self._dmLib.pychip_DeviceController_SetTrustedTimeSource.argtypes = [c_uint64, c_uint16]

            self._dmLib.pychip_DeviceController_SetCheckMatchingFabric.restype = PyChipError
            self._dmLib.pychip_DeviceController_SetCheckMatchingFabric.argtypes = [c_bool]

            self._dmLib.pychip_DeviceController_ResetCommissioningParameters.restype = PyChipError
            self._dmLib.pychip_DeviceController_ResetCommissioningParameters.argtypes = []

            self._dmLib.pychip_DeviceController_Commission.argtypes = [
                c_void_p, c_uint64]
            self._dmLib.pychip_DeviceController_Commission.restype = PyChipError

            self._dmLib.pychip_DeviceController_OnNetworkCommission.argtypes = [
                c_void_p, c_uint64, c_uint32, c_uint8, c_char_p, c_uint32]
            self._dmLib.pychip_DeviceController_OnNetworkCommission.restype = PyChipError

            self._dmLib.pychip_DeviceController_DiscoverCommissionableNodes.argtypes = [
                c_void_p, c_uint8, c_char_p]
            self._dmLib.pychip_DeviceController_DiscoverCommissionableNodes.restype = PyChipError

            self._dmLib.pychip_DeviceController_DiscoverCommissionableNodesLongDiscriminator.argtypes = [
                c_void_p, c_uint16]
            self._dmLib.pychip_DeviceController_DiscoverCommissionableNodesLongDiscriminator.restype = PyChipError

            self._dmLib.pychip_DeviceController_DiscoverCommissionableNodesShortDiscriminator.argtypes = [
                c_void_p, c_uint16]
            self._dmLib.pychip_DeviceController_DiscoverCommissionableNodesShortDiscriminator.restype = PyChipError

            self._dmLib.pychip_DeviceController_DiscoverCommissionableNodesVendor.argtypes = [
                c_void_p, c_uint16]
            self._dmLib.pychip_DeviceController_DiscoverCommissionableNodesVendor.restype = PyChipError

            self._dmLib.pychip_DeviceController_DiscoverCommissionableNodesDeviceType.argtypes = [
                c_void_p, c_uint16]
            self._dmLib.pychip_DeviceController_DiscoverCommissionableNodesDeviceType.restype = PyChipError

            self._dmLib.pychip_DeviceController_DiscoverCommissionableNodesCommissioningEnabled.argtypes = [
                c_void_p]
            self._dmLib.pychip_DeviceController_DiscoverCommissionableNodesCommissioningEnabled.restype = PyChipError

            self._dmLib.pychip_DeviceController_EstablishPASESessionIP.argtypes = [
                c_void_p, c_char_p, c_uint32, c_uint64, c_uint16]
            self._dmLib.pychip_DeviceController_EstablishPASESessionIP.restype = PyChipError

            self._dmLib.pychip_DeviceController_EstablishPASESessionBLE.argtypes = [
                c_void_p, c_uint32, c_uint16, c_uint64]
            self._dmLib.pychip_DeviceController_EstablishPASESessionBLE.restype = PyChipError

            self._dmLib.pychip_DeviceController_DiscoverAllCommissionableNodes.argtypes = [
                c_void_p]
            self._dmLib.pychip_DeviceController_DiscoverAllCommissionableNodes.restype = PyChipError
            self._dmLib.pychip_DeviceController_PrintDiscoveredDevices.argtypes = [
                c_void_p]
            self._dmLib.pychip_DeviceController_PrintDiscoveredDevices.argtypes = [
                c_void_p, _ChipDeviceController_IterateDiscoveredCommissionableNodesFunct]
            self._dmLib.pychip_DeviceController_HasDiscoveredCommissionableNode.argtypes = [c_void_p]
            self._dmLib.pychip_DeviceController_HasDiscoveredCommissionableNode.restype = c_bool

            self._dmLib.pychip_DeviceController_GetIPForDiscoveredDevice.argtypes = [
                c_void_p, c_int, c_char_p, c_uint32]
            self._dmLib.pychip_DeviceController_GetIPForDiscoveredDevice.restype = c_bool

            self._dmLib.pychip_DeviceController_ConnectIP.argtypes = [
                c_void_p, c_char_p, c_uint32, c_uint64]
            self._dmLib.pychip_DeviceController_ConnectIP.restype = PyChipError

            self._dmLib.pychip_DeviceController_ConnectWithCode.argtypes = [
                c_void_p, c_char_p, c_uint64]
            self._dmLib.pychip_DeviceController_ConnectWithCode.restype = PyChipError

            self._dmLib.pychip_DeviceController_UnpairDevice.argtypes = [
                c_void_p, c_uint64, _DeviceUnpairingCompleteFunct]
            self._dmLib.pychip_DeviceController_UnpairDevice.restype = PyChipError

            self._dmLib.pychip_DeviceController_CloseSession.argtypes = [
                c_void_p, c_uint64]
            self._dmLib.pychip_DeviceController_CloseSession.restype = PyChipError

            self._dmLib.pychip_DeviceController_GetAddressAndPort.argtypes = [
                c_void_p, c_uint64, c_char_p, c_uint64, POINTER(c_uint16)]
            self._dmLib.pychip_DeviceController_GetAddressAndPort.restype = PyChipError

            self._dmLib.pychip_ScriptDevicePairingDelegate_SetKeyExchangeCallback.argtypes = [
                c_void_p, _DevicePairingDelegate_OnPairingCompleteFunct]
            self._dmLib.pychip_ScriptDevicePairingDelegate_SetKeyExchangeCallback.restype = PyChipError

            self._dmLib.pychip_ScriptDevicePairingDelegate_SetCommissioningCompleteCallback.argtypes = [
                c_void_p, _DevicePairingDelegate_OnCommissioningCompleteFunct]
            self._dmLib.pychip_ScriptDevicePairingDelegate_SetCommissioningCompleteCallback.restype = PyChipError

            self._dmLib.pychip_ScriptDevicePairingDelegate_SetOpenWindowCompleteCallback.argtypes = [
                c_void_p, _DevicePairingDelegate_OnOpenWindowCompleteFunct]
            self._dmLib.pychip_ScriptDevicePairingDelegate_SetOpenWindowCompleteCallback.restype = PyChipError

            self._dmLib.pychip_ScriptDevicePairingDelegate_SetCommissioningStatusUpdateCallback.argtypes = [
                c_void_p, _DevicePairingDelegate_OnCommissioningStatusUpdateFunct]
            self._dmLib.pychip_ScriptDevicePairingDelegate_SetCommissioningStatusUpdateCallback.restype = PyChipError

            self._dmLib.pychip_ScriptDevicePairingDelegate_SetFabricCheckCallback.argtypes = [
                _DevicePairingDelegate_OnFabricCheckFunct]
            self._dmLib.pychip_ScriptDevicePairingDelegate_SetFabricCheckCallback.restype = PyChipError

            self._dmLib.pychip_GetConnectedDeviceByNodeId.argtypes = [
                c_void_p, c_uint64, _DeviceAvailableFunct]
            self._dmLib.pychip_GetConnectedDeviceByNodeId.restype = PyChipError

            self._dmLib.pychip_FreeOperationalDeviceProxy.argtypes = [
                c_void_p]
            self._dmLib.pychip_FreeOperationalDeviceProxy.restype = PyChipError

            self._dmLib.pychip_GetDeviceBeingCommissioned.argtypes = [
                c_void_p, c_uint64, c_void_p]
            self._dmLib.pychip_GetDeviceBeingCommissioned.restype = PyChipError

            self._dmLib.pychip_ExpireSessions.argtypes = [c_void_p, c_uint64]
            self._dmLib.pychip_ExpireSessions.restype = PyChipError

            self._dmLib.pychip_DeviceCommissioner_CloseBleConnection.argtypes = [
                c_void_p]
            self._dmLib.pychip_DeviceCommissioner_CloseBleConnection.restype = PyChipError

            self._dmLib.pychip_GetCommandSenderHandle.argtypes = [c_void_p]
            self._dmLib.pychip_GetCommandSenderHandle.restype = c_uint64

            self._dmLib.pychip_DeviceController_GetCompressedFabricId.argtypes = [
                c_void_p, POINTER(c_uint64)]
            self._dmLib.pychip_DeviceController_GetCompressedFabricId.restype = PyChipError

            self._dmLib.pychip_DeviceController_OpenCommissioningWindow.argtypes = [
                c_void_p, c_uint64, c_uint16, c_uint32, c_uint16, c_uint8]
            self._dmLib.pychip_DeviceController_OpenCommissioningWindow.restype = PyChipError
            self._dmLib.pychip_TestCommissionerUsed.argtypes = []
            self._dmLib.pychip_TestCommissionerUsed.restype = c_bool

            self._dmLib.pychip_TestCommissioningCallbacks.argtypes = []
            self._dmLib.pychip_TestCommissioningCallbacks.restype = c_bool

            self._dmLib.pychip_TestCommissioningStageSuccessful.argtypes = [c_uint8]
            self._dmLib.pychip_TestCommissioningStageSuccessful.restype = c_bool

            self._dmLib.pychip_ResetCommissioningTests.argtypes = []
            self._dmLib.pychip_TestPaseConnection.argtypes = [c_uint64]

            self._dmLib.pychip_SetTestCommissionerSimulateFailureOnStage.argtypes = [
                c_uint8]
            self._dmLib.pychip_SetTestCommissionerSimulateFailureOnStage.restype = c_bool
            self._dmLib.pychip_SetTestCommissionerSimulateFailureOnReport.argtypes = [
                c_uint8]
            self._dmLib.pychip_SetTestCommissionerSimulateFailureOnReport.restype = c_bool

            self._dmLib.pychip_SetTestCommissionerPrematureCompleteAfter.argtypes = [
                c_uint8]
            self._dmLib.pychip_SetTestCommissionerPrematureCompleteAfter.restype = c_bool

            self._dmLib.pychip_GetCompletionError.argtypes = []
            self._dmLib.pychip_GetCompletionError.restype = PyChipError

            self._dmLib.pychip_DeviceController_IssueNOCChain.argtypes = [
                c_void_p, py_object, c_char_p, c_size_t, c_uint64
            ]
            self._dmLib.pychip_DeviceController_IssueNOCChain.restype = PyChipError

            self._dmLib.pychip_OpCreds_InitGroupTestingData.argtypes = [
                c_void_p]
            self._dmLib.pychip_OpCreds_InitGroupTestingData.restype = PyChipError

            self._dmLib.pychip_DeviceController_SetIssueNOCChainCallbackPythonCallback.argtypes = [
                _IssueNOCChainCallbackPythonCallbackFunct]
            self._dmLib.pychip_DeviceController_SetIssueNOCChainCallbackPythonCallback.restype = None

            self._dmLib.pychip_DeviceController_GetNodeId.argtypes = [c_void_p, POINTER(c_uint64)]
            self._dmLib.pychip_DeviceController_GetNodeId.restype = PyChipError

            self._dmLib.pychip_DeviceController_GetFabricId.argtypes = [c_void_p, POINTER(c_uint64)]
            self._dmLib.pychip_DeviceController_GetFabricId.restype = PyChipError

            self._dmLib.pychip_DeviceController_GetLogFilter = [None]
            self._dmLib.pychip_DeviceController_GetLogFilter = c_uint8

            self._dmLib.pychip_OpCreds_AllocateController.argtypes = [c_void_p, POINTER(
                c_void_p), c_uint64, c_uint64, c_uint16, c_char_p, c_bool, c_bool, POINTER(c_uint32), c_uint32, c_void_p]
            self._dmLib.pychip_OpCreds_AllocateController.restype = PyChipError

            self._dmLib.pychip_OpCreds_AllocateControllerForPythonCommissioningFLow.argtypes = [
                POINTER(c_void_p), c_void_p, POINTER(c_char), c_uint32, POINTER(c_char), c_uint32, POINTER(c_char), c_uint32, POINTER(c_char), c_uint32, c_uint16, c_bool]
            self._dmLib.pychip_OpCreds_AllocateControllerForPythonCommissioningFLow.restype = PyChipError

            self._dmLib.pychip_DeviceController_SetIpk.argtypes = [c_void_p, POINTER(c_char), c_size_t]
            self._dmLib.pychip_DeviceController_SetIpk.restype = PyChipError


class ChipDeviceController(ChipDeviceControllerBase):
    ''' The ChipDeviceCommissioner binding, named as ChipDeviceController

    TODO: This class contains DEPRECATED functions, we should update the test scripts to avoid the usage of those functions.
    '''

    def __init__(self, opCredsContext: ctypes.c_void_p, fabricId: int, nodeId: int, adminVendorId: int, catTags: typing.List[int] = [
    ], paaTrustStorePath: str = "", useTestCommissioner: bool = False, fabricAdmin: FabricAdmin = None, name: str = None, keypair: p256keypair.P256Keypair = None):
        super().__init__(
            name or
            f"caIndex({fabricAdmin.caIndex:x})/fabricId(0x{fabricId:016X})/nodeId(0x{nodeId:016X})"
        )

        self._dmLib.pychip_DeviceController_SetIssueNOCChainCallbackPythonCallback(_IssueNOCChainCallbackPythonCallback)

        devCtrl = c_void_p(None)

        c_catTags = (c_uint32 * len(catTags))()

        for i, item in enumerate(catTags):
            c_catTags[i] = item

        # TODO(erjiaqing@): Figure out how to control enableServerInteractions for a single device controller (node)
        self._externalKeyPair = keypair
        self._ChipStack.Call(
            lambda: self._dmLib.pychip_OpCreds_AllocateController(c_void_p(
                opCredsContext), pointer(devCtrl), fabricId, nodeId, adminVendorId, c_char_p(None if len(paaTrustStorePath) == 0 else str.encode(paaTrustStorePath)), useTestCommissioner, self._ChipStack.enableServerInteractions, c_catTags, len(catTags), None if keypair is None else keypair.native_object)
        ).raise_on_error()

        self._fabricAdmin = fabricAdmin
        self._fabricId = fabricId
        self._nodeId = nodeId
        self._caIndex = fabricAdmin.caIndex

        self._set_dev_ctrl(devCtrl=devCtrl)

        self._finish_init()

        assert self._fabricId == fabricId
        assert self._nodeId == nodeId

    @property
    def caIndex(self) -> int:
        return self._caIndex

    @property
    def fabricAdmin(self) -> FabricAdmin:
        return self._fabricAdmin

    def Commission(self, nodeid) -> PyChipError:
        '''
        Start the auto-commissioning process on a node after establishing a PASE connection.
        This function is intended to be used in conjunction with `EstablishPASESessionBLE` or
        `EstablishPASESessionIP`. It can be called either before or after the DevicePairingDelegate
        receives the OnPairingComplete call. Commissioners that want to perform simple
        auto-commissioning should use the supplied "PairDevice" functions above, which will
        establish the PASE connection and commission automatically.

        Return:
          bool: True if successful, False otherwise.
        '''
        self.CheckIsActive()
        self._ChipStack.commissioningCompleteEvent.clear()
        self.state = DCState.COMMISSIONING

        self._ChipStack.CallAsync(
            lambda: self._dmLib.pychip_DeviceController_Commission(
                self.devCtrl, nodeid)
        )
        if not self._ChipStack.commissioningCompleteEvent.isSet():
            # Error 50 is a timeout
            return PyChipError(CHIP_ERROR_TIMEOUT)
        return self._ChipStack.commissioningEventRes

    def CommissionThread(self, discriminator, setupPinCode, nodeId, threadOperationalDataset: bytes) -> PyChipError:
        ''' Commissions a Thread device over BLE
        '''
        self.SetThreadOperationalDataset(threadOperationalDataset)
        return self.ConnectBLE(discriminator, setupPinCode, nodeId)

    def CommissionWiFi(self, discriminator, setupPinCode, nodeId, ssid: str, credentials: str) -> PyChipError:
        ''' Commissions a Wi-Fi device over BLE.
        '''
        self.SetWiFiCredentials(ssid, credentials)
        return self.ConnectBLE(discriminator, setupPinCode, nodeId)

    def SetWiFiCredentials(self, ssid: str, credentials: str):
        ''' Set the Wi-Fi credentials to set during commissioning.'''
        self.CheckIsActive()

        self._ChipStack.Call(
            lambda: self._dmLib.pychip_DeviceController_SetWiFiCredentials(
                ssid.encode("utf-8"), credentials.encode("utf-8"))
        ).raise_on_error()

    def SetThreadOperationalDataset(self, threadOperationalDataset):
        ''' Set the Thread operational dataset to set during commissioning.'''
        self.CheckIsActive()

        self._ChipStack.Call(
            lambda: self._dmLib.pychip_DeviceController_SetThreadOperationalDataset(
                threadOperationalDataset, len(threadOperationalDataset))
        ).raise_on_error()

    def ResetCommissioningParameters(self):
        ''' Sets the commissioning parameters back to the default values.'''
        self.CheckIsActive()
        self._ChipStack.Call(
            lambda: self._dmLib.pychip_DeviceController_ResetCommissioningParameters()
        ).raise_on_error()

<<<<<<< HEAD
    def SetTimeZone(self, offset: int, validAt: int, name: str = ""):
=======
    def SetTimeZone(self, offset: int, validAt: int):
        ''' Set the time zone to set during commissioning. Currently only one time zone entry is supported'''
>>>>>>> a61a58f7
        self.CheckIsActive()
        self._ChipStack.Call(
            lambda: self._dmLib.pychip_DeviceController_SetTimeZone(offset, validAt, name.encode("utf-8"))
        ).raise_on_error()

    def SetDSTOffset(self, offset: int, validStarting: int, validUntil: int):
        ''' Set the DST offset to set during commissioning. Currently only one DST entry is supported'''
        self.CheckIsActive()
        self._ChipStack.Call(
            lambda: self._dmLib.pychip_DeviceController_SetDSTOffset(offset, validStarting, validUntil)
        ).raise_on_error()

    def SetDefaultNTP(self, defaultNTP: str):
        ''' Set the DefaultNTP to set during commissioning'''
        self.CheckIsActive()
        self._ChipStack.Call(
            lambda: self._dmLib.pychip_DeviceController_SetDefaultNtp(defaultNTP.encode("utf-8"))
        ).raise_on_error()

    def SetTrustedTimeSource(self, nodeId: int, endpoint: int):
        ''' Set the trusetd time source nodeId to set during commissioning. This must be a node on the commissioner fabric.'''
        self.CheckIsActive()
        self._ChipStack.Call(
            lambda: self._dmLib.pychip_DeviceController_SetTrustedTimeSource(nodeId, endpoint)
        ).raise_on_error()

    def SetCheckMatchingFabric(self, check: bool):
        ''' Instructs the auto-commissioner to perform a matching fabric check before commissioning.'''
        self.CheckIsActive()
        self._ChipStack.Call(
            lambda: self._dmLib.pychip_DeviceController_SetCheckMatchingFabric(check)
        ).raise_on_error()

    def GetFabricCheckResult(self) -> int:
        ''' Returns the fabric check result if SetCheckMatchingFabric was used.'''
        return self.fabricCheckNodeId

    def CommissionOnNetwork(self, nodeId: int, setupPinCode: int,
                            filterType: DiscoveryFilterType = DiscoveryFilterType.NONE, filter: typing.Any = None, discoveryTimeoutMsec: int = 30000) -> PyChipError:
        '''
        Does the routine for OnNetworkCommissioning, with a filter for mDNS discovery.
        Supported filters are:

            DiscoveryFilterType.NONE
            DiscoveryFilterType.SHORT_DISCRIMINATOR
            DiscoveryFilterType.LONG_DISCRIMINATOR
            DiscoveryFilterType.VENDOR_ID
            DiscoveryFilterType.DEVICE_TYPE
            DiscoveryFilterType.COMMISSIONING_MODE
            DiscoveryFilterType.INSTANCE_NAME
            DiscoveryFilterType.COMMISSIONER
            DiscoveryFilterType.COMPRESSED_FABRIC_ID

        The filter can be an integer, a string or None depending on the actual type of selected filter.
        '''
        self.CheckIsActive()

        # IP connection will run through full commissioning, so we need to wait
        # for the commissioning complete event, not just any callback.
        self.state = DCState.COMMISSIONING

        # Convert numerical filters to string for passing down to binding.
        if isinstance(filter, int):
            filter = str(filter)

        self._ChipStack.commissioningCompleteEvent.clear()

        self._ChipStack.CallAsync(
            lambda: self._dmLib.pychip_DeviceController_OnNetworkCommission(
                self.devCtrl, nodeId, setupPinCode, int(filterType), str(filter).encode("utf-8") + b"\x00" if filter is not None else None, discoveryTimeoutMsec)
        )
        if not self._ChipStack.commissioningCompleteEvent.isSet():
            # Error 50 is a timeout
            return PyChipError(CHIP_ERROR_TIMEOUT)
        return self._ChipStack.commissioningEventRes

    def CommissionWithCode(self, setupPayload: str, nodeid: int) -> PyChipError:
        ''' Commission with the given nodeid from the setupPayload.
            setupPayload may be a QR or manual code.
        '''
        self.CheckIsActive()

        setupPayload = setupPayload.encode() + b'\0'

        # IP connection will run through full commissioning, so we need to wait
        # for the commissioning complete event, not just any callback.
        self.state = DCState.COMMISSIONING

        self._ChipStack.commissioningCompleteEvent.clear()

        self._ChipStack.CallAsync(
            lambda: self._dmLib.pychip_DeviceController_ConnectWithCode(
                self.devCtrl, setupPayload, nodeid)
        )
        if not self._ChipStack.commissioningCompleteEvent.isSet():
            # Error 50 is a timeout
            return PyChipError(CHIP_ERROR_TIMEOUT)
        return self._ChipStack.commissioningEventRes

    def CommissionIP(self, ipaddr: str, setupPinCode: int, nodeid: int) -> PyChipError:
        """ DEPRECATED, DO NOT USE! Use `CommissionOnNetwork` or `CommissionWithCode` """
        self.CheckIsActive()

        # IP connection will run through full commissioning, so we need to wait
        # for the commissioning complete event, not just any callback.
        self.state = DCState.COMMISSIONING

        self._ChipStack.commissioningCompleteEvent.clear()

        self._ChipStack.CallAsync(
            lambda: self._dmLib.pychip_DeviceController_ConnectIP(
                self.devCtrl, ipaddr.encode("utf-8"), setupPinCode, nodeid)
        )
        if not self._ChipStack.commissioningCompleteEvent.isSet():
            # Error 50 is a timeout
            return PyChipError(CHIP_ERROR_TIMEOUT)
        return self._ChipStack.commissioningEventRes

    def IssueNOCChain(self, csr: Clusters.OperationalCredentials.Commands.CSRResponse, nodeId: int):
        """Issue an NOC chain using the associated OperationalCredentialsDelegate.
        The NOC chain will be provided in TLV cert format."""
        self.CheckIsActive()

        return self._ChipStack.CallAsync(
            lambda: self._dmLib.pychip_DeviceController_IssueNOCChain(
                self.devCtrl, py_object(self), csr.NOCSRElements, len(csr.NOCSRElements), nodeId)
        )


class BareChipDeviceController(ChipDeviceControllerBase):
    ''' A bare device controller without AutoCommissioner support.
    '''

    def __init__(self, operationalKey: p256keypair.P256Keypair, noc: bytes,
                 icac: typing.Union[bytes, None], rcac: bytes, ipk: typing.Union[bytes, None], adminVendorId: int, name: str = None):
        '''Creates a controller without autocommissioner.

        The allocated controller uses the noc, icac, rcac and ipk instead of the default,
        random generated certificates / keys. Which is suitable for creating a controller
        for manually signing certificates for testing.

        Args:
            operationalKey: A P256Keypair object for the operational key of the controller.
            noc: The NOC for the controller, in bytes.
            icac: The optional ICAC for the controller.
            rcac: The RCAC for the controller.
            ipk: The optional IPK for the controller, when None is provided, the defaultIpk
                will be used.
            adminVendorId: The adminVendorId of the controller.
            name: The name of the controller, for debugging use only.
        '''
        super().__init__(name or f"ctrl(v/{adminVendorId})")

        devCtrl = c_void_p(None)

        # Device should hold a reference to the key to avoid it being GC-ed.
        self._externalKeyPair = operationalKey
        nativeKey = operationalKey.create_native_object()

        self._ChipStack.Call(
            lambda: self._dmLib.pychip_OpCreds_AllocateControllerForPythonCommissioningFLow(
                c_void_p(devCtrl), nativeKey, noc, len(noc), icac, len(icac) if icac else 0, rcac, len(rcac), ipk, len(ipk) if ipk else 0, adminVendorId, self._ChipStack.enableServerInteractions)
        ).raise_on_error()

        self._set_dev_ctrl(devCtrl)

        self._finish_init()<|MERGE_RESOLUTION|>--- conflicted
+++ resolved
@@ -1734,12 +1734,8 @@
             lambda: self._dmLib.pychip_DeviceController_ResetCommissioningParameters()
         ).raise_on_error()
 
-<<<<<<< HEAD
     def SetTimeZone(self, offset: int, validAt: int, name: str = ""):
-=======
-    def SetTimeZone(self, offset: int, validAt: int):
         ''' Set the time zone to set during commissioning. Currently only one time zone entry is supported'''
->>>>>>> a61a58f7
         self.CheckIsActive()
         self._ChipStack.Call(
             lambda: self._dmLib.pychip_DeviceController_SetTimeZone(offset, validAt, name.encode("utf-8"))
