#
#    Copyright (c) 2020-2022 Project CHIP Authors
#    Copyright (c) 2019-2020 Google, LLC.
#    Copyright (c) 2013-2018 Nest Labs, Inc.
#    All rights reserved.
#
#    Licensed under the Apache License, Version 2.0 (the "License");
#    you may not use this file except in compliance with the License.
#    You may obtain a copy of the License at
#
#        http://www.apache.org/licenses/LICENSE-2.0
#
#    Unless required by applicable law or agreed to in writing, software
#    distributed under the License is distributed on an "AS IS" BASIS,
#    WITHOUT WARRANTIES OR CONDITIONS OF ANY KIND, either express or implied.
#    See the License for the specific language governing permissions and
#    limitations under the License.
#

#
#    @file
#      Python interface for Chip Device Manager
#

"""Chip Device Controller interface
"""

# Needed to use types in type hints before they are fully defined.
from __future__ import absolute_import, annotations, print_function

import asyncio
import builtins
import copy
import ctypes
import enum
import json
import threading
import time
import typing
from ctypes import (CDLL, CFUNCTYPE, POINTER, byref, c_bool, c_char, c_char_p, c_int, c_size_t, c_uint8, c_uint16, c_uint32,
                    c_uint64, c_void_p, create_string_buffer, pointer, py_object, resize, string_at)
from dataclasses import dataclass

import dacite

from . import FabricAdmin
from . import clusters as Clusters
from . import discovery
from .clusters import Attribute as ClusterAttribute
from .clusters import ClusterObjects as ClusterObjects
from .clusters import Command as ClusterCommand
from .clusters import Objects as GeneratedObjects
from .clusters.CHIPClusters import ChipClusters
from .crypto import p256keypair
from .exceptions import UnknownAttribute, UnknownCommand
from .interaction_model import InteractionModelError
from .interaction_model import delegate as im
from .native import PyChipError

__all__ = ["ChipDeviceController", "CommissioningParameters"]

# Defined in $CHIP_ROOT/src/lib/core/CHIPError.h
CHIP_ERROR_TIMEOUT: int = 50

_DevicePairingDelegate_OnPairingCompleteFunct = CFUNCTYPE(None, PyChipError)
_DeviceUnpairingCompleteFunct = CFUNCTYPE(None, c_uint64, PyChipError)
_DevicePairingDelegate_OnCommissioningCompleteFunct = CFUNCTYPE(
    None, c_uint64, PyChipError)
_DevicePairingDelegate_OnOpenWindowCompleteFunct = CFUNCTYPE(
    None, c_uint64, c_uint32, c_char_p, c_char_p, PyChipError)
_DevicePairingDelegate_OnCommissioningStatusUpdateFunct = CFUNCTYPE(
    None, c_uint64, c_uint8, PyChipError)
# void (*)(Device *, CHIP_ERROR).
#
# CHIP_ERROR is actually signed, so using c_uint32 is weird, but everything
# else seems to do it.
_DeviceAvailableFunct = CFUNCTYPE(None, c_void_p, PyChipError)

_IssueNOCChainCallbackPythonCallbackFunct = CFUNCTYPE(
    None, py_object, PyChipError, c_void_p, c_size_t, c_void_p, c_size_t, c_void_p, c_size_t, c_void_p, c_size_t, c_uint64)

_ChipDeviceController_IterateDiscoveredCommissionableNodesFunct = CFUNCTYPE(None, c_char_p, c_size_t)


@dataclass
class CommissioningParameters:
    setupPinCode: int
    setupManualCode: str
    setupQRCode: str


@dataclass
class NOCChain:
    nocBytes: bytes
    icacBytes: bytes
    rcacBytes: bytes
    ipkBytes: bytes
    adminSubject: int


@_IssueNOCChainCallbackPythonCallbackFunct
def _IssueNOCChainCallbackPythonCallback(devCtrl, status: PyChipError, noc: c_void_p, nocLen: int, icac: c_void_p,
                                         icacLen: int, rcac: c_void_p, rcacLen: int, ipk: c_void_p, ipkLen: int, adminSubject: int):
    nocChain = NOCChain(None, None, None, None, 0)
    if status.is_success:
        nocBytes = None
        if nocLen > 0:
            nocBytes = string_at(noc, nocLen)[:]
        icacBytes = None
        if icacLen > 0:
            icacBytes = string_at(icac, icacLen)[:]
        rcacBytes = None
        if rcacLen > 0:
            rcacBytes = string_at(rcac, rcacLen)[:]
        ipkBytes = None
        if ipkLen > 0:
            ipkBytes = string_at(ipk, ipkLen)[:]
        nocChain = NOCChain(nocBytes, icacBytes, rcacBytes, ipkBytes, adminSubject)
    devCtrl.NOCChainCallback(nocChain)

# This is a fix for WEAV-429. Jay Logue recommends revisiting this at a later
# date to allow for truly multiple instances so this is temporary.


def _singleton(cls):
    instance = [None]

    def wrapper(*args, **kwargs):
        if instance[0] is None:
            instance[0] = cls(*args, **kwargs)
        return instance[0]

    return wrapper


class DCState(enum.IntEnum):
    NOT_INITIALIZED = 0
    IDLE = 1
    BLE_READY = 2
    RENDEZVOUS_ONGOING = 3
    RENDEZVOUS_CONNECTED = 4
    COMMISSIONING = 5


class CommissionableNode(discovery.CommissionableNode):
    def SetDeviceController(self, devCtrl: 'ChipDeviceController'):
        self._devCtrl = devCtrl

    def Commission(self, nodeId: int, setupPinCode: int) -> PyChipError:
        ''' Commission the device using the device controller discovered this device.

        nodeId: The nodeId commissioned to the device
        setupPinCode: The setup pin code of the device
        '''
        return self._devCtrl.CommissionOnNetwork(
            nodeId, setupPinCode, filterType=discovery.FilterType.INSTANCE_NAME, filter=self.instanceName)

    def __rich_repr__(self):
        yield "(To Be Commissioned By)", self._devCtrl.name

        for k in self.__dataclass_fields__.keys():
            if k in self.__dict__:
                yield k, self.__dict__[k]


class DeviceProxyWrapper():
    ''' Encapsulates a pointer to OperationalDeviceProxy on the c++ side that needs to be
        freed when DeviceProxyWrapper goes out of scope. There is a potential issue where
        if this is copied around that a double free will occure, but how this is used today
        that is not an issue that needs to be accounted for and it will become very apparent
        if that happens.
    '''

    def __init__(self, deviceProxy: ctypes.c_void_p, dmLib=None):
        self._deviceProxy = deviceProxy
        self._dmLib = dmLib

    def __del__(self):
        if (self._dmLib is not None and hasattr(builtins, 'chipStack') and builtins.chipStack is not None):
            # This destructor is called from any threading context, including on the Matter threading context.
            # So, we cannot call chipStack.Call or chipStack.CallAsync which waits for the posted work to
            # actually be executed. Instead, we just post/schedule the work and move on.
            builtins.chipStack.PostTaskOnChipThread(lambda: self._dmLib.pychip_FreeOperationalDeviceProxy(self._deviceProxy))

    @property
    def deviceProxy(self) -> ctypes.c_void_p:
        return self._deviceProxy

    @property
    def localSessionId(self) -> int:
        self._dmLib.pychip_GetLocalSessionId.argtypes = [ctypes.c_void_p, POINTER(ctypes.c_uint16)]
        self._dmLib.pychip_GetLocalSessionId.restype = PyChipError

        localSessionId = ctypes.c_uint16(0)

        builtins.chipStack.Call(
            lambda: self._dmLib.pychip_GetLocalSessionId(self._deviceProxy, pointer(localSessionId))
        ).raise_on_error()

        return localSessionId.value

    @property
    def numTotalSessions(self) -> int:
        self._dmLib.pychip_GetNumSessionsToPeer.argtypes = [ctypes.c_void_p, POINTER(ctypes.c_uint32)]
        self._dmLib.pychip_GetNumSessionsToPeer.restype = PyChipError

        numSessions = ctypes.c_uint32(0)

        builtins.chipStack.Call(
            lambda: self._dmLib.pychip_GetNumSessionsToPeer(self._deviceProxy, pointer(numSessions))
        ).raise_on_error()

        return numSessions.value

    @property
    def attestationChallenge(self) -> bytes:
        self._dmLib.pychip_GetAttestationChallenge.argtypes = (c_void_p, POINTER(c_uint8), POINTER(c_size_t))
        self._dmLib.pychip_GetAttestationChallenge.restype = PyChipError

        # this buffer is overly large, but we shall resize
        size = 64
        buf = ctypes.c_uint8(size)
        csize = ctypes.c_size_t(size)
        builtins.chipStack.Call(
            lambda: self._dmLib.pychip_GetAttestationChallenge(self._deviceProxy, buf, ctypes.byref(csize))
        ).raise_on_error()

        resize(buf, csize.value)

        return bytes(buf)


DiscoveryFilterType = discovery.FilterType


class ChipDeviceControllerBase():
    activeList = set()

    def __init__(self, name: str = ''):
        self.state = DCState.NOT_INITIALIZED
        self.devCtrl = None
        self._ChipStack = builtins.chipStack
        self._dmLib = None

        self._InitLib()

        devCtrl = c_void_p(None)

        self.devCtrl = devCtrl
        self.name = name

        self._Cluster = ChipClusters(builtins.chipStack)
        self._Cluster.InitLib(self._dmLib)

    def _set_dev_ctrl(self, devCtrl):
        def HandleCommissioningComplete(nodeid, err):
            if err.is_success:
                print("Commissioning complete")
            else:
                print("Failed to commission: {}".format(err))

            self.state = DCState.IDLE
            self._ChipStack.callbackRes = err
            self._ChipStack.commissioningEventRes = err
            if self._dmLib.pychip_TestCommissionerUsed():
                self._ChipStack.commissioningEventRes = self._dmLib.pychip_GetCompletionError()
            self._ChipStack.commissioningCompleteEvent.set()
            self._ChipStack.completeEvent.set()

        def HandleOpenWindowComplete(nodeid: int, setupPinCode: int, setupManualCode: str,
                                     setupQRCode: str, err: PyChipError) -> None:
            if err.is_success:
                print("Open Commissioning Window complete setting nodeid {} pincode to {}".format(nodeid, setupPinCode))
                self._ChipStack.openCommissioningWindowPincode[nodeid] = CommissioningParameters(
                    setupPinCode=setupPinCode, setupManualCode=setupManualCode.decode(), setupQRCode=setupQRCode.decode())
            else:
                print("Failed to open commissioning window: {}".format(err))

            self._ChipStack.callbackRes = err
            self._ChipStack.completeEvent.set()

        def HandleUnpairDeviceComplete(nodeid: int, err: PyChipError):
            if err.is_success:
                print("Succesfully unpaired device with nodeid {}".format(nodeid))
            else:
                print("Failed to unpair device: {}".format(err))

            self._ChipStack.callbackRes = err
            self._ChipStack.completeEvent.set()

        def HandlePASEEstablishmentComplete(err: PyChipError):
            if not err.is_success:
                print("Failed to establish secure session to device: {}".format(err))
                self._ChipStack.callbackRes = err.to_exception()
            else:
                print("Established secure session with Device")

            if self.state != DCState.COMMISSIONING:
                # During Commissioning, HandlePASEEstablishmentComplete will also be called,
                # in this case the async operation should be marked as finished by
                # HandleCommissioningComplete instead this function.
                self.state = DCState.IDLE
                self._ChipStack.completeEvent.set()
            else:
                # When commissioning, getting an error during key exhange
                # needs to unblock the entire commissioning flow.
                if not err.is_success:
                    HandleCommissioningComplete(0, err)

        self.devCtrl = devCtrl

        self.cbHandlePASEEstablishmentCompleteFunct = _DevicePairingDelegate_OnPairingCompleteFunct(
            HandlePASEEstablishmentComplete)
        self._dmLib.pychip_ScriptDevicePairingDelegate_SetKeyExchangeCallback(
            self.devCtrl, self.cbHandlePASEEstablishmentCompleteFunct)

        self.cbHandleCommissioningCompleteFunct = _DevicePairingDelegate_OnCommissioningCompleteFunct(
            HandleCommissioningComplete)
        self._dmLib.pychip_ScriptDevicePairingDelegate_SetCommissioningCompleteCallback(
            self.devCtrl, self.cbHandleCommissioningCompleteFunct)

        self.cbHandleOpenWindowCompleteFunct = _DevicePairingDelegate_OnOpenWindowCompleteFunct(
            HandleOpenWindowComplete)
        self._dmLib.pychip_ScriptDevicePairingDelegate_SetOpenWindowCompleteCallback(
            self.devCtrl, self.cbHandleOpenWindowCompleteFunct)

        self.cbHandleDeviceUnpairCompleteFunct = _DeviceUnpairingCompleteFunct(HandleUnpairDeviceComplete)

        self.state = DCState.IDLE
        self._isActive = True
        # Validate FabricID/NodeID followed from NOC Chain
        self._fabricId = self.GetFabricIdInternal()
        self._nodeId = self.GetNodeIdInternal()

    def _finish_init(self):
        self.state = DCState.IDLE
        self._isActive = True

        ChipDeviceController.activeList.add(self)

    @property
    def fabricAdmin(self) -> FabricAdmin.FabricAdmin:
        return self._fabricAdmin

    @property
    def nodeId(self) -> int:
        return self._nodeId

    @property
    def fabricId(self) -> int:
        return self._fabricId

    @property
    def name(self) -> str:
        return self._name

    @name.setter
    def name(self, new_name: str):
        self._name = new_name

    @property
    def isActive(self) -> bool:
        return self._isActive

    def Shutdown(self):
        ''' Shuts down this controller and reclaims any used resources, including the bound
            C++ constructor instance in the SDK.
        '''
        if (self._isActive):
            if self.devCtrl is not None:
                self._ChipStack.Call(
                    lambda: self._dmLib.pychip_DeviceController_DeleteDeviceController(
                        self.devCtrl)
                ).raise_on_error()
                self.devCtrl = None

            ChipDeviceController.activeList.remove(self)
            self._isActive = False

    def ShutdownAll():
        ''' Shut down all active controllers and reclaim any used resources.
        '''
        #
        # We want a shallow copy here since it would other create new instances
        # of the controllers in the list.
        #
        # We need a copy since we're going to walk through the list and shutdown
        # each controller, which in turn, will remove themselves from the active list.
        #
        # We cannot do that while iterating through the original list.
        #
        activeList = copy.copy(ChipDeviceController.activeList)

        for controller in activeList:
            controller.Shutdown()

        ChipDeviceController.activeList.clear()

    def CheckIsActive(self):
        if (not self._isActive):
            raise RuntimeError(
                "DeviceCtrl instance was already shutdown previously!")

    def __del__(self):
        self.Shutdown()

    def IsConnected(self):
        self.CheckIsActive()

        return self._ChipStack.Call(
            lambda: self._dmLib.pychip_DeviceController_IsConnected(
                self.devCtrl)
        )

    def ConnectBLE(self, discriminator, setupPinCode, nodeid) -> PyChipError:
        self.CheckIsActive()

        self._ChipStack.commissioningCompleteEvent.clear()

        self.state = DCState.COMMISSIONING
        self._ChipStack.CallAsync(
            lambda: self._dmLib.pychip_DeviceController_ConnectBLE(
                self.devCtrl, discriminator, setupPinCode, nodeid)
        ).raise_on_error()
        if not self._ChipStack.commissioningCompleteEvent.isSet():
            # Error 50 is a timeout
            return PyChipError(CHIP_ERROR_TIMEOUT)
        return self._ChipStack.commissioningEventRes

    def UnpairDevice(self, nodeid: int):
        self.CheckIsActive()

        return self._ChipStack.CallAsync(
            lambda: self._dmLib.pychip_DeviceController_UnpairDevice(
                self.devCtrl, nodeid, self.cbHandleDeviceUnpairCompleteFunct)
        ).raise_on_error()

    def CloseBLEConnection(self):
        self.CheckIsActive()

        self._ChipStack.Call(
            lambda: self._dmLib.pychip_DeviceCommissioner_CloseBleConnection(
                self.devCtrl)
        ).raise_on_error()

    def ExpireSessions(self, nodeid):
        """Close all sessions with `nodeid` (if any existed) so that sessions get re-established.

        This is needed to properly handle operations that invalidate a node's state, such as
        UpdateNOC.

        WARNING: ONLY CALL THIS IF YOU UNDERSTAND THE SIDE-EFFECTS
        """
        self.CheckIsActive()

        self._ChipStack.Call(lambda: self._dmLib.pychip_ExpireSessions(self.devCtrl, nodeid)).raise_on_error()

    # TODO: This needs to be called MarkSessionDefunct
    def CloseSession(self, nodeid):
        self.CheckIsActive()

        self._ChipStack.Call(
            lambda: self._dmLib.pychip_DeviceController_CloseSession(
                self.devCtrl, nodeid)
        ).raise_on_error()

    def EstablishPASESessionBLE(self, setupPinCode: int, discriminator: int, nodeid: int):
        self.CheckIsActive()

        self.state = DCState.RENDEZVOUS_ONGOING
        return self._ChipStack.CallAsync(
            lambda: self._dmLib.pychip_DeviceController_EstablishPASESessionBLE(
                self.devCtrl, setupPinCode, discriminator, nodeid)
        )

    def EstablishPASESessionIP(self, ipaddr: str, setupPinCode: int, nodeid: int):
        self.CheckIsActive()

        self.state = DCState.RENDEZVOUS_ONGOING
        return self._ChipStack.CallAsync(
            lambda: self._dmLib.pychip_DeviceController_EstablishPASESessionIP(
                self.devCtrl, ipaddr.encode("utf-8"), setupPinCode, nodeid)
        )

    def GetTestCommissionerUsed(self):
        return self._ChipStack.Call(
            lambda: self._dmLib.pychip_TestCommissionerUsed()
        )

    def ResetTestCommissioner(self):
        self._dmLib.pychip_ResetCommissioningTests()

    def SetTestCommissionerSimulateFailureOnStage(self, stage: int):
        return self._dmLib.pychip_SetTestCommissionerSimulateFailureOnStage(
            stage)

    def SetTestCommissionerSimulateFailureOnReport(self, stage: int):
        return self._dmLib.pychip_SetTestCommissionerSimulateFailureOnReport(
            stage)

    def SetTestCommissionerPrematureCompleteAfter(self, stage: int):
        return self._dmLib.pychip_SetTestCommissionerPrematureCompleteAfter(
            stage)

    def CheckTestCommissionerCallbacks(self):
        return self._ChipStack.Call(
            lambda: self._dmLib.pychip_TestCommissioningCallbacks()
        )

    def CheckTestCommissionerPaseConnection(self, nodeid):
        return self._dmLib.pychip_TestPaseConnection(nodeid)

    def NOCChainCallback(self, nocChain):
        self._ChipStack.callbackRes = nocChain
        self._ChipStack.completeEvent.set()
        return

    def ResolveNode(self, nodeid):
        self.CheckIsActive()

        self.GetConnectedDeviceSync(nodeid, allowPASE=False)

    def GetAddressAndPort(self, nodeid):
        self.CheckIsActive()

        address = create_string_buffer(64)
        port = c_uint16(0)

        # Intentially return None instead of raising exceptions on error
        error = self._ChipStack.Call(
            lambda: self._dmLib.pychip_DeviceController_GetAddressAndPort(
                self.devCtrl, nodeid, address, 64, pointer(port))
        )

        return (address.value.decode(), port.value) if error == 0 else None

    def DiscoverCommissionableNodes(self, filterType: discovery.FilterType = discovery.FilterType.NONE, filter: typing.Any = None,
                                    stopOnFirst: bool = False, timeoutSecond: int = 5) -> typing.Union[None, CommissionableNode, typing.List[CommissionableNode]]:
        ''' Discover commissionable nodes via DNS-SD with specified filters.
            Supported filters are:

                discovery.FilterType.NONE
                discovery.FilterType.SHORT_DISCRIMINATOR
                discovery.FilterType.LONG_DISCRIMINATOR
                discovery.FilterType.VENDOR_ID
                discovery.FilterType.DEVICE_TYPE
                discovery.FilterType.COMMISSIONING_MODE
                discovery.FilterType.INSTANCE_NAME
                discovery.FilterType.COMMISSIONER
                discovery.FilterType.COMPRESSED_FABRIC_ID

            This function will always return a list of CommissionableDevice. When stopOnFirst is set,
            this function will return when at least one device is discovered or on timeout.
        '''
        self.CheckIsActive()

        if isinstance(filter, int):
            filter = str(filter)

        self._ChipStack.Call(
            lambda: self._dmLib.pychip_DeviceController_DiscoverCommissionableNodes(
                self.devCtrl, int(filterType), str(filter).encode("utf-8") + b"\x00")).raise_on_error()

        if timeoutSecond != 0:
            if stopOnFirst:
                target = time.time() + timeoutSecond
                while time.time() < target:
                    if self._ChipStack.Call(
                            lambda: self._dmLib.pychip_DeviceController_HasDiscoveredCommissionableNode(self.devCtrl)):
                        break
                    time.sleep(0.1)
            else:
                time.sleep(timeoutSecond)

        return self.GetDiscoveredDevices()

    def DiscoverCommissionableNodesLongDiscriminator(self, long_discriminator):
        ''' Deprecated, use DiscoverCommissionableNodes
        '''
        self.CheckIsActive()

        self._ChipStack.Call(
            lambda: self._dmLib.pychip_DeviceController_DiscoverCommissionableNodesLongDiscriminator(
                self.devCtrl, long_discriminator)
        ).raise_on_error()

    def DiscoverCommissionableNodesShortDiscriminator(self, short_discriminator):
        ''' Deprecated, use DiscoverCommissionableNodes
        '''
        self.CheckIsActive()

        self._ChipStack.Call(
            lambda: self._dmLib.pychip_DeviceController_DiscoverCommissionableNodesShortDiscriminator(
                self.devCtrl, short_discriminator)
        ).raise_on_error()

    def DiscoverCommissionableNodesVendor(self, vendor):
        ''' Deprecated, use DiscoverCommissionableNodes
        '''
        self.CheckIsActive()

        self._ChipStack.Call(
            lambda: self._dmLib.pychip_DeviceController_DiscoverCommissionableNodesVendor(
                self.devCtrl, vendor)
        ).raise_on_error()

    def DiscoverCommissionableNodesDeviceType(self, device_type):
        ''' Deprecated, use DiscoverCommissionableNodes
        '''
        self.CheckIsActive()

        self._ChipStack.Call(
            lambda: self._dmLib.pychip_DeviceController_DiscoverCommissionableNodesDeviceType(
                self.devCtrl, device_type)
        ).raise_on_error()

    def DiscoverCommissionableNodesCommissioningEnabled(self):
        ''' Deprecated, use DiscoverCommissionableNodes
        '''
        self.CheckIsActive()

        self._ChipStack.Call(
            lambda: self._dmLib.pychip_DeviceController_DiscoverCommissionableNodesCommissioningEnabled(
                self.devCtrl)
        ).raise_on_error()

    def PrintDiscoveredDevices(self):
        ''' Deprecated, use GetCommissionableNodes
        '''
        self.CheckIsActive()

        self._ChipStack.Call(
            lambda: self._dmLib.pychip_DeviceController_PrintDiscoveredDevices(
                self.devCtrl)
        )

    def GetDiscoveredDevices(self):
        def GetDevices(devCtrl):
            devices = []

            @_ChipDeviceController_IterateDiscoveredCommissionableNodesFunct
            def HandleDevice(deviceJson, deviceJsonLen):
                jsonStr = ctypes.string_at(deviceJson, deviceJsonLen).decode("utf-8")
                device = dacite.from_dict(data_class=CommissionableNode, data=json.loads(jsonStr))
                device.SetDeviceController(devCtrl)
                devices.append(device)

            self._dmLib.pychip_DeviceController_IterateDiscoveredCommissionableNodes(devCtrl.devCtrl, HandleDevice)
            return devices

        return self._ChipStack.Call(lambda: GetDevices(self))

    def GetIPForDiscoveredDevice(self, idx, addrStr, length):
        self.CheckIsActive()

        return self._ChipStack.Call(
            lambda: self._dmLib.pychip_DeviceController_GetIPForDiscoveredDevice(
                self.devCtrl, idx, addrStr, length)
        )

    def DiscoverAllCommissioning(self):
        ''' Deprecated, use DiscoverCommissionableNodes
        '''
        self.CheckIsActive()

        self._ChipStack.Call(
            lambda: self._dmLib.pychip_DeviceController_DiscoverAllCommissionableNodes(
                self.devCtrl)
        ).raise_on_error()

    def OpenCommissioningWindow(self, nodeid: int, timeout: int, iteration: int,
                                discriminator: int, option: int) -> CommissioningParameters:
        self.CheckIsActive()
        self._ChipStack.CallAsync(
            lambda: self._dmLib.pychip_DeviceController_OpenCommissioningWindow(
                self.devCtrl, nodeid, timeout, iteration, discriminator, option)
        ).raise_on_error()
        self._ChipStack.callbackRes.raise_on_error()
        return self._ChipStack.openCommissioningWindowPincode[nodeid]

    def GetCompressedFabricId(self):
        self.CheckIsActive()

        fabricid = c_uint64(0)

        self._ChipStack.Call(
            lambda: self._dmLib.pychip_DeviceController_GetCompressedFabricId(
                self.devCtrl, pointer(fabricid))
        ).raise_on_error()

        return fabricid.value

    def GetFabricIdInternal(self):
        """Get the fabric ID from the object. Only used to validate cached value from property."""
        self.CheckIsActive()

        fabricid = c_uint64(0)

        self._ChipStack.Call(
            lambda: self._dmLib.pychip_DeviceController_GetFabricId(
                self.devCtrl, pointer(fabricid))
        ).raise_on_error()

        return fabricid.value

    def GetNodeIdInternal(self) -> int:
        """Get the node ID from the object. Only used to validate cached value from property."""
        self.CheckIsActive()

        nodeid = c_uint64(0)

        self._ChipStack.Call(
            lambda: self._dmLib.pychip_DeviceController_GetNodeId(
                self.devCtrl, pointer(nodeid))
        ).raise_on_error()

        return nodeid.value

    def GetClusterHandler(self):
        self.CheckIsActive()

        return self._Cluster

    def GetConnectedDeviceSync(self, nodeid, allowPASE=True, timeoutMs: int = None):
        ''' Returns DeviceProxyWrapper upon success.'''
        self.CheckIsActive()

        returnDevice = c_void_p(None)
        returnErr = None
        deviceAvailableCV = threading.Condition()

        @_DeviceAvailableFunct
        def DeviceAvailableCallback(device, err):
            nonlocal returnDevice
            nonlocal returnErr
            nonlocal deviceAvailableCV
            with deviceAvailableCV:
                returnDevice = c_void_p(device)
                returnErr = err
                deviceAvailableCV.notify_all()

        if allowPASE:
            res = self._ChipStack.Call(lambda: self._dmLib.pychip_GetDeviceBeingCommissioned(
                self.devCtrl, nodeid, byref(returnDevice)), timeoutMs)
            if res.is_success:
                print('Using PASE connection')
                return DeviceProxyWrapper(returnDevice)

        self._ChipStack.Call(lambda: self._dmLib.pychip_GetConnectedDeviceByNodeId(
            self.devCtrl, nodeid, DeviceAvailableCallback), timeoutMs).raise_on_error()

        # The callback might have been received synchronously (during self._ChipStack.Call()).
        # Check if the device is already set before waiting for the callback.
        if returnDevice.value is None:
            with deviceAvailableCV:
                timeout = None
                if (timeoutMs):
                    timeout = float(timeoutMs) / 1000

                ret = deviceAvailableCV.wait(timeout)
                if ret is False:
                    raise TimeoutError("Timed out waiting for DNS-SD resolution")

        if returnDevice.value is None:
            returnErr.raise_on_error()

        return DeviceProxyWrapper(returnDevice, self._dmLib)

    def ComputeRoundTripTimeout(self, nodeid, upperLayerProcessingTimeoutMs: int = 0):
        ''' Returns a computed timeout value based on the round-trip time it takes for the peer at the other end of the session to
            receive a message, process it and send it back. This is computed based on the session type, the type of transport,
            sleepy characteristics of the target and a caller-provided value for the time it takes to process a message
            at the upper layer on the target For group sessions.

            This will result in a session being established if one wasn't already.
        '''
        device = self.GetConnectedDeviceSync(nodeid)
        res = self._ChipStack.Call(lambda: self._dmLib.pychip_DeviceProxy_ComputeRoundTripTimeout(
            device.deviceProxy, upperLayerProcessingTimeoutMs))
        return res

<<<<<<< HEAD
    async def TestOnlySendCommandTimedRequestFlagWithNoTimedInvoke(self, nodeid: int, endpoint: int, payload: ClusterObjects.ClusterCommand, responseType=None):
        '''
        ONLY FOR TESTING - DO NOT USE FOR NORMAL OPERATION.

        Please see SendCommand for description.
        '''
        self.CheckIsActive()

        eventLoop = asyncio.get_running_loop()
        future = eventLoop.create_future()

        device = self.GetConnectedDeviceSync(nodeid, timeoutMs=None)
        ClusterCommand.TestOnlySendCommandTimedRequestFlagWithNoTimedInvoke(
            future, eventLoop, responseType, device.deviceProxy, ClusterCommand.CommandPath(
                EndpointId=endpoint,
                ClusterId=payload.cluster_id,
                CommandId=payload.command_id,
            ), payload).raise_on_error()
        return await future

    async def SendCommand(self, nodeid: int, endpoint: int, payload: ClusterObjects.ClusterCommand, responseType=None, timedRequestTimeoutMs: typing.Union[None, int] = None, interactionTimeoutMs: typing.Union[None, int] = None, busyWaitMs: typing.Union[None, int] = None, suppressResponse: typing.Union[None, bool] = None):
=======
    async def SendCommand(self, nodeid: int, endpoint: int, payload: ClusterObjects.ClusterCommand, responseType=None,
                          timedRequestTimeoutMs: typing.Union[None, int] = None,
                          interactionTimeoutMs: typing.Union[None, int] = None, busyWaitMs: typing.Union[None, int] = None):
>>>>>>> c80c789d
        '''
        Send a cluster-object encapsulated command to a node and get returned a future that can be awaited upon to receive
        the response. If a valid responseType is passed in, that will be used to deserialize the object. If not,
        the type will be automatically deduced from the metadata received over the wire.

        timedWriteTimeoutMs: Timeout for a timed invoke request. Omit or set to 'None' to indicate a non-timed request.
        interactionTimeoutMs: Overall timeout for the interaction. Omit or set to 'None' to have the SDK automatically compute the
                              right timeout value based on transport characteristics as well as the responsiveness of the target.
        '''
        self.CheckIsActive()

        eventLoop = asyncio.get_running_loop()
        future = eventLoop.create_future()

        device = self.GetConnectedDeviceSync(nodeid, timeoutMs=interactionTimeoutMs)
        ClusterCommand.SendCommand(
            future, eventLoop, responseType, device.deviceProxy, ClusterCommand.CommandPath(
                EndpointId=endpoint,
                ClusterId=payload.cluster_id,
                CommandId=payload.command_id,
<<<<<<< HEAD
            ), payload, timedRequestTimeoutMs=timedRequestTimeoutMs, interactionTimeoutMs=interactionTimeoutMs, busyWaitMs=busyWaitMs, suppressResponse=suppressResponse).raise_on_error()
=======
            ), payload, timedRequestTimeoutMs=timedRequestTimeoutMs,
            interactionTimeoutMs=interactionTimeoutMs, busyWaitMs=busyWaitMs).raise_on_error()
>>>>>>> c80c789d
        return await future

    def SendGroupCommand(self, groupid: int, payload: ClusterObjects.ClusterCommand, busyWaitMs: typing.Union[None, int] = None):
        '''
        Send a group cluster-object encapsulated command to a group_id and get returned a future
        that can be awaited upon to get confirmation command was sent.
        '''
        self.CheckIsActive()

        ClusterCommand.SendGroupCommand(
            groupid, self.devCtrl, payload, busyWaitMs=busyWaitMs).raise_on_error()

        # None is the expected return for sending group commands.
        return None

    async def WriteAttribute(self, nodeid: int,
                             attributes: typing.List[typing.Tuple[int, ClusterObjects.ClusterAttributeDescriptor, int]],
                             timedRequestTimeoutMs: typing.Union[None, int] = None,
                             interactionTimeoutMs: typing.Union[None, int] = None, busyWaitMs: typing.Union[None, int] = None):
        '''
        Write a list of attributes on a target node.

        nodeId: Target's Node ID
        timedWriteTimeoutMs: Timeout for a timed write request. Omit or set to 'None' to indicate a non-timed request.
        attributes: A list of tuples of type (endpoint, cluster-object):
        interactionTimeoutMs: Overall timeout for the interaction. Omit or set to 'None' to have the SDK automatically compute the
                              right timeout value based on transport characteristics as well as the responsiveness of the target.

        E.g
            (1, Clusters.UnitTesting.Attributes.XYZAttribute('hello')) -- Write 'hello'
            to the XYZ attribute on the test cluster to endpoint 1
        '''
        self.CheckIsActive()

        eventLoop = asyncio.get_running_loop()
        future = eventLoop.create_future()

        device = self.GetConnectedDeviceSync(nodeid, timeoutMs=interactionTimeoutMs)

        attrs = []
        for v in attributes:
            if len(v) == 2:
                attrs.append(ClusterAttribute.AttributeWriteRequest(
                    v[0], v[1], 0, 0, v[1].value))
            else:
                attrs.append(ClusterAttribute.AttributeWriteRequest(
                    v[0], v[1], v[2], 1, v[1].value))

        ClusterAttribute.WriteAttributes(
            future, eventLoop, device.deviceProxy, attrs, timedRequestTimeoutMs=timedRequestTimeoutMs,
            interactionTimeoutMs=interactionTimeoutMs, busyWaitMs=busyWaitMs).raise_on_error()
        return await future

    def WriteGroupAttribute(
            self, groupid: int, attributes: typing.List[typing.Tuple[ClusterObjects.ClusterAttributeDescriptor, int]], busyWaitMs: typing.Union[None, int] = None):
        '''
        Write a list of attributes on a target group.

        groupid: Group ID to send write attribute to.
        attributes: A list of tuples of type (cluster-object, data-version). The data-version can be omitted.

        E.g
            (Clusters.UnitTesting.Attributes.XYZAttribute('hello'), 1) -- Group Write 'hello' with data version 1
        '''
        self.CheckIsActive()

        attrs = []
        invalid_endpoint = 0xFFFF
        for v in attributes:
            if len(v) == 2:
                attrs.append(ClusterAttribute.AttributeWriteRequest(
                    invalid_endpoint, v[0], v[1], 1, v[0].value))
            else:
                attrs.append(ClusterAttribute.AttributeWriteRequest(
                    invalid_endpoint, v[0], 0, 0, v[0].value))

        ClusterAttribute.WriteGroupAttributes(
            groupid, self.devCtrl, attrs, busyWaitMs=busyWaitMs).raise_on_error()

        # An empty list is the expected return for sending group write attribute.
        return []

    def _parseAttributePathTuple(self, pathTuple: typing.Union[
        None,  # Empty tuple, all wildcard
        typing.Tuple[int],  # Endpoint
        # Wildcard endpoint, Cluster id present
        typing.Tuple[typing.Type[ClusterObjects.Cluster]],
        # Wildcard endpoint, Cluster + Attribute present
        typing.Tuple[typing.Type[ClusterObjects.ClusterAttributeDescriptor]],
        # Wildcard attribute id
        typing.Tuple[int, typing.Type[ClusterObjects.Cluster]],
        # Concrete path
        typing.Tuple[int, typing.Type[ClusterObjects.ClusterAttributeDescriptor]]
    ]):
        endpoint = None
        cluster = None
        attribute = None

        if pathTuple == ('*') or pathTuple == ():
            # Wildcard
            pass
        elif not isinstance(pathTuple, tuple):
            if isinstance(pathTuple, int):
                endpoint = pathTuple
            elif issubclass(pathTuple, ClusterObjects.Cluster):
                cluster = pathTuple
            elif issubclass(pathTuple, ClusterObjects.ClusterAttributeDescriptor):
                attribute = pathTuple
            else:
                raise ValueError("Unsupported Attribute Path")
        else:
            # endpoint + (cluster) attribute / endpoint + cluster
            endpoint = pathTuple[0]
            if issubclass(pathTuple[1], ClusterObjects.Cluster):
                cluster = pathTuple[1]
            elif issubclass(pathTuple[1], ClusterAttribute.ClusterAttributeDescriptor):
                attribute = pathTuple[1]
            else:
                raise ValueError("Unsupported Attribute Path")
        return ClusterAttribute.AttributePath(
            EndpointId=endpoint, Cluster=cluster, Attribute=attribute)

    def _parseDataVersionFilterTuple(self, pathTuple: typing.List[typing.Tuple[int, typing.Type[ClusterObjects.Cluster], int]]):
        endpoint = None
        cluster = None

        # endpoint + (cluster) attribute / endpoint + cluster
        endpoint = pathTuple[0]
        if issubclass(pathTuple[1], ClusterObjects.Cluster):
            cluster = pathTuple[1]
        else:
            raise ValueError("Unsupported Cluster Path")
        dataVersion = pathTuple[2]
        return ClusterAttribute.DataVersionFilter(
            EndpointId=endpoint, Cluster=cluster, DataVersion=dataVersion)

    def _parseEventPathTuple(self, pathTuple: typing.Union[
        None,  # Empty tuple, all wildcard
        typing.Tuple[str, int],  # all wildcard with urgency set
        typing.Tuple[int, int],  # Endpoint,
        # Wildcard endpoint, Cluster id present
        typing.Tuple[typing.Type[ClusterObjects.Cluster], int],
        # Wildcard endpoint, Cluster + Event present
        typing.Tuple[typing.Type[ClusterObjects.ClusterEvent], int],
        # Wildcard event id
        typing.Tuple[int, typing.Type[ClusterObjects.Cluster], int],
        # Concrete path
        typing.Tuple[int,
                     typing.Type[ClusterObjects.ClusterEvent], int]
    ]):
        endpoint = None
        cluster = None
        event = None
        urgent = False
        if pathTuple in [('*'), ()]:
            # Wildcard
            pass
        elif not isinstance(pathTuple, tuple):
            print(type(pathTuple))
            if isinstance(pathTuple, int):
                endpoint = pathTuple
            elif issubclass(pathTuple, ClusterObjects.Cluster):
                cluster = pathTuple
            elif issubclass(pathTuple, ClusterObjects.ClusterEvent):
                event = pathTuple
            else:
                raise ValueError("Unsupported Event Path")
        else:
            if pathTuple[0] == '*':
                urgent = pathTuple[-1]
                pass
            else:
                # endpoint + (cluster) event / endpoint + cluster
                endpoint = pathTuple[0]
                if issubclass(pathTuple[1], ClusterObjects.Cluster):
                    cluster = pathTuple[1]
                elif issubclass(pathTuple[1], ClusterAttribute.ClusterEvent):
                    event = pathTuple[1]
                else:
                    raise ValueError("Unsupported Attribute Path")
                urgent = pathTuple[-1]
        return ClusterAttribute.EventPath(
            EndpointId=endpoint, Cluster=cluster, Event=event, Urgent=urgent)

    async def Read(self, nodeid: int, attributes: typing.List[typing.Union[
        None,  # Empty tuple, all wildcard
        typing.Tuple[int],  # Endpoint
        # Wildcard endpoint, Cluster id present
        typing.Tuple[typing.Type[ClusterObjects.Cluster]],
        # Wildcard endpoint, Cluster + Attribute present
        typing.Tuple[typing.Type[ClusterObjects.ClusterAttributeDescriptor]],
        # Wildcard attribute id
        typing.Tuple[int, typing.Type[ClusterObjects.Cluster]],
        # Concrete path
        typing.Tuple[int, typing.Type[ClusterObjects.ClusterAttributeDescriptor]]
    ]] = None,
        dataVersionFilters: typing.List[typing.Tuple[int, typing.Type[ClusterObjects.Cluster], int]] = None, events: typing.List[
        typing.Union[
            None,  # Empty tuple, all wildcard
            typing.Tuple[str, int],  # all wildcard with urgency set
            typing.Tuple[int, int],  # Endpoint,
            # Wildcard endpoint, Cluster id present
            typing.Tuple[typing.Type[ClusterObjects.Cluster], int],
            # Wildcard endpoint, Cluster + Event present
            typing.Tuple[typing.Type[ClusterObjects.ClusterEvent], int],
            # Wildcard event id
            typing.Tuple[int, typing.Type[ClusterObjects.Cluster], int],
            # Concrete path
            typing.Tuple[int, typing.Type[ClusterObjects.ClusterEvent], int]
        ]] = None,
            eventNumberFilter: typing.Optional[int] = None,
            returnClusterObject: bool = False, reportInterval: typing.Tuple[int, int] = None,
            fabricFiltered: bool = True, keepSubscriptions: bool = False):
        '''
        Read a list of attributes and/or events from a target node

        nodeId: Target's Node ID
        attributes: A list of tuples of varying types depending on the type of read being requested:
            (endpoint, Clusters.ClusterA.AttributeA):   Endpoint = specific,    Cluster = specific,   Attribute = specific
            (endpoint, Clusters.ClusterA):              Endpoint = specific,    Cluster = specific,   Attribute = *
            (Clusters.ClusterA.AttributeA):             Endpoint = *,           Cluster = specific,   Attribute = specific
            endpoint:                                   Endpoint = specific,    Cluster = *,          Attribute = *
            Clusters.ClusterA:                          Endpoint = *,           Cluster = specific,   Attribute = *
            '*' or ():                                  Endpoint = *,           Cluster = *,          Attribute = *

            The cluster and attributes specified above are to be selected from the generated cluster objects.

            e.g.
                ReadAttribute(1, [ 1 ] ) -- case 4 above.
                ReadAttribute(1, [ Clusters.BasicInformation ] ) -- case 5 above.
                ReadAttribute(1, [ (1, Clusters.BasicInformation.Attributes.Location ] ) -- case 1 above.

        dataVersionFilters: A list of tuples of (endpoint, cluster, data version).

        events: A list of tuples of varying types depending on the type of read being requested:
            (endpoint, Clusters.ClusterA.EventA, urgent):       Endpoint = specific,
                                                                Cluster = specific,   Event = specific, Urgent = True/False
            (endpoint, Clusters.ClusterA, urgent):              Endpoint = specific,
                                                                Cluster = specific,   Event = *, Urgent = True/False
            (Clusters.ClusterA.EventA, urgent):                 Endpoint = *,
                                                                Cluster = specific,   Event = specific, Urgent = True/False
            endpoint:                                   Endpoint = specific,    Cluster = *,          Event = *, Urgent = True/False
            Clusters.ClusterA:                          Endpoint = *,          Cluster = specific,    Event = *, Urgent = True/False
            '*' or ():                                  Endpoint = *,          Cluster = *,          Event = *, Urgent = True/False

        eventNumberFilter: Optional minimum event number filter.

        returnClusterObject: This returns the data as consolidated cluster objects, with all attributes for a cluster inside
                             a single cluster-wide cluster object.

        reportInterval: A tuple of two int-s for (MinIntervalFloor, MaxIntervalCeiling). Used by establishing subscriptions.
            When not provided, a read request will be sent.
        '''
        self.CheckIsActive()

        eventLoop = asyncio.get_running_loop()
        future = eventLoop.create_future()

        device = self.GetConnectedDeviceSync(nodeid)
        attributePaths = [self._parseAttributePathTuple(
            v) for v in attributes] if attributes else None
        clusterDataVersionFilters = [self._parseDataVersionFilterTuple(
            v) for v in dataVersionFilters] if dataVersionFilters else None
        eventPaths = [self._parseEventPathTuple(
            v) for v in events] if events else None

        ClusterAttribute.Read(future=future, eventLoop=eventLoop, device=device.deviceProxy, devCtrl=self,
                              attributes=attributePaths, dataVersionFilters=clusterDataVersionFilters, events=eventPaths,
                              eventNumberFilter=eventNumberFilter, returnClusterObject=returnClusterObject,
                              subscriptionParameters=ClusterAttribute.SubscriptionParameters(
                                  reportInterval[0], reportInterval[1]) if reportInterval else None,
                              fabricFiltered=fabricFiltered,
                              keepSubscriptions=keepSubscriptions).raise_on_error()
        return await future

    async def ReadAttribute(self, nodeid: int, attributes: typing.List[typing.Union[
        None,  # Empty tuple, all wildcard
        typing.Tuple[int],  # Endpoint
        # Wildcard endpoint, Cluster id present
        typing.Tuple[typing.Type[ClusterObjects.Cluster]],
        # Wildcard endpoint, Cluster + Attribute present
        typing.Tuple[typing.Type[ClusterObjects.ClusterAttributeDescriptor]],
        # Wildcard attribute id
        typing.Tuple[int, typing.Type[ClusterObjects.Cluster]],
        # Concrete path
        typing.Tuple[int, typing.Type[ClusterObjects.ClusterAttributeDescriptor]]
    ]], dataVersionFilters: typing.List[typing.Tuple[int, typing.Type[ClusterObjects.Cluster], int]] = None,
            returnClusterObject: bool = False,
            reportInterval: typing.Tuple[int, int] = None,
            fabricFiltered: bool = True, keepSubscriptions: bool = False):
        '''
        Read a list of attributes from a target node, this is a wrapper of DeviceController.Read()

        nodeId: Target's Node ID
        attributes: A list of tuples of varying types depending on the type of read being requested:
            (endpoint, Clusters.ClusterA.AttributeA):   Endpoint = specific,    Cluster = specific,   Attribute = specific
            (endpoint, Clusters.ClusterA):              Endpoint = specific,    Cluster = specific,   Attribute = *
            (Clusters.ClusterA.AttributeA):             Endpoint = *,           Cluster = specific,   Attribute = specific
            endpoint:                                   Endpoint = specific,    Cluster = *,          Attribute = *
            Clusters.ClusterA:                          Endpoint = *,           Cluster = specific,   Attribute = *
            '*' or ():                                  Endpoint = *,           Cluster = *,          Attribute = *

            The cluster and attributes specified above are to be selected from the generated cluster objects.

            e.g.
                ReadAttribute(1, [ 1 ] ) -- case 4 above.
                ReadAttribute(1, [ Clusters.BasicInformation ] ) -- case 5 above.
                ReadAttribute(1, [ (1, Clusters.BasicInformation.Attributes.Location ] ) -- case 1 above.

        returnClusterObject: This returns the data as consolidated cluster objects, with all attributes for a cluster inside
                             a single cluster-wide cluster object.

        reportInterval: A tuple of two int-s for (MinIntervalFloor, MaxIntervalCeiling). Used by establishing subscriptions.
            When not provided, a read request will be sent.
        '''
        res = await self.Read(nodeid,
                              attributes=attributes,
                              dataVersionFilters=dataVersionFilters,
                              returnClusterObject=returnClusterObject,
                              reportInterval=reportInterval,
                              fabricFiltered=fabricFiltered,
                              keepSubscriptions=keepSubscriptions)
        if isinstance(res, ClusterAttribute.SubscriptionTransaction):
            return res
        else:
            return res.attributes

    async def ReadEvent(self, nodeid: int, events: typing.List[typing.Union[
        None,  # Empty tuple, all wildcard
        typing.Tuple[str, int],  # all wildcard with urgency set
        typing.Tuple[int, int],  # Endpoint,
        # Wildcard endpoint, Cluster id present
        typing.Tuple[typing.Type[ClusterObjects.Cluster], int],
        # Wildcard endpoint, Cluster + Event present
        typing.Tuple[typing.Type[ClusterObjects.ClusterEvent], int],
        # Wildcard event id
        typing.Tuple[int, typing.Type[ClusterObjects.Cluster], int],
        # Concrete path
        typing.Tuple[int, typing.Type[ClusterObjects.ClusterEvent], int]
    ]], eventNumberFilter: typing.Optional[int] = None,
            fabricFiltered: bool = True,
            reportInterval: typing.Tuple[int, int] = None,
            keepSubscriptions: bool = False):
        '''
        Read a list of events from a target node, this is a wrapper of DeviceController.Read()

        nodeId: Target's Node ID
        events: A list of tuples of varying types depending on the type of read being requested:
            (endpoint, Clusters.ClusterA.EventA, urgent):       Endpoint = specific,
                                                                Cluster = specific,   Event = specific, Urgent = True/False
            (endpoint, Clusters.ClusterA, urgent):              Endpoint = specific,
                                                                Cluster = specific,   Event = *, Urgent = True/False
            (Clusters.ClusterA.EventA, urgent):                 Endpoint = *,
                                                                Cluster = specific,   Event = specific, Urgent = True/False
            endpoint:                                   Endpoint = specific,    Cluster = *,          Event = *, Urgent = True/False
            Clusters.ClusterA:                          Endpoint = *,          Cluster = specific,    Event = *, Urgent = True/False
            '*' or ():                                  Endpoint = *,          Cluster = *,          Event = *, Urgent = True/False

        The cluster and events specified above are to be selected from the generated cluster objects.

        e.g.
            ReadEvent(1, [ 1 ] ) -- case 4 above.
            ReadEvent(1, [ Clusters.BasicInformation ] ) -- case 5 above.
            ReadEvent(1, [ (1, Clusters.BasicInformation.Events.Location ] ) -- case 1 above.

        eventNumberFilter: Optional minimum event number filter.
        reportInterval: A tuple of two int-s for (MinIntervalFloor, MaxIntervalCeiling). Used by establishing subscriptions.
            When not provided, a read request will be sent.
        '''
        res = await self.Read(nodeid=nodeid, events=events, eventNumberFilter=eventNumberFilter,
                              fabricFiltered=fabricFiltered, reportInterval=reportInterval, keepSubscriptions=keepSubscriptions)
        if isinstance(res, ClusterAttribute.SubscriptionTransaction):
            return res
        else:
            return res.events

    def ZCLSend(self, cluster, command, nodeid, endpoint, groupid, args, blocking=False):
        self.CheckIsActive()

        req = None
        try:
            req = eval(
                f"GeneratedObjects.{cluster}.Commands.{command}")(**args)
        except BaseException:
            raise UnknownCommand(cluster, command)
        try:
            res = asyncio.run(self.SendCommand(nodeid, endpoint, req))
            print(f"CommandResponse {res}")
            return (0, res)
        except InteractionModelError as ex:
            return (int(ex.status), None)

    def ZCLReadAttribute(self, cluster, attribute, nodeid, endpoint, groupid, blocking=True):
        self.CheckIsActive()

        clusterType = getattr(GeneratedObjects, cluster)

        try:
            attributeType = eval(
                f"GeneratedObjects.{cluster}.Attributes.{attribute}")
        except BaseException:
            raise UnknownAttribute(cluster, attribute)

        result = asyncio.run(self.ReadAttribute(
            nodeid, [(endpoint, attributeType)]))
        path = ClusterAttribute.AttributePath(
            EndpointId=endpoint, Attribute=attributeType)
        return im.AttributeReadResult(path=im.AttributePath(nodeId=nodeid, endpointId=path.EndpointId, clusterId=path.ClusterId, attributeId=path.AttributeId),
                                      status=0, value=result[endpoint][clusterType][attributeType], dataVersion=result[endpoint][clusterType][ClusterAttribute.DataVersion])

    def ZCLWriteAttribute(self, cluster: str, attribute: str, nodeid, endpoint, groupid, value, dataVersion=0, blocking=True):
        req = None
        try:
            req = eval(
                f"GeneratedObjects.{cluster}.Attributes.{attribute}")(value)
        except BaseException:
            raise UnknownAttribute(cluster, attribute)

        return asyncio.run(self.WriteAttribute(nodeid, [(endpoint, req, dataVersion)]))

    def ZCLSubscribeAttribute(self, cluster, attribute, nodeid, endpoint, minInterval, maxInterval, blocking=True):
        self.CheckIsActive()

        req = None
        try:
            req = eval(f"GeneratedObjects.{cluster}.Attributes.{attribute}")
        except BaseException:
            raise UnknownAttribute(cluster, attribute)
        return asyncio.run(self.ReadAttribute(nodeid, [(endpoint, req)], None, False, reportInterval=(minInterval, maxInterval)))

    def ZCLCommandList(self):
        self.CheckIsActive()
        return self._Cluster.ListClusterCommands()

    def ZCLAttributeList(self):
        self.CheckIsActive()

        return self._Cluster.ListClusterAttributes()

    def SetLogFilter(self, category):
        self.CheckIsActive()

        if category < 0 or category > pow(2, 8):
            raise ValueError("category must be an unsigned 8-bit integer")

        self._ChipStack.Call(
            lambda: self._dmLib.pychip_DeviceController_SetLogFilter(category)
        )

    def GetLogFilter(self):
        self.CheckIsActive()

        self._ChipStack.Call(
            lambda: self._dmLib.pychip_DeviceController_GetLogFilter()
        )

    def SetBlockingCB(self, blockingCB):
        self.CheckIsActive()

        self._ChipStack.blockingCB = blockingCB

    def SetIpk(self, ipk: bytes):
        self._ChipStack.Call(
            lambda: self._dmLib.pychip_DeviceController_SetIpk(self.devCtrl, ipk, len(ipk))
        ).raise_on_error()

    def InitGroupTestingData(self):
        """Populates the Device Controller's GroupDataProvider with known test group info and keys."""
        self.CheckIsActive()

        self._ChipStack.Call(
            lambda: self._dmLib.pychip_OpCreds_InitGroupTestingData(
                self.devCtrl)
        ).raise_on_error()

    # ----- Private Members -----
    def _InitLib(self):
        if self._dmLib is None:
            self._dmLib = CDLL(self._ChipStack.LocateChipDLL())

            self._dmLib.pychip_DeviceController_DeleteDeviceController.argtypes = [
                c_void_p]
            self._dmLib.pychip_DeviceController_DeleteDeviceController.restype = PyChipError

            self._dmLib.pychip_DeviceController_ConnectBLE.argtypes = [
                c_void_p, c_uint16, c_uint32, c_uint64]
            self._dmLib.pychip_DeviceController_ConnectBLE.restype = PyChipError

            self._dmLib.pychip_DeviceController_ConnectIP.argtypes = [
                c_void_p, c_char_p, c_uint32, c_uint64]

            self._dmLib.pychip_DeviceController_SetThreadOperationalDataset.argtypes = [
                c_char_p, c_uint32]
            self._dmLib.pychip_DeviceController_SetThreadOperationalDataset.restype = PyChipError

            self._dmLib.pychip_DeviceController_SetWiFiCredentials.argtypes = [
                c_char_p, c_char_p]
            self._dmLib.pychip_DeviceController_SetWiFiCredentials.restype = PyChipError

            self._dmLib.pychip_DeviceController_Commission.argtypes = [
                c_void_p, c_uint64]
            self._dmLib.pychip_DeviceController_Commission.restype = PyChipError

            self._dmLib.pychip_DeviceController_OnNetworkCommission.argtypes = [c_void_p, c_uint64, c_uint32, c_uint8, c_char_p]
            self._dmLib.pychip_DeviceController_OnNetworkCommission.restype = PyChipError

            self._dmLib.pychip_DeviceController_DiscoverCommissionableNodes.argtypes = [
                c_void_p, c_uint8, c_char_p]
            self._dmLib.pychip_DeviceController_DiscoverCommissionableNodes.restype = PyChipError

            self._dmLib.pychip_DeviceController_DiscoverCommissionableNodesLongDiscriminator.argtypes = [
                c_void_p, c_uint16]
            self._dmLib.pychip_DeviceController_DiscoverCommissionableNodesLongDiscriminator.restype = PyChipError

            self._dmLib.pychip_DeviceController_DiscoverCommissionableNodesShortDiscriminator.argtypes = [
                c_void_p, c_uint16]
            self._dmLib.pychip_DeviceController_DiscoverCommissionableNodesShortDiscriminator.restype = PyChipError

            self._dmLib.pychip_DeviceController_DiscoverCommissionableNodesVendor.argtypes = [
                c_void_p, c_uint16]
            self._dmLib.pychip_DeviceController_DiscoverCommissionableNodesVendor.restype = PyChipError

            self._dmLib.pychip_DeviceController_DiscoverCommissionableNodesDeviceType.argtypes = [
                c_void_p, c_uint16]
            self._dmLib.pychip_DeviceController_DiscoverCommissionableNodesDeviceType.restype = PyChipError

            self._dmLib.pychip_DeviceController_DiscoverCommissionableNodesCommissioningEnabled.argtypes = [
                c_void_p]
            self._dmLib.pychip_DeviceController_DiscoverCommissionableNodesCommissioningEnabled.restype = PyChipError

            self._dmLib.pychip_DeviceController_EstablishPASESessionIP.argtypes = [
                c_void_p, c_char_p, c_uint32, c_uint64]
            self._dmLib.pychip_DeviceController_EstablishPASESessionIP.restype = PyChipError

            self._dmLib.pychip_DeviceController_EstablishPASESessionBLE.argtypes = [
                c_void_p, c_uint32, c_uint16, c_uint64]
            self._dmLib.pychip_DeviceController_EstablishPASESessionBLE.restype = PyChipError

            self._dmLib.pychip_DeviceController_DiscoverAllCommissionableNodes.argtypes = [
                c_void_p]
            self._dmLib.pychip_DeviceController_DiscoverAllCommissionableNodes.restype = PyChipError
            self._dmLib.pychip_DeviceController_PrintDiscoveredDevices.argtypes = [
                c_void_p]
            self._dmLib.pychip_DeviceController_PrintDiscoveredDevices.argtypes = [
                c_void_p, _ChipDeviceController_IterateDiscoveredCommissionableNodesFunct]
            self._dmLib.pychip_DeviceController_HasDiscoveredCommissionableNode.argtypes = [c_void_p]
            self._dmLib.pychip_DeviceController_HasDiscoveredCommissionableNode.restype = c_bool

            self._dmLib.pychip_DeviceController_GetIPForDiscoveredDevice.argtypes = [
                c_void_p, c_int, c_char_p, c_uint32]
            self._dmLib.pychip_DeviceController_GetIPForDiscoveredDevice.restype = c_bool

            self._dmLib.pychip_DeviceController_ConnectIP.argtypes = [
                c_void_p, c_char_p, c_uint32, c_uint64]
            self._dmLib.pychip_DeviceController_ConnectIP.restype = PyChipError

            self._dmLib.pychip_DeviceController_ConnectWithCode.argtypes = [
                c_void_p, c_char_p, c_uint64]
            self._dmLib.pychip_DeviceController_ConnectWithCode.restype = PyChipError

            self._dmLib.pychip_DeviceController_UnpairDevice.argtypes = [
                c_void_p, c_uint64, _DeviceUnpairingCompleteFunct]
            self._dmLib.pychip_DeviceController_UnpairDevice.restype = PyChipError

            self._dmLib.pychip_DeviceController_CloseSession.argtypes = [
                c_void_p, c_uint64]
            self._dmLib.pychip_DeviceController_CloseSession.restype = PyChipError

            self._dmLib.pychip_DeviceController_GetAddressAndPort.argtypes = [
                c_void_p, c_uint64, c_char_p, c_uint64, POINTER(c_uint16)]
            self._dmLib.pychip_DeviceController_GetAddressAndPort.restype = PyChipError

            self._dmLib.pychip_ScriptDevicePairingDelegate_SetKeyExchangeCallback.argtypes = [
                c_void_p, _DevicePairingDelegate_OnPairingCompleteFunct]
            self._dmLib.pychip_ScriptDevicePairingDelegate_SetKeyExchangeCallback.restype = PyChipError

            self._dmLib.pychip_ScriptDevicePairingDelegate_SetCommissioningCompleteCallback.argtypes = [
                c_void_p, _DevicePairingDelegate_OnCommissioningCompleteFunct]
            self._dmLib.pychip_ScriptDevicePairingDelegate_SetCommissioningCompleteCallback.restype = PyChipError

            self._dmLib.pychip_ScriptDevicePairingDelegate_SetOpenWindowCompleteCallback.argtypes = [
                c_void_p, _DevicePairingDelegate_OnOpenWindowCompleteFunct]
            self._dmLib.pychip_ScriptDevicePairingDelegate_SetOpenWindowCompleteCallback.restype = PyChipError

            self._dmLib.pychip_ScriptDevicePairingDelegate_SetCommissioningStatusUpdateCallback.argtypes = [
                c_void_p, _DevicePairingDelegate_OnCommissioningStatusUpdateFunct]
            self._dmLib.pychip_ScriptDevicePairingDelegate_SetCommissioningStatusUpdateCallback.restype = PyChipError

            self._dmLib.pychip_GetConnectedDeviceByNodeId.argtypes = [
                c_void_p, c_uint64, _DeviceAvailableFunct]
            self._dmLib.pychip_GetConnectedDeviceByNodeId.restype = PyChipError

            self._dmLib.pychip_FreeOperationalDeviceProxy.argtypes = [
                c_void_p]
            self._dmLib.pychip_FreeOperationalDeviceProxy.restype = PyChipError

            self._dmLib.pychip_GetDeviceBeingCommissioned.argtypes = [
                c_void_p, c_uint64, c_void_p]
            self._dmLib.pychip_GetDeviceBeingCommissioned.restype = PyChipError

            self._dmLib.pychip_ExpireSessions.argtypes = [c_void_p, c_uint64]
            self._dmLib.pychip_ExpireSessions.restype = PyChipError

            self._dmLib.pychip_DeviceCommissioner_CloseBleConnection.argtypes = [
                c_void_p]
            self._dmLib.pychip_DeviceCommissioner_CloseBleConnection.restype = PyChipError

            self._dmLib.pychip_GetCommandSenderHandle.argtypes = [c_void_p]
            self._dmLib.pychip_GetCommandSenderHandle.restype = c_uint64

            self._dmLib.pychip_DeviceController_GetCompressedFabricId.argtypes = [
                c_void_p, POINTER(c_uint64)]
            self._dmLib.pychip_DeviceController_GetCompressedFabricId.restype = PyChipError

            self._dmLib.pychip_DeviceController_OpenCommissioningWindow.argtypes = [
                c_void_p, c_uint64, c_uint16, c_uint32, c_uint16, c_uint8]
            self._dmLib.pychip_DeviceController_OpenCommissioningWindow.restype = PyChipError
            self._dmLib.pychip_TestCommissionerUsed.argtypes = []
            self._dmLib.pychip_TestCommissionerUsed.restype = c_bool

            self._dmLib.pychip_TestCommissioningCallbacks.argtypes = []
            self._dmLib.pychip_TestCommissioningCallbacks.restype = c_bool

            self._dmLib.pychip_ResetCommissioningTests.argtypes = []
            self._dmLib.pychip_TestPaseConnection.argtypes = [c_uint64]

            self._dmLib.pychip_SetTestCommissionerSimulateFailureOnStage.argtypes = [
                c_uint8]
            self._dmLib.pychip_SetTestCommissionerSimulateFailureOnStage.restype = c_bool
            self._dmLib.pychip_SetTestCommissionerSimulateFailureOnReport.argtypes = [
                c_uint8]
            self._dmLib.pychip_SetTestCommissionerSimulateFailureOnReport.restype = c_bool

            self._dmLib.pychip_SetTestCommissionerPrematureCompleteAfter.argtypes = [
                c_uint8]
            self._dmLib.pychip_SetTestCommissionerPrematureCompleteAfter.restype = c_bool

            self._dmLib.pychip_GetCompletionError.argtypes = []
            self._dmLib.pychip_GetCompletionError.restype = PyChipError

            self._dmLib.pychip_DeviceController_IssueNOCChain.argtypes = [
                c_void_p, py_object, c_char_p, c_size_t, c_uint64
            ]
            self._dmLib.pychip_DeviceController_IssueNOCChain.restype = PyChipError

            self._dmLib.pychip_OpCreds_InitGroupTestingData.argtypes = [
                c_void_p]
            self._dmLib.pychip_OpCreds_InitGroupTestingData.restype = PyChipError

            self._dmLib.pychip_DeviceController_SetIssueNOCChainCallbackPythonCallback.argtypes = [
                _IssueNOCChainCallbackPythonCallbackFunct]
            self._dmLib.pychip_DeviceController_SetIssueNOCChainCallbackPythonCallback.restype = None

            self._dmLib.pychip_DeviceController_GetNodeId.argtypes = [c_void_p, POINTER(c_uint64)]
            self._dmLib.pychip_DeviceController_GetNodeId.restype = PyChipError

            self._dmLib.pychip_DeviceController_GetFabricId.argtypes = [c_void_p, POINTER(c_uint64)]
            self._dmLib.pychip_DeviceController_GetFabricId.restype = PyChipError

            self._dmLib.pychip_DeviceController_GetLogFilter = [None]
            self._dmLib.pychip_DeviceController_GetLogFilter = c_uint8

            self._dmLib.pychip_OpCreds_AllocateController.argtypes = [c_void_p, POINTER(
                c_void_p), c_uint64, c_uint64, c_uint16, c_char_p, c_bool, c_bool, POINTER(c_uint32), c_uint32, c_void_p]
            self._dmLib.pychip_OpCreds_AllocateController.restype = PyChipError

            self._dmLib.pychip_OpCreds_AllocateControllerForPythonCommissioningFLow.argtypes = [
                POINTER(c_void_p), c_void_p, POINTER(c_char), c_uint32, POINTER(c_char), c_uint32, POINTER(c_char), c_uint32, POINTER(c_char), c_uint32, c_uint16, c_bool]
            self._dmLib.pychip_OpCreds_AllocateControllerForPythonCommissioningFLow.restype = PyChipError

            self._dmLib.pychip_DeviceController_SetIpk.argtypes = [c_void_p, POINTER(c_char), c_size_t]
            self._dmLib.pychip_DeviceController_SetIpk.restype = PyChipError


class ChipDeviceController(ChipDeviceControllerBase):
    ''' The ChipDeviceCommissioner binding, named as ChipDeviceController

    TODO: This class contains DEPRECATED functions, we should update the test scripts to avoid the usage of those functions.
    '''

    def __init__(self, opCredsContext: ctypes.c_void_p, fabricId: int, nodeId: int, adminVendorId: int, catTags: typing.List[int] = [
    ], paaTrustStorePath: str = "", useTestCommissioner: bool = False, fabricAdmin: FabricAdmin = None, name: str = None, keypair: p256keypair.P256Keypair = None):
        super().__init__(
            name or
            f"caIndex({fabricAdmin.caIndex:x})/fabricId(0x{fabricId:016X})/nodeId(0x{nodeId:016X})"
        )

        self._dmLib.pychip_DeviceController_SetIssueNOCChainCallbackPythonCallback(_IssueNOCChainCallbackPythonCallback)

        devCtrl = c_void_p(None)

        c_catTags = (c_uint32 * len(catTags))()

        for i, item in enumerate(catTags):
            c_catTags[i] = item

        # TODO(erjiaqing@): Figure out how to control enableServerInteractions for a single device controller (node)
        self._externalKeyPair = keypair
        self._ChipStack.Call(
            lambda: self._dmLib.pychip_OpCreds_AllocateController(c_void_p(
                opCredsContext), pointer(devCtrl), fabricId, nodeId, adminVendorId, c_char_p(None if len(paaTrustStorePath) == 0 else str.encode(paaTrustStorePath)), useTestCommissioner, self._ChipStack.enableServerInteractions, c_catTags, len(catTags), None if keypair is None else keypair.native_object)
        ).raise_on_error()

        self._fabricAdmin = fabricAdmin
        self._fabricId = fabricId
        self._nodeId = nodeId
        self._caIndex = fabricAdmin.caIndex

        self._set_dev_ctrl(devCtrl=devCtrl)

        self._finish_init()

        assert self._fabricId == fabricId
        assert self._nodeId == nodeId

    @property
    def caIndex(self) -> int:
        return self._caIndex

    @property
    def fabricAdmin(self) -> FabricAdmin:
        return self._fabricAdmin

    def Commission(self, nodeid) -> PyChipError:
        '''
        Start the auto-commissioning process on a node after establishing a PASE connection.
        This function is intended to be used in conjunction with `EstablishPASESessionBLE` or
        `EstablishPASESessionIP`. It can be called either before or after the DevicePairingDelegate
        receives the OnPairingComplete call. Commissioners that want to perform simple
        auto-commissioning should use the supplied "PairDevice" functions above, which will
        establish the PASE connection and commission automatically.

        Return:
          bool: True if successful, False otherwise.
        '''
        self.CheckIsActive()
        self._ChipStack.commissioningCompleteEvent.clear()
        self.state = DCState.COMMISSIONING

        self._ChipStack.CallAsync(
            lambda: self._dmLib.pychip_DeviceController_Commission(
                self.devCtrl, nodeid)
        )
        if not self._ChipStack.commissioningCompleteEvent.isSet():
            # Error 50 is a timeout
            return PyChipError(CHIP_ERROR_TIMEOUT)
        return self._ChipStack.commissioningEventRes

    def CommissionThread(self, discriminator, setupPinCode, nodeId, threadOperationalDataset: bytes) -> PyChipError:
        ''' Commissions a Thread device over BLE
        '''
        self.SetThreadOperationalDataset(threadOperationalDataset)
        return self.ConnectBLE(discriminator, setupPinCode, nodeId)

    def CommissionWiFi(self, discriminator, setupPinCode, nodeId, ssid: str, credentials: str) -> PyChipError:
        ''' Commissions a WiFi device over BLE
        '''
        self.SetWiFiCredentials(ssid, credentials)
        return self.ConnectBLE(discriminator, setupPinCode, nodeId)

    def SetWiFiCredentials(self, ssid: str, credentials: str):
        self.CheckIsActive()

        self._ChipStack.Call(
            lambda: self._dmLib.pychip_DeviceController_SetWiFiCredentials(
                ssid.encode("utf-8"), credentials.encode("utf-8"))
        ).raise_on_error()

    def SetThreadOperationalDataset(self, threadOperationalDataset):
        self.CheckIsActive()

        self._ChipStack.Call(
            lambda: self._dmLib.pychip_DeviceController_SetThreadOperationalDataset(
                threadOperationalDataset, len(threadOperationalDataset))
        ).raise_on_error()

    def CommissionOnNetwork(self, nodeId: int, setupPinCode: int,
                            filterType: DiscoveryFilterType = DiscoveryFilterType.NONE, filter: typing.Any = None) -> PyChipError:
        '''
        Does the routine for OnNetworkCommissioning, with a filter for mDNS discovery.
        Supported filters are:

            DiscoveryFilterType.NONE
            DiscoveryFilterType.SHORT_DISCRIMINATOR
            DiscoveryFilterType.LONG_DISCRIMINATOR
            DiscoveryFilterType.VENDOR_ID
            DiscoveryFilterType.DEVICE_TYPE
            DiscoveryFilterType.COMMISSIONING_MODE
            DiscoveryFilterType.INSTANCE_NAME
            DiscoveryFilterType.COMMISSIONER
            DiscoveryFilterType.COMPRESSED_FABRIC_ID

        The filter can be an integer, a string or None depending on the actual type of selected filter.
        '''
        self.CheckIsActive()

        # IP connection will run through full commissioning, so we need to wait
        # for the commissioning complete event, not just any callback.
        self.state = DCState.COMMISSIONING

        # Convert numerical filters to string for passing down to binding.
        if isinstance(filter, int):
            filter = str(filter)

        self._ChipStack.commissioningCompleteEvent.clear()

        self._ChipStack.CallAsync(
            lambda: self._dmLib.pychip_DeviceController_OnNetworkCommission(
                self.devCtrl, nodeId, setupPinCode, int(filterType), str(filter).encode("utf-8") + b"\x00" if filter is not None else None)
        )
        if not self._ChipStack.commissioningCompleteEvent.isSet():
            # Error 50 is a timeout
            return PyChipError(CHIP_ERROR_TIMEOUT)
        return self._ChipStack.commissioningEventRes

    def CommissionWithCode(self, setupPayload: str, nodeid: int) -> PyChipError:
        self.CheckIsActive()

        setupPayload = setupPayload.encode() + b'\0'

        # IP connection will run through full commissioning, so we need to wait
        # for the commissioning complete event, not just any callback.
        self.state = DCState.COMMISSIONING

        self._ChipStack.commissioningCompleteEvent.clear()

        self._ChipStack.CallAsync(
            lambda: self._dmLib.pychip_DeviceController_ConnectWithCode(
                self.devCtrl, setupPayload, nodeid)
        )
        if not self._ChipStack.commissioningCompleteEvent.isSet():
            # Error 50 is a timeout
            return PyChipError(CHIP_ERROR_TIMEOUT)
        return self._ChipStack.commissioningEventRes

    def CommissionIP(self, ipaddr: str, setupPinCode: int, nodeid: int) -> PyChipError:
        """ DEPRECATED, DO NOT USE! Use `CommissionOnNetwork` or `CommissionWithCode` """
        self.CheckIsActive()

        # IP connection will run through full commissioning, so we need to wait
        # for the commissioning complete event, not just any callback.
        self.state = DCState.COMMISSIONING

        self._ChipStack.commissioningCompleteEvent.clear()

        self._ChipStack.CallAsync(
            lambda: self._dmLib.pychip_DeviceController_ConnectIP(
                self.devCtrl, ipaddr.encode("utf-8"), setupPinCode, nodeid)
        )
        if not self._ChipStack.commissioningCompleteEvent.isSet():
            # Error 50 is a timeout
            return PyChipError(CHIP_ERROR_TIMEOUT)
        return self._ChipStack.commissioningEventRes

    def IssueNOCChain(self, csr: Clusters.OperationalCredentials.Commands.CSRResponse, nodeId: int):
        """Issue an NOC chain using the associated OperationalCredentialsDelegate.
        The NOC chain will be provided in TLV cert format."""
        self.CheckIsActive()

        return self._ChipStack.CallAsync(
            lambda: self._dmLib.pychip_DeviceController_IssueNOCChain(
                self.devCtrl, py_object(self), csr.NOCSRElements, len(csr.NOCSRElements), nodeId)
        )


class BareChipDeviceController(ChipDeviceControllerBase):
    ''' A bare device controller without AutoCommissioner support.
    '''

    def __init__(self, operationalKey: p256keypair.P256Keypair, noc: bytes,
                 icac: typing.Union[bytes, None], rcac: bytes, ipk: typing.Union[bytes, None], adminVendorId: int, name: str = None):
        '''Creates a controller without autocommissioner.

        The allocated controller uses the noc, icac, rcac and ipk instead of the default,
        random generated certificates / keys. Which is suitable for creating a controller
        for manually signing certificates for testing.

        Args:
            operationalKey: A P256Keypair object for the operational key of the controller.
            noc: The NOC for the controller, in bytes.
            icac: The optional ICAC for the controller.
            rcac: The RCAC for the controller.
            ipk: The optional IPK for the controller, when None is provided, the defaultIpk
                will be used.
            adminVendorId: The adminVendorId of the controller.
            name: The name of the controller, for debugging use only.
        '''
        super().__init__(name or f"ctrl(v/{adminVendorId})")

        devCtrl = c_void_p(None)

        # Device should hold a reference to the key to avoid it being GC-ed.
        self._externalKeyPair = operationalKey
        nativeKey = operationalKey.create_native_object()

        self._ChipStack.Call(
            lambda: self._dmLib.pychip_OpCreds_AllocateControllerForPythonCommissioningFLow(
                c_void_p(devCtrl), nativeKey, noc, len(noc), icac, len(icac) if icac else 0, rcac, len(rcac), ipk, len(ipk) if ipk else 0, adminVendorId, self._ChipStack.enableServerInteractions)
        ).raise_on_error()

        self._set_dev_ctrl(devCtrl)

        self._finish_init()<|MERGE_RESOLUTION|>--- conflicted
+++ resolved
@@ -779,10 +779,9 @@
             device.deviceProxy, upperLayerProcessingTimeoutMs))
         return res
 
-<<<<<<< HEAD
-    async def TestOnlySendCommandTimedRequestFlagWithNoTimedInvoke(self, nodeid: int, endpoint: int, payload: ClusterObjects.ClusterCommand, responseType=None):
-        '''
-        ONLY FOR TESTING - DO NOT USE FOR NORMAL OPERATION.
+    async def TestOnlySendCommandTimedRequestFlagWithNoTimedInvoke(self, nodeid: int, endpoint: int,
+                                                                   payload: ClusterObjects.ClusterCommand, responseType=None):
+        '''
 
         Please see SendCommand for description.
         '''
@@ -800,12 +799,10 @@
             ), payload).raise_on_error()
         return await future
 
-    async def SendCommand(self, nodeid: int, endpoint: int, payload: ClusterObjects.ClusterCommand, responseType=None, timedRequestTimeoutMs: typing.Union[None, int] = None, interactionTimeoutMs: typing.Union[None, int] = None, busyWaitMs: typing.Union[None, int] = None, suppressResponse: typing.Union[None, bool] = None):
-=======
     async def SendCommand(self, nodeid: int, endpoint: int, payload: ClusterObjects.ClusterCommand, responseType=None,
                           timedRequestTimeoutMs: typing.Union[None, int] = None,
-                          interactionTimeoutMs: typing.Union[None, int] = None, busyWaitMs: typing.Union[None, int] = None):
->>>>>>> c80c789d
+                          interactionTimeoutMs: typing.Union[None, int] = None, busyWaitMs: typing.Union[None, int] = None,
+                          suppressResponse: typing.Union[None, bool] = None):
         '''
         Send a cluster-object encapsulated command to a node and get returned a future that can be awaited upon to receive
         the response. If a valid responseType is passed in, that will be used to deserialize the object. If not,
@@ -826,12 +823,8 @@
                 EndpointId=endpoint,
                 ClusterId=payload.cluster_id,
                 CommandId=payload.command_id,
-<<<<<<< HEAD
-            ), payload, timedRequestTimeoutMs=timedRequestTimeoutMs, interactionTimeoutMs=interactionTimeoutMs, busyWaitMs=busyWaitMs, suppressResponse=suppressResponse).raise_on_error()
-=======
             ), payload, timedRequestTimeoutMs=timedRequestTimeoutMs,
-            interactionTimeoutMs=interactionTimeoutMs, busyWaitMs=busyWaitMs).raise_on_error()
->>>>>>> c80c789d
+            interactionTimeoutMs=interactionTimeoutMs, busyWaitMs=busyWaitMs, suppressResponse=suppressResponse).raise_on_error()
         return await future
 
     def SendGroupCommand(self, groupid: int, payload: ClusterObjects.ClusterCommand, busyWaitMs: typing.Union[None, int] = None):
