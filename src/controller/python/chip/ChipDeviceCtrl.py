--- conflicted
+++ resolved
@@ -377,8 +377,7 @@
             future.set_exception(self._ChipStack.ErrorToException(res))
         return await future
 
-<<<<<<< HEAD
-    def WriteAttribute(self, nodeid: int, attributes: typing.List[typing.Tuple[int, ClusterObjects.ClusterAttributeDescriptor]]):
+    async def WriteAttribute(self, nodeid: int, attributes: typing.List[typing.Tuple[int, ClusterObjects.ClusterAttributeDescriptor]]):
         '''
         Write a list of attributes on a target node.
 
@@ -388,9 +387,6 @@
         E.g
             (1, Clusters.TestCluster.Attributes.XYZAttribute('hello')) -- Write 'hello' to the XYZ attribute on the test cluster to endpoint 1
         '''
-=======
-    async def WriteAttribute(self, nodeid: int, attributes):
->>>>>>> ebadd33d
         eventLoop = asyncio.get_running_loop()
         future = eventLoop.create_future()
 
