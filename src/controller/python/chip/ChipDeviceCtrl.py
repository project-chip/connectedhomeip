#
#    Copyright (c) 2020-2022 Project CHIP Authors
#    Copyright (c) 2019-2020 Google, LLC.
#    Copyright (c) 2013-2018 Nest Labs, Inc.
#    All rights reserved.
#
#    Licensed under the Apache License, Version 2.0 (the "License");
#    you may not use this file except in compliance with the License.
#    You may obtain a copy of the License at
#
#        http://www.apache.org/licenses/LICENSE-2.0
#
#    Unless required by applicable law or agreed to in writing, software
#    distributed under the License is distributed on an "AS IS" BASIS,
#    WITHOUT WARRANTIES OR CONDITIONS OF ANY KIND, either express or implied.
#    See the License for the specific language governing permissions and
#    limitations under the License.
#

#
#    @file
#      Python interface for Chip Device Manager
#

"""Chip Device Controller interface
"""

# Needed to use types in type hints before they are fully defined.
from __future__ import absolute_import, annotations, print_function

import asyncio
import builtins
import copy
import ctypes
import enum
import json
import threading
import time
import typing
from ctypes import *
from dataclasses import dataclass

import dacite

from . import FabricAdmin
from . import clusters as Clusters
from . import discovery
from .ChipStack import *
from .clusters import Attribute as ClusterAttribute
from .clusters import ClusterObjects as ClusterObjects
from .clusters import Command as ClusterCommand
from .clusters import Objects as GeneratedObjects
from .clusters.CHIPClusters import *
from .crypto import p256keypair
from .exceptions import *
from .interaction_model import InteractionModelError
from .interaction_model import delegate as im
from .native import PyChipError

__all__ = ["ChipDeviceController", "CommissioningParameters"]

# Defined in $CHIP_ROOT/src/lib/core/CHIPError.h
CHIP_ERROR_TIMEOUT: int = 50

_DevicePairingDelegate_OnPairingCompleteFunct = CFUNCTYPE(None, PyChipError)
_DeviceUnpairingCompleteFunct = CFUNCTYPE(None, c_uint64, PyChipError)
_DevicePairingDelegate_OnCommissioningCompleteFunct = CFUNCTYPE(
    None, c_uint64, PyChipError)
_DevicePairingDelegate_OnOpenWindowCompleteFunct = CFUNCTYPE(
    None, c_uint64, c_uint32, c_char_p, c_char_p, PyChipError)
_DevicePairingDelegate_OnCommissioningStatusUpdateFunct = CFUNCTYPE(
    None, c_uint64, c_uint8, PyChipError)
# void (*)(Device *, CHIP_ERROR).
#
# CHIP_ERROR is actually signed, so using c_uint32 is weird, but everything
# else seems to do it.
_DeviceAvailableFunct = CFUNCTYPE(None, c_void_p, PyChipError)

_IssueNOCChainCallbackPythonCallbackFunct = CFUNCTYPE(
    None, py_object, PyChipError, c_void_p, c_size_t, c_void_p, c_size_t, c_void_p, c_size_t, c_void_p, c_size_t, c_uint64)

_ChipDeviceController_IterateDiscoveredCommissionableNodesFunct = CFUNCTYPE(None, c_char_p, c_size_t)


@dataclass
class CommissioningParameters:
    setupPinCode: int
    setupManualCode: str
    setupQRCode: str


@dataclass
class NOCChain:
    nocBytes: bytes
    icacBytes: bytes
    rcacBytes: bytes
    ipkBytes: bytes
    adminSubject: int


@_IssueNOCChainCallbackPythonCallbackFunct
def _IssueNOCChainCallbackPythonCallback(devCtrl, status: PyChipError, noc: c_void_p, nocLen: int, icac: c_void_p,
                                         icacLen: int, rcac: c_void_p, rcacLen: int, ipk: c_void_p, ipkLen: int, adminSubject: int):
    nocChain = NOCChain(None, None, None, None, 0)
    if status.is_success:
        nocBytes = None
        if nocLen > 0:
            nocBytes = string_at(noc, nocLen)[:]
        icacBytes = None
        if icacLen > 0:
            icacBytes = string_at(icac, icacLen)[:]
        rcacBytes = None
        if rcacLen > 0:
            rcacBytes = string_at(rcac, rcacLen)[:]
        ipkBytes = None
        if ipkLen > 0:
            ipkBytes = string_at(ipk, ipkLen)[:]
        nocChain = NOCChain(nocBytes, icacBytes, rcacBytes, ipkBytes, adminSubject)
    devCtrl.NOCChainCallback(nocChain)

# This is a fix for WEAV-429. Jay Logue recommends revisiting this at a later
# date to allow for truly multiple instances so this is temporary.


def _singleton(cls):
    instance = [None]

    def wrapper(*args, **kwargs):
        if instance[0] is None:
            instance[0] = cls(*args, **kwargs)
        return instance[0]

    return wrapper


class DCState(enum.IntEnum):
    NOT_INITIALIZED = 0
    IDLE = 1
    BLE_READY = 2
    RENDEZVOUS_ONGOING = 3
    RENDEZVOUS_CONNECTED = 4
    COMMISSIONING = 5


class CommissionableNode(discovery.CommissionableNode):
    def SetDeviceController(self, devCtrl: 'ChipDeviceController'):
        self._devCtrl = devCtrl

    def Commission(self, nodeId: int, setupPinCode: int) -> PyChipError:
        ''' Commission the device using the device controller discovered this device.

        nodeId: The nodeId commissioned to the device
        setupPinCode: The setup pin code of the device
        '''
        return self._devCtrl.CommissionOnNetwork(
            nodeId, setupPinCode, filterType=discovery.FilterType.INSTANCE_NAME, filter=self.instanceName)

    def __rich_repr__(self):
        yield "(To Be Commissioned By)", self._devCtrl.name

        for k in self.__dataclass_fields__.keys():
            if k in self.__dict__:
                yield k, self.__dict__[k]


class DeviceProxyWrapper():
    ''' Encapsulates a pointer to OperationalDeviceProxy on the c++ side that needs to be
        freed when DeviceProxyWrapper goes out of scope. There is a potential issue where
        if this is copied around that a double free will occure, but how this is used today
        that is not an issue that needs to be accounted for and it will become very apparent
        if that happens.
    '''

    def __init__(self, deviceProxy: ctypes.c_void_p, dmLib=None):
        self._deviceProxy = deviceProxy
        self._dmLib = dmLib

    def __del__(self):
        if (self._dmLib is not None and hasattr(builtins, 'chipStack') and builtins.chipStack is not None):
            # This destructor is called from any threading context, including on the Matter threading context.
            # So, we cannot call chipStack.Call or chipStack.CallAsync which waits for the posted work to
            # actually be executed. Instead, we just post/schedule the work and move on.
            builtins.chipStack.PostTaskOnChipThread(lambda: self._dmLib.pychip_FreeOperationalDeviceProxy(self._deviceProxy))

    @property
    def deviceProxy(self) -> ctypes.c_void_p:
        return self._deviceProxy

    @property
    def localSessionId(self) -> int:
        self._dmLib.pychip_GetLocalSessionId.argtypes = [ctypes.c_void_p, POINTER(ctypes.c_uint16)]
        self._dmLib.pychip_GetLocalSessionId.restype = PyChipError

        localSessionId = ctypes.c_uint16(0)

        builtins.chipStack.Call(
            lambda: self._dmLib.pychip_GetLocalSessionId(self._deviceProxy, pointer(localSessionId))
        ).raise_on_error()

        return localSessionId.value

    @property
    def numTotalSessions(self) -> int:
        self._dmLib.pychip_GetNumSessionsToPeer.argtypes = [ctypes.c_void_p, POINTER(ctypes.c_uint32)]
        self._dmLib.pychip_GetNumSessionsToPeer.restype = PyChipError

        numSessions = ctypes.c_uint32(0)

        builtins.chipStack.Call(
            lambda: self._dmLib.pychip_GetNumSessionsToPeer(self._deviceProxy, pointer(numSessions))
        ).raise_on_error()

        return numSessions.value

    @property
    def attestationChallenge(self) -> bytes:
        self._dmLib.pychip_GetAttestationChallenge.argtypes = (c_void_p, POINTER(c_uint8), POINTER(c_size_t))
        self._dmLib.pychip_GetAttestationChallenge.restype = PyChipError

        # this buffer is overly large, but we shall resize
        size = 64
        buf = ctypes.c_uint8(size)
        csize = ctypes.c_size_t(size)
        builtins.chipStack.Call(
            lambda: self._dmLib.pychip_GetAttestationChallenge(self._deviceProxy, buf, ctypes.byref(csize))
        ).raise_on_error()

        resize(buf, csize.value)

        return bytes(buf)


DiscoveryFilterType = discovery.FilterType


class ChipDeviceControllerBase():
    activeList = set()

    def __init__(self, name: str = ''):
        self.state = DCState.NOT_INITIALIZED
        self.devCtrl = None
        self._ChipStack = builtins.chipStack
        self._dmLib = None

        self._InitLib()

        devCtrl = c_void_p(None)

        self.devCtrl = devCtrl
        self.name = name

        self._Cluster = ChipClusters(builtins.chipStack)
        self._Cluster.InitLib(self._dmLib)

    def _set_dev_ctrl(self, devCtrl):
        def HandleCommissioningComplete(nodeid, err):
            if err.is_success:
                print("Commissioning complete")
            else:
                print("Failed to commission: {}".format(err))

            self.state = DCState.IDLE
            self._ChipStack.callbackRes = err
            self._ChipStack.commissioningEventRes = err
            if self._dmLib.pychip_TestCommissionerUsed():
                self._ChipStack.commissioningEventRes = self._dmLib.pychip_GetCompletionError()
            self._ChipStack.commissioningCompleteEvent.set()
            self._ChipStack.completeEvent.set()

        def HandleOpenWindowComplete(nodeid: int, setupPinCode: int, setupManualCode: str,
                                     setupQRCode: str, err: PyChipError) -> None:
            if err.is_success:
                print("Open Commissioning Window complete setting nodeid {} pincode to {}".format(nodeid, setupPinCode))
                self._ChipStack.openCommissioningWindowPincode[nodeid] = CommissioningParameters(
                    setupPinCode=setupPinCode, setupManualCode=setupManualCode.decode(), setupQRCode=setupQRCode.decode())
            else:
                print("Failed to open commissioning window: {}".format(err))

            self._ChipStack.callbackRes = err
            self._ChipStack.completeEvent.set()

        def HandleUnpairDeviceComplete(nodeid: int, err: PyChipError):
            if err.is_success:
                print("Succesfully unpaired device with nodeid {}".format(nodeid))
            else:
                print("Failed to unpair device: {}".format(err))

            self._ChipStack.callbackRes = err
            self._ChipStack.completeEvent.set()

        def HandlePASEEstablishmentComplete(err: PyChipError):
            if not err.is_success:
                print("Failed to establish secure session to device: {}".format(err))
                self._ChipStack.callbackRes = err.to_exception()
            else:
                print("Established secure session with Device")

            if self.state != DCState.COMMISSIONING:
                # During Commissioning, HandlePASEEstablishmentComplete will also be called,
                # in this case the async operation should be marked as finished by
                # HandleCommissioningComplete instead this function.
                self.state = DCState.IDLE
                self._ChipStack.completeEvent.set()
            else:
                # When commissioning, getting an error during key exhange
                # needs to unblock the entire commissioning flow.
                if not err.is_success:
                    HandleCommissioningComplete(0, err)

        self.devCtrl = devCtrl

        self.cbHandlePASEEstablishmentCompleteFunct = _DevicePairingDelegate_OnPairingCompleteFunct(
            HandlePASEEstablishmentComplete)
        self._dmLib.pychip_ScriptDevicePairingDelegate_SetKeyExchangeCallback(
            self.devCtrl, self.cbHandlePASEEstablishmentCompleteFunct)

        self.cbHandleCommissioningCompleteFunct = _DevicePairingDelegate_OnCommissioningCompleteFunct(
            HandleCommissioningComplete)
        self._dmLib.pychip_ScriptDevicePairingDelegate_SetCommissioningCompleteCallback(
            self.devCtrl, self.cbHandleCommissioningCompleteFunct)

        self.cbHandleOpenWindowCompleteFunct = _DevicePairingDelegate_OnOpenWindowCompleteFunct(
            HandleOpenWindowComplete)
        self._dmLib.pychip_ScriptDevicePairingDelegate_SetOpenWindowCompleteCallback(
            self.devCtrl, self.cbHandleOpenWindowCompleteFunct)

        self.cbHandleDeviceUnpairCompleteFunct = _DeviceUnpairingCompleteFunct(HandleUnpairDeviceComplete)

        self.state = DCState.IDLE
        self._isActive = True
        # Validate FabricID/NodeID followed from NOC Chain
        self._fabricId = self.GetFabricIdInternal()
        self._nodeId = self.GetNodeIdInternal()

    def _finish_init(self):
        self.state = DCState.IDLE
        self._isActive = True

        ChipDeviceController.activeList.add(self)

    @property
    def fabricAdmin(self) -> FabricAdmin.FabricAdmin:
        return self._fabricAdmin

    @property
    def nodeId(self) -> int:
        return self._nodeId

    @property
    def fabricId(self) -> int:
        return self._fabricId

    @property
    def name(self) -> str:
        return self._name

    @name.setter
    def name(self, new_name: str):
        self._name = new_name

    @property
    def isActive(self) -> bool:
        return self._isActive

    def Shutdown(self):
        ''' Shuts down this controller and reclaims any used resources, including the bound
            C++ constructor instance in the SDK.
        '''
        if (self._isActive):
            if self.devCtrl is not None:
                self._ChipStack.Call(
                    lambda: self._dmLib.pychip_DeviceController_DeleteDeviceController(
                        self.devCtrl)
                ).raise_on_error()
                self.devCtrl = None

            ChipDeviceController.activeList.remove(self)
            self._isActive = False

    def ShutdownAll():
        ''' Shut down all active controllers and reclaim any used resources.
        '''
        #
        # We want a shallow copy here since it would other create new instances
        # of the controllers in the list.
        #
        # We need a copy since we're going to walk through the list and shutdown
        # each controller, which in turn, will remove themselves from the active list.
        #
        # We cannot do that while iterating through the original list.
        #
        activeList = copy.copy(ChipDeviceController.activeList)

        for controller in activeList:
            controller.Shutdown()

        ChipDeviceController.activeList.clear()

    def CheckIsActive(self):
        if (not self._isActive):
            raise RuntimeError(
                "DeviceCtrl instance was already shutdown previously!")

    def __del__(self):
        self.Shutdown()

    def IsConnected(self):
        self.CheckIsActive()

        return self._ChipStack.Call(
            lambda: self._dmLib.pychip_DeviceController_IsConnected(
                self.devCtrl)
        )

    def ConnectBLE(self, discriminator, setupPinCode, nodeid) -> PyChipError:
        self.CheckIsActive()

        self._ChipStack.commissioningCompleteEvent.clear()

        self.state = DCState.COMMISSIONING
        self._ChipStack.CallAsync(
            lambda: self._dmLib.pychip_DeviceController_ConnectBLE(
                self.devCtrl, discriminator, setupPinCode, nodeid)
        ).raise_on_error()
        if not self._ChipStack.commissioningCompleteEvent.isSet():
            # Error 50 is a timeout
            return PyChipError(CHIP_ERROR_TIMEOUT)
        return self._ChipStack.commissioningEventRes

    def UnpairDevice(self, nodeid: int):
        self.CheckIsActive()

        return self._ChipStack.CallAsync(
            lambda: self._dmLib.pychip_DeviceController_UnpairDevice(
                self.devCtrl, nodeid, self.cbHandleDeviceUnpairCompleteFunct)
        ).raise_on_error()

    def CloseBLEConnection(self):
        self.CheckIsActive()

        self._ChipStack.Call(
            lambda: self._dmLib.pychip_DeviceCommissioner_CloseBleConnection(
                self.devCtrl)
        ).raise_on_error()

    def ExpireSessions(self, nodeid):
        """Close all sessions with `nodeid` (if any existed) so that sessions get re-established.

        This is needed to properly handle operations that invalidate a node's state, such as
        UpdateNOC.

        WARNING: ONLY CALL THIS IF YOU UNDERSTAND THE SIDE-EFFECTS
        """
        self.CheckIsActive()

        self._ChipStack.Call(lambda: self._dmLib.pychip_ExpireSessions(self.devCtrl, nodeid)).raise_on_error()

    # TODO: This needs to be called MarkSessionDefunct
    def CloseSession(self, nodeid):
        self.CheckIsActive()

        self._ChipStack.Call(
            lambda: self._dmLib.pychip_DeviceController_CloseSession(
                self.devCtrl, nodeid)
        ).raise_on_error()

    def EstablishPASESessionBLE(self, setupPinCode: int, discriminator: int, nodeid: int):
        self.CheckIsActive()

        self.state = DCState.RENDEZVOUS_ONGOING
        return self._ChipStack.CallAsync(
            lambda: self._dmLib.pychip_DeviceController_EstablishPASESessionBLE(
                self.devCtrl, setupPinCode, discriminator, nodeid)
        )

    def EstablishPASESessionIP(self, ipaddr: str, setupPinCode: int, nodeid: int):
        self.CheckIsActive()

        self.state = DCState.RENDEZVOUS_ONGOING
        return self._ChipStack.CallAsync(
            lambda: self._dmLib.pychip_DeviceController_EstablishPASESessionIP(
                self.devCtrl, ipaddr.encode("utf-8"), setupPinCode, nodeid)
        )

    def GetTestCommissionerUsed(self):
        return self._ChipStack.Call(
            lambda: self._dmLib.pychip_TestCommissionerUsed()
        )

    def ResetTestCommissioner(self):
        self._dmLib.pychip_ResetCommissioningTests()

    def SetTestCommissionerSimulateFailureOnStage(self, stage: int):
        return self._dmLib.pychip_SetTestCommissionerSimulateFailureOnStage(
            stage)

    def SetTestCommissionerSimulateFailureOnReport(self, stage: int):
        return self._dmLib.pychip_SetTestCommissionerSimulateFailureOnReport(
            stage)

    def SetTestCommissionerPrematureCompleteAfter(self, stage: int):
        return self._dmLib.pychip_SetTestCommissionerPrematureCompleteAfter(
            stage)

    def CheckTestCommissionerCallbacks(self):
        return self._ChipStack.Call(
            lambda: self._dmLib.pychip_TestCommissioningCallbacks()
        )

    def CheckTestCommissionerPaseConnection(self, nodeid):
        return self._dmLib.pychip_TestPaseConnection(nodeid)

    def NOCChainCallback(self, nocChain):
        self._ChipStack.callbackRes = nocChain
        self._ChipStack.completeEvent.set()
        return

    def ResolveNode(self, nodeid):
        self.CheckIsActive()

        self.GetConnectedDeviceSync(nodeid, allowPASE=False)

    def GetAddressAndPort(self, nodeid):
        self.CheckIsActive()

        address = create_string_buffer(64)
        port = c_uint16(0)

        # Intentially return None instead of raising exceptions on error
        error = self._ChipStack.Call(
            lambda: self._dmLib.pychip_DeviceController_GetAddressAndPort(
                self.devCtrl, nodeid, address, 64, pointer(port))
        )

        return (address.value.decode(), port.value) if error == 0 else None

    def DiscoverCommissionableNodes(self, filterType: discovery.FilterType = discovery.FilterType.NONE, filter: typing.Any = None,
                                    stopOnFirst: bool = False, timeoutSecond: int = 5) -> typing.Union[None, CommissionableNode, typing.List[CommissionableNode]]:
        ''' Discover commissionable nodes via DNS-SD with specified filters.
            Supported filters are:

                discovery.FilterType.NONE
                discovery.FilterType.SHORT_DISCRIMINATOR
                discovery.FilterType.LONG_DISCRIMINATOR
                discovery.FilterType.VENDOR_ID
                discovery.FilterType.DEVICE_TYPE
                discovery.FilterType.COMMISSIONING_MODE
                discovery.FilterType.INSTANCE_NAME
                discovery.FilterType.COMMISSIONER
                discovery.FilterType.COMPRESSED_FABRIC_ID

            This function will always return a list of CommissionableDevice. When stopOnFirst is set, this function will return when at least one device is discovered or on timeout.
        '''
        self.CheckIsActive()

        if isinstance(filter, int):
            filter = str(filter)

        self._ChipStack.Call(
            lambda: self._dmLib.pychip_DeviceController_DiscoverCommissionableNodes(
                self.devCtrl, int(filterType), str(filter).encode("utf-8") + b"\x00")).raise_on_error()

        if timeoutSecond != 0:
            if stopOnFirst:
                target = time.time() + timeoutSecond
                while time.time() < target:
                    if self._ChipStack.Call(
                            lambda: self._dmLib.pychip_DeviceController_HasDiscoveredCommissionableNode(self.devCtrl)):
                        break
                    time.sleep(0.1)
            else:
                time.sleep(timeoutSecond)

        return self.GetDiscoveredDevices()

    def DiscoverCommissionableNodesLongDiscriminator(self, long_discriminator):
        ''' Deprecated, use DiscoverCommissionableNodes
        '''
        self.CheckIsActive()

        self._ChipStack.Call(
            lambda: self._dmLib.pychip_DeviceController_DiscoverCommissionableNodesLongDiscriminator(
                self.devCtrl, long_discriminator)
        ).raise_on_error()

    def DiscoverCommissionableNodesShortDiscriminator(self, short_discriminator):
        ''' Deprecated, use DiscoverCommissionableNodes
        '''
        self.CheckIsActive()

        self._ChipStack.Call(
            lambda: self._dmLib.pychip_DeviceController_DiscoverCommissionableNodesShortDiscriminator(
                self.devCtrl, short_discriminator)
        ).raise_on_error()

    def DiscoverCommissionableNodesVendor(self, vendor):
        ''' Deprecated, use DiscoverCommissionableNodes
        '''
        self.CheckIsActive()

        self._ChipStack.Call(
            lambda: self._dmLib.pychip_DeviceController_DiscoverCommissionableNodesVendor(
                self.devCtrl, vendor)
        ).raise_on_error()

    def DiscoverCommissionableNodesDeviceType(self, device_type):
        ''' Deprecated, use DiscoverCommissionableNodes
        '''
        self.CheckIsActive()

        self._ChipStack.Call(
            lambda: self._dmLib.pychip_DeviceController_DiscoverCommissionableNodesDeviceType(
                self.devCtrl, device_type)
        ).raise_on_error()

    def DiscoverCommissionableNodesCommissioningEnabled(self):
        ''' Deprecated, use DiscoverCommissionableNodes
        '''
        self.CheckIsActive()

        self._ChipStack.Call(
            lambda: self._dmLib.pychip_DeviceController_DiscoverCommissionableNodesCommissioningEnabled(
                self.devCtrl)
        ).raise_on_error()

    def PrintDiscoveredDevices(self):
        ''' Deprecated, use GetCommissionableNodes
        '''
        self.CheckIsActive()

        self._ChipStack.Call(
            lambda: self._dmLib.pychip_DeviceController_PrintDiscoveredDevices(
                self.devCtrl)
        )

    def GetDiscoveredDevices(self):
        def GetDevices(devCtrl):
            devices = []

            @_ChipDeviceController_IterateDiscoveredCommissionableNodesFunct
            def HandleDevice(deviceJson, deviceJsonLen):
                jsonStr = ctypes.string_at(deviceJson, deviceJsonLen).decode("utf-8")
                device = dacite.from_dict(data_class=CommissionableNode, data=json.loads(jsonStr))
                device.SetDeviceController(devCtrl)
                devices.append(device)

            self._dmLib.pychip_DeviceController_IterateDiscoveredCommissionableNodes(devCtrl.devCtrl, HandleDevice)
            return devices

        return self._ChipStack.Call(lambda: GetDevices(self))

    def GetIPForDiscoveredDevice(self, idx, addrStr, length):
        self.CheckIsActive()

        return self._ChipStack.Call(
            lambda: self._dmLib.pychip_DeviceController_GetIPForDiscoveredDevice(
                self.devCtrl, idx, addrStr, length)
        )

    def DiscoverAllCommissioning(self):
        ''' Deprecated, use DiscoverCommissionableNodes
        '''
        self.CheckIsActive()

        self._ChipStack.Call(
            lambda: self._dmLib.pychip_DeviceController_DiscoverAllCommissionableNodes(
                self.devCtrl)
        ).raise_on_error()

    def OpenCommissioningWindow(self, nodeid: int, timeout: int, iteration: int,
                                discriminator: int, option: int) -> CommissioningParameters:
        self.CheckIsActive()
        self._ChipStack.CallAsync(
            lambda: self._dmLib.pychip_DeviceController_OpenCommissioningWindow(
                self.devCtrl, nodeid, timeout, iteration, discriminator, option)
        ).raise_on_error()
        self._ChipStack.callbackRes.raise_on_error()
        return self._ChipStack.openCommissioningWindowPincode[nodeid]

    def GetCompressedFabricId(self):
        self.CheckIsActive()

        fabricid = c_uint64(0)

        self._ChipStack.Call(
            lambda: self._dmLib.pychip_DeviceController_GetCompressedFabricId(
                self.devCtrl, pointer(fabricid))
        ).raise_on_error()

        return fabricid.value

    def GetFabricIdInternal(self):
        """Get the fabric ID from the object. Only used to validate cached value from property."""
        self.CheckIsActive()

        fabricid = c_uint64(0)

        self._ChipStack.Call(
            lambda: self._dmLib.pychip_DeviceController_GetFabricId(
                self.devCtrl, pointer(fabricid))
        ).raise_on_error()

        return fabricid.value

    def GetNodeIdInternal(self) -> int:
        """Get the node ID from the object. Only used to validate cached value from property."""
        self.CheckIsActive()

        nodeid = c_uint64(0)

        self._ChipStack.Call(
            lambda: self._dmLib.pychip_DeviceController_GetNodeId(
                self.devCtrl, pointer(nodeid))
        ).raise_on_error()

        return nodeid.value

    def GetClusterHandler(self):
        self.CheckIsActive()

        return self._Cluster

    def GetConnectedDeviceSync(self, nodeid, allowPASE=True, timeoutMs: int = None):
        ''' Returns DeviceProxyWrapper upon success.'''
        self.CheckIsActive()

        returnDevice = c_void_p(None)
        returnErr = None
        deviceAvailableCV = threading.Condition()

        @_DeviceAvailableFunct
        def DeviceAvailableCallback(device, err):
            nonlocal returnDevice
            nonlocal returnErr
            nonlocal deviceAvailableCV
            with deviceAvailableCV:
                returnDevice = c_void_p(device)
                returnErr = err
                deviceAvailableCV.notify_all()

        if allowPASE:
            res = self._ChipStack.Call(lambda: self._dmLib.pychip_GetDeviceBeingCommissioned(
                self.devCtrl, nodeid, byref(returnDevice)), timeoutMs)
            if res.is_success:
                print('Using PASE connection')
                return DeviceProxyWrapper(returnDevice)

        self._ChipStack.Call(lambda: self._dmLib.pychip_GetConnectedDeviceByNodeId(
            self.devCtrl, nodeid, DeviceAvailableCallback), timeoutMs).raise_on_error()

        # The callback might have been received synchronously (during self._ChipStack.Call()).
        # Check if the device is already set before waiting for the callback.
        if returnDevice.value is None:
            with deviceAvailableCV:
                timeout = None
                if (timeoutMs):
                    timeout = float(timeoutMs) / 1000

                ret = deviceAvailableCV.wait(timeout)
                if ret is False:
                    raise TimeoutError("Timed out waiting for DNS-SD resolution")

        if returnDevice.value is None:
            returnErr.raise_on_error()

        return DeviceProxyWrapper(returnDevice, self._dmLib)

    def ComputeRoundTripTimeout(self, nodeid, upperLayerProcessingTimeoutMs: int = 0):
        ''' Returns a computed timeout value based on the round-trip time it takes for the peer at the other end of the session to
            receive a message, process it and send it back. This is computed based on the session type, the type of transport, sleepy
            characteristics of the target and a caller-provided value for the time it takes to process a message at the upper layer on
            the target For group sessions.

            This will result in a session being established if one wasn't already.
        '''
        device = self.GetConnectedDeviceSync(nodeid)
        res = self._ChipStack.Call(lambda: self._dmLib.pychip_DeviceProxy_ComputeRoundTripTimeout(
            device.deviceProxy, upperLayerProcessingTimeoutMs))
        return res

    async def SendCommand(self, nodeid: int, endpoint: int, payload: ClusterObjects.ClusterCommand, responseType=None, timedRequestTimeoutMs: typing.Union[None, int] = None, interactionTimeoutMs: typing.Union[None, int] = None, busyWaitMs: typing.Union[None, int] = None):
        '''
        Send a cluster-object encapsulated command to a node and get returned a future that can be awaited upon to receive the response.
        If a valid responseType is passed in, that will be used to deserialize the object. If not, the type will be automatically deduced
        from the metadata received over the wire.

        timedWriteTimeoutMs: Timeout for a timed invoke request. Omit or set to 'None' to indicate a non-timed request.
        interactionTimeoutMs: Overall timeout for the interaction. Omit or set to 'None' to have the SDK automatically compute the right
                              timeout value based on transport characteristics as well as the responsiveness of the target.
        '''
        self.CheckIsActive()

        eventLoop = asyncio.get_running_loop()
        future = eventLoop.create_future()

        device = self.GetConnectedDeviceSync(nodeid, timeoutMs=interactionTimeoutMs)
        ClusterCommand.SendCommand(
            future, eventLoop, responseType, device.deviceProxy, ClusterCommand.CommandPath(
                EndpointId=endpoint,
                ClusterId=payload.cluster_id,
                CommandId=payload.command_id,
            ), payload, timedRequestTimeoutMs=timedRequestTimeoutMs, interactionTimeoutMs=interactionTimeoutMs, busyWaitMs=busyWaitMs).raise_on_error()
        return await future

    def SendGroupCommand(self, groupid: int, payload: ClusterObjects.ClusterCommand, busyWaitMs: typing.Union[None, int] = None):
        '''
        Send a group cluster-object encapsulated command to a group_id and get returned a future that can be awaited upon to get confirmation command was sent.
        '''
        self.CheckIsActive()

        ClusterCommand.SendGroupCommand(
            groupid, self.devCtrl, payload, busyWaitMs=busyWaitMs).raise_on_error()

        # None is the expected return for sending group commands.
        return None

    async def WriteAttribute(self, nodeid: int, attributes: typing.List[typing.Tuple[int, ClusterObjects.ClusterAttributeDescriptor, int]], timedRequestTimeoutMs: typing.Union[None, int] = None, interactionTimeoutMs: typing.Union[None, int] = None, busyWaitMs: typing.Union[None, int] = None):
        '''
        Write a list of attributes on a target node.

        nodeId: Target's Node ID
        timedWriteTimeoutMs: Timeout for a timed write request. Omit or set to 'None' to indicate a non-timed request.
        attributes: A list of tuples of type (endpoint, cluster-object):
        interactionTimeoutMs: Overall timeout for the interaction. Omit or set to 'None' to have the SDK automatically compute the right
                              timeout value based on transport characteristics as well as the responsiveness of the target.

        E.g
            (1, Clusters.UnitTesting.Attributes.XYZAttribute('hello')) -- Write 'hello' to the XYZ attribute on the test cluster to endpoint 1
        '''
        self.CheckIsActive()

        eventLoop = asyncio.get_running_loop()
        future = eventLoop.create_future()

        device = self.GetConnectedDeviceSync(nodeid, timeoutMs=interactionTimeoutMs)

        attrs = []
        for v in attributes:
            if len(v) == 2:
                attrs.append(ClusterAttribute.AttributeWriteRequest(
                    v[0], v[1], 0, 0, v[1].value))
            else:
                attrs.append(ClusterAttribute.AttributeWriteRequest(
                    v[0], v[1], v[2], 1, v[1].value))

        ClusterAttribute.WriteAttributes(
            future, eventLoop, device.deviceProxy, attrs, timedRequestTimeoutMs=timedRequestTimeoutMs, interactionTimeoutMs=interactionTimeoutMs, busyWaitMs=busyWaitMs).raise_on_error()
        return await future

    def WriteGroupAttribute(
            self, groupid: int, attributes: typing.List[typing.Tuple[ClusterObjects.ClusterAttributeDescriptor, int]], busyWaitMs: typing.Union[None, int] = None):
        '''
        Write a list of attributes on a target group.

        groupid: Group ID to send write attribute to.
        attributes: A list of tuples of type (cluster-object, data-version). The data-version can be omitted.

        E.g
            (Clusters.UnitTesting.Attributes.XYZAttribute('hello'), 1) -- Group Write 'hello' with data version 1
        '''
        self.CheckIsActive()

        attrs = []
        invalid_endpoint = 0xFFFF
        for v in attributes:
            if len(v) == 2:
                attrs.append(ClusterAttribute.AttributeWriteRequest(
                    invalid_endpoint, v[0], v[1], 1, v[0].value))
            else:
                attrs.append(ClusterAttribute.AttributeWriteRequest(
                    invalid_endpoint, v[0], 0, 0, v[0].value))

        ClusterAttribute.WriteGroupAttributes(
            groupid, self.devCtrl, attrs, busyWaitMs=busyWaitMs).raise_on_error()

        # An empty list is the expected return for sending group write attribute.
        return []

    def _parseAttributePathTuple(self, pathTuple: typing.Union[
        None,  # Empty tuple, all wildcard
        typing.Tuple[int],  # Endpoint
        # Wildcard endpoint, Cluster id present
        typing.Tuple[typing.Type[ClusterObjects.Cluster]],
        # Wildcard endpoint, Cluster + Attribute present
        typing.Tuple[typing.Type[ClusterObjects.ClusterAttributeDescriptor]],
        # Wildcard attribute id
        typing.Tuple[int, typing.Type[ClusterObjects.Cluster]],
        # Concrete path
        typing.Tuple[int, typing.Type[ClusterObjects.ClusterAttributeDescriptor]]
    ]):
        endpoint = None
        cluster = None
        attribute = None

        if pathTuple == ('*') or pathTuple == ():
            # Wildcard
            pass
        elif not isinstance(pathTuple, tuple):
            if isinstance(pathTuple, int):
                endpoint = pathTuple
            elif issubclass(pathTuple, ClusterObjects.Cluster):
                cluster = pathTuple
            elif issubclass(pathTuple, ClusterObjects.ClusterAttributeDescriptor):
                attribute = pathTuple
            else:
                raise ValueError("Unsupported Attribute Path")
        else:
            # endpoint + (cluster) attribute / endpoint + cluster
            endpoint = pathTuple[0]
            if issubclass(pathTuple[1], ClusterObjects.Cluster):
                cluster = pathTuple[1]
            elif issubclass(pathTuple[1], ClusterAttribute.ClusterAttributeDescriptor):
                attribute = pathTuple[1]
            else:
                raise ValueError("Unsupported Attribute Path")
        return ClusterAttribute.AttributePath(
            EndpointId=endpoint, Cluster=cluster, Attribute=attribute)

    def _parseDataVersionFilterTuple(self, pathTuple: typing.List[typing.Tuple[int, typing.Type[ClusterObjects.Cluster], int]]):
        endpoint = None
        cluster = None

        # endpoint + (cluster) attribute / endpoint + cluster
        endpoint = pathTuple[0]
        if issubclass(pathTuple[1], ClusterObjects.Cluster):
            cluster = pathTuple[1]
        else:
            raise ValueError("Unsupported Cluster Path")
        dataVersion = pathTuple[2]
        return ClusterAttribute.DataVersionFilter(
            EndpointId=endpoint, Cluster=cluster, DataVersion=dataVersion)

    def _parseEventPathTuple(self, pathTuple: typing.Union[
        None,  # Empty tuple, all wildcard
        typing.Tuple[str, int],  # all wildcard with urgency set
        typing.Tuple[int, int],  # Endpoint,
        # Wildcard endpoint, Cluster id present
        typing.Tuple[typing.Type[ClusterObjects.Cluster], int],
        # Wildcard endpoint, Cluster + Event present
        typing.Tuple[typing.Type[ClusterObjects.ClusterEvent], int],
        # Wildcard event id
        typing.Tuple[int, typing.Type[ClusterObjects.Cluster], int],
        # Concrete path
        typing.Tuple[int,
                     typing.Type[ClusterObjects.ClusterEvent], int]
    ]):
        endpoint = None
        cluster = None
        event = None
        urgent = False
        if pathTuple in [('*'), ()]:
            # Wildcard
            pass
        elif not isinstance(pathTuple, tuple):
            print(type(pathTuple))
            if isinstance(pathTuple, int):
                endpoint = pathTuple
            elif issubclass(pathTuple, ClusterObjects.Cluster):
                cluster = pathTuple
            elif issubclass(pathTuple, ClusterObjects.ClusterEvent):
                event = pathTuple
            else:
                raise ValueError("Unsupported Event Path")
        else:
            if pathTuple[0] == '*':
                urgent = pathTuple[-1]
                pass
            else:
                # endpoint + (cluster) event / endpoint + cluster
                endpoint = pathTuple[0]
                if issubclass(pathTuple[1], ClusterObjects.Cluster):
                    cluster = pathTuple[1]
                elif issubclass(pathTuple[1], ClusterAttribute.ClusterEvent):
                    event = pathTuple[1]
                else:
                    raise ValueError("Unsupported Attribute Path")
                urgent = pathTuple[-1]
        return ClusterAttribute.EventPath(
            EndpointId=endpoint, Cluster=cluster, Event=event, Urgent=urgent)

    async def Read(self, nodeid: int, attributes: typing.List[typing.Union[
        None,  # Empty tuple, all wildcard
        typing.Tuple[int],  # Endpoint
        # Wildcard endpoint, Cluster id present
        typing.Tuple[typing.Type[ClusterObjects.Cluster]],
        # Wildcard endpoint, Cluster + Attribute present
        typing.Tuple[typing.Type[ClusterObjects.ClusterAttributeDescriptor]],
        # Wildcard attribute id
        typing.Tuple[int, typing.Type[ClusterObjects.Cluster]],
        # Concrete path
        typing.Tuple[int, typing.Type[ClusterObjects.ClusterAttributeDescriptor]]
    ]] = None, dataVersionFilters: typing.List[typing.Tuple[int, typing.Type[ClusterObjects.Cluster], int]] = None, events: typing.List[typing.Union[
        None,  # Empty tuple, all wildcard
        typing.Tuple[str, int],  # all wildcard with urgency set
        typing.Tuple[int, int],  # Endpoint,
        # Wildcard endpoint, Cluster id present
        typing.Tuple[typing.Type[ClusterObjects.Cluster], int],
        # Wildcard endpoint, Cluster + Event present
        typing.Tuple[typing.Type[ClusterObjects.ClusterEvent], int],
        # Wildcard event id
        typing.Tuple[int, typing.Type[ClusterObjects.Cluster], int],
        # Concrete path
        typing.Tuple[int,
                     typing.Type[ClusterObjects.ClusterEvent], int]
    ]] = None,
            eventNumberFilter: typing.Optional[int] = None, returnClusterObject: bool = False, reportInterval: typing.Tuple[int, int] = None, fabricFiltered: bool = True, keepSubscriptions: bool = False):
        '''
        Read a list of attributes and/or events from a target node

        nodeId: Target's Node ID
        attributes: A list of tuples of varying types depending on the type of read being requested:
            (endpoint, Clusters.ClusterA.AttributeA):   Endpoint = specific,    Cluster = specific,   Attribute = specific
            (endpoint, Clusters.ClusterA):              Endpoint = specific,    Cluster = specific,   Attribute = *
            (Clusters.ClusterA.AttributeA):             Endpoint = *,           Cluster = specific,   Attribute = specific
            endpoint:                                   Endpoint = specific,    Cluster = *,          Attribute = *
            Clusters.ClusterA:                          Endpoint = *,           Cluster = specific,   Attribute = *
            '*' or ():                                  Endpoint = *,           Cluster = *,          Attribute = *

            The cluster and attributes specified above are to be selected from the generated cluster objects.

            e.g.
                ReadAttribute(1, [ 1 ] ) -- case 4 above.
                ReadAttribute(1, [ Clusters.BasicInformation ] ) -- case 5 above.
                ReadAttribute(1, [ (1, Clusters.BasicInformation.Attributes.Location ] ) -- case 1 above.

        dataVersionFilters: A list of tuples of (endpoint, cluster, data version).

        events: A list of tuples of varying types depending on the type of read being requested:
            (endpoint, Clusters.ClusterA.EventA, urgent):       Endpoint = specific,    Cluster = specific,   Event = specific, Urgent = True/False
            (endpoint, Clusters.ClusterA, urgent):              Endpoint = specific,    Cluster = specific,   Event = *, Urgent = True/False
            (Clusters.ClusterA.EventA, urgent):                 Endpoint = *,           Cluster = specific,   Event = specific, Urgent = True/False
            endpoint:                                   Endpoint = specific,    Cluster = *,          Event = *, Urgent = True/False
            Clusters.ClusterA:                          Endpoint = *,           Cluster = specific,   Event = *, Urgent = True/False
            '*' or ():                                  Endpoint = *,           Cluster = *,          Event = *, Urgent = True/False

        eventNumberFilter: Optional minimum event number filter.

        returnClusterObject: This returns the data as consolidated cluster objects, with all attributes for a cluster inside
                             a single cluster-wide cluster object.

        reportInterval: A tuple of two int-s for (MinIntervalFloor, MaxIntervalCeiling). Used by establishing subscriptions.
            When not provided, a read request will be sent.
        '''
        self.CheckIsActive()

        eventLoop = asyncio.get_running_loop()
        future = eventLoop.create_future()

        device = self.GetConnectedDeviceSync(nodeid)
        attributePaths = [self._parseAttributePathTuple(
            v) for v in attributes] if attributes else None
        clusterDataVersionFilters = [self._parseDataVersionFilterTuple(
            v) for v in dataVersionFilters] if dataVersionFilters else None
        eventPaths = [self._parseEventPathTuple(
            v) for v in events] if events else None

        ClusterAttribute.Read(future=future, eventLoop=eventLoop, device=device.deviceProxy, devCtrl=self, attributes=attributePaths, dataVersionFilters=clusterDataVersionFilters, events=eventPaths, eventNumberFilter=eventNumberFilter, returnClusterObject=returnClusterObject,
                              subscriptionParameters=ClusterAttribute.SubscriptionParameters(reportInterval[0], reportInterval[1]) if reportInterval else None, fabricFiltered=fabricFiltered, keepSubscriptions=keepSubscriptions).raise_on_error()
        return await future

    async def ReadAttribute(self, nodeid: int, attributes: typing.List[typing.Union[
        None,  # Empty tuple, all wildcard
        typing.Tuple[int],  # Endpoint
        # Wildcard endpoint, Cluster id present
        typing.Tuple[typing.Type[ClusterObjects.Cluster]],
        # Wildcard endpoint, Cluster + Attribute present
        typing.Tuple[typing.Type[ClusterObjects.ClusterAttributeDescriptor]],
        # Wildcard attribute id
        typing.Tuple[int, typing.Type[ClusterObjects.Cluster]],
        # Concrete path
        typing.Tuple[int, typing.Type[ClusterObjects.ClusterAttributeDescriptor]]
    ]], dataVersionFilters: typing.List[typing.Tuple[int, typing.Type[ClusterObjects.Cluster], int]] = None, returnClusterObject: bool = False, reportInterval: typing.Tuple[int, int] = None, fabricFiltered: bool = True, keepSubscriptions: bool = False):
        '''
        Read a list of attributes from a target node, this is a wrapper of DeviceController.Read()

        nodeId: Target's Node ID
        attributes: A list of tuples of varying types depending on the type of read being requested:
            (endpoint, Clusters.ClusterA.AttributeA):   Endpoint = specific,    Cluster = specific,   Attribute = specific
            (endpoint, Clusters.ClusterA):              Endpoint = specific,    Cluster = specific,   Attribute = *
            (Clusters.ClusterA.AttributeA):             Endpoint = *,           Cluster = specific,   Attribute = specific
            endpoint:                                   Endpoint = specific,    Cluster = *,          Attribute = *
            Clusters.ClusterA:                          Endpoint = *,           Cluster = specific,   Attribute = *
            '*' or ():                                  Endpoint = *,           Cluster = *,          Attribute = *

            The cluster and attributes specified above are to be selected from the generated cluster objects.

            e.g.
                ReadAttribute(1, [ 1 ] ) -- case 4 above.
                ReadAttribute(1, [ Clusters.BasicInformation ] ) -- case 5 above.
                ReadAttribute(1, [ (1, Clusters.BasicInformation.Attributes.Location ] ) -- case 1 above.

        returnClusterObject: This returns the data as consolidated cluster objects, with all attributes for a cluster inside
                             a single cluster-wide cluster object.

        reportInterval: A tuple of two int-s for (MinIntervalFloor, MaxIntervalCeiling). Used by establishing subscriptions.
            When not provided, a read request will be sent.
        '''
        res = await self.Read(nodeid, attributes=attributes, dataVersionFilters=dataVersionFilters, returnClusterObject=returnClusterObject, reportInterval=reportInterval, fabricFiltered=fabricFiltered, keepSubscriptions=keepSubscriptions)
        if isinstance(res, ClusterAttribute.SubscriptionTransaction):
            return res
        else:
            return res.attributes

    async def ReadEvent(self, nodeid: int, events: typing.List[typing.Union[
        None,  # Empty tuple, all wildcard
        typing.Tuple[str, int],  # all wildcard with urgency set
        typing.Tuple[int, int],  # Endpoint,
        # Wildcard endpoint, Cluster id present
        typing.Tuple[typing.Type[ClusterObjects.Cluster], int],
        # Wildcard endpoint, Cluster + Event present
        typing.Tuple[typing.Type[ClusterObjects.ClusterEvent], int],
        # Wildcard event id
        typing.Tuple[int, typing.Type[ClusterObjects.Cluster], int],
        # Concrete path
        typing.Tuple[int, typing.Type[ClusterObjects.ClusterEvent], int]
    ]], eventNumberFilter: typing.Optional[int] = None, fabricFiltered: bool = True, reportInterval: typing.Tuple[int, int] = None, keepSubscriptions: bool = False):
        '''
        Read a list of events from a target node, this is a wrapper of DeviceController.Read()

        nodeId: Target's Node ID
        events: A list of tuples of varying types depending on the type of read being requested:
            (endpoint, Clusters.ClusterA.EventA, urgent):       Endpoint = specific,    Cluster = specific,   Event = specific, Urgent = True/False
            (endpoint, Clusters.ClusterA, urgent):              Endpoint = specific,    Cluster = specific,   Event = *, Urgent = True/False
            (Clusters.ClusterA.EventA, urgent):                 Endpoint = *,           Cluster = specific,   Event = specific, Urgent = True/False
            endpoint:                                   Endpoint = specific,    Cluster = *,          Event = *, Urgent = True/False
            Clusters.ClusterA:                          Endpoint = *,           Cluster = specific,   Event = *, Urgent = True/False
            '*' or ():                                  Endpoint = *,           Cluster = *,          Event = *, Urgent = True/False

        The cluster and events specified above are to be selected from the generated cluster objects.

        e.g.
            ReadEvent(1, [ 1 ] ) -- case 4 above.
            ReadEvent(1, [ Clusters.BasicInformation ] ) -- case 5 above.
            ReadEvent(1, [ (1, Clusters.BasicInformation.Events.Location ] ) -- case 1 above.

        eventNumberFilter: Optional minimum event number filter.
        reportInterval: A tuple of two int-s for (MinIntervalFloor, MaxIntervalCeiling). Used by establishing subscriptions.
            When not provided, a read request will be sent.
        '''
        res = await self.Read(nodeid=nodeid, events=events, eventNumberFilter=eventNumberFilter, fabricFiltered=fabricFiltered, reportInterval=reportInterval, keepSubscriptions=keepSubscriptions)
        if isinstance(res, ClusterAttribute.SubscriptionTransaction):
            return res
        else:
            return res.events

    def ZCLSend(self, cluster, command, nodeid, endpoint, groupid, args, blocking=False):
        self.CheckIsActive()

        req = None
        try:
            req = eval(
                f"GeneratedObjects.{cluster}.Commands.{command}")(**args)
        except BaseException:
            raise UnknownCommand(cluster, command)
        try:
            res = asyncio.run(self.SendCommand(nodeid, endpoint, req))
            print(f"CommandResponse {res}")
            return (0, res)
        except InteractionModelError as ex:
            return (int(ex.status), None)

    def ZCLReadAttribute(self, cluster, attribute, nodeid, endpoint, groupid, blocking=True):
        self.CheckIsActive()

        req = None
        clusterType = eval(f"GeneratedObjects.{cluster}")

        try:
            attributeType = eval(
                f"GeneratedObjects.{cluster}.Attributes.{attribute}")
        except BaseException:
            raise UnknownAttribute(cluster, attribute)

        result = asyncio.run(self.ReadAttribute(
            nodeid, [(endpoint, attributeType)]))
        path = ClusterAttribute.AttributePath(
            EndpointId=endpoint, Attribute=attributeType)
        return im.AttributeReadResult(path=im.AttributePath(nodeId=nodeid, endpointId=path.EndpointId, clusterId=path.ClusterId, attributeId=path.AttributeId),
                                      status=0, value=result[endpoint][clusterType][attributeType], dataVersion=result[endpoint][clusterType][ClusterAttribute.DataVersion])

    def ZCLWriteAttribute(self, cluster: str, attribute: str, nodeid, endpoint, groupid, value, dataVersion=0, blocking=True):
        req = None
        try:
            req = eval(
                f"GeneratedObjects.{cluster}.Attributes.{attribute}")(value)
        except BaseException:
            raise UnknownAttribute(cluster, attribute)

        return asyncio.run(self.WriteAttribute(nodeid, [(endpoint, req, dataVersion)]))

    def ZCLSubscribeAttribute(self, cluster, attribute, nodeid, endpoint, minInterval, maxInterval, blocking=True):
        self.CheckIsActive()

        req = None
        try:
            req = eval(f"GeneratedObjects.{cluster}.Attributes.{attribute}")
        except BaseException:
            raise UnknownAttribute(cluster, attribute)
        return asyncio.run(self.ReadAttribute(nodeid, [(endpoint, req)], None, False, reportInterval=(minInterval, maxInterval)))

    def ZCLCommandList(self):
        self.CheckIsActive()
        return self._Cluster.ListClusterCommands()

    def ZCLAttributeList(self):
        self.CheckIsActive()

        return self._Cluster.ListClusterAttributes()

    def SetLogFilter(self, category):
        self.CheckIsActive()

        if category < 0 or category > pow(2, 8):
            raise ValueError("category must be an unsigned 8-bit integer")

        self._ChipStack.Call(
            lambda: self._dmLib.pychip_DeviceController_SetLogFilter(category)
        )

    def GetLogFilter(self):
        self.CheckIsActive()

        self._ChipStack.Call(
            lambda: self._dmLib.pychip_DeviceController_GetLogFilter()
        )

    def SetBlockingCB(self, blockingCB):
        self.CheckIsActive()

        self._ChipStack.blockingCB = blockingCB

    def SetIpk(self, ipk: bytes):
        self._ChipStack.Call(
            lambda: self._dmLib.pychip_DeviceController_SetIpk(self.devCtrl, ipk, len(ipk))
        ).raise_on_error()

    def InitGroupTestingData(self):
        """Populates the Device Controller's GroupDataProvider with known test group info and keys."""
        self.CheckIsActive()

        self._ChipStack.Call(
            lambda: self._dmLib.pychip_OpCreds_InitGroupTestingData(
                self.devCtrl)
        ).raise_on_error()

    # ----- Private Members -----
    def _InitLib(self):
        if self._dmLib is None:
            self._dmLib = CDLL(self._ChipStack.LocateChipDLL())

            self._dmLib.pychip_DeviceController_DeleteDeviceController.argtypes = [
                c_void_p]
            self._dmLib.pychip_DeviceController_DeleteDeviceController.restype = PyChipError

            self._dmLib.pychip_DeviceController_ConnectBLE.argtypes = [
                c_void_p, c_uint16, c_uint32, c_uint64]
            self._dmLib.pychip_DeviceController_ConnectBLE.restype = PyChipError

            self._dmLib.pychip_DeviceController_ConnectIP.argtypes = [
                c_void_p, c_char_p, c_uint32, c_uint64]

            self._dmLib.pychip_DeviceController_SetThreadOperationalDataset.argtypes = [
                c_char_p, c_uint32]
            self._dmLib.pychip_DeviceController_SetThreadOperationalDataset.restype = PyChipError

            self._dmLib.pychip_DeviceController_SetWiFiCredentials.argtypes = [
                c_char_p, c_char_p]
            self._dmLib.pychip_DeviceController_SetWiFiCredentials.restype = PyChipError

            self._dmLib.pychip_DeviceController_Commission.argtypes = [
                c_void_p, c_uint64]
            self._dmLib.pychip_DeviceController_Commission.restype = PyChipError

            self._dmLib.pychip_DeviceController_OnNetworkCommission.argtypes = [c_void_p, c_uint64, c_uint32, c_uint8, c_char_p]
            self._dmLib.pychip_DeviceController_OnNetworkCommission.restype = PyChipError

            self._dmLib.pychip_DeviceController_DiscoverCommissionableNodes.argtypes = [
                c_void_p, c_uint8, c_char_p]
            self._dmLib.pychip_DeviceController_DiscoverCommissionableNodes.restype = PyChipError

            self._dmLib.pychip_DeviceController_DiscoverCommissionableNodesLongDiscriminator.argtypes = [
                c_void_p, c_uint16]
            self._dmLib.pychip_DeviceController_DiscoverCommissionableNodesLongDiscriminator.restype = PyChipError

            self._dmLib.pychip_DeviceController_DiscoverCommissionableNodesShortDiscriminator.argtypes = [
                c_void_p, c_uint16]
            self._dmLib.pychip_DeviceController_DiscoverCommissionableNodesShortDiscriminator.restype = PyChipError

            self._dmLib.pychip_DeviceController_DiscoverCommissionableNodesVendor.argtypes = [
                c_void_p, c_uint16]
            self._dmLib.pychip_DeviceController_DiscoverCommissionableNodesVendor.restype = PyChipError

            self._dmLib.pychip_DeviceController_DiscoverCommissionableNodesDeviceType.argtypes = [
                c_void_p, c_uint16]
            self._dmLib.pychip_DeviceController_DiscoverCommissionableNodesDeviceType.restype = PyChipError

            self._dmLib.pychip_DeviceController_DiscoverCommissionableNodesCommissioningEnabled.argtypes = [
                c_void_p]
            self._dmLib.pychip_DeviceController_DiscoverCommissionableNodesCommissioningEnabled.restype = PyChipError

            self._dmLib.pychip_DeviceController_EstablishPASESessionIP.argtypes = [
                c_void_p, c_char_p, c_uint32, c_uint64]
            self._dmLib.pychip_DeviceController_EstablishPASESessionIP.restype = PyChipError

            self._dmLib.pychip_DeviceController_EstablishPASESessionBLE.argtypes = [
                c_void_p, c_uint32, c_uint16, c_uint64]
            self._dmLib.pychip_DeviceController_EstablishPASESessionBLE.restype = PyChipError

            self._dmLib.pychip_DeviceController_DiscoverAllCommissionableNodes.argtypes = [
                c_void_p]
            self._dmLib.pychip_DeviceController_DiscoverAllCommissionableNodes.restype = PyChipError
            self._dmLib.pychip_DeviceController_PrintDiscoveredDevices.argtypes = [
                c_void_p]
            self._dmLib.pychip_DeviceController_PrintDiscoveredDevices.argtypes = [
                c_void_p, _ChipDeviceController_IterateDiscoveredCommissionableNodesFunct]
            self._dmLib.pychip_DeviceController_HasDiscoveredCommissionableNode.argtypes = [c_void_p]
            self._dmLib.pychip_DeviceController_HasDiscoveredCommissionableNode.restype = c_bool

            self._dmLib.pychip_DeviceController_GetIPForDiscoveredDevice.argtypes = [
                c_void_p, c_int, c_char_p, c_uint32]
            self._dmLib.pychip_DeviceController_GetIPForDiscoveredDevice.restype = c_bool

            self._dmLib.pychip_DeviceController_ConnectIP.argtypes = [
                c_void_p, c_char_p, c_uint32, c_uint64]
            self._dmLib.pychip_DeviceController_ConnectIP.restype = PyChipError

            self._dmLib.pychip_DeviceController_ConnectWithCode.argtypes = [
                c_void_p, c_char_p, c_uint64]
            self._dmLib.pychip_DeviceController_ConnectWithCode.restype = PyChipError

            self._dmLib.pychip_DeviceController_UnpairDevice.argtypes = [
                c_void_p, c_uint64, _DeviceUnpairingCompleteFunct]
            self._dmLib.pychip_DeviceController_UnpairDevice.restype = PyChipError

            self._dmLib.pychip_DeviceController_CloseSession.argtypes = [
                c_void_p, c_uint64]
            self._dmLib.pychip_DeviceController_CloseSession.restype = PyChipError

            self._dmLib.pychip_DeviceController_GetAddressAndPort.argtypes = [
                c_void_p, c_uint64, c_char_p, c_uint64, POINTER(c_uint16)]
            self._dmLib.pychip_DeviceController_GetAddressAndPort.restype = PyChipError

            self._dmLib.pychip_ScriptDevicePairingDelegate_SetKeyExchangeCallback.argtypes = [
                c_void_p, _DevicePairingDelegate_OnPairingCompleteFunct]
            self._dmLib.pychip_ScriptDevicePairingDelegate_SetKeyExchangeCallback.restype = PyChipError

            self._dmLib.pychip_ScriptDevicePairingDelegate_SetCommissioningCompleteCallback.argtypes = [
                c_void_p, _DevicePairingDelegate_OnCommissioningCompleteFunct]
            self._dmLib.pychip_ScriptDevicePairingDelegate_SetCommissioningCompleteCallback.restype = PyChipError

            self._dmLib.pychip_ScriptDevicePairingDelegate_SetOpenWindowCompleteCallback.argtypes = [
                c_void_p, _DevicePairingDelegate_OnOpenWindowCompleteFunct]
            self._dmLib.pychip_ScriptDevicePairingDelegate_SetOpenWindowCompleteCallback.restype = PyChipError

            self._dmLib.pychip_ScriptDevicePairingDelegate_SetCommissioningStatusUpdateCallback.argtypes = [
                c_void_p, _DevicePairingDelegate_OnCommissioningStatusUpdateFunct]
            self._dmLib.pychip_ScriptDevicePairingDelegate_SetCommissioningStatusUpdateCallback.restype = PyChipError

            self._dmLib.pychip_GetConnectedDeviceByNodeId.argtypes = [
                c_void_p, c_uint64, _DeviceAvailableFunct]
            self._dmLib.pychip_GetConnectedDeviceByNodeId.restype = PyChipError

            self._dmLib.pychip_FreeOperationalDeviceProxy.argtypes = [
                c_void_p]
            self._dmLib.pychip_FreeOperationalDeviceProxy.restype = PyChipError

            self._dmLib.pychip_GetDeviceBeingCommissioned.argtypes = [
                c_void_p, c_uint64, c_void_p]
            self._dmLib.pychip_GetDeviceBeingCommissioned.restype = PyChipError

            self._dmLib.pychip_ExpireSessions.argtypes = [c_void_p, c_uint64]
            self._dmLib.pychip_ExpireSessions.restype = PyChipError

            self._dmLib.pychip_DeviceCommissioner_CloseBleConnection.argtypes = [
                c_void_p]
            self._dmLib.pychip_DeviceCommissioner_CloseBleConnection.restype = PyChipError

            self._dmLib.pychip_GetCommandSenderHandle.argtypes = [c_void_p]
            self._dmLib.pychip_GetCommandSenderHandle.restype = c_uint64

            self._dmLib.pychip_DeviceController_GetCompressedFabricId.argtypes = [
                c_void_p, POINTER(c_uint64)]
            self._dmLib.pychip_DeviceController_GetCompressedFabricId.restype = PyChipError

            self._dmLib.pychip_DeviceController_OpenCommissioningWindow.argtypes = [
                c_void_p, c_uint64, c_uint16, c_uint32, c_uint16, c_uint8]
            self._dmLib.pychip_DeviceController_OpenCommissioningWindow.restype = PyChipError
            self._dmLib.pychip_TestCommissionerUsed.argtypes = []
            self._dmLib.pychip_TestCommissionerUsed.restype = c_bool

            self._dmLib.pychip_TestCommissioningCallbacks.argtypes = []
            self._dmLib.pychip_TestCommissioningCallbacks.restype = c_bool

            self._dmLib.pychip_ResetCommissioningTests.argtypes = []
            self._dmLib.pychip_TestPaseConnection.argtypes = [c_uint64]

            self._dmLib.pychip_SetTestCommissionerSimulateFailureOnStage.argtypes = [
                c_uint8]
            self._dmLib.pychip_SetTestCommissionerSimulateFailureOnStage.restype = c_bool
            self._dmLib.pychip_SetTestCommissionerSimulateFailureOnReport.argtypes = [
                c_uint8]
            self._dmLib.pychip_SetTestCommissionerSimulateFailureOnReport.restype = c_bool

            self._dmLib.pychip_SetTestCommissionerPrematureCompleteAfter.argtypes = [
                c_uint8]
            self._dmLib.pychip_SetTestCommissionerPrematureCompleteAfter.restype = c_bool

            self._dmLib.pychip_GetCompletionError.argtypes = []
            self._dmLib.pychip_GetCompletionError.restype = PyChipError

            self._dmLib.pychip_DeviceController_IssueNOCChain.argtypes = [
                c_void_p, py_object, c_char_p, c_size_t, c_uint64
            ]
            self._dmLib.pychip_DeviceController_IssueNOCChain.restype = PyChipError

            self._dmLib.pychip_OpCreds_InitGroupTestingData.argtypes = [
                c_void_p]
            self._dmLib.pychip_OpCreds_InitGroupTestingData.restype = PyChipError

            self._dmLib.pychip_DeviceController_SetIssueNOCChainCallbackPythonCallback.argtypes = [
                _IssueNOCChainCallbackPythonCallbackFunct]
            self._dmLib.pychip_DeviceController_SetIssueNOCChainCallbackPythonCallback.restype = None

            self._dmLib.pychip_DeviceController_GetNodeId.argtypes = [c_void_p, POINTER(c_uint64)]
            self._dmLib.pychip_DeviceController_GetNodeId.restype = PyChipError

            self._dmLib.pychip_DeviceController_GetFabricId.argtypes = [c_void_p, POINTER(c_uint64)]
            self._dmLib.pychip_DeviceController_GetFabricId.restype = PyChipError

            self._dmLib.pychip_DeviceController_GetLogFilter = [None]
            self._dmLib.pychip_DeviceController_GetLogFilter = c_uint8

            self._dmLib.pychip_OpCreds_AllocateController.argtypes = [c_void_p, POINTER(
                c_void_p), c_uint64, c_uint64, c_uint16, c_char_p, c_bool, c_bool, POINTER(c_uint32), c_uint32, c_void_p]
            self._dmLib.pychip_OpCreds_AllocateController.restype = PyChipError

            self._dmLib.pychip_OpCreds_AllocateControllerForPythonCommissioningFLow.argtypes = [
                POINTER(c_void_p), c_void_p, POINTER(c_char), c_uint32, POINTER(c_char), c_uint32, POINTER(c_char), c_uint32, POINTER(c_char), c_uint32, c_uint16, c_bool]
            self._dmLib.pychip_OpCreds_AllocateControllerForPythonCommissioningFLow.restype = PyChipError

            self._dmLib.pychip_DeviceController_SetIpk.argtypes = [c_void_p, POINTER(c_char), c_size_t]
            self._dmLib.pychip_DeviceController_SetIpk.restype = PyChipError


class ChipDeviceController(ChipDeviceControllerBase):
    ''' The ChipDeviceCommissioner binding, named as ChipDeviceController

    TODO: This class contains DEPRECATED functions, we should update the test scripts to avoid the usage of those functions.
    '''

    def __init__(self, opCredsContext: ctypes.c_void_p, fabricId: int, nodeId: int, adminVendorId: int, catTags: typing.List[int] = [
    ], paaTrustStorePath: str = "", useTestCommissioner: bool = False, fabricAdmin: FabricAdmin = None, name: str = None, keypair: p256keypair.P256Keypair = None):
        super().__init__(
            name or
            f"caIndex({fabricAdmin.caIndex:x})/fabricId(0x{fabricId:016X})/nodeId(0x{nodeId:016X})"
        )

        self._dmLib.pychip_DeviceController_SetIssueNOCChainCallbackPythonCallback(_IssueNOCChainCallbackPythonCallback)

        devCtrl = c_void_p(None)

        c_catTags = (c_uint32 * len(catTags))()

        for i, item in enumerate(catTags):
            c_catTags[i] = item

        # TODO(erjiaqing@): Figure out how to control enableServerInteractions for a single device controller (node)
        self._externalKeyPair = keypair
        self._ChipStack.Call(
            lambda: self._dmLib.pychip_OpCreds_AllocateController(c_void_p(
                opCredsContext), pointer(devCtrl), fabricId, nodeId, adminVendorId, c_char_p(None if len(paaTrustStorePath) == 0 else str.encode(paaTrustStorePath)), useTestCommissioner, self._ChipStack.enableServerInteractions, c_catTags, len(catTags), None if keypair is None else keypair.native_object)
        ).raise_on_error()

        self._fabricAdmin = fabricAdmin
        self._fabricId = fabricId
        self._nodeId = nodeId
        self._caIndex = fabricAdmin.caIndex

        self._set_dev_ctrl(devCtrl=devCtrl)

        self._finish_init()

        assert self._fabricId == fabricId
        assert self._nodeId == nodeId

    @property
    def caIndex(self) -> int:
        return self._caIndex

    @property
    def fabricAdmin(self) -> FabricAdmin:
        return self._fabricAdmin

    def Commission(self, nodeid) -> PyChipError:
        '''
        Start the auto-commissioning process on a node after establishing a PASE connection.
        This function is intended to be used in conjunction with `EstablishPASESessionBLE` or
        `EstablishPASESessionIP`. It can be called either before or after the DevicePairingDelegate
        receives the OnPairingComplete call. Commissioners that want to perform simple
        auto-commissioning should use the supplied "PairDevice" functions above, which will
        establish the PASE connection and commission automatically.

        Return:
          bool: True if successful, False otherwise.
        '''
        self.CheckIsActive()
        self._ChipStack.commissioningCompleteEvent.clear()
        self.state = DCState.COMMISSIONING

        self._ChipStack.CallAsync(
            lambda: self._dmLib.pychip_DeviceController_Commission(
                self.devCtrl, nodeid)
        )
        if not self._ChipStack.commissioningCompleteEvent.isSet():
            # Error 50 is a timeout
            return PyChipError(CHIP_ERROR_TIMEOUT)
        return self._ChipStack.commissioningEventRes

    def CommissionThread(self, discriminator, setupPinCode, nodeId, threadOperationalDataset: bytes) -> PyChipError:
        ''' Commissions a Thread device over BLE
        '''
        self.SetThreadOperationalDataset(threadOperationalDataset)
        return self.ConnectBLE(discriminator, setupPinCode, nodeId)

    def CommissionWiFi(self, discriminator, setupPinCode, nodeId, ssid: str, credentials: str) -> PyChipError:
        ''' Commissions a WiFi device over BLE
        '''
        self.SetWiFiCredentials(ssid, credentials)
        return self.ConnectBLE(discriminator, setupPinCode, nodeId)

    def SetWiFiCredentials(self, ssid: str, credentials: str):
        self.CheckIsActive()

        self._ChipStack.Call(
            lambda: self._dmLib.pychip_DeviceController_SetWiFiCredentials(
                ssid.encode("utf-8"), credentials.encode("utf-8"))
        ).raise_on_error()

    def SetThreadOperationalDataset(self, threadOperationalDataset):
        self.CheckIsActive()

        self._ChipStack.Call(
            lambda: self._dmLib.pychip_DeviceController_SetThreadOperationalDataset(
                threadOperationalDataset, len(threadOperationalDataset))
        ).raise_on_error()

    def CommissionOnNetwork(self, nodeId: int, setupPinCode: int,
<<<<<<< HEAD
                            filterType: DiscoveryFilterType = DiscoveryFilterType.NONE, filter: typing.Any = None):
=======
                            filterType: DiscoveryFilterType = DiscoveryFilterType.NONE, filter: typing.Any = None) -> PyChipError:
>>>>>>> 4cbe62e1
        '''
        Does the routine for OnNetworkCommissioning, with a filter for mDNS discovery.
        Supported filters are:

            DiscoveryFilterType.NONE
            DiscoveryFilterType.SHORT_DISCRIMINATOR
            DiscoveryFilterType.LONG_DISCRIMINATOR
            DiscoveryFilterType.VENDOR_ID
            DiscoveryFilterType.DEVICE_TYPE
            DiscoveryFilterType.COMMISSIONING_MODE
            DiscoveryFilterType.INSTANCE_NAME
            DiscoveryFilterType.COMMISSIONER
            DiscoveryFilterType.COMPRESSED_FABRIC_ID

        The filter can be an integer, a string or None depending on the actual type of selected filter.
        '''
        self.CheckIsActive()

        # IP connection will run through full commissioning, so we need to wait
        # for the commissioning complete event, not just any callback.
        self.state = DCState.COMMISSIONING

        # Convert numerical filters to string for passing down to binding.
        if isinstance(filter, int):
            filter = str(filter)

        self._ChipStack.commissioningCompleteEvent.clear()

        self._ChipStack.CallAsync(
            lambda: self._dmLib.pychip_DeviceController_OnNetworkCommission(
                self.devCtrl, nodeId, setupPinCode, int(filterType), str(filter).encode("utf-8") + b"\x00" if filter is not None else None)
        )
        if not self._ChipStack.commissioningCompleteEvent.isSet():
            # Error 50 is a timeout
            return PyChipError(CHIP_ERROR_TIMEOUT)
        return self._ChipStack.commissioningEventRes

    def CommissionWithCode(self, setupPayload: str, nodeid: int) -> PyChipError:
        self.CheckIsActive()

        setupPayload = setupPayload.encode() + b'\0'

        # IP connection will run through full commissioning, so we need to wait
        # for the commissioning complete event, not just any callback.
        self.state = DCState.COMMISSIONING

        self._ChipStack.commissioningCompleteEvent.clear()

        self._ChipStack.CallAsync(
            lambda: self._dmLib.pychip_DeviceController_ConnectWithCode(
                self.devCtrl, setupPayload, nodeid)
        )
        if not self._ChipStack.commissioningCompleteEvent.isSet():
            # Error 50 is a timeout
            return PyChipError(CHIP_ERROR_TIMEOUT)
        return self._ChipStack.commissioningEventRes

    def CommissionIP(self, ipaddr: str, setupPinCode: int, nodeid: int) -> PyChipError:
        """ DEPRECATED, DO NOT USE! Use `CommissionOnNetwork` or `CommissionWithCode` """
        self.CheckIsActive()

        # IP connection will run through full commissioning, so we need to wait
        # for the commissioning complete event, not just any callback.
        self.state = DCState.COMMISSIONING

        self._ChipStack.commissioningCompleteEvent.clear()

        self._ChipStack.CallAsync(
            lambda: self._dmLib.pychip_DeviceController_ConnectIP(
                self.devCtrl, ipaddr.encode("utf-8"), setupPinCode, nodeid)
        )
        if not self._ChipStack.commissioningCompleteEvent.isSet():
            # Error 50 is a timeout
            return PyChipError(CHIP_ERROR_TIMEOUT)
        return self._ChipStack.commissioningEventRes

    def IssueNOCChain(self, csr: Clusters.OperationalCredentials.Commands.CSRResponse, nodeId: int):
        """Issue an NOC chain using the associated OperationalCredentialsDelegate.
        The NOC chain will be provided in TLV cert format."""
        self.CheckIsActive()

        return self._ChipStack.CallAsync(
            lambda: self._dmLib.pychip_DeviceController_IssueNOCChain(
                self.devCtrl, py_object(self), csr.NOCSRElements, len(csr.NOCSRElements), nodeId)
        )


class BareChipDeviceController(ChipDeviceControllerBase):
    ''' A bare device controller without AutoCommissioner support.
    '''

    def __init__(self, operationalKey: p256keypair.P256Keypair, noc: bytes,
                 icac: typing.Union[bytes, None], rcac: bytes, ipk: typing.Union[bytes, None], adminVendorId: int, name: str = None):
        '''Creates a controller without autocommissioner.

        The allocated controller uses the noc, icac, rcac and ipk instead of the default,
        random generated certificates / keys. Which is suitable for creating a controller
        for manually signing certificates for testing.

        Args:
            operationalKey: A P256Keypair object for the operational key of the controller.
            noc: The NOC for the controller, in bytes.
            icac: The optional ICAC for the controller.
            rcac: The RCAC for the controller.
            ipk: The optional IPK for the controller, when None is provided, the defaultIpk
                will be used.
            adminVendorId: The adminVendorId of the controller.
            name: The name of the controller, for debugging use only.
        '''
        super().__init__(name or f"ctrl(v/{adminVendorId})")

        devCtrl = c_void_p(None)

        # Device should hold a reference to the key to avoid it being GC-ed.
        self._externalKeyPair = operationalKey
        nativeKey = operationalKey.create_native_object()

        self._ChipStack.Call(
            lambda: self._dmLib.pychip_OpCreds_AllocateControllerForPythonCommissioningFLow(
                c_void_p(devCtrl), nativeKey, noc, len(noc), icac, len(icac) if icac else 0, rcac, len(rcac), ipk, len(ipk) if ipk else 0, adminVendorId, self._ChipStack.enableServerInteractions)
        ).raise_on_error()

        self._set_dev_ctrl(devCtrl)

        self._finish_init()<|MERGE_RESOLUTION|>--- conflicted
+++ resolved
@@ -1545,11 +1545,7 @@
         ).raise_on_error()
 
     def CommissionOnNetwork(self, nodeId: int, setupPinCode: int,
-<<<<<<< HEAD
-                            filterType: DiscoveryFilterType = DiscoveryFilterType.NONE, filter: typing.Any = None):
-=======
                             filterType: DiscoveryFilterType = DiscoveryFilterType.NONE, filter: typing.Any = None) -> PyChipError:
->>>>>>> 4cbe62e1
         '''
         Does the routine for OnNetworkCommissioning, with a filter for mDNS discovery.
         Supported filters are:
