#
#    Copyright (c) 2020-2025 Project CHIP Authors
#    Copyright (c) 2019-2020 Google, LLC.
#    Copyright (c) 2013-2018 Nest Labs, Inc.
#    All rights reserved.
#
#    Licensed under the Apache License, Version 2.0 (the "License");
#    you may not use this file except in compliance with the License.
#    You may obtain a copy of the License at
#
#        http://www.apache.org/licenses/LICENSE-2.0
#
#    Unless required by applicable law or agreed to in writing, software
#    distributed under the License is distributed on an "AS IS" BASIS,
#    WITHOUT WARRANTIES OR CONDITIONS OF ANY KIND, either express or implied.
#    See the License for the specific language governing permissions and
#    limitations under the License.
#

#
#    @file
#      Python interface for Chip Device Manager
#

"""Chip Device Controller interface
"""

# Needed to use types in type hints before they are fully defined.
from __future__ import absolute_import, annotations, print_function

import asyncio
import builtins
import concurrent.futures
import copy
import ctypes
import enum
import json
import logging
import secrets
import threading
import typing
<<<<<<< HEAD
from ctypes import (CDLL, CFUNCTYPE, POINTER, byref, c_bool, c_char, c_char_p, c_int, c_int32, c_size_t, c_ubyte, c_uint8, c_uint16,
                    c_uint32, c_uint64, c_void_p, create_string_buffer, pointer, py_object, resize, string_at)
=======
from ctypes import (CDLL, CFUNCTYPE, POINTER, Structure, byref, c_bool, c_char, c_char_p, c_int, c_int32, c_size_t, c_uint8,
                    c_uint16, c_uint32, c_uint64, c_void_p, cast, create_string_buffer, pointer, py_object, string_at)
>>>>>>> e89df887
from dataclasses import dataclass

import dacite  # type: ignore

from . import FabricAdmin
from . import clusters as Clusters
from . import discovery
from .bdx import Bdx
from .clusters import Attribute as ClusterAttribute
from .clusters import ClusterObjects as ClusterObjects
from .clusters import Command as ClusterCommand
<<<<<<< HEAD
from .clusters import Objects as GeneratedObjects
from .clusters.Attribute import AttributeCache, AttributePath, ValueDecodeFailure
=======
>>>>>>> e89df887
from .clusters.CHIPClusters import ChipClusters
from .crypto import p256keypair
from .interaction_model import SessionParameters, SessionParametersStruct
from .native import PyChipError
from .tlv import TLVReader

__all__ = ["ChipDeviceController", "CommissioningParameters"]

# Defined in $CHIP_ROOT/src/lib/core/CHIPError.h
CHIP_ERROR_TIMEOUT: int = 50

_RCACCallbackType = CFUNCTYPE(None, POINTER(c_uint8), c_size_t)

LOGGER = logging.getLogger(__name__)

_DevicePairingDelegate_OnPairingCompleteFunct = CFUNCTYPE(None, PyChipError)
_DeviceUnpairingCompleteFunct = CFUNCTYPE(None, c_uint64, PyChipError)
_DevicePairingDelegate_OnCommissioningCompleteFunct = CFUNCTYPE(
    None, c_uint64, PyChipError)
_DevicePairingDelegate_OnOpenWindowCompleteFunct = CFUNCTYPE(
    None, c_uint64, c_uint32, c_char_p, c_char_p, PyChipError)
_DevicePairingDelegate_OnCommissioningStatusUpdateFunct = CFUNCTYPE(
    None, c_uint64, c_uint8, PyChipError)
_DevicePairingDelegate_OnFabricCheckFunct = CFUNCTYPE(
    None, c_uint64)
# void (*)(Device *, CHIP_ERROR).
#
# CHIP_ERROR is actually signed, so using c_uint32 is weird, but everything
# else seems to do it.
_DeviceAvailableCallbackFunct = CFUNCTYPE(None, py_object, c_void_p, PyChipError)

_IssueNOCChainCallbackPythonCallbackFunct = CFUNCTYPE(
    None, py_object, PyChipError, c_void_p, c_size_t, c_void_p, c_size_t, c_void_p, c_size_t, c_void_p, c_size_t, c_uint64)

_ChipDeviceController_IterateDiscoveredCommissionableNodesFunct = CFUNCTYPE(None, c_char_p, c_size_t)

# Defines for the transport payload types to use to select the suitable
# underlying transport of the session.
# class TransportPayloadCapability(ctypes.c_int):


class TransportPayloadCapability(ctypes.c_int):
    MRP_PAYLOAD = 0
    LARGE_PAYLOAD = 1
    MRP_OR_TCP_PAYLOAD = 2


@dataclass
class CommissioningParameters:
    setupPinCode: int
    setupManualCode: str
    setupQRCode: str


@dataclass
class NOCChain:
    nocBytes: typing.Optional[bytes]
    icacBytes: typing.Optional[bytes]
    rcacBytes: typing.Optional[bytes]
    ipkBytes: typing.Optional[bytes]
    adminSubject: int


@dataclass
class ICDRegistrationParameters:
    symmetricKey: typing.Optional[bytes]
    checkInNodeId: typing.Optional[int]
    monitoredSubject: typing.Optional[int]
    stayActiveMs: typing.Optional[int]
    clientType: typing.Optional[Clusters.IcdManagement.Enums.ClientTypeEnum]

    class CStruct(Structure):
        _fields_ = [('symmetricKey', c_char_p), ('symmetricKeyLength', c_size_t), ('checkInNodeId',
                                                                                   c_uint64), ('monitoredSubject', c_uint64), ('stayActiveMsec', c_uint32), ('clientType', c_uint8)]

    def to_c(self):
        return ICDRegistrationParameters.CStruct(self.symmetricKey, len(self.symmetricKey), self.checkInNodeId, self.monitoredSubject, self.stayActiveMs, self.clientType.value)


@_DeviceAvailableCallbackFunct
def _DeviceAvailableCallback(closure, device, err):
    closure.deviceAvailable(device, err)


@_IssueNOCChainCallbackPythonCallbackFunct
def _IssueNOCChainCallbackPythonCallback(devCtrl, status: PyChipError, noc: c_void_p, nocLen: int, icac: c_void_p,
                                         icacLen: int, rcac: c_void_p, rcacLen: int, ipk: c_void_p, ipkLen: int, adminSubject: int):

    nocChain = NOCChain(None, None, None, None, 0)
    if status.is_success:
        nocBytes = None
        if nocLen > 0:
            nocBytes = string_at(noc, nocLen)[:]
        icacBytes = None
        if icacLen > 0:
            icacBytes = string_at(icac, icacLen)[:]
        rcacBytes = None
        if rcacLen > 0:
            rcacBytes = string_at(rcac, rcacLen)[:]
        ipkBytes = None
        if ipkLen > 0:
            ipkBytes = string_at(ipk, ipkLen)[:]
        nocChain = NOCChain(nocBytes, icacBytes, rcacBytes, ipkBytes, adminSubject)
    else:
        logging.error(f"Failure to generate NOC Chain: {status}. All NOCChain field will be None and commissioning will fail!")
    devCtrl.NOCChainCallback(nocChain)


# Methods for ICD
class ScopedNodeId(Structure):
    _fields_ = [("nodeId", c_uint64), ("fabricIndex", c_uint8)]

    def __hash__(self):
        return self.nodeId << 8 | self.fabricIndex

    def __str__(self):
        return f"({self.fabricIndex}:{self.nodeId:16x})"

    def __eq__(self, other):
        return self.nodeId == other.nodeId and self.fabricIndex == other.fabricIndex


_OnCheckInCompleteFunct = CFUNCTYPE(None, ScopedNodeId)

_OnCheckInCompleteWaitListLock = threading.Lock()
_OnCheckInCompleteWaitList: typing.Dict[ScopedNodeId, set] = dict()


@_OnCheckInCompleteFunct
def _OnCheckInComplete(scopedNodeId: ScopedNodeId):
    callbacks = []
    with _OnCheckInCompleteWaitListLock:
        callbacks = list(_OnCheckInCompleteWaitList.get(scopedNodeId, set()))

    for callback in callbacks:
        callback(scopedNodeId)


def RegisterOnActiveCallback(scopedNodeId: ScopedNodeId, callback: typing.Callable[[ScopedNodeId], None]):
    ''' Registers a callback when the device with given (fabric index, node id) becomes active.

    Does nothing if the callback is already registered.
    '''
    with _OnCheckInCompleteWaitListLock:
        waitList = _OnCheckInCompleteWaitList.get(scopedNodeId, set())
        waitList.add(callback)
        _OnCheckInCompleteWaitList[scopedNodeId] = waitList


def UnregisterOnActiveCallback(scopedNodeId: ScopedNodeId, callback: typing.Callable[[ScopedNodeId], None]):
    ''' Unregisters a callback when the device with given (fabric index, node id) becomes active.

    Does nothing if the callback has not been registered.
    '''
    with _OnCheckInCompleteWaitListLock:
        _OnCheckInCompleteWaitList.get(scopedNodeId, set()).remove(callback)


async def WaitForCheckIn(scopedNodeId: ScopedNodeId, timeoutSeconds: float):
    ''' Waits for a device becomes active.

    Returns:
        - A future, completes when the device becomes active.
    '''
    eventLoop = asyncio.get_running_loop()
    future = eventLoop.create_future()

    def OnCheckInCallback(nodeid):
        eventLoop.call_soon_threadsafe(lambda: future.done() or future.set_result(None))

    RegisterOnActiveCallback(scopedNodeId, OnCheckInCallback)

    try:
        await asyncio.wait_for(future, timeout=timeoutSeconds)
    finally:
        UnregisterOnActiveCallback(scopedNodeId, OnCheckInCallback)

# This is a fix for WEAV-429. Jay Logue recommends revisiting this at a later
# date to allow for truly multiple instances so this is temporary.


def _singleton(cls):
    instance = [None]

    def wrapper(*args, **kwargs):
        if instance[0] is None:
            instance[0] = cls(*args, **kwargs)
        return instance[0]

    return wrapper


class CallbackContext:
    """A context manager for handling callbacks that are expected to be called exactly once.

    The context manager makes sure that no concurrent operations which use the same callback
    handlers are executed.
    """

    def __init__(self, lock: asyncio.Lock) -> None:
        self._lock = lock
        self._future = None

    async def __aenter__(self):
        await self._lock.acquire()
        self._future = concurrent.futures.Future()
        return self

    @property
    def future(self) -> typing.Optional[concurrent.futures.Future]:
        return self._future

    async def __aexit__(self, exc_type, exc_value, traceback):
        if not self._future.done():
            # In case the initial call (which sets up for the callback) fails,
            # the future will never be used actually. So just cancel it here
            # for completeness, in case somebody is expecting it to be completed.
            self._future.cancel()
        self._future = None
        self._lock.release()


class CommissioningContext(CallbackContext):
    """A context manager for handling commissioning callbacks that are expected to be called exactly once.

    This context also resets commissioning related device controller state.
    """

    def __init__(self, devCtrl: ChipDeviceControllerBase, lock: asyncio.Lock) -> None:
        super().__init__(lock)
        self._devCtrl = devCtrl

    async def __aenter__(self):
        await super().__aenter__()
        self._devCtrl._fabricCheckNodeId = -1
        return self

    async def __aexit__(self, exc_type, exc_value, traceback):
        await super().__aexit__(exc_type, exc_value, traceback)


class CommissionableNode(discovery.CommissionableNode):
    def SetDeviceController(self, devCtrl: 'ChipDeviceController'):
        self._devCtrl = devCtrl

    def Commission(self, nodeId: int, setupPinCode: int) -> int:
        ''' Commission the device using the device controller discovered this device.

        nodeId: The nodeId commissioned to the device
        setupPinCode: The setup pin code of the device

        Returns:
            int: Effective Node ID of the device (as defined by the assigned NOC)
        '''
        # mypy errors ignored due to coroutine returned without await.
        # Fixing this typing error risks affecting existing functionality.
        # TODO:  Explore proper typing for dynamic attributes in ChipDeviceCtrl.py #618
        return self._devCtrl.CommissionOnNetwork(  # type: ignore[return-value]
            nodeId, setupPinCode, filterType=discovery.FilterType.INSTANCE_NAME, filter=self.instanceName)

    def __rich_repr__(self):
        yield "(To Be Commissioned By)", self._devCtrl.name

        for k in self.__dataclass_fields__.keys():
            if k in self.__dict__:
                yield k, self.__dict__[k]


class DeviceProxyWrapper():
    ''' Encapsulates a pointer to OperationalDeviceProxy on the c++ side that needs to be
        freed when DeviceProxyWrapper goes out of scope. There is a potential issue where
        if this is copied around that a double free will occur, but how this is used today
        that is not an issue that needs to be accounted for and it will become very apparent
        if that happens.
    '''
    class DeviceProxyType(enum.Enum):
        OPERATIONAL = enum.auto(),
        COMMISSIONEE = enum.auto(),

    def __init__(self, deviceProxy: ctypes.c_void_p, proxyType, dmLib=None):
        self._deviceProxy = deviceProxy
        self._dmLib = dmLib
        self._proxyType = proxyType

    def __del__(self):
        # Commissionee device proxies are owned by the DeviceCommissioner. See #33031
        if (self._proxyType == self.DeviceProxyType.OPERATIONAL and self._dmLib is not None and hasattr(builtins, 'chipStack') and builtins.chipStack is not None):
            # This destructor is called from any threading context, including on the Matter threading context.
            # So, we cannot call chipStack.Call or chipStack.CallAsyncWithCompleteCallback which waits for the posted work to
            # actually be executed. Instead, we just post/schedule the work and move on.
            builtins.chipStack.PostTaskOnChipThread(lambda: self._dmLib.pychip_FreeOperationalDeviceProxy(self._deviceProxy))

    @property
    def deviceProxy(self) -> ctypes.c_void_p:
        return self._deviceProxy

    @property
    def localSessionId(self) -> int:
        self._dmLib.pychip_GetLocalSessionId.argtypes = [ctypes.c_void_p, POINTER(ctypes.c_uint16)]
        self._dmLib.pychip_GetLocalSessionId.restype = PyChipError

        localSessionId = ctypes.c_uint16(0)

        builtins.chipStack.Call(        # type: ignore[attr-defined]  # 'chipStack' is dynamically added; referred to in DeviceProxyWrapper class __del__ method
            lambda: self._dmLib.pychip_GetLocalSessionId(self._deviceProxy, pointer(localSessionId))
        ).raise_on_error()

        return localSessionId.value

    @property
    def numTotalSessions(self) -> int:
        self._dmLib.pychip_GetNumSessionsToPeer.argtypes = [ctypes.c_void_p, POINTER(ctypes.c_uint32)]
        self._dmLib.pychip_GetNumSessionsToPeer.restype = PyChipError

        numSessions = ctypes.c_uint32(0)

        builtins.chipStack.Call(        # type: ignore[attr-defined]  # 'chipStack' is dynamically added; referred to in DeviceProxyWrapper class __del__ method
            lambda: self._dmLib.pychip_GetNumSessionsToPeer(self._deviceProxy, pointer(numSessions))
        ).raise_on_error()

        return numSessions.value

    @property
    def attestationChallenge(self) -> bytes:
        self._dmLib.pychip_GetAttestationChallenge.argtypes = (c_void_p, POINTER(c_uint8), POINTER(c_size_t))
        self._dmLib.pychip_GetAttestationChallenge.restype = PyChipError

        size = 64
        buf = (ctypes.c_uint8 * size)()
        csize = ctypes.c_size_t(size)
        builtins.chipStack.Call(        # type: ignore[attr-defined]  # 'chipStack' is dynamically added; referred to in DeviceProxyWrapper class __del__ method
            lambda: self._dmLib.pychip_GetAttestationChallenge(self._deviceProxy, buf, ctypes.byref(csize))
        ).raise_on_error()

        return bytes(buf[:csize.value])

    @property
    def sessionAllowsLargePayload(self) -> bool:
        self._dmLib.pychip_SessionAllowsLargePayload.argtypes = [ctypes.c_void_p, POINTER(ctypes.c_bool)]
        self._dmLib.pychip_SessionAllowsLargePayload.restype = PyChipError

        supportsLargePayload = ctypes.c_bool(False)

        builtins.chipStack.Call(        # type: ignore[attr-defined]  # 'chipStack' is dynamically added; referred to in DeviceProxyWrapper class __del__ method
            lambda: self._dmLib.pychip_SessionAllowsLargePayload(self._deviceProxy, pointer(supportsLargePayload))
        ).raise_on_error()

        return supportsLargePayload.value

    @property
    def isSessionOverTCPConnection(self) -> bool:
        self._dmLib.pychip_IsSessionOverTCPConnection.argtypes = [ctypes.c_void_p, POINTER(ctypes.c_bool)]
        self._dmLib.pychip_IsSessionOverTCPConnection.restype = PyChipError

        isSessionOverTCP = ctypes.c_bool(False)

        builtins.chipStack.Call(        # type: ignore[attr-defined]  # 'chipStack' is dynamically added; referred to in DeviceProxyWrapper class __del__ method
            lambda: self._dmLib.pychip_IsSessionOverTCPConnection(self._deviceProxy, pointer(isSessionOverTCP))
        ).raise_on_error()

        return isSessionOverTCP.value

    @property
    def isActiveSession(self) -> bool:
        self._dmLib.pychip_IsActiveSession.argtypes = [ctypes.c_void_p, POINTER(ctypes.c_bool)]
        self._dmLib.pychip_IsActiveSession.restype = PyChipError

        isActiveSession = ctypes.c_bool(False)

        builtins.chipStack.Call(        # type: ignore[attr-defined]  # 'chipStack' is dynamically added; referred to in DeviceProxyWrapper class __del__ method
            lambda: self._dmLib.pychip_IsActiveSession(self._deviceProxy, pointer(isActiveSession))
        ).raise_on_error()

        return isActiveSession.value

    def closeTCPConnectionWithPeer(self):
        self._dmLib.pychip_CloseTCPConnectionWithPeer.argtypes = [ctypes.c_void_p]
        self._dmLib.pychip_CloseTCPConnectionWithPeer.restype = PyChipError

        builtins.chipStack.Call(
            lambda: self._dmLib.pychip_CloseTCPConnectionWithPeer(self._deviceProxy)
        ).raise_on_error()


DiscoveryFilterType: typing.TypeAlias = discovery.FilterType
DiscoveryType: typing.TypeAlias = discovery.DiscoveryType


class ChipDeviceControllerBase():
    activeList: typing.Set = set()

    def __init__(self, name: str = ''):
        self.devCtrl = None
        # 'chipStack' is dynamically added; referred to in DeviceProxyWrapper class __del__ method
        self._ChipStack = builtins.chipStack  # type: ignore[attr-defined]
        self._dmLib: typing.Any = None

        self._InitLib()

        pairingDelegate = c_void_p(None)
        devCtrl = c_void_p(None)

        self.pairingDelegate = pairingDelegate
        self.devCtrl = devCtrl
        self.name = name
        self._fabricCheckNodeId = -1
        self._isActive = False

        # 'chipStack' is dynamically added; referred to in DeviceProxyWrapper class __del__ method
        self._Cluster = ChipClusters(builtins.chipStack)  # type: ignore[attr-defined]
        self._commissioning_lock: asyncio.Lock = asyncio.Lock()
        self._commissioning_context: CommissioningContext = CommissioningContext(self, self._commissioning_lock)
        self._open_window_context: CallbackContext = CallbackContext(asyncio.Lock())
        self._unpair_device_context: CallbackContext = CallbackContext(asyncio.Lock())
        self._pase_establishment_context: CallbackContext = CallbackContext(self._commissioning_lock)

    def _set_dev_ctrl(self, devCtrl, pairingDelegate):
        def HandleCommissioningComplete(nodeId: int, err: PyChipError):
            if err.is_success:
                LOGGER.info("Commissioning complete")
            else:
                LOGGER.warning("Failed to commission: {}".format(err))

            self._dmLib.pychip_DeviceController_SetIcdRegistrationParameters(False, None)

            if self._dmLib.pychip_TestCommissionerUsed():
                err = self._dmLib.pychip_GetCompletionError()

            if self._commissioning_context.future is None:
                LOGGER.exception("HandleCommissioningComplete called unexpectedly")
                return

            if err.is_success:
                self._commissioning_context.future.set_result(nodeId)

            else:
                self._commissioning_context.future.set_exception(err.to_exception())

        def HandleFabricCheck(nodeId):
            self._fabricCheckNodeId = nodeId

        def HandleOpenWindowComplete(nodeid: int, setupPinCode: int, setupManualCode: bytes,
                                     setupQRCode: bytes, err: PyChipError) -> None:
            if err.is_success:
                LOGGER.info("Open Commissioning Window complete setting nodeid {} pincode to {}".format(nodeid, setupPinCode))
                commissioningParameters = CommissioningParameters(
                    setupPinCode=setupPinCode, setupManualCode=setupManualCode.decode(), setupQRCode=setupQRCode.decode())
            else:
                LOGGER.warning("Failed to open commissioning window: {}".format(err))

            if self._open_window_context.future is None:
                LOGGER.exception("HandleOpenWindowComplete called unexpectedly")
                return

            if err.is_success:
                self._open_window_context.future.set_result(commissioningParameters)
            else:
                self._open_window_context.future.set_exception(err.to_exception())

        def HandleUnpairDeviceComplete(nodeid: int, err: PyChipError):
            if err.is_success:
                LOGGER.info("Succesfully unpaired device with nodeid {}".format(nodeid))
            else:
                LOGGER.warning("Failed to unpair device: {}".format(err))

            if self._unpair_device_context.future is None:
                LOGGER.exception("HandleUnpairDeviceComplete called unexpectedly")
                return

            if err.is_success:
                self._unpair_device_context.future.set_result(None)
            else:
                self._unpair_device_context.future.set_exception(err.to_exception())

        def HandlePASEEstablishmentComplete(err: PyChipError):
            if not err.is_success:
                LOGGER.warning("Failed to establish secure session to device: {}".format(err))
            else:
                LOGGER.info("Established secure session with Device")

            if self._commissioning_context.future is not None:
                # During Commissioning, HandlePASEEstablishmentComplete will also be called.
                # Only complete the future if PASE session establishment failed.
                if not err.is_success:
                    self._commissioning_context.future.set_exception(err.to_exception())
                return

            if self._pase_establishment_context.future is None:
                LOGGER.exception("HandlePASEEstablishmentComplete called unexpectedly")
                return

            if err.is_success:
                self._pase_establishment_context.future.set_result(None)
            else:
                self._pase_establishment_context.future.set_exception(err.to_exception())

        self.pairingDelegate = pairingDelegate
        self.devCtrl = devCtrl

        self.cbHandlePASEEstablishmentCompleteFunct = _DevicePairingDelegate_OnPairingCompleteFunct(
            HandlePASEEstablishmentComplete)
        self._dmLib.pychip_ScriptDevicePairingDelegate_SetKeyExchangeCallback(
            self.pairingDelegate, self.cbHandlePASEEstablishmentCompleteFunct)

        self.cbHandleCommissioningCompleteFunct = _DevicePairingDelegate_OnCommissioningCompleteFunct(
            HandleCommissioningComplete)

        self._dmLib.pychip_ScriptDevicePairingDelegate_SetCommissioningCompleteCallback(
            self.pairingDelegate, self.cbHandleCommissioningCompleteFunct)

        self.cbHandleFabricCheckFunct = _DevicePairingDelegate_OnFabricCheckFunct(HandleFabricCheck)
        self._dmLib.pychip_ScriptDevicePairingDelegate_SetFabricCheckCallback(self.pairingDelegate, self.cbHandleFabricCheckFunct)

        self.cbHandleOpenWindowCompleteFunct = _DevicePairingDelegate_OnOpenWindowCompleteFunct(
            HandleOpenWindowComplete)
        self._dmLib.pychip_ScriptDevicePairingDelegate_SetOpenWindowCompleteCallback(
            self.pairingDelegate, self.cbHandleOpenWindowCompleteFunct)

        self.cbHandleDeviceUnpairCompleteFunct = _DeviceUnpairingCompleteFunct(HandleUnpairDeviceComplete)

        self._isActive = True
        # Validate FabricID/NodeID followed from NOC Chain
        self._fabricId = self.GetFabricIdInternal()
        self._fabricIndex = self.GetFabricIndexInternal()
        self._nodeId = self.GetNodeIdInternal()
        self._rootPublicKeyBytes = self.GetRootPublicKeyBytesInternal()

    def _finish_init(self):
        self._isActive = True

        ChipDeviceController.activeList.add(self)

    def _enablePairingCompleteCallback(self, value: bool):
        self._dmLib.pychip_ScriptDevicePairingDelegate_SetExpectingPairingComplete(self.pairingDelegate, value)

    @property
    def nodeId(self) -> int:
        return self._nodeId

    @property
    def fabricId(self) -> int:
        return self._fabricId

    @property
    def rootPublicKeyBytes(self) -> bytes:
        return self._rootPublicKeyBytes

    @property
    def name(self) -> str:
        return self._name

    @name.setter
    def name(self, new_name: str):
        self._name = new_name

    @property
    def isActive(self) -> bool:
        return self._isActive

    def Shutdown(self):
        '''
        Shuts down this controller and reclaims any used resources, including the bound
        C++ constructor instance in the SDK.

        Raises:
            ChipStackError: On failure.

        Returns:
            None
        '''
        if not self._isActive:
            return

        if self.devCtrl is not None:
            self._ChipStack.Call(
                lambda: self._dmLib.pychip_DeviceController_DeleteDeviceController(
                    self.devCtrl, self.pairingDelegate)
            ).raise_on_error()
            self.pairingDelegate = None
            self.devCtrl = None

        ChipDeviceController.activeList.remove(self)
        self._isActive = False

    def ShutdownAll(self):
        ''' 
        Shut down all active controllers and reclaim any used resources.
        '''
        #
        # We want a shallow copy here since it would other create new instances
        # of the controllers in the list.
        #
        # We need a copy since we're going to walk through the list and shutdown
        # each controller, which in turn, will remove themselves from the active list.
        #
        # We cannot do that while iterating through the original list.
        #
        activeList = copy.copy(ChipDeviceController.activeList)

        for controller in activeList:
            controller.Shutdown()

        ChipDeviceController.activeList.clear()

    def CheckIsActive(self):
        '''
        Checks if the device controller is active.

        Raises:
            RuntimeError: On failure.
        '''
        if (not self._isActive):
            raise RuntimeError(
                "DeviceCtrl instance was already shutdown previously!")

    def __del__(self):
        self.Shutdown()

    def IsConnected(self):
        '''
        Checks if the device controller is connected.

        Returns:
            bool: True if is connected, False if not connected.

        Raises:
            RuntimeError: If '_isActive' is False (from the call to CheckIsActive).
        '''
        self.CheckIsActive()

        return self._ChipStack.Call(
            lambda: self._dmLib.pychip_DeviceController_IsConnected(
                self.devCtrl)
        )

    async def ConnectBLE(self, discriminator: int, setupPinCode: int, nodeid: int, isShortDiscriminator: bool = False) -> int:
        '''
        Connect to a BLE device via PASE using the given discriminator and setup pin code.

        Args:
            discriminator (int): The long discriminator for the DNS-SD advertisement. Valid range: 0-4095.
            setupPinCode (int): The setup pin code of the device.
            nodeid (int): Node id of the device.
            isShortDiscriminator (Optional[bool]): Optional short discriminator.


        Returns:
            int: Effective Node ID of the device (as defined by the assigned NOC).
        '''
        self.CheckIsActive()

        async with self._commissioning_context as ctx:
            self._enablePairingCompleteCallback(True)
            await self._ChipStack.CallAsync(
                lambda: self._dmLib.pychip_DeviceController_ConnectBLE(
                    self.devCtrl, discriminator, isShortDiscriminator, setupPinCode, nodeid)
            )

            return await asyncio.futures.wrap_future(ctx.future)

    async def UnpairDevice(self, nodeid: int) -> None:
        '''
        Unpairs the device with the specified node ID.

        Args:
            nodeid (int): Node id of the device.

        Returns:
            None.
        '''
        self.CheckIsActive()

        async with self._unpair_device_context as ctx:
            await self._ChipStack.CallAsync(
                lambda: self._dmLib.pychip_DeviceController_UnpairDevice(
                    self.devCtrl, nodeid, self.cbHandleDeviceUnpairCompleteFunct)
            )

            return await asyncio.futures.wrap_future(ctx.future)

    def CloseBLEConnection(self):
        '''
        Closes the BLE connection for the device controller.

        Raises:
            ChipStackError: On failure.
        '''
        self.CheckIsActive()

        self._ChipStack.Call(
            lambda: self._dmLib.pychip_DeviceCommissioner_CloseBleConnection(
                self.devCtrl)
        ).raise_on_error()

    def ExpireSessions(self, nodeid):
        '''
        Close all sessions with `nodeid` (if any existed) so that sessions get re-established.

        This is needed to properly handle operations that invalidate a node's state, such as
        UpdateNOC.

        WARNING: ONLY CALL THIS IF YOU UNDERSTAND THE SIDE-EFFECTS

        Args:
            nodeid (int): Node id of the device.

        Raises:
            ChipStackError: On failure.
        '''
        self.CheckIsActive()

        self._ChipStack.Call(lambda: self._dmLib.pychip_ExpireSessions(self.devCtrl, nodeid)).raise_on_error()

    def MarkSessionDefunct(self, nodeid):
        '''
        Marks a previously active session with the specified node as defunct to temporarily prevent it
        from being used with new exchanges to send or receive messages. This should be called when there
        is suspicion of a loss-of-sync with the session state on the associated peer, such as evidence
        of transport failure.

        If messages are received thereafter on this session, the session will be put back into the Active state.

        This function should only be called on an active session.
        This will NOT detach any existing SessionHolders.

        Args:
            nodeid (int): The node ID of the device whose session should be marked as defunct.

        Raises:
            RuntimeError: If the controller is not active.
            PyChipError: If the operation fails.
        '''
        self.CheckIsActive()

        self._ChipStack.Call(
            lambda: self._dmLib.pychip_DeviceController_MarkSessionDefunct(
                self.devCtrl, nodeid)
        ).raise_on_error()

    def MarkSessionForEviction(self, nodeid):
        '''
        Marks the session with the specified node for eviction. It will first detach all SessionHolders
        attached to this session by calling 'OnSessionReleased' on each of them. This will force them
        to release their reference to the session. If there are no more references left, the session
        will then be de-allocated.

        Once marked for eviction, the session SHALL NOT ever become active again.

        Args:
            nodeid (int): The node ID of the device whose session should be marked for eviction.

        Raises:
            RuntimeError: If the controller is not active.
            PyChipError: If the operation fails.
        '''
        self.CheckIsActive()

        self._ChipStack.Call(
            lambda: self._dmLib.pychip_DeviceController_MarkSessionForEviction(
                self.devCtrl, nodeid)
        ).raise_on_error()

    def DeleteAllSessionResumptionStorage(self):
        '''
        Remove all session resumption information associated with the fabric index of the controller.

        Raises:
            RuntimeError: If the controller is not active.
            PyChipError: If the operation fails.
        '''

        self.CheckIsActive()
        self._ChipStack.Call(
            lambda: self._dmLib.pychip_DeviceController_DeleteAllSessionResumption(
                self.devCtrl)).raise_on_error()

    async def _establishPASESession(self, callFunct):
        self.CheckIsActive()

        async with self._pase_establishment_context as ctx:
            self._enablePairingCompleteCallback(True)
            await self._ChipStack.CallAsync(callFunct)
            await asyncio.futures.wrap_future(ctx.future)

    async def EstablishPASESessionBLE(self, setupPinCode: int, discriminator: int, nodeid: int) -> None:
        '''
        Establish a PASE session over BLE.

        Warning: This method attempts to establish a new PASE session, even if an open session already exists. 
        For safer session management that reuses existing sessions, see `FindOrEstablishPASESession`.

        Args:
            discriminator (int): The long discriminator for the DNS-SD advertisement. Valid range: 0-4095.
            setupPinCode (int): The setup pin code of the device.
            nodeid (int): Node id of the device.

        Returns:
            None
        '''
        await self._establishPASESession(
            lambda: self._dmLib.pychip_DeviceController_EstablishPASESessionBLE(
                self.devCtrl, setupPinCode, discriminator, nodeid)
        )

    async def EstablishPASESessionIP(self, ipaddr: str, setupPinCode: int, nodeid: int, port: int = 0) -> None:
        '''
        Establish a PASE session over IP.

        Warning: This method attempts to establish a new PASE session, even if an open session already exists. 
        For safer session management that reuses existing sessions, see `FindOrEstablishPASESession`.

        Args:
            ipaddr (str): IP address.
            port (int): IP port to use (default is 0).
            setupPinCode (int): The setup pin code of the device.
            nodeid (int): Node id of the device.

        Returns:
            None
        '''
        await self._establishPASESession(
            lambda: self._dmLib.pychip_DeviceController_EstablishPASESessionIP(
                self.devCtrl, ipaddr.encode("utf-8"), setupPinCode, nodeid, port)
        )

    async def EstablishPASESession(self, setUpCode: str, nodeid: int) -> None:
        '''
        Establish a PASE session using setUpCode.

        Warning: This method attempts to establish a new PASE session, even if an open session already exists. 
        For safer session management that reuses existing sessions, see `FindOrEstablishPASESession`.

        Args:
            setUpCode (str): The setup code of the device.
            nodeid (int):  The node ID assigned to the device for the PASE session.

        Returns:
            None
        '''
        await self._establishPASESession(
            lambda: self._dmLib.pychip_DeviceController_EstablishPASESession(
                self.devCtrl, setUpCode.encode("utf-8"), nodeid)
        )

    def GetTestCommissionerUsed(self):
        '''
        Get the status of test commissioner in use.

        Returns:
            bool: True if the test commissioner is in use, False if not.
        '''
        return self._ChipStack.Call(
            lambda: self._dmLib.pychip_TestCommissionerUsed()
        )

    def ResetTestCommissioner(self):
        self._dmLib.pychip_ResetCommissioningTests()

    def SetTestCommissionerSimulateFailureOnStage(self, stage: int):
        '''
        Simulates a failure on a specific stage of the test commissioner.

        Args:
            stage (int): The commissioning stage where failure will be simulated.
                         This corresponds to the enum `CommissioningStage` (e.g. kError, kSecurePairing, etc.). For full details
                         ref https://github.com/project-chip/connectedhomeip/blob/master/src/controller/CommissioningDelegate.h

        Returns:
            bool: True if the failure simulate success, False if not.
        '''
        return self._dmLib.pychip_SetTestCommissionerSimulateFailureOnStage(
            stage)

    def SetTestCommissionerSimulateFailureOnReport(self, stage: int):
        '''
        Simulates a failure on report of the test commissioner.

        Args:
            stage (int): The commissioning stage where failure will be simulated.
                         This corresponds to the enum `CommissioningStage` (e.g. kError, kSecurePairing, etc.). For full details
                         ref https://github.com/project-chip/connectedhomeip/blob/master/src/controller/CommissioningDelegate.h

        Returns:
            bool: True if the failure simulate success, False if not.
        '''
        return self._dmLib.pychip_SetTestCommissionerSimulateFailureOnReport(
            stage)

    def SetTestCommissionerPrematureCompleteAfter(self, stage: int):
        '''
        Premature complete of the test commissioner.

        Args:
            stage (int): The commissioning stage after a premature completion is simulated.
                         This corresponds to the enum `CommissioningStage` (e.g. kError, kSecurePairing, etc.). For full details
                         ref https://github.com/project-chip/connectedhomeip/blob/master/src/controller/CommissioningDelegate.h

        Returns:
            bool: True if the premature complete success, False if not.
        '''
        return self._dmLib.pychip_SetTestCommissionerPrematureCompleteAfter(
            stage)

    def CheckTestCommissionerCallbacks(self):
        '''
        Check the test commissioner callbacks.

        Returns:
            bool: True if the test commissioner callbacks success, False if not.
        '''
        return self._ChipStack.Call(
            lambda: self._dmLib.pychip_TestCommissioningCallbacks()
        )

    def CheckStageSuccessful(self, stage: int):
        '''
        Check the test commissioner stage sucess.

        Args:
            stage (int): The commissioning to simulate.

        Returns:
            bool: True if test commissioner stage success, False if not.
        '''
        return self._ChipStack.Call(
            lambda: self._dmLib.pychip_TestCommissioningStageSuccessful(stage)
        )

    def CheckTestCommissionerPaseConnection(self, nodeid):
        '''
        Check the test commissioner Pase connection sucess.

        Args:
            nodeid (int): Node id of the device.

        Returns:
            bool: True if test commissioner Pase connection success, False if not.
        '''
        return self._dmLib.pychip_TestPaseConnection(nodeid)

    def ResolveNode(self, nodeid):
        '''
        Resove Node id.

        Args:
            nodeid (int): Node id of the device.
        '''
        self.CheckIsActive()

        self.GetConnectedDeviceSync(nodeid, allowPASE=False)

    def GetAddressAndPort(self, nodeid):
        '''
        Get the address and port.

        Args:
            nodeid (int): Node id of the device.

        Returns:
            tuple: The address and port if no error occurs or None on failure.
        '''
        self.CheckIsActive()

        address = create_string_buffer(64)
        port = c_uint16(0)

        # Intentially return None instead of raising exceptions on error
        error = self._ChipStack.Call(
            lambda: self._dmLib.pychip_DeviceController_GetAddressAndPort(
                self.devCtrl, nodeid, address, 64, pointer(port))
        )

        return (address.value.decode(), port.value) if error == 0 else None

    async def DiscoverCommissionableNodes(self, filterType: discovery.FilterType = discovery.FilterType.NONE, filter: typing.Any = None,
                                          stopOnFirst: bool = False, timeoutSecond: int = 5) -> typing.Union[None, CommissionableNode, typing.List[CommissionableNode]]:
        ''' 
        Discover commissionable nodes via DNS-SD with specified filters.
        Supported filters are:

                discovery.FilterType.NONE
                discovery.FilterType.SHORT_DISCRIMINATOR
                discovery.FilterType.LONG_DISCRIMINATOR
                discovery.FilterType.VENDOR_ID
                discovery.FilterType.DEVICE_TYPE
                discovery.FilterType.COMMISSIONING_MODE
                discovery.FilterType.INSTANCE_NAME
                discovery.FilterType.COMMISSIONER
                discovery.FilterType.COMPRESSED_FABRIC_ID

        This function will always return a list of CommissionableDevice. When stopOnFirst is set,
        this function will return when at least one device is discovered or on timeout.

        Returns:
            list: A list of discovered devices.
        '''
        self.CheckIsActive()

        if isinstance(filter, int):
            filter = str(filter)

        # Discovery is also used during commissioning. Make sure this manual discovery
        # and commissioning attempts do not interfere with each other.
        async with self._commissioning_lock:
            await self._ChipStack.CallAsync(
                lambda: self._dmLib.pychip_DeviceController_DiscoverCommissionableNodes(
                    self.devCtrl, int(filterType), str(filter).encode("utf-8")))

            async def _wait_discovery():
                while not await self._ChipStack.CallAsyncWithResult(
                        lambda: self._dmLib.pychip_DeviceController_HasDiscoveredCommissionableNode(self.devCtrl)):
                    await asyncio.sleep(0.1)
                return

            try:
                if stopOnFirst:
                    await asyncio.wait_for(_wait_discovery(), timeoutSecond)
                else:
                    await asyncio.sleep(timeoutSecond)
            except TimeoutError:
                # Expected timeout, do nothing
                pass
            finally:
                await self._ChipStack.CallAsync(
                    lambda: self._dmLib.pychip_DeviceController_StopCommissionableDiscovery(self.devCtrl))

            return await self.GetDiscoveredDevices()

    async def GetDiscoveredDevices(self):
        '''
        Get the discovered devices.

        Returns:
            list: A list of discovered devices.
        '''
        def GetDevices(devCtrl):
            devices = []

            @_ChipDeviceController_IterateDiscoveredCommissionableNodesFunct
            def HandleDevice(deviceJson, deviceJsonLen):
                jsonStr = ctypes.string_at(deviceJson, deviceJsonLen).decode("utf-8")
                device = dacite.from_dict(data_class=CommissionableNode, data=json.loads(jsonStr))
                device.SetDeviceController(devCtrl)
                devices.append(device)

            self._dmLib.pychip_DeviceController_IterateDiscoveredCommissionableNodes(devCtrl.devCtrl, HandleDevice)
            return devices

        return await self._ChipStack.CallAsyncWithResult(lambda: GetDevices(self))

    def GetIPForDiscoveredDevice(self, idx, addrStr, length):
        '''
        Get the IP address for a discovered device.

        Args:
            idx (int): Index of the discovered device.
            addrStr (str): Address of the device.
            length (int): Length of the address.

        Returns:
            bool: True if IP for discovered device success, False if not.
        '''
        self.CheckIsActive()

        return self._ChipStack.Call(
            lambda: self._dmLib.pychip_DeviceController_GetIPForDiscoveredDevice(
                self.devCtrl, idx, addrStr, length)
        )

    class CommissioningWindowPasscode(enum.IntEnum):
        kOriginalSetupCode = 0,
        kTokenWithRandomPin = 1,

    async def OpenCommissioningWindow(self, nodeid: int, timeout: int, iteration: int,
                                      discriminator: int, option: CommissioningWindowPasscode) -> CommissioningParameters:
        ''' 
        Opens a commissioning window on the device with the given nodeid.

        Args:
            nodeid (int): Node id of the device.
            timeout (int): Command timeout
            iteration (int): The PAKE iteration count associated with the PAKE Passcode ID and ephemeral
                PAKE passcode verifier to be used for this commissioning. Valid range: 1000 - 100000
                Ignored if option == 0
            discriminator (int): The long discriminator for the DNS-SD advertisement. Valid range: 0-4095
                Ignored if option == 0
            option (int): 
                0 = kOriginalSetupCode
                1 = kTokenWithRandomPIN

            Returns:
                CommissioningParameters
        '''
        self.CheckIsActive()

        async with self._open_window_context as ctx:
            await self._ChipStack.CallAsync(
                lambda: self._dmLib.pychip_DeviceController_OpenCommissioningWindow(
                    self.devCtrl, self.pairingDelegate, nodeid, timeout, iteration, discriminator, option)
            )

            return await asyncio.futures.wrap_future(ctx.future)

    async def OpenJointCommissioningWindow(self, nodeid: int, endpointId: int, timeout: int, iteration: int,
                                           discriminator: int) -> CommissioningParameters:
        '''
        Opens a joint commissioning window on the device with the given nodeid.

        Args:
            nodeid (int): Node id of the device.
            timeout (int): Command timeout
            iteration (int): The PAKE iteration count associated with the PAKE Passcode ID and ephemeral
                PAKE passcode verifier to be used for this commissioning. Valid range: 1000 - 100000
            discriminator (int): The long discriminator for the DNS-SD advertisement. Valid range: 0-4095

            Returns:
                CommissioningParameters
        '''
        self.CheckIsActive()

        async with self._open_window_context as ctx:
            await self._ChipStack.CallAsync(
                lambda: self._dmLib.pychip_DeviceController_OpenJointCommissioningWindow(
                    self.devCtrl, self.pairingDelegate, nodeid, endpointId, timeout, iteration, discriminator)
            )

            return await asyncio.futures.wrap_future(ctx.future)

    def GetCompressedFabricId(self):
        '''
        Get compressed fabric Id.

        Returns:
            int: The compressed fabric ID as a 64-bit integer.

        Raises:
            ChipStackError: On failure.
        '''
        self.CheckIsActive()

        fabricid = c_uint64(0)

        self._ChipStack.Call(
            lambda: self._dmLib.pychip_DeviceController_GetCompressedFabricId(
                self.devCtrl, pointer(fabricid))
        ).raise_on_error()

        return fabricid.value

    def GetFabricIdInternal(self) -> int:
        '''
        Get the fabric ID from the object. Only used to validate cached value from property.

        Returns:
            int: The raw fabric ID as a 64-bit integer.

        Raises:
            ChipStackError: On failure.
        '''
        self.CheckIsActive()

        fabricid = c_uint64(0)

        self._ChipStack.Call(
            lambda: self._dmLib.pychip_DeviceController_GetFabricId(
                self.devCtrl, pointer(fabricid))
        ).raise_on_error()

        return fabricid.value

    def GetFabricIndexInternal(self) -> int:
        '''
        Get the fabric index from the object. Only used to validate cached value from property.

        Returns:
            int: fabric index in local fabric table associated with this controller.

        Raises:
            ChipStackError: On failure.
        '''
        self.CheckIsActive()

        fabricindex = c_uint8(0)

        self._ChipStack.Call(
            lambda: self._dmLib.pychip_DeviceController_GetFabricIndex(
                self.devCtrl, pointer(fabricindex))
        ).raise_on_error()

        return fabricindex.value

    def GetNodeIdInternal(self) -> int:
        '''
        Get the node ID from the object. Only used to validate cached value from property.

        Returns:
            int: The Node ID as a 64 bit integer.

        Raises:
            ChipStackError: On failure.
        '''
        self.CheckIsActive()

        nodeid = c_uint64(0)

        self._ChipStack.Call(
            lambda: self._dmLib.pychip_DeviceController_GetNodeId(
                self.devCtrl, pointer(nodeid))
        ).raise_on_error()

        return nodeid.value

    def GetRootPublicKeyBytesInternal(self) -> bytes:
        '''
        Get the root public key associated with our fabric.

        Returns:
            bytes: The root public key raw bytes in uncompressed point form.

        Raises:
            ChipStackError: On failure.
        '''
        self.CheckIsActive()

        size = 128
        buf = (ctypes.c_uint8 * size)()
        csize = ctypes.c_size_t(size)
        builtins.chipStack.Call(    # type: ignore[attr-defined]  # 'chipStack' is dynamically added; referred to in DeviceProxyWrapper class __del__ method
            lambda: self._dmLib.pychip_DeviceController_GetRootPublicKeyBytes(self.devCtrl, buf, ctypes.byref(csize))
        ).raise_on_error()

        return bytes(buf[:csize.value])

    def GetClusterHandler(self):
        '''
        Get cluster handler

        Returns:
            ChipClusters: An instance of the ChipClusters class.
        '''
        self.CheckIsActive()

        return self._Cluster

    async def FindOrEstablishPASESession(self, setupCode: str, nodeid: int, timeoutMs: typing.Optional[int] = None) -> typing.Optional[DeviceProxyWrapper]:
        '''
        Find or establish a PASE session.

        Args:
            setUpCode (str): The setup code of the device.
            nodeid (int): Node id of the device.
            timeoutMs (Optional[int]): Optional timeout in milliseconds.

        Returns:
            DeviceProxyWrapper on success, if not is None.
        '''
        self.CheckIsActive()
        returnDevice = c_void_p(None)
        res = await self._ChipStack.CallAsyncWithResult(lambda: self._dmLib.pychip_GetDeviceBeingCommissioned(
            self.devCtrl, nodeid, byref(returnDevice)), timeoutMs)
        if res.is_success:
            return DeviceProxyWrapper(returnDevice, DeviceProxyWrapper.DeviceProxyType.COMMISSIONEE, self._dmLib)

        await self.EstablishPASESession(setupCode, nodeid)

        res = await self._ChipStack.CallAsyncWithResult(lambda: self._dmLib.pychip_GetDeviceBeingCommissioned(
            self.devCtrl, nodeid, byref(returnDevice)), timeoutMs)
        if res.is_success:
            return DeviceProxyWrapper(returnDevice, DeviceProxyWrapper.DeviceProxyType.COMMISSIONEE, self._dmLib)

        return None

    def GetConnectedDeviceSync(self, nodeid, allowPASE=True, timeoutMs: typing.Optional[int] = None, payloadCapability: int = TransportPayloadCapability.MRP_PAYLOAD):
        '''
        Gets an OperationalDeviceProxy or CommissioneeDeviceProxy for the specified Node.

        Args:
            nodeid (int): Target's Node ID
            allowPASE (bool): Get a device proxy of a device being commissioned.
            timeoutMs (Optional[int]): Timeout for a timed invoke request. Omit or set to 'None' to indicate a non-timed request.

        Returns:
            DeviceProxyWrapper on success.
        '''
        self.CheckIsActive()

        returnDevice = c_void_p(None)
        returnErr: typing.Any = None
        deviceAvailableCV = threading.Condition()

        if allowPASE:
            res = self._ChipStack.Call(lambda: self._dmLib.pychip_GetDeviceBeingCommissioned(
                self.devCtrl, nodeid, byref(returnDevice)), timeoutMs)
            if res.is_success:
                LOGGER.info('Using PASE connection')
                return DeviceProxyWrapper(returnDevice, DeviceProxyWrapper.DeviceProxyType.COMMISSIONEE, self._dmLib)

        class DeviceAvailableClosure():
            def deviceAvailable(self, device, err):
                nonlocal returnDevice
                nonlocal returnErr
                nonlocal deviceAvailableCV
                with deviceAvailableCV:
                    returnDevice = c_void_p(device)
                    returnErr = err
                    deviceAvailableCV.notify_all()
                ctypes.pythonapi.Py_DecRef(ctypes.py_object(self))

        closure = DeviceAvailableClosure()
        ctypes.pythonapi.Py_IncRef(ctypes.py_object(closure))
        self._ChipStack.Call(lambda: self._dmLib.pychip_GetConnectedDeviceByNodeId(
            self.devCtrl, nodeid, ctypes.py_object(closure), _DeviceAvailableCallback, payloadCapability),
            timeoutMs).raise_on_error()

        # The callback might have been received synchronously (during self._ChipStack.Call()).
        # Check if the device is already set before waiting for the callback.
        if returnDevice.value is None:
            with deviceAvailableCV:
                timeout = None
                if timeoutMs is not None:
                    timeout = float(timeoutMs) / 1000

                ret = deviceAvailableCV.wait(timeout)
                if ret is False:
                    raise TimeoutError("Timed out waiting for DNS-SD resolution")

        if returnDevice.value is None:
            returnErr.raise_on_error()

        return DeviceProxyWrapper(returnDevice, DeviceProxyWrapper.DeviceProxyType.OPERATIONAL, self._dmLib)

    async def WaitForActive(self, nodeid, *, timeoutSeconds=30.0, stayActiveDurationMs=30000):
        '''
        Waits a LIT ICD device to become active. Will send a StayActive command to the device on active to allow human operations.

        Args:
            nodeId: Node ID of the LID ICD.
            stayActiveDurationMs: The duration in the StayActive command, in milliseconds.

        Returns:
            StayActiveResponse on success
        '''
        await WaitForCheckIn(ScopedNodeId(nodeid, self._fabricIndex), timeoutSeconds=timeoutSeconds)
        return await self.SendCommand(nodeid, 0, Clusters.IcdManagement.Commands.StayActiveRequest(stayActiveDuration=stayActiveDurationMs))

    async def GetConnectedDevice(self, nodeid, allowPASE: bool = True, timeoutMs: typing.Optional[int] = None,
                                 payloadCapability: int = TransportPayloadCapability.MRP_PAYLOAD):
        '''
        Gets an OperationalDeviceProxy or CommissioneeDeviceProxy for the specified Node.

        Args:
            nodeId (int): Target's Node ID.
            allowPASE (bool): Get a device proxy of a device being commissioned.
            timeoutMs (Optional[int]): Timeout for a timed invoke request. Omit or set to 'None' to indicate a non-timed request.

        Returns:
            DeviceProxyWrapper on success.
        '''
        self.CheckIsActive()

        if allowPASE:
            returnDevice = c_void_p(None)
            res = await self._ChipStack.CallAsyncWithResult(lambda: self._dmLib.pychip_GetDeviceBeingCommissioned(
                self.devCtrl, nodeid, byref(returnDevice)), timeoutMs)
            if res.is_success:
                LOGGER.info('Using PASE connection')
                return DeviceProxyWrapper(returnDevice, DeviceProxyWrapper.DeviceProxyType.COMMISSIONEE, self._dmLib)

        eventLoop = asyncio.get_running_loop()
        future = eventLoop.create_future()

        class DeviceAvailableClosure():
            def __init__(self, loop, future: asyncio.Future):
                self._returnDevice = c_void_p(None)
                self._returnErr = None
                self._event_loop = loop
                self._future = future

            def _deviceAvailable(self):
                if self._future.cancelled():
                    return
                if self._returnDevice.value is not None:
                    self._future.set_result(self._returnDevice)
                else:
                    self._future.set_exception(self._returnErr.to_exception())

            def deviceAvailable(self, device, err):
                self._returnDevice = c_void_p(device)
                self._returnErr = err
                self._event_loop.call_soon_threadsafe(self._deviceAvailable)
                ctypes.pythonapi.Py_DecRef(ctypes.py_object(self))

        closure = DeviceAvailableClosure(eventLoop, future)
        ctypes.pythonapi.Py_IncRef(ctypes.py_object(closure))
        await self._ChipStack.CallAsync(lambda: self._dmLib.pychip_GetConnectedDeviceByNodeId(
            self.devCtrl, nodeid, ctypes.py_object(closure), _DeviceAvailableCallback, payloadCapability),
            timeoutMs)

        # The callback might have been received synchronously (during self._ChipStack.CallAsync()).
        # In that case the Future has already been set it will return immediately
        if timeoutMs is not None:
            timeout = float(timeoutMs) / 1000
            await asyncio.wait_for(future, timeout=timeout)
        else:
            await future

        return DeviceProxyWrapper(future.result(), DeviceProxyWrapper.DeviceProxyType.OPERATIONAL, self._dmLib)

    def ComputeRoundTripTimeout(self, nodeid, upperLayerProcessingTimeoutMs: int = 0):
        '''
        Returns a computed timeout value based on the round-trip time it takes for the peer at the other end of the session to
        receive a message, process it and send it back. This is computed based on the session type, the type of transport,
        sleepy characteristics of the target and a caller-provided value for the time it takes to process a message
        at the upper layer on the target For group sessions.

        This will result in a session being established if one wasn't already.

        Returns:
            int: The computed timeout value in milliseconds, representing the round-trip time.
        '''
        device = self.GetConnectedDeviceSync(nodeid)
        res = self._ChipStack.Call(lambda: self._dmLib.pychip_DeviceProxy_ComputeRoundTripTimeout(
            device.deviceProxy, upperLayerProcessingTimeoutMs))
        return res

    def GetRemoteSessionParameters(self, nodeid) -> typing.Optional[SessionParameters]:
        '''
        Returns the SessionParameters of reported by the remote node associated with `nodeid`.
        If there is some error in getting SessionParameters None is returned.

        This will result in a session being established if one wasn't already established.

        Returns:
            Optional[SessionParameters]: The session parameters.
        '''

        # First creating the struct to make building the ByteArray to be sent to CFFI easier.
        sessionParametersStruct = SessionParametersStruct.parse(b'\x00' * SessionParametersStruct.sizeof())
        sessionParametersByteArray = SessionParametersStruct.build(sessionParametersStruct)
        device = self.GetConnectedDeviceSync(nodeid)
        self._ChipStack.Call(lambda: self._dmLib.pychip_DeviceProxy_GetRemoteSessionParameters(
            device.deviceProxy, ctypes.c_char_p(sessionParametersByteArray))).raise_on_error()

        sessionParametersStruct = SessionParametersStruct.parse(sessionParametersByteArray)
        return SessionParameters(
            sessionIdleInterval=sessionParametersStruct.SessionIdleInterval if sessionParametersStruct.SessionIdleInterval != 0 else None,
            sessionActiveInterval=sessionParametersStruct.SessionActiveInterval if sessionParametersStruct.SessionActiveInterval != 0 else None,
            sessionActiveThreshold=sessionParametersStruct.SessionActiveThreshold if sessionParametersStruct.SessionActiveThreshold != 0 else None,
            dataModelRevision=sessionParametersStruct.DataModelRevision if sessionParametersStruct.DataModelRevision != 0 else None,
            interactionModelRevision=sessionParametersStruct.InteractionModelRevision if sessionParametersStruct.InteractionModelRevision != 0 else None,
            specficiationVersion=sessionParametersStruct.SpecificationVersion if sessionParametersStruct.SpecificationVersion != 0 else None,
            maxPathsPerInvoke=sessionParametersStruct.MaxPathsPerInvoke)

    async def TestOnlySendBatchCommands(self, nodeid: int, commands: typing.List[ClusterCommand.InvokeRequestInfo],
                                        timedRequestTimeoutMs: typing.Optional[int] = None,
                                        interactionTimeoutMs: typing.Optional[int] = None, busyWaitMs: typing.Optional[int] = None,
                                        suppressResponse: typing.Optional[bool] = None, remoteMaxPathsPerInvoke: typing.Optional[int] = None,
                                        suppressTimedRequestMessage: bool = False, commandRefsOverride: typing.Optional[typing.List[int]] = None):
        '''
        Please see SendBatchCommands for description.
        TestOnly overridable arguments:
            remoteMaxPathsPerInvoke: Overrides the number of batch commands we think can be sent to remote node.
            suppressTimedRequestMessage: When set to true, we suppress sending Timed Request Message.
            commandRefsOverride: List of commandRefs to use for each command with the same index in `commands`.

        Returns:
            TestOnlyBatchCommandResponse
        '''
        self.CheckIsActive()

        eventLoop = asyncio.get_running_loop()
        future = eventLoop.create_future()

        device = await self.GetConnectedDevice(nodeid, timeoutMs=interactionTimeoutMs)

        ClusterCommand.TestOnlySendBatchCommands(
            future, eventLoop, device.deviceProxy, commands,
            timedRequestTimeoutMs=timedRequestTimeoutMs,
            interactionTimeoutMs=interactionTimeoutMs, busyWaitMs=busyWaitMs, suppressResponse=suppressResponse,
            remoteMaxPathsPerInvoke=remoteMaxPathsPerInvoke, suppressTimedRequestMessage=suppressTimedRequestMessage,
            commandRefsOverride=commandRefsOverride).raise_on_error()
        return await future

    async def TestOnlySendCommandTimedRequestFlagWithNoTimedInvoke(self, nodeid: int, endpoint: int,
                                                                   payload: ClusterObjects.ClusterCommand, responseType=None):
        '''
        Please see SendCommand for description.

        Returns:
            Command response. The type of the response is defined by the command.

        Raises:
            InteractionModelError on error
        '''
        self.CheckIsActive()

        eventLoop = asyncio.get_running_loop()
        future = eventLoop.create_future()

        device = await self.GetConnectedDevice(nodeid, timeoutMs=None)
        ClusterCommand.TestOnlySendCommandTimedRequestFlagWithNoTimedInvoke(
            future, eventLoop, responseType, device.deviceProxy, ClusterCommand.CommandPath(
                EndpointId=endpoint,
                ClusterId=payload.cluster_id,
                CommandId=payload.command_id,
            ), payload).raise_on_error()
        return await future

    async def SendCommand(self, nodeid: int, endpoint: int, payload: ClusterObjects.ClusterCommand, responseType=None,
                          timedRequestTimeoutMs: typing.Optional[int] = None,
                          interactionTimeoutMs: typing.Optional[int] = None, busyWaitMs: typing.Optional[int] = None,
                          suppressResponse: typing.Optional[bool] = None,
                          payloadCapability: int = TransportPayloadCapability.MRP_PAYLOAD):
        '''
        Send a cluster-object encapsulated command to a node and get returned a future that can be awaited upon to receive
        the response. If a valid responseType is passed in, that will be used to de-serialize the object. If not,
        the type will be automatically deduced from the metadata received over the wire.

        timedWriteTimeoutMs: Timeout for a timed invoke request. Omit or set to 'None' to indicate a non-timed request.
        interactionTimeoutMs: Overall timeout for the interaction. Omit or set to 'None' to have the SDK automatically compute the
                              right timeout value based on transport characteristics as well as the responsiveness of the target.

        Returns:
            command response. The type of the response is defined by the command.

        Raises:
            InteractionModelError on error
        '''
        self.CheckIsActive()

        eventLoop = asyncio.get_running_loop()
        future = eventLoop.create_future()

        device = await self.GetConnectedDevice(nodeid, timeoutMs=interactionTimeoutMs, payloadCapability=payloadCapability)
        allow_large_payload = payloadCapability == TransportPayloadCapability.LARGE_PAYLOAD or payloadCapability == TransportPayloadCapability.MRP_OR_TCP_PAYLOAD
        res = await ClusterCommand.SendCommand(
            future, eventLoop, responseType, device.deviceProxy, ClusterCommand.CommandPath(
                EndpointId=endpoint,
                ClusterId=payload.cluster_id,
                CommandId=payload.command_id,
            ), payload, timedRequestTimeoutMs=timedRequestTimeoutMs,
            interactionTimeoutMs=interactionTimeoutMs, busyWaitMs=busyWaitMs, suppressResponse=suppressResponse, allowLargePayload=allow_large_payload)
        res.raise_on_error()
        return await future

    async def SendBatchCommands(self, nodeid: int, commands: typing.List[ClusterCommand.InvokeRequestInfo],
                                timedRequestTimeoutMs: typing.Optional[int] = None,
                                interactionTimeoutMs: typing.Optional[int] = None, busyWaitMs: typing.Optional[int] = None,
                                suppressResponse: typing.Optional[bool] = None,
                                payloadCapability: int = TransportPayloadCapability.MRP_PAYLOAD):
        '''
        Send a batch of cluster-object encapsulated commands to a node and get returned a future that can be awaited upon to receive
        the responses. If a valid responseType is passed in, that will be used to de-serialize the object. If not,
        the type will be automatically deduced from the metadata received over the wire.

        nodeId: Target's Node ID
        commands: A list of InvokeRequestInfo containing the commands to invoke.
        timedWriteTimeoutMs: Timeout for a timed invoke request. Omit or set to 'None' to indicate a non-timed request.
        interactionTimeoutMs: Overall timeout for the interaction. Omit or set to 'None' to have the SDK automatically compute the
                              right timeout value based on transport characteristics as well as the responsiveness of the target.
        busyWaitMs: How long to wait in ms after sending command to device before performing any other operations.
        suppressResponse: Do not send a response to this action

        Returns:
            - List of command responses in the same order as what was given in `commands`. The type of the response is defined by the command.
                      - A value of `None` indicates success.
                      - If only a single command fails, for example with `UNSUPPORTED_COMMAND`, the corresponding index associated with the command will,
                        contain `interaction_model.Status.UnsupportedCommand`.
                      - If a command is not responded to by server, command will contain `interaction_model.Status.NoCommandResponse`
        Raises:
            - InteractionModelError if error with sending of InvokeRequestMessage fails as a whole.
        '''
        self.CheckIsActive()

        eventLoop = asyncio.get_running_loop()
        future = eventLoop.create_future()

        device = await self.GetConnectedDevice(nodeid, timeoutMs=interactionTimeoutMs, payloadCapability=payloadCapability)

        res = await ClusterCommand.SendBatchCommands(
            future, eventLoop, device.deviceProxy, commands,
            timedRequestTimeoutMs=timedRequestTimeoutMs,
            interactionTimeoutMs=interactionTimeoutMs, busyWaitMs=busyWaitMs, suppressResponse=suppressResponse)
        res.raise_on_error()
        return await future

    def SendGroupCommand(self, groupid: int, payload: ClusterObjects.ClusterCommand, busyWaitMs: typing.Optional[int] = None):
        '''
        Send a group cluster-object encapsulated command to a group_id and get returned a future
        that can be awaited upon to get confirmation command was sent.

        Returns:
            None: responses are not sent to group commands.

        Raises:
            InteractionModelError on error.
        '''
        self.CheckIsActive()

        assert self.devCtrl is not None
        ClusterCommand.SendGroupCommand(
            groupid, self.devCtrl, payload, busyWaitMs=busyWaitMs).raise_on_error()

        # None is the expected return for sending group commands.
        return None

    async def WriteAttribute(self, nodeid: int,
                             attributes: typing.List[typing.Tuple[int, ClusterObjects.ClusterAttributeDescriptor]],
                             timedRequestTimeoutMs: typing.Optional[int] = None,
                             interactionTimeoutMs: typing.Optional[int] = None, busyWaitMs: typing.Optional[int] = None,
                             payloadCapability: int = TransportPayloadCapability.MRP_PAYLOAD):
        '''
        Write a list of attributes on a target node.

        nodeId: Target's Node ID
        timedWriteTimeoutMs: Timeout for a timed write request. Omit or set to 'None' to indicate a non-timed request.
        attributes: A list of tuples of type (endpoint, cluster-object):
        interactionTimeoutMs: Overall timeout for the interaction. Omit or set to 'None' to have the SDK automatically compute the
                              right timeout value based on transport characteristics as well as the responsiveness of the target.

        E.g
            (1, Clusters.UnitTesting.Attributes.XYZAttribute('hello')) -- Write 'hello'
            to the XYZ attribute on the test cluster to endpoint 1

        Returns:
            [AttributeStatus] (list - one for each path).

        Raises:
            InteractionModelError on error.
        '''

        return await self._WriteAttribute(nodeid=nodeid,
                                          attributes=attributes,
                                          timedRequestTimeoutMs=timedRequestTimeoutMs,
                                          interactionTimeoutMs=interactionTimeoutMs,
                                          busyWaitMs=busyWaitMs,
                                          payloadCapability=payloadCapability,
                                          forceLegacyListEncoding=False)

    async def _WriteAttribute(self, nodeid: int,
                              attributes: typing.List[typing.Tuple[int, ClusterObjects.ClusterAttributeDescriptor]],
                              timedRequestTimeoutMs: typing.Optional[int] = None,
                              interactionTimeoutMs: typing.Optional[int] = None, busyWaitMs: typing.Optional[int] = None,
                              payloadCapability: int = TransportPayloadCapability.MRP_PAYLOAD, forceLegacyListEncoding: bool = False):

        self.CheckIsActive()

        eventLoop = asyncio.get_running_loop()
        future = eventLoop.create_future()

        device = await self.GetConnectedDevice(nodeid, timeoutMs=interactionTimeoutMs, payloadCapability=payloadCapability)

        attrs = []
        for v in attributes:
            if len(v) == 2:
                attrs.append(ClusterAttribute.AttributeWriteRequest(
                    v[0], v[1], 0, 0, v[1].value))  # type: ignore[attr-defined]  # 'value' added dynamically to ClusterAttributeDescriptor
            else:
                attrs.append(ClusterAttribute.AttributeWriteRequest(
                    v[0], v[1], v[2], 1, v[1].value))

        ClusterAttribute.WriteAttributes(
            future, eventLoop, device.deviceProxy, attrs, timedRequestTimeoutMs=timedRequestTimeoutMs,
            interactionTimeoutMs=interactionTimeoutMs, busyWaitMs=busyWaitMs, forceLegacyListEncoding=forceLegacyListEncoding).raise_on_error()
        return await future

    async def TestOnlyWriteAttributeWithLegacyList(self, nodeid: int,
                                                   attributes: typing.List[typing.Tuple[int, ClusterObjects.ClusterAttributeDescriptor]],
                                                   timedRequestTimeoutMs: typing.Optional[int] = None,
                                                   interactionTimeoutMs: typing.Optional[int] = None, busyWaitMs: typing.Optional[int] = None,
                                                   payloadCapability: int = TransportPayloadCapability.MRP_PAYLOAD):
        '''
        Please see WriteAttribute for description.
        This is a test-only wrapper for _WriteAttribute that sets forceLegacyListEncoding to True.

        The purpose of this method is to write attributes using the legacy encoding format for list data types, to ensure that end devices support legacy WriteClients.


        Returns:
            [AttributeStatus] (list - one for each path).

        Raises:
            InteractionModelError on error.
        '''

        return await self._WriteAttribute(nodeid=nodeid,
                                          attributes=attributes,
                                          timedRequestTimeoutMs=timedRequestTimeoutMs,
                                          interactionTimeoutMs=interactionTimeoutMs,
                                          busyWaitMs=busyWaitMs,
                                          payloadCapability=payloadCapability,
                                          forceLegacyListEncoding=True)

    def WriteGroupAttribute(
            self, groupid: int, attributes: typing.List[typing.Tuple[ClusterObjects.ClusterAttributeDescriptor, int]], busyWaitMs: typing.Optional[int] = None):
        '''
        Write a list of attributes on a target group.

        groupid: Group ID to send write attribute to.
        attributes: A list of tuples of type (cluster-object, data-version). The data-version can be omitted.

        E.g
            (Clusters.UnitTesting.Attributes.XYZAttribute('hello'), 1) -- Group Write 'hello' with data version 1.

        Returns:
            list = An empty list

        Raises:
            InteractionModelError on error.
        '''
        self.CheckIsActive()

        attrs = []
        invalid_endpoint = 0xFFFF
        for v in attributes:
            if len(v) == 2:
                attrs.append(ClusterAttribute.AttributeWriteRequest(
                    # 'value' added dynamically to ClusterAttributeDescriptor
                    invalid_endpoint, v[0], v[1], 1, v[0].value))  # type: ignore[attr-defined]
            else:
                attrs.append(ClusterAttribute.AttributeWriteRequest(
                    invalid_endpoint, v[0], 0, 0, v[0].value))

        assert self.devCtrl is not None
        ClusterAttribute.WriteGroupAttributes(
            groupid, self.devCtrl, attrs, busyWaitMs=busyWaitMs).raise_on_error()

        # An empty list is the expected return for sending group write attribute.
        return []

    def TestOnlyPrepareToReceiveBdxData(self) -> asyncio.Future:
        '''
        Sets up the system to expect a node to initiate a BDX transfer. The transfer will send data here.

        Returns:
            a future that will yield a BdxTransfer with the init message from the transfer.

        Raises:
            InteractionModelError on error.
        '''
        self.CheckIsActive()

        eventLoop = asyncio.get_running_loop()
        future = eventLoop.create_future()

        Bdx.PrepareToReceiveBdxData(future).raise_on_error()
        return future

    def TestOnlyPrepareToSendBdxData(self, data: bytes) -> asyncio.Future:
        '''
        Sets up the system to expect a node to initiate a BDX transfer. The transfer will send data to the node.

        Returns:
            A future that will yield a BdxTransfer with the init message from the transfer.

        Raises:
            InteractionModelError on error.
        '''
        self.CheckIsActive()

        eventLoop = asyncio.get_running_loop()
        future = eventLoop.create_future()

        Bdx.PrepareToSendBdxData(future, data).raise_on_error()
        return future

    # mypy errors ignored due to valid use of dynamic types and flexible tuple formats
    # Fixing these typing errors is a high risk to affect existing functionality.
    # these mismatches are intentional and safe within the current logic
    # TODO:  Explore proper typing for dynamic attributes in ChipDeviceCtrl.py #618
    def _parseAttributePathTuple(self, pathTuple: typing.Union[
        None,  # Empty tuple, all wildcard
        typing.Tuple[int],  # Endpoint
        # Wildcard endpoint, Cluster id present
        typing.Tuple[typing.Type[ClusterObjects.Cluster]],
        # Wildcard endpoint, Cluster + Attribute present
        typing.Tuple[typing.Type[ClusterObjects.ClusterAttributeDescriptor]],
        # Wildcard attribute id
        typing.Tuple[int, typing.Type[ClusterObjects.Cluster]],
        # Concrete path
        typing.Tuple[int, typing.Type[ClusterObjects.ClusterAttributeDescriptor]],
        # Directly specified attribute path
        ClusterAttribute.AttributePath
    ]):
        if isinstance(pathTuple, ClusterAttribute.AttributePath):
            return pathTuple
        if pathTuple == ('*') or pathTuple == ():
            # Wildcard
            return ClusterAttribute.AttributePath()
        elif not isinstance(pathTuple, tuple):
            if isinstance(pathTuple, int):
                return ClusterAttribute.AttributePath(EndpointId=pathTuple)
            elif issubclass(pathTuple, ClusterObjects.Cluster):  # type: ignore[misc, arg-type]
                return ClusterAttribute.AttributePath.from_cluster(EndpointId=None, Cluster=pathTuple)  # type: ignore[arg-type]
            elif issubclass(pathTuple, ClusterObjects.ClusterAttributeDescriptor):  # type: ignore[arg-type]
                return ClusterAttribute.AttributePath.from_attribute(EndpointId=None, Attribute=pathTuple)  # type: ignore[arg-type]
            else:
                raise ValueError("Unsupported Attribute Path")
        else:
            # endpoint + (cluster) attribute / endpoint + cluster
            if issubclass(pathTuple[1], ClusterObjects.Cluster):  # type: ignore[misc]
                return ClusterAttribute.AttributePath.from_cluster(
                    EndpointId=pathTuple[0],  # type: ignore[arg-type]
                    Cluster=pathTuple[1]  # type: ignore[arg-type, misc]
                )
            elif issubclass(pathTuple[1], ClusterAttribute.ClusterAttributeDescriptor):  # type: ignore[arg-type, misc]
                return ClusterAttribute.AttributePath.from_attribute(
                    EndpointId=pathTuple[0],    # type: ignore[arg-type]
                    Attribute=pathTuple[1]  # type: ignore[arg-type, misc]
                )
            else:
                raise ValueError("Unsupported Attribute Path")

    def _parseDataVersionFilterTuple(self, pathTuple: typing.List[typing.Tuple[int, typing.Type[ClusterObjects.Cluster], int]]):
        endpoint = None
        cluster = None

        # endpoint + (cluster) attribute / endpoint + cluster
        endpoint = pathTuple[0]
        # mypy errors ignored due to valid use of dynamic types (e.g., int, str, or class types).
        # Fixing these typing errors is a high risk to affect existing functionality.
        # These mismatches are intentional and safe within the current logic.
        # TODO:  Explore proper typing for dynamic attributes in ChipDeviceCtrl.py #618
        if issubclass(pathTuple[1], ClusterObjects.Cluster):  # type: ignore[arg-type]
            cluster = pathTuple[1]
        else:
            raise ValueError("Unsupported Cluster Path")
        dataVersion = pathTuple[2]
        return ClusterAttribute.DataVersionFilter.from_cluster(
            EndpointId=endpoint, Cluster=cluster, DataVersion=dataVersion)  # type: ignore[arg-type]

    def _parseEventPathTuple(self, pathTuple: typing.Union[
        None,  # Empty tuple, all wildcard
        typing.Tuple[str, int],  # all wildcard with urgency set
        typing.Tuple[int, int],  # Endpoint,
        # Wildcard endpoint, Cluster id present
        typing.Tuple[typing.Type[ClusterObjects.Cluster], int],
        # Wildcard endpoint, Cluster + Event present
        typing.Tuple[typing.Type[ClusterObjects.ClusterEvent], int],
        # Wildcard event id
        typing.Tuple[int, typing.Type[ClusterObjects.Cluster], int],
        # Concrete path
        typing.Tuple[int,
                     typing.Type[ClusterObjects.ClusterEvent], int]
    ]):
        if pathTuple in [('*'), ()]:
            # Wildcard
            return ClusterAttribute.EventPath()
        elif not isinstance(pathTuple, tuple):
            # mypy refactor (PR https://github.com/project-chip/connectedhomeip/pull/39827):
            # instantiate class types before passing to from_cluster/from_event
            # because these expect instances, not classes.
            if isinstance(pathTuple, int):
                return ClusterAttribute.EventPath(EndpointId=pathTuple)
            elif isinstance(pathTuple, type) and issubclass(pathTuple, ClusterObjects.Cluster):
                return ClusterAttribute.EventPath.from_cluster(EndpointId=None, Cluster=pathTuple)
            elif isinstance(pathTuple, type) and issubclass(pathTuple, ClusterObjects.ClusterEvent):
                return ClusterAttribute.EventPath.from_event(EndpointId=None, Event=pathTuple)
            else:
                raise ValueError("Unsupported Event Path")
        else:
            if pathTuple[0] == '*':
                return ClusterAttribute.EventPath(Urgent=pathTuple[-1])
            else:
                urgent = bool(pathTuple[-1]) if len(pathTuple) > 2 else False
                # endpoint + (cluster) event / endpoint + cluster
                # mypy errors ignored due to valid use of dynamic types (e.g., int, str, or class types).
                # Fixing these typing errors is a high risk to affect existing functionality.
                # These mismatches are intentional and safe within the current logic.
                if issubclass(pathTuple[1], ClusterObjects.Cluster):  # type: ignore[arg-type]
                    return ClusterAttribute.EventPath.from_cluster(
                        EndpointId=pathTuple[0],    # type: ignore[arg-type]
                        Cluster=pathTuple[1], Urgent=urgent  # type: ignore[arg-type]
                    )
                elif issubclass(pathTuple[1], ClusterAttribute.ClusterEvent):  # type: ignore[arg-type]
                    return ClusterAttribute.EventPath.from_event(
                        EndpointId=pathTuple[0],    # type: ignore[arg-type]
                        Event=pathTuple[1],  # type: ignore[arg-type]
                        Urgent=urgent
                    )
                else:
                    raise ValueError("Unsupported Attribute Path")

    async def Read(
        self,
        nodeid: int,
        attributes: typing.Optional[typing.List[typing.Union[
            None,  # Empty tuple, all wildcard
            typing.Tuple[int],  # Endpoint
            # Wildcard endpoint, Cluster id present
            typing.Tuple[typing.Type[ClusterObjects.Cluster]],
            # Wildcard endpoint, Cluster + Attribute present
            typing.Tuple[typing.Type[ClusterObjects.ClusterAttributeDescriptor]],
            # Wildcard attribute id
            typing.Tuple[int, typing.Type[ClusterObjects.Cluster]],
            # Concrete path
            typing.Tuple[int, typing.Type[ClusterObjects.ClusterAttributeDescriptor]],
            # Directly specified attribute path
            ClusterAttribute.AttributePath
        ]]] = None,
        dataVersionFilters: typing.Optional[typing.List[typing.Tuple[int, typing.Type[ClusterObjects.Cluster], int]]] = None, events: typing.Optional[typing.List[
            typing.Union[
            None,  # Empty tuple, all wildcard
            typing.Tuple[str, int],  # all wildcard with urgency set
            typing.Tuple[int, int],  # Endpoint,
            # Wildcard endpoint, Cluster id present
            typing.Tuple[typing.Type[ClusterObjects.Cluster], int],
            # Wildcard endpoint, Cluster + Event present
            typing.Tuple[typing.Type[ClusterObjects.ClusterEvent], int],
            # Wildcard event id
            typing.Tuple[int, typing.Type[ClusterObjects.Cluster], int],
            # Concrete path
            typing.Tuple[int, typing.Type[ClusterObjects.ClusterEvent], int]
            ]]] = None,
        eventNumberFilter: typing.Optional[int] = None,
        returnClusterObject: bool = False, reportInterval: typing.Optional[typing.Tuple[int, int]] = None,
        fabricFiltered: bool = True, keepSubscriptions: bool = False, autoResubscribe: bool = True,
        payloadCapability: int = TransportPayloadCapability.MRP_PAYLOAD
    ):
        '''
        Read a list of attributes and/or events from a target node

        nodeId: Target's Node ID
        attributes: A list of tuples of varying types depending on the type of read being requested:
            (endpoint, Clusters.ClusterA.AttributeA):   Endpoint = specific,    Cluster = specific,   Attribute = specific
            (endpoint, Clusters.ClusterA):              Endpoint = specific,    Cluster = specific,   Attribute = *
            (Clusters.ClusterA.AttributeA):             Endpoint = *,           Cluster = specific,   Attribute = specific
            endpoint:                                   Endpoint = specific,    Cluster = *,          Attribute = *
            Clusters.ClusterA:                          Endpoint = *,           Cluster = specific,   Attribute = *
            '*' or ():                                  Endpoint = *,           Cluster = *,          Attribute = *

            The cluster and attributes specified above are to be selected from the generated cluster objects.

            e.g.
                ReadAttribute(1, [ 1 ] ) -- case 4 above.
                ReadAttribute(1, [ Clusters.BasicInformation ] ) -- case 5 above.
                ReadAttribute(1, [ (1, Clusters.BasicInformation.Attributes.Location ] ) -- case 1 above.

            An AttributePath can also be specified directly by [chip.cluster.Attribute.AttributePath(...)]

        dataVersionFilters: A list of tuples of (endpoint, cluster, data version).

        events: A list of tuples of varying types depending on the type of read being requested:
            (endpoint, Clusters.ClusterA.EventA, urgent):       Endpoint = specific,
                                                                Cluster = specific,   Event = specific, Urgent = True/False
            (endpoint, Clusters.ClusterA, urgent):              Endpoint = specific,
                                                                Cluster = specific,   Event = *, Urgent = True/False
            (Clusters.ClusterA.EventA, urgent):                 Endpoint = *,
                                                                Cluster = specific,   Event = specific, Urgent = True/False
            endpoint:                                   Endpoint = specific,    Cluster = *,          Event = *, Urgent = True/False
            Clusters.ClusterA:                          Endpoint = *,          Cluster = specific,    Event = *, Urgent = True/False
            '*' or ():                                  Endpoint = *,          Cluster = *,          Event = *, Urgent = True/False

        eventNumberFilter: Optional minimum event number filter.

        returnClusterObject: This returns the data as consolidated cluster objects, with all attributes for a cluster inside
                             a single cluster-wide cluster object.

        reportInterval: A tuple of two int-s for (MinIntervalFloor, MaxIntervalCeiling). Used by establishing subscriptions.
            When not provided, a read request will be sent.
        fabricFiltered: If True (default), the read/subscribe is fabric-filtered and will only see things associated with the fabric
            of the reader/subscriber. Relevant for attributes with fabric-scoped data.
        keepSubscriptions: Keep existing subscriptions. If set to False, existing subscriptions with this node will get cancelled
            and a new one gets setup.
        autoResubscribe: Automatically resubscribe to the subscription if subscription is lost. The automatic re-subscription only
            applies if the subscription establishes on first try. If the first subscription establishment attempt fails the function
            returns right away.

        Returns:
            - AsyncReadTransaction.ReadResponse. Please see ReadAttribute and ReadEvent for examples of how to access data.

        Raises:
            - InteractionModelError (chip.interaction_model) on error

        '''
        self.CheckIsActive()
        # mypy errors ignored due to valid use of dynamic types.
        # A single tuple is passed intentionally (not a list), as expected by the method logic.
        # Fixing these typing errors is a high risk to affect existing functionality.
        # These mismatches are intentional and safe within the current logic.
        # TODO:  Explore proper typing for dynamic attributes in ChipDeviceCtrl.py #618

        eventLoop = asyncio.get_running_loop()
        future = eventLoop.create_future()

        device = await self.GetConnectedDevice(nodeid, payloadCapability=payloadCapability)
        attributePaths = [self._parseAttributePathTuple(
            v) for v in attributes] if attributes else None
        clusterDataVersionFilters = [self._parseDataVersionFilterTuple(
            v) for v in dataVersionFilters] if dataVersionFilters else None  # type: ignore[arg-type]
        eventPaths = [self._parseEventPathTuple(
            v) for v in events] if events else None

        transaction = ClusterAttribute.AsyncReadTransaction(future, eventLoop, self, returnClusterObject)
        ClusterAttribute.Read(transaction, device=device.deviceProxy,
                              attributes=attributePaths, dataVersionFilters=clusterDataVersionFilters, events=eventPaths,
                              eventNumberFilter=eventNumberFilter,
                              subscriptionParameters=ClusterAttribute.SubscriptionParameters(
                                  reportInterval[0], reportInterval[1]) if reportInterval else None,
                              fabricFiltered=fabricFiltered,
                              keepSubscriptions=keepSubscriptions, autoResubscribe=autoResubscribe).raise_on_error()
        await future

        if result := transaction.GetSubscriptionHandler():
            return result
        return transaction.GetReadResponse()

    async def ReadAttribute(
        self,
        nodeid: int,
        attributes: typing.Optional[typing.List[typing.Union[
            None,  # Empty tuple, all wildcard
            typing.Tuple[int],  # Endpoint
            # Wildcard endpoint, Cluster id present
            typing.Tuple[typing.Type[ClusterObjects.Cluster]],
            # Wildcard endpoint, Cluster + Attribute present
            typing.Tuple[typing.Type[ClusterObjects.ClusterAttributeDescriptor]],
            # Wildcard attribute id
            typing.Tuple[int, typing.Type[ClusterObjects.Cluster]],
            # Concrete path
            typing.Tuple[int, typing.Type[ClusterObjects.ClusterAttributeDescriptor]],
            # Directly specified attribute path
            ClusterAttribute.AttributePath
        ]]], dataVersionFilters: typing.Optional[typing.List[typing.Tuple[int, typing.Type[ClusterObjects.Cluster], int]]] = None,
        returnClusterObject: bool = False,
        reportInterval: typing.Optional[typing.Tuple[int, int]] = None,
        fabricFiltered: bool = True, keepSubscriptions: bool = False, autoResubscribe: bool = True,
        payloadCapability: int = TransportPayloadCapability.MRP_PAYLOAD
    ):
        '''
        Read a list of attributes from a target node, this is a wrapper of DeviceController.Read()

        nodeId: Target's Node ID
        attributes: A list of tuples of varying types depending on the type of read being requested:
            (endpoint, Clusters.ClusterA.AttributeA):   Endpoint = specific,    Cluster = specific,   Attribute = specific
            (endpoint, Clusters.ClusterA):              Endpoint = specific,    Cluster = specific,   Attribute = *
            (Clusters.ClusterA.AttributeA):             Endpoint = *,           Cluster = specific,   Attribute = specific
            endpoint:                                   Endpoint = specific,    Cluster = *,          Attribute = *
            Clusters.ClusterA:                          Endpoint = *,           Cluster = specific,   Attribute = *
            '*' or ():                                  Endpoint = *,           Cluster = *,          Attribute = *

            The cluster and attributes specified above are to be selected from the generated cluster objects.

            e.g.
                ReadAttribute(1, [ 1 ] ) -- case 4 above.
                ReadAttribute(1, [ Clusters.BasicInformation ] ) -- case 5 above.
                ReadAttribute(1, [ (1, Clusters.BasicInformation.Attributes.Location ] ) -- case 1 above.

            An AttributePath can also be specified directly by [chip.cluster.Attribute.AttributePath(...)]

        returnClusterObject: This returns the data as consolidated cluster objects, with all attributes for a cluster inside
                             a single cluster-wide cluster object.

        reportInterval: A tuple of two int-s for (MinIntervalFloor, MaxIntervalCeiling). Used by establishing subscriptions.
            When not provided, a read request will be sent.
        fabricFiltered: If True (default), the read/subscribe is fabric-filtered and will only see things associated with the fabric
            of the reader/subscriber. Relevant for attributes with fabric-scoped data.
        keepSubscriptions: Keep existing subscriptions. If set to False, existing subscriptions with this node will get cancelled
            and a new one gets setup.
        autoResubscribe: Automatically resubscribe to the subscription if subscription is lost. The automatic re-subscription only
            applies if the subscription establishes on first try. If the first subscription establishment attempt fails the function
            returns right away.

        Returns:
            - subscription request: ClusterAttribute.SubscriptionTransaction
                                    To get notified on attribute change use SetAttributeUpdateCallback on the returned
                                    SubscriptionTransaction. This is used to set a callback function, which is a callable of
                                    type Callable[[TypedAttributePath, SubscriptionTransaction], None]
                                    Get the attribute value from the change path using GetAttribute on the SubscriptionTransaction
                                    You can await changes in the main loop using a trigger mechanism from the callback.
                                    ex. queue.SimpleQueue

            - read request: AsyncReadTransaction.ReadResponse.attributes.
                            This is of type AttributeCache.attributeCache (Attribute.py),
                            which is a dict mapping endpoints to a list of Cluster (ClusterObjects.py) classes
                            (dict[int, List[Cluster]])
                            Access as returned_object[endpoint_id][<Cluster class>][<Attribute class>]
                            Ex. To access the OnTime attribute from the OnOff cluster on endpoint 1
                            returned_object[1][Clusters.OnOff][Clusters.OnOff.Attributes.OnTime]

        Raises:
            - InteractionModelError (chip.interaction_model) on error
        '''
        res = await self.Read(nodeid,
                              attributes=attributes,
                              dataVersionFilters=dataVersionFilters,
                              returnClusterObject=returnClusterObject,
                              reportInterval=reportInterval,
                              fabricFiltered=fabricFiltered,
                              keepSubscriptions=keepSubscriptions,
                              autoResubscribe=autoResubscribe,
                              payloadCapability=payloadCapability)
        if isinstance(res, ClusterAttribute.SubscriptionTransaction):
            return res
        else:
            return res.attributes

    async def ReadEvent(
        self,
        nodeid: int,
        events: typing.List[typing.Union[
            None,  # Empty tuple, all wildcard
            typing.Tuple[str, int],  # all wildcard with urgency set
            typing.Tuple[int, int],  # Endpoint,
            # Wildcard endpoint, Cluster id present
            typing.Tuple[typing.Type[ClusterObjects.Cluster], int],
            # Wildcard endpoint, Cluster + Event present
            typing.Tuple[typing.Type[ClusterObjects.ClusterEvent], int],
            # Wildcard event id
            typing.Tuple[int, typing.Type[ClusterObjects.Cluster], int],
            # Concrete path
            typing.Tuple[int, typing.Type[ClusterObjects.ClusterEvent], int]
        ]], eventNumberFilter: typing.Optional[int] = None,
        fabricFiltered: bool = True,
        reportInterval: typing.Optional[typing.Tuple[int, int]] = None,
        keepSubscriptions: bool = False,
        autoResubscribe: bool = True,
        payloadCapability: int = TransportPayloadCapability.MRP_PAYLOAD
    ):
        '''
        Read a list of events from a target node, this is a wrapper of DeviceController.Read()

        nodeId: Target's Node ID
        events: A list of tuples of varying types depending on the type of read being requested:
            (endpoint, Clusters.ClusterA.EventA, urgent):       Endpoint = specific,
                                                                Cluster = specific,   Event = specific, Urgent = True/False
            (endpoint, Clusters.ClusterA, urgent):              Endpoint = specific,
                                                                Cluster = specific,   Event = *, Urgent = True/False
            (Clusters.ClusterA.EventA, urgent):                 Endpoint = *,
                                                                Cluster = specific,   Event = specific, Urgent = True/False
            endpoint:                                   Endpoint = specific,    Cluster = *,          Event = *, Urgent = True/False
            Clusters.ClusterA:                          Endpoint = *,          Cluster = specific,    Event = *, Urgent = True/False
            '*' or ():                                  Endpoint = *,          Cluster = *,          Event = *, Urgent = True/False

        The cluster and events specified above are to be selected from the generated cluster objects.

        e.g.
            ReadEvent(1, [ 1 ] ) -- case 4 above.
            ReadEvent(1, [ Clusters.BasicInformation ] ) -- case 5 above.
            ReadEvent(1, [ (1, Clusters.BasicInformation.Events.Location ] ) -- case 1 above.

        eventNumberFilter: Optional minimum event number filter.
        reportInterval: A tuple of two int-s for (MinIntervalFloor, MaxIntervalCeiling). Used by establishing subscriptions.
            When not provided, a read request will be sent.
        keepSubscriptions: Keep existing subscriptions. If set to False, existing subscriptions with this node will get cancelled
            and a new one gets setup.
        autoResubscribe: Automatically resubscribe to the subscription if subscription is lost. The automatic re-subscription only
            applies if the subscription establishes on first try. If the first subscription establishment attempt fails the function
            returns right away.

        Returns:
            - subscription request: ClusterAttribute.SubscriptionTransaction
                                    To get notified on event subscriptions, use the SetEventUpdateCallback function on the
                                    returned  SubscriptionTransaction. This is a callable of type
                                    Callable[[EventReadResult, SubscriptionTransaction], None]
                                    You can await events using a trigger mechanism in the callback. ex. queue.SimpleQueue

            - read request: AsyncReadTransaction.ReadResponse.events.
                            This is a List[ClusterEvent].

        Raises:
            - InteractionModelError (chip.interaction_model) on error
        '''
        res = await self.Read(nodeid=nodeid, events=events, eventNumberFilter=eventNumberFilter,
                              fabricFiltered=fabricFiltered, reportInterval=reportInterval, keepSubscriptions=keepSubscriptions,
                              autoResubscribe=autoResubscribe, payloadCapability=payloadCapability)
        if isinstance(res, ClusterAttribute.SubscriptionTransaction):
            return res
        else:
            return res.events

    def SetIpk(self, ipk: bytes):
        '''
        Sets the Identity Protection Key (IPK) for the device controller.

        Raises:
            ChipStackError: On failure.
        '''
        self._ChipStack.Call(
            lambda: self._dmLib.pychip_DeviceController_SetIpk(self.devCtrl, ipk, len(ipk))
        ).raise_on_error()

    def InitGroupTestingData(self):
        '''
        Populates the Device Controller's GroupDataProvider with known test group info and keys.

        Raises:
            ChipStackError: On failure.
        '''
        self.CheckIsActive()

        self._ChipStack.Call(
            lambda: self._dmLib.pychip_OpCreds_InitGroupTestingData(
                self.devCtrl)
        ).raise_on_error()

    def CreateManualCode(self, discriminator: int, passcode: int) -> str:
        '''
        Creates a standard flow manual code from the given discriminator and passcode.

        Args:
            discriminator (int): The long discriminator for the DNS-SD advertisement. Valid range: 0-4095.
            passcode (int): The setup passcode of the device.

        Returns:
            str: The decoded string from the buffer.

        Raises:
            MemoryError: If the output size is invalid during manual code creation.
        '''
        # 64 bytes is WAY more than required, but let's be safe
        in_size = 64
        out_size = c_size_t(0)
        buf = create_string_buffer(in_size)
        self._ChipStack.Call(
            lambda: self._dmLib.pychip_CreateManualCode(discriminator, passcode, buf, in_size, pointer(out_size))
        ).raise_on_error()
        if out_size.value == 0 or out_size.value > in_size:
            raise MemoryError("Invalid output size for manual code")
        return buf.value.decode()

    # ----- Private Members -----
    def _InitLib(self):
        if self._dmLib is None:
            self._dmLib = CDLL(self._ChipStack.LocateChipDLL())

            self._dmLib.pychip_DeviceController_DeleteDeviceController.argtypes = [
                c_void_p, c_void_p]
            self._dmLib.pychip_DeviceController_DeleteDeviceController.restype = PyChipError

            self._dmLib.pychip_DeviceController_ConnectBLE.argtypes = [
                c_void_p, c_uint16, c_bool, c_uint32, c_uint64]
            self._dmLib.pychip_DeviceController_ConnectBLE.restype = PyChipError

            self._dmLib.pychip_DeviceController_SetThreadOperationalDataset.argtypes = [
                c_char_p, c_uint32]
            self._dmLib.pychip_DeviceController_SetThreadOperationalDataset.restype = PyChipError

            self._dmLib.pychip_DeviceController_SetWiFiCredentials.argtypes = [
                c_char_p, c_char_p]
            self._dmLib.pychip_DeviceController_SetWiFiCredentials.restype = PyChipError

            # Currently only supports 1 list item
            self._dmLib.pychip_DeviceController_SetTimeZone.restype = PyChipError
            self._dmLib.pychip_DeviceController_SetTimeZone.argtypes = [
                c_int32, c_uint64, c_char_p]

            # Currently only supports 1 list item
            self._dmLib.pychip_DeviceController_SetDSTOffset.restype = PyChipError
            self._dmLib.pychip_DeviceController_SetDSTOffset.argtypes = [
                c_int32, c_uint64, c_uint64]

            self._dmLib.pychip_DeviceController_SetDefaultNtp.restype = PyChipError
            self._dmLib.pychip_DeviceController_SetDefaultNtp.argtypes = [c_char_p]

            self._dmLib.pychip_DeviceController_SetTrustedTimeSource.restype = PyChipError
            self._dmLib.pychip_DeviceController_SetTrustedTimeSource.argtypes = [c_uint64, c_uint16]

            self._dmLib.pychip_DeviceController_SetCheckMatchingFabric.restype = PyChipError
            self._dmLib.pychip_DeviceController_SetCheckMatchingFabric.argtypes = [c_bool]

            self._dmLib.pychip_DeviceController_SetIcdRegistrationParameters.restype = PyChipError
            self._dmLib.pychip_DeviceController_SetIcdRegistrationParameters.argtypes = [
                c_bool, c_void_p
            ]

            self._dmLib.pychip_DeviceController_ResetCommissioningParameters.restype = PyChipError
            self._dmLib.pychip_DeviceController_ResetCommissioningParameters.argtypes = []

            self._dmLib.pychip_DeviceController_Commission.argtypes = [
                c_void_p, c_uint64]
            self._dmLib.pychip_DeviceController_Commission.restype = PyChipError

            self._dmLib.pychip_DeviceController_OnNetworkCommission.argtypes = [
                c_void_p, c_void_p, c_uint64, c_uint32, c_uint8, c_char_p, c_uint32]
            self._dmLib.pychip_DeviceController_OnNetworkCommission.restype = PyChipError

            self._dmLib.pychip_DeviceController_DiscoverCommissionableNodes.argtypes = [
                c_void_p, c_uint8, c_char_p]
            self._dmLib.pychip_DeviceController_DiscoverCommissionableNodes.restype = PyChipError

            self._dmLib.pychip_DeviceController_StopCommissionableDiscovery.argtypes = [
                c_void_p]
            self._dmLib.pychip_DeviceController_StopCommissionableDiscovery.restype = PyChipError

            self._dmLib.pychip_DeviceController_EstablishPASESessionIP.argtypes = [
                c_void_p, c_char_p, c_uint32, c_uint64, c_uint16]
            self._dmLib.pychip_DeviceController_EstablishPASESessionIP.restype = PyChipError

            self._dmLib.pychip_DeviceController_EstablishPASESessionBLE.argtypes = [
                c_void_p, c_uint32, c_uint16, c_uint64]
            self._dmLib.pychip_DeviceController_EstablishPASESessionBLE.restype = PyChipError

            self._dmLib.pychip_DeviceController_EstablishPASESession.argtypes = [
                c_void_p, c_char_p, c_uint64]
            self._dmLib.pychip_DeviceController_EstablishPASESession.restype = PyChipError

            self._dmLib.pychip_DeviceController_HasDiscoveredCommissionableNode.argtypes = [c_void_p]
            self._dmLib.pychip_DeviceController_HasDiscoveredCommissionableNode.restype = c_bool

            self._dmLib.pychip_DeviceController_GetIPForDiscoveredDevice.argtypes = [
                c_void_p, c_int, c_char_p, c_uint32]
            self._dmLib.pychip_DeviceController_GetIPForDiscoveredDevice.restype = c_bool

            self._dmLib.pychip_DeviceController_ConnectIP.argtypes = [
                c_void_p, c_char_p, c_uint32, c_uint64]
            self._dmLib.pychip_DeviceController_ConnectIP.restype = PyChipError

            self._dmLib.pychip_DeviceController_ConnectWithCode.argtypes = [
                c_void_p, c_char_p, c_uint64, c_uint8]
            self._dmLib.pychip_DeviceController_ConnectWithCode.restype = PyChipError

            self._dmLib.pychip_DeviceController_UnpairDevice.argtypes = [
                c_void_p, c_uint64, _DeviceUnpairingCompleteFunct]
            self._dmLib.pychip_DeviceController_UnpairDevice.restype = PyChipError

            self._dmLib.pychip_DeviceController_MarkSessionDefunct.argtypes = [
                c_void_p, c_uint64]
            self._dmLib.pychip_DeviceController_MarkSessionDefunct.restype = PyChipError

            self._dmLib.pychip_DeviceController_MarkSessionForEviction.argtypes = [
                c_void_p, c_uint64]
            self._dmLib.pychip_DeviceController_MarkSessionForEviction.restype = PyChipError

            self._dmLib.pychip_DeviceController_DeleteAllSessionResumption.argtypes = [
                c_void_p]
            self._dmLib.pychip_DeviceController_DeleteAllSessionResumption.restype = PyChipError

            self._dmLib.pychip_DeviceController_GetAddressAndPort.argtypes = [
                c_void_p, c_uint64, c_char_p, c_uint64, POINTER(c_uint16)]
            self._dmLib.pychip_DeviceController_GetAddressAndPort.restype = PyChipError

            self._dmLib.pychip_ScriptDevicePairingDelegate_SetKeyExchangeCallback.argtypes = [
                c_void_p, _DevicePairingDelegate_OnPairingCompleteFunct]
            self._dmLib.pychip_ScriptDevicePairingDelegate_SetKeyExchangeCallback.restype = PyChipError

            self._dmLib.pychip_ScriptDevicePairingDelegate_SetCommissioningCompleteCallback.argtypes = [
                c_void_p, _DevicePairingDelegate_OnCommissioningCompleteFunct]
            self._dmLib.pychip_ScriptDevicePairingDelegate_SetCommissioningCompleteCallback.restype = PyChipError

            self._dmLib.pychip_ScriptDevicePairingDelegate_SetOpenWindowCompleteCallback.argtypes = [
                c_void_p, _DevicePairingDelegate_OnOpenWindowCompleteFunct]
            self._dmLib.pychip_ScriptDevicePairingDelegate_SetOpenWindowCompleteCallback.restype = PyChipError

            self._dmLib.pychip_ScriptDevicePairingDelegate_SetCommissioningStatusUpdateCallback.argtypes = [
                c_void_p, _DevicePairingDelegate_OnCommissioningStatusUpdateFunct]
            self._dmLib.pychip_ScriptDevicePairingDelegate_SetCommissioningStatusUpdateCallback.restype = PyChipError

            self._dmLib.pychip_ScriptDevicePairingDelegate_SetFabricCheckCallback.argtypes = [
                c_void_p, _DevicePairingDelegate_OnFabricCheckFunct]
            self._dmLib.pychip_ScriptDevicePairingDelegate_SetFabricCheckCallback.restype = PyChipError

            self._dmLib.pychip_ScriptDevicePairingDelegate_SetExpectingPairingComplete.argtypes = [
                c_void_p, c_bool]
            self._dmLib.pychip_ScriptDevicePairingDelegate_SetExpectingPairingComplete.restype = PyChipError

            self._dmLib.pychip_GetConnectedDeviceByNodeId.argtypes = [
                c_void_p, c_uint64, py_object, _DeviceAvailableCallbackFunct, c_int]
            self._dmLib.pychip_GetConnectedDeviceByNodeId.restype = PyChipError

            self._dmLib.pychip_FreeOperationalDeviceProxy.argtypes = [
                c_void_p]
            self._dmLib.pychip_FreeOperationalDeviceProxy.restype = PyChipError

            self._dmLib.pychip_GetDeviceBeingCommissioned.argtypes = [
                c_void_p, c_uint64, c_void_p]
            self._dmLib.pychip_GetDeviceBeingCommissioned.restype = PyChipError

            self._dmLib.pychip_ExpireSessions.argtypes = [c_void_p, c_uint64]
            self._dmLib.pychip_ExpireSessions.restype = PyChipError

            self._dmLib.pychip_DeviceCommissioner_CloseBleConnection.argtypes = [
                c_void_p]
            self._dmLib.pychip_DeviceCommissioner_CloseBleConnection.restype = PyChipError

            self._dmLib.pychip_GetCommandSenderHandle.argtypes = [c_void_p]
            self._dmLib.pychip_GetCommandSenderHandle.restype = c_uint64

            self._dmLib.pychip_DeviceController_GetCompressedFabricId.argtypes = [
                c_void_p, POINTER(c_uint64)]
            self._dmLib.pychip_DeviceController_GetCompressedFabricId.restype = PyChipError

            self._dmLib.pychip_DeviceController_OpenCommissioningWindow.argtypes = [
                c_void_p, c_void_p, c_uint64, c_uint16, c_uint32, c_uint16, c_uint8]
            self._dmLib.pychip_DeviceController_OpenCommissioningWindow.restype = PyChipError

            self._dmLib.pychip_DeviceController_OpenJointCommissioningWindow.argtypes = [
                c_void_p, c_void_p, c_uint64, c_uint16, c_uint16, c_uint32, c_uint16]
            self._dmLib.pychip_DeviceController_OpenJointCommissioningWindow.restype = PyChipError

            self._dmLib.pychip_TestCommissionerUsed.argtypes = []
            self._dmLib.pychip_TestCommissionerUsed.restype = c_bool

            self._dmLib.pychip_TestCommissioningCallbacks.argtypes = []
            self._dmLib.pychip_TestCommissioningCallbacks.restype = c_bool

            self._dmLib.pychip_TestCommissioningStageSuccessful.argtypes = [c_uint8]
            self._dmLib.pychip_TestCommissioningStageSuccessful.restype = c_bool

            self._dmLib.pychip_ResetCommissioningTests.argtypes = []
            self._dmLib.pychip_TestPaseConnection.argtypes = [c_uint64]

            self._dmLib.pychip_SetTestCommissionerSimulateFailureOnStage.argtypes = [
                c_uint8]
            self._dmLib.pychip_SetTestCommissionerSimulateFailureOnStage.restype = c_bool

            self._dmLib.pychip_SetTestCommissionerSimulateFailureOnReport.argtypes = [
                c_uint8]
            self._dmLib.pychip_SetTestCommissionerSimulateFailureOnReport.restype = c_bool

            self._dmLib.pychip_SetTestCommissionerPrematureCompleteAfter.argtypes = [
                c_uint8]
            self._dmLib.pychip_SetTestCommissionerPrematureCompleteAfter.restype = c_bool

            self._dmLib.pychip_GetCompletionError.argtypes = []
            self._dmLib.pychip_GetCompletionError.restype = PyChipError

            self._dmLib.pychip_GetCommissioningRCACData.argtypes = [ctypes.POINTER(
                ctypes.c_uint8), ctypes.POINTER(ctypes.c_size_t), ctypes.c_size_t]
            self._dmLib.pychip_GetCommissioningRCACData.restype = None

            self._dmLib.pychip_DeviceController_IssueNOCChain.argtypes = [
                c_void_p, py_object, c_char_p, c_size_t, c_uint64]
            self._dmLib.pychip_DeviceController_IssueNOCChain.restype = PyChipError

            self._dmLib.pychip_OpCreds_InitGroupTestingData.argtypes = [
                c_void_p]
            self._dmLib.pychip_OpCreds_InitGroupTestingData.restype = PyChipError

            self._dmLib.pychip_DeviceController_SetIssueNOCChainCallbackPythonCallback.argtypes = [
                _IssueNOCChainCallbackPythonCallbackFunct]
            self._dmLib.pychip_DeviceController_SetIssueNOCChainCallbackPythonCallback.restype = None

            self._dmLib.pychip_DeviceController_GetNodeId.argtypes = [c_void_p, POINTER(c_uint64)]
            self._dmLib.pychip_DeviceController_GetNodeId.restype = PyChipError

            self._dmLib.pychip_DeviceController_GetFabricId.argtypes = [c_void_p, POINTER(c_uint64)]
            self._dmLib.pychip_DeviceController_GetFabricId.restype = PyChipError

            self._dmLib.pychip_DeviceController_GetFabricIndex.argtypes = [c_void_p, POINTER(c_uint8)]
            self._dmLib.pychip_DeviceController_GetFabricIndex.restype = PyChipError

            self._dmLib.pychip_DeviceController_GetLogFilter = [None]
            self._dmLib.pychip_DeviceController_GetLogFilter = c_uint8

            self._dmLib.pychip_DeviceController_GetRootPublicKeyBytes.argtypes = [c_void_p, POINTER(c_uint8), POINTER(c_size_t)]
            self._dmLib.pychip_DeviceController_GetRootPublicKeyBytes.restype = PyChipError

            self._dmLib.pychip_OpCreds_AllocateController.argtypes = [c_void_p, POINTER(
                c_void_p), POINTER(c_void_p), c_uint64, c_uint64, c_uint16, c_char_p, c_bool, c_bool, POINTER(c_uint32), c_uint32, c_void_p]
            self._dmLib.pychip_OpCreds_AllocateController.restype = PyChipError

            self._dmLib.pychip_OpCreds_AllocateControllerForPythonCommissioningFLow.argtypes = [
                POINTER(c_void_p), POINTER(c_void_p), c_void_p, POINTER(c_char), c_uint32, POINTER(c_char), c_uint32, POINTER(c_char), c_uint32, POINTER(c_char), c_uint32, c_uint16, c_bool]
            self._dmLib.pychip_OpCreds_AllocateControllerForPythonCommissioningFLow.restype = PyChipError

            self._dmLib.pychip_DeviceController_SetIpk.argtypes = [c_void_p, POINTER(c_char), c_size_t]
            self._dmLib.pychip_DeviceController_SetIpk.restype = PyChipError

            self._dmLib.pychip_CheckInDelegate_SetOnCheckInCompleteCallback.restype = None
            self._dmLib.pychip_CheckInDelegate_SetOnCheckInCompleteCallback.argtypes = [_OnCheckInCompleteFunct]

            self._dmLib.pychip_CheckInDelegate_SetOnCheckInCompleteCallback(_OnCheckInComplete)

            self._dmLib.pychip_DeviceProxy_GetRemoteSessionParameters.restype = PyChipError
            self._dmLib.pychip_DeviceProxy_GetRemoteSessionParameters.argtypes = [c_void_p, c_char_p]

            self._dmLib.pychip_CreateManualCode.restype = PyChipError
            self._dmLib.pychip_CreateManualCode.argtypes = [c_uint16, c_uint32, c_char_p, c_size_t, POINTER(c_size_t)]

            self._dmLib.pychip_DeviceController_SetSkipCommissioningComplete.restype = PyChipError
            self._dmLib.pychip_DeviceController_SetSkipCommissioningComplete.argtypes = [c_bool]

            self._dmLib.pychip_DeviceController_SetTermsAcknowledgements.restype = PyChipError
            self._dmLib.pychip_DeviceController_SetTermsAcknowledgements.argtypes = [c_uint16, c_uint16]

            self._dmLib.pychip_DeviceController_SetDACRevocationSetPath.restype = PyChipError
            self._dmLib.pychip_DeviceController_SetDACRevocationSetPath.argtypes = [c_char_p]


class ChipDeviceController(ChipDeviceControllerBase):
    ''' 
    The ChipDeviceCommissioner binding, named as ChipDeviceController
    '''
    # TODO: This class contains DEPRECATED functions, we should update the test scripts to avoid the usage of those functions.

    def __init__(self,
                 opCredsContext: ctypes.c_void_p,
                 fabricId: int,
                 nodeId: int,
                 adminVendorId: int,
                 fabricAdmin: FabricAdmin.FabricAdmin,
                 catTags: typing.List[int] = [],
                 paaTrustStorePath: str = "",
                 useTestCommissioner: bool = False,
                 name: str = '',
                 keypair: typing.Optional[p256keypair.P256Keypair] = None):
        super().__init__(
            name or
            f"caIndex({fabricAdmin.caIndex:x})/fabricId(0x{fabricId:016X})/nodeId(0x{nodeId:016X})"
        )

        self._issue_node_chain_context: CallbackContext = CallbackContext(asyncio.Lock())
        self._dmLib.pychip_DeviceController_SetIssueNOCChainCallbackPythonCallback(_IssueNOCChainCallbackPythonCallback)

        pairingDelegate = c_void_p(None)
        devCtrl = c_void_p(None)

        c_catTags = (c_uint32 * len(catTags))()

        for i, item in enumerate(catTags):
            c_catTags[i] = item

        # TODO(erjiaqing@): Figure out how to control enableServerInteractions for a single device controller (node)
        self._externalKeyPair = keypair
        self._ChipStack.Call(
            lambda: self._dmLib.pychip_OpCreds_AllocateController(cast(
                opCredsContext, c_void_p), pointer(devCtrl), pointer(pairingDelegate), fabricId, nodeId, adminVendorId, c_char_p(None if len(paaTrustStorePath) == 0 else str.encode(paaTrustStorePath)), useTestCommissioner, self._ChipStack.enableServerInteractions, c_catTags, len(catTags), None if keypair is None else keypair.native_object)
        ).raise_on_error()

        self._fabricAdmin = fabricAdmin
        self._fabricId = fabricId
        self._nodeId = nodeId
        self._caIndex = fabricAdmin.caIndex

        self._set_dev_ctrl(devCtrl=devCtrl, pairingDelegate=pairingDelegate)

        self._finish_init()

        assert self._fabricId == fabricId
        assert self._nodeId == nodeId

    @property
    def caIndex(self) -> int:
        return self._caIndex

    @property
    def fabricAdmin(self) -> typing.Optional[FabricAdmin.FabricAdmin]:
        return self._fabricAdmin

    async def Commission(self, nodeid) -> int:
        '''
        Start the auto-commissioning process on a node after establishing a PASE connection.
        This function is intended to be used in conjunction with `EstablishPASESessionBLE` or
        `EstablishPASESessionIP`. It can be called either before or after the DevicePairingDelegate
        receives the OnPairingComplete call. Commissioners that want to perform simple
        auto-commissioning should use the supplied "CommissionWithCode" function, which will
        establish the PASE connection and commission automatically.

        Args:
            nodeid (int): Node id of the device.

        Raises:
            A ChipStackError on failure.

        Returns:
            int: Effective Node ID of the device (as defined by the assigned NOC).
        '''
        self.CheckIsActive()

        async with self._commissioning_context as ctx:
            self._enablePairingCompleteCallback(False)
            await self._ChipStack.CallAsync(
                lambda: self._dmLib.pychip_DeviceController_Commission(
                    self.devCtrl, nodeid)
            )

            return await asyncio.futures.wrap_future(ctx.future)

    async def CommissionThread(self, discriminator, setupPinCode, nodeId, threadOperationalDataset: bytes, isShortDiscriminator: bool = False) -> int:
        '''
        Commissions a Thread device over BLE.

        Args:
            discriminator (int): The long discriminator for the DNS-SD advertisement. Valid range: 0-4095.
            setupPinCode (int): The setup pin code of the device.
            nodeId (int): Node id of the device.
            threadOperationalDataset (bytes): The Thread operational dataset for commissioning.
            isShortDiscriminator (bool): Short discriminator.

        Returns:
            int: Effective Node ID of the device (as defined by the assigned NOC).
        '''
        self.SetThreadOperationalDataset(threadOperationalDataset)
        return await self.ConnectBLE(discriminator, setupPinCode, nodeId, isShortDiscriminator)

    async def CommissionWiFi(self, discriminator, setupPinCode, nodeId, ssid: str, credentials: str, isShortDiscriminator: bool = False) -> int:
        '''
        Commissions a Wi-Fi device over BLE.

        Args:
            discriminator (int): The long discriminator for the DNS-SD advertisement. Valid range: 0-4095.
            setupPinCode (int): The setup pin code of the device.
            nodeId (int): Node id of the device.
            ssid (str): SSID of the WiFi  network.
            credentials (str): WiFi network password.
            isShortDiscriminator (bool): Short discriminator.

        Returns:
            int: Effective Node ID of the device (as defined by the assigned NOC).
        '''
        self.SetWiFiCredentials(ssid, credentials)
        return await self.ConnectBLE(discriminator, setupPinCode, nodeId, isShortDiscriminator)

    def SetWiFiCredentials(self, ssid: str, credentials: str):
        '''
        Set the Wi-Fi credentials to set during commissioning.

        Args:
            ssid (str): SSID of the WiFi  network.
            credentials (str): WiFi network password.

        Raises:
            ChipStackError: On failure.
        '''
        self.CheckIsActive()

        self._ChipStack.Call(
            lambda: self._dmLib.pychip_DeviceController_SetWiFiCredentials(
                ssid.encode("utf-8"), credentials.encode("utf-8"))
        ).raise_on_error()

    def SetThreadOperationalDataset(self, threadOperationalDataset):
        '''
        Set the Thread operational dataset to set during commissioning.

        Args:
            threadOperationalDataset (bytes): The Thread operational dataset for commissioning.

        Raises:
            ChipStackError: On failure.
        '''
        self.CheckIsActive()

        self._ChipStack.Call(
            lambda: self._dmLib.pychip_DeviceController_SetThreadOperationalDataset(
                threadOperationalDataset, len(threadOperationalDataset))
        ).raise_on_error()

    def ResetCommissioningParameters(self):
        '''
        Sets the commissioning parameters back to the default values.

        Raises:
            ChipStackError: On failure.
        '''
        self.CheckIsActive()
        self._ChipStack.Call(
            lambda: self._dmLib.pychip_DeviceController_ResetCommissioningParameters()
        ).raise_on_error()

    def SetTimeZone(self, offset: int, validAt: int, name: str = ""):
        '''
        Set the time zone to set during commissioning. Currently only one time zone entry is supported.

        Args:
            offset (int): Timezone offset.
            validAt (int): Timestamp of the timezone.
            name (str):  Name or label of the timezone.

        Raises:
            ChipStackError: On failure.
        '''
        self.CheckIsActive()
        self._ChipStack.Call(
            lambda: self._dmLib.pychip_DeviceController_SetTimeZone(offset, validAt, name.encode("utf-8"))
        ).raise_on_error()

    def SetDSTOffset(self, offset: int, validStarting: int, validUntil: int):
        '''
        Set the DST offset to set during commissioning. Currently only one DST entry is supported.

        Args:
            offset (int): Timezone offset.
            validStarting (int): The start timestamp.
            validUntil (int): The end timestamp

        Raises:
            ChipStackError: On failure.
        '''
        self.CheckIsActive()
        self._ChipStack.Call(
            lambda: self._dmLib.pychip_DeviceController_SetDSTOffset(offset, validStarting, validUntil)
        ).raise_on_error()

    def SetTCAcknowledgements(self, tcAcceptedVersion: int, tcUserResponse: int):
        '''
        Set the TC acknowledgements to set during commissioning.

        Args:
            tcAcceptedVersion (int): TC accepted version.
            tcUserResponse (int):  TC user responde.

        Raises:
            ChipStackError: On failure.
        '''
        self.CheckIsActive()
        self._ChipStack.Call(
            lambda: self._dmLib.pychip_DeviceController_SetTermsAcknowledgements(tcAcceptedVersion, tcUserResponse)
        ).raise_on_error()

    def SetSkipCommissioningComplete(self, skipCommissioningComplete: bool):
        '''
        Set whether to skip the commissioning complete callback.

        Args:
            skipCommissioningComplete (bool): The value skip the commissioning complete.

        Raises:
            ChipStackError: On failure.
        '''
        self.CheckIsActive()
        self._ChipStack.Call(
            lambda: self._dmLib.pychip_DeviceController_SetSkipCommissioningComplete(skipCommissioningComplete)
        ).raise_on_error()

    def SetDefaultNTP(self, defaultNTP: str):
        '''
        Set the DefaultNTP to set during commissioning.

        Args:
            defaultNTP (str): The default NTP.

        Raises:
            ChipStackError: On failure.
        '''
        self.CheckIsActive()
        self._ChipStack.Call(
            lambda: self._dmLib.pychip_DeviceController_SetDefaultNtp(defaultNTP.encode("utf-8"))
        ).raise_on_error()

    def SetTrustedTimeSource(self, nodeId: int, endpoint: int):
        '''
        Set the trusted time source nodeId to set during commissioning. This must be a node on the commissioner fabric.

        Args:
            nodeId (int): Node id of the device.
            endpoint (int): endpoint of the device.

        Raises:
            ChipStackError: On failure.
        '''
        self.CheckIsActive()
        self._ChipStack.Call(
            lambda: self._dmLib.pychip_DeviceController_SetTrustedTimeSource(nodeId, endpoint)
        ).raise_on_error()

    def SetCheckMatchingFabric(self, check: bool):
        '''
        Instructs the auto-commissioner to perform a matching fabric check before commissioning.

        Args:
            check (bool): Validation fabric before commissioning. 

        Raises:
            ChipStackError: On failure.
        '''
        self.CheckIsActive()
        self._ChipStack.Call(
            lambda: self._dmLib.pychip_DeviceController_SetCheckMatchingFabric(check)
        ).raise_on_error()

    def GenerateICDRegistrationParameters(self):
        '''
        Generates ICD registration parameters for this controller.

        Returns:
            ICDRegistrationParameters: An object containing the generated parameters
            including symmetricKey, checkInNodeId, monitoredSubject, stayActiveMs,
            and clientType.
        '''
        return ICDRegistrationParameters(
            secrets.token_bytes(16),
            self._nodeId,
            self._nodeId,
            30,
            Clusters.IcdManagement.Enums.ClientTypeEnum.kPermanent)

    def EnableICDRegistration(self, parameters: ICDRegistrationParameters):
        ''' Enables ICD registration for the following commissioning session.

        Args:
            parameters: A ICDRegistrationParameters for the parameters used for ICD registration, or None for default arguments.

        Raises:
            ChipStackError: On failure.
        '''
        if parameters is None:
            raise ValueError("ICD registration parameter required.")
        if parameters.symmetricKey is None or len(parameters.symmetricKey) != 16:
            raise ValueError("symmetricKey should be 16 bytes")

        self.CheckIsActive()
        self._ChipStack.Call(
            lambda: self._dmLib.pychip_DeviceController_SetIcdRegistrationParameters(
                True, pointer(parameters.to_c()))
        ).raise_on_error()

    def DisableICDRegistration(self):
        '''
        Disables ICD registration.

        Raises:
            ChipStackError: On failure.
        '''
        self.CheckIsActive()
        self._ChipStack.Call(
            lambda: self._dmLib.pychip_DeviceController_SetIcdRegistrationParameters(False, None)
        ).raise_on_error()

    def GetFabricCheckResult(self) -> int:
        '''
        Returns the fabric check result if SetCheckMatchingFabric was used.

        Returns:
            int: The fabric check result, or `-1` if no check was performed.
        '''
        return self._fabricCheckNodeId

    async def CommissionOnNetwork(self, nodeId: int, setupPinCode: int,
                                  filterType: DiscoveryFilterType = DiscoveryFilterType.NONE,
                                  filter: typing.Any = None,
                                  discoveryTimeoutMsec: int = 30000) -> int:
        '''
        Does the routine for OnNetworkCommissioning, with a filter for mDNS discovery.
        Supported filters are:

            DiscoveryFilterType.NONE
            DiscoveryFilterType.SHORT_DISCRIMINATOR
            DiscoveryFilterType.LONG_DISCRIMINATOR
            DiscoveryFilterType.VENDOR_ID
            DiscoveryFilterType.DEVICE_TYPE
            DiscoveryFilterType.COMMISSIONING_MODE
            DiscoveryFilterType.INSTANCE_NAME
            DiscoveryFilterType.COMMISSIONER
            DiscoveryFilterType.COMPRESSED_FABRIC_ID

        The filter can be an integer, a string or None depending on the actual type of selected filter.

        Raises:
            ChipStackError: On failure.

        Returns:
            - Effective Node ID of the device (as defined by the assigned NOC)
        '''
        self.CheckIsActive()

        # Convert numerical filters to string for passing down to binding.
        if isinstance(filter, int):
            filter = str(filter)

        async with self._commissioning_context as ctx:
            self._enablePairingCompleteCallback(True)
            await self._ChipStack.CallAsync(
                lambda: self._dmLib.pychip_DeviceController_OnNetworkCommission(
                    self.devCtrl, self.pairingDelegate, nodeId, setupPinCode, int(filterType), str(filter).encode("utf-8") if filter is not None else None, discoveryTimeoutMsec)
            )

            return await asyncio.futures.wrap_future(ctx.future)

    def get_rcac(self):
        '''
        Passes captured RCAC data back to Python test modules for validation
        - Setting buffer size to max size mentioned in spec:
        - Ref: https://github.com/CHIP-Specifications/connectedhomeip-spec/blob/06c4d55962954546ecf093c221fe1dab57645028/policies/matter_certificate_policy.adoc#615-key-sizes

        Returns:
             bytes: A bytes sentence representing the RCAC, or None if no data.
        '''
        rcac_size = 400
        rcac_buffer = (ctypes.c_uint8 * rcac_size)()  # Allocate buffer

        actual_rcac_size = ctypes.c_size_t()

        # Now calling the C++ function with the buffer size set as an additional parameter
        self._dmLib.pychip_GetCommissioningRCACData(
            ctypes.cast(rcac_buffer, ctypes.POINTER(ctypes.c_uint8)),
            ctypes.byref(actual_rcac_size),
            ctypes.c_size_t(rcac_size)  # Pass the buffer size
        )

        # Check if data is available
        if actual_rcac_size.value > 0:
            # Convert the data to a Python bytes object
            rcac_data = bytearray(rcac_buffer[:actual_rcac_size.value])
            rcac_bytes = bytes(rcac_data)
        else:
            LOGGER.exception("RCAC returned from C++ did not contain any data")
            return None
        return rcac_bytes

    async def CommissionWithCode(self, setupPayload: str, nodeid: int, discoveryType: DiscoveryType = DiscoveryType.DISCOVERY_ALL) -> int:
        '''
        Commission with the given nodeid from the setupPayload.
        setupPayload may be a QR or manual code.

        Args:
            setupPayload (str): The setup payload (QR or manual code).
            nodeid (int): Node id of the device.
            discoveryType (DiscoveryType.DISCOVERY_ALL): The discovery type to use.

        Raises:
            ChipStackError: On failure.

        Returns:
            int: Effective Node ID of the device (as defined by the assigned NOC)
        '''
        self.CheckIsActive()

        async with self._commissioning_context as ctx:
            self._enablePairingCompleteCallback(True)
            await self._ChipStack.CallAsync(
                lambda: self._dmLib.pychip_DeviceController_ConnectWithCode(
                    self.devCtrl, setupPayload.encode("utf-8"), nodeid, discoveryType.value)
            )

            return await asyncio.futures.wrap_future(ctx.future)

    async def CommissionIP(self, ipaddr: str, setupPinCode: int, nodeid: int) -> int:
        '''
        DEPRECATED, DO NOT USE! Use `CommissionOnNetwork` or `CommissionWithCode`

        Raises:
            ChipStackError: On failure.

        Returns:
            Effective Node ID of the device (as defined by the assigned NOC)
        '''
        self.CheckIsActive()

        async with self._commissioning_context as ctx:
            self._enablePairingCompleteCallback(True)
            await self._ChipStack.CallAsync(
                lambda: self._dmLib.pychip_DeviceController_ConnectIP(
                    self.devCtrl, ipaddr.encode("utf-8"), setupPinCode, nodeid)
            )

            return await asyncio.futures.wrap_future(ctx.future)

    def NOCChainCallback(self, nocChain):
        '''
        Callback function for handling the NOC chain result.

        Args:
            nocChain (nocChain): The object NOC chain data received.

        Returns:
            None
        '''
        if self._issue_node_chain_context.future is None:
            LOGGER.exception("NOCChainCallback while not expecting a callback")
            return
        self._issue_node_chain_context.future.set_result(nocChain)
        return

    async def IssueNOCChain(self, csr: Clusters.OperationalCredentials.Commands.CSRResponse, nodeId: int):
        '''
        Issue an NOC chain using the associated OperationalCredentialsDelegate.
        The NOC chain will be provided in TLV cert format.

        Args:
            crs (cluster): Certificate Signing Request response
            nodeId (int): Node id of the device.

        Returns:
            asyncio.Future: A future object that is the result of the NOC Chain operation.
        '''
        self.CheckIsActive()

        async with self._issue_node_chain_context as ctx:
            await self._ChipStack.CallAsync(
                lambda: self._dmLib.pychip_DeviceController_IssueNOCChain(
                    self.devCtrl, py_object(self), csr.NOCSRElements, len(csr.NOCSRElements), nodeId)
            )

            return await asyncio.futures.wrap_future(ctx.future)

    def SetDACRevocationSetPath(self, dacRevocationSetPath: typing.Optional[str]):
        '''
        Set the path to the device attestation revocation set JSON file.

        Args:
            dacRevocationSetPath (Optional[str]): Path to the JSON file containing the device attestation revocation set.

        Raises:
            ChipStackError: On failure.
        '''
        self.CheckIsActive()
        self._ChipStack.Call(
            lambda: self._dmLib.pychip_DeviceController_SetDACRevocationSetPath(
                c_char_p(str.encode(dacRevocationSetPath) if dacRevocationSetPath else ""))  # type: ignore[arg-type]
        ).raise_on_error()


class BareChipDeviceController(ChipDeviceControllerBase):
    '''
    A bare device controller without AutoCommissioner support.
    '''

    def __init__(self, operationalKey: p256keypair.P256Keypair, noc: bytes,
                 icac: typing.Union[bytes, None], rcac: bytes, ipk: typing.Union[bytes, None], adminVendorId: int, name: typing.Optional[str] = None):
        '''
        Creates a controller without AutoCommissioner.

        The allocated controller uses the noc, icac, rcac and ipk instead of the default,
        random generated certificates / keys. Which is suitable for creating a controller
        for manually signing certificates for testing.

        Args:
            operationalKey: A P256Keypair object for the operational key of the controller.
            noc (bytes): The NOC for the controller, in bytes.
            icac (Optional[bytes]): The optional ICAC for the controller.
            rcac (bytes): The RCAC for the controller.
            ipk (Optional[bytes]): The optional IPK for the controller, when None is provided, the defaultIpk will be used.
            adminVendorId (int): The adminVendorId of the controller.
            name (str): The name of the controller, for debugging use only.

        Raises:
            ChipStackError: On failure
        '''
        super().__init__(name or f"ctrl(v/{adminVendorId})")

        pairingDelegate = c_void_p(None)
        devCtrl = c_void_p(None)

        # Device should hold a reference to the key to avoid it being GC-ed.
        self._externalKeyPair = operationalKey
        nativeKey = operationalKey._create_native_object()

        self._ChipStack.Call(
            lambda: self._dmLib.pychip_OpCreds_AllocateControllerForPythonCommissioningFLow(
                cast(devCtrl, c_void_p), cast(pairingDelegate, c_void_p), nativeKey, noc, len(noc), icac, len(icac) if icac else 0, rcac, len(rcac), ipk, len(ipk) if ipk else 0, adminVendorId, self._ChipStack.enableServerInteractions)
        ).raise_on_error()

        self._set_dev_ctrl(devCtrl, pairingDelegate)

        self._finish_init()


class TLVJsonConverter():
    ''' Converter class used to convert dumped Matter JsonTlv files into a cache. '''

    def __init__(self, name: str = ''):
        self._ChipStack = builtins.chipStack
        self._dmLib = None

        self._InitLib()

    def _InitLib(self):
        if self._dmLib is None:
            self._dmLib = CDLL(self._ChipStack.LocateChipDLL())

            self._dmLib.pychip_JsonToTlv.argtypes = [c_char_p, POINTER(c_ubyte), c_size_t]
            self._dmLib.pychip_DeviceController_DeleteDeviceController.restype = c_size_t

    # PER ATTRIBUTE
    def _attribute_to_tlv(self, json_string: str) -> bytearray:
        ''' Converts the MatterJsonTlv for one attribute into TLV that can be parsed and put into the cache.'''
        # We don't currently have a way to size this properly, but we know attributes need to fit into 1 MTU.
        size = 1280
        buf = bytearray(size)
        encoded_bytes = self._dmLib.pychip_JsonToTlv(json_string.encode("utf-8"),  (ctypes.c_ubyte * size).from_buffer(buf), size)
        return buf[:encoded_bytes]

    def convert_dump_to_cache(self, json_tlv: str) -> AttributeCache:
        ''' Converts a string containing the MatterJsonTlv dump of an entire device into an AttributeCache object.
            Input:
              json_tlv: json string read from the dump file.
            Returns:
              AttributeCache with the data from the json_string
        '''
        cache = AttributeCache()
        for endpoint_id_str, endpoint in json_tlv.items():
            endpoint_id = int(endpoint_id_str, 0)
            for cluster_id_str, cluster in endpoint.items():
                s = cluster_id_str.split(':')
                cluster_id = int(s[0])
                for attribute_id_str, attribute in cluster.items():
                    s = attribute_id_str.split(':')
                    attribute_id = int(s[0])
                    json_str = json.dumps({attribute_id_str: attribute}, indent=2)
                    tmp = self._attribute_to_tlv(json_str)
                    path = AttributePath(EndpointId=endpoint_id, ClusterId=cluster_id, AttributeId=attribute_id)
                    # Each of these attributes contains only one item
                    try:
                        tlvData = next(iter(TLVReader(tmp).get().get("Any", {}).values()))
                    except StopIteration:
                        # no data, this is a value decode error
                        tlvData = ValueDecodeFailure()
                    cache.UpdateTLV(path=path, dataVersion=0, data=tlvData)
                    cache.UpdateCachedData(set([path]))
        return cache<|MERGE_RESOLUTION|>--- conflicted
+++ resolved
@@ -39,13 +39,8 @@
 import secrets
 import threading
 import typing
-<<<<<<< HEAD
-from ctypes import (CDLL, CFUNCTYPE, POINTER, byref, c_bool, c_char, c_char_p, c_int, c_int32, c_size_t, c_ubyte, c_uint8, c_uint16,
-                    c_uint32, c_uint64, c_void_p, create_string_buffer, pointer, py_object, resize, string_at)
-=======
-from ctypes import (CDLL, CFUNCTYPE, POINTER, Structure, byref, c_bool, c_char, c_char_p, c_int, c_int32, c_size_t, c_uint8,
+from ctypes import (CDLL, CFUNCTYPE, POINTER, Structure, byref, c_bool, c_char, c_char_p, c_int, c_int32, c_size_t, c_ubyte, c_uint8,
                     c_uint16, c_uint32, c_uint64, c_void_p, cast, create_string_buffer, pointer, py_object, string_at)
->>>>>>> e89df887
 from dataclasses import dataclass
 
 import dacite  # type: ignore
@@ -57,11 +52,7 @@
 from .clusters import Attribute as ClusterAttribute
 from .clusters import ClusterObjects as ClusterObjects
 from .clusters import Command as ClusterCommand
-<<<<<<< HEAD
-from .clusters import Objects as GeneratedObjects
 from .clusters.Attribute import AttributeCache, AttributePath, ValueDecodeFailure
-=======
->>>>>>> e89df887
 from .clusters.CHIPClusters import ChipClusters
 from .crypto import p256keypair
 from .interaction_model import SessionParameters, SessionParametersStruct
