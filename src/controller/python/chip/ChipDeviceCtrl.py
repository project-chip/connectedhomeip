#
#    Copyright (c) 2020-2022 Project CHIP Authors
#    Copyright (c) 2019-2020 Google, LLC.
#    Copyright (c) 2013-2018 Nest Labs, Inc.
#    All rights reserved.
#
#    Licensed under the Apache License, Version 2.0 (the "License");
#    you may not use this file except in compliance with the License.
#    You may obtain a copy of the License at
#
#        http://www.apache.org/licenses/LICENSE-2.0
#
#    Unless required by applicable law or agreed to in writing, software
#    distributed under the License is distributed on an "AS IS" BASIS,
#    WITHOUT WARRANTIES OR CONDITIONS OF ANY KIND, either express or implied.
#    See the License for the specific language governing permissions and
#    limitations under the License.
#

#
#    @file
#      Python interface for Chip Device Manager
#

"""Chip Device Controller interface
"""

# Needed to use types in type hints before they are fully defined.
from __future__ import absolute_import, annotations, print_function

import asyncio
import builtins
import concurrent.futures
import copy
import ctypes
import enum
import json
import logging
import secrets
import threading
import typing
from ctypes import (CDLL, CFUNCTYPE, POINTER, Structure, byref, c_bool, c_char, c_char_p, c_int, c_int32, c_size_t, c_uint8,
                    c_uint16, c_uint32, c_uint64, c_void_p, create_string_buffer, pointer, py_object, resize, string_at)
from dataclasses import dataclass

import dacite  # type: ignore

from . import FabricAdmin
from . import clusters as Clusters
from . import discovery
from .clusters import Attribute as ClusterAttribute
from .clusters import ClusterObjects as ClusterObjects
from .clusters import Command as ClusterCommand
from .clusters.CHIPClusters import ChipClusters
from .crypto import p256keypair
from .interaction_model import SessionParameters, SessionParametersStruct
from .native import PyChipError

__all__ = ["ChipDeviceController", "CommissioningParameters"]

# Defined in $CHIP_ROOT/src/lib/core/CHIPError.h
CHIP_ERROR_TIMEOUT: int = 50

LOGGER = logging.getLogger(__name__)

_DevicePairingDelegate_OnPairingCompleteFunct = CFUNCTYPE(None, PyChipError)
_DeviceUnpairingCompleteFunct = CFUNCTYPE(None, c_uint64, PyChipError)
_DevicePairingDelegate_OnCommissioningCompleteFunct = CFUNCTYPE(
    None, c_uint64, PyChipError)
_DevicePairingDelegate_OnOpenWindowCompleteFunct = CFUNCTYPE(
    None, c_uint64, c_uint32, c_char_p, c_char_p, PyChipError)
_DevicePairingDelegate_OnCommissioningStatusUpdateFunct = CFUNCTYPE(
    None, c_uint64, c_uint8, PyChipError)
_DevicePairingDelegate_OnFabricCheckFunct = CFUNCTYPE(
    None, c_uint64)
# void (*)(Device *, CHIP_ERROR).
#
# CHIP_ERROR is actually signed, so using c_uint32 is weird, but everything
# else seems to do it.
_DeviceAvailableCallbackFunct = CFUNCTYPE(None, py_object, c_void_p, PyChipError)

_IssueNOCChainCallbackPythonCallbackFunct = CFUNCTYPE(
    None, py_object, PyChipError, c_void_p, c_size_t, c_void_p, c_size_t, c_void_p, c_size_t, c_void_p, c_size_t, c_uint64)

_ChipDeviceController_IterateDiscoveredCommissionableNodesFunct = CFUNCTYPE(None, c_char_p, c_size_t)

# Defines for the transport payload types to use to select the suitable
# underlying transport of the session.
# class TransportPayloadCapability(ctypes.c_int):


class TransportPayloadCapability(ctypes.c_int):
    MRP_PAYLOAD = 0
    LARGE_PAYLOAD = 1
    MRP_OR_TCP_PAYLOAD = 2


@dataclass
class CommissioningParameters:
    setupPinCode: int
    setupManualCode: str
    setupQRCode: str


@dataclass
class NOCChain:
    nocBytes: typing.Optional[bytes]
    icacBytes: typing.Optional[bytes]
    rcacBytes: typing.Optional[bytes]
    ipkBytes: typing.Optional[bytes]
    adminSubject: int


@dataclass
class ICDRegistrationParameters:
    symmetricKey: typing.Optional[bytes]
    checkInNodeId: typing.Optional[int]
    monitoredSubject: typing.Optional[int]
    stayActiveMs: typing.Optional[int]
    clientType: typing.Optional[Clusters.IcdManagement.Enums.ClientTypeEnum]

    class CStruct(Structure):
        _fields_ = [('symmetricKey', c_char_p), ('symmetricKeyLength', c_size_t), ('checkInNodeId',
                                                                                   c_uint64), ('monitoredSubject', c_uint64), ('stayActiveMsec', c_uint32), ('clientType', c_uint8)]

    def to_c(self):
        return ICDRegistrationParameters.CStruct(self.symmetricKey, len(self.symmetricKey), self.checkInNodeId, self.monitoredSubject, self.stayActiveMs, self.clientType.value)


@_DeviceAvailableCallbackFunct
def _DeviceAvailableCallback(closure, device, err):
    closure.deviceAvailable(device, err)


@_IssueNOCChainCallbackPythonCallbackFunct
def _IssueNOCChainCallbackPythonCallback(devCtrl, status: PyChipError, noc: c_void_p, nocLen: int, icac: c_void_p,
                                         icacLen: int, rcac: c_void_p, rcacLen: int, ipk: c_void_p, ipkLen: int, adminSubject: int):
    nocChain = NOCChain(None, None, None, None, 0)
    if status.is_success:
        nocBytes = None
        if nocLen > 0:
            nocBytes = string_at(noc, nocLen)[:]
        icacBytes = None
        if icacLen > 0:
            icacBytes = string_at(icac, icacLen)[:]
        rcacBytes = None
        if rcacLen > 0:
            rcacBytes = string_at(rcac, rcacLen)[:]
        ipkBytes = None
        if ipkLen > 0:
            ipkBytes = string_at(ipk, ipkLen)[:]
        nocChain = NOCChain(nocBytes, icacBytes, rcacBytes, ipkBytes, adminSubject)
    devCtrl.NOCChainCallback(nocChain)


# Methods for ICD
class ScopedNodeId(Structure):
    _fields_ = [("nodeId", c_uint64), ("fabricIndex", c_uint8)]

    def __hash__(self):
        return self.nodeId << 8 | self.fabricIndex

    def __str__(self):
        return f"({self.fabricIndex}:{self.nodeId:16x})"

    def __eq__(self, other):
        return self.nodeId == other.nodeId and self.fabricIndex == other.fabricIndex


_OnCheckInCompleteFunct = CFUNCTYPE(None, ScopedNodeId)

_OnCheckInCompleteWaitListLock = threading.Lock()
_OnCheckInCompleteWaitList: typing.Dict[ScopedNodeId, set] = dict()


@_OnCheckInCompleteFunct
def _OnCheckInComplete(scopedNodeId: ScopedNodeId):
    callbacks = []
    with _OnCheckInCompleteWaitListLock:
        callbacks = list(_OnCheckInCompleteWaitList.get(scopedNodeId, set()))

    for callback in callbacks:
        callback(scopedNodeId)


def RegisterOnActiveCallback(scopedNodeId: ScopedNodeId, callback: typing.Callable[[ScopedNodeId], None]):
    ''' Registers a callback when the device with given (fabric index, node id) becomes active.

    Does nothing if the callback is already registered.
    '''
    with _OnCheckInCompleteWaitListLock:
        waitList = _OnCheckInCompleteWaitList.get(scopedNodeId, set())
        waitList.add(callback)
        _OnCheckInCompleteWaitList[scopedNodeId] = waitList


def UnregisterOnActiveCallback(scopedNodeId: ScopedNodeId, callback: typing.Callable[[ScopedNodeId], None]):
    ''' Unregisters a callback when the device with given (fabric index, node id) becomes active.

    Does nothing if the callback has not been registered.
    '''
    with _OnCheckInCompleteWaitListLock:
        _OnCheckInCompleteWaitList.get(scopedNodeId, set()).remove(callback)


async def WaitForCheckIn(scopedNodeId: ScopedNodeId, timeoutSeconds: float):
    ''' Waits for a device becomes active.

    Returns:
        - A future, completes when the device becomes active.
    '''
    eventLoop = asyncio.get_running_loop()
    future = eventLoop.create_future()

    def OnCheckInCallback(nodeid):
        eventLoop.call_soon_threadsafe(lambda: future.done() or future.set_result(None))

    RegisterOnActiveCallback(scopedNodeId, OnCheckInCallback)

    try:
<<<<<<< HEAD
        await asyncio.wait_for(future, timeout=timeoutSeconds)
=======
        asyncio.wait_for(future, timeout=timeoutSeconds)
>>>>>>> 48be0027
    finally:
        UnregisterOnActiveCallback(scopedNodeId, OnCheckInCallback)

# This is a fix for WEAV-429. Jay Logue recommends revisiting this at a later
# date to allow for truly multiple instances so this is temporary.


def _singleton(cls):
    instance = [None]

    def wrapper(*args, **kwargs):
        if instance[0] is None:
            instance[0] = cls(*args, **kwargs)
        return instance[0]

    return wrapper


class CallbackContext:
    """A context manager for handling callbacks that are expected to be called exactly once.

    The context manager makes sure that no concurrent operations which use the same callback
    handlers are executed.
    """

    def __init__(self, lock: asyncio.Lock) -> None:
        self._lock = lock
        self._future = None

    async def __aenter__(self):
        await self._lock.acquire()
        self._future = concurrent.futures.Future()
        return self

    @property
    def future(self) -> typing.Optional[concurrent.futures.Future]:
        return self._future

    async def __aexit__(self, exc_type, exc_value, traceback):
        if not self._future.done():
            # In case the initial call (which sets up for the callback) fails,
            # the future will never be used actually. So just cancel it here
            # for completeness, in case somebody is expecting it to be completed.
            self._future.cancel()
        self._future = None
        self._lock.release()


class CommissioningContext(CallbackContext):
    """A context manager for handling commissioning callbacks that are expected to be called exactly once.

    This context also resets commissioning related device controller state.
    """

    def __init__(self, devCtrl: ChipDeviceControllerBase, lock: asyncio.Lock) -> None:
        super().__init__(lock)
        self._devCtrl = devCtrl

    async def __aenter__(self):
        await super().__aenter__()
        self._devCtrl._fabricCheckNodeId = -1
        return self

    async def __aexit__(self, exc_type, exc_value, traceback):
        await super().__aexit__(exc_type, exc_value, traceback)


class CommissionableNode(discovery.CommissionableNode):
    def SetDeviceController(self, devCtrl: 'ChipDeviceController'):
        self._devCtrl = devCtrl

    def Commission(self, nodeId: int, setupPinCode: int) -> int:
        ''' Commission the device using the device controller discovered this device.

        nodeId: The nodeId commissioned to the device
        setupPinCode: The setup pin code of the device

        Returns:
            - Effective Node ID of the device (as defined by the assigned NOC)
        '''
        return self._devCtrl.CommissionOnNetwork(
            nodeId, setupPinCode, filterType=discovery.FilterType.INSTANCE_NAME, filter=self.instanceName)

    def __rich_repr__(self):
        yield "(To Be Commissioned By)", self._devCtrl.name

        for k in self.__dataclass_fields__.keys():
            if k in self.__dict__:
                yield k, self.__dict__[k]


class DeviceProxyWrapper():
    ''' Encapsulates a pointer to OperationalDeviceProxy on the c++ side that needs to be
        freed when DeviceProxyWrapper goes out of scope. There is a potential issue where
        if this is copied around that a double free will occur, but how this is used today
        that is not an issue that needs to be accounted for and it will become very apparent
        if that happens.
    '''
    class DeviceProxyType(enum.Enum):
        OPERATIONAL = enum.auto(),
        COMMISSIONEE = enum.auto(),

    def __init__(self, deviceProxy: ctypes.c_void_p, proxyType, dmLib=None):
        self._deviceProxy = deviceProxy
        self._dmLib = dmLib
        self._proxyType = proxyType

    def __del__(self):
        # Commissionee device proxies are owned by the DeviceCommissioner. See #33031
        if (self._proxyType == self.DeviceProxyType.OPERATIONAL and self._dmLib is not None and hasattr(builtins, 'chipStack') and builtins.chipStack is not None):
            # This destructor is called from any threading context, including on the Matter threading context.
            # So, we cannot call chipStack.Call or chipStack.CallAsyncWithCompleteCallback which waits for the posted work to
            # actually be executed. Instead, we just post/schedule the work and move on.
            builtins.chipStack.PostTaskOnChipThread(lambda: self._dmLib.pychip_FreeOperationalDeviceProxy(self._deviceProxy))

    @property
    def deviceProxy(self) -> ctypes.c_void_p:
        return self._deviceProxy

    @property
    def localSessionId(self) -> int:
        self._dmLib.pychip_GetLocalSessionId.argtypes = [ctypes.c_void_p, POINTER(ctypes.c_uint16)]
        self._dmLib.pychip_GetLocalSessionId.restype = PyChipError

        localSessionId = ctypes.c_uint16(0)

        builtins.chipStack.Call(
            lambda: self._dmLib.pychip_GetLocalSessionId(self._deviceProxy, pointer(localSessionId))
        ).raise_on_error()

        return localSessionId.value

    @property
    def numTotalSessions(self) -> int:
        self._dmLib.pychip_GetNumSessionsToPeer.argtypes = [ctypes.c_void_p, POINTER(ctypes.c_uint32)]
        self._dmLib.pychip_GetNumSessionsToPeer.restype = PyChipError

        numSessions = ctypes.c_uint32(0)

        builtins.chipStack.Call(
            lambda: self._dmLib.pychip_GetNumSessionsToPeer(self._deviceProxy, pointer(numSessions))
        ).raise_on_error()

        return numSessions.value

    @property
    def attestationChallenge(self) -> bytes:
        self._dmLib.pychip_GetAttestationChallenge.argtypes = (c_void_p, POINTER(c_uint8), POINTER(c_size_t))
        self._dmLib.pychip_GetAttestationChallenge.restype = PyChipError

        # this buffer is overly large, but we shall resize
        size = 64
        buf = ctypes.c_uint8(size)
        csize = ctypes.c_size_t(size)
        builtins.chipStack.Call(
            lambda: self._dmLib.pychip_GetAttestationChallenge(self._deviceProxy, buf, ctypes.byref(csize))
        ).raise_on_error()

        resize(buf, csize.value)

        return bytes(buf)

    @property
    def sessionAllowsLargePayload(self) -> bool:
        self._dmLib.pychip_SessionAllowsLargePayload.argtypes = [ctypes.c_void_p, POINTER(ctypes.c_bool)]
        self._dmLib.pychip_SessionAllowsLargePayload.restype = PyChipError

        supportsLargePayload = ctypes.c_bool(False)

        builtins.chipStack.Call(
            lambda: self._dmLib.pychip_SessionAllowsLargePayload(self._deviceProxy, pointer(supportsLargePayload))
        ).raise_on_error()

        return supportsLargePayload.value

    @property
    def isSessionOverTCPConnection(self) -> bool:
        self._dmLib.pychip_IsSessionOverTCPConnection.argtypes = [ctypes.c_void_p, POINTER(ctypes.c_bool)]
        self._dmLib.pychip_IsSessionOverTCPConnection.restype = PyChipError

        isSessionOverTCP = ctypes.c_bool(False)

        builtins.chipStack.Call(
            lambda: self._dmLib.pychip_IsSessionOverTCPConnection(self._deviceProxy, pointer(isSessionOverTCP))
        ).raise_on_error()

        return isSessionOverTCP.value

    @property
    def isActiveSession(self) -> bool:
        self._dmLib.pychip_IsActiveSession.argtypes = [ctypes.c_void_p, POINTER(ctypes.c_bool)]
        self._dmLib.pychip_IsActiveSession.restype = PyChipError

        isActiveSession = ctypes.c_bool(False)

        builtins.chipStack.Call(
            lambda: self._dmLib.pychip_IsActiveSession(self._deviceProxy, pointer(isActiveSession))
        ).raise_on_error()

        return isActiveSession.value

    def closeTCPConnectionWithPeer(self):
        self._dmLib.pychip_CloseTCPConnectionWithPeer.argtypes = [ctypes.c_void_p]
        self._dmLib.pychip_CloseTCPConnectionWithPeer.restype = PyChipError

        builtins.chipStack.Call(
            lambda: self._dmLib.pychip_CloseTCPConnectionWithPeer(self._deviceProxy)
        ).raise_on_error()


DiscoveryFilterType = discovery.FilterType
DiscoveryType = discovery.DiscoveryType


class ChipDeviceControllerBase():
    activeList: typing.Set = set()

    def __init__(self, name: str = ''):
        self.devCtrl = None
        self._ChipStack = builtins.chipStack
        self._dmLib: typing.Any = None

        self._InitLib()

        pairingDelegate = c_void_p(None)
        devCtrl = c_void_p(None)

        self.pairingDelegate = pairingDelegate
        self.devCtrl = devCtrl
        self.name = name
        self._fabricCheckNodeId = -1
        self._isActive = False

        self._Cluster = ChipClusters(builtins.chipStack)
        self._Cluster.InitLib(self._dmLib)
        self._commissioning_lock: asyncio.Lock = asyncio.Lock()
        self._commissioning_context: CommissioningContext = CommissioningContext(self, self._commissioning_lock)
        self._open_window_context: CallbackContext = CallbackContext(asyncio.Lock())
        self._unpair_device_context: CallbackContext = CallbackContext(asyncio.Lock())
        self._pase_establishment_context: CallbackContext = CallbackContext(self._commissioning_lock)

    def _set_dev_ctrl(self, devCtrl, pairingDelegate):
        def HandleCommissioningComplete(nodeId: int, err: PyChipError):
            if err.is_success:
                LOGGER.info("Commissioning complete")
            else:
                LOGGER.warning("Failed to commission: {}".format(err))

            self._dmLib.pychip_DeviceController_SetIcdRegistrationParameters(False, None)

            if self._dmLib.pychip_TestCommissionerUsed():
                err = self._dmLib.pychip_GetCompletionError()

            if self._commissioning_context.future is None:
                LOGGER.exception("HandleCommissioningComplete called unexpectedly")
                return

            if err.is_success:
                self._commissioning_context.future.set_result(nodeId)
            else:
                self._commissioning_context.future.set_exception(err.to_exception())

        def HandleFabricCheck(nodeId):
            self._fabricCheckNodeId = nodeId

        def HandleOpenWindowComplete(nodeid: int, setupPinCode: int, setupManualCode: bytes,
                                     setupQRCode: bytes, err: PyChipError) -> None:
            if err.is_success:
                LOGGER.info("Open Commissioning Window complete setting nodeid {} pincode to {}".format(nodeid, setupPinCode))
                commissioningParameters = CommissioningParameters(
                    setupPinCode=setupPinCode, setupManualCode=setupManualCode.decode(), setupQRCode=setupQRCode.decode())
            else:
                LOGGER.warning("Failed to open commissioning window: {}".format(err))

            if self._open_window_context.future is None:
                LOGGER.exception("HandleOpenWindowComplete called unexpectedly")
                return

            if err.is_success:
                self._open_window_context.future.set_result(commissioningParameters)
            else:
                self._open_window_context.future.set_exception(err.to_exception())

        def HandleUnpairDeviceComplete(nodeid: int, err: PyChipError):
            if err.is_success:
                LOGGER.info("Succesfully unpaired device with nodeid {}".format(nodeid))
            else:
                LOGGER.warning("Failed to unpair device: {}".format(err))

            if self._unpair_device_context.future is None:
                LOGGER.exception("HandleUnpairDeviceComplete called unexpectedly")
                return

            if err.is_success:
                self._unpair_device_context.future.set_result(None)
            else:
                self._unpair_device_context.future.set_exception(err.to_exception())

        def HandlePASEEstablishmentComplete(err: PyChipError):
            if not err.is_success:
                LOGGER.warning("Failed to establish secure session to device: {}".format(err))
            else:
                LOGGER.info("Established secure session with Device")

            if self._commissioning_context.future is not None:
                # During Commissioning, HandlePASEEstablishmentComplete will also be called.
                # Only complete the future if PASE session establishment failed.
                if not err.is_success:
                    self._commissioning_context.future.set_exception(err.to_exception())
                return

            if self._pase_establishment_context.future is None:
                LOGGER.exception("HandlePASEEstablishmentComplete called unexpectedly")
                return

            if err.is_success:
                self._pase_establishment_context.future.set_result(None)
            else:
                self._pase_establishment_context.future.set_exception(err.to_exception())

        self.pairingDelegate = pairingDelegate
        self.devCtrl = devCtrl

        self.cbHandlePASEEstablishmentCompleteFunct = _DevicePairingDelegate_OnPairingCompleteFunct(
            HandlePASEEstablishmentComplete)
        self._dmLib.pychip_ScriptDevicePairingDelegate_SetKeyExchangeCallback(
            self.pairingDelegate, self.cbHandlePASEEstablishmentCompleteFunct)

        self.cbHandleCommissioningCompleteFunct = _DevicePairingDelegate_OnCommissioningCompleteFunct(
            HandleCommissioningComplete)
        self._dmLib.pychip_ScriptDevicePairingDelegate_SetCommissioningCompleteCallback(
            self.pairingDelegate, self.cbHandleCommissioningCompleteFunct)

        self.cbHandleFabricCheckFunct = _DevicePairingDelegate_OnFabricCheckFunct(HandleFabricCheck)
        self._dmLib.pychip_ScriptDevicePairingDelegate_SetFabricCheckCallback(self.pairingDelegate, self.cbHandleFabricCheckFunct)

        self.cbHandleOpenWindowCompleteFunct = _DevicePairingDelegate_OnOpenWindowCompleteFunct(
            HandleOpenWindowComplete)
        self._dmLib.pychip_ScriptDevicePairingDelegate_SetOpenWindowCompleteCallback(
            self.pairingDelegate, self.cbHandleOpenWindowCompleteFunct)

        self.cbHandleDeviceUnpairCompleteFunct = _DeviceUnpairingCompleteFunct(HandleUnpairDeviceComplete)

        self._isActive = True
        # Validate FabricID/NodeID followed from NOC Chain
        self._fabricId = self.GetFabricIdInternal()
        self._fabricIndex = self.GetFabricIndexInternal()
        self._nodeId = self.GetNodeIdInternal()

    def _finish_init(self):
        self._isActive = True

        ChipDeviceController.activeList.add(self)

    def _enablePairingCompleteCallback(self, value: bool):
        self._dmLib.pychip_ScriptDevicePairingDelegate_SetExpectingPairingComplete(self.pairingDelegate, value)

    @property
    def nodeId(self) -> int:
        return self._nodeId

    @property
    def fabricId(self) -> int:
        return self._fabricId

    @property
    def name(self) -> str:
        return self._name

    @name.setter
    def name(self, new_name: str):
        self._name = new_name

    @property
    def isActive(self) -> bool:
        return self._isActive

    def Shutdown(self):
        ''' Shuts down this controller and reclaims any used resources, including the bound
            C++ constructor instance in the SDK.
        '''
        if not self._isActive:
            return

        if self.devCtrl is not None:
            self._ChipStack.Call(
                lambda: self._dmLib.pychip_DeviceController_DeleteDeviceController(
                    self.devCtrl, self.pairingDelegate)
            ).raise_on_error()
            self.pairingDelegate = None
            self.devCtrl = None

        ChipDeviceController.activeList.remove(self)
        self._isActive = False

    def ShutdownAll(self):
        ''' Shut down all active controllers and reclaim any used resources.
        '''
        #
        # We want a shallow copy here since it would other create new instances
        # of the controllers in the list.
        #
        # We need a copy since we're going to walk through the list and shutdown
        # each controller, which in turn, will remove themselves from the active list.
        #
        # We cannot do that while iterating through the original list.
        #
        activeList = copy.copy(ChipDeviceController.activeList)

        for controller in activeList:
            controller.Shutdown()

        ChipDeviceController.activeList.clear()

    def CheckIsActive(self):
        if (not self._isActive):
            raise RuntimeError(
                "DeviceCtrl instance was already shutdown previously!")

    def __del__(self):
        self.Shutdown()

    def IsConnected(self):
        self.CheckIsActive()

        return self._ChipStack.Call(
            lambda: self._dmLib.pychip_DeviceController_IsConnected(
                self.devCtrl)
        )

    async def ConnectBLE(self, discriminator: int, setupPinCode: int, nodeid: int, isShortDiscriminator: bool = False) -> int:
        """Connect to a BLE device using the given discriminator and setup pin code.

        Returns:
            - Effective Node ID of the device (as defined by the assigned NOC)
        """
        self.CheckIsActive()

        async with self._commissioning_context as ctx:
            self._enablePairingCompleteCallback(True)
            await self._ChipStack.CallAsync(
                lambda: self._dmLib.pychip_DeviceController_ConnectBLE(
                    self.devCtrl, discriminator, isShortDiscriminator, setupPinCode, nodeid)
            )

            return await asyncio.futures.wrap_future(ctx.future)

    async def UnpairDevice(self, nodeid: int) -> None:
        self.CheckIsActive()

        async with self._unpair_device_context as ctx:
            await self._ChipStack.CallAsync(
                lambda: self._dmLib.pychip_DeviceController_UnpairDevice(
                    self.devCtrl, nodeid, self.cbHandleDeviceUnpairCompleteFunct)
            )

            return await asyncio.futures.wrap_future(ctx.future)

    def CloseBLEConnection(self):
        self.CheckIsActive()

        self._ChipStack.Call(
            lambda: self._dmLib.pychip_DeviceCommissioner_CloseBleConnection(
                self.devCtrl)
        ).raise_on_error()

    def ExpireSessions(self, nodeid):
        """Close all sessions with `nodeid` (if any existed) so that sessions get re-established.

        This is needed to properly handle operations that invalidate a node's state, such as
        UpdateNOC.

        WARNING: ONLY CALL THIS IF YOU UNDERSTAND THE SIDE-EFFECTS
        """
        self.CheckIsActive()

        self._ChipStack.Call(lambda: self._dmLib.pychip_ExpireSessions(self.devCtrl, nodeid)).raise_on_error()

    # TODO: This needs to be called MarkSessionDefunct
    def CloseSession(self, nodeid):
        self.CheckIsActive()

        self._ChipStack.Call(
            lambda: self._dmLib.pychip_DeviceController_CloseSession(
                self.devCtrl, nodeid)
        ).raise_on_error()

    async def _establishPASESession(self, callFunct):
        self.CheckIsActive()

        async with self._pase_establishment_context as ctx:
            self._enablePairingCompleteCallback(True)
            await self._ChipStack.CallAsync(callFunct)
            await asyncio.futures.wrap_future(ctx.future)

    async def EstablishPASESessionBLE(self, setupPinCode: int, discriminator: int, nodeid: int) -> None:
        await self._establishPASESession(
            lambda: self._dmLib.pychip_DeviceController_EstablishPASESessionBLE(
                self.devCtrl, setupPinCode, discriminator, nodeid)
        )

    async def EstablishPASESessionIP(self, ipaddr: str, setupPinCode: int, nodeid: int, port: int = 0) -> None:
        await self._establishPASESession(
            lambda: self._dmLib.pychip_DeviceController_EstablishPASESessionIP(
                self.devCtrl, ipaddr.encode("utf-8"), setupPinCode, nodeid, port)
        )

    async def EstablishPASESession(self, setUpCode: str, nodeid: int) -> None:
        await self._establishPASESession(
            lambda: self._dmLib.pychip_DeviceController_EstablishPASESession(
                self.devCtrl, setUpCode.encode("utf-8"), nodeid)
        )

    def GetTestCommissionerUsed(self):
        return self._ChipStack.Call(
            lambda: self._dmLib.pychip_TestCommissionerUsed()
        )

    def ResetTestCommissioner(self):
        self._dmLib.pychip_ResetCommissioningTests()

    def SetTestCommissionerSimulateFailureOnStage(self, stage: int):
        return self._dmLib.pychip_SetTestCommissionerSimulateFailureOnStage(
            stage)

    def SetTestCommissionerSimulateFailureOnReport(self, stage: int):
        return self._dmLib.pychip_SetTestCommissionerSimulateFailureOnReport(
            stage)

    def SetTestCommissionerPrematureCompleteAfter(self, stage: int):
        return self._dmLib.pychip_SetTestCommissionerPrematureCompleteAfter(
            stage)

    def CheckTestCommissionerCallbacks(self):
        return self._ChipStack.Call(
            lambda: self._dmLib.pychip_TestCommissioningCallbacks()
        )

    def CheckStageSuccessful(self, stage: int):
        return self._ChipStack.Call(
            lambda: self._dmLib.pychip_TestCommissioningStageSuccessful(stage)
        )

    def CheckTestCommissionerPaseConnection(self, nodeid):
        return self._dmLib.pychip_TestPaseConnection(nodeid)

    def ResolveNode(self, nodeid):
        self.CheckIsActive()

        self.GetConnectedDeviceSync(nodeid, allowPASE=False)

    def GetAddressAndPort(self, nodeid):
        self.CheckIsActive()

        address = create_string_buffer(64)
        port = c_uint16(0)

        # Intentially return None instead of raising exceptions on error
        error = self._ChipStack.Call(
            lambda: self._dmLib.pychip_DeviceController_GetAddressAndPort(
                self.devCtrl, nodeid, address, 64, pointer(port))
        )

        return (address.value.decode(), port.value) if error == 0 else None

    async def DiscoverCommissionableNodes(self, filterType: discovery.FilterType = discovery.FilterType.NONE, filter: typing.Any = None,
                                          stopOnFirst: bool = False, timeoutSecond: int = 5) -> typing.Union[None, CommissionableNode, typing.List[CommissionableNode]]:
        ''' Discover commissionable nodes via DNS-SD with specified filters.
            Supported filters are:

                discovery.FilterType.NONE
                discovery.FilterType.SHORT_DISCRIMINATOR
                discovery.FilterType.LONG_DISCRIMINATOR
                discovery.FilterType.VENDOR_ID
                discovery.FilterType.DEVICE_TYPE
                discovery.FilterType.COMMISSIONING_MODE
                discovery.FilterType.INSTANCE_NAME
                discovery.FilterType.COMMISSIONER
                discovery.FilterType.COMPRESSED_FABRIC_ID

            This function will always return a list of CommissionableDevice. When stopOnFirst is set,
            this function will return when at least one device is discovered or on timeout.
        '''
        self.CheckIsActive()

        if isinstance(filter, int):
            filter = str(filter)

        # Discovery is also used during commissioning. Make sure this manual discovery
        # and commissioning attempts do not interfere with each other.
        async with self._commissioning_lock:
            await self._ChipStack.CallAsync(
                lambda: self._dmLib.pychip_DeviceController_DiscoverCommissionableNodes(
                    self.devCtrl, int(filterType), str(filter).encode("utf-8")))

            async def _wait_discovery():
                while not await self._ChipStack.CallAsyncWithResult(
                        lambda: self._dmLib.pychip_DeviceController_HasDiscoveredCommissionableNode(self.devCtrl)):
                    await asyncio.sleep(0.1)
                return

            try:
                if stopOnFirst:
                    await asyncio.wait_for(_wait_discovery(), timeoutSecond)
                else:
                    await asyncio.sleep(timeoutSecond)
            except TimeoutError:
                # Expected timeout, do nothing
                pass
            finally:
                await self._ChipStack.CallAsync(
                    lambda: self._dmLib.pychip_DeviceController_StopCommissionableDiscovery(self.devCtrl))

            return await self.GetDiscoveredDevices()

    async def GetDiscoveredDevices(self):
        def GetDevices(devCtrl):
            devices = []

            @_ChipDeviceController_IterateDiscoveredCommissionableNodesFunct
            def HandleDevice(deviceJson, deviceJsonLen):
                jsonStr = ctypes.string_at(deviceJson, deviceJsonLen).decode("utf-8")
                device = dacite.from_dict(data_class=CommissionableNode, data=json.loads(jsonStr))
                device.SetDeviceController(devCtrl)
                devices.append(device)

            self._dmLib.pychip_DeviceController_IterateDiscoveredCommissionableNodes(devCtrl.devCtrl, HandleDevice)
            return devices

        return await self._ChipStack.CallAsyncWithResult(lambda: GetDevices(self))

    def GetIPForDiscoveredDevice(self, idx, addrStr, length):
        self.CheckIsActive()

        return self._ChipStack.Call(
            lambda: self._dmLib.pychip_DeviceController_GetIPForDiscoveredDevice(
                self.devCtrl, idx, addrStr, length)
        )

    class CommissioningWindowPasscode(enum.IntEnum):
        kOriginalSetupCode = 0,
        kTokenWithRandomPin = 1,

    async def OpenCommissioningWindow(self, nodeid: int, timeout: int, iteration: int,
                                      discriminator: int, option: CommissioningWindowPasscode) -> CommissioningParameters:
        ''' Opens a commissioning window on the device with the given nodeid.
            nodeid:        Node id of the device
            timeout:       Command timeout
            iteration:     The PAKE iteration count associated with the PAKE Passcode ID and ephemeral
                           PAKE passcode verifier to be used for this commissioning. Valid range: 1000 - 100000
                           Ignored if option == 0
            discriminator: The long discriminator for the DNS-SD advertisement. Valid range: 0-4095
                           Ignored if option == 0
            option:        0 = kOriginalSetupCode
                           1 = kTokenWithRandomPIN

            Returns CommissioningParameters
        '''
        self.CheckIsActive()

        async with self._open_window_context as ctx:
            await self._ChipStack.CallAsync(
                lambda: self._dmLib.pychip_DeviceController_OpenCommissioningWindow(
                    self.devCtrl, self.pairingDelegate, nodeid, timeout, iteration, discriminator, option)
            )

            return await asyncio.futures.wrap_future(ctx.future)

    def GetCompressedFabricId(self):
        self.CheckIsActive()

        fabricid = c_uint64(0)

        self._ChipStack.Call(
            lambda: self._dmLib.pychip_DeviceController_GetCompressedFabricId(
                self.devCtrl, pointer(fabricid))
        ).raise_on_error()

        return fabricid.value

    def GetFabricIdInternal(self):
        """Get the fabric ID from the object. Only used to validate cached value from property."""
        self.CheckIsActive()

        fabricid = c_uint64(0)

        self._ChipStack.Call(
            lambda: self._dmLib.pychip_DeviceController_GetFabricId(
                self.devCtrl, pointer(fabricid))
        ).raise_on_error()

        return fabricid.value

    def GetFabricIndexInternal(self):
        """Get the fabric index from the object. Only used to validate cached value from property."""
        self.CheckIsActive()

        fabricindex = c_uint8(0)

        self._ChipStack.Call(
            lambda: self._dmLib.pychip_DeviceController_GetFabricIndex(
                self.devCtrl, pointer(fabricindex))
        ).raise_on_error()

        return fabricindex.value

    def GetNodeIdInternal(self) -> int:
        """Get the node ID from the object. Only used to validate cached value from property."""
        self.CheckIsActive()

        nodeid = c_uint64(0)

        self._ChipStack.Call(
            lambda: self._dmLib.pychip_DeviceController_GetNodeId(
                self.devCtrl, pointer(nodeid))
        ).raise_on_error()

        return nodeid.value

    def GetClusterHandler(self):
        self.CheckIsActive()

        return self._Cluster

    async def FindOrEstablishPASESession(self, setupCode: str, nodeid: int, timeoutMs: typing.Optional[int] = None) -> typing.Optional[DeviceProxyWrapper]:
        ''' Returns CommissioneeDeviceProxy if we can find or establish a PASE connection to the specified device'''
        self.CheckIsActive()
        returnDevice = c_void_p(None)
        res = await self._ChipStack.CallAsyncWithResult(lambda: self._dmLib.pychip_GetDeviceBeingCommissioned(
            self.devCtrl, nodeid, byref(returnDevice)), timeoutMs)
        if res.is_success:
            return DeviceProxyWrapper(returnDevice, DeviceProxyWrapper.DeviceProxyType.COMMISSIONEE, self._dmLib)

        await self.EstablishPASESession(setupCode, nodeid)

        res = await self._ChipStack.CallAsyncWithResult(lambda: self._dmLib.pychip_GetDeviceBeingCommissioned(
            self.devCtrl, nodeid, byref(returnDevice)), timeoutMs)
        if res.is_success:
            return DeviceProxyWrapper(returnDevice, DeviceProxyWrapper.DeviceProxyType.COMMISSIONEE, self._dmLib)

<<<<<<< HEAD
        return None

    def GetConnectedDeviceSync(self, nodeid, allowPASE=True, timeoutMs: typing.Optional[int] = None):
=======
    def GetConnectedDeviceSync(self, nodeid, allowPASE=True, timeoutMs: int = None, payloadCapability: int = TransportPayloadCapability.MRP_PAYLOAD):
>>>>>>> 48be0027
        ''' Gets an OperationalDeviceProxy or CommissioneeDeviceProxy for the specified Node.

        nodeId: Target's Node ID
        allowPASE: Get a device proxy of a device being commissioned.
        timeoutMs: Timeout for a timed invoke request. Omit or set to 'None' to indicate a non-timed request.

        Returns:
            - DeviceProxyWrapper on success
        '''
        self.CheckIsActive()

        returnDevice = c_void_p(None)
        returnErr: typing.Any = None
        deviceAvailableCV = threading.Condition()

        if allowPASE:
            res = self._ChipStack.Call(lambda: self._dmLib.pychip_GetDeviceBeingCommissioned(
                self.devCtrl, nodeid, byref(returnDevice)), timeoutMs)
            if res.is_success:
                LOGGER.info('Using PASE connection')
                return DeviceProxyWrapper(returnDevice, DeviceProxyWrapper.DeviceProxyType.COMMISSIONEE, self._dmLib)

        class DeviceAvailableClosure():
            def deviceAvailable(self, device, err):
                nonlocal returnDevice
                nonlocal returnErr
                nonlocal deviceAvailableCV
                with deviceAvailableCV:
                    returnDevice = c_void_p(device)
                    returnErr = err
                    deviceAvailableCV.notify_all()
                ctypes.pythonapi.Py_DecRef(ctypes.py_object(self))

        closure = DeviceAvailableClosure()
        ctypes.pythonapi.Py_IncRef(ctypes.py_object(closure))
        self._ChipStack.Call(lambda: self._dmLib.pychip_GetConnectedDeviceByNodeId(
            self.devCtrl, nodeid, ctypes.py_object(closure), _DeviceAvailableCallback, payloadCapability),
            timeoutMs).raise_on_error()

        # The callback might have been received synchronously (during self._ChipStack.Call()).
        # Check if the device is already set before waiting for the callback.
        if returnDevice.value is None:
            with deviceAvailableCV:
                timeout = None
                if timeoutMs is not None:
                    timeout = float(timeoutMs) / 1000

                ret = deviceAvailableCV.wait(timeout)
                if ret is False:
                    raise TimeoutError("Timed out waiting for DNS-SD resolution")

        if returnDevice.value is None:
            returnErr.raise_on_error()

        return DeviceProxyWrapper(returnDevice, DeviceProxyWrapper.DeviceProxyType.OPERATIONAL, self._dmLib)

    async def WaitForActive(self, nodeid, *, timeoutSeconds=30.0, stayActiveDurationMs=30000):
        ''' Waits a LIT ICD device to become active. Will send a StayActive command to the device on active to allow human operations.

        nodeId: Node ID of the LID ICD
        stayActiveDurationMs: The duration in the StayActive command, in milliseconds

        Returns:
            - StayActiveResponse on success
        '''
        await WaitForCheckIn(ScopedNodeId(nodeid, self._fabricIndex), timeoutSeconds=timeoutSeconds)
        return await self.SendCommand(nodeid, 0, Clusters.IcdManagement.Commands.StayActiveRequest(stayActiveDuration=stayActiveDurationMs))

<<<<<<< HEAD
    async def GetConnectedDevice(self, nodeid, allowPASE: bool = True, timeoutMs: typing.Optional[int] = None):
=======
    async def GetConnectedDevice(self, nodeid, allowPASE: bool = True, timeoutMs: int = None,
                                 payloadCapability: int = TransportPayloadCapability.MRP_PAYLOAD):
>>>>>>> 48be0027
        ''' Gets an OperationalDeviceProxy or CommissioneeDeviceProxy for the specified Node.

        nodeId: Target's Node ID
        allowPASE: Get a device proxy of a device being commissioned.
        timeoutMs: Timeout for a timed invoke request. Omit or set to 'None' to indicate a non-timed request.

        Returns:
            - DeviceProxyWrapper on success
        '''
        self.CheckIsActive()

        if allowPASE:
            returnDevice = c_void_p(None)
            res = await self._ChipStack.CallAsyncWithResult(lambda: self._dmLib.pychip_GetDeviceBeingCommissioned(
                self.devCtrl, nodeid, byref(returnDevice)), timeoutMs)
            if res.is_success:
                LOGGER.info('Using PASE connection')
                return DeviceProxyWrapper(returnDevice, DeviceProxyWrapper.DeviceProxyType.COMMISSIONEE, self._dmLib)

        eventLoop = asyncio.get_running_loop()
        future = eventLoop.create_future()

        class DeviceAvailableClosure():
            def __init__(self, loop, future: asyncio.Future):
                self._returnDevice = c_void_p(None)
                self._returnErr = None
                self._event_loop = loop
                self._future = future

            def _deviceAvailable(self):
                if self._returnDevice.value is not None:
                    self._future.set_result(self._returnDevice)
                else:
                    self._future.set_exception(self._returnErr.to_exception())

            def deviceAvailable(self, device, err):
                self._returnDevice = c_void_p(device)
                self._returnErr = err
                self._event_loop.call_soon_threadsafe(self._deviceAvailable)
                ctypes.pythonapi.Py_DecRef(ctypes.py_object(self))

        closure = DeviceAvailableClosure(eventLoop, future)
        ctypes.pythonapi.Py_IncRef(ctypes.py_object(closure))
        await self._ChipStack.CallAsync(lambda: self._dmLib.pychip_GetConnectedDeviceByNodeId(
            self.devCtrl, nodeid, ctypes.py_object(closure), _DeviceAvailableCallback, payloadCapability),
            timeoutMs)

        # The callback might have been received synchronously (during self._ChipStack.CallAsync()).
        # In that case the Future has already been set it will return immediately
        if timeoutMs is not None:
            timeout = float(timeoutMs) / 1000
            await asyncio.wait_for(future, timeout=timeout)
        else:
            await future

        return DeviceProxyWrapper(future.result(), DeviceProxyWrapper.DeviceProxyType.OPERATIONAL, self._dmLib)

    def ComputeRoundTripTimeout(self, nodeid, upperLayerProcessingTimeoutMs: int = 0):
        ''' Returns a computed timeout value based on the round-trip time it takes for the peer at the other end of the session to
            receive a message, process it and send it back. This is computed based on the session type, the type of transport,
            sleepy characteristics of the target and a caller-provided value for the time it takes to process a message
            at the upper layer on the target For group sessions.

            This will result in a session being established if one wasn't already.
        '''
        device = self.GetConnectedDeviceSync(nodeid)
        res = self._ChipStack.Call(lambda: self._dmLib.pychip_DeviceProxy_ComputeRoundTripTimeout(
            device.deviceProxy, upperLayerProcessingTimeoutMs))
        return res

    def GetRemoteSessionParameters(self, nodeid) -> typing.Optional[SessionParameters]:
        ''' Returns the SessionParameters of reported by the remote node associated with `nodeid`.
            If there is some error in getting SessionParameters None is returned.

            This will result in a session being established if one wasn't already established.
        '''

        # First creating the struct to make building the ByteArray to be sent to CFFI easier.
        sessionParametersStruct = SessionParametersStruct.parse(b'\x00' * SessionParametersStruct.sizeof())
        sessionParametersByteArray = SessionParametersStruct.build(sessionParametersStruct)
        device = self.GetConnectedDeviceSync(nodeid)
        self._ChipStack.Call(lambda: self._dmLib.pychip_DeviceProxy_GetRemoteSessionParameters(
            device.deviceProxy, ctypes.c_char_p(sessionParametersByteArray))).raise_on_error()

        sessionParametersStruct = SessionParametersStruct.parse(sessionParametersByteArray)
        return SessionParameters(
            sessionIdleInterval=sessionParametersStruct.SessionIdleInterval if sessionParametersStruct.SessionIdleInterval != 0 else None,
            sessionActiveInterval=sessionParametersStruct.SessionActiveInterval if sessionParametersStruct.SessionActiveInterval != 0 else None,
            sessionActiveThreshold=sessionParametersStruct.SessionActiveThreshold if sessionParametersStruct.SessionActiveThreshold != 0 else None,
            dataModelRevision=sessionParametersStruct.DataModelRevision if sessionParametersStruct.DataModelRevision != 0 else None,
            interactionModelRevision=sessionParametersStruct.InteractionModelRevision if sessionParametersStruct.InteractionModelRevision != 0 else None,
            specficiationVersion=sessionParametersStruct.SpecificationVersion if sessionParametersStruct.SpecificationVersion != 0 else None,
            maxPathsPerInvoke=sessionParametersStruct.MaxPathsPerInvoke)

    async def TestOnlySendBatchCommands(self, nodeid: int, commands: typing.List[ClusterCommand.InvokeRequestInfo],
                                        timedRequestTimeoutMs: typing.Optional[int] = None,
                                        interactionTimeoutMs: typing.Optional[int] = None, busyWaitMs: typing.Optional[int] = None,
                                        suppressResponse: typing.Optional[bool] = None, remoteMaxPathsPerInvoke: typing.Optional[int] = None,
                                        suppressTimedRequestMessage: bool = False, commandRefsOverride: typing.Optional[typing.List[int]] = None):
        '''

        Please see SendBatchCommands for description.
        TestOnly overridable arguments:
            remoteMaxPathsPerInvoke: Overrides the number of batch commands we think can be sent to remote node.
            suppressTimedRequestMessage: When set to true, we suppress sending Timed Request Message.
            commandRefsOverride: List of commandRefs to use for each command with the same index in `commands`.

        Returns:
            - TestOnlyBatchCommandResponse
        '''
        self.CheckIsActive()

        eventLoop = asyncio.get_running_loop()
        future = eventLoop.create_future()

        device = await self.GetConnectedDevice(nodeid, timeoutMs=interactionTimeoutMs)

        ClusterCommand.TestOnlySendBatchCommands(
            future, eventLoop, device.deviceProxy, commands,
            timedRequestTimeoutMs=timedRequestTimeoutMs,
            interactionTimeoutMs=interactionTimeoutMs, busyWaitMs=busyWaitMs, suppressResponse=suppressResponse,
            remoteMaxPathsPerInvoke=remoteMaxPathsPerInvoke, suppressTimedRequestMessage=suppressTimedRequestMessage,
            commandRefsOverride=commandRefsOverride).raise_on_error()
        return await future

    async def TestOnlySendCommandTimedRequestFlagWithNoTimedInvoke(self, nodeid: int, endpoint: int,
                                                                   payload: ClusterObjects.ClusterCommand, responseType=None):
        '''

        Please see SendCommand for description.
        '''
        self.CheckIsActive()

        eventLoop = asyncio.get_running_loop()
        future = eventLoop.create_future()

        device = await self.GetConnectedDevice(nodeid, timeoutMs=None)
        ClusterCommand.TestOnlySendCommandTimedRequestFlagWithNoTimedInvoke(
            future, eventLoop, responseType, device.deviceProxy, ClusterCommand.CommandPath(
                EndpointId=endpoint,
                ClusterId=payload.cluster_id,
                CommandId=payload.command_id,
            ), payload).raise_on_error()
        return await future

    async def SendCommand(self, nodeid: int, endpoint: int, payload: ClusterObjects.ClusterCommand, responseType=None,
<<<<<<< HEAD
                          timedRequestTimeoutMs: typing.Optional[int] = None,
                          interactionTimeoutMs: typing.Optional[int] = None, busyWaitMs: typing.Optional[int] = None,
                          suppressResponse: typing.Optional[bool] = None):
=======
                          timedRequestTimeoutMs: typing.Union[None, int] = None,
                          interactionTimeoutMs: typing.Union[None, int] = None, busyWaitMs: typing.Union[None, int] = None,
                          suppressResponse: typing.Union[None, bool] = None,
                          payloadCapability: int = TransportPayloadCapability.MRP_PAYLOAD):
>>>>>>> 48be0027
        '''
        Send a cluster-object encapsulated command to a node and get returned a future that can be awaited upon to receive
        the response. If a valid responseType is passed in, that will be used to de-serialize the object. If not,
        the type will be automatically deduced from the metadata received over the wire.

        timedWriteTimeoutMs: Timeout for a timed invoke request. Omit or set to 'None' to indicate a non-timed request.
        interactionTimeoutMs: Overall timeout for the interaction. Omit or set to 'None' to have the SDK automatically compute the
                              right timeout value based on transport characteristics as well as the responsiveness of the target.

        Returns:
            - command response. The type of the response is defined by the command.
        Raises:
            - InteractionModelError on error
        '''
        self.CheckIsActive()

        eventLoop = asyncio.get_running_loop()
        future = eventLoop.create_future()

        device = await self.GetConnectedDevice(nodeid, timeoutMs=interactionTimeoutMs, payloadCapability=payloadCapability)
        res = await ClusterCommand.SendCommand(
            future, eventLoop, responseType, device.deviceProxy, ClusterCommand.CommandPath(
                EndpointId=endpoint,
                ClusterId=payload.cluster_id,
                CommandId=payload.command_id,
            ), payload, timedRequestTimeoutMs=timedRequestTimeoutMs,
            interactionTimeoutMs=interactionTimeoutMs, busyWaitMs=busyWaitMs, suppressResponse=suppressResponse)
        res.raise_on_error()
        return await future

    async def SendBatchCommands(self, nodeid: int, commands: typing.List[ClusterCommand.InvokeRequestInfo],
                                timedRequestTimeoutMs: typing.Optional[int] = None,
                                interactionTimeoutMs: typing.Optional[int] = None, busyWaitMs: typing.Optional[int] = None,
                                suppressResponse: typing.Optional[bool] = None,
                                payloadCapability: int = TransportPayloadCapability.MRP_PAYLOAD):
        '''
        Send a batch of cluster-object encapsulated commands to a node and get returned a future that can be awaited upon to receive
        the responses. If a valid responseType is passed in, that will be used to de-serialize the object. If not,
        the type will be automatically deduced from the metadata received over the wire.

        nodeId: Target's Node ID
        commands: A list of InvokeRequestInfo containing the commands to invoke.
        timedWriteTimeoutMs: Timeout for a timed invoke request. Omit or set to 'None' to indicate a non-timed request.
        interactionTimeoutMs: Overall timeout for the interaction. Omit or set to 'None' to have the SDK automatically compute the
                              right timeout value based on transport characteristics as well as the responsiveness of the target.
        busyWaitMs: How long to wait in ms after sending command to device before performing any other operations.
        suppressResponse: Do not send a response to this action

        Returns:
            - List of command responses in the same order as what was given in `commands`. The type of the response is defined by the command.
                      - A value of `None` indicates success.
                      - If only a single command fails, for example with `UNSUPPORTED_COMMAND`, the corresponding index associated with the command will,
                        contain `interaction_model.Status.UnsupportedCommand`.
                      - If a command is not responded to by server, command will contain `interaction_model.Status.NoCommandResponse`
        Raises:
            - InteractionModelError if error with sending of InvokeRequestMessage fails as a whole.
        '''
        self.CheckIsActive()

        eventLoop = asyncio.get_running_loop()
        future = eventLoop.create_future()

        device = await self.GetConnectedDevice(nodeid, timeoutMs=interactionTimeoutMs, payloadCapability=payloadCapability)

        res = await ClusterCommand.SendBatchCommands(
            future, eventLoop, device.deviceProxy, commands,
            timedRequestTimeoutMs=timedRequestTimeoutMs,
            interactionTimeoutMs=interactionTimeoutMs, busyWaitMs=busyWaitMs, suppressResponse=suppressResponse)
        res.raise_on_error()
        return await future

    def SendGroupCommand(self, groupid: int, payload: ClusterObjects.ClusterCommand, busyWaitMs: typing.Optional[int] = None):
        '''
        Send a group cluster-object encapsulated command to a group_id and get returned a future
        that can be awaited upon to get confirmation command was sent.
        Returns:
            - None: responses are not sent to group commands
        Raises:
            - InteractionModelError on error
        '''
        self.CheckIsActive()

        ClusterCommand.SendGroupCommand(
            groupid, self.devCtrl, payload, busyWaitMs=busyWaitMs).raise_on_error()

        # None is the expected return for sending group commands.
        return None

    async def WriteAttribute(self, nodeid: int,
                             attributes: typing.List[typing.Tuple[int, ClusterObjects.ClusterAttributeDescriptor]],
<<<<<<< HEAD
                             timedRequestTimeoutMs: typing.Optional[int] = None,
                             interactionTimeoutMs: typing.Optional[int] = None, busyWaitMs: typing.Optional[int] = None):
=======
                             timedRequestTimeoutMs: typing.Union[None, int] = None,
                             interactionTimeoutMs: typing.Union[None, int] = None, busyWaitMs: typing.Union[None, int] = None,
                             payloadCapability: int = TransportPayloadCapability.MRP_PAYLOAD):
>>>>>>> 48be0027
        '''
        Write a list of attributes on a target node.

        nodeId: Target's Node ID
        timedWriteTimeoutMs: Timeout for a timed write request. Omit or set to 'None' to indicate a non-timed request.
        attributes: A list of tuples of type (endpoint, cluster-object):
        interactionTimeoutMs: Overall timeout for the interaction. Omit or set to 'None' to have the SDK automatically compute the
                              right timeout value based on transport characteristics as well as the responsiveness of the target.

        E.g
            (1, Clusters.UnitTesting.Attributes.XYZAttribute('hello')) -- Write 'hello'
            to the XYZ attribute on the test cluster to endpoint 1

        Returns:
            - [AttributeStatus] (list - one for each path)
        '''
        self.CheckIsActive()

        eventLoop = asyncio.get_running_loop()
        future = eventLoop.create_future()

        device = await self.GetConnectedDevice(nodeid, timeoutMs=interactionTimeoutMs, payloadCapability=payloadCapability)

        attrs = []
        for v in attributes:
            if len(v) == 2:
                attrs.append(ClusterAttribute.AttributeWriteRequest(
                    v[0], v[1], 0, 0, v[1].value))
            else:
                attrs.append(ClusterAttribute.AttributeWriteRequest(
                    v[0], v[1], v[2], 1, v[1].value))

        ClusterAttribute.WriteAttributes(
            future, eventLoop, device.deviceProxy, attrs, timedRequestTimeoutMs=timedRequestTimeoutMs,
            interactionTimeoutMs=interactionTimeoutMs, busyWaitMs=busyWaitMs).raise_on_error()
        return await future

    def WriteGroupAttribute(
            self, groupid: int, attributes: typing.List[typing.Tuple[ClusterObjects.ClusterAttributeDescriptor, int]], busyWaitMs: typing.Optional[int] = None):
        '''
        Write a list of attributes on a target group.

        groupid: Group ID to send write attribute to.
        attributes: A list of tuples of type (cluster-object, data-version). The data-version can be omitted.

        E.g
            (Clusters.UnitTesting.Attributes.XYZAttribute('hello'), 1) -- Group Write 'hello' with data version 1
        '''
        self.CheckIsActive()

        attrs = []
        invalid_endpoint = 0xFFFF
        for v in attributes:
            if len(v) == 2:
                attrs.append(ClusterAttribute.AttributeWriteRequest(
                    invalid_endpoint, v[0], v[1], 1, v[0].value))
            else:
                attrs.append(ClusterAttribute.AttributeWriteRequest(
                    invalid_endpoint, v[0], 0, 0, v[0].value))

        ClusterAttribute.WriteGroupAttributes(
            groupid, self.devCtrl, attrs, busyWaitMs=busyWaitMs).raise_on_error()

        # An empty list is the expected return for sending group write attribute.
        return []

    def _parseAttributePathTuple(self, pathTuple: typing.Union[
        None,  # Empty tuple, all wildcard
        typing.Tuple[int],  # Endpoint
        # Wildcard endpoint, Cluster id present
        typing.Tuple[typing.Type[ClusterObjects.Cluster]],
        # Wildcard endpoint, Cluster + Attribute present
        typing.Tuple[typing.Type[ClusterObjects.ClusterAttributeDescriptor]],
        # Wildcard attribute id
        typing.Tuple[int, typing.Type[ClusterObjects.Cluster]],
        # Concrete path
        typing.Tuple[int, typing.Type[ClusterObjects.ClusterAttributeDescriptor]]
    ]):
        if pathTuple == ('*') or pathTuple == ():
            # Wildcard
            return ClusterAttribute.AttributePath()
        elif not isinstance(pathTuple, tuple):
            if isinstance(pathTuple, int):
                return ClusterAttribute.AttributePath(EndpointId=pathTuple)
            elif issubclass(pathTuple, ClusterObjects.Cluster):
                return ClusterAttribute.AttributePath.from_cluster(EndpointId=None, Cluster=pathTuple)
            elif issubclass(pathTuple, ClusterObjects.ClusterAttributeDescriptor):
                return ClusterAttribute.AttributePath.from_attribute(EndpointId=None, Attribute=pathTuple)
            else:
                raise ValueError("Unsupported Attribute Path")
        else:
            # endpoint + (cluster) attribute / endpoint + cluster
            if issubclass(pathTuple[1], ClusterObjects.Cluster):
                return ClusterAttribute.AttributePath.from_cluster(EndpointId=pathTuple[0], Cluster=pathTuple[1])
            elif issubclass(pathTuple[1], ClusterAttribute.ClusterAttributeDescriptor):
                return ClusterAttribute.AttributePath.from_attribute(EndpointId=pathTuple[0], Attribute=pathTuple[1])
            else:
                raise ValueError("Unsupported Attribute Path")

    def _parseDataVersionFilterTuple(self, pathTuple: typing.List[typing.Tuple[int, typing.Type[ClusterObjects.Cluster], int]]):
        endpoint = None
        cluster = None

        # endpoint + (cluster) attribute / endpoint + cluster
        endpoint = pathTuple[0]
        if issubclass(pathTuple[1], ClusterObjects.Cluster):
            cluster = pathTuple[1]
        else:
            raise ValueError("Unsupported Cluster Path")
        dataVersion = pathTuple[2]
        return ClusterAttribute.DataVersionFilter.from_cluster(
            EndpointId=endpoint, Cluster=cluster, DataVersion=dataVersion)

    def _parseEventPathTuple(self, pathTuple: typing.Union[
        None,  # Empty tuple, all wildcard
        typing.Tuple[str, int],  # all wildcard with urgency set
        typing.Tuple[int, int],  # Endpoint,
        # Wildcard endpoint, Cluster id present
        typing.Tuple[typing.Type[ClusterObjects.Cluster], int],
        # Wildcard endpoint, Cluster + Event present
        typing.Tuple[typing.Type[ClusterObjects.ClusterEvent], int],
        # Wildcard event id
        typing.Tuple[int, typing.Type[ClusterObjects.Cluster], int],
        # Concrete path
        typing.Tuple[int,
                     typing.Type[ClusterObjects.ClusterEvent], int]
    ]):
        if pathTuple in [('*'), ()]:
            # Wildcard
            return ClusterAttribute.EventPath()
        elif not isinstance(pathTuple, tuple):
            if isinstance(pathTuple, int):
                return ClusterAttribute.EventPath(EndpointId=pathTuple)
            elif issubclass(pathTuple, ClusterObjects.Cluster):
                return ClusterAttribute.EventPath.from_cluster(EndpointId=None, Cluster=pathTuple)
            elif issubclass(pathTuple, ClusterObjects.ClusterEvent):
                return ClusterAttribute.EventPath.from_event(EndpointId=None, Event=pathTuple)
            else:
                raise ValueError("Unsupported Event Path")
        else:
            if pathTuple[0] == '*':
                return ClusterAttribute.EventPath(Urgent=pathTuple[-1])
            else:
                urgent = bool(pathTuple[-1]) if len(pathTuple) > 2 else False
                # endpoint + (cluster) event / endpoint + cluster
                if issubclass(pathTuple[1], ClusterObjects.Cluster):
                    return ClusterAttribute.EventPath.from_cluster(EndpointId=pathTuple[0], Cluster=pathTuple[1], Urgent=urgent)
                elif issubclass(pathTuple[1], ClusterAttribute.ClusterEvent):
                    return ClusterAttribute.EventPath.from_event(EndpointId=pathTuple[0], Event=pathTuple[1], Urgent=urgent)
                else:
                    raise ValueError("Unsupported Attribute Path")

    async def Read(self, nodeid: int, attributes: typing.Optional[typing.List[typing.Union[
        None,  # Empty tuple, all wildcard
        typing.Tuple[int],  # Endpoint
        # Wildcard endpoint, Cluster id present
        typing.Tuple[typing.Type[ClusterObjects.Cluster]],
        # Wildcard endpoint, Cluster + Attribute present
        typing.Tuple[typing.Type[ClusterObjects.ClusterAttributeDescriptor]],
        # Wildcard attribute id
        typing.Tuple[int, typing.Type[ClusterObjects.Cluster]],
        # Concrete path
        typing.Tuple[int, typing.Type[ClusterObjects.ClusterAttributeDescriptor]]
    ]]] = None,
        dataVersionFilters: typing.Optional[typing.List[typing.Tuple[int, typing.Type[ClusterObjects.Cluster], int]]] = None, events: typing.Optional[typing.List[
            typing.Union[
            None,  # Empty tuple, all wildcard
            typing.Tuple[str, int],  # all wildcard with urgency set
            typing.Tuple[int, int],  # Endpoint,
            # Wildcard endpoint, Cluster id present
            typing.Tuple[typing.Type[ClusterObjects.Cluster], int],
            # Wildcard endpoint, Cluster + Event present
            typing.Tuple[typing.Type[ClusterObjects.ClusterEvent], int],
            # Wildcard event id
            typing.Tuple[int, typing.Type[ClusterObjects.Cluster], int],
            # Concrete path
            typing.Tuple[int, typing.Type[ClusterObjects.ClusterEvent], int]
            ]]] = None,
            eventNumberFilter: typing.Optional[int] = None,
<<<<<<< HEAD
            returnClusterObject: bool = False, reportInterval: typing.Optional[typing.Tuple[int, int]] = None,
            fabricFiltered: bool = True, keepSubscriptions: bool = False, autoResubscribe: bool = True):
=======
            returnClusterObject: bool = False, reportInterval: typing.Tuple[int, int] = None,
            fabricFiltered: bool = True, keepSubscriptions: bool = False, autoResubscribe: bool = True,
            payloadCapability: int = TransportPayloadCapability.MRP_PAYLOAD):
>>>>>>> 48be0027
        '''
        Read a list of attributes and/or events from a target node

        nodeId: Target's Node ID
        attributes: A list of tuples of varying types depending on the type of read being requested:
            (endpoint, Clusters.ClusterA.AttributeA):   Endpoint = specific,    Cluster = specific,   Attribute = specific
            (endpoint, Clusters.ClusterA):              Endpoint = specific,    Cluster = specific,   Attribute = *
            (Clusters.ClusterA.AttributeA):             Endpoint = *,           Cluster = specific,   Attribute = specific
            endpoint:                                   Endpoint = specific,    Cluster = *,          Attribute = *
            Clusters.ClusterA:                          Endpoint = *,           Cluster = specific,   Attribute = *
            '*' or ():                                  Endpoint = *,           Cluster = *,          Attribute = *

            The cluster and attributes specified above are to be selected from the generated cluster objects.

            e.g.
                ReadAttribute(1, [ 1 ] ) -- case 4 above.
                ReadAttribute(1, [ Clusters.BasicInformation ] ) -- case 5 above.
                ReadAttribute(1, [ (1, Clusters.BasicInformation.Attributes.Location ] ) -- case 1 above.

        dataVersionFilters: A list of tuples of (endpoint, cluster, data version).

        events: A list of tuples of varying types depending on the type of read being requested:
            (endpoint, Clusters.ClusterA.EventA, urgent):       Endpoint = specific,
                                                                Cluster = specific,   Event = specific, Urgent = True/False
            (endpoint, Clusters.ClusterA, urgent):              Endpoint = specific,
                                                                Cluster = specific,   Event = *, Urgent = True/False
            (Clusters.ClusterA.EventA, urgent):                 Endpoint = *,
                                                                Cluster = specific,   Event = specific, Urgent = True/False
            endpoint:                                   Endpoint = specific,    Cluster = *,          Event = *, Urgent = True/False
            Clusters.ClusterA:                          Endpoint = *,          Cluster = specific,    Event = *, Urgent = True/False
            '*' or ():                                  Endpoint = *,          Cluster = *,          Event = *, Urgent = True/False

        eventNumberFilter: Optional minimum event number filter.

        returnClusterObject: This returns the data as consolidated cluster objects, with all attributes for a cluster inside
                             a single cluster-wide cluster object.

        reportInterval: A tuple of two int-s for (MinIntervalFloor, MaxIntervalCeiling). Used by establishing subscriptions.
            When not provided, a read request will be sent.
        fabricFiltered: If True (default), the read/subscribe is fabric-filtered and will only see things associated with the fabric
            of the reader/subscriber. Relevant for attributes with fabric-scoped data.
        keepSubscriptions: Keep existing subscriptions. If set to False, existing subscriptions with this node will get cancelled
            and a new one gets setup.
        autoResubscribe: Automatically resubscribe to the subscription if subscription is lost. The automatic re-subscription only
            applies if the subscription establishes on first try. If the first subscription establishment attempt fails the function
            returns right away.

        Returns:
            - AsyncReadTransaction.ReadResponse. Please see ReadAttribute and ReadEvent for examples of how to access data.

        Raises:
            - InteractionModelError (chip.interaction_model) on error

        '''
        self.CheckIsActive()

        eventLoop = asyncio.get_running_loop()
        future = eventLoop.create_future()

        device = await self.GetConnectedDevice(nodeid, payloadCapability=payloadCapability)
        attributePaths = [self._parseAttributePathTuple(
            v) for v in attributes] if attributes else None
        clusterDataVersionFilters = [self._parseDataVersionFilterTuple(
            v) for v in dataVersionFilters] if dataVersionFilters else None
        eventPaths = [self._parseEventPathTuple(
            v) for v in events] if events else None

        ClusterAttribute.Read(future=future, eventLoop=eventLoop, device=device.deviceProxy, devCtrl=self,
                              attributes=attributePaths, dataVersionFilters=clusterDataVersionFilters, events=eventPaths,
                              eventNumberFilter=eventNumberFilter, returnClusterObject=returnClusterObject,
                              subscriptionParameters=ClusterAttribute.SubscriptionParameters(
                                  reportInterval[0], reportInterval[1]) if reportInterval else None,
                              fabricFiltered=fabricFiltered,
                              keepSubscriptions=keepSubscriptions, autoResubscribe=autoResubscribe).raise_on_error()
        return await future

    async def ReadAttribute(self, nodeid: int, attributes: typing.Optional[typing.List[typing.Union[
        None,  # Empty tuple, all wildcard
        typing.Tuple[int],  # Endpoint
        # Wildcard endpoint, Cluster id present
        typing.Tuple[typing.Type[ClusterObjects.Cluster]],
        # Wildcard endpoint, Cluster + Attribute present
        typing.Tuple[typing.Type[ClusterObjects.ClusterAttributeDescriptor]],
        # Wildcard attribute id
        typing.Tuple[int, typing.Type[ClusterObjects.Cluster]],
        # Concrete path
        typing.Tuple[int, typing.Type[ClusterObjects.ClusterAttributeDescriptor]]
    ]]], dataVersionFilters: typing.Optional[typing.List[typing.Tuple[int, typing.Type[ClusterObjects.Cluster], int]]] = None,
            returnClusterObject: bool = False,
<<<<<<< HEAD
            reportInterval: typing.Optional[typing.Tuple[int, int]] = None,
            fabricFiltered: bool = True, keepSubscriptions: bool = False, autoResubscribe: bool = True):
=======
            reportInterval: typing.Tuple[int, int] = None,
            fabricFiltered: bool = True, keepSubscriptions: bool = False, autoResubscribe: bool = True,
            payloadCapability: int = TransportPayloadCapability.MRP_PAYLOAD):
>>>>>>> 48be0027
        '''
        Read a list of attributes from a target node, this is a wrapper of DeviceController.Read()

        nodeId: Target's Node ID
        attributes: A list of tuples of varying types depending on the type of read being requested:
            (endpoint, Clusters.ClusterA.AttributeA):   Endpoint = specific,    Cluster = specific,   Attribute = specific
            (endpoint, Clusters.ClusterA):              Endpoint = specific,    Cluster = specific,   Attribute = *
            (Clusters.ClusterA.AttributeA):             Endpoint = *,           Cluster = specific,   Attribute = specific
            endpoint:                                   Endpoint = specific,    Cluster = *,          Attribute = *
            Clusters.ClusterA:                          Endpoint = *,           Cluster = specific,   Attribute = *
            '*' or ():                                  Endpoint = *,           Cluster = *,          Attribute = *

            The cluster and attributes specified above are to be selected from the generated cluster objects.

            e.g.
                ReadAttribute(1, [ 1 ] ) -- case 4 above.
                ReadAttribute(1, [ Clusters.BasicInformation ] ) -- case 5 above.
                ReadAttribute(1, [ (1, Clusters.BasicInformation.Attributes.Location ] ) -- case 1 above.

        returnClusterObject: This returns the data as consolidated cluster objects, with all attributes for a cluster inside
                             a single cluster-wide cluster object.

        reportInterval: A tuple of two int-s for (MinIntervalFloor, MaxIntervalCeiling). Used by establishing subscriptions.
            When not provided, a read request will be sent.
        fabricFiltered: If True (default), the read/subscribe is fabric-filtered and will only see things associated with the fabric
            of the reader/subscriber. Relevant for attributes with fabric-scoped data.
        keepSubscriptions: Keep existing subscriptions. If set to False, existing subscriptions with this node will get cancelled
            and a new one gets setup.
        autoResubscribe: Automatically resubscribe to the subscription if subscription is lost. The automatic re-subscription only
            applies if the subscription establishes on first try. If the first subscription establishment attempt fails the function
            returns right away.

        Returns:
            - subscription request: ClusterAttribute.SubscriptionTransaction
                                    To get notified on attribute change use SetAttributeUpdateCallback on the returned
                                    SubscriptionTransaction. This is used to set a callback function, which is a callable of
                                    type Callable[[TypedAttributePath, SubscriptionTransaction], None]
                                    Get the attribute value from the change path using GetAttribute on the SubscriptionTransaction
                                    You can await changes in the main loop using a trigger mechanism from the callback.
                                    ex. queue.SimpleQueue

            - read request: AsyncReadTransaction.ReadResponse.attributes.
                            This is of type AttributeCache.attributeCache (Attribute.py),
                            which is a dict mapping endpoints to a list of Cluster (ClusterObjects.py) classes
                            (dict[int, List[Cluster]])
                            Access as returned_object[endpoint_id][<Cluster class>][<Attribute class>]
                            Ex. To access the OnTime attribute from the OnOff cluster on endpoint 1
                            returned_object[1][Clusters.OnOff][Clusters.OnOff.Attributes.OnTime]

        Raises:
            - InteractionModelError (chip.interaction_model) on error
        '''
        res = await self.Read(nodeid,
                              attributes=attributes,
                              dataVersionFilters=dataVersionFilters,
                              returnClusterObject=returnClusterObject,
                              reportInterval=reportInterval,
                              fabricFiltered=fabricFiltered,
                              keepSubscriptions=keepSubscriptions,
                              autoResubscribe=autoResubscribe,
                              payloadCapability=payloadCapability)
        if isinstance(res, ClusterAttribute.SubscriptionTransaction):
            return res
        else:
            return res.attributes

    async def ReadEvent(self, nodeid: int, events: typing.List[typing.Union[
        None,  # Empty tuple, all wildcard
        typing.Tuple[str, int],  # all wildcard with urgency set
        typing.Tuple[int, int],  # Endpoint,
        # Wildcard endpoint, Cluster id present
        typing.Tuple[typing.Type[ClusterObjects.Cluster], int],
        # Wildcard endpoint, Cluster + Event present
        typing.Tuple[typing.Type[ClusterObjects.ClusterEvent], int],
        # Wildcard event id
        typing.Tuple[int, typing.Type[ClusterObjects.Cluster], int],
        # Concrete path
        typing.Tuple[int, typing.Type[ClusterObjects.ClusterEvent], int]
    ]], eventNumberFilter: typing.Optional[int] = None,
            fabricFiltered: bool = True,
            reportInterval: typing.Optional[typing.Tuple[int, int]] = None,
            keepSubscriptions: bool = False,
            autoResubscribe: bool = True,
            payloadCapability: int = TransportPayloadCapability.MRP_PAYLOAD):
        '''
        Read a list of events from a target node, this is a wrapper of DeviceController.Read()

        nodeId: Target's Node ID
        events: A list of tuples of varying types depending on the type of read being requested:
            (endpoint, Clusters.ClusterA.EventA, urgent):       Endpoint = specific,
                                                                Cluster = specific,   Event = specific, Urgent = True/False
            (endpoint, Clusters.ClusterA, urgent):              Endpoint = specific,
                                                                Cluster = specific,   Event = *, Urgent = True/False
            (Clusters.ClusterA.EventA, urgent):                 Endpoint = *,
                                                                Cluster = specific,   Event = specific, Urgent = True/False
            endpoint:                                   Endpoint = specific,    Cluster = *,          Event = *, Urgent = True/False
            Clusters.ClusterA:                          Endpoint = *,          Cluster = specific,    Event = *, Urgent = True/False
            '*' or ():                                  Endpoint = *,          Cluster = *,          Event = *, Urgent = True/False

        The cluster and events specified above are to be selected from the generated cluster objects.

        e.g.
            ReadEvent(1, [ 1 ] ) -- case 4 above.
            ReadEvent(1, [ Clusters.BasicInformation ] ) -- case 5 above.
            ReadEvent(1, [ (1, Clusters.BasicInformation.Events.Location ] ) -- case 1 above.

        eventNumberFilter: Optional minimum event number filter.
        reportInterval: A tuple of two int-s for (MinIntervalFloor, MaxIntervalCeiling). Used by establishing subscriptions.
            When not provided, a read request will be sent.
        keepSubscriptions: Keep existing subscriptions. If set to False, existing subscriptions with this node will get cancelled
            and a new one gets setup.
        autoResubscribe: Automatically resubscribe to the subscription if subscription is lost. The automatic re-subscription only
            applies if the subscription establishes on first try. If the first subscription establishment attempt fails the function
            returns right away.

        Returns:
            - subscription request: ClusterAttribute.SubscriptionTransaction
                                    To get notified on event subscriptions, use the SetEventUpdateCallback function on the
                                    returned  SubscriptionTransaction. This is a callable of type
                                    Callable[[EventReadResult, SubscriptionTransaction], None]
                                    You can await events using a trigger mechanism in the callback. ex. queue.SimpleQueue

            - read request: AsyncReadTransaction.ReadResponse.events.
                            This is a List[ClusterEvent].

        Raises:
            - InteractionModelError (chip.interaction_model) on error
        '''
        res = await self.Read(nodeid=nodeid, events=events, eventNumberFilter=eventNumberFilter,
                              fabricFiltered=fabricFiltered, reportInterval=reportInterval, keepSubscriptions=keepSubscriptions,
                              autoResubscribe=autoResubscribe, payloadCapability=payloadCapability)
        if isinstance(res, ClusterAttribute.SubscriptionTransaction):
            return res
        else:
            return res.events

    def SetIpk(self, ipk: bytes):
        self._ChipStack.Call(
            lambda: self._dmLib.pychip_DeviceController_SetIpk(self.devCtrl, ipk, len(ipk))
        ).raise_on_error()

    def InitGroupTestingData(self):
        """Populates the Device Controller's GroupDataProvider with known test group info and keys."""
        self.CheckIsActive()

        self._ChipStack.Call(
            lambda: self._dmLib.pychip_OpCreds_InitGroupTestingData(
                self.devCtrl)
        ).raise_on_error()

    # ----- Private Members -----
    def _InitLib(self):
        if self._dmLib is None:
            self._dmLib = CDLL(self._ChipStack.LocateChipDLL())

            self._dmLib.pychip_DeviceController_DeleteDeviceController.argtypes = [
                c_void_p, c_void_p]
            self._dmLib.pychip_DeviceController_DeleteDeviceController.restype = PyChipError

            self._dmLib.pychip_DeviceController_ConnectBLE.argtypes = [
                c_void_p, c_uint16, c_bool, c_uint32, c_uint64]
            self._dmLib.pychip_DeviceController_ConnectBLE.restype = PyChipError

            self._dmLib.pychip_DeviceController_SetThreadOperationalDataset.argtypes = [
                c_char_p, c_uint32]
            self._dmLib.pychip_DeviceController_SetThreadOperationalDataset.restype = PyChipError

            self._dmLib.pychip_DeviceController_SetWiFiCredentials.argtypes = [
                c_char_p, c_char_p]
            self._dmLib.pychip_DeviceController_SetWiFiCredentials.restype = PyChipError

            # Currently only supports 1 list item
            self._dmLib.pychip_DeviceController_SetTimeZone.restype = PyChipError
            self._dmLib.pychip_DeviceController_SetTimeZone.argtypes = [
                c_int32, c_uint64, c_char_p]

            # Currently only supports 1 list item
            self._dmLib.pychip_DeviceController_SetDSTOffset.restype = PyChipError
            self._dmLib.pychip_DeviceController_SetDSTOffset.argtypes = [
                c_int32, c_uint64, c_uint64]

            self._dmLib.pychip_DeviceController_SetDefaultNtp.restype = PyChipError
            self._dmLib.pychip_DeviceController_SetDefaultNtp.argtypes = [c_char_p]

            self._dmLib.pychip_DeviceController_SetTrustedTimeSource.restype = PyChipError
            self._dmLib.pychip_DeviceController_SetTrustedTimeSource.argtypes = [c_uint64, c_uint16]

            self._dmLib.pychip_DeviceController_SetCheckMatchingFabric.restype = PyChipError
            self._dmLib.pychip_DeviceController_SetCheckMatchingFabric.argtypes = [c_bool]

            self._dmLib.pychip_DeviceController_SetIcdRegistrationParameters.restype = PyChipError
            self._dmLib.pychip_DeviceController_SetIcdRegistrationParameters.argtypes = [
                c_bool, c_void_p
            ]

            self._dmLib.pychip_DeviceController_ResetCommissioningParameters.restype = PyChipError
            self._dmLib.pychip_DeviceController_ResetCommissioningParameters.argtypes = []

            self._dmLib.pychip_DeviceController_Commission.argtypes = [
                c_void_p, c_uint64]
            self._dmLib.pychip_DeviceController_Commission.restype = PyChipError

            self._dmLib.pychip_DeviceController_OnNetworkCommission.argtypes = [
                c_void_p, c_void_p, c_uint64, c_uint32, c_uint8, c_char_p, c_uint32]
            self._dmLib.pychip_DeviceController_OnNetworkCommission.restype = PyChipError

            self._dmLib.pychip_DeviceController_DiscoverCommissionableNodes.argtypes = [
                c_void_p, c_uint8, c_char_p]
            self._dmLib.pychip_DeviceController_DiscoverCommissionableNodes.restype = PyChipError

            self._dmLib.pychip_DeviceController_StopCommissionableDiscovery.argtypes = [
                c_void_p]
            self._dmLib.pychip_DeviceController_StopCommissionableDiscovery.restype = PyChipError

            self._dmLib.pychip_DeviceController_EstablishPASESessionIP.argtypes = [
                c_void_p, c_char_p, c_uint32, c_uint64, c_uint16]
            self._dmLib.pychip_DeviceController_EstablishPASESessionIP.restype = PyChipError

            self._dmLib.pychip_DeviceController_EstablishPASESessionBLE.argtypes = [
                c_void_p, c_uint32, c_uint16, c_uint64]
            self._dmLib.pychip_DeviceController_EstablishPASESessionBLE.restype = PyChipError

            self._dmLib.pychip_DeviceController_EstablishPASESession.argtypes = [
                c_void_p, c_char_p, c_uint64]
            self._dmLib.pychip_DeviceController_EstablishPASESession.restype = PyChipError

            self._dmLib.pychip_DeviceController_HasDiscoveredCommissionableNode.argtypes = [c_void_p]
            self._dmLib.pychip_DeviceController_HasDiscoveredCommissionableNode.restype = c_bool

            self._dmLib.pychip_DeviceController_GetIPForDiscoveredDevice.argtypes = [
                c_void_p, c_int, c_char_p, c_uint32]
            self._dmLib.pychip_DeviceController_GetIPForDiscoveredDevice.restype = c_bool

            self._dmLib.pychip_DeviceController_ConnectIP.argtypes = [
                c_void_p, c_char_p, c_uint32, c_uint64]
            self._dmLib.pychip_DeviceController_ConnectIP.restype = PyChipError

            self._dmLib.pychip_DeviceController_ConnectWithCode.argtypes = [
                c_void_p, c_char_p, c_uint64, c_uint8]
            self._dmLib.pychip_DeviceController_ConnectWithCode.restype = PyChipError

            self._dmLib.pychip_DeviceController_UnpairDevice.argtypes = [
                c_void_p, c_uint64, _DeviceUnpairingCompleteFunct]
            self._dmLib.pychip_DeviceController_UnpairDevice.restype = PyChipError

            self._dmLib.pychip_DeviceController_CloseSession.argtypes = [
                c_void_p, c_uint64]
            self._dmLib.pychip_DeviceController_CloseSession.restype = PyChipError

            self._dmLib.pychip_DeviceController_GetAddressAndPort.argtypes = [
                c_void_p, c_uint64, c_char_p, c_uint64, POINTER(c_uint16)]
            self._dmLib.pychip_DeviceController_GetAddressAndPort.restype = PyChipError

            self._dmLib.pychip_ScriptDevicePairingDelegate_SetKeyExchangeCallback.argtypes = [
                c_void_p, _DevicePairingDelegate_OnPairingCompleteFunct]
            self._dmLib.pychip_ScriptDevicePairingDelegate_SetKeyExchangeCallback.restype = PyChipError

            self._dmLib.pychip_ScriptDevicePairingDelegate_SetCommissioningCompleteCallback.argtypes = [
                c_void_p, _DevicePairingDelegate_OnCommissioningCompleteFunct]
            self._dmLib.pychip_ScriptDevicePairingDelegate_SetCommissioningCompleteCallback.restype = PyChipError

            self._dmLib.pychip_ScriptDevicePairingDelegate_SetOpenWindowCompleteCallback.argtypes = [
                c_void_p, _DevicePairingDelegate_OnOpenWindowCompleteFunct]
            self._dmLib.pychip_ScriptDevicePairingDelegate_SetOpenWindowCompleteCallback.restype = PyChipError

            self._dmLib.pychip_ScriptDevicePairingDelegate_SetCommissioningStatusUpdateCallback.argtypes = [
                c_void_p, _DevicePairingDelegate_OnCommissioningStatusUpdateFunct]
            self._dmLib.pychip_ScriptDevicePairingDelegate_SetCommissioningStatusUpdateCallback.restype = PyChipError

            self._dmLib.pychip_ScriptDevicePairingDelegate_SetFabricCheckCallback.argtypes = [
                c_void_p, _DevicePairingDelegate_OnFabricCheckFunct]
            self._dmLib.pychip_ScriptDevicePairingDelegate_SetFabricCheckCallback.restype = PyChipError

            self._dmLib.pychip_ScriptDevicePairingDelegate_SetExpectingPairingComplete.argtypes = [
                c_void_p, c_bool]
            self._dmLib.pychip_ScriptDevicePairingDelegate_SetExpectingPairingComplete.restype = PyChipError

            self._dmLib.pychip_GetConnectedDeviceByNodeId.argtypes = [
                c_void_p, c_uint64, py_object, _DeviceAvailableCallbackFunct, c_int]
            self._dmLib.pychip_GetConnectedDeviceByNodeId.restype = PyChipError

            self._dmLib.pychip_FreeOperationalDeviceProxy.argtypes = [
                c_void_p]
            self._dmLib.pychip_FreeOperationalDeviceProxy.restype = PyChipError

            self._dmLib.pychip_GetDeviceBeingCommissioned.argtypes = [
                c_void_p, c_uint64, c_void_p]
            self._dmLib.pychip_GetDeviceBeingCommissioned.restype = PyChipError

            self._dmLib.pychip_ExpireSessions.argtypes = [c_void_p, c_uint64]
            self._dmLib.pychip_ExpireSessions.restype = PyChipError

            self._dmLib.pychip_DeviceCommissioner_CloseBleConnection.argtypes = [
                c_void_p]
            self._dmLib.pychip_DeviceCommissioner_CloseBleConnection.restype = PyChipError

            self._dmLib.pychip_GetCommandSenderHandle.argtypes = [c_void_p]
            self._dmLib.pychip_GetCommandSenderHandle.restype = c_uint64

            self._dmLib.pychip_DeviceController_GetCompressedFabricId.argtypes = [
                c_void_p, POINTER(c_uint64)]
            self._dmLib.pychip_DeviceController_GetCompressedFabricId.restype = PyChipError

            self._dmLib.pychip_DeviceController_OpenCommissioningWindow.argtypes = [
                c_void_p, c_void_p, c_uint64, c_uint16, c_uint32, c_uint16, c_uint8]
            self._dmLib.pychip_DeviceController_OpenCommissioningWindow.restype = PyChipError

            self._dmLib.pychip_TestCommissionerUsed.argtypes = []
            self._dmLib.pychip_TestCommissionerUsed.restype = c_bool

            self._dmLib.pychip_TestCommissioningCallbacks.argtypes = []
            self._dmLib.pychip_TestCommissioningCallbacks.restype = c_bool

            self._dmLib.pychip_TestCommissioningStageSuccessful.argtypes = [c_uint8]
            self._dmLib.pychip_TestCommissioningStageSuccessful.restype = c_bool

            self._dmLib.pychip_ResetCommissioningTests.argtypes = []
            self._dmLib.pychip_TestPaseConnection.argtypes = [c_uint64]

            self._dmLib.pychip_SetTestCommissionerSimulateFailureOnStage.argtypes = [
                c_uint8]
            self._dmLib.pychip_SetTestCommissionerSimulateFailureOnStage.restype = c_bool

            self._dmLib.pychip_SetTestCommissionerSimulateFailureOnReport.argtypes = [
                c_uint8]
            self._dmLib.pychip_SetTestCommissionerSimulateFailureOnReport.restype = c_bool

            self._dmLib.pychip_SetTestCommissionerPrematureCompleteAfter.argtypes = [
                c_uint8]
            self._dmLib.pychip_SetTestCommissionerPrematureCompleteAfter.restype = c_bool

            self._dmLib.pychip_GetCompletionError.argtypes = []
            self._dmLib.pychip_GetCompletionError.restype = PyChipError

            self._dmLib.pychip_DeviceController_IssueNOCChain.argtypes = [
                c_void_p, py_object, c_char_p, c_size_t, c_uint64]
            self._dmLib.pychip_DeviceController_IssueNOCChain.restype = PyChipError

            self._dmLib.pychip_OpCreds_InitGroupTestingData.argtypes = [
                c_void_p]
            self._dmLib.pychip_OpCreds_InitGroupTestingData.restype = PyChipError

            self._dmLib.pychip_DeviceController_SetIssueNOCChainCallbackPythonCallback.argtypes = [
                _IssueNOCChainCallbackPythonCallbackFunct]
            self._dmLib.pychip_DeviceController_SetIssueNOCChainCallbackPythonCallback.restype = None

            self._dmLib.pychip_DeviceController_GetNodeId.argtypes = [c_void_p, POINTER(c_uint64)]
            self._dmLib.pychip_DeviceController_GetNodeId.restype = PyChipError

            self._dmLib.pychip_DeviceController_GetFabricId.argtypes = [c_void_p, POINTER(c_uint64)]
            self._dmLib.pychip_DeviceController_GetFabricId.restype = PyChipError

            self._dmLib.pychip_DeviceController_GetFabricIndex.argtypes = [c_void_p, POINTER(c_uint8)]
            self._dmLib.pychip_DeviceController_GetFabricIndex.restype = PyChipError

            self._dmLib.pychip_DeviceController_GetLogFilter = [None]
            self._dmLib.pychip_DeviceController_GetLogFilter = c_uint8

            self._dmLib.pychip_OpCreds_AllocateController.argtypes = [c_void_p, POINTER(
                c_void_p), POINTER(c_void_p), c_uint64, c_uint64, c_uint16, c_char_p, c_bool, c_bool, POINTER(c_uint32), c_uint32, c_void_p]
            self._dmLib.pychip_OpCreds_AllocateController.restype = PyChipError

            self._dmLib.pychip_OpCreds_AllocateControllerForPythonCommissioningFLow.argtypes = [
                POINTER(c_void_p), POINTER(c_void_p), c_void_p, POINTER(c_char), c_uint32, POINTER(c_char), c_uint32, POINTER(c_char), c_uint32, POINTER(c_char), c_uint32, c_uint16, c_bool]
            self._dmLib.pychip_OpCreds_AllocateControllerForPythonCommissioningFLow.restype = PyChipError

            self._dmLib.pychip_DeviceController_SetIpk.argtypes = [c_void_p, POINTER(c_char), c_size_t]
            self._dmLib.pychip_DeviceController_SetIpk.restype = PyChipError

            self._dmLib.pychip_CheckInDelegate_SetOnCheckInCompleteCallback.restype = None
            self._dmLib.pychip_CheckInDelegate_SetOnCheckInCompleteCallback.argtypes = [_OnCheckInCompleteFunct]

            self._dmLib.pychip_CheckInDelegate_SetOnCheckInCompleteCallback(_OnCheckInComplete)

            self._dmLib.pychip_DeviceProxy_GetRemoteSessionParameters.restype = PyChipError
            self._dmLib.pychip_DeviceProxy_GetRemoteSessionParameters.argtypes = [c_void_p, c_char_p]


class ChipDeviceController(ChipDeviceControllerBase):
    ''' The ChipDeviceCommissioner binding, named as ChipDeviceController

    TODO: This class contains DEPRECATED functions, we should update the test scripts to avoid the usage of those functions.
    '''

    def __init__(self, opCredsContext: ctypes.c_void_p, fabricId: int, nodeId: int, adminVendorId: int, catTags: typing.List[int] = [
    ], paaTrustStorePath: str = "", useTestCommissioner: bool = False, fabricAdmin: typing.Optional[FabricAdmin.FabricAdmin] = None, name: str = '', keypair: typing.Optional[p256keypair.P256Keypair] = None):
        super().__init__(
            name or
            f"caIndex({fabricAdmin.caIndex:x})/fabricId(0x{fabricId:016X})/nodeId(0x{nodeId:016X})"
        )

        self._issue_node_chain_context: CallbackContext = CallbackContext(asyncio.Lock())
        self._dmLib.pychip_DeviceController_SetIssueNOCChainCallbackPythonCallback(_IssueNOCChainCallbackPythonCallback)

        pairingDelegate = c_void_p(None)
        devCtrl = c_void_p(None)

        c_catTags = (c_uint32 * len(catTags))()

        for i, item in enumerate(catTags):
            c_catTags[i] = item

        # TODO(erjiaqing@): Figure out how to control enableServerInteractions for a single device controller (node)
        self._externalKeyPair = keypair
        self._ChipStack.Call(
            lambda: self._dmLib.pychip_OpCreds_AllocateController(c_void_p(
                opCredsContext), pointer(devCtrl), pointer(pairingDelegate), fabricId, nodeId, adminVendorId, c_char_p(None if len(paaTrustStorePath) == 0 else str.encode(paaTrustStorePath)), useTestCommissioner, self._ChipStack.enableServerInteractions, c_catTags, len(catTags), None if keypair is None else keypair.native_object)
        ).raise_on_error()

        self._fabricAdmin = fabricAdmin
        self._fabricId = fabricId
        self._nodeId = nodeId
        self._caIndex = fabricAdmin.caIndex

        self._set_dev_ctrl(devCtrl=devCtrl, pairingDelegate=pairingDelegate)

        self._finish_init()

        assert self._fabricId == fabricId
        assert self._nodeId == nodeId

    @property
    def caIndex(self) -> int:
        return self._caIndex

    @property
    def fabricAdmin(self) -> FabricAdmin.FabricAdmin:
        return self._fabricAdmin

    async def Commission(self, nodeid) -> int:
        '''
        Start the auto-commissioning process on a node after establishing a PASE connection.
        This function is intended to be used in conjunction with `EstablishPASESessionBLE` or
        `EstablishPASESessionIP`. It can be called either before or after the DevicePairingDelegate
        receives the OnPairingComplete call. Commissioners that want to perform simple
        auto-commissioning should use the supplied "CommissionWithCode" function, which will
        establish the PASE connection and commission automatically.

        Raises a ChipStackError on failure.

        Returns:
            - Effective Node ID of the device (as defined by the assigned NOC)
        '''
        self.CheckIsActive()

        async with self._commissioning_context as ctx:
            self._enablePairingCompleteCallback(False)
            await self._ChipStack.CallAsync(
                lambda: self._dmLib.pychip_DeviceController_Commission(
                    self.devCtrl, nodeid)
            )

            return await asyncio.futures.wrap_future(ctx.future)

    async def CommissionThread(self, discriminator, setupPinCode, nodeId, threadOperationalDataset: bytes, isShortDiscriminator: bool = False) -> int:
        ''' Commissions a Thread device over BLE
        '''
        self.SetThreadOperationalDataset(threadOperationalDataset)
        return await self.ConnectBLE(discriminator, setupPinCode, nodeId, isShortDiscriminator)

    async def CommissionWiFi(self, discriminator, setupPinCode, nodeId, ssid: str, credentials: str, isShortDiscriminator: bool = False) -> int:
        ''' Commissions a Wi-Fi device over BLE.
        '''
        self.SetWiFiCredentials(ssid, credentials)
        return await self.ConnectBLE(discriminator, setupPinCode, nodeId, isShortDiscriminator)

    def SetWiFiCredentials(self, ssid: str, credentials: str):
        ''' Set the Wi-Fi credentials to set during commissioning.'''
        self.CheckIsActive()

        self._ChipStack.Call(
            lambda: self._dmLib.pychip_DeviceController_SetWiFiCredentials(
                ssid.encode("utf-8"), credentials.encode("utf-8"))
        ).raise_on_error()

    def SetThreadOperationalDataset(self, threadOperationalDataset):
        ''' Set the Thread operational dataset to set during commissioning.'''
        self.CheckIsActive()

        self._ChipStack.Call(
            lambda: self._dmLib.pychip_DeviceController_SetThreadOperationalDataset(
                threadOperationalDataset, len(threadOperationalDataset))
        ).raise_on_error()

    def ResetCommissioningParameters(self):
        ''' Sets the commissioning parameters back to the default values.'''
        self.CheckIsActive()
        self._ChipStack.Call(
            lambda: self._dmLib.pychip_DeviceController_ResetCommissioningParameters()
        ).raise_on_error()

    def SetTimeZone(self, offset: int, validAt: int, name: str = ""):
        ''' Set the time zone to set during commissioning. Currently only one time zone entry is supported'''
        self.CheckIsActive()
        self._ChipStack.Call(
            lambda: self._dmLib.pychip_DeviceController_SetTimeZone(offset, validAt, name.encode("utf-8"))
        ).raise_on_error()

    def SetDSTOffset(self, offset: int, validStarting: int, validUntil: int):
        ''' Set the DST offset to set during commissioning. Currently only one DST entry is supported'''
        self.CheckIsActive()
        self._ChipStack.Call(
            lambda: self._dmLib.pychip_DeviceController_SetDSTOffset(offset, validStarting, validUntil)
        ).raise_on_error()

    def SetDefaultNTP(self, defaultNTP: str):
        ''' Set the DefaultNTP to set during commissioning'''
        self.CheckIsActive()
        self._ChipStack.Call(
            lambda: self._dmLib.pychip_DeviceController_SetDefaultNtp(defaultNTP.encode("utf-8"))
        ).raise_on_error()

    def SetTrustedTimeSource(self, nodeId: int, endpoint: int):
        ''' Set the trusted time source nodeId to set during commissioning. This must be a node on the commissioner fabric.'''
        self.CheckIsActive()
        self._ChipStack.Call(
            lambda: self._dmLib.pychip_DeviceController_SetTrustedTimeSource(nodeId, endpoint)
        ).raise_on_error()

    def SetCheckMatchingFabric(self, check: bool):
        ''' Instructs the auto-commissioner to perform a matching fabric check before commissioning.'''
        self.CheckIsActive()
        self._ChipStack.Call(
            lambda: self._dmLib.pychip_DeviceController_SetCheckMatchingFabric(check)
        ).raise_on_error()

    def GenerateICDRegistrationParameters(self):
        ''' Generates ICD registration parameters for this controller. '''
        return ICDRegistrationParameters(
            secrets.token_bytes(16),
            self._nodeId,
            self._nodeId,
            30,
            Clusters.IcdManagement.Enums.ClientTypeEnum.kPermanent)

    def EnableICDRegistration(self, parameters: ICDRegistrationParameters):
        ''' Enables ICD registration for the following commissioning session.

        Args:
            parameters: A ICDRegistrationParameters for the parameters used for ICD registration, or None for default arguments.
        '''
        if parameters is None:
            raise ValueError("ICD registration parameter required.")
        if len(parameters.symmetricKey) != 16:
            raise ValueError("symmetricKey should be 16 bytes")

        self.CheckIsActive()
        self._ChipStack.Call(
            lambda: self._dmLib.pychip_DeviceController_SetIcdRegistrationParameters(
                True, pointer(parameters.to_c()))
        ).raise_on_error()

    def DisableICDRegistration(self):
        ''' Disables ICD registration. '''
        self.CheckIsActive()
        self._ChipStack.Call(
            lambda: self._dmLib.pychip_DeviceController_SetIcdRegistrationParameters(False, None)
        ).raise_on_error()

    def GetFabricCheckResult(self) -> int:
        ''' Returns the fabric check result if SetCheckMatchingFabric was used.'''
        return self._fabricCheckNodeId

    async def CommissionOnNetwork(self, nodeId: int, setupPinCode: int,
                                  filterType: DiscoveryFilterType = DiscoveryFilterType.NONE, filter: typing.Any = None,
                                  discoveryTimeoutMsec: int = 30000) -> int:
        '''
        Does the routine for OnNetworkCommissioning, with a filter for mDNS discovery.
        Supported filters are:

            DiscoveryFilterType.NONE
            DiscoveryFilterType.SHORT_DISCRIMINATOR
            DiscoveryFilterType.LONG_DISCRIMINATOR
            DiscoveryFilterType.VENDOR_ID
            DiscoveryFilterType.DEVICE_TYPE
            DiscoveryFilterType.COMMISSIONING_MODE
            DiscoveryFilterType.INSTANCE_NAME
            DiscoveryFilterType.COMMISSIONER
            DiscoveryFilterType.COMPRESSED_FABRIC_ID

        The filter can be an integer, a string or None depending on the actual type of selected filter.

        Raises a ChipStackError on failure.

        Returns:
            - Effective Node ID of the device (as defined by the assigned NOC)
        '''
        self.CheckIsActive()

        # Convert numerical filters to string for passing down to binding.
        if isinstance(filter, int):
            filter = str(filter)

        async with self._commissioning_context as ctx:
            self._enablePairingCompleteCallback(True)
            await self._ChipStack.CallAsync(
                lambda: self._dmLib.pychip_DeviceController_OnNetworkCommission(
                    self.devCtrl, self.pairingDelegate, nodeId, setupPinCode, int(filterType), str(filter).encode("utf-8") if filter is not None else None, discoveryTimeoutMsec)
            )

            return await asyncio.futures.wrap_future(ctx.future)

    async def CommissionWithCode(self, setupPayload: str, nodeid: int, discoveryType: DiscoveryType = DiscoveryType.DISCOVERY_ALL) -> int:
        ''' Commission with the given nodeid from the setupPayload.
            setupPayload may be a QR or manual code.

            Raises a ChipStackError on failure.

        Returns:
            - Effective Node ID of the device (as defined by the assigned NOC)
        '''
        self.CheckIsActive()

        async with self._commissioning_context as ctx:
            self._enablePairingCompleteCallback(True)
            await self._ChipStack.CallAsync(
                lambda: self._dmLib.pychip_DeviceController_ConnectWithCode(
                    self.devCtrl, setupPayload.encode("utf-8"), nodeid, discoveryType.value)
            )

            return await asyncio.futures.wrap_future(ctx.future)

    async def CommissionIP(self, ipaddr: str, setupPinCode: int, nodeid: int) -> int:
        """ DEPRECATED, DO NOT USE! Use `CommissionOnNetwork` or `CommissionWithCode`

        Raises a ChipStackError on failure.

        Returns:
            - Effective Node ID of the device (as defined by the assigned NOC)
        """
        self.CheckIsActive()

        async with self._commissioning_context as ctx:
            self._enablePairingCompleteCallback(True)
            await self._ChipStack.CallAsync(
                lambda: self._dmLib.pychip_DeviceController_ConnectIP(
                    self.devCtrl, ipaddr.encode("utf-8"), setupPinCode, nodeid)
            )

            return await asyncio.futures.wrap_future(ctx.future)

    def NOCChainCallback(self, nocChain):
        if self._issue_node_chain_context.future is None:
            LOGGER.exception("NOCChainCallback while not expecting a callback")
            return
        self._issue_node_chain_context.future.set_result(nocChain)
        return

    async def IssueNOCChain(self, csr: Clusters.OperationalCredentials.Commands.CSRResponse, nodeId: int):
        """Issue an NOC chain using the associated OperationalCredentialsDelegate.
        The NOC chain will be provided in TLV cert format."""
        self.CheckIsActive()

        async with self._issue_node_chain_context as ctx:
            await self._ChipStack.CallAsync(
                lambda: self._dmLib.pychip_DeviceController_IssueNOCChain(
                    self.devCtrl, py_object(self), csr.NOCSRElements, len(csr.NOCSRElements), nodeId)
            )

            return await asyncio.futures.wrap_future(ctx.future)


class BareChipDeviceController(ChipDeviceControllerBase):
    ''' A bare device controller without AutoCommissioner support.
    '''

    def __init__(self, operationalKey: p256keypair.P256Keypair, noc: bytes,
                 icac: typing.Union[bytes, None], rcac: bytes, ipk: typing.Union[bytes, None], adminVendorId: int, name: typing.Optional[str] = None):
        '''Creates a controller without AutoCommissioner.

        The allocated controller uses the noc, icac, rcac and ipk instead of the default,
        random generated certificates / keys. Which is suitable for creating a controller
        for manually signing certificates for testing.

        Args:
            operationalKey: A P256Keypair object for the operational key of the controller.
            noc: The NOC for the controller, in bytes.
            icac: The optional ICAC for the controller.
            rcac: The RCAC for the controller.
            ipk: The optional IPK for the controller, when None is provided, the defaultIpk
                will be used.
            adminVendorId: The adminVendorId of the controller.
            name: The name of the controller, for debugging use only.
        '''
        super().__init__(name or f"ctrl(v/{adminVendorId})")

        pairingDelegate = c_void_p(None)
        devCtrl = c_void_p(None)

        # Device should hold a reference to the key to avoid it being GC-ed.
        self._externalKeyPair = operationalKey
        nativeKey = operationalKey.create_native_object()

        self._ChipStack.Call(
            lambda: self._dmLib.pychip_OpCreds_AllocateControllerForPythonCommissioningFLow(
                c_void_p(devCtrl), c_void_p(pairingDelegate), nativeKey, noc, len(noc), icac, len(icac) if icac else 0, rcac, len(rcac), ipk, len(ipk) if ipk else 0, adminVendorId, self._ChipStack.enableServerInteractions)
        ).raise_on_error()

        self._set_dev_ctrl(devCtrl, pairingDelegate)

        self._finish_init()<|MERGE_RESOLUTION|>--- conflicted
+++ resolved
@@ -218,11 +218,7 @@
     RegisterOnActiveCallback(scopedNodeId, OnCheckInCallback)
 
     try:
-<<<<<<< HEAD
         await asyncio.wait_for(future, timeout=timeoutSeconds)
-=======
-        asyncio.wait_for(future, timeout=timeoutSeconds)
->>>>>>> 48be0027
     finally:
         UnregisterOnActiveCallback(scopedNodeId, OnCheckInCallback)
 
@@ -963,13 +959,9 @@
         if res.is_success:
             return DeviceProxyWrapper(returnDevice, DeviceProxyWrapper.DeviceProxyType.COMMISSIONEE, self._dmLib)
 
-<<<<<<< HEAD
         return None
 
-    def GetConnectedDeviceSync(self, nodeid, allowPASE=True, timeoutMs: typing.Optional[int] = None):
-=======
-    def GetConnectedDeviceSync(self, nodeid, allowPASE=True, timeoutMs: int = None, payloadCapability: int = TransportPayloadCapability.MRP_PAYLOAD):
->>>>>>> 48be0027
+    def GetConnectedDeviceSync(self, nodeid, allowPASE=True, timeoutMs: typing.Optional[int] = None, payloadCapability: int = TransportPayloadCapability.MRP_PAYLOAD):
         ''' Gets an OperationalDeviceProxy or CommissioneeDeviceProxy for the specified Node.
 
         nodeId: Target's Node ID
@@ -1038,12 +1030,9 @@
         await WaitForCheckIn(ScopedNodeId(nodeid, self._fabricIndex), timeoutSeconds=timeoutSeconds)
         return await self.SendCommand(nodeid, 0, Clusters.IcdManagement.Commands.StayActiveRequest(stayActiveDuration=stayActiveDurationMs))
 
-<<<<<<< HEAD
-    async def GetConnectedDevice(self, nodeid, allowPASE: bool = True, timeoutMs: typing.Optional[int] = None):
-=======
-    async def GetConnectedDevice(self, nodeid, allowPASE: bool = True, timeoutMs: int = None,
+
+    async def GetConnectedDevice(self, nodeid, allowPASE: bool = True, timeoutMs: typing.Optional[int] = None,
                                  payloadCapability: int = TransportPayloadCapability.MRP_PAYLOAD):
->>>>>>> 48be0027
         ''' Gets an OperationalDeviceProxy or CommissioneeDeviceProxy for the specified Node.
 
         nodeId: Target's Node ID
@@ -1190,16 +1179,10 @@
         return await future
 
     async def SendCommand(self, nodeid: int, endpoint: int, payload: ClusterObjects.ClusterCommand, responseType=None,
-<<<<<<< HEAD
                           timedRequestTimeoutMs: typing.Optional[int] = None,
                           interactionTimeoutMs: typing.Optional[int] = None, busyWaitMs: typing.Optional[int] = None,
                           suppressResponse: typing.Optional[bool] = None):
-=======
-                          timedRequestTimeoutMs: typing.Union[None, int] = None,
-                          interactionTimeoutMs: typing.Union[None, int] = None, busyWaitMs: typing.Union[None, int] = None,
-                          suppressResponse: typing.Union[None, bool] = None,
                           payloadCapability: int = TransportPayloadCapability.MRP_PAYLOAD):
->>>>>>> 48be0027
         '''
         Send a cluster-object encapsulated command to a node and get returned a future that can be awaited upon to receive
         the response. If a valid responseType is passed in, that will be used to de-serialize the object. If not,
@@ -1290,14 +1273,9 @@
 
     async def WriteAttribute(self, nodeid: int,
                              attributes: typing.List[typing.Tuple[int, ClusterObjects.ClusterAttributeDescriptor]],
-<<<<<<< HEAD
                              timedRequestTimeoutMs: typing.Optional[int] = None,
-                             interactionTimeoutMs: typing.Optional[int] = None, busyWaitMs: typing.Optional[int] = None):
-=======
-                             timedRequestTimeoutMs: typing.Union[None, int] = None,
-                             interactionTimeoutMs: typing.Union[None, int] = None, busyWaitMs: typing.Union[None, int] = None,
+                             interactionTimeoutMs: typing.Optional[int] = None, busyWaitMs: typing.Optional[int] = None,
                              payloadCapability: int = TransportPayloadCapability.MRP_PAYLOAD):
->>>>>>> 48be0027
         '''
         Write a list of attributes on a target node.
 
@@ -1477,14 +1455,9 @@
             typing.Tuple[int, typing.Type[ClusterObjects.ClusterEvent], int]
             ]]] = None,
             eventNumberFilter: typing.Optional[int] = None,
-<<<<<<< HEAD
             returnClusterObject: bool = False, reportInterval: typing.Optional[typing.Tuple[int, int]] = None,
-            fabricFiltered: bool = True, keepSubscriptions: bool = False, autoResubscribe: bool = True):
-=======
-            returnClusterObject: bool = False, reportInterval: typing.Tuple[int, int] = None,
             fabricFiltered: bool = True, keepSubscriptions: bool = False, autoResubscribe: bool = True,
             payloadCapability: int = TransportPayloadCapability.MRP_PAYLOAD):
->>>>>>> 48be0027
         '''
         Read a list of attributes and/or events from a target node
 
@@ -1574,14 +1547,9 @@
         typing.Tuple[int, typing.Type[ClusterObjects.ClusterAttributeDescriptor]]
     ]]], dataVersionFilters: typing.Optional[typing.List[typing.Tuple[int, typing.Type[ClusterObjects.Cluster], int]]] = None,
             returnClusterObject: bool = False,
-<<<<<<< HEAD
             reportInterval: typing.Optional[typing.Tuple[int, int]] = None,
-            fabricFiltered: bool = True, keepSubscriptions: bool = False, autoResubscribe: bool = True):
-=======
-            reportInterval: typing.Tuple[int, int] = None,
             fabricFiltered: bool = True, keepSubscriptions: bool = False, autoResubscribe: bool = True,
             payloadCapability: int = TransportPayloadCapability.MRP_PAYLOAD):
->>>>>>> 48be0027
         '''
         Read a list of attributes from a target node, this is a wrapper of DeviceController.Read()
 
