#
#    Copyright (c) 2020-2021 Project CHIP Authors
#    Copyright (c) 2019-2020 Google, LLC.
#    Copyright (c) 2013-2018 Nest Labs, Inc.
#    All rights reserved.
#
#    Licensed under the Apache License, Version 2.0 (the "License");
#    you may not use this file except in compliance with the License.
#    You may obtain a copy of the License at
#
#        http://www.apache.org/licenses/LICENSE-2.0
#
#    Unless required by applicable law or agreed to in writing, software
#    distributed under the License is distributed on an "AS IS" BASIS,
#    WITHOUT WARRANTIES OR CONDITIONS OF ANY KIND, either express or implied.
#    See the License for the specific language governing permissions and
#    limitations under the License.
#

#
#    @file
#      Python interface for Chip Device Manager
#

"""Chip Device Controller interface
"""

from __future__ import absolute_import
from __future__ import print_function
import time
from threading import Thread
from ctypes import *
from .ChipStack import *
from .clusters.CHIPClusters import *
from .interaction_model import delegate as im
import enum


__all__ = ["ChipDeviceController"]

_DevicePairingDelegate_OnPairingCompleteFunct = CFUNCTYPE(None, c_uint32)
_DeviceAddressUpdateDelegate_OnUpdateComplete = CFUNCTYPE(None, c_uint64, c_uint32)

# This is a fix for WEAV-429. Jay Logue recommends revisiting this at a later
# date to allow for truely multiple instances so this is temporary.
def _singleton(cls):
    instance = [None]

    def wrapper(*args, **kwargs):
        if instance[0] is None:
            instance[0] = cls(*args, **kwargs)
        return instance[0]

    return wrapper


class DCState(enum.IntEnum):
    NOT_INITIALIZED = 0
    IDLE = 1
    BLE_READY = 2
    RENDEZVOUS_ONGOING = 3
    RENDEZVOUS_CONNECTED = 4

@_singleton
class ChipDeviceController(object):
    def __init__(self, startNetworkThread=True, controllerNodeId=0, bluetoothAdapter=None):
        self.state = DCState.NOT_INITIALIZED
        self.devCtrl = None
        if bluetoothAdapter is None:
            bluetoothAdapter = 0
        self._ChipStack = ChipStack(bluetoothAdapter=bluetoothAdapter)
        self._dmLib = None

        self._InitLib()

        devCtrl = c_void_p(None)
        addressUpdater = c_void_p(None)
        res = self._dmLib.pychip_DeviceController_NewDeviceController(pointer(devCtrl), controllerNodeId)
        if res != 0:
            raise self._ChipStack.ErrorToException(res)

        res = self._dmLib.pychip_DeviceAddressUpdater_New(pointer(addressUpdater), devCtrl)
        if res != 0:
            raise self._ChipStack.ErrorToException(res)

        self.devCtrl = devCtrl
        self.addressUpdater = addressUpdater
        self._ChipStack.devCtrl = devCtrl

        self._Cluster = ChipClusters(self._ChipStack)
        self._Cluster.InitLib(self._dmLib)

        def HandleKeyExchangeComplete(err):
            if err != 0:
                print("Failed to establish secure session to device: {}".format(err))
                self._ChipStack.callbackRes = self._ChipStack.ErrorToException(err)
            else:
                print("Secure Session to Device Established")
                self._ChipStack.callbackRes = True
            self.state = DCState.IDLE
            self._ChipStack.completeEvent.set()

        def HandleAddressUpdateComplete(nodeid, err):
            if err != 0:
                print("Failed to update node address: {}".format(err))
            else:
                print("Node address has been updated")
            self.state = DCState.IDLE
            self._ChipStack.callbackRes = err
            self._ChipStack.completeEvent.set()

        im.InitIMDelegate()

        self.cbHandleKeyExchangeCompleteFunct = _DevicePairingDelegate_OnPairingCompleteFunct(HandleKeyExchangeComplete)
        self._dmLib.pychip_ScriptDevicePairingDelegate_SetKeyExchangeCallback(self.devCtrl, self.cbHandleKeyExchangeCompleteFunct)

        self.cbOnAddressUpdateComplete = _DeviceAddressUpdateDelegate_OnUpdateComplete(HandleAddressUpdateComplete)
        self._dmLib.pychip_ScriptDeviceAddressUpdateDelegate_SetOnAddressUpdateComplete(self.cbOnAddressUpdateComplete)

        self.state = DCState.IDLE

    def __del__(self):
        if self.devCtrl != None:
            self._dmLib.pychip_DeviceAddressUpdater_Delete(self.addressUpdater)
            self._dmLib.pychip_DeviceController_DeleteDeviceController(self.devCtrl)
            self.devCtrl = None

    def IsConnected(self):
        return self._ChipStack.Call(
            lambda: self._dmLib.pychip_DeviceController_IsConnected(self.devCtrl)
        )

    def ConnectBle(self, bleConnection):
        self._ChipStack.CallAsync(
            lambda: self._dmLib.pychip_DeviceController_ValidateBTP(
                self.devCtrl,
                bleConnection,
                self._ChipStack.cbHandleComplete,
                self._ChipStack.cbHandleError,
            )
        )

    def ConnectBLE(self, discriminator, setupPinCode, nodeid):
        self.state = DCState.RENDEZVOUS_ONGOING
        return self._ChipStack.CallAsync(
            lambda: self._dmLib.pychip_DeviceController_ConnectBLE(self.devCtrl, discriminator, setupPinCode, nodeid)
        )

    def CloseBLEConnection(self):
        return self._ChipStack.Call(
            lambda: self._dmLib.pychip_DeviceCommissioner_CloseBleConnection(self.devCtrl)
        )

    def ConnectIP(self, ipaddr, setupPinCode, nodeid):
        self.state = DCState.RENDEZVOUS_ONGOING
        return self._ChipStack.CallAsync(
            lambda: self._dmLib.pychip_DeviceController_ConnectIP(self.devCtrl, ipaddr, setupPinCode, nodeid)
        )

    def ResolveNode(self, fabricid, nodeid):
        return self._ChipStack.CallAsync(
            lambda: self._dmLib.pychip_Resolver_ResolveNode(fabricid, nodeid)
        )

    def GetAddressAndPort(self, nodeid):
        address = create_string_buffer(64)
        port = c_uint16(0)

        error = self._ChipStack.Call(
            lambda: self._dmLib.pychip_DeviceController_GetAddressAndPort(self.devCtrl, nodeid, address, 64, pointer(port))
        )

        return (address.value.decode(), port.value) if error == 0 else None

    def ZCLSend(self, cluster, command, nodeid, endpoint, groupid, args, blocking=False):
        device = c_void_p(None)
        self._ChipStack.Call(
            lambda: self._dmLib.pychip_GetDeviceByNodeId(self.devCtrl, nodeid, pointer(device))
        )

        commandSenderHandle = self._dmLib.pychip_GetCommandSenderHandle(device)
        im.ClearCommandStatus(commandSenderHandle)
        self._Cluster.SendCommand(device, cluster, command, endpoint, groupid, args)
        if blocking:
            # We only send 1 command by this function, so index is always 0
            return im.WaitCommandIndexStatus(commandSenderHandle, 1)
        return (0, None)

    def ZCLReadAttribute(self, cluster, attribute, nodeid, endpoint, groupid):
        device = c_void_p(None)
        self._ChipStack.Call(
            lambda: self._dmLib.pychip_GetDeviceByNodeId(self.devCtrl, nodeid, pointer(device))
        )

        self._Cluster.ReadAttribute(device, cluster, attribute, endpoint, groupid)

    def ZCLCommandList(self):
        return self._Cluster.ListClusterCommands()

    def ZCLAttributeList(self):
        return self._Cluster.ListClusterAttributes()

    def SetLogFilter(self, category):
        if category < 0 or category > pow(2, 8):
            raise ValueError("category must be an unsigned 8-bit integer")

        self._ChipStack.Call(
            lambda: self._dmLib.pychip_DeviceController_SetLogFilter(category)
        )

    def GetLogFilter(self):
        self._ChipStack.Call(
            lambda: self._dmLib.pychip_DeviceController_GetLogFilter()
        )

    def SetBlockingCB(self, blockingCB):
        self._ChipStack.blockingCB = blockingCB

    def SetWifiCredential(self, ssid, password):
        ret = self._dmLib.pychip_ScriptDevicePairingDelegate_SetWifiCredential(self.devCtrl, ssid.encode("utf-8") + b'\0', password.encode("utf-8") + b'\0')
        if ret != 0:
            raise self._ChipStack.ErrorToException(res)

    def SetThreadCredential(self, channel, panid, masterKey):
        ret = self._dmLib.pychip_ScriptDevicePairingDelegate_SetThreadCredential(self.devCtrl, channel, panid, masterKey.encode("utf-8") + b'\0')
        if ret != 0:
            raise self._ChipStack.ErrorToException(ret)

    # ----- Private Members -----
    def _InitLib(self):
        if self._dmLib is None:
            self._dmLib = CDLL(self._ChipStack.LocateChipDLL())

            self._dmLib.pychip_DeviceController_NewDeviceController.argtypes = [POINTER(c_void_p), c_uint64]
            self._dmLib.pychip_DeviceController_NewDeviceController.restype = c_uint32

            self._dmLib.pychip_DeviceController_DeleteDeviceController.argtypes = [c_void_p]
            self._dmLib.pychip_DeviceController_DeleteDeviceController.restype = c_uint32

            self._dmLib.pychip_DeviceController_ConnectBLE.argtypes = [c_void_p, c_uint16, c_uint32, c_uint64]
            self._dmLib.pychip_DeviceController_ConnectBLE.restype = c_uint32

            self._dmLib.pychip_DeviceController_ConnectIP.argtypes = [c_void_p, c_char_p, c_uint32, c_uint64]
            self._dmLib.pychip_DeviceController_ConnectIP.restype = c_uint32

            self._dmLib.pychip_DeviceController_GetAddressAndPort.argtypes = [c_void_p, c_uint64, c_char_p, c_uint64, POINTER(c_uint16)]
            self._dmLib.pychip_DeviceController_GetAddressAndPort.restype = c_uint32

            self._dmLib.pychip_ScriptDevicePairingDelegate_SetWifiCredential.argtypes = [c_void_p, c_char_p, c_char_p]
            self._dmLib.pychip_ScriptDevicePairingDelegate_SetWifiCredential.restype = c_uint32

            self._dmLib.pychip_ScriptDevicePairingDelegate_SetKeyExchangeCallback.argtypes = [c_void_p, _DevicePairingDelegate_OnPairingCompleteFunct]
            self._dmLib.pychip_ScriptDevicePairingDelegate_SetKeyExchangeCallback.restype = c_uint32

            self._dmLib.pychip_DeviceAddressUpdater_New.argtypes = [POINTER(c_void_p), c_void_p]
            self._dmLib.pychip_DeviceAddressUpdater_New.restype = c_uint32

            self._dmLib.pychip_DeviceAddressUpdater_Delete.argtypes = [c_void_p]
            self._dmLib.pychip_DeviceAddressUpdater_Delete.restype = None

            self._dmLib.pychip_ScriptDeviceAddressUpdateDelegate_SetOnAddressUpdateComplete.argtypes = [_DeviceAddressUpdateDelegate_OnUpdateComplete]
            self._dmLib.pychip_ScriptDeviceAddressUpdateDelegate_SetOnAddressUpdateComplete.restype = None

            self._dmLib.pychip_Resolver_ResolveNode.argtypes = [c_uint64, c_uint64]
            self._dmLib.pychip_Resolver_ResolveNode.restype = c_uint32

            self._dmLib.pychip_GetDeviceByNodeId.argtypes = [c_void_p, c_uint64, POINTER(c_void_p)]
            self._dmLib.pychip_GetDeviceByNodeId.restype = c_uint32

<<<<<<< HEAD
            self._dmLib.pychip_DeviceCommissioner_CloseBleConnection.argtypes = [c_void_p]
            self._dmLib.pychip_DeviceCommissioner_CloseBleConnection.restype = c_uint32
=======
            self._dmLib.pychip_GetCommandSenderHandle.argtypes = [c_void_p]
            self._dmLib.pychip_GetCommandSenderHandle.restype = c_uint64
>>>>>>> c9f7ab9e
<|MERGE_RESOLUTION|>--- conflicted
+++ resolved
@@ -267,10 +267,8 @@
             self._dmLib.pychip_GetDeviceByNodeId.argtypes = [c_void_p, c_uint64, POINTER(c_void_p)]
             self._dmLib.pychip_GetDeviceByNodeId.restype = c_uint32
 
-<<<<<<< HEAD
             self._dmLib.pychip_DeviceCommissioner_CloseBleConnection.argtypes = [c_void_p]
             self._dmLib.pychip_DeviceCommissioner_CloseBleConnection.restype = c_uint32
-=======
+
             self._dmLib.pychip_GetCommandSenderHandle.argtypes = [c_void_p]
             self._dmLib.pychip_GetCommandSenderHandle.restype = c_uint64
->>>>>>> c9f7ab9e
