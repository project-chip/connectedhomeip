--- conflicted
+++ resolved
@@ -117,7 +117,6 @@
     COMMISSIONING = 5
 
 
-<<<<<<< HEAD
 class DeviceProxyWrapper():
     def __init__(self, deviceProxy: ctypes.c_void_p, dmLib=None):
         self._deviceProxy = deviceProxy
@@ -130,7 +129,8 @@
     @property
     def deviceProxy(self) -> ctypes.c_void_p:
         return self._deviceProxy
-=======
+
+
 class DiscoveryFilterType(enum.IntEnum):
     # These must match chip::Dnssd::DiscoveryFilterType values (barring the naming convention)
     NONE = 0
@@ -142,7 +142,6 @@
     INSTANCE_NAME = 6
     COMMISSIONER = 7
     COMPRESSED_FABRIC_ID = 8
->>>>>>> c8a6d379
 
 
 class ChipDeviceController():
