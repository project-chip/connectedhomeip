#
#    Copyright (c) 2021 Project CHIP Authors
#    All rights reserved.
#
#    Licensed under the Apache License, Version 2.0 (the "License");
#    you may not use this file except in compliance with the License.
#    You may obtain a copy of the License at
#
#        http://www.apache.org/licenses/LICENSE-2.0
#
#    Unless required by applicable law or agreed to in writing, software
#    distributed under the License is distributed on an "AS IS" BASIS,
#    WITHOUT WARRANTIES OR CONDITIONS OF ANY KIND, either express or implied.
#    See the License for the specific language governing permissions and
#    limitations under the License.
#

from dataclasses import dataclass
from inspect import Attribute
from typing import Any
import typing
from chip import ChipDeviceCtrl
from chip import ChipCommissionableNodeCtrl
import chip.interaction_model as IM
import threading
import os
import sys
import logging
import time
import ctypes
import chip.clusters as Clusters
import chip.clusters.Attribute as Attribute

logger = logging.getLogger('PythonMatterControllerTEST')
logger.setLevel(logging.INFO)

sh = logging.StreamHandler()
sh.setFormatter(
    logging.Formatter(
        '%(asctime)s [%(name)s] %(levelname)s %(message)s'))
sh.setStream(sys.stdout)
logger.addHandler(sh)


def TestFail(message):
    logger.fatal("Testfail: {}".format(message))
    os._exit(1)


def FailIfNot(cond, message):
    if not cond:
        TestFail(message)


class TestTimeout(threading.Thread):
    def __init__(self, timeout: int):
        threading.Thread.__init__(self)
        self._timeout = timeout
        self._should_stop = False
        self._cv = threading.Condition()

    def stop(self):
        with self._cv:
            self._should_stop = True
            self._cv.notify_all()
        self.join()

    def run(self):
        stop_time = time.time() + self._timeout
        logger.info("Test timeout set to {} seconds".format(self._timeout))
        with self._cv:
            wait_time = stop_time - time.time()
            while wait_time > 0 and not self._should_stop:
                self._cv.wait(wait_time)
                wait_time = stop_time - time.time()
        if time.time() > stop_time:
            TestFail("Timeout")


class TestResult:
    def __init__(self, operationName, result):
        self.operationName = operationName
        self.result = result

    def assertStatusEqual(self, expected):
        if self.result is None:
            raise Exception(f"{self.operationName}: no result got")
        if self.result.status != expected:
            raise Exception(
                f"{self.operationName}: expected status {expected}, got {self.result.status}")
        return self

    def assertValueEqual(self, expected):
        self.assertStatusEqual(0)
        if self.result is None:
            raise Exception(f"{self.operationName}: no result got")
        if self.result.value != expected:
            raise Exception(
                f"{self.operationName}: expected value {expected}, got {self.result.value}")
        return self


class BaseTestHelper:
    def __init__(self, nodeid: int):
        self.devCtrl = ChipDeviceCtrl.ChipDeviceController(
            controllerNodeId=nodeid)
        self.logger = logger
        self.commissionableNodeCtrl = ChipCommissionableNodeCtrl.ChipCommissionableNodeController()

    def _WaitForOneDiscoveredDevice(self, timeoutSeconds: int = 2):
        print("Waiting for device responses...")
        strlen = 100
        addrStrStorage = ctypes.create_string_buffer(strlen)
        timeout = time.time() + timeoutSeconds
        while (not self.devCtrl.GetIPForDiscoveredDevice(0, addrStrStorage, strlen) and time.time() <= timeout):
            time.sleep(0.2)
        if time.time() > timeout:
            return None
        return ctypes.string_at(addrStrStorage)

    def TestDiscovery(self, discriminator: int):
        self.logger.info(
            f"Discovering commissionable nodes with discriminator {discriminator}")
        self.devCtrl.DiscoverCommissionableNodesLongDiscriminator(
            ctypes.c_uint16(int(discriminator)))
        res = self._WaitForOneDiscoveredDevice()
        if not res:
            self.logger.info(
                f"Device not found")
            return False
        self.logger.info(f"Found device at {res}")
        return res

    def TestKeyExchange(self, ip: str, setuppin: int, nodeid: int):
        self.logger.info("Conducting key exchange with device {}".format(ip))
        if not self.devCtrl.ConnectIP(ip.encode("utf-8"), setuppin, nodeid):
            self.logger.info(
                "Failed to finish key exchange with device {}".format(ip))
            return False
        self.logger.info("Device finished key exchange.")
        return True

    def TestCloseSession(self, nodeid: int):
        self.logger.info(f"Closing sessions with device {nodeid}")
        try:
            self.devCtrl.CloseSession(nodeid)
            return True
        except Exception as ex:
            self.logger.exception(
                f"Failed to close sessions with device {nodeid}: {ex}")
            return False

<<<<<<< HEAD
    def SetNetworkCommissioningParameters(self, dataset: str):
        self.logger.info("Setting network commissioning parameters")
        self.devCtrl.SetThreadOperationalDataset(bytes.fromhex(dataset))
=======
    def TestNetworkCommissioning(self, nodeid: int, endpoint: int, group: int, dataset: str, network_id: str):
        self.logger.info("Commissioning network to device {}".format(nodeid))
        try:
            (err, resp) = self.devCtrl.ZCLSend("NetworkCommissioning", "AddOrUpdateThreadNetwork", nodeid, endpoint, group, {
                "operationalDataset": bytes.fromhex(dataset),
                "breadcrumb": 0}, blocking=True)
            self.logger.info(f"Received response: {resp}")
            if resp.networkingStatus != Clusters.NetworkCommissioning.Enums.NetworkCommissioningStatus.kSuccess:
                self.logger.exception("Failed to add Thread network.")
                return False
        except Exception as ex:
            self.logger.exception(
                "Failed to send AddOrUpdateThreadNetwork command")
            return False
        self.logger.info(
            "Send ConnectNetwork command to device {}".format(nodeid))
        try:
            self.devCtrl.ZCLSend("NetworkCommissioning", "ConnectNetwork", nodeid, endpoint, group, {
                "networkID": bytes.fromhex(network_id),
                "breadcrumb": 0}, blocking=True)
            self.logger.info(f"Received response: {resp}")
            if resp.networkingStatus != Clusters.NetworkCommissioning.Enums.NetworkCommissioningStatus.kSuccess:
                self.logger.exception("Failed to enable Thread network.")
                return False
        except Exception as ex:
            self.logger.exception("Failed to send ConnectNetwork command")
            return False
>>>>>>> f40044e0
        return True

    def TestOnOffCluster(self, nodeid: int, endpoint: int, group: int):
        self.logger.info(
            "Sending On/Off commands to device {} endpoint {}".format(nodeid, endpoint))
        err, resp = self.devCtrl.ZCLSend("OnOff", "On", nodeid,
                                         endpoint, group, {}, blocking=True)
        if err != 0:
            self.logger.error(
                "failed to send OnOff.On: error is {} with im response{}".format(err, resp))
            return False
        err, resp = self.devCtrl.ZCLSend("OnOff", "Off", nodeid,
                                         endpoint, group, {}, blocking=True)
        if err != 0:
            self.logger.error(
                "failed to send OnOff.Off: error is {} with im response {}".format(err, resp))
            return False
        return True

    def TestLevelControlCluster(self, nodeid: int, endpoint: int, group: int):
        self.logger.info(
            f"Sending MoveToLevel command to device {nodeid} endpoint {endpoint}")
        try:
            commonArgs = dict(transitionTime=0, optionMask=0, optionOverride=0)

            # Move to 0
            self.devCtrl.ZCLSend("LevelControl", "MoveToLevel", nodeid,
                                 endpoint, group, dict(**commonArgs, level=0), blocking=True)
            res = self.devCtrl.ZCLReadAttribute(cluster="LevelControl",
                                                attribute="CurrentLevel",
                                                nodeid=nodeid,
                                                endpoint=endpoint,
                                                groupid=group)
            TestResult("Read attribute LevelControl.CurrentLevel",
                       res).assertValueEqual(0)

            # Move to 255
            self.devCtrl.ZCLSend("LevelControl", "MoveToLevel", nodeid,
                                 endpoint, group, dict(**commonArgs, level=255), blocking=True)
            res = self.devCtrl.ZCLReadAttribute(cluster="LevelControl",
                                                attribute="CurrentLevel",
                                                nodeid=nodeid,
                                                endpoint=endpoint,
                                                groupid=group)
            TestResult("Read attribute LevelControl.CurrentLevel",
                       res).assertValueEqual(255)

            return True
        except Exception as ex:
            self.logger.exception(f"Level cluster test failed: {ex}")
            return False

    def TestResolve(self, nodeid):
        self.logger.info(
            "Resolve: node id = {:08x}".format(nodeid))
        try:
            self.devCtrl.ResolveNode(nodeid=nodeid)
            addr = self.devCtrl.GetAddressAndPort(nodeid)
            if not addr:
                return False
            self.logger.info(f"Resolved address: {addr[0]}:{addr[1]}")
            return True
        except Exception as ex:
            self.logger.exception("Failed to resolve. {}".format(ex))
            return False

    def TestReadBasicAttributes(self, nodeid: int, endpoint: int, group: int):
        basic_cluster_attrs = {
            "VendorName": "TEST_VENDOR",
            "VendorID": 9050,
            "ProductName": "TEST_PRODUCT",
            "ProductID": 65279,
            "NodeLabel": "Test",
            "Location": "XX",
            "HardwareVersion": 0,
            "HardwareVersionString": "TEST_VERSION",
            "SoftwareVersion": 0,
            "SoftwareVersionString": "prerelease",
        }
        failed_zcl = {}
        for basic_attr, expected_value in basic_cluster_attrs.items():
            try:
                res = self.devCtrl.ZCLReadAttribute(cluster="Basic",
                                                    attribute=basic_attr,
                                                    nodeid=nodeid,
                                                    endpoint=endpoint,
                                                    groupid=group)
                TestResult(f"Read attribute {basic_attr}", res).assertValueEqual(
                    expected_value)
            except Exception as ex:
                failed_zcl[basic_attr] = str(ex)
        if failed_zcl:
            self.logger.exception(f"Following attributes failed: {failed_zcl}")
            return False
        return True

    def TestWriteBasicAttributes(self, nodeid: int, endpoint: int, group: int):
        @dataclass
        class AttributeWriteRequest:
            cluster: str
            attribute: str
            value: Any
            expected_status: IM.Status = IM.Status.Success

        requests = [
            AttributeWriteRequest("Basic", "NodeLabel", "Test"),
            AttributeWriteRequest("Basic", "Location",
                                  "a pretty loooooooooooooog string", IM.Status.InvalidValue),
        ]
        failed_zcl = []
        for req in requests:
            try:
                try:
                    self.devCtrl.ZCLWriteAttribute(cluster=req.cluster,
                                                   attribute=req.attribute,
                                                   nodeid=nodeid,
                                                   endpoint=endpoint,
                                                   groupid=group,
                                                   value=req.value)
                    if req.expected_status != IM.Status.Success:
                        raise AssertionError(
                            f"Write attribute {req.cluster}.{req.attribute} expects failure but got success response")
                except Exception as ex:
                    if req.expected_status != IM.Status.Success:
                        continue
                    else:
                        raise ex
                res = self.devCtrl.ZCLReadAttribute(
                    cluster=req.cluster, attribute=req.attribute, nodeid=nodeid, endpoint=endpoint, groupid=group)
                TestResult(f"Read attribute {req.cluster}.{req.attribute}", res).assertValueEqual(
                    req.value)
            except Exception as ex:
                failed_zcl.append(str(ex))
        if failed_zcl:
            self.logger.exception(f"Following attributes failed: {failed_zcl}")
            return False
        return True

    def TestSubscription(self, nodeid: int, endpoint: int):
        desiredPath = None
        receivedUpdate = 0
        updateLock = threading.Lock()
        updateCv = threading.Condition(updateLock)

        def OnValueChange(path: Attribute.TypedAttributePath, transaction: Attribute.SubscriptionTransaction) -> None:
            nonlocal desiredPath, updateCv, updateLock, receivedUpdate
            if path.Path != desiredPath:
                return

            data = transaction.GetAttribute(path)
            logger.info(
                f"Received report from server: path: {path.Path}, value: {data}")
            with updateLock:
                receivedUpdate += 1
                updateCv.notify_all()

        class _conductAttributeChange(threading.Thread):
            def __init__(self, devCtrl: ChipDeviceCtrl.ChipDeviceController, nodeid: int, endpoint: int):
                super(_conductAttributeChange, self).__init__()
                self.nodeid = nodeid
                self.endpoint = endpoint
                self.devCtrl = devCtrl

            def run(self):
                for i in range(5):
                    time.sleep(3)
                    self.devCtrl.ZCLSend(
                        "OnOff", "Toggle", self.nodeid, self.endpoint, 0, {})

        try:
            desiredPath = Clusters.Attribute.AttributePath(
                EndpointId=1, ClusterId=6, AttributeId=0)
            # OnOff Cluster, OnOff Attribute
            subscription = self.devCtrl.ZCLSubscribeAttribute(
                "OnOff", "OnOff", nodeid, endpoint, 1, 10)
            subscription.SetAttributeUpdateCallback(OnValueChange)
            changeThread = _conductAttributeChange(
                self.devCtrl, nodeid, endpoint)
            # Reset the number of subscriptions received as subscribing causes a callback.
            changeThread.start()
            with updateCv:
                while receivedUpdate < 5:
                    # We should observe 5 attribute changes
                    # The changing thread will change the value after 3 seconds. If we're waiting more than 10, assume something
                    # is really wrong and bail out here with some information.
                    if not updateCv.wait(10.0):
                        self.logger.error(
                            f"Failed to receive subscription update")
                        break

            # thread changes 5 times, and sleeps for 3 seconds in between. Add an additional 3 seconds of slack. Timeout is in seconds.
            changeThread.join(18.0)
            if changeThread.is_alive():
                # Thread join timed out
                self.logger.error(f"Failed to join change thread")
                return False
            return True if receivedUpdate == 5 else False

        except Exception as ex:
            self.logger.exception(f"Failed to finish API test: {ex}")
            return False

        return True

    def TestNonControllerAPIs(self):
        '''
        This function validates various APIs provided by chip package which is not related to controller.
        TODO: Add more tests for APIs
        '''
        try:
            cluster = self.devCtrl.GetClusterHandler()
            clusterInfo = cluster.GetClusterInfoById(0x50F)  # TestCluster
            if clusterInfo["clusterName"] != "TestCluster":
                raise Exception(
                    f"Wrong cluster info clusterName: {clusterInfo['clusterName']} expected TestCluster")
        except Exception as ex:
            self.logger.exception(f"Failed to finish API test: {ex}")
            return False
        return True<|MERGE_RESOLUTION|>--- conflicted
+++ resolved
@@ -150,39 +150,9 @@
                 f"Failed to close sessions with device {nodeid}: {ex}")
             return False
 
-<<<<<<< HEAD
     def SetNetworkCommissioningParameters(self, dataset: str):
         self.logger.info("Setting network commissioning parameters")
         self.devCtrl.SetThreadOperationalDataset(bytes.fromhex(dataset))
-=======
-    def TestNetworkCommissioning(self, nodeid: int, endpoint: int, group: int, dataset: str, network_id: str):
-        self.logger.info("Commissioning network to device {}".format(nodeid))
-        try:
-            (err, resp) = self.devCtrl.ZCLSend("NetworkCommissioning", "AddOrUpdateThreadNetwork", nodeid, endpoint, group, {
-                "operationalDataset": bytes.fromhex(dataset),
-                "breadcrumb": 0}, blocking=True)
-            self.logger.info(f"Received response: {resp}")
-            if resp.networkingStatus != Clusters.NetworkCommissioning.Enums.NetworkCommissioningStatus.kSuccess:
-                self.logger.exception("Failed to add Thread network.")
-                return False
-        except Exception as ex:
-            self.logger.exception(
-                "Failed to send AddOrUpdateThreadNetwork command")
-            return False
-        self.logger.info(
-            "Send ConnectNetwork command to device {}".format(nodeid))
-        try:
-            self.devCtrl.ZCLSend("NetworkCommissioning", "ConnectNetwork", nodeid, endpoint, group, {
-                "networkID": bytes.fromhex(network_id),
-                "breadcrumb": 0}, blocking=True)
-            self.logger.info(f"Received response: {resp}")
-            if resp.networkingStatus != Clusters.NetworkCommissioning.Enums.NetworkCommissioningStatus.kSuccess:
-                self.logger.exception("Failed to enable Thread network.")
-                return False
-        except Exception as ex:
-            self.logger.exception("Failed to send ConnectNetwork command")
-            return False
->>>>>>> f40044e0
         return True
 
     def TestOnOffCluster(self, nodeid: int, endpoint: int, group: int):
