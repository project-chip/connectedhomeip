#
#    Copyright (c) 2021 Project CHIP Authors
#    All rights reserved.
#
#    Licensed under the Apache License, Version 2.0 (the "License");
#    you may not use this file except in compliance with the License.
#    You may obtain a copy of the License at
#
#        http://www.apache.org/licenses/LICENSE-2.0
#
#    Unless required by applicable law or agreed to in writing, software
#    distributed under the License is distributed on an "AS IS" BASIS,
#    WITHOUT WARRANTIES OR CONDITIONS OF ANY KIND, either express or implied.
#    See the License for the specific language governing permissions and
#    limitations under the License.
#

from dataclasses import dataclass
from inspect import Attribute
from typing import Any
import typing
from chip import ChipDeviceCtrl
from chip import ChipCommissionableNodeCtrl
import chip.interaction_model as IM
import threading
import os
import sys
import logging
import time
import ctypes
import chip.clusters as Clusters
import chip.clusters.Attribute as Attribute
from chip.ChipStack import *
import chip.FabricAdmin

logger = logging.getLogger('PythonMatterControllerTEST')
logger.setLevel(logging.INFO)

sh = logging.StreamHandler()
sh.setFormatter(
    logging.Formatter(
        '%(asctime)s [%(name)s] %(levelname)s %(message)s'))
sh.setStream(sys.stdout)
logger.addHandler(sh)


def TestFail(message):
    logger.fatal("Testfail: {}".format(message))
    os._exit(1)


def FailIfNot(cond, message):
    if not cond:
        TestFail(message)


class TestTimeout(threading.Thread):
    def __init__(self, timeout: int):
        threading.Thread.__init__(self)
        self._timeout = timeout
        self._should_stop = False
        self._cv = threading.Condition()

    def stop(self):
        with self._cv:
            self._should_stop = True
            self._cv.notify_all()
        self.join()

    def run(self):
        stop_time = time.time() + self._timeout
        logger.info("Test timeout set to {} seconds".format(self._timeout))
        with self._cv:
            wait_time = stop_time - time.time()
            while wait_time > 0 and not self._should_stop:
                self._cv.wait(wait_time)
                wait_time = stop_time - time.time()
        if time.time() > stop_time:
            TestFail("Timeout")


class TestResult:
    def __init__(self, operationName, result):
        self.operationName = operationName
        self.result = result

    def assertStatusEqual(self, expected):
        if self.result is None:
            raise Exception(f"{self.operationName}: no result got")
        if self.result.status != expected:
            raise Exception(
                f"{self.operationName}: expected status {expected}, got {self.result.status}")
        return self

    def assertValueEqual(self, expected):
        self.assertStatusEqual(0)
        if self.result is None:
            raise Exception(f"{self.operationName}: no result got")
        if self.result.value != expected:
            raise Exception(
                f"{self.operationName}: expected value {expected}, got {self.result.value}")
        return self


class BaseTestHelper:
<<<<<<< HEAD
    def __init__(self, nodeid: int, testCommissioner: bool = False):
        self.devCtrl = ChipDeviceCtrl.ChipDeviceController(
            controllerNodeId=nodeid, useTestCommissioner=testCommissioner)
=======
    def __init__(self, nodeid: int):
        self.chipStack = ChipStack('/tmp/repl_storage.json')
        self.fabricAdmin = chip.FabricAdmin.FabricAdmin(
            fabricId=1, fabricIndex=1)
        self.devCtrl = self.fabricAdmin.NewController(nodeid)
        self.controllerNodeId = nodeid
>>>>>>> 9f16e9af
        self.logger = logger

    def _WaitForOneDiscoveredDevice(self, timeoutSeconds: int = 2):
        print("Waiting for device responses...")
        strlen = 100
        addrStrStorage = ctypes.create_string_buffer(strlen)
        timeout = time.time() + timeoutSeconds
        while (not self.devCtrl.GetIPForDiscoveredDevice(0, addrStrStorage, strlen) and time.time() <= timeout):
            time.sleep(0.2)
        if time.time() > timeout:
            return None
        return ctypes.string_at(addrStrStorage)

    def TestDiscovery(self, discriminator: int):
        self.logger.info(
            f"Discovering commissionable nodes with discriminator {discriminator}")
        self.devCtrl.DiscoverCommissionableNodesLongDiscriminator(
            ctypes.c_uint16(int(discriminator)))
        res = self._WaitForOneDiscoveredDevice()
        if not res:
            self.logger.info(
                f"Device not found")
            return False
        self.logger.info(f"Found device at {res}")
        return res

    def TestKeyExchange(self, ip: str, setuppin: int, nodeid: int):
        self.logger.info("Conducting key exchange with device {}".format(ip))
        if not self.devCtrl.CommissionIP(ip.encode("utf-8"), setuppin, nodeid):
            self.logger.info(
                "Failed to finish key exchange with device {}".format(ip))
            return False
        self.logger.info("Device finished key exchange.")
        return True

<<<<<<< HEAD
    def TestUsedTestCommissioner(self):
        return self.devCtrl.GetTestCommissionerUsed()
=======
    async def TestMultiFabric(self, ip: str, setuppin: int, nodeid: int):
        self.logger.info("Opening Commissioning Window")

        await self.devCtrl.SendCommand(nodeid, 0, Clusters.AdministratorCommissioning.Commands.OpenBasicCommissioningWindow(100), timedRequestTimeoutMs=10000)

        self.logger.info("Creating 2nd Fabric Admin")
        fabricAdmin2 = chip.FabricAdmin.FabricAdmin(fabricId=2, fabricIndex=2)

        self.logger.info("Creating Device Controller on 2nd Fabric")
        devCtrl2 = fabricAdmin2.NewController(self.controllerNodeId)

        if not devCtrl2.CommissionIP(ip.encode("utf-8"), setuppin, nodeid):
            self.logger.info(
                "Failed to finish key exchange with device {}".format(ip))
            return False

        #
        # Shutting down controllers results in races where the resolver still delivers
        # resolution results to a now destroyed controller. Add a sleep for now to work around
        # it while #14555 is being resolved.
        time.sleep(1)

        #
        # Shut-down all the controllers (which will free them up as well as de-initialize the
        # stack as well.
        #
        self.logger.info(
            "Shutting down controllers & fabrics and re-initing stack...")

        ChipDeviceCtrl.ChipDeviceController.ShutdownAll()
        chip.FabricAdmin.FabricAdmin.ShutdownAll()

        self.fabricAdmin = chip.FabricAdmin.FabricAdmin(
            fabricId=1, fabricIndex=1)
        fabricAdmin2 = chip.FabricAdmin.FabricAdmin(fabricId=2, fabricIndex=2)

        self.devCtrl = self.fabricAdmin.NewController(self.controllerNodeId)
        devCtrl2 = fabricAdmin2.NewController(self.controllerNodeId)

        data1 = await self.devCtrl.ReadAttribute(nodeid, [(Clusters.OperationalCredentials.Attributes.NOCs)], fabricFiltered=False)
        data2 = await devCtrl2.ReadAttribute(nodeid, [(Clusters.OperationalCredentials.Attributes.NOCs)], fabricFiltered=False)

        # Read out noclist from each fabric, and each should contain two NOCs.
        nocList1 = data1[0][Clusters.OperationalCredentials][Clusters.OperationalCredentials.Attributes.NOCs]
        nocList2 = data2[0][Clusters.OperationalCredentials][Clusters.OperationalCredentials.Attributes.NOCs]

        if (len(nocList1) != 2 or len(nocList2) != 2):
            self.logger.error("Got back invalid nocList")
            return False

        data1 = await self.devCtrl.ReadAttribute(nodeid, [(Clusters.OperationalCredentials.Attributes.CurrentFabricIndex)], fabricFiltered=False)
        data2 = await devCtrl2.ReadAttribute(nodeid, [(Clusters.OperationalCredentials.Attributes.CurrentFabricIndex)], fabricFiltered=False)

        # Read out current fabric from each fabric, and both should be different.
        currentFabric1 = data1[0][Clusters.OperationalCredentials][Clusters.OperationalCredentials.Attributes.CurrentFabricIndex]
        currentFabric2 = data2[0][Clusters.OperationalCredentials][Clusters.OperationalCredentials.Attributes.CurrentFabricIndex]
        if (currentFabric1 == currentFabric2):
            self.logger.error(
                "Got back fabric indices that match for two different fabrics!")
            return False

        devCtrl2.Shutdown()
        fabricAdmin2.Shutdown()

        return True
>>>>>>> 9f16e9af

    def TestCloseSession(self, nodeid: int):
        self.logger.info(f"Closing sessions with device {nodeid}")
        try:
            self.devCtrl.CloseSession(nodeid)
            return True
        except Exception as ex:
            self.logger.exception(
                f"Failed to close sessions with device {nodeid}: {ex}")
            return False

    def SetNetworkCommissioningParameters(self, dataset: str):
        self.logger.info("Setting network commissioning parameters")
        self.devCtrl.SetThreadOperationalDataset(bytes.fromhex(dataset))
        return True

    def TestOnOffCluster(self, nodeid: int, endpoint: int, group: int):
        self.logger.info(
            "Sending On/Off commands to device {} endpoint {}".format(nodeid, endpoint))
        err, resp = self.devCtrl.ZCLSend("OnOff", "On", nodeid,
                                         endpoint, group, {}, blocking=True)
        if err != 0:
            self.logger.error(
                "failed to send OnOff.On: error is {} with im response{}".format(err, resp))
            return False
        err, resp = self.devCtrl.ZCLSend("OnOff", "Off", nodeid,
                                         endpoint, group, {}, blocking=True)
        if err != 0:
            self.logger.error(
                "failed to send OnOff.Off: error is {} with im response {}".format(err, resp))
            return False
        return True

    def TestLevelControlCluster(self, nodeid: int, endpoint: int, group: int):
        self.logger.info(
            f"Sending MoveToLevel command to device {nodeid} endpoint {endpoint}")
        try:
            commonArgs = dict(transitionTime=0, optionMask=1, optionOverride=1)

            # Move to 1
            self.devCtrl.ZCLSend("LevelControl", "MoveToLevel", nodeid,
                                 endpoint, group, dict(**commonArgs, level=1), blocking=True)
            res = self.devCtrl.ZCLReadAttribute(cluster="LevelControl",
                                                attribute="CurrentLevel",
                                                nodeid=nodeid,
                                                endpoint=endpoint,
                                                groupid=group)
            TestResult("Read attribute LevelControl.CurrentLevel",
                       res).assertValueEqual(1)

            # Move to 254
            self.devCtrl.ZCLSend("LevelControl", "MoveToLevel", nodeid,
                                 endpoint, group, dict(**commonArgs, level=254), blocking=True)
            res = self.devCtrl.ZCLReadAttribute(cluster="LevelControl",
                                                attribute="CurrentLevel",
                                                nodeid=nodeid,
                                                endpoint=endpoint,
                                                groupid=group)
            TestResult("Read attribute LevelControl.CurrentLevel",
                       res).assertValueEqual(254)

            return True
        except Exception as ex:
            self.logger.exception(f"Level cluster test failed: {ex}")
            return False

    def TestResolve(self, nodeid):
        self.logger.info(
            "Resolve: node id = {:08x}".format(nodeid))
        try:
            self.devCtrl.ResolveNode(nodeid=nodeid)
            addr = self.devCtrl.GetAddressAndPort(nodeid)
            if not addr:
                return False
            self.logger.info(f"Resolved address: {addr[0]}:{addr[1]}")
            return True
        except Exception as ex:
            self.logger.exception("Failed to resolve. {}".format(ex))
            return False

    def TestReadBasicAttributes(self, nodeid: int, endpoint: int, group: int):
        basic_cluster_attrs = {
            "VendorName": "TEST_VENDOR",
            "VendorID": 0xFFF1,
            "ProductName": "TEST_PRODUCT",
            "ProductID": 0x8000,
            "NodeLabel": "Test",
            "Location": "XX",
            "HardwareVersion": 0,
            "HardwareVersionString": "TEST_VERSION",
            "SoftwareVersion": 0,
            "SoftwareVersionString": "prerelease",
        }
        failed_zcl = {}
        for basic_attr, expected_value in basic_cluster_attrs.items():
            try:
                res = self.devCtrl.ZCLReadAttribute(cluster="Basic",
                                                    attribute=basic_attr,
                                                    nodeid=nodeid,
                                                    endpoint=endpoint,
                                                    groupid=group)
                TestResult(f"Read attribute {basic_attr}", res).assertValueEqual(
                    expected_value)
            except Exception as ex:
                failed_zcl[basic_attr] = str(ex)
        if failed_zcl:
            self.logger.exception(f"Following attributes failed: {failed_zcl}")
            return False
        return True

    def TestWriteBasicAttributes(self, nodeid: int, endpoint: int, group: int):
        @dataclass
        class AttributeWriteRequest:
            cluster: str
            attribute: str
            value: Any
            expected_status: IM.Status = IM.Status.Success

        requests = [
            AttributeWriteRequest("Basic", "NodeLabel", "Test"),
            AttributeWriteRequest("Basic", "Location",
                                  "a pretty loooooooooooooog string", IM.Status.InvalidValue),
        ]
        failed_zcl = []
        for req in requests:
            try:
                try:
                    self.devCtrl.ZCLWriteAttribute(cluster=req.cluster,
                                                   attribute=req.attribute,
                                                   nodeid=nodeid,
                                                   endpoint=endpoint,
                                                   groupid=group,
                                                   value=req.value)
                    if req.expected_status != IM.Status.Success:
                        raise AssertionError(
                            f"Write attribute {req.cluster}.{req.attribute} expects failure but got success response")
                except Exception as ex:
                    if req.expected_status != IM.Status.Success:
                        continue
                    else:
                        raise ex
                res = self.devCtrl.ZCLReadAttribute(
                    cluster=req.cluster, attribute=req.attribute, nodeid=nodeid, endpoint=endpoint, groupid=group)
                TestResult(f"Read attribute {req.cluster}.{req.attribute}", res).assertValueEqual(
                    req.value)
            except Exception as ex:
                failed_zcl.append(str(ex))
        if failed_zcl:
            self.logger.exception(f"Following attributes failed: {failed_zcl}")
            return False
        return True

    def TestSubscription(self, nodeid: int, endpoint: int):
        desiredPath = None
        receivedUpdate = 0
        updateLock = threading.Lock()
        updateCv = threading.Condition(updateLock)

        def OnValueChange(path: Attribute.TypedAttributePath, transaction: Attribute.SubscriptionTransaction) -> None:
            nonlocal desiredPath, updateCv, updateLock, receivedUpdate
            if path.Path != desiredPath:
                return

            data = transaction.GetAttribute(path)
            logger.info(
                f"Received report from server: path: {path.Path}, value: {data}")
            with updateLock:
                receivedUpdate += 1
                updateCv.notify_all()

        class _conductAttributeChange(threading.Thread):
            def __init__(self, devCtrl: ChipDeviceCtrl.ChipDeviceController, nodeid: int, endpoint: int):
                super(_conductAttributeChange, self).__init__()
                self.nodeid = nodeid
                self.endpoint = endpoint
                self.devCtrl = devCtrl

            def run(self):
                for i in range(5):
                    time.sleep(3)
                    self.devCtrl.ZCLSend(
                        "OnOff", "Toggle", self.nodeid, self.endpoint, 0, {})

        try:
            desiredPath = Clusters.Attribute.AttributePath(
                EndpointId=1, ClusterId=6, AttributeId=0)
            # OnOff Cluster, OnOff Attribute
            subscription = self.devCtrl.ZCLSubscribeAttribute(
                "OnOff", "OnOff", nodeid, endpoint, 1, 10)
            subscription.SetAttributeUpdateCallback(OnValueChange)
            changeThread = _conductAttributeChange(
                self.devCtrl, nodeid, endpoint)
            # Reset the number of subscriptions received as subscribing causes a callback.
            changeThread.start()
            with updateCv:
                while receivedUpdate < 5:
                    # We should observe 5 attribute changes
                    # The changing thread will change the value after 3 seconds. If we're waiting more than 10, assume something
                    # is really wrong and bail out here with some information.
                    if not updateCv.wait(10.0):
                        self.logger.error(
                            f"Failed to receive subscription update")
                        break

            # thread changes 5 times, and sleeps for 3 seconds in between. Add an additional 3 seconds of slack. Timeout is in seconds.
            changeThread.join(18.0)
            if changeThread.is_alive():
                # Thread join timed out
                self.logger.error(f"Failed to join change thread")
                return False
            return True if receivedUpdate == 5 else False

        except Exception as ex:
            self.logger.exception(f"Failed to finish API test: {ex}")
            return False

        return True

    def TestNonControllerAPIs(self):
        '''
        This function validates various APIs provided by chip package which is not related to controller.
        TODO: Add more tests for APIs
        '''
        try:
            cluster = self.devCtrl.GetClusterHandler()
            clusterInfo = cluster.GetClusterInfoById(0x50F)  # TestCluster
            if clusterInfo["clusterName"] != "TestCluster":
                raise Exception(
                    f"Wrong cluster info clusterName: {clusterInfo['clusterName']} expected TestCluster")
        except Exception as ex:
            self.logger.exception(f"Failed to finish API test: {ex}")
            return False
        return True<|MERGE_RESOLUTION|>--- conflicted
+++ resolved
@@ -103,18 +103,12 @@
 
 
 class BaseTestHelper:
-<<<<<<< HEAD
     def __init__(self, nodeid: int, testCommissioner: bool = False):
-        self.devCtrl = ChipDeviceCtrl.ChipDeviceController(
-            controllerNodeId=nodeid, useTestCommissioner=testCommissioner)
-=======
-    def __init__(self, nodeid: int):
         self.chipStack = ChipStack('/tmp/repl_storage.json')
         self.fabricAdmin = chip.FabricAdmin.FabricAdmin(
             fabricId=1, fabricIndex=1)
-        self.devCtrl = self.fabricAdmin.NewController(nodeid)
+        self.devCtrl = self.fabricAdmin.NewController(nodeid, testCommissioner)
         self.controllerNodeId = nodeid
->>>>>>> 9f16e9af
         self.logger = logger
 
     def _WaitForOneDiscoveredDevice(self, timeoutSeconds: int = 2):
@@ -150,10 +144,9 @@
         self.logger.info("Device finished key exchange.")
         return True
 
-<<<<<<< HEAD
     def TestUsedTestCommissioner(self):
         return self.devCtrl.GetTestCommissionerUsed()
-=======
+
     async def TestMultiFabric(self, ip: str, setuppin: int, nodeid: int):
         self.logger.info("Opening Commissioning Window")
 
@@ -219,7 +212,6 @@
         fabricAdmin2.Shutdown()
 
         return True
->>>>>>> 9f16e9af
 
     def TestCloseSession(self, nodeid: int):
         self.logger.info(f"Closing sessions with device {nodeid}")
