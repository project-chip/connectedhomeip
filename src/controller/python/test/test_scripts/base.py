--- conflicted
+++ resolved
@@ -368,11 +368,7 @@
         self.logger.info("Waiting for attribute read for CommissionedFabrics")
         startOfTestFabricCount = await self._GetCommissonedFabricCount(nodeid)
 
-<<<<<<< HEAD
-        tempFabric = chip.FabricAdmin.FabricAdmin()
-=======
-        tempFabric = chip.FabricAdmin.FabricAdmin(vendorId=0xFFF1, fabricId=3, fabricIndex=3)
->>>>>>> 150b16b9
+        tempFabric = chip.FabricAdmin.FabricAdmin(vendorId=0xFFF1)
         tempDevCtrl = tempFabric.NewController(self.controllerNodeId, self.paaTrustStorePath)
 
         self.logger.info("Starting AddNOC using same node ID")
