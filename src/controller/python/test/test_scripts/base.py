#
#    Copyright (c) 2021 Project CHIP Authors
#    All rights reserved.
#
#    Licensed under the Apache License, Version 2.0 (the "License");
#    you may not use this file except in compliance with the License.
#    You may obtain a copy of the License at
#
#        http://www.apache.org/licenses/LICENSE-2.0
#
#    Unless required by applicable law or agreed to in writing, software
#    distributed under the License is distributed on an "AS IS" BASIS,
#    WITHOUT WARRANTIES OR CONDITIONS OF ANY KIND, either express or implied.
#    See the License for the specific language governing permissions and
#    limitations under the License.
#

import asyncio
import copy
import ctypes
import faulthandler
import inspect
import logging
import os
import secrets
import sys
import threading
import time
from dataclasses import dataclass
from typing import Any

import chip.CertificateAuthority
import chip.clusters as Clusters
import chip.clusters.Attribute as Attribute
import chip.discovery
import chip.FabricAdmin
import chip.interaction_model as IM
import chip.native
from chip import ChipDeviceCtrl
<<<<<<< HEAD
from chip.ChipStack import *
from chip.crypto import p256keypair
=======
from chip.ChipStack import ChipStack
>>>>>>> c5f023b1
from chip.utils import CommissioningBuildingBlocks

logger = logging.getLogger('PythonMatterControllerTEST')
logger.setLevel(logging.INFO)

sh = logging.StreamHandler()
sh.setFormatter(
    logging.Formatter(
        '%(asctime)s [%(name)s] %(levelname)s %(message)s'))
sh.setStream(sys.stdout)
logger.addHandler(sh)


def TestFail(message, doCrash=False):
    logger.fatal("Testfail: {}".format(message))

    if (doCrash):
        logger.fatal("--------------------------------")
        logger.fatal("Backtrace of all Python threads:")
        logger.fatal("--------------------------------")

        #
        # Let's dump the Python backtrace for all threads, since the backtrace we'll
        # get from gdb (if one is attached) won't give us good Python symbol information.
        #
        faulthandler.dump_traceback()

        #
        # Cause a crash to happen so that we can actually get a meaningful
        # backtrace when run through GDB.
        #
        chip.native.GetLibraryHandle().pychip_CauseCrash()
    else:
        os._exit(1)


def FailIfNot(cond, message):
    if not cond:
        TestFail(message)


_configurable_tests = set()
_configurable_test_sets = set()
_enabled_tests = []
_disabled_tests = []


def SetTestSet(enabled_tests, disabled_tests):
    global _enabled_tests, _disabled_tests
    _enabled_tests = enabled_tests[:]
    _disabled_tests = disabled_tests[:]


def TestIsEnabled(test_name: str):
    enabled_len = -1
    disabled_len = -1
    if 'all' in _enabled_tests:
        enabled_len = 0
    if 'all' in _disabled_tests:
        disabled_len = 0

    for test_item in _enabled_tests:
        if test_name.startswith(test_item) and (len(test_item) > enabled_len):
            enabled_len = len(test_item)

    for test_item in _disabled_tests:
        if test_name.startswith(test_item) and (len(test_item) > disabled_len):
            disabled_len = len(test_item)

    return enabled_len > disabled_len


def test_set(cls):
    _configurable_test_sets.add(cls.__qualname__)
    return cls


def test_case(func):
    test_name = func.__qualname__
    _configurable_tests.add(test_name)

    def CheckEnableBeforeRun(*args, **kwargs):
        if TestIsEnabled(test_name=test_name):
            return func(*args, **kwargs)
        elif inspect.iscoroutinefunction(func):
            # noop, so users can use await as usual
            return asyncio.sleep(0)
    return CheckEnableBeforeRun


def configurable_tests():
    res = [v for v in _configurable_test_sets]
    res.sort()
    return res


def configurable_test_cases():
    res = [v for v in _configurable_tests]
    res.sort()
    return res


class TestTimeout(threading.Thread):
    def __init__(self, timeout: int):
        threading.Thread.__init__(self)
        self._timeout = timeout
        self._should_stop = False
        self._cv = threading.Condition()

    def stop(self):
        with self._cv:
            self._should_stop = True
            self._cv.notify_all()
        self.join()

    def run(self):
        stop_time = time.time() + self._timeout
        logger.info("Test timeout set to {} seconds".format(self._timeout))
        with self._cv:
            wait_time = stop_time - time.time()
            while wait_time > 0 and not self._should_stop:
                self._cv.wait(wait_time)
                wait_time = stop_time - time.time()
        if time.time() > stop_time:
            TestFail("Timeout", doCrash=True)


class TestResult:
    def __init__(self, operationName, result):
        self.operationName = operationName
        self.result = result

    def assertStatusEqual(self, expected):
        if self.result is None:
            raise Exception(f"{self.operationName}: no result got")
        if self.result.status != expected:
            raise Exception(
                f"{self.operationName}: expected status {expected}, got {self.result.status}")
        return self

    def assertValueEqual(self, expected):
        self.assertStatusEqual(0)
        if self.result is None:
            raise Exception(f"{self.operationName}: no result got")
        if self.result.value != expected:
            raise Exception(
                f"{self.operationName}: expected value {expected}, got {self.result.value}")
        return self


class BaseTestHelper:
    def __init__(self, nodeid: int, paaTrustStorePath: str, testCommissioner: bool = False, keypair: p256keypair.P256Keypair = None):
        chip.native.Init()

        self.chipStack = ChipStack('/tmp/repl_storage.json')
        self.certificateAuthorityManager = chip.CertificateAuthority.CertificateAuthorityManager(chipStack=self.chipStack)
        self.certificateAuthority = self.certificateAuthorityManager.NewCertificateAuthority()
        self.fabricAdmin = self.certificateAuthority.NewFabricAdmin(vendorId=0xFFF1, fabricId=1)
        self.devCtrl = self.fabricAdmin.NewController(
            nodeid, paaTrustStorePath, testCommissioner, keypair=keypair)
        self.controllerNodeId = nodeid
        self.logger = logger
        self.paaTrustStorePath = paaTrustStorePath
        logging.getLogger().setLevel(logging.DEBUG)

    async def _GetCommissonedFabricCount(self, nodeid: int):
        data = await self.devCtrl.ReadAttribute(nodeid, [(Clusters.OperationalCredentials.Attributes.CommissionedFabrics)])
        return data[0][Clusters.OperationalCredentials][Clusters.OperationalCredentials.Attributes.CommissionedFabrics]

    def _WaitForOneDiscoveredDevice(self, timeoutSeconds: int = 2):
        print("Waiting for device responses...")
        strlen = 100
        addrStrStorage = ctypes.create_string_buffer(strlen)
        timeout = time.time() + timeoutSeconds
        while (not self.devCtrl.GetIPForDiscoveredDevice(0, addrStrStorage, strlen) and time.time() <= timeout):
            time.sleep(0.2)
        if time.time() > timeout:
            return None
        return ctypes.string_at(addrStrStorage).decode("utf-8")

    def TestDiscovery(self, discriminator: int):
        self.logger.info(
            f"Discovering commissionable nodes with discriminator {discriminator}")
        res = self.devCtrl.DiscoverCommissionableNodes(
            chip.discovery.FilterType.LONG_DISCRIMINATOR, discriminator, stopOnFirst=True, timeoutSecond=3)
        if not res:
            self.logger.info(
                "Device not found")
            return False
        self.logger.info(f"Found device {res[0]}")
        return res[0]

    def CreateNewFabricController(self):
        self.logger.info("Creating 2nd Fabric Admin")
        self.fabricAdmin2 = self.certificateAuthority.NewFabricAdmin(vendorId=0xFFF1, fabricId=2)

        self.logger.info("Creating Device Controller on 2nd Fabric")
        self.devCtrl2 = self.fabricAdmin2.NewController(
            self.controllerNodeId, self.paaTrustStorePath)
        return True

    async def TestRevokeCommissioningWindow(self, ip: str, setuppin: int, nodeid: int):
        await self.devCtrl.SendCommand(
            nodeid, 0, Clusters.AdministratorCommissioning.Commands.OpenBasicCommissioningWindow(180), timedRequestTimeoutMs=10000)
        if not self.TestPaseOnly(ip=ip, setuppin=setuppin, nodeid=nodeid, devCtrl=self.devCtrl2):
            return False

        await self.devCtrl2.SendCommand(
            nodeid, 0, Clusters.GeneralCommissioning.Commands.ArmFailSafe(expiryLengthSeconds=180, breadcrumb=0))

        await self.devCtrl.SendCommand(
            nodeid, 0, Clusters.AdministratorCommissioning.Commands.RevokeCommissioning(),  timedRequestTimeoutMs=10000)
        await self.devCtrl.SendCommand(
            nodeid, 0, Clusters.AdministratorCommissioning.Commands.OpenBasicCommissioningWindow(180), timedRequestTimeoutMs=10000)
        await self.devCtrl.SendCommand(
            nodeid, 0, Clusters.AdministratorCommissioning.Commands.RevokeCommissioning(),  timedRequestTimeoutMs=10000)
        return True

    def TestEnhancedCommissioningWindow(self, ip: str, nodeid: int):
        pin, code = self.devCtrl.OpenCommissioningWindow(nodeid=nodeid, timeout=600, iteration=10000, discriminator=3840, option=1)
        return self.TestPaseOnly(ip=ip, nodeid=nodeid, setuppin=pin, devCtrl=self.devCtrl2)

    def TestPaseOnly(self, ip: str, setuppin: int, nodeid: int, devCtrl=None):
        if devCtrl is None:
            devCtrl = self.devCtrl
        self.logger.info(
            "Attempting to establish PASE session with device id: {} addr: {}".format(str(nodeid), ip))
        if devCtrl.EstablishPASESessionIP(
                ip, setuppin, nodeid) is not None:
            self.logger.info(
                "Failed to establish PASE session with device id: {} addr: {}".format(str(nodeid), ip))
            return False
        self.logger.info(
            "Successfully established PASE session with device id: {} addr: {}".format(str(nodeid), ip))
        return True

    def TestCommissionOnly(self, nodeid: int):
        self.logger.info(
            "Commissioning device with id {}".format(nodeid))
        if not self.devCtrl.Commission(nodeid):
            self.logger.info(
                "Failed to commission device with id {}".format(str(nodeid)))
            return False
        self.logger.info(
            "Successfully commissioned device with id {}".format(str(nodeid)))
        return True

    def TestKeyExchangeBLE(self, discriminator: int, setuppin: int, nodeid: int):
        self.logger.info(
            "Conducting key exchange with device {}".format(discriminator))
        if not self.devCtrl.ConnectBLE(discriminator, setuppin, nodeid):
            self.logger.info(
                "Failed to finish key exchange with device {}".format(discriminator))
            return False
        self.logger.info("Device finished key exchange.")
        return True

    def TestCommissionFailure(self, nodeid: int, failAfter: int):
        self.devCtrl.ResetTestCommissioner()
        a = self.devCtrl.SetTestCommissionerSimulateFailureOnStage(failAfter)
        if not a:
            # We're not going to hit this stage during commissioning so no sense trying, just say it was fine.
            return True

        self.logger.info(
            "Commissioning device, expecting failure after stage {}".format(failAfter))
        self.devCtrl.Commission(nodeid)
        return self.devCtrl.CheckTestCommissionerCallbacks() and self.devCtrl.CheckTestCommissionerPaseConnection(nodeid)

    def TestCommissionFailureOnReport(self, nodeid: int, failAfter: int):
        self.devCtrl.ResetTestCommissioner()
        a = self.devCtrl.SetTestCommissionerSimulateFailureOnReport(failAfter)
        if not a:
            # We're not going to hit this stage during commissioning so no sense trying, just say it was fine.
            return True
        self.logger.info(
            "Commissioning device, expecting failure on report for stage {}".format(failAfter))
        self.devCtrl.Commission(nodeid)
        return self.devCtrl.CheckTestCommissionerCallbacks() and self.devCtrl.CheckTestCommissionerPaseConnection(nodeid)

    def TestCommissioning(self, ip: str, setuppin: int, nodeid: int):
        self.logger.info("Commissioning device {}".format(ip))
        if not self.devCtrl.CommissionIP(ip, setuppin, nodeid):
            self.logger.info(
                "Failed to finish commissioning device {}".format(ip))
            return False
        self.logger.info("Commissioning finished.")
        return True

    def TestCommissioningWithSetupPayload(self, setupPayload: str, nodeid: int):
        self.logger.info("Commissioning device with setup payload {}".format(setupPayload))
        if not self.devCtrl.CommissionWithCode(setupPayload, nodeid):
            self.logger.info(
                "Failed to finish commissioning device {}".format(setupPayload))
            return False
        self.logger.info("Commissioning finished.")
        return True

    def TestUsedTestCommissioner(self):
        return self.devCtrl.GetTestCommissionerUsed()

    def TestFailsafe(self, nodeid: int):
        self.logger.info("Testing arm failsafe")

        self.logger.info("Setting failsafe on CASE connection")
        err, resp = self.devCtrl.ZCLSend("GeneralCommissioning", "ArmFailSafe", nodeid,
                                         0, 0, dict(expiryLengthSeconds=60, breadcrumb=1), blocking=True)
        if err != 0:
            self.logger.error(
                "Failed to send arm failsafe command error is {} with im response{}".format(err, resp))
            return False

        if resp.errorCode is not Clusters.GeneralCommissioning.Enums.CommissioningError.kOk:
            self.logger.error(
                "Incorrect response received from arm failsafe - wanted OK, received {}".format(resp))
            return False

        self.logger.info(
            "Attempting to open basic commissioning window - this should fail since the failsafe is armed")
        try:
            asyncio.run(self.devCtrl.SendCommand(
                nodeid,
                0,
                Clusters.AdministratorCommissioning.Commands.OpenBasicCommissioningWindow(180),
                timedRequestTimeoutMs=10000
            ))
            # we actually want the exception here because we want to see a failure, so return False here
            self.logger.error(
                'Incorrectly succeeded in opening basic commissioning window')
            return False
        except Exception:
            pass

        # TODO:
        ''' Pipe through the commissioning window opener so we can test enhanced properly.
            The pake verifier is just garbage because none of of the functions to calculate
            it or serialize it are available right now. However, this command should fail BEFORE that becomes an issue.
        '''
        discriminator = 1111
        salt = secrets.token_bytes(16)
        iterations = 2000
        # not the right size or the right contents, but it won't matter
        verifier = secrets.token_bytes(32)
        self.logger.info(
            "Attempting to open enhanced commissioning window - this should fail since the failsafe is armed")
        try:
            asyncio.run(self.devCtrl.SendCommand(
                nodeid, 0, Clusters.AdministratorCommissioning.Commands.OpenCommissioningWindow(
                    commissioningTimeout=180,
                    PAKEPasscodeVerifier=verifier,
                    discriminator=discriminator,
                    iterations=iterations,
                    salt=salt), timedRequestTimeoutMs=10000))

            # we actually want the exception here because we want to see a failure, so return False here
            self.logger.error(
                'Incorrectly succeeded in opening enhanced commissioning window')
            return False
        except Exception:
            pass

        self.logger.info("Disarming failsafe on CASE connection")
        err, resp = self.devCtrl.ZCLSend("GeneralCommissioning", "ArmFailSafe", nodeid,
                                         0, 0, dict(expiryLengthSeconds=0, breadcrumb=1), blocking=True)
        if err != 0:
            self.logger.error(
                "Failed to send arm failsafe command error is {} with im response{}".format(err, resp))
            return False

        self.logger.info(
            "Opening Commissioning Window - this should succeed since the failsafe was just disarmed")
        try:
            asyncio.run(
                self.devCtrl.SendCommand(
                    nodeid,
                    0,
                    Clusters.AdministratorCommissioning.Commands.OpenBasicCommissioningWindow(180),
                    timedRequestTimeoutMs=10000
                ))
        except Exception:
            self.logger.error(
                'Failed to open commissioning window after disarming failsafe')
            return False

        self.logger.info(
            "Attempting to arm failsafe over CASE - this should fail since the commissioning window is open")
        err, resp = self.devCtrl.ZCLSend("GeneralCommissioning", "ArmFailSafe", nodeid,
                                         0, 0, dict(expiryLengthSeconds=60, breadcrumb=1), blocking=True)
        if err != 0:
            self.logger.error(
                "Failed to send arm failsafe command error is {} with im response{}".format(err, resp))
            return False
        if resp.errorCode is Clusters.GeneralCommissioning.Enums.CommissioningError.kBusyWithOtherAdmin:
            return True
        return False

    async def TestControllerCATValues(self, nodeid: int):
        ''' This tests controllers using CAT Values
        '''
        # Allocate a new controller instance with a CAT tag.
        newControllers = await CommissioningBuildingBlocks.CreateControllersOnFabric(
            fabricAdmin=self.fabricAdmin,
            adminDevCtrl=self.devCtrl,
            controllerNodeIds=[300],
            targetNodeId=nodeid,
            privilege=None, catTags=[0x0001_0001])

        # Read out an attribute using the new controller. It has no privileges, so this should fail with an UnsupportedAccess error.
        res = await newControllers[0].ReadAttribute(nodeid=nodeid, attributes=[(0, Clusters.AccessControl.Attributes.Acl)])
        if (res[0][Clusters.AccessControl][Clusters.AccessControl.Attributes.Acl].Reason.status != IM.Status.UnsupportedAccess):
            self.logger.error(f"1: Received data instead of an error:{res}")
            return False

        # Grant the new controller privilege by adding the CAT tag to the subject.
        await CommissioningBuildingBlocks.GrantPrivilege(
            adminCtrl=self.devCtrl,
            grantedCtrl=newControllers[0],
            privilege=Clusters.AccessControl.Enums.AccessControlEntryPrivilegeEnum.kAdminister,
            targetNodeId=nodeid, targetCatTags=[0x0001_0001])

        # Read out the attribute again - this time, it should succeed.
        res = await newControllers[0].ReadAttribute(nodeid=nodeid, attributes=[(0, Clusters.AccessControl.Attributes.Acl)])
        if (type(res[0][
                Clusters.AccessControl][
                Clusters.AccessControl.Attributes.Acl][0]) != Clusters.AccessControl.Structs.AccessControlEntryStruct):
            self.logger.error(f"2: Received something other than data:{res}")
            return False

        # Reset the privilege back to pre-test.
        await CommissioningBuildingBlocks.GrantPrivilege(
            adminCtrl=self.devCtrl,
            grantedCtrl=newControllers[0],
            privilege=None,
            targetNodeId=nodeid
        )

        newControllers[0].Shutdown()

        return True

    async def TestMultiControllerFabric(self, nodeid: int):
        ''' This tests having multiple controller instances on the same fabric.
        '''

        # Create two new controllers on the same fabric with no privilege on the target node.
        newControllers = await CommissioningBuildingBlocks.CreateControllersOnFabric(
            fabricAdmin=self.fabricAdmin,
            adminDevCtrl=self.devCtrl,
            controllerNodeIds=[100, 200],
            targetNodeId=nodeid,
            privilege=None
        )

        #
        # Read out the ACL list from one of the newly minted controllers which has no access. This should return an IM error.
        #
        res = await newControllers[0].ReadAttribute(nodeid=nodeid, attributes=[(0, Clusters.AccessControl.Attributes.Acl)])
        if (res[0][Clusters.AccessControl][Clusters.AccessControl.Attributes.Acl].Reason.status != IM.Status.UnsupportedAccess):
            self.logger.error(f"1: Received data instead of an error:{res}")
            return False

        #
        # Read out the ACL list from an existing controller with admin privileges. This should return back valid data.
        # Doing this ensures that we're not somehow aliasing the CASE sessions.
        #
        res = await self.devCtrl.ReadAttribute(nodeid=nodeid, attributes=[(0, Clusters.AccessControl.Attributes.Acl)])
        if (type(res[0][
                Clusters.AccessControl][
                Clusters.AccessControl.Attributes.Acl][0]) != Clusters.AccessControl.Structs.AccessControlEntryStruct):
            self.logger.error(f"2: Received something other than data:{res}")
            return False

        #
        # Re-do the previous read from the unprivileged controller
        # just to do an ABA test to prove we haven't switched the CASE sessions
        # under-neath.
        #
        res = await newControllers[0].ReadAttribute(nodeid=nodeid, attributes=[(0, Clusters.AccessControl.Attributes.Acl)])
        if (res[0][Clusters.AccessControl][Clusters.AccessControl.Attributes.Acl].Reason.status != IM.Status.UnsupportedAccess):
            self.logger.error(f"3: Received data instead of an error:{res}")
            return False

        #
        # Grant the new controller admin privileges. Reading out the ACL cluster should now yield data.
        #
        await CommissioningBuildingBlocks.GrantPrivilege(
            adminCtrl=self.devCtrl,
            grantedCtrl=newControllers[0],
            privilege=Clusters.AccessControl.Enums.AccessControlEntryPrivilegeEnum.kAdminister,
            targetNodeId=nodeid
        )
        res = await newControllers[0].ReadAttribute(nodeid=nodeid, attributes=[(0, Clusters.AccessControl.Attributes.Acl)])
        if (type(res[0][
                Clusters.AccessControl][
                Clusters.AccessControl.Attributes.Acl][0]) != Clusters.AccessControl.Structs.AccessControlEntryStruct):
            self.logger.error(f"4: Received something other than data:{res}")
            return False

        #
        # Grant the second new controller admin privileges as well. Reading out the ACL cluster should now yield data.
        #
        await CommissioningBuildingBlocks.GrantPrivilege(
            adminCtrl=self.devCtrl,
            grantedCtrl=newControllers[1],
            privilege=Clusters.AccessControl.Enums.AccessControlEntryPrivilegeEnum.kAdminister,
            targetNodeId=nodeid
        )
        res = await newControllers[1].ReadAttribute(nodeid=nodeid, attributes=[(0, Clusters.AccessControl.Attributes.Acl)])
        if (type(res[0][
                Clusters.AccessControl][
                Clusters.AccessControl.Attributes.Acl][0]) != Clusters.AccessControl.Structs.AccessControlEntryStruct):
            self.logger.error(f"5: Received something other than data:{res}")
            return False

        #
        # Grant the second new controller just view privilege. Reading out the ACL cluster should return no data.
        #
        await CommissioningBuildingBlocks.GrantPrivilege(
            adminCtrl=self.devCtrl,
            grantedCtrl=newControllers[1],
            privilege=Clusters.AccessControl.Enums.AccessControlEntryPrivilegeEnum.kView,
            targetNodeId=nodeid)
        res = await newControllers[1].ReadAttribute(nodeid=nodeid, attributes=[(0, Clusters.AccessControl.Attributes.Acl)])
        if (res[0][Clusters.AccessControl][Clusters.AccessControl.Attributes.Acl].Reason.status != IM.Status.UnsupportedAccess):
            self.logger.error(f"6: Received data5 instead of an error:{res}")
            return False

        #
        # Read the Basic cluster from the 2nd controller. This is possible with just view privileges.
        #
        res = await newControllers[1].ReadAttribute(nodeid=nodeid,
                                                    attributes=[(0, Clusters.BasicInformation.Attributes.ClusterRevision)])
        if (type(
            res[0][
                Clusters.BasicInformation][
                Clusters.BasicInformation.Attributes.ClusterRevision]
        ) != Clusters.BasicInformation.Attributes.ClusterRevision.attribute_type.Type):
            self.logger.error(f"7: Received something other than data:{res}")
            return False

        newControllers[0].Shutdown()
        newControllers[1].Shutdown()

        return True

    async def TestAddUpdateRemoveFabric(self, nodeid: int):
        logger.info("Testing AddNOC, UpdateNOC and RemoveFabric")

        self.logger.info("Waiting for attribute read for CommissionedFabrics")
        startOfTestFabricCount = await self._GetCommissonedFabricCount(nodeid)

        tempCertificateAuthority = self.certificateAuthorityManager.NewCertificateAuthority()
        tempFabric = tempCertificateAuthority.NewFabricAdmin(vendorId=0xFFF1, fabricId=1)
        tempDevCtrl = tempFabric.NewController(self.controllerNodeId, self.paaTrustStorePath)

        self.logger.info("Starting AddNOC using same node ID")
        if not await CommissioningBuildingBlocks.AddNOCForNewFabricFromExisting(self.devCtrl, tempDevCtrl, nodeid, nodeid):
            self.logger.error("AddNOC failed")
            return False

        expectedFabricCountUntilRemoveFabric = startOfTestFabricCount + 1
        if expectedFabricCountUntilRemoveFabric != await self._GetCommissonedFabricCount(nodeid):
            self.logger.error("Expected commissioned fabric count to change after AddNOC")
            return False

        self.logger.info("Starting UpdateNOC using same node ID")
        if not await CommissioningBuildingBlocks.UpdateNOC(tempDevCtrl, nodeid, nodeid):
            self.logger.error("UpdateNOC using same node ID failed")
            return False

        if expectedFabricCountUntilRemoveFabric != await self._GetCommissonedFabricCount(nodeid):
            self.logger.error("Expected commissioned fabric count to remain unchanged after UpdateNOC")
            return False

        self.logger.info("Starting UpdateNOC using different node ID")
        newNodeIdForUpdateNoc = nodeid + 1
        if not await CommissioningBuildingBlocks.UpdateNOC(tempDevCtrl, nodeid, newNodeIdForUpdateNoc):
            self.logger.error("UpdateNOC using different node ID failed")
            return False

        if expectedFabricCountUntilRemoveFabric != await self._GetCommissonedFabricCount(nodeid):
            self.logger.error("Expected commissioned fabric count to remain unchanged after UpdateNOC with new node ID")
            return False

        # TODO Read using old node ID and expect that it fails.

        currentFabricIndexResponse = await tempDevCtrl.ReadAttribute(
            newNodeIdForUpdateNoc,
            [(Clusters.OperationalCredentials.Attributes.CurrentFabricIndex)]
        )
        updatedNOCFabricIndex = currentFabricIndexResponse[0][Clusters.OperationalCredentials][
            Clusters.OperationalCredentials.Attributes.CurrentFabricIndex]
        # Remove Fabric Response
        await tempDevCtrl.SendCommand(
            newNodeIdForUpdateNoc, 0,
            Clusters.OperationalCredentials.Commands.RemoveFabric(updatedNOCFabricIndex))

        if startOfTestFabricCount != await self._GetCommissonedFabricCount(nodeid):
            self.logger.error("Expected fabric count to be the same at the end of test as when it started")
            return False

        tempDevCtrl.Shutdown()
        tempFabric.Shutdown()
        return True

    async def TestCaseEviction(self, nodeid: int):
        self.logger.info("Testing CASE eviction")

        minimumCASESessionsPerFabric = 3
        minimumSupportedFabrics = 16

        #
        # This test exercises the ability to allocate more sessions than are supported in the
        # pool configuration. By going beyond (minimumSupportedFabrics * minimumCASESessionsPerFabric),
        # it starts to test out the eviction logic. This specific test does not validate the specifics
        # of eviction, just that allocation and CASE session establishment proceeds successfully on both
        # the controller and target.
        #
        for x in range(minimumSupportedFabrics * minimumCASESessionsPerFabric * 2):
            self.devCtrl.CloseSession(nodeid)
            await self.devCtrl.ReadAttribute(nodeid, [(Clusters.BasicInformation.Attributes.ClusterRevision)])

        self.logger.info("Testing CASE defunct logic")

        #
        # This tests establishes a subscription on a given CASE session, then marks it defunct (to simulate
        # encountering a transport timeout on the session).
        #
        # Then, we write to the attribute that was subscribed to from a *different* fabric and check to ensure we still get a report
        # on the sub we established previously. Since it was just marked defunct, it should return back to being
        # active and a report should get delivered.
        #
        sawValueChange = False

        def OnValueChange(path: Attribute.TypedAttributePath, transaction: Attribute.SubscriptionTransaction) -> None:
            nonlocal sawValueChange
            self.logger.info("Saw value change!")
            if (path.AttributeType == Clusters.UnitTesting.Attributes.Int8u and path.Path.EndpointId == 1):
                sawValueChange = True

        self.logger.info("Testing CASE defunct logic")

        sub = await self.devCtrl.ReadAttribute(nodeid, [(Clusters.UnitTesting.Attributes.Int8u)], reportInterval=(0, 1))
        sub.SetAttributeUpdateCallback(OnValueChange)

        #
        # This marks the session defunct.
        #
        self.devCtrl.CloseSession(nodeid)

        #
        # Now write the attribute from fabric2, give it some time before checking if the report
        # was received.
        #
        await self.devCtrl2.WriteAttribute(nodeid, [(1, Clusters.UnitTesting.Attributes.Int8u(4))])
        time.sleep(2)

        sub.Shutdown()

        if sawValueChange is False:
            self.logger.error(
                "Didn't see value change in time, likely because sub got terminated due to unexpected session eviction!")
            return False

        #
        # In this test, we're going to setup a subscription on fabric1 through devCtl, then, constantly keep
        # evicting sessions on fabric2 (devCtl2) by cycling through closing sessions followed by issuing a Read. This
        # should result in evictions on the server on fabric2, but not affect any sessions on fabric1. To test this,
        # we're going to setup a subscription to an attribute prior to the cycling reads, and check at the end of the
        # test that it's still valid by writing to an attribute from a *different* fabric, and validating that we see
        # the change on the established subscription. That proves that the session from fabric1 is still valid and untouched.
        #
        self.logger.info("Testing fabric-isolated CASE eviction")

        sawValueChange = False
        sub = await self.devCtrl.ReadAttribute(nodeid, [(Clusters.UnitTesting.Attributes.Int8u)], reportInterval=(0, 1))
        sub.SetAttributeUpdateCallback(OnValueChange)

        for x in range(minimumSupportedFabrics * minimumCASESessionsPerFabric * 2):
            self.devCtrl2.CloseSession(nodeid)
            await self.devCtrl2.ReadAttribute(nodeid, [(Clusters.BasicInformation.Attributes.ClusterRevision)])

        #
        # Now write the attribute from fabric2, give it some time before checking if the report
        # was received.
        #
        await self.devCtrl2.WriteAttribute(nodeid, [(1, Clusters.UnitTesting.Attributes.Int8u(4))])
        time.sleep(2)

        sub.Shutdown()

        if sawValueChange is False:
            self.logger.error("Didn't see value change in time, likely because sub got terminated due to other fabric (fabric1)")
            return False

        #
        # Do the same test again, but reversing the roles of fabric1 and fabric2.
        #
        self.logger.info("Testing fabric-isolated CASE eviction (reverse)")

        sawValueChange = False
        sub = await self.devCtrl2.ReadAttribute(nodeid, [(Clusters.UnitTesting.Attributes.Int8u)], reportInterval=(0, 1))
        sub.SetAttributeUpdateCallback(OnValueChange)

        for x in range(minimumSupportedFabrics * minimumCASESessionsPerFabric * 2):
            self.devCtrl.CloseSession(nodeid)
            await self.devCtrl.ReadAttribute(nodeid, [(Clusters.BasicInformation.Attributes.ClusterRevision)])

        await self.devCtrl.WriteAttribute(nodeid, [(1, Clusters.UnitTesting.Attributes.Int8u(4))])
        time.sleep(2)

        sub.Shutdown()

        if sawValueChange is False:
            self.logger.error("Didn't see value change in time, likely because sub got terminated due to other fabric (fabric2)")
            return False

        return True

    async def TestMultiFabric(self, ip: str, setuppin: int, nodeid: int):
        self.logger.info("Opening Commissioning Window")

        await self.devCtrl.SendCommand(
            nodeid,
            0,
            Clusters.AdministratorCommissioning.Commands.OpenBasicCommissioningWindow(180),
            timedRequestTimeoutMs=10000
        )

        self.logger.info("Creating 2nd Fabric Admin")
        self.fabricAdmin2 = self.certificateAuthority.NewFabricAdmin(vendorId=0xFFF1, fabricId=2)

        self.logger.info("Creating Device Controller on 2nd Fabric")
        self.devCtrl2 = self.fabricAdmin2.NewController(
            self.controllerNodeId, self.paaTrustStorePath)

        if not self.devCtrl2.CommissionIP(ip, setuppin, nodeid):
            self.logger.info(
                "Failed to finish key exchange with device {}".format(ip))
            return False

        #
        # Shut-down all the controllers (which will free them up)
        #
        self.logger.info(
            "Shutting down controllers & fabrics and re-initing stack...")

        self.certificateAuthorityManager.Shutdown()

        self.logger.info("Shutdown completed, starting new controllers...")

        self.certificateAuthorityManager = chip.CertificateAuthority.CertificateAuthorityManager(chipStack=self.chipStack)
        self.certificateAuthority = self.certificateAuthorityManager.NewCertificateAuthority()
        self.fabricAdmin = self.certificateAuthority.NewFabricAdmin(vendorId=0xFFF1, fabricId=1)

        fabricAdmin2 = self.certificateAuthority.NewFabricAdmin(vendorId=0xFFF1, fabricId=2)

        self.devCtrl = self.fabricAdmin.NewController(
            self.controllerNodeId, self.paaTrustStorePath)
        self.devCtrl2 = fabricAdmin2.NewController(
            self.controllerNodeId, self.paaTrustStorePath)

        self.logger.info("Waiting for attribute reads...")

        data1 = await self.devCtrl.ReadAttribute(nodeid, [(Clusters.OperationalCredentials.Attributes.NOCs)], fabricFiltered=False)
        data2 = await self.devCtrl2.ReadAttribute(nodeid, [(Clusters.OperationalCredentials.Attributes.NOCs)], fabricFiltered=False)

        # Read out noclist from each fabric, and each should contain two NOCs.
        nocList1 = data1[0][Clusters.OperationalCredentials][Clusters.OperationalCredentials.Attributes.NOCs]
        nocList2 = data2[0][Clusters.OperationalCredentials][Clusters.OperationalCredentials.Attributes.NOCs]

        if (len(nocList1) != 2 or len(nocList2) != 2):
            self.logger.error("Got back invalid nocList")
            return False

        data1 = await self.devCtrl.ReadAttribute(
            nodeid,
            [(Clusters.OperationalCredentials.Attributes.CurrentFabricIndex)],
            fabricFiltered=False
        )
        data2 = await self.devCtrl2.ReadAttribute(
            nodeid,
            [(Clusters.OperationalCredentials.Attributes.CurrentFabricIndex)],
            fabricFiltered=False
        )

        # Read out current fabric from each fabric, and both should be different.
        self.currentFabric1 = data1[0][Clusters.OperationalCredentials][
            Clusters.OperationalCredentials.Attributes.CurrentFabricIndex]
        self.currentFabric2 = data2[0][Clusters.OperationalCredentials][
            Clusters.OperationalCredentials.Attributes.CurrentFabricIndex]
        if (self.currentFabric1 == self.currentFabric2):
            self.logger.error(
                "Got back fabric indices that match for two different fabrics!")
            return False

        self.logger.info("Attribute reads completed...")
        return True

    async def TestFabricSensitive(self, nodeid: int):
        expectedDataFabric1 = [
            Clusters.UnitTesting.Structs.TestFabricScoped(),
            Clusters.UnitTesting.Structs.TestFabricScoped()
        ]

        expectedDataFabric1[0].fabricIndex = 100
        expectedDataFabric1[0].fabricSensitiveInt8u = 33
        expectedDataFabric1[0].optionalFabricSensitiveInt8u = 34
        expectedDataFabric1[0].nullableFabricSensitiveInt8u = 35
        expectedDataFabric1[0].nullableOptionalFabricSensitiveInt8u = Clusters.Types.NullValue
        expectedDataFabric1[0].fabricSensitiveCharString = "alpha1"
        expectedDataFabric1[0].fabricSensitiveStruct.a = 36
        expectedDataFabric1[0].fabricSensitiveInt8uList = [1, 2, 3, 4]

        expectedDataFabric1[1].fabricIndex = 100
        expectedDataFabric1[1].fabricSensitiveInt8u = 43
        expectedDataFabric1[1].optionalFabricSensitiveInt8u = 44
        expectedDataFabric1[1].nullableFabricSensitiveInt8u = 45
        expectedDataFabric1[1].nullableOptionalFabricSensitiveInt8u = Clusters.Types.NullValue
        expectedDataFabric1[1].fabricSensitiveCharString = "alpha2"
        expectedDataFabric1[1].fabricSensitiveStruct.a = 46
        expectedDataFabric1[1].fabricSensitiveInt8uList = [2, 3, 4, 5]

        self.logger.info("Writing data from fabric1...")

        await self.devCtrl.WriteAttribute(nodeid, [(1, Clusters.UnitTesting.Attributes.ListFabricScoped(expectedDataFabric1))])

        expectedDataFabric2 = copy.deepcopy(expectedDataFabric1)

        expectedDataFabric2[0].fabricSensitiveInt8u = 133
        expectedDataFabric2[0].optionalFabricSensitiveInt8u = 134
        expectedDataFabric2[0].nullableFabricSensitiveInt8u = 135
        expectedDataFabric2[0].fabricSensitiveCharString = "beta1"
        expectedDataFabric2[0].fabricSensitiveStruct.a = 136
        expectedDataFabric2[0].fabricSensitiveInt8uList = [11, 12, 13, 14]

        expectedDataFabric2[1].fabricSensitiveInt8u = 143
        expectedDataFabric2[1].optionalFabricSensitiveInt8u = 144
        expectedDataFabric2[1].nullableFabricSensitiveInt8u = 145
        expectedDataFabric2[1].fabricSensitiveCharString = "beta2"
        expectedDataFabric2[1].fabricSensitiveStruct.a = 146
        expectedDataFabric2[1].fabricSensitiveStruct.f = 147
        expectedDataFabric2[1].fabricSensitiveInt8uList = [12, 13, 14, 15]

        self.logger.info("Writing data from fabric2...")

        await self.devCtrl2.WriteAttribute(nodeid, [(1, Clusters.UnitTesting.Attributes.ListFabricScoped(expectedDataFabric2))])

        #
        # Now read the data back filtered from fabric1 and ensure it matches.
        #
        self.logger.info("Reading back data from fabric1...")

        data = await self.devCtrl.ReadAttribute(nodeid, [(1, Clusters.UnitTesting.Attributes.ListFabricScoped)])
        readListDataFabric1 = data[1][Clusters.UnitTesting][Clusters.UnitTesting.Attributes.ListFabricScoped]

        #
        # Update the expected data's fabric index to that we just read back
        # before we attempt to compare the data
        #
        expectedDataFabric1[0].fabricIndex = self.currentFabric1
        expectedDataFabric1[1].fabricIndex = self.currentFabric1

        self.logger.info("Comparing data on fabric1...")
        if (expectedDataFabric1 != readListDataFabric1):
            raise AssertionError("Got back mismatched data")

        self.logger.info("Reading back data from fabric2...")

        data = await self.devCtrl2.ReadAttribute(nodeid, [(1, Clusters.UnitTesting.Attributes.ListFabricScoped)])
        readListDataFabric2 = data[1][Clusters.UnitTesting][Clusters.UnitTesting.Attributes.ListFabricScoped]

        #
        # Update the expected data's fabric index to that we just read back
        # before we attempt to compare the data
        #
        expectedDataFabric2[0].fabricIndex = self.currentFabric2
        expectedDataFabric2[1].fabricIndex = self.currentFabric2

        self.logger.info("Comparing data on fabric2...")
        if (expectedDataFabric2 != readListDataFabric2):
            raise AssertionError("Got back mismatched data")

        self.logger.info(
            "Reading back unfiltered data across all fabrics from fabric1...")

        def CompareUnfilteredData(accessingFabric, otherFabric, expectedData):
            index = 0

            self.logger.info(
                f"Comparing data from accessing fabric {accessingFabric}...")

            for item in readListDataFabric:
                if (item.fabricIndex == accessingFabric):
                    if (index == 2):
                        raise AssertionError(
                            "Got back more data than expected")

                    if (item != expectedData[index]):
                        raise AssertionError("Got back mismatched data")

                    index = index + 1
                else:
                    #
                    # We should not be able to see any fabric sensitive data from the non accessing fabric.
                    # Aside from the fabric index, everything else in TestFabricScoped is marked sensitive so we should
                    # only see defaults for that data. Instantiate an instance of that struct
                    # which should automatically be initialized with defaults and compare that
                    # against what we got back.
                    #
                    expectedDefaultData = Clusters.UnitTesting.Structs.TestFabricScoped()
                    expectedDefaultData.fabricIndex = otherFabric

                    if (item != expectedDefaultData):
                        raise AssertionError("Got back mismatched data")

        data = await self.devCtrl.ReadAttribute(nodeid,
                                                [(1, Clusters.UnitTesting.Attributes.ListFabricScoped)], fabricFiltered=False)
        readListDataFabric = data[1][Clusters.UnitTesting][Clusters.UnitTesting.Attributes.ListFabricScoped]
        CompareUnfilteredData(self.currentFabric1,
                              self.currentFabric2, expectedDataFabric1)

        data = await self.devCtrl2.ReadAttribute(nodeid,
                                                 [(1, Clusters.UnitTesting.Attributes.ListFabricScoped)], fabricFiltered=False)
        readListDataFabric = data[1][Clusters.UnitTesting][Clusters.UnitTesting.Attributes.ListFabricScoped]
        CompareUnfilteredData(self.currentFabric2,
                              self.currentFabric1, expectedDataFabric2)

        self.logger.info("Writing smaller list from alpha (again)")

        expectedDataFabric1[0].fabricIndex = 100
        expectedDataFabric1[0].fabricSensitiveInt8u = 53
        expectedDataFabric1[0].optionalFabricSensitiveInt8u = 54
        expectedDataFabric1[0].nullableFabricSensitiveInt8u = 55
        expectedDataFabric1[0].nullableOptionalFabricSensitiveInt8u = Clusters.Types.NullValue
        expectedDataFabric1[0].fabricSensitiveCharString = "alpha3"
        expectedDataFabric1[0].fabricSensitiveStruct.a = 56
        expectedDataFabric1[0].fabricSensitiveInt8uList = [51, 52, 53, 54]

        expectedDataFabric1.pop(1)

        await self.devCtrl.WriteAttribute(nodeid, [(1, Clusters.UnitTesting.Attributes.ListFabricScoped(expectedDataFabric1))])

        self.logger.info(
            "Reading back data (again) from fabric2 to ensure it hasn't changed")

        data = await self.devCtrl2.ReadAttribute(nodeid, [(1, Clusters.UnitTesting.Attributes.ListFabricScoped)])
        readListDataFabric2 = data[1][Clusters.UnitTesting][Clusters.UnitTesting.Attributes.ListFabricScoped]
        if (expectedDataFabric2 != readListDataFabric2):
            raise AssertionError("Got back mismatched data")

        self.logger.info(
            "Reading back data (again) from fabric1 to ensure it hasn't changed")

        data = await self.devCtrl.ReadAttribute(nodeid, [(1, Clusters.UnitTesting.Attributes.ListFabricScoped)])
        readListDataFabric1 = data[1][Clusters.UnitTesting][Clusters.UnitTesting.Attributes.ListFabricScoped]

        self.logger.info("Comparing data on fabric1...")
        expectedDataFabric1[0].fabricIndex = self.currentFabric1
        if (expectedDataFabric1 != readListDataFabric1):
            raise AssertionError("Got back mismatched data")

    async def TestResubscription(self, nodeid: int):
        ''' This validates the re-subscription logic by triggering a liveness failure caused by the expiration
            of the underlying CASE session and the resultant failure to receive reports from the server. This should
            trigger CASE session establishment and subscription restablishment. Both the attempt and successful
            restablishment of the subscription are validated.
        '''
        cv = asyncio.Condition()
        resubAttempted = False
        resubSucceeded = True

        async def OnResubscriptionAttempted(transaction, errorEncountered: int, nextResubscribeIntervalMsec: int):
            self.logger.info("Re-subscription Attempted")
            nonlocal resubAttempted
            resubAttempted = True

        async def OnResubscriptionSucceeded(transaction):
            self.logger.info("Re-subscription Succeeded")
            nonlocal cv
            async with cv:
                cv.notify()

        subscription = await self.devCtrl.ReadAttribute(
            nodeid,
            [(Clusters.BasicInformation.Attributes.ClusterRevision)],
            reportInterval=(0, 5)
        )

        #
        # Register async callbacks that will fire when a re-sub is attempted or succeeds.
        #
        subscription.SetResubscriptionAttemptedCallback(OnResubscriptionAttempted, True)
        subscription.SetResubscriptionSucceededCallback(OnResubscriptionSucceeded, True)

        #
        # Over-ride the default liveness timeout (which is set quite high to accomodate for
        # transport delays) to something very small. This ensures that our liveness timer will
        # fire quickly and cause a re-subscription to occur naturally.
        #
        subscription.OverrideLivenessTimeoutMs(100)

        async with cv:
            if (not (resubAttempted) or not (resubSucceeded)):
                res = await asyncio.wait_for(cv.wait(), 3)
                if not res:
                    self.logger.error("Timed out waiting for resubscription to succeed")
                    return False

        subscription.Shutdown()
        return True

    def TestCloseSession(self, nodeid: int):
        self.logger.info(f"Closing sessions with device {nodeid}")
        try:
            self.devCtrl.CloseSession(nodeid)
            return True
        except Exception as ex:
            self.logger.exception(
                f"Failed to close sessions with device {nodeid}: {ex}")
            return False

    def SetNetworkCommissioningParameters(self, dataset: str):
        self.logger.info("Setting network commissioning parameters")
        self.devCtrl.SetThreadOperationalDataset(bytes.fromhex(dataset))
        return True

    def TestOnOffCluster(self, nodeid: int, endpoint: int, group: int):
        self.logger.info(
            "Sending On/Off commands to device {} endpoint {}".format(nodeid, endpoint))
        err, resp = self.devCtrl.ZCLSend("OnOff", "On", nodeid,
                                         endpoint, group, {}, blocking=True)
        if err != 0:
            self.logger.error(
                "failed to send OnOff.On: error is {} with im response{}".format(err, resp))
            return False
        err, resp = self.devCtrl.ZCLSend("OnOff", "Off", nodeid,
                                         endpoint, group, {}, blocking=True)
        if err != 0:
            self.logger.error(
                "failed to send OnOff.Off: error is {} with im response {}".format(err, resp))
            return False
        return True

    def TestLevelControlCluster(self, nodeid: int, endpoint: int, group: int):
        self.logger.info(
            f"Sending MoveToLevel command to device {nodeid} endpoint {endpoint}")
        try:
            commonArgs = dict(transitionTime=0, optionsMask=1, optionsOverride=1)

            # Move to 1
            self.devCtrl.ZCLSend("LevelControl", "MoveToLevel", nodeid,
                                 endpoint, group, dict(**commonArgs, level=1), blocking=True)
            res = self.devCtrl.ZCLReadAttribute(cluster="LevelControl",
                                                attribute="CurrentLevel",
                                                nodeid=nodeid,
                                                endpoint=endpoint,
                                                groupid=group)
            TestResult("Read attribute LevelControl.CurrentLevel",
                       res).assertValueEqual(1)

            # Move to 254
            self.devCtrl.ZCLSend("LevelControl", "MoveToLevel", nodeid,
                                 endpoint, group, dict(**commonArgs, level=254), blocking=True)
            res = self.devCtrl.ZCLReadAttribute(cluster="LevelControl",
                                                attribute="CurrentLevel",
                                                nodeid=nodeid,
                                                endpoint=endpoint,
                                                groupid=group)
            TestResult("Read attribute LevelControl.CurrentLevel",
                       res).assertValueEqual(254)

            return True
        except Exception as ex:
            self.logger.exception(f"Level cluster test failed: {ex}")
            return False

    def TestResolve(self, nodeid):
        self.logger.info(
            "Resolve: node id = {:08x}".format(nodeid))
        try:
            self.devCtrl.ResolveNode(nodeid=nodeid)
            addr = None

            start = time.time()
            while not addr:
                addr = self.devCtrl.GetAddressAndPort(nodeid)
                if time.time() - start > 10:
                    self.logger.exception("Timeout waiting for address...")
                    break

                if not addr:
                    time.sleep(0.2)

            if not addr:
                self.logger.exception("Addr is missing...")
                return False
            self.logger.info(f"Resolved address: {addr[0]}:{addr[1]}")
            return True
        except Exception as ex:
            self.logger.exception("Failed to resolve. {}".format(ex))
            return False

    def TestReadBasicAttributes(self, nodeid: int, endpoint: int, group: int):
        basic_cluster_attrs = {
            "VendorName": "TEST_VENDOR",
            "VendorID": 0xFFF1,
            "ProductName": "TEST_PRODUCT",
            "ProductID": 0x8001,
            "NodeLabel": "Test",
            "Location": "XX",
            "HardwareVersion": 0,
            "HardwareVersionString": "TEST_VERSION",
            "SoftwareVersion": 1,
            "SoftwareVersionString": "1.0",
        }
        failed_zcl = {}
        for basic_attr, expected_value in basic_cluster_attrs.items():
            try:
                res = self.devCtrl.ZCLReadAttribute(cluster="BasicInformation",
                                                    attribute=basic_attr,
                                                    nodeid=nodeid,
                                                    endpoint=endpoint,
                                                    groupid=group)
                TestResult(f"Read attribute {basic_attr}", res).assertValueEqual(
                    expected_value)
            except Exception as ex:
                failed_zcl[basic_attr] = str(ex)
        if failed_zcl:
            self.logger.exception(f"Following attributes failed: {failed_zcl}")
            return False
        return True

    def TestWriteBasicAttributes(self, nodeid: int, endpoint: int, group: int):
        @ dataclass
        class AttributeWriteRequest:
            cluster: str
            attribute: str
            value: Any
            expected_status: IM.Status = IM.Status.Success

        requests = [
            AttributeWriteRequest("BasicInformation", "NodeLabel", "Test"),
            AttributeWriteRequest("BasicInformation", "Location",
                                  "a pretty loooooooooooooog string", IM.Status.ConstraintError),
        ]
        failed_zcl = []
        for req in requests:
            try:
                try:
                    self.devCtrl.ZCLWriteAttribute(cluster=req.cluster,
                                                   attribute=req.attribute,
                                                   nodeid=nodeid,
                                                   endpoint=endpoint,
                                                   groupid=group,
                                                   value=req.value)
                    if req.expected_status != IM.Status.Success:
                        raise AssertionError(
                            f"Write attribute {req.cluster}.{req.attribute} expects failure but got success response")
                except Exception as ex:
                    if req.expected_status != IM.Status.Success:
                        continue
                    else:
                        raise ex
                res = self.devCtrl.ZCLReadAttribute(
                    cluster=req.cluster, attribute=req.attribute, nodeid=nodeid, endpoint=endpoint, groupid=group)
                TestResult(f"Read attribute {req.cluster}.{req.attribute}", res).assertValueEqual(
                    req.value)
            except Exception as ex:
                failed_zcl.append(str(ex))
        if failed_zcl:
            self.logger.exception(f"Following attributes failed: {failed_zcl}")
            return False
        return True

    def TestSubscription(self, nodeid: int, endpoint: int):
        desiredPath = None
        receivedUpdate = 0
        updateLock = threading.Lock()
        updateCv = threading.Condition(updateLock)

        def OnValueChange(path: Attribute.TypedAttributePath, transaction: Attribute.SubscriptionTransaction) -> None:
            nonlocal desiredPath, updateCv, updateLock, receivedUpdate
            if path.Path != desiredPath:
                return

            data = transaction.GetAttribute(path)
            logger.info(
                f"Received report from server: path: {path.Path}, value: {data}")
            with updateLock:
                receivedUpdate += 1
                updateCv.notify_all()

        class _conductAttributeChange(threading.Thread):
            def __init__(self, devCtrl: ChipDeviceCtrl.ChipDeviceController, nodeid: int, endpoint: int):
                super(_conductAttributeChange, self).__init__()
                self.nodeid = nodeid
                self.endpoint = endpoint
                self.devCtrl = devCtrl

            def run(self):
                for i in range(5):
                    time.sleep(3)
                    self.devCtrl.ZCLSend(
                        "OnOff", "Toggle", self.nodeid, self.endpoint, 0, {})

        try:
            desiredPath = Clusters.Attribute.AttributePath(
                EndpointId=1, ClusterId=6, AttributeId=0)
            # OnOff Cluster, OnOff Attribute
            subscription = self.devCtrl.ZCLSubscribeAttribute(
                "OnOff", "OnOff", nodeid, endpoint, 1, 10)
            subscription.SetAttributeUpdateCallback(OnValueChange)
            changeThread = _conductAttributeChange(
                self.devCtrl, nodeid, endpoint)
            # Reset the number of subscriptions received as subscribing causes a callback.
            changeThread.start()
            with updateCv:
                while receivedUpdate < 5:
                    # We should observe 5 attribute changes
                    # The changing thread will change the value after 3 seconds. If we're waiting more than 10, assume something
                    # is really wrong and bail out here with some information.
                    if not updateCv.wait(10.0):
                        self.logger.error(
                            "Failed to receive subscription update")
                        break

            # thread changes 5 times, and sleeps for 3 seconds in between.
            # Add an additional 3 seconds of slack. Timeout is in seconds.
            changeThread.join(18.0)

            #
            # Clean-up by shutting down the sub. Otherwise, we're going to get callbacks through
            # OnValueChange on what will soon become an invalid
            # execution context above.
            #
            subscription.Shutdown()

            if changeThread.is_alive():
                # Thread join timed out
                self.logger.error("Failed to join change thread")
                return False

            return True if receivedUpdate == 5 else False

        except Exception as ex:
            self.logger.exception(f"Failed to finish API test: {ex}")
            return False

        return True

    def TestNonControllerAPIs(self):
        '''
        This function validates various APIs provided by chip package which is not related to controller.
        TODO: Add more tests for APIs
        '''
        try:
            cluster = self.devCtrl.GetClusterHandler()
            clusterInfo = cluster.GetClusterInfoById(0xFFF1FC05)  # TestCluster
            if clusterInfo["clusterName"] != "UnitTesting":
                raise Exception(
                    f"Wrong cluster info clusterName: {clusterInfo['clusterName']} expected 'UnitTesting'")
        except Exception as ex:
            self.logger.exception(f"Failed to finish API test: {ex}")
            return False
        return True

    def TestFabricScopedCommandDuringPase(self, nodeid: int):
        '''Validates that fabric-scoped commands fail during PASE with UNSUPPORTED_ACCESS

        The nodeid is the PASE pseudo-node-ID used during PASE establishment
        '''
        status = None
        try:
            asyncio.run(self.devCtrl.SendCommand(
                nodeid, 0, Clusters.OperationalCredentials.Commands.UpdateFabricLabel("roboto")))
        except IM.InteractionModelError as ex:
            status = ex.status

        return status == IM.Status.UnsupportedAccess<|MERGE_RESOLUTION|>--- conflicted
+++ resolved
@@ -37,12 +37,9 @@
 import chip.interaction_model as IM
 import chip.native
 from chip import ChipDeviceCtrl
-<<<<<<< HEAD
+
 from chip.ChipStack import *
 from chip.crypto import p256keypair
-=======
-from chip.ChipStack import ChipStack
->>>>>>> c5f023b1
 from chip.utils import CommissioningBuildingBlocks
 
 logger = logging.getLogger('PythonMatterControllerTEST')
