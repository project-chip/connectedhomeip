--- conflicted
+++ resolved
@@ -46,28 +46,18 @@
 
 
 def VerifyDecodeSuccess(values):
-<<<<<<< HEAD
     pprint.pprint(values)
-    for endpoint in values[0]:
-        for cluster in values[0][endpoint]:
-            for attribute in values[0][endpoint][cluster]:
-                v = values[0][endpoint][cluster][attribute]
-                print(f"EP{endpoint}/{attribute} = {v}")
-=======
-    print(f"{values}")
     for endpoint in values:
         for cluster in values[endpoint]:
             for attribute in values[endpoint][cluster]:
                 v = values[endpoint][cluster][attribute]
-                print(f"EP{endpoint}/{cluster}/{attribute} = {v}")
->>>>>>> 2c4fb917
                 if (isinstance(v, ValueDecodeFailure)):
                     if _IgnoreAttributeDecodeFailure((endpoint, cluster, attribute)):
                         print(
-                            f"Ignoring attribute decode failure for path {endpoint}/{cluster}/{attribute}")
+                            f"Ignoring attribute decode failure for path {endpoint}/{attribute}")
                     else:
                         raise AssertionError(
-                            f"Cannot decode value for path {endpoint}/{cluster}/{attribute}, got error: '{str(v.Reason)}', raw TLV data: '{v.TLVValue}'")
+                            f"Cannot decode value for path {endpoint}/{attribute}, got error: '{str(v.Reason)}', raw TLV data: '{v.TLVValue}'")
 
     for endpoint in values:
         for cluster in values[endpoint]:
