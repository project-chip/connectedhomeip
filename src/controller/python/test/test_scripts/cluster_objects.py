#
#    Copyright (c) 2021 Project CHIP Authors
#    All rights reserved.
#
#    Licensed under the Apache License, Version 2.0 (the "License");
#    you may not use this file except in compliance with the License.
#    You may obtain a copy of the License at
#
#        http://www.apache.org/licenses/LICENSE-2.0
#
#    Unless required by applicable law or agreed to in writing, software
#    distributed under the License is distributed on an "AS IS" BASIS,
#    WITHOUT WARRANTIES OR CONDITIONS OF ANY KIND, either express or implied.
#    See the License for the specific language governing permissions and
#    limitations under the License.
#

import pprint
import chip.clusters as Clusters
import chip.exceptions
import logging
from chip.clusters.Attribute import AttributePath, AttributeReadResult, AttributeStatus, ValueDecodeFailure, TypedAttributePath, SubscriptionTransaction, DataVersion
import chip.interaction_model
import asyncio
import time
import sys

import base

logger = logging.getLogger('PythonMatterControllerTEST')
logger.setLevel(logging.INFO)

NODE_ID = 1
LIGHTING_ENDPOINT_ID = 1

# Ignore failures decoding these attributes (e.g. not yet implemented)
ignoreAttributeDecodeFailureList = [
    (1, Clusters.Objects.UnitTesting,
     Clusters.Objects.UnitTesting.Attributes.GeneralErrorBoolean),
    (1, Clusters.Objects.UnitTesting,
     Clusters.Objects.UnitTesting.Attributes.ClusterErrorBoolean),
]


def _IgnoreAttributeDecodeFailure(path):
    return path in ignoreAttributeDecodeFailureList


def VerifyDecodeSuccess(values):
    pprint.pprint(values)
    for endpoint in values:
        for cluster in values[endpoint]:
            for attribute in values[endpoint][cluster]:
                v = values[endpoint][cluster][attribute]
                if (isinstance(v, ValueDecodeFailure)):
                    if _IgnoreAttributeDecodeFailure((endpoint, cluster, attribute)):
                        print(
                            f"Ignoring attribute decode failure for path {endpoint}/{attribute}")
                    else:
                        raise AssertionError(
                            f"Cannot decode value for path {endpoint}/{attribute}, got error: '{str(v.Reason)}', raw TLV data: '{v.TLVValue}'")

    for endpoint in values:
        for cluster in values[endpoint]:
            v = values[endpoint][cluster].get(DataVersion, None)
            print(f"EP{endpoint}/{cluster} version = {v}")
            if v is None:
                raise AssertionError(
                    f"Cannot get data version for path {endpoint}/{cluster}")


def _AssumeEventsDecodeSuccess(values):
    print(f"Dump the events: {values} ")


@base.test_set
class ClusterObjectTests:
    @classmethod
    @base.test_case
    def TestAPI(cls):
        if Clusters.OnOff.id != 6:
            raise ValueError()
        if Clusters.OnOff.Commands.Off.command_id != 0:
            raise ValueError()
        if Clusters.OnOff.Commands.Off.cluster_id != 6:
            raise ValueError()
        if Clusters.OnOff.Commands.On.command_id != 1:
            raise ValueError()
        if Clusters.OnOff.Commands.On.cluster_id != 6:
            raise ValueError()

    @classmethod
    @base.test_case
    async def TestCommandRoundTrip(cls, devCtrl):
        req = Clusters.OnOff.Commands.On()
        res = await devCtrl.SendCommand(nodeid=NODE_ID, endpoint=LIGHTING_ENDPOINT_ID, payload=req)
        if res is not None:
            logger.error(
                f"Got {res} Response from server, but None is expected.")
            raise ValueError()

    @classmethod
    @base.test_case
    async def TestCommandRoundTripWithBadEndpoint(cls, devCtrl):
        req = Clusters.OnOff.Commands.On()
        try:
            await devCtrl.SendCommand(nodeid=NODE_ID, endpoint=233, payload=req)
            raise ValueError(f"Failure expected")
        except chip.interaction_model.InteractionModelError as ex:
            logger.info(f"Recevied {ex} from server.")
            return

    @classmethod
    @base.test_case
    async def TestCommandWithResponse(cls, devCtrl):
        req = Clusters.UnitTesting.Commands.TestAddArguments(arg1=2, arg2=3)
        res = await devCtrl.SendCommand(nodeid=NODE_ID, endpoint=LIGHTING_ENDPOINT_ID, payload=req)
        if not isinstance(res, Clusters.UnitTesting.Commands.TestAddArgumentsResponse):
            logger.error(f"Unexpected response of type {type(res)} received.")
            raise ValueError()
        logger.info(f"Received response: {res}")
        if res.returnValue != 5:
            raise ValueError()

    @classmethod
    @base.test_case
    async def TestReadWriteOnlyAttribute(cls, devCtrl):
        logger.info("Test wildcard read of attributes containing write-only attribute")
        res = await devCtrl.ReadAttribute(nodeid=NODE_ID, attributes=[(Clusters.UnitTesting)])
        if Clusters.UnitTesting.Attributes.WriteOnlyInt8u in res[1][Clusters.UnitTesting]:
            raise AssertionError("Received un-expected WriteOnlyInt8u attribute in TestCluster")

    @ classmethod
    @ base.test_case
    async def TestWriteRequest(cls, devCtrl):
        logger.info("1: Trivial writes (multiple attributes)")
        res = await devCtrl.WriteAttribute(nodeid=NODE_ID,
                                           attributes=[
                                               (0, Clusters.Basic.Attributes.NodeLabel(
                                                   "Test")),
                                               (0, Clusters.Basic.Attributes.Location(
                                                   "A loooong string"))
                                           ])
        expectedRes = [
            AttributeStatus(Path=AttributePath(EndpointId=0, ClusterId=40,
                            AttributeId=5), Status=chip.interaction_model.Status.Success),
            AttributeStatus(Path=AttributePath(EndpointId=0, ClusterId=40,
                            AttributeId=6), Status=chip.interaction_model.Status.ConstraintError)
        ]

        logger.info(f"Received WriteResponse: {res}")
        if res != expectedRes:
            for i in range(len(res)):
                if res[i] != expectedRes[i]:
                    logger.error(
                        f"Item {i} is not expected, expect {expectedRes[i]} got {res[i]}")
            raise AssertionError("Write returned unexpected result.")

        logger.info("2: Write chunked list")
        res = await devCtrl.WriteAttribute(nodeid=NODE_ID,
                                           attributes=[(1, Clusters.UnitTesting.Attributes.ListLongOctetString([b"0123456789abcdef" * 32] * 5))])
        expectedRes = [
            AttributeStatus(Path=AttributePath(
                EndpointId=1, Attribute=Clusters.UnitTesting.Attributes.ListLongOctetString), Status=chip.interaction_model.Status.Success),
        ]

        logger.info(f"Received WriteResponse: {res}")
        if res != expectedRes:
            logger.error(f"Expect {expectedRes} got {res}")
            raise AssertionError("Write returned unexpected result.")

    @ classmethod
    @ base.test_case
    async def TestSubscribeAttribute(cls, devCtrl):
        logger.info("Test Subscription")
        sub = await devCtrl.ReadAttribute(nodeid=NODE_ID, attributes=[(1, Clusters.OnOff.Attributes.OnOff)], reportInterval=(3, 10))
        updated = False

        def subUpdate(path: TypedAttributePath, transaction: SubscriptionTransaction):
            nonlocal updated
            value = transaction.GetAttribute(path)
            logger.info(
                f"Received attribute update path {path}, New value {value}")
            updated = True
        sub.SetAttributeUpdateCallback(subUpdate)
        req = Clusters.OnOff.Commands.On()
        await devCtrl.SendCommand(nodeid=NODE_ID, endpoint=1, payload=req)
        await asyncio.sleep(5)
        req = Clusters.OnOff.Commands.Off()
        await devCtrl.SendCommand(nodeid=NODE_ID, endpoint=1, payload=req)
        await asyncio.sleep(5)

        if not updated:
            raise AssertionError("Did not receive updated attribute")

        sub.Shutdown()

    @ classmethod
    @ base.test_case
    async def TestSubscribeZeroMinInterval(cls, devCtrl):
        '''
        This validates receiving subscription reports for two attributes at a time in quick succession after issuing a command that results in attribute side-effects.
        Specifically, it relies on the fact that the second attribute is changed in a different execution context than the first. This ensures that we pick-up the first
        attribute change and generate a notification, and validating that shortly after that, we generate a second report for the second change.

        This is done using subscriptions with a min reporting interval of 0 to ensure timely notification of the above. An On() command is sent to the OnOff cluster
        which should simultaneously set the state to On as well as set the level to 254.
        '''
        logger.info("Test Subscription With MinInterval of 0")
        sub = await devCtrl.ReadAttribute(nodeid=NODE_ID, attributes=[Clusters.OnOff, Clusters.LevelControl], reportInterval=(0, 60))
        data = sub.GetAttributes()

        logger.info("Sending off command")

        req = Clusters.OnOff.Commands.Off()
        await devCtrl.SendCommand(nodeid=NODE_ID, endpoint=1, payload=req)

        logger.info("Sending on command")

        req = Clusters.OnOff.Commands.On()
        await devCtrl.SendCommand(nodeid=NODE_ID, endpoint=1, payload=req)

        # Wait for the report containing both attributes to arrive to us.
        await asyncio.sleep(2)

        logger.info("Checking read back value is indeed 254")

        if (data[1][Clusters.LevelControl][Clusters.LevelControl.Attributes.CurrentLevel] != 254):
            raise ValueError("Current Level should have been 254")

        sub.Shutdown()

    @ classmethod
    @ base.test_case
    async def TestReadAttributeRequests(cls, devCtrl):
        '''
        Tests out various permutations of endpoint, cluster and attribute ID (with wildcards) to validate
        reads.

        With the use of cluster objects, the actual received data is validated against the data model description
        for those values, so no extra validation has to be done here in this test for the values themselves.
        '''

        logger.info("1: Reading Ex Cx Ax")
        req = [
            (0, Clusters.Basic.Attributes.VendorName),
            (0, Clusters.Basic.Attributes.ProductID),
            (0, Clusters.Basic.Attributes.HardwareVersion),
        ]
        res = await devCtrl.ReadAttribute(nodeid=NODE_ID, attributes=req)
        if ((0 not in res) or (Clusters.Basic not in res[0]) or (len(res[0][Clusters.Basic]) != 4)):
            # 3 attribute data + DataVersion
            raise AssertionError(
                f"Got back {len(res)} data items instead of 3")
        VerifyDecodeSuccess(res)

        logger.info("2: Reading Ex Cx A*")
        req = [
            (0, Clusters.Basic),
        ]
        VerifyDecodeSuccess(await devCtrl.ReadAttribute(nodeid=NODE_ID, attributes=req))

        logger.info("3: Reading E* Cx Ax")
        req = [
            Clusters.Descriptor.Attributes.ServerList
        ]
        VerifyDecodeSuccess(await devCtrl.ReadAttribute(nodeid=NODE_ID, attributes=req))

        logger.info("4: Reading Ex C* A*")
        req = [
            0
        ]
        VerifyDecodeSuccess(await devCtrl.ReadAttribute(nodeid=NODE_ID, attributes=req))

        logger.info("5: Reading E* Cx A*")
        req = [
            Clusters.Descriptor
        ]
        VerifyDecodeSuccess(await devCtrl.ReadAttribute(nodeid=NODE_ID, attributes=req))

        logger.info("6: Reading E* C* A*")
        req = [
            '*'
        ]
        VerifyDecodeSuccess(await devCtrl.ReadAttribute(nodeid=NODE_ID, attributes=req))

        res = await devCtrl.ReadAttribute(nodeid=NODE_ID, attributes=req, returnClusterObject=True)
        logger.info(
            f"Basic Cluster - Label: {res[0][Clusters.Basic].productLabel}")
        # TestCluster will be ValueDecodeError here, so we comment out the log below.
        # Values are not expected to be ValueDecodeError for real clusters.
        # logger.info(
        #    f"Test Cluster - Struct: {res[1][Clusters.UnitTesting].structAttr}")
        logger.info(f"Test Cluster: {res[1][Clusters.UnitTesting]}")

        logger.info("7: Reading Chunked List")
        res = await devCtrl.ReadAttribute(nodeid=NODE_ID, attributes=[(1, Clusters.UnitTesting.Attributes.ListLongOctetString)])
        if res[1][Clusters.UnitTesting][Clusters.UnitTesting.Attributes.ListLongOctetString] != [b'0123456789abcdef' * 32] * 4:
            raise AssertionError("Unexpected read result")

        logger.info("*: Getting current fabric index")
        res = await devCtrl.ReadAttribute(nodeid=NODE_ID, attributes=[(0, Clusters.OperationalCredentials.Attributes.CurrentFabricIndex)])
        fabricIndex = res[0][Clusters.OperationalCredentials][Clusters.OperationalCredentials.Attributes.CurrentFabricIndex]

        # Note: ListFabricScoped is an empty list for now. We should re-enable this test after we make it return expected data.
        # logger.info("8: Read without fabric filter")
        # res = await devCtrl.ReadAttribute(nodeid=NODE_ID, attributes=[(1, Clusters.UnitTesting.Attributes.ListFabricScoped)], fabricFiltered=False)
        # if len(res[1][Clusters.UnitTesting][Clusters.UnitTesting.Attributes.ListFabricScoped]) == 1:
        #     raise AssertionError("Expect more elements in the response")
        # logger.info("9: Read with fabric filter")
        # res = await devCtrl.ReadAttribute(nodeid=NODE_ID, attributes=[(1, Clusters.UnitTesting.Attributes.ListFabricScoped)], fabricFiltered=True)
        # if len(res[1][Clusters.UnitTesting][Clusters.UnitTesting.Attributes.ListFabricScoped]) != 1:
        #     raise AssertionError("Expect exact one element in the response")
        # if res[1][Clusters.UnitTesting][Clusters.UnitTesting.Attributes.ListFabricScoped][0].fabricIndex != fabricIndex:
        #     raise AssertionError(
        #         "Expect the fabric index matches the one current reading")

    @ classmethod
    async def _TriggerEvent(cls, devCtrl):
        # We trigger sending an event a couple of times just to be safe.
<<<<<<< HEAD
        await devCtrl.SendCommand(nodeid=NODE_ID, endpoint=1, payload=Clusters.TestCluster.Commands.TestEmitTestEventRequest())
        await devCtrl.SendCommand(nodeid=NODE_ID, endpoint=1, payload=Clusters.TestCluster.Commands.TestEmitTestEventRequest())
        return await devCtrl.SendCommand(nodeid=NODE_ID, endpoint=1, payload=Clusters.TestCluster.Commands.TestEmitTestEventRequest())
=======
        await devCtrl.SendCommand(nodeid=NODE_ID, endpoint=1, payload=Clusters.UnitTesting.Commands.TestEmitTestEventRequest())
        await devCtrl.SendCommand(nodeid=NODE_ID, endpoint=1, payload=Clusters.UnitTesting.Commands.TestEmitTestEventRequest())
        await devCtrl.SendCommand(nodeid=NODE_ID, endpoint=1, payload=Clusters.UnitTesting.Commands.TestEmitTestEventRequest())
>>>>>>> 494f5f54

    @ classmethod
    async def _RetryForContent(cls, request, until, retryCount=10, intervalSeconds=1):
        for i in range(retryCount):
            logger.info(f"Attempt {i + 1}/{retryCount}")
            res = await request()
            if until(res):
                return res
            asyncio.sleep(1)
        raise AssertionError("condition is not met")

    @ classmethod
    async def TriggerAndWaitForEvents(cls, devCtrl, req):
        await cls._TriggerEvent(devCtrl)
        await cls._RetryForContent(request=lambda: devCtrl.ReadEvent(nodeid=NODE_ID, events=req), until=lambda res: res != 0)

<<<<<<< HEAD
    @classmethod
    async def TriggerAndWaitForEventsWithFilter(cls, devCtrl, req):
        response = await cls._TriggerEvent(devCtrl)
        current_event_filter = response.value

        def validate_got_expected_event(events):
            number_of_events = len(events)
            if number_of_events != 1:
                return False

            parsed_event_number = events[0].Header.EventNumber
            if parsed_event_number != current_event_filter:
                return False
            return True

        await cls._RetryForContent(request=lambda: devCtrl.ReadEvent(nodeid=NODE_ID, events=req, eventNumberFilter=current_event_filter), until=validate_got_expected_event)

        def validate_got_no_event(events):
            return len(events) == 0

        await cls._RetryForContent(request=lambda: devCtrl.ReadEvent(nodeid=NODE_ID, events=req, eventNumberFilter=(current_event_filter + 1)), until=validate_got_no_event)

    @classmethod
    @base.test_case
=======
    @ classmethod
    @ base.test_case
>>>>>>> 494f5f54
    async def TestGenerateUndefinedFabricScopedEventRequests(cls, devCtrl):
        logger.info("Running TestGenerateUndefinedFabricScopedEventRequests")
        try:
            res = await devCtrl.SendCommand(nodeid=NODE_ID, endpoint=1, payload=Clusters.UnitTesting.Commands.TestEmitTestFabricScopedEventRequest(arg1=0))
            raise ValueError(f"Unexpected Failure")
        except chip.interaction_model.InteractionModelError as ex:
            logger.info(f"Recevied {ex} from server.")
        res = await devCtrl.ReadEvent(nodeid=NODE_ID, events=[
            (1, Clusters.UnitTesting.Events.TestFabricScopedEvent, 0),
        ])
        logger.info(f"return result is {res}")
        if len(res) != 0:
            raise AssertionError("failure: not expect to receive fabric-scoped event when fabric is undefined")
        else:
            logger.info("TestGenerateUndefinedFabricScopedEventRequests: Success")

    @ classmethod
    @ base.test_case
    async def TestReadEventRequests(cls, devCtrl, expectEventsNum):
        logger.info("1: Reading Ex Cx Ex")
        req = [
            (1, Clusters.UnitTesting.Events.TestEvent, 0),
        ]

        await cls.TriggerAndWaitForEvents(devCtrl, req)

        logger.info("2: Reading Ex Cx E*")
        req = [
            (1, Clusters.UnitTesting, 0),
        ]

        await cls.TriggerAndWaitForEvents(devCtrl, req)

        logger.info("3: Reading Ex C* E*")
        req = [
            1
        ]

        await cls.TriggerAndWaitForEvents(devCtrl, req)

        logger.info("4: Reading E* C* E*")
        req = [
            '*'
        ]

        await cls.TriggerAndWaitForEvents(devCtrl, req)

        logger.info("5: Reading Ex Cx E* Urgency")
        req = [
            (1, Clusters.UnitTesting, 1),
        ]

        await cls.TriggerAndWaitForEvents(devCtrl, req)

        logger.info("6: Reading Ex Cx Ex, with filter")
        req = [
            (1, Clusters.TestCluster.Events.TestEvent, 0),
        ]
        await cls.TriggerAndWaitForEventsWithFilter(devCtrl, req)

        # TODO: Add more wildcard test for IM events.

    @ classmethod
    @ base.test_case
    async def TestTimedRequest(cls, devCtrl):
        logger.info("1: Send Timed Command Request")
        req = Clusters.UnitTesting.Commands.TimedInvokeRequest()
        await devCtrl.SendCommand(nodeid=NODE_ID, endpoint=1, payload=req, timedRequestTimeoutMs=1000)

        logger.info("2: Send Timed Write Request")
        await devCtrl.WriteAttribute(nodeid=NODE_ID,
                                     attributes=[
                                         (1, Clusters.UnitTesting.Attributes.TimedWriteBoolean(
                                             True)),
                                     ],
                                     timedRequestTimeoutMs=1000)

        logger.info(
            "3: Sending TestCluster-TimedInvokeRequest without timedRequestTimeoutMs should be rejected")
        try:
            req = Clusters.UnitTesting.Commands.TimedInvokeRequest()
            await devCtrl.SendCommand(nodeid=NODE_ID, endpoint=1, payload=req)
            raise AssertionError("The command invoke should be rejected.")
        except ValueError:
            pass

        logger.info(
            "4: Writing TestCluster-TimedWriteBoolean without timedRequestTimeoutMs should be rejected")
        try:
            await devCtrl.WriteAttribute(nodeid=NODE_ID,
                                         attributes=[
                                             (1, Clusters.UnitTesting.Attributes.TimedWriteBoolean(
                                                 True)),
                                         ])
            raise AssertionError("The write request should be rejected.")
        except ValueError:
            pass

    @ classmethod
    @ base.test_case
    async def TestTimedRequestTimeout(cls, devCtrl):
        logger.info("1: Send Timed Command Request -- Timeout")
        try:
            req = Clusters.UnitTesting.Commands.TimedInvokeRequest()
            # 10ms is a pretty short timeout, RTT is 400ms in simulated network on CI, so this test should fail.
            await devCtrl.SendCommand(nodeid=NODE_ID, endpoint=1, payload=req, timedRequestTimeoutMs=1)
            raise AssertionError("Timeout expected!")
        except chip.exceptions.ChipStackException:
            pass

        logger.info("2: Send Timed Write Request -- Timeout")
        try:
            await devCtrl.WriteAttribute(nodeid=NODE_ID,
                                         attributes=[
                                             (1, Clusters.UnitTesting.Attributes.TimedWriteBoolean(
                                                 True)),
                                         ],
                                         timedRequestTimeoutMs=1)
            raise AssertionError("Timeout expected!")
        except chip.exceptions.ChipStackException:
            pass

    @ classmethod
    @ base.test_case
    async def TestReadWriteAttributeRequestsWithVersion(cls, devCtrl):
        logger.info("TestReadWriteAttributeRequestsWithVersion")
        req = [
            (0, Clusters.Basic.Attributes.VendorName)
        ]
        res = await devCtrl.ReadAttribute(nodeid=NODE_ID, attributes=req)
        VerifyDecodeSuccess(res)
        data_version = res[0][Clusters.Basic][DataVersion]

        logger.info(res)
        logger.info(data_version)

        res = await devCtrl.WriteAttribute(nodeid=NODE_ID,
                                           attributes=[
                                               (0, Clusters.Basic.Attributes.NodeLabel(
                                                   "Test"))
                                           ])
        expectedRes = [
            AttributeStatus(Path=AttributePath(EndpointId=0, ClusterId=40,
                                               AttributeId=5), Status=chip.interaction_model.Status.Success),
        ]

        if res != expectedRes:
            for i in range(len(res)):
                if res[i] != expectedRes[i]:
                    logger.error(
                        f"Item {i} is not expected, expect {expectedRes[i]} got {res[i]}")
            raise AssertionError("Write returned unexpected result.")

        req = [
            (0, Clusters.Basic.Attributes.VendorName),
        ]
        res = await devCtrl.ReadAttribute(nodeid=NODE_ID, attributes=req, dataVersionFilters=[(0, Clusters.Basic, data_version)])
        VerifyDecodeSuccess(res)
        new_data_version = res[0][Clusters.Basic][DataVersion]
        if (data_version + 1) != new_data_version:
            raise AssertionError("Version mistmatch happens.")

        res = await devCtrl.ReadAttribute(nodeid=NODE_ID, attributes=req, dataVersionFilters=[(0, Clusters.Basic, new_data_version)])
        VerifyDecodeSuccess(res)

        res = await devCtrl.WriteAttribute(nodeid=NODE_ID,
                                           attributes=[
                                               (0, Clusters.Basic.Attributes.NodeLabel(
                                                   "Test"), new_data_version)
                                           ])

        expectedRes = [
            AttributeStatus(Path=AttributePath(EndpointId=0, ClusterId=40,
                                               AttributeId=5), Status=chip.interaction_model.Status.Success),
        ]

        if res != expectedRes:
            for i in range(len(res)):
                if res[i] != expectedRes[i]:
                    logger.error(
                        f"Item {i} is not expected, expect {expectedRes[i]} got {res[i]}")
            raise AssertionError("Write returned unexpected result.")

        res = await devCtrl.WriteAttribute(nodeid=NODE_ID,
                                           attributes=[
                                               (0, Clusters.Basic.Attributes.NodeLabel(
                                                   "Test"), new_data_version)
                                           ])

        expectedRes = [
            AttributeStatus(Path=AttributePath(EndpointId=0, ClusterId=40,
                                               AttributeId=5), Status=chip.interaction_model.Status.DataVersionMismatch),
        ]

        if res != expectedRes:
            for i in range(len(res)):
                if res[i] != expectedRes[i]:
                    logger.error(
                        f"Item {i} is not expected, expect {expectedRes[i]} got {res[i]}")
            raise AssertionError("Write returned unexpected result.")

    @ classmethod
    @ base.test_case
    async def TestMixedReadAttributeAndEvents(cls, devCtrl):
        def attributePathPossibilities():
            yield ('Ex Cx Ax', [
                (0, Clusters.Basic.Attributes.VendorName),
                (0, Clusters.Basic.Attributes.ProductID),
                (0, Clusters.Basic.Attributes.HardwareVersion),
            ])
            yield ('Ex Cx A*', [(0, Clusters.Basic)])
            yield ('E* Cx A*', [Clusters.Descriptor.Attributes.ServerList])
            yield ('E* A* A*', ['*'])

        def eventPathPossibilities():
            yield ('Ex Cx Ex', [(1, Clusters.UnitTesting.Events.TestEvent, 0)])
            yield ('Ex Cx E*', [(1, Clusters.UnitTesting, 0)])
            yield ('Ex C* E*', [1])
            yield ('E* C* E*', ['*'])
            yield ('Ex Cx E* Urgent', [(1, Clusters.UnitTesting, 1)])

        testCount = 0

        for attributes in attributePathPossibilities():
            for events in eventPathPossibilities():
                logging.info(
                    f"{testCount}: Reading mixed Attributes({attributes[0]}) Events({events[0]})")
                await cls._TriggerEvent(devCtrl)
                res = await cls._RetryForContent(request=lambda: devCtrl.Read(nodeid=NODE_ID, attributes=attributes[1], events=events[1]), until=lambda res: res != 0)
                VerifyDecodeSuccess(res.attributes)

    @ classmethod
    async def RunTest(cls, devCtrl):
        try:
            cls.TestAPI()
            await cls.TestReadWriteOnlyAttribute(devCtrl)
            await cls.TestCommandRoundTrip(devCtrl)
            await cls.TestCommandRoundTripWithBadEndpoint(devCtrl)
            await cls.TestCommandWithResponse(devCtrl)
            await cls.TestReadEventRequests(devCtrl, 1)
            await cls.TestReadWriteAttributeRequestsWithVersion(devCtrl)
            await cls.TestReadAttributeRequests(devCtrl)
            await cls.TestSubscribeZeroMinInterval(devCtrl)
            await cls.TestSubscribeAttribute(devCtrl)
            await cls.TestMixedReadAttributeAndEvents(devCtrl)
            # Note: Write will change some attribute values, always put it after read tests
            await cls.TestWriteRequest(devCtrl)
            await cls.TestTimedRequest(devCtrl)
            await cls.TestTimedRequestTimeout(devCtrl)
            await cls.TestGenerateUndefinedFabricScopedEventRequests(devCtrl)
        except Exception as ex:
            logger.error(
                f"Unexpected error occurred when running tests: {ex}")
            logger.exception(ex)
            return False
        return True<|MERGE_RESOLUTION|>--- conflicted
+++ resolved
@@ -318,15 +318,9 @@
     @ classmethod
     async def _TriggerEvent(cls, devCtrl):
         # We trigger sending an event a couple of times just to be safe.
-<<<<<<< HEAD
-        await devCtrl.SendCommand(nodeid=NODE_ID, endpoint=1, payload=Clusters.TestCluster.Commands.TestEmitTestEventRequest())
-        await devCtrl.SendCommand(nodeid=NODE_ID, endpoint=1, payload=Clusters.TestCluster.Commands.TestEmitTestEventRequest())
-        return await devCtrl.SendCommand(nodeid=NODE_ID, endpoint=1, payload=Clusters.TestCluster.Commands.TestEmitTestEventRequest())
-=======
         await devCtrl.SendCommand(nodeid=NODE_ID, endpoint=1, payload=Clusters.UnitTesting.Commands.TestEmitTestEventRequest())
         await devCtrl.SendCommand(nodeid=NODE_ID, endpoint=1, payload=Clusters.UnitTesting.Commands.TestEmitTestEventRequest())
-        await devCtrl.SendCommand(nodeid=NODE_ID, endpoint=1, payload=Clusters.UnitTesting.Commands.TestEmitTestEventRequest())
->>>>>>> 494f5f54
+        return await devCtrl.SendCommand(nodeid=NODE_ID, endpoint=1, payload=Clusters.UnitTesting.Commands.TestEmitTestEventRequest())
 
     @ classmethod
     async def _RetryForContent(cls, request, until, retryCount=10, intervalSeconds=1):
@@ -343,8 +337,7 @@
         await cls._TriggerEvent(devCtrl)
         await cls._RetryForContent(request=lambda: devCtrl.ReadEvent(nodeid=NODE_ID, events=req), until=lambda res: res != 0)
 
-<<<<<<< HEAD
-    @classmethod
+    @ classmethod
     async def TriggerAndWaitForEventsWithFilter(cls, devCtrl, req):
         response = await cls._TriggerEvent(devCtrl)
         current_event_filter = response.value
@@ -366,12 +359,8 @@
 
         await cls._RetryForContent(request=lambda: devCtrl.ReadEvent(nodeid=NODE_ID, events=req, eventNumberFilter=(current_event_filter + 1)), until=validate_got_no_event)
 
-    @classmethod
-    @base.test_case
-=======
-    @ classmethod
-    @ base.test_case
->>>>>>> 494f5f54
+    @ classmethod
+    @ base.test_case
     async def TestGenerateUndefinedFabricScopedEventRequests(cls, devCtrl):
         logger.info("Running TestGenerateUndefinedFabricScopedEventRequests")
         try:
