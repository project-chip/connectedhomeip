--- conflicted
+++ resolved
@@ -477,7 +477,6 @@
 
     @classmethod
     @base.test_case
-<<<<<<< HEAD
     async def TestParallelSubscriptions(cls, setOfDevCtrl):
         success = True
         subscriptionsEstablished = [[] for _ in setOfDevCtrl]
@@ -530,6 +529,34 @@
             raise AssertionError(
                 "Failed to test parallel subscriptions, see logs above.")
 
+    async def TestMixedReadAttributeAndEvents(cls, devCtrl):
+        def attributePathPossibilities():
+            yield ('Ex Cx Ax', [
+                (0, Clusters.Basic.Attributes.VendorName),
+                (0, Clusters.Basic.Attributes.ProductID),
+                (0, Clusters.Basic.Attributes.HardwareVersion),
+            ])
+            yield ('Ex Cx A*', [(0, Clusters.Basic)])
+            yield ('E* Cx A*', [Clusters.Descriptor.Attributes.ServerList])
+            yield ('E* A* A*', ['*'])
+
+        def eventPathPossibilities():
+            yield ('Ex Cx Ex', [(1, Clusters.TestCluster.Events.TestEvent, 0)])
+            yield ('Ex Cx E*', [(1, Clusters.TestCluster, 0)])
+            yield ('Ex C* E*', [1])
+            yield ('E* C* E*', ['*'])
+            yield ('Ex Cx E* Urgent', [(1, Clusters.TestCluster, 1)])
+
+        testCount = 0
+
+        for attributes in attributePathPossibilities():
+            for events in eventPathPossibilities():
+                logging.info(
+                    f"{testCount}: Reading mixed Attributes({attributes[0]}) Events({events[0]})")
+                await cls._TriggerEvent(devCtrl)
+                res = await cls._RetryForContent(request=lambda: devCtrl.Read(nodeid=NODE_ID, attributes=attributes[1], events=events[1]), until=lambda res: res != 0)
+                VerifyDecodeSuccess(res.attributes)
+
     @classmethod
     async def RunTest(cls, setOfDevCtrl):
         try:
@@ -541,48 +568,7 @@
             await cls.TestReadWriteAttributeRequestsWithVersion(setOfDevCtrl[0])
             await cls.TestReadAttributeRequests(setOfDevCtrl[0])
             await cls.TestSubscribeAttribute(setOfDevCtrl[0])
-=======
-    async def TestMixedReadAttributeAndEvents(cls, devCtrl):
-        def attributePathPossibilities():
-            yield ('Ex Cx Ax', [
-                (0, Clusters.Basic.Attributes.VendorName),
-                (0, Clusters.Basic.Attributes.ProductID),
-                (0, Clusters.Basic.Attributes.HardwareVersion),
-            ])
-            yield ('Ex Cx A*', [(0, Clusters.Basic)])
-            yield ('E* Cx A*', [Clusters.Descriptor.Attributes.ServerList])
-            yield ('E* A* A*', ['*'])
-
-        def eventPathPossibilities():
-            yield ('Ex Cx Ex', [(1, Clusters.TestCluster.Events.TestEvent, 0)])
-            yield ('Ex Cx E*', [(1, Clusters.TestCluster, 0)])
-            yield ('Ex C* E*', [1])
-            yield ('E* C* E*', ['*'])
-            yield ('Ex Cx E* Urgent', [(1, Clusters.TestCluster, 1)])
-
-        testCount = 0
-
-        for attributes in attributePathPossibilities():
-            for events in eventPathPossibilities():
-                logging.info(
-                    f"{testCount}: Reading mixed Attributes({attributes[0]}) Events({events[0]})")
-                await cls._TriggerEvent(devCtrl)
-                res = await cls._RetryForContent(request=lambda: devCtrl.Read(nodeid=NODE_ID, attributes=attributes[1], events=events[1]), until=lambda res: res != 0)
-                VerifyDecodeSuccess(res.attributes)
-
-    @classmethod
-    async def RunTest(cls, devCtrl):
-        try:
-            cls.TestAPI()
-            await cls.TestCommandRoundTrip(devCtrl)
-            await cls.TestCommandRoundTripWithBadEndpoint(devCtrl)
-            await cls.TestCommandWithResponse(devCtrl)
-            await cls.TestReadEventRequests(devCtrl, 1)
-            await cls.TestReadWriteAttributeRequestsWithVersion(devCtrl)
-            await cls.TestReadAttributeRequests(devCtrl)
-            await cls.TestSubscribeAttribute(devCtrl)
-            await cls.TestMixedReadAttributeAndEvents(devCtrl)
->>>>>>> 913aca03
+            await cls.TestMixedReadAttributeAndEvents(setOfDevCtrl[0])
             # Note: Write will change some attribute values, always put it after read tests
             await cls.TestWriteRequest(setOfDevCtrl[0])
             await cls.TestTimedRequest(setOfDevCtrl[0])
