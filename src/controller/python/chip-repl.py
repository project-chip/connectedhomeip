#!/usr/bin/env python

#
#    Copyright (c) 2021 Project CHIP Authors
#    All rights reserved.
#
#    Licensed under the Apache License, Version 2.0 (the "License");
#    you may not use this file except in compliance with the License.
#    You may obtain a copy of the License at
#
#        http://www.apache.org/licenses/LICENSE-2.0
#
#    Unless required by applicable law or agreed to in writing, software
#    distributed under the License is distributed on an "AS IS" BASIS,
#    WITHOUT WARRANTIES OR CONDITIONS OF ANY KIND, either express or implied.
#    See the License for the specific language governing permissions and
#    limitations under the License.
#

from IPython import embed
import chip
import chip.logging
import coloredlogs
import logging

def main():
    # The chip imports at the top level will be visible in the ipython REPL.

    coloredlogs.install(level='DEBUG')
    chip.logging.RedirectToPythonLogging()

    # trace/debug logging is not friendly to an interactive console. Only keep errors.
    logging.getLogger().setLevel(logging.ERROR)

    embed(header = '''
Welcome to the CHIP python REPL utilty.

Usage examples:

######## Enable detailed logging if needed #########

import logging
logging.getLogger().setLevel(logging.DEBUG)

######## List available BLE adapters #########
import chip.ble
print(chip.ble.GetAdapters())

######## Discover chip devices #########
import chip.ble

chip.ble.DiscoverAsync(2000, lambda *x: print('Discovered: %r' % (x,)), lambda: print('Done'))

for device in chip.ble.DiscoverSync(2000):
    print(device)

####### Commision a BLE device #########

import chip.ble.commissioning

device = chip.ble.commissioning.Connect(discriminator=3840, pin=12345678)
if device.needsNetworkCredentials:
  device.ConnectToWifi("ssid", "password")

######## Thread provisioning ########

import chip.ble.commissioning
device = chip.ble.commissioning.Connect(discriminator=3840, pin=12345678)

# Thread data is an opaque blob, but it can be build with internal constructs
# starting from a memset(0) equivalent
from chip.internal.thread import ThreadNetworkInfo

data = ThreadNetworkInfo.parse(b'\\x00'*ThreadNetworkInfo.sizeof())
data.NetworkName = "OpenThread"
data.ExtendedPANId = b"\\xde\\xad\\x00\\xbe\\xef\\x00\\xca\\xfe"
data.MasterKey = b"\\x00\\x11\\x22\\x33\\x44\\x55\\x66\\x77\\x88\\x99\\xAA\\xBB\\xCC\\xDD\\xEE\\xFF"
data.PANId = 0xabcd
data.Channel = 15


if device.needsNetworkCredentials:
<<<<<<< HEAD
  device.ConnectToThread(ThreadDeviceNetworkInfo.build(data))

######## Node discovery ########

import chip.discovery

chip.discovery.FindAddressAsync(123, 456, lambda x: print("%r", x))

print(chip.discovery.FindAddress(123, 456)


=======
  device.ConnectToThread(ThreadNetworkInfo.build(data))
>>>>>>> 3bb3bb9f
    '''.strip())

if __name__ == "__main__":
    main()<|MERGE_RESOLUTION|>--- conflicted
+++ resolved
@@ -80,8 +80,7 @@
 
 
 if device.needsNetworkCredentials:
-<<<<<<< HEAD
-  device.ConnectToThread(ThreadDeviceNetworkInfo.build(data))
+  device.ConnectToThread(ThreadNetworkInfo.build(data))
 
 ######## Node discovery ########
 
@@ -91,10 +90,6 @@
 
 print(chip.discovery.FindAddress(123, 456)
 
-
-=======
-  device.ConnectToThread(ThreadNetworkInfo.build(data))
->>>>>>> 3bb3bb9f
     '''.strip())
 
 if __name__ == "__main__":
