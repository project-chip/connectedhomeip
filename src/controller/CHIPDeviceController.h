--- conflicted
+++ resolved
@@ -52,7 +52,6 @@
 class DLL_EXPORT ChipDeviceController : public SecureSessionMgrCallback
 {
 public:
-<<<<<<< HEAD
     virtual void OnMessageReceived(const MessageHeader & header, Transport::PeerConnectionState * state,
                                    System::PacketBuffer * msgBuf, SecureSessionMgr * mgr);
 
@@ -72,8 +71,6 @@
     friend class ChipDeviceControllerCallback;
 
 public:
-=======
->>>>>>> 65ee60b0
     ChipDeviceController();
 
     void * AppState;
