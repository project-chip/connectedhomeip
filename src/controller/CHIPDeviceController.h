/*
 *
 *    Copyright (c) 2020-2024 Project CHIP Authors
 *    Copyright (c) 2013-2017 Nest Labs, Inc.
 *    All rights reserved.
 *
 *    Licensed under the Apache License, Version 2.0 (the "License");
 *    you may not use this file except in compliance with the License.
 *    You may obtain a copy of the License at
 *
 *        http://www.apache.org/licenses/LICENSE-2.0
 *
 *    Unless required by applicable law or agreed to in writing, software
 *    distributed under the License is distributed on an "AS IS" BASIS,
 *    WITHOUT WARRANTIES OR CONDITIONS OF ANY KIND, either express or implied.
 *    See the License for the specific language governing permissions and
 *    limitations under the License.
 */

/**
 *    @file
 *      Declaration of CHIP Device Controller, a common class
 *      that implements connecting and messaging and will later
 *      be expanded to support discovery, pairing and
 *      provisioning of CHIP  devices.
 *
 */

#pragma once

#include <app/AppConfig.h>
#include <app/CASEClientPool.h>
#include <app/CASESessionManager.h>
#include <app/ClusterStateCache.h>
#include <app/OperationalSessionSetup.h>
#include <app/OperationalSessionSetupPool.h>
#include <controller/AbstractDnssdDiscoveryController.h>
#include <controller/AutoCommissioner.h>
#include <controller/CHIPCluster.h>
#include <controller/CHIPDeviceControllerSystemState.h>
#include <controller/CommissioneeDeviceProxy.h>
#include <controller/CommissioningDelegate.h>
#include <controller/DevicePairingDelegate.h>
#include <controller/OperationalCredentialsDelegate.h>
#include <controller/SetUpCodePairer.h>
#include <credentials/FabricTable.h>
#include <credentials/attestation_verifier/DeviceAttestationDelegate.h>
#include <credentials/attestation_verifier/DeviceAttestationVerifier.h>
#include <crypto/CHIPCryptoPAL.h>
#include <inet/InetInterface.h>
#include <lib/core/CHIPConfig.h>
#include <lib/core/CHIPCore.h>
#include <lib/core/CHIPPersistentStorageDelegate.h>
#include <lib/core/DataModelTypes.h>
#include <lib/core/TLV.h>
#include <lib/support/DLLUtil.h>
#include <lib/support/Pool.h>
#include <lib/support/SafeInt.h>
#include <lib/support/Span.h>
#include <lib/support/ThreadOperationalDataset.h>
#include <messaging/ExchangeMgr.h>
#include <protocols/secure_channel/MessageCounterManager.h>
#include <protocols/secure_channel/RendezvousParameters.h>
#include <protocols/user_directed_commissioning/UserDirectedCommissioning.h>
#include <system/SystemClock.h>
#include <transport/SessionManager.h>
#include <transport/TransportMgr.h>
#include <transport/raw/UDP.h>

#if CONFIG_DEVICE_LAYER
#include <platform/CHIPDeviceLayer.h>
#endif

#if CONFIG_NETWORK_LAYER_BLE
#include <ble/Ble.h>
#endif
#include <controller/DeviceDiscoveryDelegate.h>

namespace chip {

namespace Controller {

inline constexpr uint16_t kNumMaxActiveDevices = CHIP_CONFIG_CONTROLLER_MAX_ACTIVE_DEVICES;

struct ControllerInitParams
{
    DeviceControllerSystemState * systemState                       = nullptr;
    DeviceDiscoveryDelegate * deviceDiscoveryDelegate               = nullptr;
    OperationalCredentialsDelegate * operationalCredentialsDelegate = nullptr;

    /* The following keypair must correspond to the public key used for generating
       controllerNOC. It's used by controller to establish CASE sessions with devices */
    Crypto::P256Keypair * operationalKeypair = nullptr;

    /**
     * Controls whether or not the operationalKeypair should be owned by the caller.
     * By default, this is false, but if the keypair cannot be serialized, then
     * setting this to true will allow the caller to manage this keypair's lifecycle.
     */
    bool hasExternallyOwnedOperationalKeypair = false;

    /* The following certificates must be in x509 DER format */
    ByteSpan controllerNOC;
    ByteSpan controllerICAC;
    ByteSpan controllerRCAC;

    /**
     * Controls whether we permit multiple DeviceController instances to exist
     * on the same logical fabric (identified by the tuple of the fabric's
     * root public key + fabric id).
     *
     * Each controller instance will be associated with its own FabricIndex.
     * This pivots the FabricTable to tracking identities instead of fabrics,
     * represented by FabricInfo instances that can have colliding logical fabrics.
     *
     */
    bool permitMultiControllerFabrics = false;

    //
    // Controls enabling server cluster interactions on a controller. This in turn
    // causes the following to get enabled:
    //
    //  - Advertisement of active controller operational identities.
    //
    bool enableServerInteractions = false;

    /**
     * Controls whether shutdown of the controller removes the corresponding
     * entry from the in-memory fabric table, but NOT from storage.
     *
     * Note that this means that after controller shutdown the storage and
     * in-memory versions of the fabric table will be out of sync.
     * For compatibility reasons this is the default behavior.
     *
     * @see deleteFromFabricTableOnShutdown
     */
    bool removeFromFabricTableOnShutdown = true;

    /**
     * Controls whether shutdown of the controller deletes the corresponding
     * entry from the fabric table (both in-memory and storage).
     *
     * If both `removeFromFabricTableOnShutdown` and this setting are true,
     * this setting will take precedence.
     *
     * @see removeFromFabricTableOnShutdown
     */
    bool deleteFromFabricTableOnShutdown = false;

    /**
     * Specifies whether to utilize the fabric table entry for the given FabricIndex
     * for initialization. If provided and neither the operational key pair nor the NOC
     * chain are provided, then attempt to locate a fabric corresponding to the given FabricIndex.
     */
    chip::Optional<FabricIndex> fabricIndex;

    chip::VendorId controllerVendorId;
};

struct CommissionerInitParams : public ControllerInitParams
{
    DevicePairingDelegate * pairingDelegate     = nullptr;
    CommissioningDelegate * defaultCommissioner = nullptr;
    // Device attestation verifier instance for the commissioning.
    // If null, the globally set attestation verifier (e.g. from GetDeviceAttestationVerifier()
    // singleton) will be used.
    Credentials::DeviceAttestationVerifier * deviceAttestationVerifier = nullptr;
};

/**
 * @brief
 *   Controller applications can use this class to communicate with already paired CHIP devices. The
 *   application is required to provide access to the persistent storage, where the paired device information
 *   is stored. This object of this class can be initialized with the data from the storage (List of devices,
 *   and device pairing information for individual devices). Alternatively, this class can retrieve the
 *   relevant information when the application tries to communicate with the device
 */
class DLL_EXPORT DeviceController : public AbstractDnssdDiscoveryController
{
public:
    DeviceController();
    ~DeviceController() override {}

    virtual CHIP_ERROR Init(ControllerInitParams params);

    /**
     * @brief
     *  Tears down the entirety of the stack, including destructing key objects in the system.
     *  This expects to be called with external thread synchronization, and will not internally
     *  grab the CHIP stack lock.
     *
     *  This will also not stop the CHIP event queue / thread (if one exists).  Consumers are expected to
     *  ensure this happened before calling this method.
     */
    virtual void Shutdown();

    SessionManager * SessionMgr()
    {
        if (mSystemState)
        {
            return mSystemState->SessionMgr();
        }

        return nullptr;
    }

    CASESessionManager * CASESessionMgr()
    {
        if (mSystemState)
        {
            return mSystemState->CASESessionMgr();
        }

        return nullptr;
    }

    Messaging::ExchangeManager * ExchangeMgr()
    {
        if (mSystemState != nullptr)
        {
            return mSystemState->ExchangeMgr();
        }

        return nullptr;
    }

    CHIP_ERROR GetPeerAddressAndPort(NodeId peerId, Inet::IPAddress & addr, uint16_t & port);

    /**
     * @brief
     *   Looks up the PeerAddress for an established CASE session.
     *
     * @param[in] nodeId the NodeId of the target.
     * @param[out] addr the PeerAddress to be filled on success
     *
     * @return CHIP_ERROR CHIP_ERROR_NOT_CONNECTED if no CASE session exists for the device
     */
    CHIP_ERROR GetPeerAddress(NodeId nodeId, Transport::PeerAddress & addr);

    ScopedNodeId GetPeerScopedId(NodeId nodeId) { return ScopedNodeId(nodeId, GetFabricIndex()); }

    /**
     * This function finds the device corresponding to deviceId, and establishes
     * a CASE session with it.
     *
     * Once the CASE session is successfully established the `onConnection`
     * callback is called. This can happen before GetConnectedDevice returns if
     * there is an existing CASE session.
     *
     * If a CASE sessions fails to be established, the `onFailure` callback will
     * be called.  This can also happen before GetConnectedDevice returns.
     *
     * An error return from this function means that neither callback has been
     * called yet, and neither callback will be called in the future.
     */
    virtual CHIP_ERROR
    GetConnectedDevice(NodeId peerNodeId, Callback::Callback<OnDeviceConnected> * onConnection,
                       Callback::Callback<OnDeviceConnectionFailure> * onFailure,
                       TransportPayloadCapability transportPayloadCapability = TransportPayloadCapability::kMRPPayload)
    {
        VerifyOrReturnError(mState == State::Initialized, CHIP_ERROR_INCORRECT_STATE);
        mSystemState->CASESessionMgr()->FindOrEstablishSession(ScopedNodeId(peerNodeId, GetFabricIndex()), onConnection, onFailure,
#if CHIP_DEVICE_CONFIG_ENABLE_AUTOMATIC_CASE_RETRIES
                                                               1, nullptr,
#endif // CHIP_DEVICE_CONFIG_ENABLE_AUTOMATIC_CASE_RETRIES
                                                               transportPayloadCapability);
        return CHIP_NO_ERROR;
    }

    /**
     * This function finds the device corresponding to deviceId, and establishes
     * a CASE session with it.
     *
     * Once the CASE session is successfully established the `onConnection`
     * callback is called. This can happen before GetConnectedDevice returns if
     * there is an existing CASE session.
     *
     * If a CASE sessions fails to be established, the `onSetupFailure` callback will
     * be called.  This can also happen before GetConnectedDevice returns.
     *
     * An error return from this function means that neither callback has been
     * called yet, and neither callback will be called in the future.
     */
    CHIP_ERROR
    GetConnectedDevice(NodeId peerNodeId, Callback::Callback<OnDeviceConnected> * onConnection,
                       chip::Callback::Callback<OperationalSessionSetup::OnSetupFailure> * onSetupFailure,
                       TransportPayloadCapability transportPayloadCapability = TransportPayloadCapability::kMRPPayload)
    {
        VerifyOrReturnError(mState == State::Initialized, CHIP_ERROR_INCORRECT_STATE);
        mSystemState->CASESessionMgr()->FindOrEstablishSession(ScopedNodeId(peerNodeId, GetFabricIndex()), onConnection,
                                                               onSetupFailure,
#if CHIP_DEVICE_CONFIG_ENABLE_AUTOMATIC_CASE_RETRIES
                                                               1, nullptr,
#endif // CHIP_DEVICE_CONFIG_ENABLE_AUTOMATIC_CASE_RETRIES
                                                               transportPayloadCapability);
        return CHIP_NO_ERROR;
    }

    /**
     * @brief
     *   Compute a PASE verifier and passcode ID for the desired setup pincode.
     *
     *   This can be used to open a commissioning window on the device for
     *   additional administrator commissioning.
     *
     * @param[in] iterations      The number of iterations to use when generating the verifier
     * @param[in] setupPincode    The desired PIN code to use
     * @param[in] salt            The 16-byte salt for verifier computation
     * @param[out] outVerifier    The Spake2pVerifier to be populated on success
     *
     * @return CHIP_ERROR         CHIP_NO_ERROR on success, or corresponding error
     */
    CHIP_ERROR ComputePASEVerifier(uint32_t iterations, uint32_t setupPincode, const ByteSpan & salt,
                                   Crypto::Spake2pVerifier & outVerifier);

    void RegisterDeviceDiscoveryDelegate(DeviceDiscoveryDelegate * delegate) { mDeviceDiscoveryDelegate = delegate; }

    /**
     * @brief Get the Compressed Fabric ID assigned to the device.
     */
    uint64_t GetCompressedFabricId() const
    {
        const auto * fabricInfo = GetFabricInfo();
        return (fabricInfo != nullptr) ? static_cast<uint64_t>(fabricInfo->GetCompressedFabricId()) : kUndefinedCompressedFabricId;
    }

    /**
     * @brief Get the Compressed Fabric Id as a big-endian 64 bit octet string.
     *
     * Output span is resized to 8 bytes on success if it was larger.
     *
     * @param outBytes span to contain the compressed fabric ID, must be at least 8 bytes long
     * @return CHIP_ERROR_BUFFER_TOO_SMALL if `outBytes` is too small, CHIP_ERROR_INVALID_FABRIC_INDEX
     *         if the controller is somehow not associated with a fabric (internal error!) or
     *         CHIP_NO_ERROR on success.
     */
    CHIP_ERROR GetCompressedFabricIdBytes(MutableByteSpan & outBytes) const;

    /**
     * @brief Get the raw Fabric ID assigned to the device.
     */
    uint64_t GetFabricId() const
    {
        const auto * fabricInfo = GetFabricInfo();
        return (fabricInfo != nullptr) ? static_cast<uint64_t>(fabricInfo->GetFabricId()) : kUndefinedFabricId;
    }

    /**
     * @brief Get the Node ID of this instance.
     */
    NodeId GetNodeId() const
    {
        const auto * fabricInfo = GetFabricInfo();
        return (fabricInfo != nullptr) ? static_cast<uint64_t>(fabricInfo->GetNodeId()) : kUndefinedNodeId;
    }

    /**
     * @brief Get the root public key for the fabric
     *
     * @param outRootPublicKey reference to public key object that gets updated on success.
     *
     * @return CHIP_NO_ERROR on success, CHIP_ERROR_INCORRECT_STATE if fabric table is unset, or another internal error
     *         on storage access failure.
     */
    CHIP_ERROR GetRootPublicKey(Crypto::P256PublicKey & outRootPublicKey) const;

    FabricIndex GetFabricIndex() const { return mFabricIndex; }

    const FabricTable * GetFabricTable() const
    {
        if (mSystemState == nullptr)
        {
            return nullptr;
        }
        return mSystemState->Fabrics();
    }

    OperationalCredentialsDelegate * GetOperationalCredentialsDelegate() { return mOperationalCredentialsDelegate; }

    /**
     * @brief
     *   Reconfigures a new set of operational credentials to be used with this
     *   controller given ControllerInitParams state.
     *
     * WARNING: This is a low-level method that should only be called directly
     *          if you know exactly how this will interact with controller state,
     *          since there are several integrations that do this call for you.
     *          It can be used for fine-grained dependency injection of a controller's
     *          NOC and operational keypair.
     */
    CHIP_ERROR InitControllerNOCChain(const ControllerInitParams & params);

    /**
     * @brief Update the NOC chain of controller.
     *
     * @param[in] noc                                NOC in CHIP certificate format.
     * @param[in] icac                               ICAC in CHIP certificate format. If no icac is present, an empty
     *                                               ByteSpan should be passed.
     * @param[in] operationalKeypair                 External operational keypair. If null, use keypair in OperationalKeystore.
     * @param[in] operationalKeypairExternalOwned    If true, external operational keypair must outlive the fabric.
     *                                               If false, the keypair is copied and owned in heap of a FabricInfo.
     *
     * @return CHIP_ERROR                            CHIP_NO_ERROR on success.
     */
    CHIP_ERROR UpdateControllerNOCChain(const ByteSpan & noc, const ByteSpan & icac, Crypto::P256Keypair * operationalKeypair,
                                        bool operationalKeypairExternalOwned);

protected:
    enum class State
    {
        NotInitialized,
        Initialized
    };

    // This is not public to avoid users of DeviceController relying on "innards" access to
    // the raw fabric table. Everything needed should be available with getters on DeviceController.
    const FabricInfo * GetFabricInfo() const
    {
        VerifyOrReturnError((mState == State::Initialized) && (mFabricIndex != kUndefinedFabricIndex), nullptr);
        VerifyOrReturnError(GetFabricTable() != nullptr, nullptr);

        return GetFabricTable()->FindFabricWithIndex(mFabricIndex);
    }

    State mState;

    FabricIndex mFabricIndex = kUndefinedFabricIndex;

    bool mRemoveFromFabricTableOnShutdown = true;
    bool mDeleteFromFabricTableOnShutdown = false;

    FabricTable::AdvertiseIdentity mAdvertiseIdentity = FabricTable::AdvertiseIdentity::Yes;

    // TODO(cecille): Make this configuarable.
    static constexpr int kMaxCommissionableNodes = 10;
    Dnssd::CommissionNodeData mCommissionableNodes[kMaxCommissionableNodes];
    DeviceControllerSystemState * mSystemState = nullptr;

    ControllerDeviceInitParams GetControllerDeviceInitParams();

    OperationalCredentialsDelegate * mOperationalCredentialsDelegate;

    chip::VendorId mVendorId;

    DiscoveredNodeList GetDiscoveredNodes() override { return DiscoveredNodeList(mCommissionableNodes); }
};

#if CHIP_DEVICE_CONFIG_ENABLE_COMMISSIONER_DISCOVERY
using UdcTransportMgr = TransportMgr<Transport::UDP /* IPv6 */
#if INET_CONFIG_ENABLE_IPV4
                                     ,
                                     Transport::UDP /* IPv4 */
#endif
                                     >;
#endif

/**
 * @brief Callback prototype for ExtendArmFailSafe command.
 */
typedef void (*OnExtendFailsafeSuccess)(
    void * context, const app::Clusters::GeneralCommissioning::Commands::ArmFailSafeResponse::DecodableType & data);
typedef void (*OnExtendFailsafeFailure)(void * context, CHIP_ERROR error);

/**
 * @brief
 *   The commissioner applications can use this class to pair new/unpaired CHIP devices. The application is
 *   required to provide write access to the persistent storage, where the paired device information
 *   will be stored.
 */
class DLL_EXPORT DeviceCommissioner : public DeviceController,
#if CHIP_DEVICE_CONFIG_ENABLE_COMMISSIONER_DISCOVERY // make this commissioner discoverable
                                      public Protocols::UserDirectedCommissioning::InstanceNameResolver,
#endif
#if CHIP_CONFIG_ENABLE_READ_CLIENT
                                      public app::ClusterStateCache::Callback,
#endif
                                      public SessionEstablishmentDelegate
{
public:
    DeviceCommissioner();
    ~DeviceCommissioner() override {}

#if CHIP_DEVICE_CONFIG_ENABLE_COMMISSIONER_DISCOVERY // make this commissioner discoverable
    /**
     * Set port for User Directed Commissioning
     */
    CHIP_ERROR SetUdcListenPort(uint16_t listenPort);
#endif // CHIP_DEVICE_CONFIG_ENABLE_COMMISSIONER_DISCOVERY

    using DeviceController::Init;

    /**
     * Commissioner-specific initialization, includes parameters such as the pairing delegate.
     */
    CHIP_ERROR Init(CommissionerInitParams params);

    /**
     * @brief
     *  Tears down the entirety of the stack, including destructing key objects in the system.
     *  This is not a thread-safe API, and should be called with external synchronization.
     *
     *  Please see implementation for more details.
     */
    void Shutdown() override;

    // ----- Connection Management -----
    /**
     * @brief
     *   Pair a CHIP device with the provided code. The code can be either a QRCode
     *   or a Manual Setup Code.
     *   Use registered DevicePairingDelegate object to receive notifications on
     *   pairing status updates.
     *
     *   Note: Pairing process requires that the caller has registered PersistentStorageDelegate
     *         in the Init() call.
     *
     * @param[in] remoteDeviceId        The remote device Id.
     * @param[in] setUpCode             The setup code for connecting to the device
     * @param[in] discoveryType         The network discovery type, defaults to DiscoveryType::kAll.
     * @param[in] resolutionData        Optional resolution data previously discovered on the network for the target device.
     */
    CHIP_ERROR PairDevice(NodeId remoteDeviceId, const char * setUpCode, DiscoveryType discoveryType = DiscoveryType::kAll,
                          Optional<Dnssd::CommonResolutionData> resolutionData = NullOptional);
    CHIP_ERROR PairDevice(NodeId remoteDeviceId, const char * setUpCode, const CommissioningParameters & CommissioningParameters,
                          DiscoveryType discoveryType                          = DiscoveryType::kAll,
                          Optional<Dnssd::CommonResolutionData> resolutionData = NullOptional);

    /**
     * @brief
     *   Pair a CHIP device with the provided Rendezvous connection parameters.
     *   Use registered DevicePairingDelegate object to receive notifications on
     *   pairing status updates.
     *
     *   Note: Pairing process requires that the caller has registered PersistentStorageDelegate
     *         in the Init() call.
     *
     * @param[in] remoteDeviceId        The remote device Id.
     * @param[in] rendezvousParams      The Rendezvous connection parameters
     */
    CHIP_ERROR PairDevice(NodeId remoteDeviceId, RendezvousParameters & rendezvousParams);

    /**
     * @overload
     * @param[in] remoteDeviceId        The remote device Id.
     * @param[in] rendezvousParams      The Rendezvous connection parameters
     * @param[in] commissioningParams    The commissioning parameters (uses default if not supplied)
     */
    CHIP_ERROR PairDevice(NodeId remoteDeviceId, RendezvousParameters & rendezvousParams,
                          CommissioningParameters & commissioningParams);

    /**
     * @brief
     *   Start establishing a PASE connection with a node for the purposes of commissioning.
     *   Commissioners that wish to use the auto-commissioning functions should use the
     *   supplied "PairDevice" functions above to automatically establish a connection then
     *   perform commissioning. This function is intended to be use by commissioners that
     *   are not using the supplied auto-commissioner.
     *
     *   This function is non-blocking. PASE is established once the DevicePairingDelegate
     *   receives the OnPairingComplete call.
     *
     *   PASE connections can only be established with nodes that have their commissioning
     *   window open. The PASE connection will fail if this window is not open and the
     *   OnPairingComplete will be called with an error.
     *
     * @param[in] remoteDeviceId        The remote device Id.
     * @param[in] params                The Rendezvous connection parameters
     */
    CHIP_ERROR EstablishPASEConnection(NodeId remoteDeviceId, RendezvousParameters & params);

    /**
     * @brief
     *   Start establishing a PASE connection with a node for the purposes of commissioning.
     *   Commissioners that wish to use the auto-commissioning functions should use the
     *   supplied "PairDevice" functions above to automatically establish a connection then
     *   perform commissioning. This function is intended to be used by commissioners that
     *   are not using the supplied auto-commissioner.
     *
     *   This function is non-blocking. PASE is established once the DevicePairingDelegate
     *   receives the OnPairingComplete call.
     *
     *   PASE connections can only be established with nodes that have their commissioning
     *   window open. The PASE connection will fail if this window is not open and in that case
     *   OnPairingComplete will be called with an error.
     *
     * @param[in] remoteDeviceId        The remote device Id.
     * @param[in] setUpCode             The setup code for connecting to the device
     * @param[in] discoveryType         The network discovery type, defaults to DiscoveryType::kAll.
     * @param[in] resolutionData        Optional resolution data previously discovered on the network for the target device.
     */
    CHIP_ERROR EstablishPASEConnection(NodeId remoteDeviceId, const char * setUpCode,
                                       DiscoveryType discoveryType                          = DiscoveryType::kAll,
                                       Optional<Dnssd::CommonResolutionData> resolutionData = NullOptional);

    /**
     * @brief
     *   Start the auto-commissioning process on a node after establishing a PASE connection.
     *   This function is intended to be used in conjunction with the EstablishPASEConnection
     *   function. It can be called either before or after the DevicePairingDelegate receives
     *   the OnPairingComplete call. Commissioners that want to perform simple auto-commissioning
     *   should use the supplied "PairDevice" functions above, which will establish the PASE
     *   connection and commission automatically.
     *
     * @param[in] remoteDeviceId        The remote device Id.
     * @param[in] params                The commissioning parameters
     */
    virtual CHIP_ERROR Commission(NodeId remoteDeviceId, CommissioningParameters & params);
    CHIP_ERROR Commission(NodeId remoteDeviceId);

    /**
     * @brief
     *   This function instructs the commissioner to proceed to the next stage of commissioning after
     *   attestation is reported to an installed attestation delegate.
     *
     * @param[in] device                The device being commissioned.
     * @param[in] attestationResult     The attestation result to use instead of whatever the device
     *                                  attestation verifier came up with. May be a success or an error result.
     */
    CHIP_ERROR
    ContinueCommissioningAfterDeviceAttestation(DeviceProxy * device, Credentials::AttestationVerificationResult attestationResult);

    CHIP_ERROR GetDeviceBeingCommissioned(NodeId deviceId, CommissioneeDeviceProxy ** device);

    /**
     * @brief
     *   This function stops a pairing or commissioning process that is in progress.
     *   It does not delete the pairing of a previously paired device.
     *
     *   Note that cancelling an ongoing commissioning process is an asynchronous operation.
     *   The pairing delegate (if any) will receive OnCommissioningComplete and OnCommissioningFailure
     *   failure callbacks with a status code of CHIP_ERROR_CANCELLED once cancellation is complete.
     *
     * @param[in] remoteDeviceId        The remote device Id.
     *
     * @return CHIP_ERROR               CHIP_NO_ERROR on success, or corresponding error
     */
    CHIP_ERROR StopPairing(NodeId remoteDeviceId);

    /**
     * @brief
     *   Remove pairing for a paired device. If the device is currently being paired, it'll stop the pairing process.
     *
     * @param[in] remoteDeviceId        The remote device Id.
     *
     * @return CHIP_ERROR               CHIP_NO_ERROR on success, or corresponding error
     */
    CHIP_ERROR UnpairDevice(NodeId remoteDeviceId);

    //////////// SessionEstablishmentDelegate Implementation ///////////////
    void OnSessionEstablishmentError(CHIP_ERROR error) override;
    void OnSessionEstablished(const SessionHandle & session) override;

    void RendezvousCleanup(CHIP_ERROR status);

    void PerformCommissioningStep(DeviceProxy * device, CommissioningStage step, CommissioningParameters & params,
                                  CommissioningDelegate * delegate, EndpointId endpoint, Optional<System::Clock::Timeout> timeout);

    /**
     * @brief
     *   This function validates the Attestation Information sent by the device.
     *
     * @param[in] info Structure containing all the required information for validating the device attestation.
     */
    CHIP_ERROR ValidateAttestationInfo(const Credentials::DeviceAttestationVerifier::AttestationInfo & info);

    /**
     * @brief
     * Sends CommissioningStepComplete report to the commissioning delegate. Function will fill in current step.
     * @params[in] err      error from the current step
     * @params[in] report   report to send. Current step will be filled in automatically
     */
    void
    CommissioningStageComplete(CHIP_ERROR err,
                               CommissioningDelegate::CommissioningReport report = CommissioningDelegate::CommissioningReport());

    /**
     * @brief
     *   This function is called by the DevicePairingDelegate to indicate that network credentials have been set
     * on the CommissioningParameters of the CommissioningDelegate using CommissioningDelegate.SetCommissioningParameters().
     * As a result, commissioning can advance to the next stage.
     *
     * The DevicePairingDelegate may call this method from the OnScanNetworksSuccess and OnScanNetworksFailure callbacks,
     * or it may call this method after obtaining network credentials using asynchronous methods (prompting user, cloud API call,
     * etc).
     *
     * If an error happens in the subsequent network commissioning step (either NetworkConfig or ConnectNetwork commands)
     * then the DevicePairingDelegate will receive the error in completionStatus.networkCommissioningStatus and the
     * commissioning stage will return to kNeedsNetworkCreds so that the DevicePairingDelegate can re-attempt with new
     * network information. The DevicePairingDelegate can exit the commissioning process by calling StopPairing.
     *
     * @return CHIP_ERROR   The return status. Returns CHIP_ERROR_INCORRECT_STATE if not in the correct state (kNeedsNetworkCreds).
     */
    CHIP_ERROR NetworkCredentialsReady();

    /**
     * @brief
     *   This function is called by the DevicePairingDelegate to indicate that ICD registration info (ICDSymmetricKey,
     * ICDCheckInNodeId and ICDMonitoredSubject) have been set on the CommissioningParameters of the CommissioningDelegate
     * using CommissioningDelegate.SetCommissioningParameters(). As a result, commissioning can advance to the next stage.
     *
     * The DevicePairingDelegate may call this method from the OnICDRegistrationInfoRequired callback, or it may call this
     * method after obtaining required parameters for ICD registration using asynchronous methods (like RPC call etc).
     *
     * When the ICD Registration completes, OnICDRegistrationComplete will be called.
     *
     * @return CHIP_ERROR   The return status. Returns CHIP_ERROR_INCORRECT_STATE if not in the correct state
     * (kICDGetRegistrationInfo).
     */
    CHIP_ERROR ICDRegistrationInfoReady();

    /**
     * @brief
     *  This function returns the current CommissioningStage for this commissioner.
     */
    CommissioningStage GetCommissioningStage() { return mCommissioningStage; }

#if CONFIG_NETWORK_LAYER_BLE
#if CHIP_DEVICE_CONFIG_ENABLE_BOTH_COMMISSIONER_AND_COMMISSIONEE
    /**
     * @brief
     *   Prior to commissioning, the Controller should make sure the BleLayer transport
     *   is set to the Commissioner transport and not the Server transport.
     */
    void ConnectBleTransportToSelf();
#endif // CHIP_DEVICE_CONFIG_ENABLE_BOTH_COMMISSIONER_AND_COMMISSIONEE

    /**
     * @brief
     *   Once we have finished all commissioning work, the Controller should close the BLE
     *   connection to the device and establish CASE session / another PASE session to the device
     *   if needed.
     */
    void CloseBleConnection();
#endif

    /**
     * @brief
     *   Discover all devices advertising as commissionable.
     *   Should be called on main loop thread.
     * * @param[in] filter  Browse filter - controller will look for only the specified subtype.
     * @return CHIP_ERROR   The return status
     */
    CHIP_ERROR DiscoverCommissionableNodes(Dnssd::DiscoveryFilter filter);

    /**
     * Stop commissionable discovery triggered by a previous
     * DiscoverCommissionableNodes call.
     */
    CHIP_ERROR StopCommissionableDiscovery();

    /**
     * @brief
     *   Returns information about discovered devices.
     *   Should be called on main loop thread.
     * @return const DiscoveredNodeData* info about the selected device. May be nullptr if no information has been returned yet.
     */
    const Dnssd::CommissionNodeData * GetDiscoveredDevice(int idx);

    /**
     * @brief
     *   Returns the max number of commissionable nodes this commissioner can track mdns information for.
     * @return int  The max number of commissionable nodes supported
     */
    int GetMaxCommissionableNodesSupported() { return kMaxCommissionableNodes; }

#if CHIP_DEVICE_CONFIG_ENABLE_COMMISSIONER_DISCOVERY // make this commissioner discoverable
    /**
     * @brief
     *   Called when a UDC message is received specifying the given instanceName
     * This method indicates that UDC Server needs the Commissionable Node corresponding to
     * the given instance name to be found. UDC Server will wait for OnCommissionableNodeFound.
     *
     * @param instanceName DNS-SD instance name for the client requesting commissioning
     *
     */
    void FindCommissionableNode(char * instanceName) override;

    /**
     * @brief
     *   Return the UDC Server instance
     *
     */
    Protocols::UserDirectedCommissioning::UserDirectedCommissioningServer * GetUserDirectedCommissioningServer()
    {
        return mUdcServer;
    }
#endif // CHIP_DEVICE_CONFIG_ENABLE_COMMISSIONER_DISCOVERY

    /**
     * @brief
     *   Overrides method from AbstractDnssdDiscoveryController
     *
     * @param nodeData DNS-SD node information
     *
     */
    void OnNodeDiscovered(const chip::Dnssd::DiscoveredNodeData & nodeData) override;

    void ContinueCommissioningOverOperationalNetwork();

    void RegisterPairingDelegate(DevicePairingDelegate * pairingDelegate) { mPairingDelegate = pairingDelegate; }
    DevicePairingDelegate * GetPairingDelegate() const { return mPairingDelegate; }

#if CHIP_CONFIG_ENABLE_READ_CLIENT
    // ClusterStateCache::Callback impl
    void OnDone(app::ReadClient *) override;
#endif // CHIP_CONFIG_ENABLE_READ_CLIENT

    // Issue an NOC chain using the associated OperationalCredentialsDelegate. The NOC chain will
    // be provided in X509 DER format.
    // NOTE: This is only valid assuming that `mOperationalCredentialsDelegate` is what is desired
    // to issue the NOC chain.
    CHIP_ERROR IssueNOCChain(const ByteSpan & NOCSRElements, NodeId nodeId,
                             chip::Callback::Callback<OnNOCChainGeneration> * callback);

    void SetDeviceAttestationVerifier(Credentials::DeviceAttestationVerifier * deviceAttestationVerifier)
    {
        mDeviceAttestationVerifier = deviceAttestationVerifier;
    }

    Credentials::DeviceAttestationVerifier * GetDeviceAttestationVerifier() const { return mDeviceAttestationVerifier; }

    Optional<CommissioningParameters> GetCommissioningParameters()
    {
        // TODO: Return a non-optional const & to avoid a copy, mDefaultCommissioner is never null
        return mDefaultCommissioner == nullptr ? NullOptional : MakeOptional(mDefaultCommissioner->GetCommissioningParameters());
    }

    // Reset the arm failsafe timer during commissioning.  If this returns
    // false, that means that the timer was already set for a longer time period
    // than the new time we are trying to set.  In this case, neither
    // onSuccess nor onFailure will be called.
    bool ExtendArmFailSafe(DeviceProxy * proxy, CommissioningStage step, uint16_t armFailSafeTimeout,
                           Optional<System::Clock::Timeout> commandTimeout, OnExtendFailsafeSuccess onSuccess,
                           OnExtendFailsafeFailure onFailure)
    {
        // If this method is called directly by a client, assume it's fire-and-forget (not a commissioning stage)
        return ExtendArmFailSafeInternal(proxy, step, armFailSafeTimeout, commandTimeout, onSuccess, onFailure,
                                         /* fireAndForget = */ true);
    }

<<<<<<< HEAD
    bool IsNFCCommissioning() { return mNFCCommissioning; }
=======
    // Check if the commissioning mode is valid for the current commissioning parameters.
    virtual bool HasValidCommissioningMode(const Dnssd::CommissionNodeData & nodeData);
>>>>>>> 07b68c9c

protected:
    // Cleans up and resets failsafe as appropriate depending on the error and the failed stage.
    // For success, sends completion report with the CommissioningDelegate and sends callbacks to the PairingDelegate
    // For failures after AddNOC succeeds, sends completion report with the CommissioningDelegate and sends callbacks to the
    // PairingDelegate. In this case, it does not disarm the failsafe or close the pase connection. For failures up through AddNOC,
    // sends a command to immediately expire the failsafe, then sends completion report with the CommissioningDelegate and callbacks
    // to the PairingDelegate upon arm failsafe command completion.
    virtual void CleanupCommissioning(DeviceProxy * proxy, NodeId nodeId, const CompletionStatus & completionStatus);

    /* This function start the JCM verification steps
     */
    virtual CHIP_ERROR StartJCMTrustVerification() { return CHIP_ERROR_NOT_IMPLEMENTED; }

#if CHIP_CONFIG_ENABLE_READ_CLIENT
    virtual CHIP_ERROR ParseExtraCommissioningInfo(ReadCommissioningInfo & info, const CommissioningParameters & params)
    {
        return CHIP_NO_ERROR;
    }
#endif // CHIP_CONFIG_ENABLE_READ_CLIENT

#if CHIP_CONFIG_ENABLE_READ_CLIENT
    Platform::UniquePtr<app::ClusterStateCache> mAttributeCache;
    Platform::UniquePtr<app::ReadClient> mReadClient;
#endif // CHIP_CONFIG_ENABLE_READ_CLIENT

private:
    DevicePairingDelegate * mPairingDelegate = nullptr;

    DeviceProxy * mDeviceBeingCommissioned               = nullptr;
    CommissioneeDeviceProxy * mDeviceInPASEEstablishment = nullptr;

    Optional<System::Clock::Timeout> mCommissioningStepTimeout; // Note: For multi-interaction steps this is per interaction

    bool mNFCCommissioning = false;

    CommissioningStage mCommissioningStage = CommissioningStage::kSecurePairing;
    uint8_t mReadCommissioningInfoProgress = 0; // see ContinueReadingCommissioningInfo()

    bool mRunCommissioningAfterConnection = false;
    Internal::InvokeCancelFn mInvokeCancelFn;
    Internal::WriteCancelFn mWriteCancelFn;

    ObjectPool<CommissioneeDeviceProxy, kNumMaxActiveDevices> mCommissioneeDevicePool;

#if CHIP_DEVICE_CONFIG_ENABLE_COMMISSIONER_DISCOVERY // make this commissioner discoverable
    Protocols::UserDirectedCommissioning::UserDirectedCommissioningServer * mUdcServer = nullptr;
    // mUdcTransportMgr is for insecure communication (ex. user directed commissioning)
    UdcTransportMgr * mUdcTransportMgr = nullptr;
    uint16_t mUdcListenPort            = CHIP_UDC_PORT;
#endif // CHIP_DEVICE_CONFIG_ENABLE_COMMISSIONER_DISCOVERY

#if CONFIG_NETWORK_LAYER_BLE
    static void OnDiscoveredDeviceOverBleSuccess(void * appState, BLE_CONNECTION_OBJECT connObj);
    static void OnDiscoveredDeviceOverBleError(void * appState, CHIP_ERROR err);
    RendezvousParameters mRendezvousParametersForDeviceDiscoveredOverBle;
#endif
#if CHIP_DEVICE_CONFIG_ENABLE_WIFIPAF
    static void OnWiFiPAFSubscribeComplete(void * appState);
    static void OnWiFiPAFSubscribeError(void * appState, CHIP_ERROR err);
    RendezvousParameters mRendezvousParametersForDeviceDiscoveredOverWiFiPAF;
#endif

    static void OnBasicFailure(void * context, CHIP_ERROR err);
    static void OnBasicSuccess(void * context, const chip::app::DataModel::NullObjectType &);

    /* This function sends a Device Attestation Certificate chain request to the device.
       The function does not hold a reference to the device object.
     */
    CHIP_ERROR SendCertificateChainRequestCommand(DeviceProxy * device, Credentials::CertificateType certificateType,
                                                  Optional<System::Clock::Timeout> timeout);
    /* This function sends an Attestation request to the device.
       The function does not hold a reference to the device object.
     */
    CHIP_ERROR SendAttestationRequestCommand(DeviceProxy * device, const ByteSpan & attestationNonce,
                                             Optional<System::Clock::Timeout> timeout);
    /* This function sends an CSR request to the device.
       The function does not hold a reference to the device object.
     */
    CHIP_ERROR SendOperationalCertificateSigningRequestCommand(DeviceProxy * device, const ByteSpan & csrNonce,
                                                               Optional<System::Clock::Timeout> timeout);
    /* This function sends the operational credentials to the device.
       The function does not hold a reference to the device object.
     */
    CHIP_ERROR SendOperationalCertificate(DeviceProxy * device, const ByteSpan & nocCertBuf, const Optional<ByteSpan> & icaCertBuf,
                                          Crypto::IdentityProtectionKeySpan ipk, NodeId adminSubject,
                                          Optional<System::Clock::Timeout> timeout);
    /* This function sends the trusted root certificate to the device.
       The function does not hold a reference to the device object.
     */
    CHIP_ERROR SendTrustedRootCertificate(DeviceProxy * device, const ByteSpan & rcac, Optional<System::Clock::Timeout> timeout);

    /* This function is called by the commissioner code when the device completes
       the operational credential provisioning process.
       The function does not hold a reference to the device object.
       */
    CHIP_ERROR OnOperationalCredentialsProvisioningCompletion(DeviceProxy * device);

    /* Callback when the previously sent CSR request results in failure */
    static void OnCSRFailureResponse(void * context, CHIP_ERROR error);

    void ExtendArmFailSafeForDeviceAttestation(const Credentials::DeviceAttestationVerifier::AttestationInfo & info,
                                               Credentials::AttestationVerificationResult result);
    static void OnCertificateChainFailureResponse(void * context, CHIP_ERROR error);
    static void OnCertificateChainResponse(
        void * context, const app::Clusters::OperationalCredentials::Commands::CertificateChainResponse::DecodableType & response);

    static void OnAttestationFailureResponse(void * context, CHIP_ERROR error);
    static void
    OnAttestationResponse(void * context,
                          const app::Clusters::OperationalCredentials::Commands::AttestationResponse::DecodableType & data);

    /**
     * @brief
     *   This function is called by the IM layer when the commissioner receives the CSR from the device.
     *   (Reference: Specifications section 11.18.5.6. NOCSR Elements)
     *
     * @param[in] context               The context provided while registering the callback.
     * @param[in] data                  The response struct containing the following fields:
     *                                    NOCSRElements: CSR elements as per specifications section 11.22.5.6. NOCSR Elements.
     *                                    AttestationSignature: Cryptographic signature generated for the fields in the response
     * message.
     */
    static void OnOperationalCertificateSigningRequest(
        void * context, const app::Clusters::OperationalCredentials::Commands::CSRResponse::DecodableType & data);

    /* Callback when adding operational certs to device results in failure */
    static void OnAddNOCFailureResponse(void * context, CHIP_ERROR errro);
    /* Callback when the device confirms that it has added the operational certificates */
    static void
    OnOperationalCertificateAddResponse(void * context,
                                        const app::Clusters::OperationalCredentials::Commands::NOCResponse::DecodableType & data);

    /* Callback when the device confirms that it has added the root certificate */
    static void OnRootCertSuccessResponse(void * context, const chip::app::DataModel::NullObjectType &);
    /* Callback called when adding root cert to device results in failure */
    static void OnRootCertFailureResponse(void * context, CHIP_ERROR error);

    static void OnDeviceConnectedFn(void * context, Messaging::ExchangeManager & exchangeMgr, const SessionHandle & sessionHandle);
    static void OnDeviceConnectionFailureFn(void * context, const ScopedNodeId & peerId, CHIP_ERROR error);
#if CHIP_DEVICE_CONFIG_ENABLE_AUTOMATIC_CASE_RETRIES
    static void OnDeviceConnectionRetryFn(void * context, const ScopedNodeId & peerId, CHIP_ERROR error,
                                          System::Clock::Seconds16 retryTimeout);
#endif // CHIP_DEVICE_CONFIG_ENABLE_AUTOMATIC_CASE_RETRIES

    static void OnDeviceAttestationInformationVerification(void * context,
                                                           const Credentials::DeviceAttestationVerifier::AttestationInfo & info,
                                                           Credentials::AttestationVerificationResult result);

    static void OnDeviceNOCChainGeneration(void * context, CHIP_ERROR status, const ByteSpan & noc, const ByteSpan & icac,
                                           const ByteSpan & rcac, Optional<Crypto::IdentityProtectionKeySpan> ipk,
                                           Optional<NodeId> adminSubject);
    static void OnArmFailSafe(void * context,
                              const chip::app::Clusters::GeneralCommissioning::Commands::ArmFailSafeResponse::DecodableType & data);
    static void OnSetRegulatoryConfigResponse(
        void * context,
        const chip::app::Clusters::GeneralCommissioning::Commands::SetRegulatoryConfigResponse::DecodableType & data);
    static void OnSetTCAcknowledgementsResponse(
        void * context,
        const chip::app::Clusters::GeneralCommissioning::Commands::SetTCAcknowledgementsResponse::DecodableType & data);
    static void OnSetUTCError(void * context, CHIP_ERROR error);
    static void
    OnSetTimeZoneResponse(void * context,
                          const chip::app::Clusters::TimeSynchronization::Commands::SetTimeZoneResponse::DecodableType & data);

    static void
    OnScanNetworksResponse(void * context,
                           const app::Clusters::NetworkCommissioning::Commands::ScanNetworksResponse::DecodableType & data);
    static void OnScanNetworksFailure(void * context, CHIP_ERROR err);
    static void
    OnNetworkConfigResponse(void * context,
                            const app::Clusters::NetworkCommissioning::Commands::NetworkConfigResponse::DecodableType & data);
    static void OnConnectNetworkResponse(
        void * context, const chip::app::Clusters::NetworkCommissioning::Commands::ConnectNetworkResponse::DecodableType & data);
    static void OnCommissioningCompleteResponse(
        void * context,
        const chip::app::Clusters::GeneralCommissioning::Commands::CommissioningCompleteResponse::DecodableType & data);
    static void OnDisarmFailsafe(void * context,
                                 const app::Clusters::GeneralCommissioning::Commands::ArmFailSafeResponse::DecodableType & data);
    static void OnDisarmFailsafeFailure(void * context, CHIP_ERROR error);
    void CleanupDoneAfterError();
    static void OnArmFailSafeExtendedForDeviceAttestation(
        void * context, const chip::app::Clusters::GeneralCommissioning::Commands::ArmFailSafeResponse::DecodableType & data);
    static void OnFailedToExtendedArmFailSafeDeviceAttestation(void * context, CHIP_ERROR error);
    void HandleDeviceAttestationCompleted();

    static void OnICDManagementRegisterClientResponse(
        void * context, const app::Clusters::IcdManagement::Commands::RegisterClientResponse::DecodableType & data);

    static void
    OnICDManagementStayActiveResponse(void * context,
                                      const app::Clusters::IcdManagement::Commands::StayActiveResponse::DecodableType & data);

    /**
     * @brief
     *   This function processes the CSR sent by the device.
     *   (Reference: Specifications section 11.18.5.6. NOCSR Elements)
     *
     * @param[in] proxy           device proxy
     * @param[in] NOCSRElements   CSR elements as per specifications section 11.22.5.6. NOCSR Elements.
     * @param[in] AttestationSignature       Cryptographic signature generated for all the above fields.
     * @param[in] dac               device attestation certificate
     * @param[in] pai               Product Attestation Intermediate certificate
     * @param[in] csrNonce          certificate signing request nonce
     */
    CHIP_ERROR ProcessCSR(DeviceProxy * proxy, const ByteSpan & NOCSRElements, const ByteSpan & AttestationSignature,
                          const ByteSpan & dac, const ByteSpan & pai, const ByteSpan & csrNonce);

    /**
     * @brief
     *   This function validates the CSR information from the device.
     *   (Reference: Specifications section 11.18.5.6. NOCSR Elements)
     *
     * @param[in] proxy           device proxy
     * @param[in] NOCSRElements   CSR elements as per specifications section 11.22.5.6. NOCSR Elements.
     * @param[in] AttestationSignature       Cryptographic signature generated for all the above fields.
     * @param[in] dac               device attestation certificate
     * @param[in] csrNonce          certificate signing request nonce
     */
    CHIP_ERROR ValidateCSR(DeviceProxy * proxy, const ByteSpan & NOCSRElements, const ByteSpan & AttestationSignature,
                           const ByteSpan & dac, const ByteSpan & csrNonce);

    /**
     * @brief
     *   This function validates the revocation status of the DAC Chain sent by the device.
     *
     * @param[in] info Structure containing all the required information for validating the device attestation.
     */
    CHIP_ERROR CheckForRevokedDACChain(const Credentials::DeviceAttestationVerifier::AttestationInfo & info);

    CommissioneeDeviceProxy * FindCommissioneeDevice(NodeId id);
    CommissioneeDeviceProxy * FindCommissioneeDevice(const Transport::PeerAddress & peerAddress);
    void ReleaseCommissioneeDevice(CommissioneeDeviceProxy * device);

    bool ExtendArmFailSafeInternal(DeviceProxy * proxy, CommissioningStage step, uint16_t armFailSafeTimeout,
                                   Optional<System::Clock::Timeout> commandTimeout, OnExtendFailsafeSuccess onSuccess,
                                   OnExtendFailsafeFailure onFailure, bool fireAndForget);
    template <typename RequestObjectT>
    CHIP_ERROR SendCommissioningCommand(DeviceProxy * device, const RequestObjectT & request,
                                        CommandResponseSuccessCallback<typename RequestObjectT::ResponseType> successCb,
                                        CommandResponseFailureCallback failureCb, EndpointId endpoint,
                                        Optional<System::Clock::Timeout> timeout = NullOptional, bool fireAndForget = false);
    void SendCommissioningReadRequest(DeviceProxy * proxy, Optional<System::Clock::Timeout> timeout,
                                      app::AttributePathParams * readPaths, size_t readPathsSize);
    template <typename AttrType>
    CHIP_ERROR SendCommissioningWriteRequest(DeviceProxy * device, EndpointId endpoint, ClusterId cluster, AttributeId attribute,
                                             const AttrType & requestData, WriteResponseSuccessCallback successCb,
                                             WriteResponseFailureCallback failureCb);
    void CancelCommissioningInteractions();
    void CancelCASECallbacks();

#if CHIP_CONFIG_ENABLE_READ_CLIENT
    void ContinueReadingCommissioningInfo(const CommissioningParameters & params);
    void FinishReadingCommissioningInfo(const CommissioningParameters & params);
    CHIP_ERROR ParseGeneralCommissioningInfo(ReadCommissioningInfo & info);
    CHIP_ERROR ParseBasicInformation(ReadCommissioningInfo & info);
    CHIP_ERROR ParseNetworkCommissioningInfo(ReadCommissioningInfo & info);
    CHIP_ERROR ParseFabrics(ReadCommissioningInfo & info);
    CHIP_ERROR ParseICDInfo(ReadCommissioningInfo & info);
    CHIP_ERROR ParseTimeSyncInfo(ReadCommissioningInfo & info);
#endif // CHIP_CONFIG_ENABLE_READ_CLIENT

    static CHIP_ERROR
    ConvertFromOperationalCertStatus(chip::app::Clusters::OperationalCredentials::NodeOperationalCertStatusEnum err);

    // Sends commissioning complete callbacks to the delegate depending on the status. Sends
    // OnCommissioningComplete and either OnCommissioningSuccess or OnCommissioningFailure depending on the given completion status.
    void SendCommissioningCompleteCallbacks(NodeId nodeId, const CompletionStatus & completionStatus);

    // Extend the fail-safe before trying to do network-enable (since after that
    // point, for non-concurrent-commissioning devices, we may not have a way to
    // extend it).
    void ExtendFailsafeBeforeNetworkEnable(DeviceProxy * device, CommissioningParameters & params, CommissioningStage step);

    bool IsAttestationInformationMissing(const CommissioningParameters & params);

    chip::Callback::Callback<OnDeviceConnected> mOnDeviceConnectedCallback;
    chip::Callback::Callback<OnDeviceConnectionFailure> mOnDeviceConnectionFailureCallback;
#if CHIP_DEVICE_CONFIG_ENABLE_AUTOMATIC_CASE_RETRIES
    chip::Callback::Callback<OnDeviceConnectionRetry> mOnDeviceConnectionRetryCallback;
#endif // CHIP_DEVICE_CONFIG_ENABLE_AUTOMATIC_CASE_RETRIES

    chip::Callback::Callback<Credentials::DeviceAttestationVerifier::OnAttestationInformationVerification>
        mDeviceAttestationInformationVerificationCallback;

    chip::Callback::Callback<OnNOCChainGeneration> mDeviceNOCChainCallback;
    SetUpCodePairer mSetUpCodePairer;
    AutoCommissioner mAutoCommissioner;
    CommissioningDelegate * mDefaultCommissioner =
        nullptr; // Commissioning delegate to call when PairDevice / Commission functions are used
    CommissioningDelegate * mCommissioningDelegate =
        nullptr; // Commissioning delegate that issued the PerformCommissioningStep command
    CompletionStatus mCommissioningCompletionStatus;
    Credentials::AttestationVerificationResult mAttestationResult;
    Platform::UniquePtr<Credentials::DeviceAttestationVerifier::AttestationDeviceInfo> mAttestationDeviceInfo;
    Credentials::DeviceAttestationVerifier * mDeviceAttestationVerifier = nullptr;

#if CHIP_DEVICE_CONFIG_ENABLE_JOINT_FABRIC
    Optional<Crypto::P256PublicKey> mTrustedIcacPublicKeyB;
    EndpointId mPeerAdminJFAdminClusterEndpointId = kInvalidEndpointId;
#endif
};

} // namespace Controller
} // namespace chip<|MERGE_RESOLUTION|>--- conflicted
+++ resolved
@@ -838,12 +838,10 @@
                                          /* fireAndForget = */ true);
     }
 
-<<<<<<< HEAD
     bool IsNFCCommissioning() { return mNFCCommissioning; }
-=======
+
     // Check if the commissioning mode is valid for the current commissioning parameters.
     virtual bool HasValidCommissioningMode(const Dnssd::CommissionNodeData & nodeData);
->>>>>>> 07b68c9c
 
 protected:
     // Cleans up and resets failsafe as appropriate depending on the error and the failed stage.
