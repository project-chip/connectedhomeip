/*
 *
 *    Copyright (c) 2020 Project CHIP Authors
 *    Copyright (c) 2013-2017 Nest Labs, Inc.
 *    All rights reserved.
 *
 *    Licensed under the Apache License, Version 2.0 (the "License");
 *    you may not use this file except in compliance with the License.
 *    You may obtain a copy of the License at
 *
 *        http://www.apache.org/licenses/LICENSE-2.0
 *
 *    Unless required by applicable law or agreed to in writing, software
 *    distributed under the License is distributed on an "AS IS" BASIS,
 *    WITHOUT WARRANTIES OR CONDITIONS OF ANY KIND, either express or implied.
 *    See the License for the specific language governing permissions and
 *    limitations under the License.
 */

/**
 *    @file
 *      Declaration of CHIP Device Controller, a common class
 *      that implements connecting and messaging and will later
 *      be expanded to support discovery, pairing and
 *      provisioning of CHIP  devices.
 *
 */

#pragma once

#include <app/InteractionModelDelegate.h>
#include <controller/CHIPDevice.h>
#include <core/CHIPCore.h>
#include <core/CHIPPersistentStorageDelegate.h>
#include <core/CHIPTLV.h>
#include <messaging/ExchangeMgr.h>
#include <support/DLLUtil.h>
#include <support/SerializableIntegerSet.h>
#include <transport/AdminPairingTable.h>
#include <transport/RendezvousSession.h>
#include <transport/RendezvousSessionDelegate.h>
#include <transport/SecureSessionMgr.h>
#include <transport/TransportMgr.h>
#include <transport/raw/UDP.h>

#if CONFIG_NETWORK_LAYER_BLE
#include <ble/BleLayer.h>
#endif

namespace chip {
namespace Controller {

constexpr uint16_t kNumMaxActiveDevices = 64;
constexpr uint16_t kNumMaxPairedDevices = 128;

struct ControllerInitParams
{
    PersistentStorageDelegate * storageDelegate = nullptr;
    System::Layer * systemLayer                 = nullptr;
    Inet::InetLayer * inetLayer                 = nullptr;
<<<<<<< HEAD

#if CONFIG_NETWORK_LAYER_BLE
    Ble::BleLayer * bleLayer = nullptr;
=======
#if CHIP_ENABLE_INTERACTION_MODEL
    app::InteractionModelDelegate * imDelegate = nullptr;
>>>>>>> c9f7ab9e
#endif
};

class DLL_EXPORT DevicePairingDelegate
{
public:
    virtual ~DevicePairingDelegate() {}

    /**
     * @brief
     *   Called when the pairing reaches a certain stage.
     *
     * @param status Current status of pairing
     */
    virtual void OnStatusUpdate(RendezvousSessionDelegate::Status status) {}

    /**
     * @brief
     *   Called when the network credentials are needed for the remote device
     *
     * @param callback Callback delegate that provisions the network credentials
     */
    virtual void OnNetworkCredentialsRequested(RendezvousDeviceCredentialsDelegate * callback) = 0;

    /**
     * @brief
     *   Called when the operational credentials are needed for the remote device
     *
     * @param csr Certificate signing request from the device
     * @param csr_length The length of CSR
     * @param callback Callback delegate that provisions the operational credentials
     */
    virtual void OnOperationalCredentialsRequested(const char * csr, size_t csr_length,
                                                   RendezvousDeviceCredentialsDelegate * callback) = 0;

    /**
     * @brief
     *   Called when the pairing is complete (with success or error)
     *
     * @param error Error cause, if any
     */
    virtual void OnPairingComplete(CHIP_ERROR error) {}

    /**
     * @brief
     *   Called when the pairing is deleted (with success or error)
     *
     * @param error Error cause, if any
     */
    virtual void OnPairingDeleted(CHIP_ERROR error) {}
};

/**
 * @brief
 *   Controller applications can use this class to communicate with already paired CHIP devices. The
 *   application is required to provide access to the persistent storage, where the paired device information
 *   is stored. This object of this class can be initialized with the data from the storage (List of devices,
 *   and device pairing information for individual devices). Alternatively, this class can retrieve the
 *   relevant information when the application tries to communicate with the device
 */
class DLL_EXPORT DeviceController : public SecureSessionMgrDelegate,
                                    public PersistentStorageResultDelegate,
                                    public app::InteractionModelDelegate
{
public:
    DeviceController();
    virtual ~DeviceController() {}

    /**
     * Init function to be used when there exists a device layer that takes care of initializing
     * System::Layer and InetLayer.
     */
    CHIP_ERROR Init(NodeId localDeviceId, ControllerInitParams params);

    // Note: Future modifications should be made to ControllerInitParams
    CHIP_ERROR Init(NodeId localDeviceId, PersistentStorageDelegate * storageDelegate = nullptr,
                    System::Layer * systemLayer = nullptr, Inet::InetLayer * inetLayer = nullptr);

    virtual CHIP_ERROR Shutdown();

    /**
     * @brief
     *   This function deserializes the provided deviceInfo object, and initializes and outputs the
     *   corresponding Device object. The lifetime of the output object is tied to that of the DeviceController
     *   object. The caller must not use the Device object If they free the DeviceController object, or
     *   after they call ReleaseDevice() on the returned device object.
     *
     * @param[in] deviceId   Node ID for the CHIP device
     * @param[in] deviceInfo Serialized device info for the device
     * @param[out] device    The output device object
     *
     * @return CHIP_ERROR CHIP_NO_ERROR on success, or corresponding error code.
     */
    CHIP_ERROR GetDevice(NodeId deviceId, const SerializedDevice & deviceInfo, Device ** device);

    /**
     * @brief
     *   This function is similar to the other GetDevice object, except it reads the serialized object from
     *   the persistent storage.
     *
     * @param[in] deviceId   Node ID for the CHIP device
     * @param[out] device    The output device object
     *
     * @return CHIP_ERROR CHIP_NO_ERROR on success, or corresponding error code.
     */
    CHIP_ERROR GetDevice(NodeId deviceId, Device ** device);

    void PersistDevice(Device * device);

    CHIP_ERROR SetUdpListenPort(uint16_t listenPort);

    virtual void ReleaseDevice(Device * device);

    // ----- IO -----
    /**
     * @brief
     * Start the event loop task within the CHIP stack
     * @return CHIP_ERROR   The return status
     */
    CHIP_ERROR ServiceEvents();

    /**
     * @brief
     *   Allow the CHIP Stack to process any pending events
     *   This can be called in an event handler loop to tigger callbacks within the CHIP stack
     * @return CHIP_ERROR   The return status
     */
    CHIP_ERROR ServiceEventSignal();

protected:
    enum class State
    {
        NotInitialized,
        Initialized
    };

    State mState;

    /* A list of device objects that can be used for communicating with corresponding
       CHIP devices. The list does not contain all the paired devices, but only the ones
       which the controller application is currently accessing.
    */
    Device mActiveDevices[kNumMaxActiveDevices];

    SerializableU64Set<kNumMaxPairedDevices> mPairedDevices;
    bool mPairedDevicesInitialized;

    NodeId mLocalDeviceId;
    DeviceTransportMgr * mTransportMgr;
    SecureSessionMgr * mSessionManager;
    Messaging::ExchangeManager * mExchangeManager;
    PersistentStorageDelegate * mStorageDelegate;
    Inet::InetLayer * mInetLayer;
<<<<<<< HEAD
#if CONFIG_NETWORK_LAYER_BLE
    Ble::BleLayer * mBleLayer = nullptr;
#endif
=======
    System::Layer * mSystemLayer;
>>>>>>> c9f7ab9e

    uint16_t mListenPort;
    uint16_t GetInactiveDeviceIndex();
    uint16_t FindDeviceIndex(SecureSessionHandle session);
    uint16_t FindDeviceIndex(NodeId id);
    void ReleaseDevice(uint16_t index);
    void ReleaseDeviceById(NodeId remoteDeviceId);
    CHIP_ERROR InitializePairedDeviceList();
    CHIP_ERROR SetPairedDeviceList(const char * pairedDeviceSerializedSet);
    ControllerDeviceInitParams GetControllerDeviceInitParams();

    Transport::AdminId mAdminId = 0;
    Transport::AdminPairingTable mAdmins;

private:
    //////////// SecureSessionMgrDelegate Implementation ///////////////
    void OnMessageReceived(const PacketHeader & header, const PayloadHeader & payloadHeader, SecureSessionHandle session,
                           System::PacketBufferHandle msgBuf, SecureSessionMgr * mgr) override;

    void OnNewConnection(SecureSessionHandle session, SecureSessionMgr * mgr) override;
    void OnConnectionExpired(SecureSessionHandle session, SecureSessionMgr * mgr) override;

    //////////// PersistentStorageResultDelegate Implementation ///////////////
    void OnPersistentStorageStatus(const char * key, Operation op, CHIP_ERROR err) override;

    void ReleaseAllDevices();
};

/**
 * @brief
 *   The commissioner applications doesn't advertise itself as an available device for rendezvous
 *   process. This delegate class provides no-op functions for the advertisement delegate.
 */
class DeviceCommissionerRendezvousAdvertisementDelegate : public RendezvousAdvertisementDelegate
{
public:
    /**
     * @brief
     *   Starts advertisement of the device for rendezvous availability.
     */
    CHIP_ERROR StartAdvertisement() const override { return CHIP_NO_ERROR; }

    /**
     * @brief
     *   Stops advertisement of the device for rendezvous availability.
     */
    CHIP_ERROR StopAdvertisement() const override { return CHIP_NO_ERROR; }
};

/**
 * @brief
 *   The commissioner applications can use this class to pair new/unpaired CHIP devices. The application is
 *   required to provide write access to the persistent storage, where the paired device information
 *   will be stored.
 */
class DLL_EXPORT DeviceCommissioner : public DeviceController, public RendezvousSessionDelegate
{
public:
    DeviceCommissioner();
    ~DeviceCommissioner() {}

    /**
     * Init function to be used when there exists a device layer that takes care of initializing
     * System::Layer and InetLayer.
     */
    CHIP_ERROR Init(NodeId localDeviceId, ControllerInitParams params, DevicePairingDelegate * pairingDelegate = nullptr);

    // Note: Future modifications should be made to ControllerInitParams
    CHIP_ERROR Init(NodeId localDeviceId, PersistentStorageDelegate * storageDelegate = nullptr,
                    DevicePairingDelegate * pairingDelegate = nullptr, System::Layer * systemLayer = nullptr,
                    Inet::InetLayer * inetLayer = nullptr);

    void SetDevicePairingDelegate(DevicePairingDelegate * pairingDelegate) { mPairingDelegate = pairingDelegate; }

    CHIP_ERROR Shutdown() override;

    // ----- Connection Management -----
    /**
     * @brief
     *   Pair a CHIP device with the provided Rendezvous connection parameters.
     *   Use registered DevicePairingDelegate object to receive notifications on
     *   pairing status updates.
     *
     *   Note: Pairing process requires that the caller has registered PersistentStorageDelegate
     *         in the Init() call.
     *
     * @param[in] remoteDeviceId        The remote device Id.
     * @param[in] params                The Rendezvous connection parameters
     */
    CHIP_ERROR PairDevice(NodeId remoteDeviceId, RendezvousParameters & params);

    [[deprecated("Available until Rendezvous is implemented")]] CHIP_ERROR
    PairTestDeviceWithoutSecurity(NodeId remoteDeviceId, const Transport::PeerAddress & peerAddress, SerializedDevice & serialized);

    /**
     * @brief
     *   This function stops a pairing process that's in progress. It does not delete the pairing of a previously
     *   paired device.
     *
     * @param[in] remoteDeviceId        The remote device Id.
     *
     * @return CHIP_ERROR               CHIP_NO_ERROR on success, or corresponding error
     */
    CHIP_ERROR StopPairing(NodeId remoteDeviceId);

    /**
     * @brief
     *   Remove pairing for a paired device. If the device is currently being paired, it'll stop the pairing process.
     *
     * @param[in] remoteDeviceId        The remote device Id.
     *
     * @return CHIP_ERROR               CHIP_NO_ERROR on success, or corresponding error
     */
    CHIP_ERROR UnpairDevice(NodeId remoteDeviceId);

    //////////// RendezvousSessionDelegate Implementation ///////////////
    void OnRendezvousError(CHIP_ERROR err) override;
    void OnRendezvousComplete() override;
    void OnRendezvousStatusUpdate(RendezvousSessionDelegate::Status status, CHIP_ERROR err) override;

    void RendezvousCleanup(CHIP_ERROR status);

    void ReleaseDevice(Device * device) override;

#if CONFIG_NETWORK_LAYER_BLE
    /**
     * @brief
     *   Once we have finished all commissioning work, the Controller should close the BLE
     *   connection to the device and establish CASE session / another PASE session to the device
     *   if needed.
     * @return CHIP_ERROR   The return status
     */
    CHIP_ERROR CloseBleConnection();
#endif

private:
    DevicePairingDelegate * mPairingDelegate;
    RendezvousSession * mRendezvousSession;

    /* This field is an index in mActiveDevices list. The object at this index in the list
       contains the device object that's tracking the state of the device that's being paired.
       If no device is currently being paired, this value will be kNumMaxPairedDevices.  */
    uint16_t mDeviceBeingPaired;

    /* TODO: BLE rendezvous and IP rendezvous should share the same procedure, so this is just a
       workaround-like flag and should be removed in the future.
       When using IP rendezvous, we need to disable network provisioning. In the future, network
       provisioning will no longer be a part of rendezvous procedure. */
    bool mIsIPRendezvous;

    /* This field is true when device pairing information changes, e.g. a new device is paired, or
       the pairing for a device is removed. The DeviceCommissioner uses this to decide when to
       persist the device list */
    bool mPairedDevicesUpdated;

    DeviceCommissionerRendezvousAdvertisementDelegate mRendezvousAdvDelegate;

    void PersistDeviceList();

    void FreeRendezvousSession();

    CHIP_ERROR LoadKeyId(PersistentStorageDelegate * delegate, uint16_t & out);

    void OnSessionEstablishmentTimeout();

    static void OnSessionEstablishmentTimeoutCallback(System::Layer * aLayer, void * aAppState, System::Error aError);

    uint16_t mNextKeyId = 0;
};

} // namespace Controller
} // namespace chip<|MERGE_RESOLUTION|>--- conflicted
+++ resolved
@@ -58,14 +58,12 @@
     PersistentStorageDelegate * storageDelegate = nullptr;
     System::Layer * systemLayer                 = nullptr;
     Inet::InetLayer * inetLayer                 = nullptr;
-<<<<<<< HEAD
 
 #if CONFIG_NETWORK_LAYER_BLE
     Ble::BleLayer * bleLayer = nullptr;
-=======
+#endif
 #if CHIP_ENABLE_INTERACTION_MODEL
     app::InteractionModelDelegate * imDelegate = nullptr;
->>>>>>> c9f7ab9e
 #endif
 };
 
@@ -219,13 +217,10 @@
     Messaging::ExchangeManager * mExchangeManager;
     PersistentStorageDelegate * mStorageDelegate;
     Inet::InetLayer * mInetLayer;
-<<<<<<< HEAD
 #if CONFIG_NETWORK_LAYER_BLE
     Ble::BleLayer * mBleLayer = nullptr;
 #endif
-=======
     System::Layer * mSystemLayer;
->>>>>>> c9f7ab9e
 
     uint16_t mListenPort;
     uint16_t GetInactiveDeviceIndex();
