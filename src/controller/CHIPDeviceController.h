--- conflicted
+++ resolved
@@ -88,6 +88,7 @@
 void OnBasicFailure(void * context, CHIP_ERROR err);
 void OnBasicSuccess(void * context, const chip::app::DataModel::NullObjectType &);
 void NonConcurrentTimeout(void * context, CHIP_ERROR error);
+void NonConcurrentTimeout(void * context, CHIP_ERROR error);
 
 struct ControllerInitParams
 {
@@ -938,14 +939,10 @@
 #if CHIP_CONFIG_ENABLE_READ_CLIENT
     // Parsers for the two different read clients
     void ParseCommissioningInfo();
-<<<<<<< HEAD
     void ParseCommissioningInfo2();
     // Called by ParseCommissioningInfo2
     CHIP_ERROR ParseFabrics(ReadCommissioningInfo2 & info);
     CHIP_ERROR ParseICDInfo(ReadCommissioningInfo2 & info);
-=======
-    void ParseAdditionalAttributes();
->>>>>>> 3a188d36
     // Called by ParseCommissioningInfo
     void ParseTimeSyncInfo(ReadCommissioningInfo & info);
 #endif // CHIP_CONFIG_ENABLE_READ_CLIENT
