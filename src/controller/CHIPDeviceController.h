--- conflicted
+++ resolved
@@ -195,18 +195,11 @@
 
 private:
     //////////// SecureSessionMgrDelegate Implementation ///////////////
-<<<<<<< HEAD
-    void OnMessageReceived(const PacketHeader & header, const PayloadHeader & payloadHeader, Transport::PeerConnectionState * state,
-                           System::PacketBuffer * msgBuf, SecureSessionMgr * mgr) override;
-
-    void OnNewConnection(Transport::PeerConnectionState * state, SecureSessionMgr * mgr) override;
-=======
     void OnMessageReceived(const PacketHeader & header, const PayloadHeader & payloadHeader,
                            const Transport::PeerConnectionState * state, System::PacketBuffer * msgBuf,
-                           SecureSessionMgrBase * mgr) override;
-
-    void OnNewConnection(const Transport::PeerConnectionState * state, SecureSessionMgrBase * mgr) override;
->>>>>>> aa2967a6
+                           SecureSessionMgr * mgr) override;
+
+    void OnNewConnection(const Transport::PeerConnectionState * state, SecureSessionMgr * mgr) override;
 
     //////////// PersistentStorageResultDelegate Implementation ///////////////
     void OnValue(const char * key, const char * value) override;
