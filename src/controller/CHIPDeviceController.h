/*
 *
 *    Copyright (c) 2020-2024 Project CHIP Authors
 *    Copyright (c) 2013-2017 Nest Labs, Inc.
 *    All rights reserved.
 *
 *    Licensed under the Apache License, Version 2.0 (the "License");
 *    you may not use this file except in compliance with the License.
 *    You may obtain a copy of the License at
 *
 *        http://www.apache.org/licenses/LICENSE-2.0
 *
 *    Unless required by applicable law or agreed to in writing, software
 *    distributed under the License is distributed on an "AS IS" BASIS,
 *    WITHOUT WARRANTIES OR CONDITIONS OF ANY KIND, either express or implied.
 *    See the License for the specific language governing permissions and
 *    limitations under the License.
 */

/**
 *    @file
 *      Declaration of CHIP Device Controller, a common class
 *      that implements connecting and messaging and will later
 *      be expanded to support discovery, pairing and
 *      provisioning of CHIP  devices.
 *
 */

#pragma once

#include <app/AppConfig.h>
#include <app/CASEClientPool.h>
#include <app/CASESessionManager.h>
#include <app/ClusterStateCache.h>
#include <app/OperationalSessionSetup.h>
#include <app/OperationalSessionSetupPool.h>
#include <controller/AbstractDnssdDiscoveryController.h>
#include <controller/AutoCommissioner.h>
#include <controller/CHIPCluster.h>
#include <controller/CHIPDeviceControllerSystemState.h>
#include <controller/CommissioneeDeviceProxy.h>
#include <controller/CommissioningDelegate.h>
#include <controller/DevicePairingDelegate.h>
#include <controller/OperationalCredentialsDelegate.h>
#include <controller/SetUpCodePairer.h>
#include <credentials/FabricTable.h>
#include <credentials/attestation_verifier/DeviceAttestationDelegate.h>
#include <credentials/attestation_verifier/DeviceAttestationVerifier.h>
#include <crypto/CHIPCryptoPAL.h>
#include <inet/InetInterface.h>
#include <lib/core/CHIPConfig.h>
#include <lib/core/CHIPCore.h>
#include <lib/core/CHIPPersistentStorageDelegate.h>
#include <lib/core/DataModelTypes.h>
#include <lib/core/TLV.h>
#include <lib/support/DLLUtil.h>
#include <lib/support/Pool.h>
#include <lib/support/SafeInt.h>
#include <lib/support/Span.h>
#include <lib/support/ThreadOperationalDataset.h>
#include <messaging/ExchangeMgr.h>
#include <protocols/secure_channel/MessageCounterManager.h>
#include <protocols/secure_channel/RendezvousParameters.h>
#include <protocols/user_directed_commissioning/UserDirectedCommissioning.h>
#include <system/SystemClock.h>
#include <transport/SessionManager.h>
#include <transport/TransportMgr.h>
#include <transport/raw/UDP.h>

#if CONFIG_DEVICE_LAYER
#include <platform/CHIPDeviceLayer.h>
#endif

#if CONFIG_NETWORK_LAYER_BLE
#include <ble/Ble.h>
#endif
#include <controller/DeviceDiscoveryDelegate.h>

namespace chip {

namespace Controller {

inline constexpr uint16_t kNumMaxActiveDevices = CHIP_CONFIG_CONTROLLER_MAX_ACTIVE_DEVICES;

struct ControllerInitParams
{
    DeviceControllerSystemState * systemState                       = nullptr;
    DeviceDiscoveryDelegate * deviceDiscoveryDelegate               = nullptr;
    OperationalCredentialsDelegate * operationalCredentialsDelegate = nullptr;

    /* The following keypair must correspond to the public key used for generating
       controllerNOC. It's used by controller to establish CASE sessions with devices */
    Crypto::P256Keypair * operationalKeypair = nullptr;

    /**
     * Controls whether or not the operationalKeypair should be owned by the caller.
     * By default, this is false, but if the keypair cannot be serialized, then
     * setting this to true will allow the caller to manage this keypair's lifecycle.
     */
    bool hasExternallyOwnedOperationalKeypair = false;

    /* The following certificates must be in x509 DER format */
    ByteSpan controllerNOC;
    ByteSpan controllerICAC;
    ByteSpan controllerRCAC;

    /**
     * Controls whether we permit multiple DeviceController instances to exist
     * on the same logical fabric (identified by the tuple of the fabric's
     * root public key + fabric id).
     *
     * Each controller instance will be associated with its own FabricIndex.
     * This pivots the FabricTable to tracking identities instead of fabrics,
     * represented by FabricInfo instances that can have colliding logical fabrics.
     *
     */
    bool permitMultiControllerFabrics = false;

    //
    // Controls enabling server cluster interactions on a controller. This in turn
    // causes the following to get enabled:
    //
    //  - Advertisement of active controller operational identities.
    //
    bool enableServerInteractions = false;

    /**
     * Controls whether shutdown of the controller removes the corresponding
     * entry from the in-memory fabric table, but NOT from storage.
     *
     * Note that this means that after controller shutdown the storage and
     * in-memory versions of the fabric table will be out of sync.
     * For compatibility reasons this is the default behavior.
     *
     * @see deleteFromFabricTableOnShutdown
     */
    bool removeFromFabricTableOnShutdown = true;

    /**
     * Controls whether shutdown of the controller deletes the corresponding
     * entry from the fabric table (both in-memory and storage).
     *
     * If both `removeFromFabricTableOnShutdown` and this setting are true,
     * this setting will take precedence.
     *
     * @see removeFromFabricTableOnShutdown
     */
    bool deleteFromFabricTableOnShutdown = false;

    /**
     * Specifies whether to utilize the fabric table entry for the given FabricIndex
     * for initialization. If provided and neither the operational key pair nor the NOC
     * chain are provided, then attempt to locate a fabric corresponding to the given FabricIndex.
     */
    chip::Optional<FabricIndex> fabricIndex;

    chip::VendorId controllerVendorId;
};

struct CommissionerInitParams : public ControllerInitParams
{
    DevicePairingDelegate * pairingDelegate     = nullptr;
    CommissioningDelegate * defaultCommissioner = nullptr;
    // Device attestation verifier instance for the commissioning.
    // If null, the globally set attestation verifier (e.g. from GetDeviceAttestationVerifier()
    // singleton) will be used.
    Credentials::DeviceAttestationVerifier * deviceAttestationVerifier = nullptr;
};

/**
 * @brief
 *   Controller applications can use this class to communicate with already paired CHIP devices. The
 *   application is required to provide access to the persistent storage, where the paired device information
 *   is stored. This object of this class can be initialized with the data from the storage (List of devices,
 *   and device pairing information for individual devices). Alternatively, this class can retrieve the
 *   relevant information when the application tries to communicate with the device
 */
class DLL_EXPORT DeviceController : public AbstractDnssdDiscoveryController
{
public:
    DeviceController();
    ~DeviceController() override {}

    virtual CHIP_ERROR Init(ControllerInitParams params);

    /**
     * @brief
     *  Tears down the entirety of the stack, including destructing key objects in the system.
     *  This expects to be called with external thread synchronization, and will not internally
     *  grab the CHIP stack lock.
     *
     *  This will also not stop the CHIP event queue / thread (if one exists).  Consumers are expected to
     *  ensure this happened before calling this method.
     */
    virtual void Shutdown();

    SessionManager * SessionMgr()
    {
        if (mSystemState)
        {
            return mSystemState->SessionMgr();
        }

        return nullptr;
    }

    CASESessionManager * CASESessionMgr()
    {
        if (mSystemState)
        {
            return mSystemState->CASESessionMgr();
        }

        return nullptr;
    }

    Messaging::ExchangeManager * ExchangeMgr()
    {
        if (mSystemState != nullptr)
        {
            return mSystemState->ExchangeMgr();
        }

        return nullptr;
    }

    CHIP_ERROR GetPeerAddressAndPort(NodeId peerId, Inet::IPAddress & addr, uint16_t & port);

    /**
     * @brief
     *   Looks up the PeerAddress for an established CASE session.
     *
     * @param[in] nodeId the NodeId of the target.
     * @param[out] addr the PeerAddress to be filled on success
     *
     * @return CHIP_ERROR CHIP_ERROR_NOT_CONNECTED if no CASE session exists for the device
     */
    CHIP_ERROR GetPeerAddress(NodeId nodeId, Transport::PeerAddress & addr);

    ScopedNodeId GetPeerScopedId(NodeId nodeId) { return ScopedNodeId(nodeId, GetFabricIndex()); }

    /**
     * This function finds the device corresponding to deviceId, and establishes
     * a CASE session with it.
     *
     * Once the CASE session is successfully established the `onConnection`
     * callback is called. This can happen before GetConnectedDevice returns if
     * there is an existing CASE session.
     *
     * If a CASE sessions fails to be established, the `onFailure` callback will
     * be called.  This can also happen before GetConnectedDevice returns.
     *
     * An error return from this function means that neither callback has been
     * called yet, and neither callback will be called in the future.
     */
    virtual CHIP_ERROR
    GetConnectedDevice(NodeId peerNodeId, Callback::Callback<OnDeviceConnected> * onConnection,
                       Callback::Callback<OnDeviceConnectionFailure> * onFailure,
                       TransportPayloadCapability transportPayloadCapability = TransportPayloadCapability::kMRPPayload)
    {
        VerifyOrReturnError(mState == State::Initialized, CHIP_ERROR_INCORRECT_STATE);
        mSystemState->CASESessionMgr()->FindOrEstablishSession(ScopedNodeId(peerNodeId, GetFabricIndex()), onConnection, onFailure,
#if CHIP_DEVICE_CONFIG_ENABLE_AUTOMATIC_CASE_RETRIES
                                                               1, nullptr,
#endif // CHIP_DEVICE_CONFIG_ENABLE_AUTOMATIC_CASE_RETRIES
                                                               transportPayloadCapability);
        return CHIP_NO_ERROR;
    }

    /**
     * This function finds the device corresponding to deviceId, and establishes
     * a CASE session with it.
     *
     * Once the CASE session is successfully established the `onConnection`
     * callback is called. This can happen before GetConnectedDevice returns if
     * there is an existing CASE session.
     *
     * If a CASE sessions fails to be established, the `onSetupFailure` callback will
     * be called.  This can also happen before GetConnectedDevice returns.
     *
     * An error return from this function means that neither callback has been
     * called yet, and neither callback will be called in the future.
     */
    CHIP_ERROR
    GetConnectedDevice(NodeId peerNodeId, Callback::Callback<OnDeviceConnected> * onConnection,
                       chip::Callback::Callback<OperationalSessionSetup::OnSetupFailure> * onSetupFailure,
                       TransportPayloadCapability transportPayloadCapability = TransportPayloadCapability::kMRPPayload)
    {
        VerifyOrReturnError(mState == State::Initialized, CHIP_ERROR_INCORRECT_STATE);
        mSystemState->CASESessionMgr()->FindOrEstablishSession(ScopedNodeId(peerNodeId, GetFabricIndex()), onConnection,
                                                               onSetupFailure,
#if CHIP_DEVICE_CONFIG_ENABLE_AUTOMATIC_CASE_RETRIES
                                                               1, nullptr,
#endif // CHIP_DEVICE_CONFIG_ENABLE_AUTOMATIC_CASE_RETRIES
                                                               transportPayloadCapability);
        return CHIP_NO_ERROR;
    }

    /**
     * @brief
     *   Compute a PASE verifier and passcode ID for the desired setup pincode.
     *
     *   This can be used to open a commissioning window on the device for
     *   additional administrator commissioning.
     *
     * @param[in] iterations      The number of iterations to use when generating the verifier
     * @param[in] setupPincode    The desired PIN code to use
     * @param[in] salt            The 16-byte salt for verifier computation
     * @param[out] outVerifier    The Spake2pVerifier to be populated on success
     *
     * @return CHIP_ERROR         CHIP_NO_ERROR on success, or corresponding error
     */
    CHIP_ERROR ComputePASEVerifier(uint32_t iterations, uint32_t setupPincode, const ByteSpan & salt,
                                   Crypto::Spake2pVerifier & outVerifier);

    void RegisterDeviceDiscoveryDelegate(DeviceDiscoveryDelegate * delegate) { mDeviceDiscoveryDelegate = delegate; }

    /**
     * @brief Get the Compressed Fabric ID assigned to the device.
     */
    uint64_t GetCompressedFabricId() const
    {
        const auto * fabricInfo = GetFabricInfo();
        return (fabricInfo != nullptr) ? static_cast<uint64_t>(fabricInfo->GetCompressedFabricId()) : kUndefinedCompressedFabricId;
    }

    /**
     * @brief Get the Compressed Fabric Id as a big-endian 64 bit octet string.
     *
     * Output span is resized to 8 bytes on success if it was larger.
     *
     * @param outBytes span to contain the compressed fabric ID, must be at least 8 bytes long
     * @return CHIP_ERROR_BUFFER_TOO_SMALL if `outBytes` is too small, CHIP_ERROR_INVALID_FABRIC_INDEX
     *         if the controller is somehow not associated with a fabric (internal error!) or
     *         CHIP_NO_ERROR on success.
     */
    CHIP_ERROR GetCompressedFabricIdBytes(MutableByteSpan & outBytes) const;

    /**
     * @brief Get the raw Fabric ID assigned to the device.
     */
    uint64_t GetFabricId() const
    {
        const auto * fabricInfo = GetFabricInfo();
        return (fabricInfo != nullptr) ? static_cast<uint64_t>(fabricInfo->GetFabricId()) : kUndefinedFabricId;
    }

    /**
     * @brief Get the Node ID of this instance.
     */
    NodeId GetNodeId() const
    {
        const auto * fabricInfo = GetFabricInfo();
        return (fabricInfo != nullptr) ? static_cast<uint64_t>(fabricInfo->GetNodeId()) : kUndefinedNodeId;
    }

    /**
     * @brief Get the root public key for the fabric
     *
     * @param outRootPublicKey reference to public key object that gets updated on success.
     *
     * @return CHIP_NO_ERROR on success, CHIP_ERROR_INCORRECT_STATE if fabric table is unset, or another internal error
     *         on storage access failure.
     */
    CHIP_ERROR GetRootPublicKey(Crypto::P256PublicKey & outRootPublicKey) const;

    FabricIndex GetFabricIndex() const { return mFabricIndex; }

    const FabricTable * GetFabricTable() const
    {
        if (mSystemState == nullptr)
        {
            return nullptr;
        }
        return mSystemState->Fabrics();
    }

    OperationalCredentialsDelegate * GetOperationalCredentialsDelegate() { return mOperationalCredentialsDelegate; }

    /**
     * @brief
     *   Reconfigures a new set of operational credentials to be used with this
     *   controller given ControllerInitParams state.
     *
     * WARNING: This is a low-level method that should only be called directly
     *          if you know exactly how this will interact with controller state,
     *          since there are several integrations that do this call for you.
     *          It can be used for fine-grained dependency injection of a controller's
     *          NOC and operational keypair.
     */
    CHIP_ERROR InitControllerNOCChain(const ControllerInitParams & params);

    /**
     * @brief Update the NOC chain of controller.
     *
     * @param[in] noc                                NOC in CHIP certificate format.
     * @param[in] icac                               ICAC in CHIP certificate format. If no icac is present, an empty
     *                                               ByteSpan should be passed.
     * @param[in] operationalKeypair                 External operational keypair. If null, use keypair in OperationalKeystore.
     * @param[in] operationalKeypairExternalOwned    If true, external operational keypair must outlive the fabric.
     *                                               If false, the keypair is copied and owned in heap of a FabricInfo.
     *
     * @return CHIP_ERROR                            CHIP_NO_ERROR on success.
     */
    CHIP_ERROR UpdateControllerNOCChain(const ByteSpan & noc, const ByteSpan & icac, Crypto::P256Keypair * operationalKeypair,
                                        bool operationalKeypairExternalOwned);

protected:
    enum class State
    {
        NotInitialized,
        Initialized
    };

    // This is not public to avoid users of DeviceController relying on "innards" access to
    // the raw fabric table. Everything needed should be available with getters on DeviceController.
    const FabricInfo * GetFabricInfo() const
    {
        VerifyOrReturnError((mState == State::Initialized) && (mFabricIndex != kUndefinedFabricIndex), nullptr);
        VerifyOrReturnError(GetFabricTable() != nullptr, nullptr);

        return GetFabricTable()->FindFabricWithIndex(mFabricIndex);
    }

    State mState;

    FabricIndex mFabricIndex = kUndefinedFabricIndex;

    bool mRemoveFromFabricTableOnShutdown = true;
    bool mDeleteFromFabricTableOnShutdown = false;

    FabricTable::AdvertiseIdentity mAdvertiseIdentity = FabricTable::AdvertiseIdentity::Yes;

    // TODO(cecille): Make this configuarable.
    static constexpr int kMaxCommissionableNodes = 10;
    Dnssd::CommissionNodeData mCommissionableNodes[kMaxCommissionableNodes];
    DeviceControllerSystemState * mSystemState = nullptr;

    ControllerDeviceInitParams GetControllerDeviceInitParams();

    OperationalCredentialsDelegate * mOperationalCredentialsDelegate;

    chip::VendorId mVendorId;

    DiscoveredNodeList GetDiscoveredNodes() override { return DiscoveredNodeList(mCommissionableNodes); }
};

#if CHIP_DEVICE_CONFIG_ENABLE_COMMISSIONER_DISCOVERY
using UdcTransportMgr = TransportMgr<Transport::UDP /* IPv6 */
#if INET_CONFIG_ENABLE_IPV4
                                     ,
                                     Transport::UDP /* IPv4 */
#endif
                                     >;
#endif

/**
 * @brief Callback prototype for ExtendArmFailSafe command.
 */
typedef void (*OnExtendFailsafeSuccess)(
    void * context, const app::Clusters::GeneralCommissioning::Commands::ArmFailSafeResponse::DecodableType & data);
typedef void (*OnExtendFailsafeFailure)(void * context, CHIP_ERROR error);

/**
 * @brief
 *   The commissioner applications can use this class to pair new/unpaired CHIP devices. The application is
 *   required to provide write access to the persistent storage, where the paired device information
 *   will be stored.
 */
class DLL_EXPORT DeviceCommissioner : public DeviceController,
#if CHIP_DEVICE_CONFIG_ENABLE_COMMISSIONER_DISCOVERY // make this commissioner discoverable
                                      public Protocols::UserDirectedCommissioning::InstanceNameResolver,
#endif
#if CHIP_CONFIG_ENABLE_READ_CLIENT
                                      public app::ClusterStateCache::Callback,
#endif
                                      public SessionEstablishmentDelegate
{
public:
    DeviceCommissioner();
    ~DeviceCommissioner() override {}

#if CHIP_DEVICE_CONFIG_ENABLE_COMMISSIONER_DISCOVERY // make this commissioner discoverable
    /**
     * Set port for User Directed Commissioning
     */
    CHIP_ERROR SetUdcListenPort(uint16_t listenPort);
#endif // CHIP_DEVICE_CONFIG_ENABLE_COMMISSIONER_DISCOVERY

    using DeviceController::Init;

    /**
     * Commissioner-specific initialization, includes parameters such as the pairing delegate.
     */
    CHIP_ERROR Init(CommissionerInitParams params);

    /**
     * @brief
     *  Tears down the entirety of the stack, including destructing key objects in the system.
     *  This is not a thread-safe API, and should be called with external synchronization.
     *
     *  Please see implementation for more details.
     */
    void Shutdown() override;

    // ----- Connection Management -----
    /**
     * @brief
     *   Pair a CHIP device with the provided code. The code can be either a QRCode
     *   or a Manual Setup Code.
     *   Use registered DevicePairingDelegate object to receive notifications on
     *   pairing status updates.
     *
     *   Note: Pairing process requires that the caller has registered PersistentStorageDelegate
     *         in the Init() call.
     *
     * @param[in] remoteDeviceId        The remote device Id.
     * @param[in] setUpCode             The setup code for connecting to the device
     * @param[in] discoveryType         The network discovery type, defaults to DiscoveryType::kAll.
     * @param[in] resolutionData        Optional resolution data previously discovered on the network for the target device.
     */
    CHIP_ERROR PairDevice(NodeId remoteDeviceId, const char * setUpCode, DiscoveryType discoveryType = DiscoveryType::kAll,
                          Optional<Dnssd::CommonResolutionData> resolutionData = NullOptional);
    CHIP_ERROR PairDevice(NodeId remoteDeviceId, const char * setUpCode, const CommissioningParameters & CommissioningParameters,
                          DiscoveryType discoveryType                          = DiscoveryType::kAll,
                          Optional<Dnssd::CommonResolutionData> resolutionData = NullOptional);

    /**
     * @brief
     *   Pair a CHIP device with the provided Rendezvous connection parameters.
     *   Use registered DevicePairingDelegate object to receive notifications on
     *   pairing status updates.
     *
     *   Note: Pairing process requires that the caller has registered PersistentStorageDelegate
     *         in the Init() call.
     *
     * @param[in] remoteDeviceId        The remote device Id.
     * @param[in] rendezvousParams      The Rendezvous connection parameters
     */
    CHIP_ERROR PairDevice(NodeId remoteDeviceId, RendezvousParameters & rendezvousParams);

    /**
     * @overload
     * @param[in] remoteDeviceId        The remote device Id.
     * @param[in] rendezvousParams      The Rendezvous connection parameters
     * @param[in] commissioningParams    The commissioning parameters (uses default if not supplied)
     */
    CHIP_ERROR PairDevice(NodeId remoteDeviceId, RendezvousParameters & rendezvousParams,
                          CommissioningParameters & commissioningParams);

    /**
     * @brief
     *   Start establishing a PASE connection with a node for the purposes of commissioning.
     *   Commissioners that wish to use the auto-commissioning functions should use the
     *   supplied "PairDevice" functions above to automatically establish a connection then
     *   perform commissioning. This function is intended to be use by commissioners that
     *   are not using the supplied auto-commissioner.
     *
     *   This function is non-blocking. PASE is established once the DevicePairingDelegate
     *   receives the OnPairingComplete call.
     *
     *   PASE connections can only be established with nodes that have their commissioning
     *   window open. The PASE connection will fail if this window is not open and the
     *   OnPairingComplete will be called with an error.
     *
     * @param[in] remoteDeviceId        The remote device Id.
     * @param[in] params                The Rendezvous connection parameters
     */
    CHIP_ERROR EstablishPASEConnection(NodeId remoteDeviceId, RendezvousParameters & params);

    /**
     * @brief
     *   Start establishing a PASE connection with a node for the purposes of commissioning.
     *   Commissioners that wish to use the auto-commissioning functions should use the
     *   supplied "PairDevice" functions above to automatically establish a connection then
     *   perform commissioning. This function is intended to be used by commissioners that
     *   are not using the supplied auto-commissioner.
     *
     *   This function is non-blocking. PASE is established once the DevicePairingDelegate
     *   receives the OnPairingComplete call.
     *
     *   PASE connections can only be established with nodes that have their commissioning
     *   window open. The PASE connection will fail if this window is not open and in that case
     *   OnPairingComplete will be called with an error.
     *
     * @param[in] remoteDeviceId        The remote device Id.
     * @param[in] setUpCode             The setup code for connecting to the device
     * @param[in] discoveryType         The network discovery type, defaults to DiscoveryType::kAll.
     * @param[in] resolutionData        Optional resolution data previously discovered on the network for the target device.
     */
    CHIP_ERROR EstablishPASEConnection(NodeId remoteDeviceId, const char * setUpCode,
                                       DiscoveryType discoveryType                          = DiscoveryType::kAll,
                                       Optional<Dnssd::CommonResolutionData> resolutionData = NullOptional);

    /**
     * @brief
     *   Start the auto-commissioning process on a node after establishing a PASE connection.
     *   This function is intended to be used in conjunction with the EstablishPASEConnection
     *   function. It can be called either before or after the DevicePairingDelegate receives
     *   the OnPairingComplete call. Commissioners that want to perform simple auto-commissioning
     *   should use the supplied "PairDevice" functions above, which will establish the PASE
     *   connection and commission automatically.
     *
     * @param[in] remoteDeviceId        The remote device Id.
     * @param[in] params                The commissioning parameters
     */
    virtual CHIP_ERROR Commission(NodeId remoteDeviceId, CommissioningParameters & params);
    CHIP_ERROR Commission(NodeId remoteDeviceId);

    /**
     * @brief
     *   This function instructs the commissioner to proceed to the next stage of commissioning after
     *   attestation is reported to an installed attestation delegate.
     *
     * @param[in] device                The device being commissioned.
     * @param[in] attestationResult     The attestation result to use instead of whatever the device
     *                                  attestation verifier came up with. May be a success or an error result.
     */
    CHIP_ERROR
    ContinueCommissioningAfterDeviceAttestation(DeviceProxy * device, Credentials::AttestationVerificationResult attestationResult);

    CHIP_ERROR GetDeviceBeingCommissioned(NodeId deviceId, CommissioneeDeviceProxy ** device);

    /**
     * @brief
     *   This function stops a pairing or commissioning process that is in progress.
     *   It does not delete the pairing of a previously paired device.
     *
     *   Note that cancelling an ongoing commissioning process is an asynchronous operation.
     *   The pairing delegate (if any) will receive OnCommissioningComplete and OnCommissioningFailure
     *   failure callbacks with a status code of CHIP_ERROR_CANCELLED once cancellation is complete.
     *
     * @param[in] remoteDeviceId        The remote device Id.
     *
     * @return CHIP_ERROR               CHIP_NO_ERROR on success, or corresponding error
     */
    CHIP_ERROR StopPairing(NodeId remoteDeviceId);

    /**
     * @brief
     *   Remove pairing for a paired device. If the device is currently being paired, it'll stop the pairing process.
     *
     * @param[in] remoteDeviceId        The remote device Id.
     *
     * @return CHIP_ERROR               CHIP_NO_ERROR on success, or corresponding error
     */
    CHIP_ERROR UnpairDevice(NodeId remoteDeviceId);

    //////////// SessionEstablishmentDelegate Implementation ///////////////
    void OnSessionEstablishmentError(CHIP_ERROR error) override;
    void OnSessionEstablished(const SessionHandle & session) override;

    void RendezvousCleanup(CHIP_ERROR status);

    void PerformCommissioningStep(DeviceProxy * device, CommissioningStage step, CommissioningParameters & params,
                                  CommissioningDelegate * delegate, EndpointId endpoint, Optional<System::Clock::Timeout> timeout);

    /**
     * @brief
     *   This function validates the Attestation Information sent by the device.
     *
     * @param[in] info Structure containing all the required information for validating the device attestation.
     */
    CHIP_ERROR ValidateAttestationInfo(const Credentials::DeviceAttestationVerifier::AttestationInfo & info);

    /**
     * @brief
     * Sends CommissioningStepComplete report to the commissioning delegate. Function will fill in current step.
     * @params[in] err      error from the current step
     * @params[in] report   report to send. Current step will be filled in automatically
     */
    void
    CommissioningStageComplete(CHIP_ERROR err,
                               CommissioningDelegate::CommissioningReport report = CommissioningDelegate::CommissioningReport());

    /**
     * @brief
     *   This function is called by the DevicePairingDelegate to indicate that network credentials have been set
     * on the CommissioningParameters of the CommissioningDelegate using CommissioningDelegate.SetCommissioningParameters().
     * As a result, commissioning can advance to the next stage.
     *
     * The DevicePairingDelegate may call this method from the OnScanNetworksSuccess and OnScanNetworksFailure callbacks,
     * or it may call this method after obtaining network credentials using asynchronous methods (prompting user, cloud API call,
     * etc).
     *
     * If an error happens in the subsequent network commissioning step (either NetworkConfig or ConnectNetwork commands)
     * then the DevicePairingDelegate will receive the error in completionStatus.networkCommissioningStatus and the
     * commissioning stage will return to kNeedsNetworkCreds so that the DevicePairingDelegate can re-attempt with new
     * network information. The DevicePairingDelegate can exit the commissioning process by calling StopPairing.
     *
     * @return CHIP_ERROR   The return status. Returns CHIP_ERROR_INCORRECT_STATE if not in the correct state (kNeedsNetworkCreds).
     */
    CHIP_ERROR NetworkCredentialsReady();

    /**
     * @brief
     *   This function is called by the DevicePairingDelegate to indicate that ICD registration info (ICDSymmetricKey,
     * ICDCheckInNodeId and ICDMonitoredSubject) have been set on the CommissioningParameters of the CommissioningDelegate
     * using CommissioningDelegate.SetCommissioningParameters(). As a result, commissioning can advance to the next stage.
     *
     * The DevicePairingDelegate may call this method from the OnICDRegistrationInfoRequired callback, or it may call this
     * method after obtaining required parameters for ICD registration using asynchronous methods (like RPC call etc).
     *
     * When the ICD Registration completes, OnICDRegistrationComplete will be called.
     *
     * @return CHIP_ERROR   The return status. Returns CHIP_ERROR_INCORRECT_STATE if not in the correct state
     * (kICDGetRegistrationInfo).
     */
    CHIP_ERROR ICDRegistrationInfoReady();

    /**
     * @brief
     *  This function returns the current CommissioningStage for this commissioner.
     */
    CommissioningStage GetCommissioningStage() { return mCommissioningStage; }

#if CONFIG_NETWORK_LAYER_BLE
#if CHIP_DEVICE_CONFIG_ENABLE_BOTH_COMMISSIONER_AND_COMMISSIONEE
    /**
     * @brief
     *   Prior to commissioning, the Controller should make sure the BleLayer transport
     *   is set to the Commissioner transport and not the Server transport.
     */
    void ConnectBleTransportToSelf();
#endif // CHIP_DEVICE_CONFIG_ENABLE_BOTH_COMMISSIONER_AND_COMMISSIONEE

    /**
     * @brief
     *   Once we have finished all commissioning work, the Controller should close the BLE
     *   connection to the device and establish CASE session / another PASE session to the device
     *   if needed.
     */
    void CloseBleConnection();
#endif

    /**
     * @brief
     *   Discover all devices advertising as commissionable.
     *   Should be called on main loop thread.
     * * @param[in] filter  Browse filter - controller will look for only the specified subtype.
     * @return CHIP_ERROR   The return status
     */
    CHIP_ERROR DiscoverCommissionableNodes(Dnssd::DiscoveryFilter filter);

    /**
     * Stop commissionable discovery triggered by a previous
     * DiscoverCommissionableNodes call.
     */
    CHIP_ERROR StopCommissionableDiscovery();

    /**
     * @brief
     *   Returns information about discovered devices.
     *   Should be called on main loop thread.
     * @return const DiscoveredNodeData* info about the selected device. May be nullptr if no information has been returned yet.
     */
    const Dnssd::CommissionNodeData * GetDiscoveredDevice(int idx);

    /**
     * @brief
     *   Returns the max number of commissionable nodes this commissioner can track mdns information for.
     * @return int  The max number of commissionable nodes supported
     */
    int GetMaxCommissionableNodesSupported() { return kMaxCommissionableNodes; }

#if CHIP_DEVICE_CONFIG_ENABLE_COMMISSIONER_DISCOVERY // make this commissioner discoverable
    /**
     * @brief
     *   Called when a UDC message is received specifying the given instanceName
     * This method indicates that UDC Server needs the Commissionable Node corresponding to
     * the given instance name to be found. UDC Server will wait for OnCommissionableNodeFound.
     *
     * @param instanceName DNS-SD instance name for the client requesting commissioning
     *
     */
    void FindCommissionableNode(char * instanceName) override;

    /**
     * @brief
     *   Return the UDC Server instance
     *
     */
    Protocols::UserDirectedCommissioning::UserDirectedCommissioningServer * GetUserDirectedCommissioningServer()
    {
        return mUdcServer;
    }
#endif // CHIP_DEVICE_CONFIG_ENABLE_COMMISSIONER_DISCOVERY

    /**
     * @brief
     *   Overrides method from AbstractDnssdDiscoveryController
     *
     * @param nodeData DNS-SD node information
     *
     */
    void OnNodeDiscovered(const chip::Dnssd::DiscoveredNodeData & nodeData) override;

    void ContinueCommissioningOverOperationalNetwork();

    void RegisterPairingDelegate(DevicePairingDelegate * pairingDelegate) { mPairingDelegate = pairingDelegate; }
    DevicePairingDelegate * GetPairingDelegate() const { return mPairingDelegate; }

#if CHIP_CONFIG_ENABLE_READ_CLIENT
    // ClusterStateCache::Callback impl
    void OnDone(app::ReadClient *) override;
#endif // CHIP_CONFIG_ENABLE_READ_CLIENT

    // Issue an NOC chain using the associated OperationalCredentialsDelegate. The NOC chain will
    // be provided in X509 DER format.
    // NOTE: This is only valid assuming that `mOperationalCredentialsDelegate` is what is desired
    // to issue the NOC chain.
    CHIP_ERROR IssueNOCChain(const ByteSpan & NOCSRElements, NodeId nodeId,
                             chip::Callback::Callback<OnNOCChainGeneration> * callback);

    void SetDeviceAttestationVerifier(Credentials::DeviceAttestationVerifier * deviceAttestationVerifier)
    {
        mDeviceAttestationVerifier = deviceAttestationVerifier;
    }

    Credentials::DeviceAttestationVerifier * GetDeviceAttestationVerifier() const { return mDeviceAttestationVerifier; }

    Optional<CommissioningParameters> GetCommissioningParameters()
    {
        // TODO: Return a non-optional const & to avoid a copy, mDefaultCommissioner is never null
        return mDefaultCommissioner == nullptr ? NullOptional : MakeOptional(mDefaultCommissioner->GetCommissioningParameters());
    }

    // Reset the arm failsafe timer during commissioning.  If this returns
    // false, that means that the timer was already set for a longer time period
    // than the new time we are trying to set.  In this case, neither
    // onSuccess nor onFailure will be called.
    bool ExtendArmFailSafe(DeviceProxy * proxy, CommissioningStage step, uint16_t armFailSafeTimeout,
                           Optional<System::Clock::Timeout> commandTimeout, OnExtendFailsafeSuccess onSuccess,
                           OnExtendFailsafeFailure onFailure)
    {
        // If this method is called directly by a client, assume it's fire-and-forget (not a commissioning stage)
        return ExtendArmFailSafeInternal(proxy, step, armFailSafeTimeout, commandTimeout, onSuccess, onFailure,
                                         /* fireAndForget = */ true);
    }

<<<<<<< HEAD
    bool IsNFCCommissioning() { return mNFCCommissioning; }
=======
protected:
    // Cleans up and resets failsafe as appropriate depending on the error and the failed stage.
    // For success, sends completion report with the CommissioningDelegate and sends callbacks to the PairingDelegate
    // For failures after AddNOC succeeds, sends completion report with the CommissioningDelegate and sends callbacks to the
    // PairingDelegate. In this case, it does not disarm the failsafe or close the pase connection. For failures up through AddNOC,
    // sends a command to immediately expire the failsafe, then sends completion report with the CommissioningDelegate and callbacks
    // to the PairingDelegate upon arm failsafe command completion.
    virtual void CleanupCommissioning(DeviceProxy * proxy, NodeId nodeId, const CompletionStatus & completionStatus);

    /* This function start the JCM verification steps
     */
    virtual CHIP_ERROR StartJCMTrustVerification() { return CHIP_ERROR_NOT_IMPLEMENTED; }

#if CHIP_CONFIG_ENABLE_READ_CLIENT
    virtual CHIP_ERROR ParseExtraCommissioningInfo(ReadCommissioningInfo & info, const CommissioningParameters & params)
    {
        return CHIP_NO_ERROR;
    }
#endif // CHIP_CONFIG_ENABLE_READ_CLIENT

#if CHIP_CONFIG_ENABLE_READ_CLIENT
    Platform::UniquePtr<app::ClusterStateCache> mAttributeCache;
    Platform::UniquePtr<app::ReadClient> mReadClient;
#endif // CHIP_CONFIG_ENABLE_READ_CLIENT
>>>>>>> ccb2b4ec

private:
    DevicePairingDelegate * mPairingDelegate = nullptr;

    DeviceProxy * mDeviceBeingCommissioned               = nullptr;
    CommissioneeDeviceProxy * mDeviceInPASEEstablishment = nullptr;

    Optional<System::Clock::Timeout> mCommissioningStepTimeout; // Note: For multi-interaction steps this is per interaction

    bool mNFCCommissioning = false;

    CommissioningStage mCommissioningStage = CommissioningStage::kSecurePairing;
    uint8_t mReadCommissioningInfoProgress = 0; // see ContinueReadingCommissioningInfo()

    bool mRunCommissioningAfterConnection = false;
    Internal::InvokeCancelFn mInvokeCancelFn;
    Internal::WriteCancelFn mWriteCancelFn;

    ObjectPool<CommissioneeDeviceProxy, kNumMaxActiveDevices> mCommissioneeDevicePool;

#if CHIP_DEVICE_CONFIG_ENABLE_COMMISSIONER_DISCOVERY // make this commissioner discoverable
    Protocols::UserDirectedCommissioning::UserDirectedCommissioningServer * mUdcServer = nullptr;
    // mUdcTransportMgr is for insecure communication (ex. user directed commissioning)
    UdcTransportMgr * mUdcTransportMgr = nullptr;
    uint16_t mUdcListenPort            = CHIP_UDC_PORT;
#endif // CHIP_DEVICE_CONFIG_ENABLE_COMMISSIONER_DISCOVERY

#if CONFIG_NETWORK_LAYER_BLE
    static void OnDiscoveredDeviceOverBleSuccess(void * appState, BLE_CONNECTION_OBJECT connObj);
    static void OnDiscoveredDeviceOverBleError(void * appState, CHIP_ERROR err);
    RendezvousParameters mRendezvousParametersForDeviceDiscoveredOverBle;
#endif
#if CHIP_DEVICE_CONFIG_ENABLE_WIFIPAF
    static void OnWiFiPAFSubscribeComplete(void * appState);
    static void OnWiFiPAFSubscribeError(void * appState, CHIP_ERROR err);
    RendezvousParameters mRendezvousParametersForDeviceDiscoveredOverWiFiPAF;
#endif

    static void OnBasicFailure(void * context, CHIP_ERROR err);
    static void OnBasicSuccess(void * context, const chip::app::DataModel::NullObjectType &);

    /* This function sends a Device Attestation Certificate chain request to the device.
       The function does not hold a reference to the device object.
     */
    CHIP_ERROR SendCertificateChainRequestCommand(DeviceProxy * device, Credentials::CertificateType certificateType,
                                                  Optional<System::Clock::Timeout> timeout);
    /* This function sends an Attestation request to the device.
       The function does not hold a reference to the device object.
     */
    CHIP_ERROR SendAttestationRequestCommand(DeviceProxy * device, const ByteSpan & attestationNonce,
                                             Optional<System::Clock::Timeout> timeout);
    /* This function sends an CSR request to the device.
       The function does not hold a reference to the device object.
     */
    CHIP_ERROR SendOperationalCertificateSigningRequestCommand(DeviceProxy * device, const ByteSpan & csrNonce,
                                                               Optional<System::Clock::Timeout> timeout);
    /* This function sends the operational credentials to the device.
       The function does not hold a reference to the device object.
     */
    CHIP_ERROR SendOperationalCertificate(DeviceProxy * device, const ByteSpan & nocCertBuf, const Optional<ByteSpan> & icaCertBuf,
                                          Crypto::IdentityProtectionKeySpan ipk, NodeId adminSubject,
                                          Optional<System::Clock::Timeout> timeout);
    /* This function sends the trusted root certificate to the device.
       The function does not hold a reference to the device object.
     */
    CHIP_ERROR SendTrustedRootCertificate(DeviceProxy * device, const ByteSpan & rcac, Optional<System::Clock::Timeout> timeout);

    /* This function is called by the commissioner code when the device completes
       the operational credential provisioning process.
       The function does not hold a reference to the device object.
       */
    CHIP_ERROR OnOperationalCredentialsProvisioningCompletion(DeviceProxy * device);

    /* Callback when the previously sent CSR request results in failure */
    static void OnCSRFailureResponse(void * context, CHIP_ERROR error);

    void ExtendArmFailSafeForDeviceAttestation(const Credentials::DeviceAttestationVerifier::AttestationInfo & info,
                                               Credentials::AttestationVerificationResult result);
    static void OnCertificateChainFailureResponse(void * context, CHIP_ERROR error);
    static void OnCertificateChainResponse(
        void * context, const app::Clusters::OperationalCredentials::Commands::CertificateChainResponse::DecodableType & response);

    static void OnAttestationFailureResponse(void * context, CHIP_ERROR error);
    static void
    OnAttestationResponse(void * context,
                          const app::Clusters::OperationalCredentials::Commands::AttestationResponse::DecodableType & data);

    /**
     * @brief
     *   This function is called by the IM layer when the commissioner receives the CSR from the device.
     *   (Reference: Specifications section 11.18.5.6. NOCSR Elements)
     *
     * @param[in] context               The context provided while registering the callback.
     * @param[in] data                  The response struct containing the following fields:
     *                                    NOCSRElements: CSR elements as per specifications section 11.22.5.6. NOCSR Elements.
     *                                    AttestationSignature: Cryptographic signature generated for the fields in the response
     * message.
     */
    static void OnOperationalCertificateSigningRequest(
        void * context, const app::Clusters::OperationalCredentials::Commands::CSRResponse::DecodableType & data);

    /* Callback when adding operational certs to device results in failure */
    static void OnAddNOCFailureResponse(void * context, CHIP_ERROR errro);
    /* Callback when the device confirms that it has added the operational certificates */
    static void
    OnOperationalCertificateAddResponse(void * context,
                                        const app::Clusters::OperationalCredentials::Commands::NOCResponse::DecodableType & data);

    /* Callback when the device confirms that it has added the root certificate */
    static void OnRootCertSuccessResponse(void * context, const chip::app::DataModel::NullObjectType &);
    /* Callback called when adding root cert to device results in failure */
    static void OnRootCertFailureResponse(void * context, CHIP_ERROR error);

    static void OnDeviceConnectedFn(void * context, Messaging::ExchangeManager & exchangeMgr, const SessionHandle & sessionHandle);
    static void OnDeviceConnectionFailureFn(void * context, const ScopedNodeId & peerId, CHIP_ERROR error);
#if CHIP_DEVICE_CONFIG_ENABLE_AUTOMATIC_CASE_RETRIES
    static void OnDeviceConnectionRetryFn(void * context, const ScopedNodeId & peerId, CHIP_ERROR error,
                                          System::Clock::Seconds16 retryTimeout);
#endif // CHIP_DEVICE_CONFIG_ENABLE_AUTOMATIC_CASE_RETRIES

    static void OnDeviceAttestationInformationVerification(void * context,
                                                           const Credentials::DeviceAttestationVerifier::AttestationInfo & info,
                                                           Credentials::AttestationVerificationResult result);

    static void OnDeviceNOCChainGeneration(void * context, CHIP_ERROR status, const ByteSpan & noc, const ByteSpan & icac,
                                           const ByteSpan & rcac, Optional<Crypto::IdentityProtectionKeySpan> ipk,
                                           Optional<NodeId> adminSubject);
    static void OnArmFailSafe(void * context,
                              const chip::app::Clusters::GeneralCommissioning::Commands::ArmFailSafeResponse::DecodableType & data);
    static void OnSetRegulatoryConfigResponse(
        void * context,
        const chip::app::Clusters::GeneralCommissioning::Commands::SetRegulatoryConfigResponse::DecodableType & data);
    static void OnSetTCAcknowledgementsResponse(
        void * context,
        const chip::app::Clusters::GeneralCommissioning::Commands::SetTCAcknowledgementsResponse::DecodableType & data);
    static void OnSetUTCError(void * context, CHIP_ERROR error);
    static void
    OnSetTimeZoneResponse(void * context,
                          const chip::app::Clusters::TimeSynchronization::Commands::SetTimeZoneResponse::DecodableType & data);

    static void
    OnScanNetworksResponse(void * context,
                           const app::Clusters::NetworkCommissioning::Commands::ScanNetworksResponse::DecodableType & data);
    static void OnScanNetworksFailure(void * context, CHIP_ERROR err);
    static void
    OnNetworkConfigResponse(void * context,
                            const app::Clusters::NetworkCommissioning::Commands::NetworkConfigResponse::DecodableType & data);
    static void OnConnectNetworkResponse(
        void * context, const chip::app::Clusters::NetworkCommissioning::Commands::ConnectNetworkResponse::DecodableType & data);
    static void OnCommissioningCompleteResponse(
        void * context,
        const chip::app::Clusters::GeneralCommissioning::Commands::CommissioningCompleteResponse::DecodableType & data);
    static void OnDisarmFailsafe(void * context,
                                 const app::Clusters::GeneralCommissioning::Commands::ArmFailSafeResponse::DecodableType & data);
    static void OnDisarmFailsafeFailure(void * context, CHIP_ERROR error);
    void CleanupDoneAfterError();
    static void OnArmFailSafeExtendedForDeviceAttestation(
        void * context, const chip::app::Clusters::GeneralCommissioning::Commands::ArmFailSafeResponse::DecodableType & data);
    static void OnFailedToExtendedArmFailSafeDeviceAttestation(void * context, CHIP_ERROR error);
    void HandleDeviceAttestationCompleted();

    static void OnICDManagementRegisterClientResponse(
        void * context, const app::Clusters::IcdManagement::Commands::RegisterClientResponse::DecodableType & data);

    static void
    OnICDManagementStayActiveResponse(void * context,
                                      const app::Clusters::IcdManagement::Commands::StayActiveResponse::DecodableType & data);

    /**
     * @brief
     *   This function processes the CSR sent by the device.
     *   (Reference: Specifications section 11.18.5.6. NOCSR Elements)
     *
     * @param[in] proxy           device proxy
     * @param[in] NOCSRElements   CSR elements as per specifications section 11.22.5.6. NOCSR Elements.
     * @param[in] AttestationSignature       Cryptographic signature generated for all the above fields.
     * @param[in] dac               device attestation certificate
     * @param[in] pai               Product Attestation Intermediate certificate
     * @param[in] csrNonce          certificate signing request nonce
     */
    CHIP_ERROR ProcessCSR(DeviceProxy * proxy, const ByteSpan & NOCSRElements, const ByteSpan & AttestationSignature,
                          const ByteSpan & dac, const ByteSpan & pai, const ByteSpan & csrNonce);

    /**
     * @brief
     *   This function validates the CSR information from the device.
     *   (Reference: Specifications section 11.18.5.6. NOCSR Elements)
     *
     * @param[in] proxy           device proxy
     * @param[in] NOCSRElements   CSR elements as per specifications section 11.22.5.6. NOCSR Elements.
     * @param[in] AttestationSignature       Cryptographic signature generated for all the above fields.
     * @param[in] dac               device attestation certificate
     * @param[in] csrNonce          certificate signing request nonce
     */
    CHIP_ERROR ValidateCSR(DeviceProxy * proxy, const ByteSpan & NOCSRElements, const ByteSpan & AttestationSignature,
                           const ByteSpan & dac, const ByteSpan & csrNonce);

    /**
     * @brief
     *   This function validates the revocation status of the DAC Chain sent by the device.
     *
     * @param[in] info Structure containing all the required information for validating the device attestation.
     */
    CHIP_ERROR CheckForRevokedDACChain(const Credentials::DeviceAttestationVerifier::AttestationInfo & info);

    CommissioneeDeviceProxy * FindCommissioneeDevice(NodeId id);
    CommissioneeDeviceProxy * FindCommissioneeDevice(const Transport::PeerAddress & peerAddress);
    void ReleaseCommissioneeDevice(CommissioneeDeviceProxy * device);

    bool ExtendArmFailSafeInternal(DeviceProxy * proxy, CommissioningStage step, uint16_t armFailSafeTimeout,
                                   Optional<System::Clock::Timeout> commandTimeout, OnExtendFailsafeSuccess onSuccess,
                                   OnExtendFailsafeFailure onFailure, bool fireAndForget);
    template <typename RequestObjectT>
    CHIP_ERROR SendCommissioningCommand(DeviceProxy * device, const RequestObjectT & request,
                                        CommandResponseSuccessCallback<typename RequestObjectT::ResponseType> successCb,
                                        CommandResponseFailureCallback failureCb, EndpointId endpoint,
                                        Optional<System::Clock::Timeout> timeout = NullOptional, bool fireAndForget = false);
    void SendCommissioningReadRequest(DeviceProxy * proxy, Optional<System::Clock::Timeout> timeout,
                                      app::AttributePathParams * readPaths, size_t readPathsSize);
    template <typename AttrType>
    CHIP_ERROR SendCommissioningWriteRequest(DeviceProxy * device, EndpointId endpoint, ClusterId cluster, AttributeId attribute,
                                             const AttrType & requestData, WriteResponseSuccessCallback successCb,
                                             WriteResponseFailureCallback failureCb);
    void CancelCommissioningInteractions();
    void CancelCASECallbacks();

#if CHIP_CONFIG_ENABLE_READ_CLIENT
    void ContinueReadingCommissioningInfo(const CommissioningParameters & params);
    void FinishReadingCommissioningInfo(const CommissioningParameters & params);
    CHIP_ERROR ParseGeneralCommissioningInfo(ReadCommissioningInfo & info);
    CHIP_ERROR ParseBasicInformation(ReadCommissioningInfo & info);
    CHIP_ERROR ParseNetworkCommissioningInfo(ReadCommissioningInfo & info);
    CHIP_ERROR ParseFabrics(ReadCommissioningInfo & info);
    CHIP_ERROR ParseICDInfo(ReadCommissioningInfo & info);
    CHIP_ERROR ParseTimeSyncInfo(ReadCommissioningInfo & info);
#endif // CHIP_CONFIG_ENABLE_READ_CLIENT

    static CHIP_ERROR
    ConvertFromOperationalCertStatus(chip::app::Clusters::OperationalCredentials::NodeOperationalCertStatusEnum err);

    // Sends commissioning complete callbacks to the delegate depending on the status. Sends
    // OnCommissioningComplete and either OnCommissioningSuccess or OnCommissioningFailure depending on the given completion status.
    void SendCommissioningCompleteCallbacks(NodeId nodeId, const CompletionStatus & completionStatus);

    // Extend the fail-safe before trying to do network-enable (since after that
    // point, for non-concurrent-commissioning devices, we may not have a way to
    // extend it).
    void ExtendFailsafeBeforeNetworkEnable(DeviceProxy * device, CommissioningParameters & params, CommissioningStage step);

    bool IsAttestationInformationMissing(const CommissioningParameters & params);

    chip::Callback::Callback<OnDeviceConnected> mOnDeviceConnectedCallback;
    chip::Callback::Callback<OnDeviceConnectionFailure> mOnDeviceConnectionFailureCallback;
#if CHIP_DEVICE_CONFIG_ENABLE_AUTOMATIC_CASE_RETRIES
    chip::Callback::Callback<OnDeviceConnectionRetry> mOnDeviceConnectionRetryCallback;
#endif // CHIP_DEVICE_CONFIG_ENABLE_AUTOMATIC_CASE_RETRIES

    chip::Callback::Callback<Credentials::DeviceAttestationVerifier::OnAttestationInformationVerification>
        mDeviceAttestationInformationVerificationCallback;

    chip::Callback::Callback<OnNOCChainGeneration> mDeviceNOCChainCallback;
    SetUpCodePairer mSetUpCodePairer;
    AutoCommissioner mAutoCommissioner;
    CommissioningDelegate * mDefaultCommissioner =
        nullptr; // Commissioning delegate to call when PairDevice / Commission functions are used
    CommissioningDelegate * mCommissioningDelegate =
        nullptr; // Commissioning delegate that issued the PerformCommissioningStep command
    CompletionStatus mCommissioningCompletionStatus;
    Credentials::AttestationVerificationResult mAttestationResult;
    Platform::UniquePtr<Credentials::DeviceAttestationVerifier::AttestationDeviceInfo> mAttestationDeviceInfo;
    Credentials::DeviceAttestationVerifier * mDeviceAttestationVerifier = nullptr;

#if CHIP_DEVICE_CONFIG_ENABLE_JOINT_FABRIC
    Optional<Crypto::P256PublicKey> mTrustedIcacPublicKeyB;
    EndpointId mPeerAdminJFAdminClusterEndpointId = kInvalidEndpointId;
#endif
};

} // namespace Controller
} // namespace chip<|MERGE_RESOLUTION|>--- conflicted
+++ resolved
@@ -838,9 +838,8 @@
                                          /* fireAndForget = */ true);
     }
 
-<<<<<<< HEAD
     bool IsNFCCommissioning() { return mNFCCommissioning; }
-=======
+
 protected:
     // Cleans up and resets failsafe as appropriate depending on the error and the failed stage.
     // For success, sends completion report with the CommissioningDelegate and sends callbacks to the PairingDelegate
@@ -865,7 +864,6 @@
     Platform::UniquePtr<app::ClusterStateCache> mAttributeCache;
     Platform::UniquePtr<app::ReadClient> mReadClient;
 #endif // CHIP_CONFIG_ENABLE_READ_CLIENT
->>>>>>> ccb2b4ec
 
 private:
     DevicePairingDelegate * mPairingDelegate = nullptr;
