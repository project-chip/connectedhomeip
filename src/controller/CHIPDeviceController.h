/*
 *
 *    Copyright (c) 2020-2021 Project CHIP Authors
 *    Copyright (c) 2013-2017 Nest Labs, Inc.
 *    All rights reserved.
 *
 *    Licensed under the Apache License, Version 2.0 (the "License");
 *    you may not use this file except in compliance with the License.
 *    You may obtain a copy of the License at
 *
 *        http://www.apache.org/licenses/LICENSE-2.0
 *
 *    Unless required by applicable law or agreed to in writing, software
 *    distributed under the License is distributed on an "AS IS" BASIS,
 *    WITHOUT WARRANTIES OR CONDITIONS OF ANY KIND, either express or implied.
 *    See the License for the specific language governing permissions and
 *    limitations under the License.
 */

/**
 *    @file
 *      Declaration of CHIP Device Controller, a common class
 *      that implements connecting and messaging and will later
 *      be expanded to support discovery, pairing and
 *      provisioning of CHIP  devices.
 *
 */

#pragma once

#include <app/AttributeCache.h>
#include <app/CASEClientPool.h>
#include <app/CASESessionManager.h>
#include <app/OperationalDeviceProxy.h>
#include <app/OperationalDeviceProxyPool.h>
#include <controller/AbstractDnssdDiscoveryController.h>
#include <controller/AutoCommissioner.h>
#include <controller/CHIPCluster.h>
#include <controller/CHIPDeviceControllerSystemState.h>
#include <controller/CommissioneeDeviceProxy.h>
#include <controller/CommissioningDelegate.h>
#include <controller/OperationalCredentialsDelegate.h>
#include <controller/SetUpCodePairer.h>
#include <credentials/DeviceAttestationVerifier.h>
#include <credentials/FabricTable.h>
#include <lib/core/CHIPConfig.h>
#include <lib/core/CHIPCore.h>
#include <lib/core/CHIPPersistentStorageDelegate.h>
#include <lib/core/CHIPTLV.h>
#include <lib/support/DLLUtil.h>
#include <lib/support/Pool.h>
#include <lib/support/SafeInt.h>
#include <lib/support/SerializableIntegerSet.h>
#include <lib/support/Span.h>
#include <lib/support/ThreadOperationalDataset.h>
#include <messaging/ExchangeMgr.h>
#include <protocols/secure_channel/MessageCounterManager.h>
#include <protocols/secure_channel/RendezvousParameters.h>
#include <protocols/user_directed_commissioning/UserDirectedCommissioning.h>
#include <transport/SessionManager.h>
#include <transport/TransportMgr.h>
#include <transport/raw/UDP.h>

#include <controller/CHIPDeviceControllerSystemState.h>

#if CONFIG_DEVICE_LAYER
#include <platform/CHIPDeviceLayer.h>
#endif

#if CONFIG_NETWORK_LAYER_BLE
#include <ble/BleLayer.h>
#endif
#if CHIP_DEVICE_CONFIG_ENABLE_DNSSD
#include <controller/DeviceAddressUpdateDelegate.h>
#include <controller/DeviceDiscoveryDelegate.h>
#include <lib/dnssd/Resolver.h>
#include <lib/dnssd/ResolverProxy.h>
#endif

namespace chip {

namespace Controller {

using namespace chip::Protocols::UserDirectedCommissioning;

constexpr uint16_t kNumMaxActiveDevices = CHIP_CONFIG_CONTROLLER_MAX_ACTIVE_DEVICES;
constexpr uint16_t kNumMaxPairedDevices = 128;

// Raw functions for cluster callbacks
void OnBasicFailure(void * context, CHIP_ERROR err);

struct ControllerInitParams
{
    PersistentStorageDelegate * storageDelegate = nullptr;
    DeviceControllerSystemState * systemState   = nullptr;
#if CHIP_DEVICE_CONFIG_ENABLE_DNSSD
    DeviceAddressUpdateDelegate * deviceAddressUpdateDelegate = nullptr;
    DeviceDiscoveryDelegate * deviceDiscoveryDelegate         = nullptr;
#endif
    OperationalCredentialsDelegate * operationalCredentialsDelegate = nullptr;

    /* The following keypair must correspond to the public key used for generating
       controllerNOC. It's used by controller to establish CASE sessions with devices */
    Crypto::P256Keypair * operationalKeypair = nullptr;

    /* The following certificates must be in x509 DER format */
    ByteSpan controllerNOC;
    ByteSpan controllerICAC;
    ByteSpan controllerRCAC;

    uint16_t controllerVendorId;
};

class DLL_EXPORT DevicePairingDelegate
{
public:
    virtual ~DevicePairingDelegate() {}

    enum Status : uint8_t
    {
        SecurePairingSuccess = 0,
        SecurePairingFailed,
    };

    /**
     * @brief
     *   Called when the pairing reaches a certain stage.
     *
     * @param status Current status of pairing
     */
    virtual void OnStatusUpdate(DevicePairingDelegate::Status status) {}

    /**
     * @brief
     *   Called when the pairing is complete (with success or error)
     *
     * @param error Error cause, if any
     */
    virtual void OnPairingComplete(CHIP_ERROR error) {}

    /**
     * @brief
     *   Called when the pairing is deleted (with success or error)
     *
     * @param error Error cause, if any
     */
    virtual void OnPairingDeleted(CHIP_ERROR error) {}

    /**
     *   Called when the commissioning process is complete (with success or error)
     */
    virtual void OnCommissioningComplete(NodeId deviceId, CHIP_ERROR error) {}
};

struct CommissionerInitParams : public ControllerInitParams
{
    DevicePairingDelegate * pairingDelegate = nullptr;
};

typedef void (*OnOpenCommissioningWindow)(void * context, NodeId deviceId, CHIP_ERROR status, SetupPayload payload);

/**
 * @brief
 *   Controller applications can use this class to communicate with already paired CHIP devices. The
 *   application is required to provide access to the persistent storage, where the paired device information
 *   is stored. This object of this class can be initialized with the data from the storage (List of devices,
 *   and device pairing information for individual devices). Alternatively, this class can retrieve the
 *   relevant information when the application tries to communicate with the device
 */
class DLL_EXPORT DeviceController : public SessionRecoveryDelegate
#if CHIP_DEVICE_CONFIG_ENABLE_DNSSD
    ,
                                    public AbstractDnssdDiscoveryController
#endif
{
public:
    DeviceController();
    virtual ~DeviceController() {}

    enum class CommissioningWindowOption
    {
        kOriginalSetupCode = 0,
        kTokenWithRandomPIN,
        kTokenWithProvidedPIN,
    };

    CHIP_ERROR Init(ControllerInitParams params);

    /**
     * @brief
     *  Tears down the entirety of the stack, including destructing key objects in the system.
     *  This expects to be called with external thread synchronization, and will not internally
     *  grab the CHIP stack lock.
     *
     *  This will also not stop the CHIP event queue / thread (if one exists).  Consumers are expected to
     *  ensure this happened before calling this method.
     */
    virtual CHIP_ERROR Shutdown();

    CHIP_ERROR GetPeerAddressAndPort(PeerId peerId, Inet::IPAddress & addr, uint16_t & port);

    /**
     *   This function returns true if the device corresponding to `deviceId` has previously been commissioned
     *   on the fabric.
     */
    bool DoesDevicePairingExist(const PeerId & deviceId);

    /**
     *   This function finds the device corresponding to deviceId, and establishes a secure connection with it.
     *   Once the connection is successfully establishes (or if it's already connected), it calls `onConnectedDevice`
     *   callback. If it fails to establish the connection, it calls `onError` callback.
     */
    virtual CHIP_ERROR GetConnectedDevice(NodeId deviceId, Callback::Callback<OnDeviceConnected> * onConnection,
                                          chip::Callback::Callback<OnDeviceConnectionFailure> * onFailure)
    {
        VerifyOrReturnError(mState == State::Initialized && mFabricInfo != nullptr, CHIP_ERROR_INCORRECT_STATE);
        return mCASESessionManager->FindOrEstablishSession(mFabricInfo->GetPeerIdForNode(deviceId), onConnection, onFailure);
    }

    /**
     * @brief
     *   This function update the device informations asynchronously using dnssd.
     *
     * @param[in] deviceId  Node ID for the CHIP device
     *
     * @return CHIP_ERROR CHIP_NO_ERROR on success, or corresponding error code.
     */
    CHIP_ERROR UpdateDevice(NodeId deviceId)
    {
        VerifyOrReturnError(mState == State::Initialized && mFabricInfo != nullptr, CHIP_ERROR_INCORRECT_STATE);
        return mCASESessionManager->ResolveDeviceAddress(mFabricInfo, deviceId);
    }

    /**
     * @brief
     *   Compute a PASE verifier and passcode ID for the desired setup pincode.
     *
     *   This can be used to open a commissioning window on the device for
     *   additional administrator commissioning.
     *
     * @param[in] iterations      The number of iterations to use when generating the verifier
     * @param[in] setupPincode    The desired PIN code to use
     * @param[in] salt            The 16-byte salt for verifier computation
     * @param[out] outVerifier    The PASEVerifier to be populated on success
     * @param[out] outPasscodeId  The passcode ID to be populated on success
     *
     * @return CHIP_ERROR         CHIP_NO_ERROR on success, or corresponding error
     */
    CHIP_ERROR ComputePASEVerifier(uint32_t iterations, uint32_t setupPincode, const ByteSpan & salt, PASEVerifier & outVerifier,
                                   uint32_t & outPasscodeId);

    /**
     * @brief
     *   Trigger a paired device to re-enter the commissioning mode. The device will exit the commissioning mode
     *   after a successful commissioning, or after the given `timeout` time.
     *
     * @param[in] deviceId        The device Id.
     * @param[in] timeout         The commissioning mode should terminate after this much time.
     * @param[in] iteration       The PAKE iteration count associated with the PAKE Passcode ID and ephemeral
     *                            PAKE passcode verifier to be used for this commissioning.
     * @param[in] discriminator   The long discriminator for the DNS-SD advertisement.
     * @param[in] option          The commissioning window can be opened using the original setup code, or an
     *                            onboarding token can be generated using a random setup PIN code (or with
     *                            the PIN code provied in the setupPayload).
     * @param[in,out] payload     The generated setup payload.
     *                            - The payload is generated only if the user didn't ask for using the original setup code.
     *                            - If the user asked to use the provided setup PIN, the PIN must be provided as part of
     *                              this payload
     *
     * @return CHIP_ERROR         CHIP_NO_ERROR on success, or corresponding error
     */
    CHIP_ERROR OpenCommissioningWindow(NodeId deviceId, uint16_t timeout, uint16_t iteration, uint16_t discriminator,
                                       uint8_t option, SetupPayload & payload)
    {
        mSuggestedSetUpPINCode = payload.setUpPINCode;
        ReturnErrorOnFailure(OpenCommissioningWindowWithCallback(deviceId, timeout, iteration, discriminator, option, nullptr));
        payload = mSetupPayload;
        return CHIP_NO_ERROR;
    }

    /**
     * @brief
     *   Trigger a paired device to re-enter the commissioning mode. The device will exit the commissioning mode
     *   after a successful commissioning, or after the given `timeout` time.
     *
     * @param[in] deviceId        The device Id.
     * @param[in] timeout         The commissioning mode should terminate after this much time.
     * @param[in] iteration       The PAKE iteration count associated with the PAKE Passcode ID and ephemeral
     *                            PAKE passcode verifier to be used for this commissioning.
     * @param[in] discriminator   The long discriminator for the DNS-SD advertisement.
     * @param[in] option          The commissioning window can be opened using the original setup code, or an
     *                            onboarding token can be generated using a random setup PIN code (or with
     *                            the PIN code provied in the setupPayload).
     * @param[in] callback        The function to be called on success or failure of opening of commissioning window.
     *
     * @param[in] readVIDPIDAttributes Should the API internally read VID and PID from the device while opening the
     *                                 commissioning window. VID and PID is only needed for enchanced commissioning mode.
     *                                 If this argument is `true`, and enhanced commissioning mode is used, the API will
     *                                 read VID and PID from the device.
     *
     * @return CHIP_ERROR         CHIP_NO_ERROR on success, or corresponding error
     */
    CHIP_ERROR OpenCommissioningWindowWithCallback(NodeId deviceId, uint16_t timeout, uint16_t iteration, uint16_t discriminator,
                                                   uint8_t option, Callback::Callback<OnOpenCommissioningWindow> * callback,
                                                   bool readVIDPIDAttributes = false);

    /**
     * @brief
     *   Add a binding.
     *
     * @param[in] deviceId           The device Id.
     * @param[in] deviceEndpointId   The endpoint on the device containing the binding cluster.
     * @param[in] bindingNodeId      The NodeId for the binding that will be created.
     * @param[in] bindingGroupId     The GroupId for the binding that will be created.
     * @param[in] bindingEndpointId  The EndpointId for the binding that will be created.
     * @param[in] bindingClusterId   The ClusterId for the binding that will be created.
     * @param[in] onSuccessCallback        The function to be called on success of adding the binding.
     * @param[in] onFailureCallback        The function to be called on failure of adding the binding.
     *
     * @return CHIP_ERROR         CHIP_NO_ERROR on success, or corresponding error
     */
    CHIP_ERROR
    CreateBindingWithCallback(chip::NodeId deviceId, chip::EndpointId deviceEndpointId, chip::NodeId bindingNodeId,
                              chip::GroupId bindingGroupId, chip::EndpointId bindingEndpointId, chip::ClusterId bindingClusterId,
                              CommandResponseSuccessCallback<app::DataModel::NullObjectType> successCb,
                              CommandResponseFailureCallback failureCb);

#if CHIP_DEVICE_CONFIG_ENABLE_DNSSD
    void RegisterDeviceAddressUpdateDelegate(DeviceAddressUpdateDelegate * delegate) { mDeviceAddressUpdateDelegate = delegate; }
    void RegisterDeviceDiscoveryDelegate(DeviceDiscoveryDelegate * delegate) { mDeviceDiscoveryDelegate = delegate; }
#endif

    /**
     * @brief Get the Compressed Fabric ID assigned to the device.
     */
    uint64_t GetCompressedFabricId() const { return mLocalId.GetCompressedFabricId(); }

    /**
     * @brief Get the raw Fabric ID assigned to the device.
     */
    uint64_t GetFabricId() const { return mFabricId; }

    /**
     * @brief Get the Node ID of this instance.
     */
    NodeId GetNodeId() const { return mLocalId.GetNodeId(); }

    void ReleaseOperationalDevice(NodeId remoteDeviceId);

    OperationalCredentialsDelegate * GetOperationalCredentialsDelegate() { return mOperationalCredentialsDelegate; }

protected:
    enum class State
    {
        NotInitialized,
        Initialized
    };

    State mState;

    CASESessionManager * mCASESessionManager = nullptr;

    Dnssd::DnssdCache<CHIP_CONFIG_MDNS_CACHE_SIZE> mDNSCache;
    CASEClientPool<CHIP_CONFIG_CONTROLLER_MAX_ACTIVE_CASE_CLIENTS> mCASEClientPool;
    OperationalDeviceProxyPool<CHIP_CONFIG_CONTROLLER_MAX_ACTIVE_DEVICES> mDevicePool;

    SerializableU64Set<kNumMaxPairedDevices> mPairedDevices;
    bool mPairedDevicesInitialized;

    PeerId mLocalId          = PeerId();
    FabricId mFabricId       = kUndefinedFabricId;
    FabricInfo * mFabricInfo = nullptr;

    PersistentStorageDelegate * mStorageDelegate = nullptr;
#if CHIP_DEVICE_CONFIG_ENABLE_DNSSD
    Transport::PeerAddress ToPeerAddress(const chip::Dnssd::ResolvedNodeData & nodeData) const;

    DeviceAddressUpdateDelegate * mDeviceAddressUpdateDelegate = nullptr;
    // TODO(cecille): Make this configuarable.
    static constexpr int kMaxCommissionableNodes = 10;
    Dnssd::DiscoveredNodeData mCommissionableNodes[kMaxCommissionableNodes];
#endif
    DeviceControllerSystemState * mSystemState = nullptr;

    CHIP_ERROR InitializePairedDeviceList();
    CHIP_ERROR SetPairedDeviceList(ByteSpan pairedDeviceSerializedSet);
    ControllerDeviceInitParams GetControllerDeviceInitParams();

    void PersistNextKeyId();

    OperationalCredentialsDelegate * mOperationalCredentialsDelegate;

    SessionIDAllocator mIDAllocator;

    uint16_t mVendorId;

    ReliableMessageProtocolConfig mMRPConfig = gDefaultMRPConfig;

    //////////// SessionRecoveryDelegate Implementation ///////////////
    void OnFirstMessageDeliveryFailed(const SessionHandle & session) override;

#if CHIP_DEVICE_CONFIG_ENABLE_DNSSD
    //////////// ResolverDelegate Implementation ///////////////
    void OnNodeIdResolved(const chip::Dnssd::ResolvedNodeData & nodeData) override;
    void OnNodeIdResolutionFailed(const chip::PeerId & peerId, CHIP_ERROR error) override;
    DiscoveredNodeList GetDiscoveredNodes() override { return DiscoveredNodeList(mCommissionableNodes); }
#endif // CHIP_DEVICE_CONFIG_ENABLE_DNSSD

private:
    void ReleaseOperationalDevice(OperationalDeviceProxy * device);

    static void OnPIDReadResponse(void * context, uint16_t value);
    static void OnVIDReadResponse(void * context, VendorId value);
    static void OnVIDPIDReadFailureResponse(void * context, CHIP_ERROR error);

    CHIP_ERROR OpenCommissioningWindowInternal();

    PeerId GetPeerIdWithCommissioningWindowOpen()
    {
        return mFabricInfo ? mFabricInfo->GetPeerIdForNode(mDeviceWithCommissioningWindowOpen) : PeerId();
    }

    // TODO - Support opening commissioning window simultaneously on multiple devices
    Callback::Callback<OnOpenCommissioningWindow> * mCommissioningWindowCallback = nullptr;
    SetupPayload mSetupPayload;
    NodeId mDeviceWithCommissioningWindowOpen;
    uint32_t mSuggestedSetUpPINCode = 0;

    uint16_t mCommissioningWindowTimeout;
    uint16_t mCommissioningWindowIteration;

    CommissioningWindowOption mCommissioningWindowOption;

    static void OnOpenPairingWindowSuccessResponse(void * context, const chip::app::DataModel::NullObjectType &);
    static void OnOpenPairingWindowFailureResponse(void * context, CHIP_ERROR error);

    CHIP_ERROR ProcessControllerNOCChain(const ControllerInitParams & params);
    uint16_t mPAKEVerifierID = 1;
};

/**
 * @brief
 *   The commissioner applications can use this class to pair new/unpaired CHIP devices. The application is
 *   required to provide write access to the persistent storage, where the paired device information
 *   will be stored.
 */
class DLL_EXPORT DeviceCommissioner : public DeviceController,
#if CHIP_DEVICE_CONFIG_ENABLE_COMMISSIONER_DISCOVERY // make this commissioner discoverable
                                      public Protocols::UserDirectedCommissioning::InstanceNameResolver,
#endif
                                      public SessionEstablishmentDelegate,
                                      public app::AttributeCache::Callback
{
public:
    DeviceCommissioner();
    ~DeviceCommissioner() {}

#if CHIP_DEVICE_CONFIG_ENABLE_COMMISSIONER_DISCOVERY // make this commissioner discoverable
    /**
     * Set port for User Directed Commissioning
     */
    CHIP_ERROR SetUdcListenPort(uint16_t listenPort);
#endif // CHIP_DEVICE_CONFIG_ENABLE_COMMISSIONER_DISCOVERY

    /**
     * Commissioner-specific initialization, includes parameters such as the pairing delegate.
     */
    CHIP_ERROR Init(CommissionerInitParams params);

    /**
     * @brief
     *  Tears down the entirety of the stack, including destructing key objects in the system.
     *  This is not a thread-safe API, and should be called with external synchronization.
     *
     *  Please see implementation for more details.
     */
    CHIP_ERROR Shutdown() override;

    // ----- Connection Management -----
    /**
     * @brief
     *   Pair a CHIP device with the provided code. The code can be either a QRCode
     *   or a Manual Setup Code.
     *   Use registered DevicePairingDelegate object to receive notifications on
     *   pairing status updates.
     *
     *   Note: Pairing process requires that the caller has registered PersistentStorageDelegate
     *         in the Init() call.
     *
     * @param[in] remoteDeviceId        The remote device Id.
     * @param[in] setUpCode             The setup code for connecting to the device
     */
    CHIP_ERROR PairDevice(NodeId remoteDeviceId, const char * setUpCode);

    /**
     * @brief
     *   Pair a CHIP device with the provided Rendezvous connection parameters.
     *   Use registered DevicePairingDelegate object to receive notifications on
     *   pairing status updates.
     *
     *   Note: Pairing process requires that the caller has registered PersistentStorageDelegate
     *         in the Init() call.
     *
     * @param[in] remoteDeviceId        The remote device Id.
     * @param[in] rendezvousParams      The Rendezvous connection parameters
     */
    CHIP_ERROR PairDevice(NodeId remoteDeviceId, RendezvousParameters & rendezvousParams);
    /**
     * @overload
     * @param[in] remoteDeviceId        The remote device Id.
     * @param[in] rendezvousParams      The Rendezvous connection parameters
     * @param[in] commissioningParams    The commissioning parameters (uses default if not supplied)
     */
    CHIP_ERROR PairDevice(NodeId remoteDeviceId, RendezvousParameters & rendezvousParams,
                          CommissioningParameters & commissioningParams);

    /**
     * @brief
     *   Start establishing a PASE connection with a node for the purposes of commissioning.
     *   Commissioners that wish to use the auto-commissioning functions should use the
     *   supplied "PairDevice" functions above to automatically establish a connection then
     *   perform commissioning. This function is intended to be use by commissioners that
     *   are not using the supplied auto-commissioner.
     *
     *   This function is non-blocking. PASE is established once the DevicePairingDelegate
     *   receives the OnPairingComplete call.
     *
     *   PASE connections can only be established with nodes that have their commissioning
     *   window open. The PASE connection will fail if this window is not open and the
     *   OnPairingComplete will be called with an error.
     *
     * @param[in] remoteDeviceId        The remote device Id.
     * @param[in] params                The Rendezvous connection parameters
     */
    CHIP_ERROR EstablishPASEConnection(NodeId remoteDeviceId, RendezvousParameters & params);

    /**
     * @brief
     *   Start the auto-commissioning process on a node after establishing a PASE connection.
     *   This function is intended to be used in conjunction with the EstablishPASEConnection
     *   function. It can be called either before or after the DevicePairingDelegate receives
     *   the OnPairingComplete call. Commissioners that want to perform simple auto-commissioning
     *   should use the supplied "PairDevice" functions above, which will establish the PASE
     *   connection and commission automatically.
     *
     * @param[in] remoteDeviceId        The remote device Id.
     * @param[in] params                The commissioning parameters
     */
    CHIP_ERROR Commission(NodeId remoteDeviceId, CommissioningParameters & params);

    CHIP_ERROR GetDeviceBeingCommissioned(NodeId deviceId, CommissioneeDeviceProxy ** device);

    CHIP_ERROR GetConnectedDevice(NodeId deviceId, chip::Callback::Callback<OnDeviceConnected> * onConnection,
                                  chip::Callback::Callback<OnDeviceConnectionFailure> * onFailure) override;

    /**
     * @brief
     *   This function stops a pairing process that's in progress. It does not delete the pairing of a previously
     *   paired device.
     *
     * @param[in] remoteDeviceId        The remote device Id.
     *
     * @return CHIP_ERROR               CHIP_NO_ERROR on success, or corresponding error
     */
    CHIP_ERROR StopPairing(NodeId remoteDeviceId);

    /**
     * @brief
     *   Remove pairing for a paired device. If the device is currently being paired, it'll stop the pairing process.
     *
     * @param[in] remoteDeviceId        The remote device Id.
     *
     * @return CHIP_ERROR               CHIP_NO_ERROR on success, or corresponding error
     */
    CHIP_ERROR UnpairDevice(NodeId remoteDeviceId);

    //////////// SessionEstablishmentDelegate Implementation ///////////////
    void OnSessionEstablishmentError(CHIP_ERROR error) override;
    void OnSessionEstablished() override;

    void RendezvousCleanup(CHIP_ERROR status);

    void PerformCommissioningStep(DeviceProxy * device, CommissioningStage step, CommissioningParameters & params,
                                  CommissioningDelegate * delegate, EndpointId endpoint, Optional<System::Clock::Timeout> timeout);

    /**
     * @brief
     *   This function validates the Attestation Information sent by the device.
     *
     * @param[in] attestationElements Attestation Elements TLV.
     * @param[in] signature           Attestation signature generated for all the above fields + Attestation Challenge.
     * @param[in] attestationNonce    Attestation nonce
     * @param[in] pai                 PAI certificate
     * @param[in] dac                 DAC certificates
     * @param[in] proxy               device proxy that is being attested.
     */
    CHIP_ERROR ValidateAttestationInfo(const ByteSpan & attestationElements, const ByteSpan & signature,
                                       const ByteSpan & attestationNonce, const ByteSpan & pai, const ByteSpan & dac,
                                       DeviceProxy * proxy);

    /**
     * @brief
     * Sends CommissioningStepComplete report to the commissioning delegate. Function will fill in current step.
     * @params[in] err      error from the current step
     * @params[in] report   report to send. Current step will be filled in automatically
     */
    void
    CommissioningStageComplete(CHIP_ERROR err,
                               CommissioningDelegate::CommissioningReport report = CommissioningDelegate::CommissioningReport());

#if CONFIG_NETWORK_LAYER_BLE
    /**
     * @brief
     *   Once we have finished all commissioning work, the Controller should close the BLE
     *   connection to the device and establish CASE session / another PASE session to the device
     *   if needed.
     * @return CHIP_ERROR   The return status
     */
    CHIP_ERROR CloseBleConnection();
#endif
#if CHIP_DEVICE_CONFIG_ENABLE_DNSSD
    /**
     * @brief
     *   Discover all devices advertising as commissionable.
     *   Should be called on main loop thread.
     * * @param[in] filter  Browse filter - controller will look for only the specified subtype.
     * @return CHIP_ERROR   The return status
     */
    CHIP_ERROR DiscoverCommissionableNodes(Dnssd::DiscoveryFilter filter);

    /**
     * @brief
     *   Returns information about discovered devices.
     *   Should be called on main loop thread.
     * @return const DiscoveredNodeData* info about the selected device. May be nullptr if no information has been returned yet.
     */
    const Dnssd::DiscoveredNodeData * GetDiscoveredDevice(int idx);

    /**
     * @brief
     *   Returns the max number of commissionable nodes this commissioner can track mdns information for.
     * @return int  The max number of commissionable nodes supported
     */
    int GetMaxCommissionableNodesSupported() { return kMaxCommissionableNodes; }

    void OnNodeIdResolved(const chip::Dnssd::ResolvedNodeData & nodeData) override;
    void OnNodeIdResolutionFailed(const chip::PeerId & peerId, CHIP_ERROR error) override;
#endif
#if CHIP_DEVICE_CONFIG_ENABLE_COMMISSIONER_DISCOVERY // make this commissioner discoverable
    /**
     * @brief
     *   Called when a UDC message is received specifying the given instanceName
     * This method indicates that UDC Server needs the Commissionable Node corresponding to
     * the given instance name to be found. UDC Server will wait for OnCommissionableNodeFound.
     *
     * @param instanceName DNS-SD instance name for the client requesting commissioning
     *
     */
    void FindCommissionableNode(char * instanceName) override;

    /**
     * @brief
     *   Return the UDC Server instance
     *
     */
    UserDirectedCommissioningServer * GetUserDirectedCommissioningServer() { return mUdcServer; }
#endif // CHIP_DEVICE_CONFIG_ENABLE_COMMISSIONER_DISCOVERY

#if CHIP_DEVICE_CONFIG_ENABLE_DNSSD
    /**
     * @brief
     *   Overrides method from AbstractDnssdDiscoveryController
     *
     * @param nodeData DNS-SD node information
     *
     */
    void OnNodeDiscoveryComplete(const chip::Dnssd::DiscoveredNodeData & nodeData) override;
#endif

    void RegisterPairingDelegate(DevicePairingDelegate * pairingDelegate) { mPairingDelegate = pairingDelegate; }

    // ReadClient::Callback impl
    void OnDone() override;

private:
    DevicePairingDelegate * mPairingDelegate;

    CommissioneeDeviceProxy * mDeviceBeingCommissioned = nullptr;

    /* TODO: BLE rendezvous and IP rendezvous should share the same procedure, so this is just a
       workaround-like flag and should be removed in the future.
       When using IP rendezvous, we need to disable network provisioning. In the future, network
       provisioning will no longer be a part of rendezvous procedure. */
    bool mIsIPRendezvous;

    /* This field is true when device pairing information changes, e.g. a new device is paired, or
       the pairing for a device is removed. The DeviceCommissioner uses this to decide when to
       persist the device list */
    bool mPairedDevicesUpdated;

    CommissioningStage mCommissioningStage = CommissioningStage::kSecurePairing;
    bool mRunCommissioningAfterConnection  = false;

    BitMapObjectPool<CommissioneeDeviceProxy, kNumMaxActiveDevices> mCommissioneeDevicePool;

#if CHIP_DEVICE_CONFIG_ENABLE_COMMISSIONER_DISCOVERY // make this commissioner discoverable
    UserDirectedCommissioningServer * mUdcServer = nullptr;
    // mUdcTransportMgr is for insecure communication (ex. user directed commissioning)
    DeviceIPTransportMgr * mUdcTransportMgr = nullptr;
    uint16_t mUdcListenPort                 = CHIP_UDC_PORT;
#endif // CHIP_DEVICE_CONFIG_ENABLE_COMMISSIONER_DISCOVERY

    void SetupCluster(ClusterBase & base, DeviceProxy * proxy, EndpointId endpoint, Optional<System::Clock::Timeout> timeout);

    void FreeRendezvousSession();

    CHIP_ERROR LoadKeyId(PersistentStorageDelegate * delegate, uint16_t & out);

    void OnSessionEstablishmentTimeout();

    static void OnSessionEstablishmentTimeoutCallback(System::Layer * aLayer, void * aAppState);

    /* This function sends a Device Attestation Certificate chain request to the device.
       The function does not hold a reference to the device object.
     */
    CHIP_ERROR SendCertificateChainRequestCommand(DeviceProxy * device, Credentials::CertificateType certificateType);
    /* This function sends an Attestation request to the device.
       The function does not hold a reference to the device object.
     */
    CHIP_ERROR SendAttestationRequestCommand(DeviceProxy * device, const ByteSpan & attestationNonce);
    /* This function sends an OpCSR request to the device.
       The function does not hold a reference to the device object.
     */
    CHIP_ERROR SendOperationalCertificateSigningRequestCommand(DeviceProxy * device, const ByteSpan & csrNonce);
    /* This function sends the operational credentials to the device.
       The function does not hold a reference to the device object.
     */
    CHIP_ERROR SendOperationalCertificate(DeviceProxy * device, const ByteSpan & nocCertBuf, const ByteSpan & icaCertBuf,
                                          AesCcm128KeySpan ipk, NodeId adminSubject);
    /* This function sends the trusted root certificate to the device.
       The function does not hold a reference to the device object.
     */
    CHIP_ERROR SendTrustedRootCertificate(DeviceProxy * device, const ByteSpan & rcac);

    /* This function is called by the commissioner code when the device completes
       the operational credential provisioning process.
       The function does not hold a reference to the device object.
       */
    CHIP_ERROR OnOperationalCredentialsProvisioningCompletion(CommissioneeDeviceProxy * device);

    /* Callback when the previously sent CSR request results in failure */
    static void OnCSRFailureResponse(void * context, CHIP_ERROR error);

    static void OnCertificateChainFailureResponse(void * context, CHIP_ERROR error);
    static void OnCertificateChainResponse(
        void * context, const app::Clusters::OperationalCredentials::Commands::CertificateChainResponse::DecodableType & response);

    static void OnAttestationFailureResponse(void * context, CHIP_ERROR error);
    static void
    OnAttestationResponse(void * context,
                          const app::Clusters::OperationalCredentials::Commands::AttestationResponse::DecodableType & data);

    /**
     * @brief
     *   This function is called by the IM layer when the commissioner receives the CSR from the device.
     *   (Reference: Specifications section 11.22.5.8. OpCSR Elements)
     *
     * @param[in] context               The context provided while registering the callback.
     * @param[in] data                  The response struct containing the following fields:
     *                                    NOCSRElements: CSR elements as per specifications section 11.22.5.6. NOCSR Elements.
     *                                    AttestationSignature: Cryptographic signature generated for the fields in the response
     * message.
     */
    static void OnOperationalCertificateSigningRequest(
        void * context, const app::Clusters::OperationalCredentials::Commands::OpCSRResponse::DecodableType & data);

    /* Callback when adding operational certs to device results in failure */
    static void OnAddNOCFailureResponse(void * context, CHIP_ERROR errro);
    /* Callback when the device confirms that it has added the operational certificates */
    static void
    OnOperationalCertificateAddResponse(void * context,
                                        const app::Clusters::OperationalCredentials::Commands::NOCResponse::DecodableType & data);

    /* Callback when the device confirms that it has added the root certificate */
    static void OnRootCertSuccessResponse(void * context, const chip::app::DataModel::NullObjectType &);
    /* Callback called when adding root cert to device results in failure */
    static void OnRootCertFailureResponse(void * context, CHIP_ERROR error);

    static void OnDeviceConnectedFn(void * context, OperationalDeviceProxy * device);
    static void OnDeviceConnectionFailureFn(void * context, PeerId peerId, CHIP_ERROR error);

    static void OnDeviceAttestationInformationVerification(void * context, Credentials::AttestationVerificationResult result);

    static void OnDeviceNOCChainGeneration(void * context, CHIP_ERROR status, const ByteSpan & noc, const ByteSpan & icac,
                                           const ByteSpan & rcac, Optional<AesCcm128KeySpan> ipk, Optional<NodeId> adminSubject);
    static void OnArmFailSafe(void * context,
                              const chip::app::Clusters::GeneralCommissioning::Commands::ArmFailSafeResponse::DecodableType & data);
    static void OnSetRegulatoryConfigResponse(
        void * context,
        const chip::app::Clusters::GeneralCommissioning::Commands::SetRegulatoryConfigResponse::DecodableType & data);
    static void
    OnNetworkConfigResponse(void * context,
                            const chip::app::Clusters::NetworkCommissioning::Commands::NetworkConfigResponse::DecodableType & data);
    static void OnConnectNetworkResponse(
        void * context, const chip::app::Clusters::NetworkCommissioning::Commands::ConnectNetworkResponse::DecodableType & data);
    static void OnCommissioningCompleteResponse(
        void * context,
        const chip::app::Clusters::GeneralCommissioning::Commands::CommissioningCompleteResponse::DecodableType & data);

    /**
     * @brief
     *   This function processes the CSR sent by the device.
     *   (Reference: Specifications section 11.22.5.8. OpCSR Elements)
     *
     * @param[in] proxy           device proxy
     * @param[in] NOCSRElements   CSR elements as per specifications section 11.22.5.6. NOCSR Elements.
     * @param[in] AttestationSignature       Cryptographic signature generated for all the above fields.
     * @param[in] dac               device attestation certificate
     * @param[in] csrNonce          certificate signing request nonce
     */
    CHIP_ERROR ProcessOpCSR(DeviceProxy * proxy, const ByteSpan & NOCSRElements, const ByteSpan & AttestationSignature,
                            ByteSpan dac, ByteSpan csrNonce);

    /**
     * @brief
     *   This function processes the DAC or PAI certificate sent by the device.
     */
    CHIP_ERROR ProcessCertificateChain(const ByteSpan & certificate);

    void HandleAttestationResult(CHIP_ERROR err);

    CommissioneeDeviceProxy * FindCommissioneeDevice(const SessionHandle & session);
    CommissioneeDeviceProxy * FindCommissioneeDevice(NodeId id);
    void ReleaseCommissioneeDevice(CommissioneeDeviceProxy * device);

<<<<<<< HEAD
    // Cluster callbacks for advancing commissioning flows
    chip::Callback::Callback<BasicSuccessCallback> mSuccess;
    chip::Callback::Callback<BasicFailureCallback> mFailure;
=======
    template <typename ClusterObjectT, typename RequestObjectT>
    CHIP_ERROR SendCommand(DeviceProxy * device, const RequestObjectT & request,
                           CommandResponseSuccessCallback<typename RequestObjectT::ResponseType> successCb,
                           CommandResponseFailureCallback failureCb)
    {
        return SendCommand<ClusterObjectT>(device, request, successCb, failureCb, 0, NullOptional);
    }
>>>>>>> 4f391f1d

    template <typename ClusterObjectT, typename RequestObjectT>
    CHIP_ERROR SendCommand(DeviceProxy * device, const RequestObjectT & request,
                           CommandResponseSuccessCallback<typename RequestObjectT::ResponseType> successCb,
                           CommandResponseFailureCallback failureCb, EndpointId endpoint, Optional<System::Clock::Timeout> timeout)
    {
        ClusterObjectT cluster;
        cluster.Associate(device, endpoint);
        cluster.SetCommandTimeout(timeout);

        return cluster.InvokeCommand(request, this, successCb, failureCb);
    }

<<<<<<< HEAD
    chip::Callback::Callback<OperationalCredentialsClusterCertificateChainResponseCallback> mCertificateChainResponseCallback;
    chip::Callback::Callback<OperationalCredentialsClusterAttestationResponseCallback> mAttestationResponseCallback;
    chip::Callback::Callback<OperationalCredentialsClusterOpCSRResponseCallback> mOpCSRResponseCallback;
    chip::Callback::Callback<OperationalCredentialsClusterNOCResponseCallback> mNOCResponseCallback;
    chip::Callback::Callback<DefaultSuccessCallback> mRootCertResponseCallback;
    chip::Callback::Callback<DefaultFailureCallback> mOnCertificateChainFailureCallback;
    chip::Callback::Callback<DefaultFailureCallback> mOnAttestationFailureCallback;
    chip::Callback::Callback<DefaultFailureCallback> mOnCSRFailureCallback;
    chip::Callback::Callback<DefaultFailureCallback> mOnCertFailureCallback;
    chip::Callback::Callback<DefaultFailureCallback> mOnRootCertFailureCallback;
=======
    static CHIP_ERROR ConvertFromNodeOperationalCertStatus(uint8_t err);
>>>>>>> 4f391f1d

    chip::Callback::Callback<OnDeviceConnected> mOnDeviceConnectedCallback;
    chip::Callback::Callback<OnDeviceConnectionFailure> mOnDeviceConnectionFailureCallback;

    chip::Callback::Callback<Credentials::OnAttestationInformationVerification> mDeviceAttestationInformationVerificationCallback;

    chip::Callback::Callback<OnNOCChainGeneration> mDeviceNOCChainCallback;
    SetUpCodePairer mSetUpCodePairer;
    AutoCommissioner mAutoCommissioner;
    CommissioningDelegate * mCommissioningDelegate = nullptr;

    Platform::UniquePtr<app::AttributeCache> mAttributeCache;
    Platform::UniquePtr<app::ReadClient> mReadClient;
};

} // namespace Controller
} // namespace chip<|MERGE_RESOLUTION|>--- conflicted
+++ resolved
@@ -833,11 +833,6 @@
     CommissioneeDeviceProxy * FindCommissioneeDevice(NodeId id);
     void ReleaseCommissioneeDevice(CommissioneeDeviceProxy * device);
 
-<<<<<<< HEAD
-    // Cluster callbacks for advancing commissioning flows
-    chip::Callback::Callback<BasicSuccessCallback> mSuccess;
-    chip::Callback::Callback<BasicFailureCallback> mFailure;
-=======
     template <typename ClusterObjectT, typename RequestObjectT>
     CHIP_ERROR SendCommand(DeviceProxy * device, const RequestObjectT & request,
                            CommandResponseSuccessCallback<typename RequestObjectT::ResponseType> successCb,
@@ -845,7 +840,6 @@
     {
         return SendCommand<ClusterObjectT>(device, request, successCb, failureCb, 0, NullOptional);
     }
->>>>>>> 4f391f1d
 
     template <typename ClusterObjectT, typename RequestObjectT>
     CHIP_ERROR SendCommand(DeviceProxy * device, const RequestObjectT & request,
@@ -859,20 +853,7 @@
         return cluster.InvokeCommand(request, this, successCb, failureCb);
     }
 
-<<<<<<< HEAD
-    chip::Callback::Callback<OperationalCredentialsClusterCertificateChainResponseCallback> mCertificateChainResponseCallback;
-    chip::Callback::Callback<OperationalCredentialsClusterAttestationResponseCallback> mAttestationResponseCallback;
-    chip::Callback::Callback<OperationalCredentialsClusterOpCSRResponseCallback> mOpCSRResponseCallback;
-    chip::Callback::Callback<OperationalCredentialsClusterNOCResponseCallback> mNOCResponseCallback;
-    chip::Callback::Callback<DefaultSuccessCallback> mRootCertResponseCallback;
-    chip::Callback::Callback<DefaultFailureCallback> mOnCertificateChainFailureCallback;
-    chip::Callback::Callback<DefaultFailureCallback> mOnAttestationFailureCallback;
-    chip::Callback::Callback<DefaultFailureCallback> mOnCSRFailureCallback;
-    chip::Callback::Callback<DefaultFailureCallback> mOnCertFailureCallback;
-    chip::Callback::Callback<DefaultFailureCallback> mOnRootCertFailureCallback;
-=======
     static CHIP_ERROR ConvertFromNodeOperationalCertStatus(uint8_t err);
->>>>>>> 4f391f1d
 
     chip::Callback::Callback<OnDeviceConnected> mOnDeviceConnectedCallback;
     chip::Callback::Callback<OnDeviceConnectionFailure> mOnDeviceConnectionFailureCallback;
