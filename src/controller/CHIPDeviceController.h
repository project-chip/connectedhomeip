/*
 *
 *    Copyright (c) 2020 Project CHIP Authors
 *    Copyright (c) 2013-2017 Nest Labs, Inc.
 *    All rights reserved.
 *
 *    Licensed under the Apache License, Version 2.0 (the "License");
 *    you may not use this file except in compliance with the License.
 *    You may obtain a copy of the License at
 *
 *        http://www.apache.org/licenses/LICENSE-2.0
 *
 *    Unless required by applicable law or agreed to in writing, software
 *    distributed under the License is distributed on an "AS IS" BASIS,
 *    WITHOUT WARRANTIES OR CONDITIONS OF ANY KIND, either express or implied.
 *    See the License for the specific language governing permissions and
 *    limitations under the License.
 */

/**
 *    @file
 *      Declaration of CHIP Device Controller, a common class
 *      that implements connecting and messaging and will later
 *      be expanded to support discovery, pairing and
 *      provisioning of CHIP  devices.
 *
 */

#pragma once

#include <app/InteractionModelDelegate.h>
#include <controller/AbstractMdnsDiscoveryController.h>
#include <controller/CHIPDevice.h>
#include <controller/OperationalCredentialsDelegate.h>
#include <controller/data_model/gen/CHIPClientCallbacks.h>
#include <core/CHIPCore.h>
#include <core/CHIPPersistentStorageDelegate.h>
#include <core/CHIPTLV.h>
#include <credentials/CHIPOperationalCredentials.h>
#include <lib/support/Span.h>
#include <messaging/ExchangeMgr.h>
#include <messaging/ExchangeMgrDelegate.h>
#include <protocols/secure_channel/MessageCounterManager.h>
#include <protocols/secure_channel/RendezvousParameters.h>
#include <protocols/user_directed_commissioning/UserDirectedCommissioning.h>
#include <support/DLLUtil.h>
#include <support/SerializableIntegerSet.h>
#include <transport/FabricTable.h>
#include <transport/SecureSessionMgr.h>
#include <transport/TransportMgr.h>
#include <transport/raw/UDP.h>

#if CONFIG_DEVICE_LAYER
#include <platform/CHIPDeviceLayer.h>
#endif

#if CONFIG_NETWORK_LAYER_BLE
#include <ble/BleLayer.h>
#endif
#if CHIP_DEVICE_CONFIG_ENABLE_MDNS
#include <controller/DeviceAddressUpdateDelegate.h>
#include <mdns/Resolver.h>
#endif

namespace chip {

namespace Controller {

<<<<<<< HEAD
constexpr uint16_t kNumMaxActiveDevices    = 64;
constexpr uint16_t kNumMaxPairedDevices    = 128;
constexpr uint32_t kAttestationNonceLength = 32;
=======
using namespace chip::Protocols::UserDirectedCommissioning;

constexpr uint16_t kNumMaxActiveDevices = 64;
constexpr uint16_t kNumMaxPairedDevices = 128;
>>>>>>> 6e96fca6

// Raw functions for cluster callbacks
typedef void (*BasicSuccessCallback)(void * context, uint16_t val);
typedef void (*BasicFailureCallback)(void * context, uint8_t status);
void BasicSuccess(void * context, uint16_t val);
void BasicFailure(void * context, uint8_t status);

struct ControllerInitParams
{
    PersistentStorageDelegate * storageDelegate = nullptr;
    System::Layer * systemLayer                 = nullptr;
    Inet::InetLayer * inetLayer                 = nullptr;

#if CONFIG_NETWORK_LAYER_BLE
    Ble::BleLayer * bleLayer = nullptr;
#endif
    app::InteractionModelDelegate * imDelegate = nullptr;
#if CHIP_DEVICE_CONFIG_ENABLE_MDNS
    DeviceAddressUpdateDelegate * mDeviceAddressUpdateDelegate = nullptr;
#endif
    OperationalCredentialsDelegate * operationalCredentialsDelegate = nullptr;
};

enum CommissioningStage : uint8_t
{
    kError,
    kSecurePairing,
    kArmFailsafe,
    // kConfigTime,  // NOT YET IMPLEMENTED
    // kConfigTimeZone,  // NOT YET IMPLEMENTED
    // kConfigDST,  // NOT YET IMPLEMENTED
    kConfigRegulatory,
    kCheckCertificates,
    kConfigACL,
    kNetworkSetup,
    kScanNetworks, // optional stage if network setup fails (not yet implemented)
    kNetworkEnable,
    kFindOperational,
    kSendComplete,
    kCleanup,
};

class DLL_EXPORT DevicePairingDelegate
{
public:
    virtual ~DevicePairingDelegate() {}

    enum Status : uint8_t
    {
        SecurePairingSuccess = 0,
        SecurePairingFailed,
    };

    /**
     * @brief
     *   Called when the pairing reaches a certain stage.
     *
     * @param status Current status of pairing
     */
    virtual void OnStatusUpdate(DevicePairingDelegate::Status status) {}

    /**
     * @brief
     *   Called when the pairing is complete (with success or error)
     *
     * @param error Error cause, if any
     */
    virtual void OnPairingComplete(CHIP_ERROR error) {}

    /**
     * @brief
     *   Called when the pairing is deleted (with success or error)
     *
     * @param error Error cause, if any
     */
    virtual void OnPairingDeleted(CHIP_ERROR error) {}

    /**
     *   Called when the commissioning process is complete (with success or error)
     */
    virtual void OnCommissioningComplete(NodeId deviceId, CHIP_ERROR error) {}
};

struct CommissionerInitParams : public ControllerInitParams
{
    DevicePairingDelegate * pairingDelegate = nullptr;
};

/**
 * @brief
 * Used for make current OnSuccessCallback & OnFailureCallback works when interaction model landed, it will be removed
 * after #6308 is landed.
 */
class DeviceControllerInteractionModelDelegate : public chip::app::InteractionModelDelegate
{
public:
    CHIP_ERROR CommandResponseStatus(const app::CommandSender * apCommandSender,
                                     const Protocols::SecureChannel::GeneralStatusCode aGeneralCode, const uint32_t aProtocolId,
                                     const uint16_t aProtocolCode, chip::EndpointId aEndpointId, const chip::ClusterId aClusterId,
                                     chip::CommandId aCommandId, uint8_t aCommandIndex) override;

    CHIP_ERROR CommandResponseProtocolError(const app::CommandSender * apCommandSender, uint8_t aCommandIndex) override;

    CHIP_ERROR CommandResponseError(const app::CommandSender * apCommandSender, CHIP_ERROR aError) override;

    CHIP_ERROR CommandResponseProcessed(const app::CommandSender * apCommandSender) override;

    void OnReportData(const app::ReadClient * apReadClient, const app::ClusterInfo & aPath, TLV::TLVReader * apData,
                      Protocols::InteractionModel::ProtocolCode status) override;
    CHIP_ERROR ReportError(const app::ReadClient * apReadClient, CHIP_ERROR aError) override;
};

/**
 * @brief
 *   Controller applications can use this class to communicate with already paired CHIP devices. The
 *   application is required to provide access to the persistent storage, where the paired device information
 *   is stored. This object of this class can be initialized with the data from the storage (List of devices,
 *   and device pairing information for individual devices). Alternatively, this class can retrieve the
 *   relevant information when the application tries to communicate with the device
 */
class DLL_EXPORT DeviceController : public Messaging::ExchangeDelegate,
                                    public Messaging::ExchangeMgrDelegate,
#if CHIP_DEVICE_CONFIG_ENABLE_MDNS
                                    public AbstractMdnsDiscoveryController,
#endif
                                    public app::InteractionModelDelegate
{
public:
    DeviceController();
    virtual ~DeviceController() {}

    CHIP_ERROR Init(NodeId localDeviceId, ControllerInitParams params);

    /**
     * @brief
     *  Tears down the entirety of the stack, including destructing key objects in the system.
     *  This expects to be called with external thread synchronization, and will not internally
     *  grab the CHIP stack lock.
     *
     *  This will also not stop the CHIP event queue / thread (if one exists).  Consumers are expected to
     *  ensure this happend before calling this method.
     */
    virtual CHIP_ERROR Shutdown();

    /**
     * @brief
     *   This function is similar to the other GetDevice object, except it reads the serialized object from
     *   the persistent storage.
     *
     * @param[in] deviceId   Node ID for the CHIP device
     * @param[out] device    The output device object
     *
     * @return CHIP_ERROR CHIP_NO_ERROR on success, or corresponding error code.
     */
    CHIP_ERROR GetDevice(NodeId deviceId, Device ** device);

    /**
     *   This function returns true if the device corresponding to `deviceId` has previously been commissioned
     *   on the fabric.
     */
    bool DoesDevicePairingExist(const PeerId & deviceId);

    /**
     *   This function finds the device corresponding to deviceId, and establishes a secure connection with it.
     *   Once the connection is successfully establishes (or if it's already connected), it calls `onConnectedDevice`
     *   callback. If it fails to establish the connection, it calls `onError` callback.
     */
    CHIP_ERROR GetConnectedDevice(NodeId deviceId, Callback::Callback<OnDeviceConnected> * onConnection,
                                  Callback::Callback<OnDeviceConnectionFailure> * onFailure);

    /**
     * @brief
     *   This function update the device informations asynchronously using mdns.
     *   If new device informations has been found, it will be persisted.
     *
     * @param[in] deviceId  Node ID for the CHIP devicex
     * @param[in] fabricId  The fabricId used for mdns resolution
     *
     * @return CHIP_ERROR CHIP_NO_ERROR on success, or corresponding error code.
     */
    CHIP_ERROR UpdateDevice(NodeId deviceId, uint64_t fabricId);

    void PersistDevice(Device * device);

    CHIP_ERROR SetUdpListenPort(uint16_t listenPort);

    virtual void ReleaseDevice(Device * device);

#if CHIP_DEVICE_CONFIG_ENABLE_MDNS
    void RegisterDeviceAddressUpdateDelegate(DeviceAddressUpdateDelegate * delegate) { mDeviceAddressUpdateDelegate = delegate; }
#endif

    // ----- IO -----
    /**
     * @brief
     * Start the event loop task within the CHIP stack
     * @return CHIP_ERROR   The return status
     */
    CHIP_ERROR ServiceEvents();

    /**
     * @brief
     *   Allow the CHIP Stack to process any pending events
     *   This can be called in an event handler loop to trigger callbacks within the CHIP stack
     * @return CHIP_ERROR   The return status
     */
    CHIP_ERROR ServiceEventSignal();

    /**
     * @brief Get the Fabric ID assigned to the device.
     *
     * @param[out] fabricId   Fabric ID of the device.
     *
     * @return CHIP_ERROR CHIP_NO_ERROR on success, or corresponding error code.
     */
    CHIP_ERROR GetFabricId(uint64_t & fabricId);

protected:
    enum class State
    {
        NotInitialized,
        Initialized
    };

    State mState;

    /* A list of device objects that can be used for communicating with corresponding
       CHIP devices. The list does not contain all the paired devices, but only the ones
       which the controller application is currently accessing.
    */
    Device mActiveDevices[kNumMaxActiveDevices];

    SerializableU64Set<kNumMaxPairedDevices> mPairedDevices;
    bool mPairedDevicesInitialized;

    NodeId mLocalDeviceId;
    DeviceTransportMgr * mTransportMgr                             = nullptr;
    SecureSessionMgr * mSessionMgr                                 = nullptr;
    Messaging::ExchangeManager * mExchangeMgr                      = nullptr;
    secure_channel::MessageCounterManager * mMessageCounterManager = nullptr;
    PersistentStorageDelegate * mStorageDelegate                   = nullptr;
    DeviceControllerInteractionModelDelegate * mDefaultIMDelegate  = nullptr;
#if CHIP_DEVICE_CONFIG_ENABLE_MDNS
    DeviceAddressUpdateDelegate * mDeviceAddressUpdateDelegate = nullptr;
    // TODO(cecille): Make this configuarable.
    static constexpr int kMaxCommissionableNodes = 10;
    Mdns::DiscoveredNodeData mCommissionableNodes[kMaxCommissionableNodes];
#endif
    Inet::InetLayer * mInetLayer = nullptr;
#if CONFIG_NETWORK_LAYER_BLE
    Ble::BleLayer * mBleLayer = nullptr;
#endif
    System::Layer * mSystemLayer = nullptr;

    uint16_t mListenPort;
    uint16_t GetInactiveDeviceIndex();
    uint16_t FindDeviceIndex(SecureSessionHandle session);
    uint16_t FindDeviceIndex(NodeId id);
    void ReleaseDevice(uint16_t index);
    void ReleaseDeviceById(NodeId remoteDeviceId);
    CHIP_ERROR InitializePairedDeviceList();
    CHIP_ERROR SetPairedDeviceList(ByteSpan pairedDeviceSerializedSet);
    ControllerDeviceInitParams GetControllerDeviceInitParams();

    void PersistNextKeyId();

    FabricIndex mFabricIndex = 0;
    Transport::FabricTable mFabrics;

    OperationalCredentialsDelegate * mOperationalCredentialsDelegate;

    Credentials::ChipCertificateSet mCertificates;
    Credentials::OperationalCredentialSet mCredentials;
    Credentials::CertificateKeyId mRootKeyId;

    uint8_t mAttestationNonce[kAttestationNonceLength];
    Crypto::P256PublicKey mRemoteManufacturerPubkey;

    SessionIDAllocator mIDAllocator;

#if CHIP_DEVICE_CONFIG_ENABLE_MDNS
    //////////// ResolverDelegate Implementation ///////////////
    void OnNodeIdResolved(const chip::Mdns::ResolvedNodeData & nodeData) override;
    void OnNodeIdResolutionFailed(const chip::PeerId & peerId, CHIP_ERROR error) override;
    DiscoveredNodeList GetDiscoveredNodes() override { return DiscoveredNodeList(mCommissionableNodes); }
#endif // CHIP_DEVICE_CONFIG_ENABLE_MDNS

    // This function uses `OperationalCredentialsDelegate` to generate the operational certificates
    // for the given device. The output is a TLV encoded array of compressed CHIP certificates. The
    // array can contain up to two certificates (node operational certificate, and ICA certificate).
    // If the certificate issuer doesn't require an ICA (i.e. NOC is signed by the root CA), the array
    // will have only one certificate (node operational certificate).
    CHIP_ERROR GenerateOperationalCertificates(const ByteSpan & noc, MutableByteSpan & cert);

private:
    //////////// ExchangeDelegate Implementation ///////////////
    CHIP_ERROR OnMessageReceived(Messaging::ExchangeContext * ec, const PacketHeader & packetHeader,
                                 const PayloadHeader & payloadHeader, System::PacketBufferHandle && msgBuf) override;
    void OnResponseTimeout(Messaging::ExchangeContext * ec) override;

    //////////// ExchangeMgrDelegate Implementation ///////////////
    void OnNewConnection(SecureSessionHandle session, Messaging::ExchangeManager * mgr) override;
    void OnConnectionExpired(SecureSessionHandle session, Messaging::ExchangeManager * mgr) override;

    void ReleaseAllDevices();

    CHIP_ERROR LoadLocalCredentials(Transport::FabricInfo * fabric);

    static void OnLocalNOCGenerated(void * context, const ByteSpan & noc);
    Callback::Callback<NOCGenerated> mLocalNOCCallback;
};

/**
 * @brief
 *   The commissioner applications doesn't advertise itself as an available device for rendezvous
 *   process. This delegate class provides no-op functions for the advertisement delegate.
 */
class DeviceCommissionerRendezvousAdvertisementDelegate : public RendezvousAdvertisementDelegate
{
public:
    /**
     * @brief
     *   Starts advertisement of the device for rendezvous availability.
     */
    CHIP_ERROR StartAdvertisement() const override { return CHIP_NO_ERROR; }

    /**
     * @brief
     *   Stops advertisement of the device for rendezvous availability.
     */
    CHIP_ERROR StopAdvertisement() const override { return CHIP_NO_ERROR; }
};

/**
 * @brief
 *   The commissioner applications can use this class to pair new/unpaired CHIP devices. The application is
 *   required to provide write access to the persistent storage, where the paired device information
 *   will be stored.
 */
class DLL_EXPORT DeviceCommissioner : public DeviceController,
#if CHIP_DEVICE_CONFIG_ENABLE_COMMISSIONER_DISCOVERY // make this commissioner discoverable
                                      public Protocols::UserDirectedCommissioning::InstanceNameResolver,
                                      public Protocols::UserDirectedCommissioning::UserConfirmationProvider,
#endif
                                      public SessionEstablishmentDelegate

{
public:
    DeviceCommissioner();
    ~DeviceCommissioner() {}

#if CHIP_DEVICE_CONFIG_ENABLE_COMMISSIONER_DISCOVERY // make this commissioner discoverable
    /**
     * Set port for User Directed Commissioning
     */
    CHIP_ERROR SetUdcListenPort(uint16_t listenPort);
#endif // CHIP_DEVICE_CONFIG_ENABLE_COMMISSIONER_DISCOVERY

    /**
     * Commissioner-specific initialization, includes parameters such as the pairing delegate.
     */
    CHIP_ERROR Init(NodeId localDeviceId, CommissionerInitParams params);

    /**
     * @brief
     *  Tears down the entirety of the stack, including destructing key objects in the system.
     *  This is not a thread-safe API, and should be called with external synchronization.
     *
     *  Please see implementation for more details.
     */
    CHIP_ERROR Shutdown() override;

    // ----- Connection Management -----
    /**
     * @brief
     *   Pair a CHIP device with the provided Rendezvous connection parameters.
     *   Use registered DevicePairingDelegate object to receive notifications on
     *   pairing status updates.
     *
     *   Note: Pairing process requires that the caller has registered PersistentStorageDelegate
     *         in the Init() call.
     *
     * @param[in] remoteDeviceId        The remote device Id.
     * @param[in] params                The Rendezvous connection parameters
     */
    CHIP_ERROR PairDevice(NodeId remoteDeviceId, RendezvousParameters & params);

    [[deprecated("Available until Rendezvous is implemented")]] CHIP_ERROR
    PairTestDeviceWithoutSecurity(NodeId remoteDeviceId, const Transport::PeerAddress & peerAddress, SerializedDevice & serialized);

    /**
     * @brief
     *   This function stops a pairing process that's in progress. It does not delete the pairing of a previously
     *   paired device.
     *
     * @param[in] remoteDeviceId        The remote device Id.
     *
     * @return CHIP_ERROR               CHIP_NO_ERROR on success, or corresponding error
     */
    CHIP_ERROR StopPairing(NodeId remoteDeviceId);

    /**
     * @brief
     *   Remove pairing for a paired device. If the device is currently being paired, it'll stop the pairing process.
     *
     * @param[in] remoteDeviceId        The remote device Id.
     *
     * @return CHIP_ERROR               CHIP_NO_ERROR on success, or corresponding error
     */
    CHIP_ERROR UnpairDevice(NodeId remoteDeviceId);

    /**
     *   This function call indicates that the device has been provisioned with operational
     *   credentials, and is reachable on operational network. At this point, the device is
     *   available for CASE session establishment.
     *
     *   The function updates the state of device proxy object such that all subsequent messages
     *   will use secure session established via CASE handshake.
     */
    CHIP_ERROR OperationalDiscoveryComplete(NodeId remoteDeviceId);

    //////////// SessionEstablishmentDelegate Implementation ///////////////
    void OnSessionEstablishmentError(CHIP_ERROR error) override;
    void OnSessionEstablished() override;

    void RendezvousCleanup(CHIP_ERROR status);

    void ReleaseDevice(Device * device) override;

    void AdvanceCommissioningStage(CHIP_ERROR err);

#if CONFIG_NETWORK_LAYER_BLE
    /**
     * @brief
     *   Once we have finished all commissioning work, the Controller should close the BLE
     *   connection to the device and establish CASE session / another PASE session to the device
     *   if needed.
     * @return CHIP_ERROR   The return status
     */
    CHIP_ERROR CloseBleConnection();
#endif
#if CHIP_DEVICE_CONFIG_ENABLE_MDNS
    /**
     * @brief
     *   Discover all devices advertising as commissionable.
     *   Should be called on main loop thread.
     * * @param[in] filter  Browse filter - controller will look for only the specified subtype.
     * @return CHIP_ERROR   The return status
     */
    CHIP_ERROR DiscoverCommissionableNodes(Mdns::DiscoveryFilter filter);

    /**
     * @brief
     *   Returns information about discovered devices.
     *   Should be called on main loop thread.
     * @return const DiscoveredNodeData* info about the selected device. May be nullptr if no information has been returned yet.
     */
    const Mdns::DiscoveredNodeData * GetDiscoveredDevice(int idx);

    /**
     * @brief
     *   Returns the max number of commissionable nodes this commissioner can track mdns information for.
     * @return int  The max number of commissionable nodes supported
     */
    int GetMaxCommissionableNodesSupported() { return kMaxCommissionableNodes; }

    void OnNodeIdResolved(const chip::Mdns::ResolvedNodeData & nodeData) override;
    void OnNodeIdResolutionFailed(const chip::PeerId & peerId, CHIP_ERROR error) override;
#endif
#if CHIP_DEVICE_CONFIG_ENABLE_COMMISSIONER_DISCOVERY // make this commissioner discoverable
    /**
     * @brief
     *   Called when a UDC message is received specifying the given instanceName
     * This method indicates that UDC Server needs the Commissionable Node corresponding to
     * the given instance name to be found. UDC Server will wait for OnCommissionableNodeFound.
     *
     * @param instanceName DNS-SD instance name for the client requesting commissioning
     *
     */
    void FindCommissionableNode(char * instanceName) override;

    /**
     * @brief
     *   Called when a UDC message has been received and corresponding nodeData has been found.
     * It is expected that the implementer will prompt the user to confirm their intention to
     * commission the given node, and provide the setup code to allow commissioning to proceed.
     *
     * @param nodeData DNS-SD node information for the client requesting commissioning
     *
     */
    void OnUserDirectedCommissioningRequest(const Mdns::DiscoveredNodeData & nodeData) override;

    /**
     * @brief
     *   Overrides method from AbstractMdnsDiscoveryController
     *
     * @param nodeData DNS-SD node information
     *
     */
    void OnNodeDiscoveryComplete(const chip::Mdns::DiscoveredNodeData & nodeData) override;

    /**
     * @brief
     *   Return the UDC Server instance
     *
     */
    UserDirectedCommissioningServer * GetUserDirectedCommissioningServer() { return mUdcServer; }
#endif // CHIP_DEVICE_CONFIG_ENABLE_COMMISSIONER_DISCOVERY

    void RegisterPairingDelegate(DevicePairingDelegate * pairingDelegate) { mPairingDelegate = pairingDelegate; }

private:
    DevicePairingDelegate * mPairingDelegate;

    /* This field is an index in mActiveDevices list. The object at this index in the list
       contains the device object that's tracking the state of the device that's being paired.
       If no device is currently being paired, this value will be kNumMaxPairedDevices.  */
    uint16_t mDeviceBeingPaired;

    enum CertificateChainType : uint16_t
    {
        kUnknown = 0,
        kDAC     = 1,
        kPAI     = 2,
    };

    CertificateChainType mCertificateChainBeingRequested = CertificateChainType::kUnknown;

    /* TODO: BLE rendezvous and IP rendezvous should share the same procedure, so this is just a
       workaround-like flag and should be removed in the future.
       When using IP rendezvous, we need to disable network provisioning. In the future, network
       provisioning will no longer be a part of rendezvous procedure. */
    bool mIsIPRendezvous;

    /* This field is true when device pairing information changes, e.g. a new device is paired, or
       the pairing for a device is removed. The DeviceCommissioner uses this to decide when to
       persist the device list */
    bool mPairedDevicesUpdated;

    CommissioningStage mCommissioningStage = CommissioningStage::kSecurePairing;

    DeviceCommissionerRendezvousAdvertisementDelegate mRendezvousAdvDelegate;

#if CHIP_DEVICE_CONFIG_ENABLE_COMMISSIONER_DISCOVERY // make this commissioner discoverable
    UserDirectedCommissioningServer * mUdcServer = nullptr;
    // mUdcTransportMgr is for insecure communication (ex. user directed commissioning)
    DeviceTransportMgr * mUdcTransportMgr = nullptr;
    uint16_t mUdcListenPort               = CHIP_PORT + 1;
#endif // CHIP_DEVICE_CONFIG_ENABLE_COMMISSIONER_DISCOVERY

    void PersistDeviceList();

    void FreeRendezvousSession();

    CHIP_ERROR LoadKeyId(PersistentStorageDelegate * delegate, uint16_t & out);

    void OnSessionEstablishmentTimeout();

    static void OnSessionEstablishmentTimeoutCallback(System::Layer * aLayer, void * aAppState, CHIP_ERROR aError);

    /* This function sends a Device Attestation Certificate chain request to the device.
       The function does not hold a reference to the device object.
     */
    CHIP_ERROR SendCertificateChainRequestCommand(Device * device, CertificateChainType certificateChainType);
    /* This function sends a Device Attestation Certificate chain request to the device.
       The function does not hold a reference to the device object.
     */
    CHIP_ERROR SendAttestationRequestCommand(Device * device);
    /* This function sends an OpCSR request to the device.
       The function does not hold a refernce to the device object.
     */
    CHIP_ERROR SendOperationalCertificateSigningRequestCommand(Device * device);
    /* This function sends the operational credentials to the device.
       The function does not hold a refernce to the device object.
     */
    CHIP_ERROR SendOperationalCertificate(Device * device, const ByteSpan & opCertBuf);
    /* This function sends the trusted root certificate to the device.
       The function does not hold a refernce to the device object.
     */
    CHIP_ERROR SendTrustedRootCertificate(Device * device);

    /* This function is called by the commissioner code when the device completes
       the operational credential provisioning process.
       The function does not hold a refernce to the device object.
       */
    CHIP_ERROR OnOperationalCredentialsProvisioningCompletion(Device * device);

    /* Callback when the previously sent CSR request results in failure */
    static void OnCSRFailureResponse(void * context, uint8_t status);

    static void OnCertChainFailureResponse(void * context, uint8_t status);
    static void OnCertificateChainResponse(void * context, ByteSpan certificate);

    static void OnAttestationFailureResponse(void * context, uint8_t status);
    static void OnAttestationResponse(void * context, chip::ByteSpan attestationElements, chip::ByteSpan signature);

    /**
     * @brief
     *   This function is called by the IM layer when the commissioner receives the CSR from the device.
     *   (Reference: Specifications section 11.22.5.8. OpCSR Elements)
     *
     * @param[in] context         The context provided while registering the callback.
     * @param[in] CSR             The Certificate Signing Request.
     * @param[in] CSRNonce        The Nonce sent by us when we requested the CSR.
     * @param[in] VendorReserved1 vendor-specific information that may aid in device commissioning.
     * @param[in] VendorReserved2 vendor-specific information that may aid in device commissioning.
     * @param[in] VendorReserved3 vendor-specific information that may aid in device commissioning.
     * @param[in] Signature       Cryptographic signature generated for the fields in the response message.
     */
    static void OnOperationalCertificateSigningRequest(void * context, ByteSpan CSR, ByteSpan CSRNonce, ByteSpan VendorReserved1,
                                                       ByteSpan VendorReserved2, ByteSpan VendorReserved3, ByteSpan Signature);

    /* Callback when adding operational certs to device results in failure */
    static void OnAddOpCertFailureResponse(void * context, uint8_t status);
    /* Callback when the device confirms that it has added the operational certificates */
    static void OnOperationalCertificateAddResponse(void * context, uint8_t StatusCode, uint64_t FabricIndex, uint8_t * DebugText);

    /* Callback when the device confirms that it has added the root certificate */
    static void OnRootCertSuccessResponse(void * context);
    /* Callback called when adding root cert to device results in failure */
    static void OnRootCertFailureResponse(void * context, uint8_t status);

    static void OnDeviceConnectedFn(void * context, Device * device);
    static void OnDeviceConnectionFailureFn(void * context, NodeId deviceId, CHIP_ERROR error);

    static void OnDeviceNOCGenerated(void * context, const ByteSpan & noc);

    /**
     * @brief
     *   This function processes the CSR sent by the device.
     *   (Reference: Specifications section 11.22.5.8. OpCSR Elements)
     *
     * @param[in] CSR             The Certificate Signing Request.
     * @param[in] CSRNonce        The Nonce sent by us when we requested the CSR.
     * @param[in] VendorReserved1 vendor-specific information that may aid in device commissioning.
     * @param[in] VendorReserved2 vendor-specific information that may aid in device commissioning.
     * @param[in] VendorReserved3 vendor-specific information that may aid in device commissioning.
     * @param[in] Signature       Cryptographic signature generated for all the above fields.
     */
    CHIP_ERROR ProcessOpCSR(const ByteSpan & CSR, const ByteSpan & CSRNonce, const ByteSpan & VendorReserved1,
                            const ByteSpan & VendorReserved2, const ByteSpan & VendorReserved3, const ByteSpan & Signature);

    CHIP_ERROR ProcessCertificateChain(const ByteSpan & certificate);

    CHIP_ERROR ValidateAttestationInfo(chip::ByteSpan attestationElements, chip::ByteSpan signature);

    CHIP_ERROR ValidateCertificateDeclaration(chip::ByteSpan certDeclaration, Crypto::P256PublicKey pubkey,
                                              chip::ByteSpan firmwareInfo);

    // Cluster callbacks for advancing commissioning flows
    Callback::Callback<BasicSuccessCallback> mSuccess;
    Callback::Callback<BasicFailureCallback> mFailure;

    CommissioningStage GetNextCommissioningStage();

    Callback::Callback<OperationalCredentialsClusterCertChainResponseCallback> mCertChainResponseCallback;
    Callback::Callback<OperationalCredentialsClusterAttestationResponseCallback> mAttestationResponseCallback;
    Callback::Callback<OperationalCredentialsClusterOpCSRResponseCallback> mOpCSRResponseCallback;
    Callback::Callback<OperationalCredentialsClusterOpCertResponseCallback> mOpCertResponseCallback;
    Callback::Callback<DefaultSuccessCallback> mRootCertResponseCallback;
    Callback::Callback<DefaultFailureCallback> mOnCertChainFailureCallback;
    Callback::Callback<DefaultFailureCallback> mOnAttestationFailureCallback;
    Callback::Callback<DefaultFailureCallback> mOnCSRFailureCallback;
    Callback::Callback<DefaultFailureCallback> mOnCertFailureCallback;
    Callback::Callback<DefaultFailureCallback> mOnRootCertFailureCallback;

    Callback::Callback<OnDeviceConnected> mOnDeviceConnectedCallback;
    Callback::Callback<OnDeviceConnectionFailure> mOnDeviceConnectionFailureCallback;

    Callback::Callback<NOCGenerated> mDeviceNOCCallback;

    PASESession mPairingSession;
};

} // namespace Controller
} // namespace chip<|MERGE_RESOLUTION|>--- conflicted
+++ resolved
@@ -66,16 +66,10 @@
 
 namespace Controller {
 
-<<<<<<< HEAD
-constexpr uint16_t kNumMaxActiveDevices    = 64;
-constexpr uint16_t kNumMaxPairedDevices    = 128;
-constexpr uint32_t kAttestationNonceLength = 32;
-=======
 using namespace chip::Protocols::UserDirectedCommissioning;
 
 constexpr uint16_t kNumMaxActiveDevices = 64;
 constexpr uint16_t kNumMaxPairedDevices = 128;
->>>>>>> 6e96fca6
 
 // Raw functions for cluster callbacks
 typedef void (*BasicSuccessCallback)(void * context, uint16_t val);
@@ -351,7 +345,6 @@
     Credentials::OperationalCredentialSet mCredentials;
     Credentials::CertificateKeyId mRootKeyId;
 
-    uint8_t mAttestationNonce[kAttestationNonceLength];
     Crypto::P256PublicKey mRemoteManufacturerPubkey;
 
     SessionIDAllocator mIDAllocator;
