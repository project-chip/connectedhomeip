/*
 *
 *    Copyright (c) 2020-2021 Project CHIP Authors
 *    Copyright (c) 2013-2017 Nest Labs, Inc.
 *    All rights reserved.
 *
 *    Licensed under the Apache License, Version 2.0 (the "License");
 *    you may not use this file except in compliance with the License.
 *    You may obtain a copy of the License at
 *
 *        http://www.apache.org/licenses/LICENSE-2.0
 *
 *    Unless required by applicable law or agreed to in writing, software
 *    distributed under the License is distributed on an "AS IS" BASIS,
 *    WITHOUT WARRANTIES OR CONDITIONS OF ANY KIND, either express or implied.
 *    See the License for the specific language governing permissions and
 *    limitations under the License.
 */

/**
 *    @file
 *      Declaration of CHIP Device Controller, a common class
 *      that implements connecting and messaging and will later
 *      be expanded to support discovery, pairing and
 *      provisioning of CHIP  devices.
 *
 */

#pragma once

#include <app/AttributeCache.h>
#include <app/CASEClientPool.h>
#include <app/CASESessionManager.h>
#include <app/OperationalDeviceProxy.h>
#include <app/OperationalDeviceProxyPool.h>
#include <controller/AbstractDnssdDiscoveryController.h>
#include <controller/AutoCommissioner.h>
#include <controller/CHIPCluster.h>
#include <controller/CHIPDeviceControllerSystemState.h>
#include <controller/CommissioneeDeviceProxy.h>
#include <controller/CommissioningDelegate.h>
#include <controller/OperationalCredentialsDelegate.h>
#include <controller/SetUpCodePairer.h>
#include <credentials/DeviceAttestationVerifier.h>
#include <credentials/FabricTable.h>
#include <lib/core/CHIPConfig.h>
#include <lib/core/CHIPCore.h>
#include <lib/core/CHIPPersistentStorageDelegate.h>
#include <lib/core/CHIPTLV.h>
#include <lib/support/DLLUtil.h>
#include <lib/support/Pool.h>
#include <lib/support/SafeInt.h>
#include <lib/support/SerializableIntegerSet.h>
#include <lib/support/Span.h>
#include <lib/support/ThreadOperationalDataset.h>
#include <messaging/ExchangeMgr.h>
#include <protocols/secure_channel/MessageCounterManager.h>
#include <protocols/secure_channel/RendezvousParameters.h>
#include <protocols/user_directed_commissioning/UserDirectedCommissioning.h>
#include <transport/SessionManager.h>
#include <transport/TransportMgr.h>
#include <transport/raw/UDP.h>

#include <controller/CHIPDeviceControllerSystemState.h>

#if CONFIG_DEVICE_LAYER
#include <platform/CHIPDeviceLayer.h>
#endif

#if CONFIG_NETWORK_LAYER_BLE
#include <ble/BleLayer.h>
#endif
#if CHIP_DEVICE_CONFIG_ENABLE_DNSSD
#include <controller/DeviceAddressUpdateDelegate.h>
#include <controller/DeviceDiscoveryDelegate.h>
#include <lib/dnssd/Resolver.h>
#include <lib/dnssd/ResolverProxy.h>
#endif

namespace chip {

namespace Controller {

using namespace chip::Protocols::UserDirectedCommissioning;

constexpr uint16_t kNumMaxActiveDevices = CHIP_CONFIG_CONTROLLER_MAX_ACTIVE_DEVICES;
constexpr uint16_t kNumMaxPairedDevices = 128;

// Raw functions for cluster callbacks
void OnBasicFailure(void * context, CHIP_ERROR err);

struct ControllerInitParams
{
    PersistentStorageDelegate * storageDelegate = nullptr;
    DeviceControllerSystemState * systemState   = nullptr;
#if CHIP_DEVICE_CONFIG_ENABLE_DNSSD
    DeviceAddressUpdateDelegate * deviceAddressUpdateDelegate = nullptr;
    DeviceDiscoveryDelegate * deviceDiscoveryDelegate         = nullptr;
#endif
    OperationalCredentialsDelegate * operationalCredentialsDelegate = nullptr;

    /* The following keypair must correspond to the public key used for generating
       controllerNOC. It's used by controller to establish CASE sessions with devices */
    Crypto::P256Keypair * operationalKeypair = nullptr;

    /* The following certificates must be in x509 DER format */
    ByteSpan controllerNOC;
    ByteSpan controllerICAC;
    ByteSpan controllerRCAC;

    uint16_t controllerVendorId;
};

class DLL_EXPORT DevicePairingDelegate
{
public:
    virtual ~DevicePairingDelegate() {}

    enum Status : uint8_t
    {
        SecurePairingSuccess = 0,
        SecurePairingFailed,
    };

    /**
     * @brief
     *   Called when the pairing reaches a certain stage.
     *
     * @param status Current status of pairing
     */
    virtual void OnStatusUpdate(DevicePairingDelegate::Status status) {}

    /**
     * @brief
     *   Called when the pairing is complete (with success or error)
     *
     * @param error Error cause, if any
     */
    virtual void OnPairingComplete(CHIP_ERROR error) {}

    /**
     * @brief
     *   Called when the pairing is deleted (with success or error)
     *
     * @param error Error cause, if any
     */
    virtual void OnPairingDeleted(CHIP_ERROR error) {}

    /**
     *   Called when the commissioning process is complete (with success or error)
     */
    virtual void OnCommissioningComplete(NodeId deviceId, CHIP_ERROR error) {}
};

struct CommissionerInitParams : public ControllerInitParams
{
    DevicePairingDelegate * pairingDelegate     = nullptr;
    CommissioningDelegate * defaultCommissioner = nullptr;
};

typedef void (*OnOpenCommissioningWindow)(void * context, NodeId deviceId, CHIP_ERROR status, SetupPayload payload);

/**
 * @brief
 *   Controller applications can use this class to communicate with already paired CHIP devices. The
 *   application is required to provide access to the persistent storage, where the paired device information
 *   is stored. This object of this class can be initialized with the data from the storage (List of devices,
 *   and device pairing information for individual devices). Alternatively, this class can retrieve the
 *   relevant information when the application tries to communicate with the device
 */
class DLL_EXPORT DeviceController : public SessionRecoveryDelegate
#if CHIP_DEVICE_CONFIG_ENABLE_DNSSD
    ,
                                    public AbstractDnssdDiscoveryController
#endif
{
public:
    DeviceController();
    virtual ~DeviceController() {}

    enum class CommissioningWindowOption
    {
        kOriginalSetupCode = 0,
        kTokenWithRandomPIN,
        kTokenWithProvidedPIN,
    };

    CHIP_ERROR Init(ControllerInitParams params);

    /**
     * @brief
     *  Tears down the entirety of the stack, including destructing key objects in the system.
     *  This expects to be called with external thread synchronization, and will not internally
     *  grab the CHIP stack lock.
     *
     *  This will also not stop the CHIP event queue / thread (if one exists).  Consumers are expected to
     *  ensure this happened before calling this method.
     */
    virtual CHIP_ERROR Shutdown();

    CHIP_ERROR GetPeerAddressAndPort(PeerId peerId, Inet::IPAddress & addr, uint16_t & port);

    /**
     *   This function returns true if the device corresponding to `deviceId` has previously been commissioned
     *   on the fabric.
     */
    bool DoesDevicePairingExist(const PeerId & deviceId);

    /**
     *   This function finds the device corresponding to deviceId, and establishes a secure connection with it.
     *   Once the connection is successfully establishes (or if it's already connected), it calls `onConnectedDevice`
     *   callback. If it fails to establish the connection, it calls `onError` callback.
     */
    virtual CHIP_ERROR GetConnectedDevice(NodeId deviceId, Callback::Callback<OnDeviceConnected> * onConnection,
                                          chip::Callback::Callback<OnDeviceConnectionFailure> * onFailure)
    {
        VerifyOrReturnError(mState == State::Initialized && mFabricInfo != nullptr, CHIP_ERROR_INCORRECT_STATE);
        return mCASESessionManager->FindOrEstablishSession(mFabricInfo->GetPeerIdForNode(deviceId), onConnection, onFailure);
    }

    /**
     * @brief
     *   This function update the device informations asynchronously using dnssd.
     *
     * @param[in] deviceId  Node ID for the CHIP device
     *
     * @return CHIP_ERROR CHIP_NO_ERROR on success, or corresponding error code.
     */
    CHIP_ERROR UpdateDevice(NodeId deviceId)
    {
        VerifyOrReturnError(mState == State::Initialized && mFabricInfo != nullptr, CHIP_ERROR_INCORRECT_STATE);
        return mCASESessionManager->ResolveDeviceAddress(mFabricInfo, deviceId);
    }

    /**
     * @brief
     *   Compute a PASE verifier and passcode ID for the desired setup pincode.
     *
     *   This can be used to open a commissioning window on the device for
     *   additional administrator commissioning.
     *
     * @param[in] iterations      The number of iterations to use when generating the verifier
     * @param[in] setupPincode    The desired PIN code to use
     * @param[in] salt            The 16-byte salt for verifier computation
     * @param[out] outVerifier    The PASEVerifier to be populated on success
     * @param[out] outPasscodeId  The passcode ID to be populated on success
     *
     * @return CHIP_ERROR         CHIP_NO_ERROR on success, or corresponding error
     */
    CHIP_ERROR ComputePASEVerifier(uint32_t iterations, uint32_t setupPincode, const ByteSpan & salt, PASEVerifier & outVerifier,
                                   uint32_t & outPasscodeId);

    /**
     * @brief
     *   Trigger a paired device to re-enter the commissioning mode. The device will exit the commissioning mode
     *   after a successful commissioning, or after the given `timeout` time.
     *
     * @param[in] deviceId        The device Id.
     * @param[in] timeout         The commissioning mode should terminate after this much time.
     * @param[in] iteration       The PAKE iteration count associated with the PAKE Passcode ID and ephemeral
     *                            PAKE passcode verifier to be used for this commissioning.
     * @param[in] discriminator   The long discriminator for the DNS-SD advertisement.
     * @param[in] option          The commissioning window can be opened using the original setup code, or an
     *                            onboarding token can be generated using a random setup PIN code (or with
     *                            the PIN code provied in the setupPayload).
     * @param[in,out] payload     The generated setup payload.
     *                            - The payload is generated only if the user didn't ask for using the original setup code.
     *                            - If the user asked to use the provided setup PIN, the PIN must be provided as part of
     *                              this payload
     *
     * @return CHIP_ERROR         CHIP_NO_ERROR on success, or corresponding error
     */
    CHIP_ERROR OpenCommissioningWindow(NodeId deviceId, uint16_t timeout, uint16_t iteration, uint16_t discriminator,
                                       uint8_t option, SetupPayload & payload)
    {
        mSuggestedSetUpPINCode = payload.setUpPINCode;
        ReturnErrorOnFailure(OpenCommissioningWindowWithCallback(deviceId, timeout, iteration, discriminator, option, nullptr));
        payload = mSetupPayload;
        return CHIP_NO_ERROR;
    }

    /**
     * @brief
     *   Trigger a paired device to re-enter the commissioning mode. The device will exit the commissioning mode
     *   after a successful commissioning, or after the given `timeout` time.
     *
     * @param[in] deviceId        The device Id.
     * @param[in] timeout         The commissioning mode should terminate after this much time.
     * @param[in] iteration       The PAKE iteration count associated with the PAKE Passcode ID and ephemeral
     *                            PAKE passcode verifier to be used for this commissioning.
     * @param[in] discriminator   The long discriminator for the DNS-SD advertisement.
     * @param[in] option          The commissioning window can be opened using the original setup code, or an
     *                            onboarding token can be generated using a random setup PIN code (or with
     *                            the PIN code provied in the setupPayload).
     * @param[in] callback        The function to be called on success or failure of opening of commissioning window.
     *
     * @param[in] readVIDPIDAttributes Should the API internally read VID and PID from the device while opening the
     *                                 commissioning window. VID and PID is only needed for enchanced commissioning mode.
     *                                 If this argument is `true`, and enhanced commissioning mode is used, the API will
     *                                 read VID and PID from the device.
     *
     * @return CHIP_ERROR         CHIP_NO_ERROR on success, or corresponding error
     */
    CHIP_ERROR OpenCommissioningWindowWithCallback(NodeId deviceId, uint16_t timeout, uint16_t iteration, uint16_t discriminator,
                                                   uint8_t option, Callback::Callback<OnOpenCommissioningWindow> * callback,
                                                   bool readVIDPIDAttributes = false);

    /**
     * @brief
     *   Add a binding.
     *
     * @param[in] deviceId           The device Id.
     * @param[in] deviceEndpointId   The endpoint on the device containing the binding cluster.
     * @param[in] bindingNodeId      The NodeId for the binding that will be created.
     * @param[in] bindingGroupId     The GroupId for the binding that will be created.
     * @param[in] bindingEndpointId  The EndpointId for the binding that will be created.
     * @param[in] bindingClusterId   The ClusterId for the binding that will be created.
     * @param[in] onSuccessCallback        The function to be called on success of adding the binding.
     * @param[in] onFailureCallback        The function to be called on failure of adding the binding.
     *
     * @return CHIP_ERROR         CHIP_NO_ERROR on success, or corresponding error
     */
    CHIP_ERROR
    CreateBindingWithCallback(chip::NodeId deviceId, chip::EndpointId deviceEndpointId, chip::NodeId bindingNodeId,
                              chip::GroupId bindingGroupId, chip::EndpointId bindingEndpointId, chip::ClusterId bindingClusterId,
                              CommandResponseSuccessCallback<app::DataModel::NullObjectType> successCb,
                              CommandResponseFailureCallback failureCb);

#if CHIP_DEVICE_CONFIG_ENABLE_DNSSD
    void RegisterDeviceAddressUpdateDelegate(DeviceAddressUpdateDelegate * delegate) { mDeviceAddressUpdateDelegate = delegate; }
    void RegisterDeviceDiscoveryDelegate(DeviceDiscoveryDelegate * delegate) { mDeviceDiscoveryDelegate = delegate; }
#endif

    /**
     * @brief Get the Compressed Fabric ID assigned to the device.
     */
    uint64_t GetCompressedFabricId() const { return mLocalId.GetCompressedFabricId(); }

    /**
     * @brief Get the raw Fabric ID assigned to the device.
     */
    uint64_t GetFabricId() const { return mFabricId; }

    /**
     * @brief Get the Node ID of this instance.
     */
    NodeId GetNodeId() const { return mLocalId.GetNodeId(); }

    void ReleaseOperationalDevice(NodeId remoteDeviceId);

    OperationalCredentialsDelegate * GetOperationalCredentialsDelegate() { return mOperationalCredentialsDelegate; }

protected:
    enum class State
    {
        NotInitialized,
        Initialized
    };

    State mState;

    CASESessionManager * mCASESessionManager = nullptr;

    Dnssd::DnssdCache<CHIP_CONFIG_MDNS_CACHE_SIZE> mDNSCache;
    CASEClientPool<CHIP_CONFIG_CONTROLLER_MAX_ACTIVE_CASE_CLIENTS> mCASEClientPool;
    OperationalDeviceProxyPool<CHIP_CONFIG_CONTROLLER_MAX_ACTIVE_DEVICES> mDevicePool;

    SerializableU64Set<kNumMaxPairedDevices> mPairedDevices;
    bool mPairedDevicesInitialized;

    PeerId mLocalId          = PeerId();
    FabricId mFabricId       = kUndefinedFabricId;
    FabricInfo * mFabricInfo = nullptr;

    PersistentStorageDelegate * mStorageDelegate = nullptr;
#if CHIP_DEVICE_CONFIG_ENABLE_DNSSD
    Transport::PeerAddress ToPeerAddress(const chip::Dnssd::ResolvedNodeData & nodeData) const;

    DeviceAddressUpdateDelegate * mDeviceAddressUpdateDelegate = nullptr;
    // TODO(cecille): Make this configuarable.
    static constexpr int kMaxCommissionableNodes = 10;
    Dnssd::DiscoveredNodeData mCommissionableNodes[kMaxCommissionableNodes];
#endif
    DeviceControllerSystemState * mSystemState = nullptr;

    CHIP_ERROR InitializePairedDeviceList();
    CHIP_ERROR SetPairedDeviceList(ByteSpan pairedDeviceSerializedSet);
    ControllerDeviceInitParams GetControllerDeviceInitParams();

    void PersistNextKeyId();

    OperationalCredentialsDelegate * mOperationalCredentialsDelegate;

    SessionIDAllocator mIDAllocator;

    uint16_t mVendorId;

    ReliableMessageProtocolConfig mMRPConfig = gDefaultMRPConfig;

    //////////// SessionRecoveryDelegate Implementation ///////////////
    void OnFirstMessageDeliveryFailed(const SessionHandle & session) override;

#if CHIP_DEVICE_CONFIG_ENABLE_DNSSD
    //////////// ResolverDelegate Implementation ///////////////
    void OnNodeIdResolved(const chip::Dnssd::ResolvedNodeData & nodeData) override;
    void OnNodeIdResolutionFailed(const chip::PeerId & peerId, CHIP_ERROR error) override;
    DiscoveredNodeList GetDiscoveredNodes() override { return DiscoveredNodeList(mCommissionableNodes); }
#endif // CHIP_DEVICE_CONFIG_ENABLE_DNSSD

private:
    void ReleaseOperationalDevice(OperationalDeviceProxy * device);

    static void OnPIDReadResponse(void * context, uint16_t value);
    static void OnVIDReadResponse(void * context, VendorId value);
    static void OnVIDPIDReadFailureResponse(void * context, CHIP_ERROR error);

    CHIP_ERROR OpenCommissioningWindowInternal();

    PeerId GetPeerIdWithCommissioningWindowOpen()
    {
        return mFabricInfo ? mFabricInfo->GetPeerIdForNode(mDeviceWithCommissioningWindowOpen) : PeerId();
    }

    // TODO - Support opening commissioning window simultaneously on multiple devices
    Callback::Callback<OnOpenCommissioningWindow> * mCommissioningWindowCallback = nullptr;
    SetupPayload mSetupPayload;
    NodeId mDeviceWithCommissioningWindowOpen;
    uint32_t mSuggestedSetUpPINCode = 0;

    uint16_t mCommissioningWindowTimeout;
    uint16_t mCommissioningWindowIteration;

    CommissioningWindowOption mCommissioningWindowOption;

    static void OnOpenPairingWindowSuccessResponse(void * context, const chip::app::DataModel::NullObjectType &);
    static void OnOpenPairingWindowFailureResponse(void * context, CHIP_ERROR error);

    CHIP_ERROR ProcessControllerNOCChain(const ControllerInitParams & params);
    uint16_t mPAKEVerifierID = 1;
};

/**
 * @brief
 *   The commissioner applications can use this class to pair new/unpaired CHIP devices. The application is
 *   required to provide write access to the persistent storage, where the paired device information
 *   will be stored.
 */
class DLL_EXPORT DeviceCommissioner : public DeviceController,
#if CHIP_DEVICE_CONFIG_ENABLE_COMMISSIONER_DISCOVERY // make this commissioner discoverable
                                      public Protocols::UserDirectedCommissioning::InstanceNameResolver,
#endif
                                      public SessionEstablishmentDelegate,
                                      public app::AttributeCache::Callback
{
public:
    DeviceCommissioner();
    ~DeviceCommissioner() {}

#if CHIP_DEVICE_CONFIG_ENABLE_COMMISSIONER_DISCOVERY // make this commissioner discoverable
    /**
     * Set port for User Directed Commissioning
     */
    CHIP_ERROR SetUdcListenPort(uint16_t listenPort);
#endif // CHIP_DEVICE_CONFIG_ENABLE_COMMISSIONER_DISCOVERY

    /**
     * Commissioner-specific initialization, includes parameters such as the pairing delegate.
     */
    CHIP_ERROR Init(CommissionerInitParams params);

    /**
     * @brief
     *  Tears down the entirety of the stack, including destructing key objects in the system.
     *  This is not a thread-safe API, and should be called with external synchronization.
     *
     *  Please see implementation for more details.
     */
    CHIP_ERROR Shutdown() override;

    // ----- Connection Management -----
    /**
     * @brief
     *   Pair a CHIP device with the provided code. The code can be either a QRCode
     *   or a Manual Setup Code.
     *   Use registered DevicePairingDelegate object to receive notifications on
     *   pairing status updates.
     *
     *   Note: Pairing process requires that the caller has registered PersistentStorageDelegate
     *         in the Init() call.
     *
     * @param[in] remoteDeviceId        The remote device Id.
     * @param[in] setUpCode             The setup code for connecting to the device
     */
    CHIP_ERROR PairDevice(NodeId remoteDeviceId, const char * setUpCode);

    /**
     * @brief
     *   Pair a CHIP device with the provided Rendezvous connection parameters.
     *   Use registered DevicePairingDelegate object to receive notifications on
     *   pairing status updates.
     *
     *   Note: Pairing process requires that the caller has registered PersistentStorageDelegate
     *         in the Init() call.
     *
     * @param[in] remoteDeviceId        The remote device Id.
     * @param[in] rendezvousParams      The Rendezvous connection parameters
     */
    CHIP_ERROR PairDevice(NodeId remoteDeviceId, RendezvousParameters & rendezvousParams);
    /**
     * @overload
     * @param[in] remoteDeviceId        The remote device Id.
     * @param[in] rendezvousParams      The Rendezvous connection parameters
     * @param[in] commissioningParams    The commissioning parameters (uses default if not supplied)
     */
    CHIP_ERROR PairDevice(NodeId remoteDeviceId, RendezvousParameters & rendezvousParams,
                          CommissioningParameters & commissioningParams);

    /**
     * @brief
     *   Start establishing a PASE connection with a node for the purposes of commissioning.
     *   Commissioners that wish to use the auto-commissioning functions should use the
     *   supplied "PairDevice" functions above to automatically establish a connection then
     *   perform commissioning. This function is intended to be use by commissioners that
     *   are not using the supplied auto-commissioner.
     *
     *   This function is non-blocking. PASE is established once the DevicePairingDelegate
     *   receives the OnPairingComplete call.
     *
     *   PASE connections can only be established with nodes that have their commissioning
     *   window open. The PASE connection will fail if this window is not open and the
     *   OnPairingComplete will be called with an error.
     *
     * @param[in] remoteDeviceId        The remote device Id.
     * @param[in] params                The Rendezvous connection parameters
     */
    CHIP_ERROR EstablishPASEConnection(NodeId remoteDeviceId, RendezvousParameters & params);

    /**
     * @brief
     *   Start the auto-commissioning process on a node after establishing a PASE connection.
     *   This function is intended to be used in conjunction with the EstablishPASEConnection
     *   function. It can be called either before or after the DevicePairingDelegate receives
     *   the OnPairingComplete call. Commissioners that want to perform simple auto-commissioning
     *   should use the supplied "PairDevice" functions above, which will establish the PASE
     *   connection and commission automatically.
     *
     * @param[in] remoteDeviceId        The remote device Id.
     * @param[in] params                The commissioning parameters
     */
    CHIP_ERROR Commission(NodeId remoteDeviceId, CommissioningParameters & params);

    CHIP_ERROR GetDeviceBeingCommissioned(NodeId deviceId, CommissioneeDeviceProxy ** device);

    CHIP_ERROR GetConnectedDevice(NodeId deviceId, chip::Callback::Callback<OnDeviceConnected> * onConnection,
                                  chip::Callback::Callback<OnDeviceConnectionFailure> * onFailure) override;

    /**
     * @brief
     *   This function stops a pairing process that's in progress. It does not delete the pairing of a previously
     *   paired device.
     *
     * @param[in] remoteDeviceId        The remote device Id.
     *
     * @return CHIP_ERROR               CHIP_NO_ERROR on success, or corresponding error
     */
    CHIP_ERROR StopPairing(NodeId remoteDeviceId);

    /**
     * @brief
     *   Remove pairing for a paired device. If the device is currently being paired, it'll stop the pairing process.
     *
     * @param[in] remoteDeviceId        The remote device Id.
     *
     * @return CHIP_ERROR               CHIP_NO_ERROR on success, or corresponding error
     */
    CHIP_ERROR UnpairDevice(NodeId remoteDeviceId);

    //////////// SessionEstablishmentDelegate Implementation ///////////////
    void OnSessionEstablishmentError(CHIP_ERROR error) override;
    void OnSessionEstablished() override;

    void RendezvousCleanup(CHIP_ERROR status);

    void PerformCommissioningStep(DeviceProxy * device, CommissioningStage step, CommissioningParameters & params,
                                  CommissioningDelegate * delegate, EndpointId endpoint, Optional<System::Clock::Timeout> timeout);

    /**
     * @brief
     *   This function validates the Attestation Information sent by the device.
     *
     * @param[in] attestationElements Attestation Elements TLV.
     * @param[in] signature           Attestation signature generated for all the above fields + Attestation Challenge.
     * @param[in] attestationNonce    Attestation nonce
     * @param[in] pai                 PAI certificate
     * @param[in] dac                 DAC certificates
     * @param[in] proxy               device proxy that is being attested.
     */
    CHIP_ERROR ValidateAttestationInfo(const ByteSpan & attestationElements, const ByteSpan & signature,
                                       const ByteSpan & attestationNonce, const ByteSpan & pai, const ByteSpan & dac,
                                       DeviceProxy * proxy);

    /**
     * @brief
     * Sends CommissioningStepComplete report to the commissioning delegate. Function will fill in current step.
     * @params[in] err      error from the current step
     * @params[in] report   report to send. Current step will be filled in automatically
     */
    void
    CommissioningStageComplete(CHIP_ERROR err,
                               CommissioningDelegate::CommissioningReport report = CommissioningDelegate::CommissioningReport());

#if CONFIG_NETWORK_LAYER_BLE
    /**
     * @brief
     *   Once we have finished all commissioning work, the Controller should close the BLE
     *   connection to the device and establish CASE session / another PASE session to the device
     *   if needed.
     * @return CHIP_ERROR   The return status
     */
    CHIP_ERROR CloseBleConnection();
#endif
#if CHIP_DEVICE_CONFIG_ENABLE_DNSSD
    /**
     * @brief
     *   Discover all devices advertising as commissionable.
     *   Should be called on main loop thread.
     * * @param[in] filter  Browse filter - controller will look for only the specified subtype.
     * @return CHIP_ERROR   The return status
     */
    CHIP_ERROR DiscoverCommissionableNodes(Dnssd::DiscoveryFilter filter);

    /**
     * @brief
     *   Returns information about discovered devices.
     *   Should be called on main loop thread.
     * @return const DiscoveredNodeData* info about the selected device. May be nullptr if no information has been returned yet.
     */
    const Dnssd::DiscoveredNodeData * GetDiscoveredDevice(int idx);

    /**
     * @brief
     *   Returns the max number of commissionable nodes this commissioner can track mdns information for.
     * @return int  The max number of commissionable nodes supported
     */
    int GetMaxCommissionableNodesSupported() { return kMaxCommissionableNodes; }

    void OnNodeIdResolved(const chip::Dnssd::ResolvedNodeData & nodeData) override;
    void OnNodeIdResolutionFailed(const chip::PeerId & peerId, CHIP_ERROR error) override;
#endif
#if CHIP_DEVICE_CONFIG_ENABLE_COMMISSIONER_DISCOVERY // make this commissioner discoverable
    /**
     * @brief
     *   Called when a UDC message is received specifying the given instanceName
     * This method indicates that UDC Server needs the Commissionable Node corresponding to
     * the given instance name to be found. UDC Server will wait for OnCommissionableNodeFound.
     *
     * @param instanceName DNS-SD instance name for the client requesting commissioning
     *
     */
    void FindCommissionableNode(char * instanceName) override;

    /**
     * @brief
     *   Return the UDC Server instance
     *
     */
    UserDirectedCommissioningServer * GetUserDirectedCommissioningServer() { return mUdcServer; }
#endif // CHIP_DEVICE_CONFIG_ENABLE_COMMISSIONER_DISCOVERY

#if CHIP_DEVICE_CONFIG_ENABLE_DNSSD
    /**
     * @brief
     *   Overrides method from AbstractDnssdDiscoveryController
     *
     * @param nodeData DNS-SD node information
     *
     */
    void OnNodeDiscoveryComplete(const chip::Dnssd::DiscoveredNodeData & nodeData) override;
#endif

    void RegisterPairingDelegate(DevicePairingDelegate * pairingDelegate) { mPairingDelegate = pairingDelegate; }

    // AttributeCache::Callback impl
    void OnDone() override;

private:
    DevicePairingDelegate * mPairingDelegate;

    CommissioneeDeviceProxy * mDeviceBeingCommissioned = nullptr;

    /* TODO: BLE rendezvous and IP rendezvous should share the same procedure, so this is just a
       workaround-like flag and should be removed in the future.
       When using IP rendezvous, we need to disable network provisioning. In the future, network
       provisioning will no longer be a part of rendezvous procedure. */
    bool mIsIPRendezvous;

    /* This field is true when device pairing information changes, e.g. a new device is paired, or
       the pairing for a device is removed. The DeviceCommissioner uses this to decide when to
       persist the device list */
    bool mPairedDevicesUpdated;

    CommissioningStage mCommissioningStage = CommissioningStage::kSecurePairing;
    bool mRunCommissioningAfterConnection  = false;

    ObjectPool<CommissioneeDeviceProxy, kNumMaxActiveDevices> mCommissioneeDevicePool;

#if CHIP_DEVICE_CONFIG_ENABLE_COMMISSIONER_DISCOVERY // make this commissioner discoverable
    UserDirectedCommissioningServer * mUdcServer = nullptr;
    // mUdcTransportMgr is for insecure communication (ex. user directed commissioning)
    DeviceIPTransportMgr * mUdcTransportMgr = nullptr;
    uint16_t mUdcListenPort                 = CHIP_UDC_PORT;
#endif // CHIP_DEVICE_CONFIG_ENABLE_COMMISSIONER_DISCOVERY

    void SetupCluster(ClusterBase & base, DeviceProxy * proxy, EndpointId endpoint, Optional<System::Clock::Timeout> timeout);

    void FreeRendezvousSession();

    CHIP_ERROR LoadKeyId(PersistentStorageDelegate * delegate, uint16_t & out);

    void OnSessionEstablishmentTimeout();

    static void OnSessionEstablishmentTimeoutCallback(System::Layer * aLayer, void * aAppState);

    /* This function sends a Device Attestation Certificate chain request to the device.
       The function does not hold a reference to the device object.
     */
    CHIP_ERROR SendCertificateChainRequestCommand(DeviceProxy * device, Credentials::CertificateType certificateType);
    /* This function sends an Attestation request to the device.
       The function does not hold a reference to the device object.
     */
    CHIP_ERROR SendAttestationRequestCommand(DeviceProxy * device, const ByteSpan & attestationNonce);
    /* This function sends an OpCSR request to the device.
       The function does not hold a reference to the device object.
     */
    CHIP_ERROR SendOperationalCertificateSigningRequestCommand(DeviceProxy * device, const ByteSpan & csrNonce);
    /* This function sends the operational credentials to the device.
       The function does not hold a reference to the device object.
     */
    CHIP_ERROR SendOperationalCertificate(DeviceProxy * device, const ByteSpan & nocCertBuf, const ByteSpan & icaCertBuf,
                                          AesCcm128KeySpan ipk, NodeId adminSubject);
    /* This function sends the trusted root certificate to the device.
       The function does not hold a reference to the device object.
     */
    CHIP_ERROR SendTrustedRootCertificate(DeviceProxy * device, const ByteSpan & rcac);

    /* This function is called by the commissioner code when the device completes
       the operational credential provisioning process.
       The function does not hold a reference to the device object.
       */
    CHIP_ERROR OnOperationalCredentialsProvisioningCompletion(CommissioneeDeviceProxy * device);

    /* Callback when the previously sent CSR request results in failure */
    static void OnCSRFailureResponse(void * context, CHIP_ERROR error);

    static void OnCertificateChainFailureResponse(void * context, CHIP_ERROR error);
    static void OnCertificateChainResponse(
        void * context, const app::Clusters::OperationalCredentials::Commands::CertificateChainResponse::DecodableType & response);

    static void OnAttestationFailureResponse(void * context, CHIP_ERROR error);
    static void
    OnAttestationResponse(void * context,
                          const app::Clusters::OperationalCredentials::Commands::AttestationResponse::DecodableType & data);

    /**
     * @brief
     *   This function is called by the IM layer when the commissioner receives the CSR from the device.
     *   (Reference: Specifications section 11.22.5.8. OpCSR Elements)
     *
     * @param[in] context               The context provided while registering the callback.
     * @param[in] data                  The response struct containing the following fields:
     *                                    NOCSRElements: CSR elements as per specifications section 11.22.5.6. NOCSR Elements.
     *                                    AttestationSignature: Cryptographic signature generated for the fields in the response
     * message.
     */
    static void OnOperationalCertificateSigningRequest(
        void * context, const app::Clusters::OperationalCredentials::Commands::OpCSRResponse::DecodableType & data);

    /* Callback when adding operational certs to device results in failure */
    static void OnAddNOCFailureResponse(void * context, CHIP_ERROR errro);
    /* Callback when the device confirms that it has added the operational certificates */
    static void
    OnOperationalCertificateAddResponse(void * context,
                                        const app::Clusters::OperationalCredentials::Commands::NOCResponse::DecodableType & data);

    /* Callback when the device confirms that it has added the root certificate */
    static void OnRootCertSuccessResponse(void * context, const chip::app::DataModel::NullObjectType &);
    /* Callback called when adding root cert to device results in failure */
    static void OnRootCertFailureResponse(void * context, CHIP_ERROR error);

    static void OnDeviceConnectedFn(void * context, OperationalDeviceProxy * device);
    static void OnDeviceConnectionFailureFn(void * context, PeerId peerId, CHIP_ERROR error);

    static void OnDeviceAttestationInformationVerification(void * context, Credentials::AttestationVerificationResult result);

    static void OnDeviceNOCChainGeneration(void * context, CHIP_ERROR status, const ByteSpan & noc, const ByteSpan & icac,
                                           const ByteSpan & rcac, Optional<AesCcm128KeySpan> ipk, Optional<NodeId> adminSubject);
    static void OnArmFailSafe(void * context,
                              const chip::app::Clusters::GeneralCommissioning::Commands::ArmFailSafeResponse::DecodableType & data);
    static void OnSetRegulatoryConfigResponse(
        void * context,
        const chip::app::Clusters::GeneralCommissioning::Commands::SetRegulatoryConfigResponse::DecodableType & data);
    static void
    OnNetworkConfigResponse(void * context,
                            const chip::app::Clusters::NetworkCommissioning::Commands::NetworkConfigResponse::DecodableType & data);
    static void OnConnectNetworkResponse(
        void * context, const chip::app::Clusters::NetworkCommissioning::Commands::ConnectNetworkResponse::DecodableType & data);
    static void OnCommissioningCompleteResponse(
        void * context,
        const chip::app::Clusters::GeneralCommissioning::Commands::CommissioningCompleteResponse::DecodableType & data);

    /**
     * @brief
     *   This function processes the CSR sent by the device.
     *   (Reference: Specifications section 11.22.5.8. OpCSR Elements)
     *
     * @param[in] proxy           device proxy
     * @param[in] NOCSRElements   CSR elements as per specifications section 11.22.5.6. NOCSR Elements.
     * @param[in] AttestationSignature       Cryptographic signature generated for all the above fields.
     * @param[in] dac               device attestation certificate
     * @param[in] csrNonce          certificate signing request nonce
     */
    CHIP_ERROR ProcessOpCSR(DeviceProxy * proxy, const ByteSpan & NOCSRElements, const ByteSpan & AttestationSignature,
                            ByteSpan dac, ByteSpan csrNonce);

    /**
     * @brief
     *   This function processes the DAC or PAI certificate sent by the device.
     */
    CHIP_ERROR ProcessCertificateChain(const ByteSpan & certificate);

    void HandleAttestationResult(CHIP_ERROR err);

    CommissioneeDeviceProxy * FindCommissioneeDevice(const SessionHandle & session);
    CommissioneeDeviceProxy * FindCommissioneeDevice(NodeId id);
    void ReleaseCommissioneeDevice(CommissioneeDeviceProxy * device);

    template <typename ClusterObjectT, typename RequestObjectT>
    CHIP_ERROR SendCommand(DeviceProxy * device, const RequestObjectT & request,
                           CommandResponseSuccessCallback<typename RequestObjectT::ResponseType> successCb,
                           CommandResponseFailureCallback failureCb)
    {
        return SendCommand<ClusterObjectT>(device, request, successCb, failureCb, 0, NullOptional);
    }

    template <typename ClusterObjectT, typename RequestObjectT>
    CHIP_ERROR SendCommand(DeviceProxy * device, const RequestObjectT & request,
                           CommandResponseSuccessCallback<typename RequestObjectT::ResponseType> successCb,
                           CommandResponseFailureCallback failureCb, EndpointId endpoint, Optional<System::Clock::Timeout> timeout)
    {
        ClusterObjectT cluster;
        cluster.Associate(device, endpoint);
        cluster.SetCommandTimeout(timeout);

        return cluster.InvokeCommand(request, this, successCb, failureCb);
    }

    static CHIP_ERROR ConvertFromNodeOperationalCertStatus(uint8_t err);

    chip::Callback::Callback<OnDeviceConnected> mOnDeviceConnectedCallback;
    chip::Callback::Callback<OnDeviceConnectionFailure> mOnDeviceConnectionFailureCallback;

    chip::Callback::Callback<Credentials::OnAttestationInformationVerification> mDeviceAttestationInformationVerificationCallback;

    chip::Callback::Callback<OnNOCChainGeneration> mDeviceNOCChainCallback;
    SetUpCodePairer mSetUpCodePairer;
    AutoCommissioner mAutoCommissioner;
<<<<<<< HEAD
    CommissioningDelegate * mCommissioningDelegate = nullptr;

    Platform::UniquePtr<app::AttributeCache> mAttributeCache;
    Platform::UniquePtr<app::ReadClient> mReadClient;
=======
    CommissioningDelegate * mDefaultCommissioner =
        nullptr; // Commissioning delegate to call when PairDevice / Commission functions are used
    CommissioningDelegate * mCommissioningDelegate =
        nullptr; // Commissioning delegate that issued the PerformCommissioningStep command
>>>>>>> 22f5d22e
};

} // namespace Controller
} // namespace chip<|MERGE_RESOLUTION|>--- conflicted
+++ resolved
@@ -864,17 +864,13 @@
     chip::Callback::Callback<OnNOCChainGeneration> mDeviceNOCChainCallback;
     SetUpCodePairer mSetUpCodePairer;
     AutoCommissioner mAutoCommissioner;
-<<<<<<< HEAD
-    CommissioningDelegate * mCommissioningDelegate = nullptr;
-
-    Platform::UniquePtr<app::AttributeCache> mAttributeCache;
-    Platform::UniquePtr<app::ReadClient> mReadClient;
-=======
     CommissioningDelegate * mDefaultCommissioner =
         nullptr; // Commissioning delegate to call when PairDevice / Commission functions are used
     CommissioningDelegate * mCommissioningDelegate =
         nullptr; // Commissioning delegate that issued the PerformCommissioningStep command
->>>>>>> 22f5d22e
+
+    Platform::UniquePtr<app::AttributeCache> mAttributeCache;
+    Platform::UniquePtr<app::ReadClient> mReadClient;
 };
 
 } // namespace Controller
