--- conflicted
+++ resolved
@@ -121,7 +121,6 @@
     X509CertRequestParams noc_request = { 1, mNow, mNow + mValidity, noc_dn, icac_dn };
     ReturnErrorOnFailure(NewNodeOperationalX509Cert(noc_request, pubkey, mIntermediateIssuer, noc));
 
-<<<<<<< HEAD
     uint16_t icacBufLen = static_cast<uint16_t>(std::min(icac.size(), static_cast<size_t>(UINT16_MAX)));
     CHIP_ERROR err      = CHIP_NO_ERROR;
     PERSISTENT_KEY_OP(mIndex, kOperationalCredentialsIntermediateCertificateStorage, key,
@@ -134,18 +133,13 @@
     else
     {
         ChipLogProgress(Controller, "Generating ICAC");
-        X509CertRequestParams icac_request = { 0, mIssuerId, mNow, mNow + mValidity, true, fabricId, false, 0 };
-        ReturnErrorOnFailure(NewICAX509Cert(icac_request, mIntermediateIssuerId, mIntermediateIssuer.Pubkey(), mIssuer, icac));
+        X509CertRequestParams icac_request = { 0, mNow, mNow + mValidity, icac_dn, rcac_dn };
+        ReturnErrorOnFailure(NewICAX509Cert(icac_request, mIntermediateIssuer.Pubkey(), mIssuer, icac));
 
         VerifyOrReturnError(CanCastTo<uint16_t>(icac.size()), CHIP_ERROR_INTERNAL);
         PERSISTENT_KEY_OP(mIndex, kOperationalCredentialsIntermediateCertificateStorage, key,
                           err = mStorage->SyncSetKeyValue(key, icac.data(), static_cast<uint16_t>(icac.size())));
     }
-=======
-    ChipLogProgress(Controller, "Generating ICAC");
-    X509CertRequestParams icac_request = { 0, mNow, mNow + mValidity, icac_dn, rcac_dn };
-    ReturnErrorOnFailure(NewICAX509Cert(icac_request, mIntermediateIssuer.Pubkey(), mIssuer, icac));
->>>>>>> 92f83437
 
     uint16_t rcacBufLen = static_cast<uint16_t>(std::min(rcac.size(), static_cast<size_t>(UINT16_MAX)));
     PERSISTENT_KEY_OP(mIndex, kOperationalCredentialsRootCertificateStorage, key,
@@ -158,23 +152,13 @@
     else
     {
         ChipLogProgress(Controller, "Generating RCAC");
-        X509CertRequestParams rcac_request = { 0, mIssuerId, mNow, mNow + mValidity, true, fabricId, false, 0 };
+        X509CertRequestParams rcac_request = { 0, mNow, mNow + mValidity, rcac_dn, rcac_dn };
         ReturnErrorOnFailure(NewRootX509Cert(rcac_request, mIssuer, rcac));
 
-<<<<<<< HEAD
         VerifyOrReturnError(CanCastTo<uint16_t>(rcac.size()), CHIP_ERROR_INTERNAL);
         PERSISTENT_KEY_OP(mIndex, kOperationalCredentialsRootCertificateStorage, key,
                           err = mStorage->SyncSetKeyValue(key, rcac.data(), static_cast<uint16_t>(rcac.size())));
     }
-=======
-    ChipLogProgress(Controller, "Generating RCAC");
-    X509CertRequestParams rcac_request = { 0, mNow, mNow + mValidity, rcac_dn, rcac_dn };
-    ReturnErrorOnFailure(NewRootX509Cert(rcac_request, mIssuer, rcac));
-
-    VerifyOrReturnError(CanCastTo<uint16_t>(rcac.size()), CHIP_ERROR_INTERNAL);
-    PERSISTENT_KEY_OP(fabricId, kOperationalCredentialsRootCertificateStorage, key,
-                      err = mStorage->SyncSetKeyValue(key, rcac.data(), static_cast<uint16_t>(rcac.size())));
->>>>>>> 92f83437
 
     return err;
 }
