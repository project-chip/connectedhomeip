/*
 *
 *    Copyright (c) 2020 Project CHIP Authors
 *    All rights reserved.
 *
 *    Licensed under the Apache License, Version 2.0 (the "License");
 *    you may not use this file except in compliance with the License.
 *    You may obtain a copy of the License at
 *
 *        http://www.apache.org/licenses/LICENSE-2.0
 *
 *    Unless required by applicable law or agreed to in writing, software
 *    distributed under the License is distributed on an "AS IS" BASIS,
 *    WITHOUT WARRANTIES OR CONDITIONS OF ANY KIND, either express or implied.
 *    See the License for the specific language governing permissions and
 *    limitations under the License.
 */

// module header, comes first
#include <controller/AbstractDnssdDiscoveryController.h>

#include <lib/core/CHIPEncoding.h>
#include <lib/support/logging/CHIPLogging.h>

namespace chip {
namespace Controller {

void AbstractDnssdDiscoveryController::OnNodeDiscoveryComplete(const chip::Dnssd::DiscoveredNodeData & nodeData)
{
    auto discoveredNodes = GetDiscoveredNodes();
    for (auto & discoveredNode : discoveredNodes)
    {
        if (!discoveredNode.IsValid())
        {
            continue;
        }
        if (strcmp(discoveredNode.hostName, nodeData.hostName) == 0)
        {
            discoveredNode = nodeData;
            if (mDeviceDiscoveryDelegate != nullptr)
            {
                mDeviceDiscoveryDelegate->OnDiscoveredDevice(nodeData);
            }
            return;
        }
    }
    // Node not yet in the list
    for (auto & discoveredNode : discoveredNodes)
    {
        if (!discoveredNode.IsValid())
        {
            discoveredNode = nodeData;
            if (mDeviceDiscoveryDelegate != nullptr)
            {
                mDeviceDiscoveryDelegate->OnDiscoveredDevice(nodeData);
            }
            return;
        }
    }
    ChipLogError(Discovery, "Failed to add discovered node with hostname %s- Insufficient space", nodeData.hostName);
}

CHIP_ERROR AbstractDnssdDiscoveryController::SetUpNodeDiscovery()
{
<<<<<<< HEAD
#if CONFIG_DEVICE_LAYER
    ReturnErrorOnFailure(mResolver->Init(DeviceLayer::UDPEndPointManager()));
#endif
    mResolver->SetResolverDelegate(this);

=======
>>>>>>> a8b7f4bf
    auto discoveredNodes = GetDiscoveredNodes();
    for (auto & discoveredNode : discoveredNodes)
    {
        discoveredNode.Reset();
    }
    return CHIP_NO_ERROR;
}

const Dnssd::DiscoveredNodeData * AbstractDnssdDiscoveryController::GetDiscoveredNode(int idx)
{
    // TODO(cecille): Add assertion about main loop.
    auto discoveredNodes = GetDiscoveredNodes();
    if (0 <= idx && idx < CHIP_DEVICE_CONFIG_MAX_DISCOVERED_NODES && discoveredNodes.data()[idx].IsValid())
    {
        return discoveredNodes.data() + idx;
    }
    return nullptr;
}

} // namespace Controller
} // namespace chip<|MERGE_RESOLUTION|>--- conflicted
+++ resolved
@@ -62,14 +62,6 @@
 
 CHIP_ERROR AbstractDnssdDiscoveryController::SetUpNodeDiscovery()
 {
-<<<<<<< HEAD
-#if CONFIG_DEVICE_LAYER
-    ReturnErrorOnFailure(mResolver->Init(DeviceLayer::UDPEndPointManager()));
-#endif
-    mResolver->SetResolverDelegate(this);
-
-=======
->>>>>>> a8b7f4bf
     auto discoveredNodes = GetDiscoveredNodes();
     for (auto & discoveredNode : discoveredNodes)
     {
