/*
 *
 *    Copyright (c) 2021 Project CHIP Authors
 *    All rights reserved.
 *
 *    Licensed under the Apache License, Version 2.0 (the "License");
 *    you may not use this file except in compliance with the License.
 *    You may obtain a copy of the License at
 *
 *        http://www.apache.org/licenses/LICENSE-2.0
 *
 *    Unless required by applicable law or agreed to in writing, software
 *    distributed under the License is distributed on an "AS IS" BASIS,
 *    WITHOUT WARRANTIES OR CONDITIONS OF ANY KIND, either express or implied.
 *    See the License for the specific language governing permissions and
 *    limitations under the License.
 */

#pragma once

#include <app/BufferedReadCallback.h>
#include <app/ConcreteAttributePath.h>
#include <app/data-model/Decode.h>
#include <functional>
#include <lib/support/CHIPMem.h>

namespace chip {
namespace Controller {

/*
 * This provides an adapter class that implements ReadClient::Callback and provides three additional
 * features:
 *  1. The ability to pass in std::function closures to permit more flexible
 *     programming scenarios than are provided by the strict delegate interface
 *     stipulated by ReadClient::Callback.
 *
 *  2. Automatic decoding of attribute data provided in the TLVReader by
 *     ReadClient::Callback::OnAttributeData into a decoded cluster object.
 *
 *  3. Automatically representing all errors as a CHIP_ERROR (which might
 *     encapsulate a StatusIB).  This could be a path-specific error or it
 *     could be a general error for the entire request; the distinction is not
 *     that important, because we only have one path involved.  If the
 *     CHIP_ERROR encapsulates a StatusIB, StatusIB::InitFromChipError can be
 *     used to extract the status.
 */
template <typename DecodableAttributeType>
class TypedReadAttributeCallback final : public app::ReadClient::Callback
{
public:
    using OnSuccessCallbackType =
        std::function<void(const app::ConcreteDataAttributePath & aPath, const DecodableAttributeType & aData)>;
    using OnErrorCallbackType = std::function<void(const app::ConcreteDataAttributePath * aPath, CHIP_ERROR aError)>;
    using OnDoneCallbackType  = std::function<void(TypedReadAttributeCallback * callback)>;
    using OnSubscriptionEstablishedCallbackType = std::function<void(const app::ReadClient & readClient)>;

    TypedReadAttributeCallback(ClusterId aClusterId, AttributeId aAttributeId, OnSuccessCallbackType aOnSuccess,
                               OnErrorCallbackType aOnError, OnDoneCallbackType aOnDone,
                               OnSubscriptionEstablishedCallbackType aOnSubscriptionEstablished = nullptr) :
        mClusterId(aClusterId),
        mAttributeId(aAttributeId), mOnSuccess(aOnSuccess), mOnError(aOnError), mOnDone(aOnDone),
        mOnSubscriptionEstablished(aOnSubscriptionEstablished), mBufferedReadAdapter(*this)
    {}

    app::BufferedReadCallback & GetBufferedCallback() { return mBufferedReadAdapter; }

    void AdoptReadClient(Platform::UniquePtr<app::ReadClient> aReadClient) { mReadClient = std::move(aReadClient); }

private:
    void OnAttributeData(const app::ConcreteDataAttributePath & aPath, TLV::TLVReader * apData,
                         const app::StatusIB & aStatus) override
    {
        CHIP_ERROR err = CHIP_NO_ERROR;
        DecodableAttributeType value;

        //
        // We shouldn't be getting list item operations in the provided path since that should be handled by the buffered read
        // callback. If we do, that's a bug.
        //
        VerifyOrDie(!aPath.IsListItemOperation());

        VerifyOrExit(aStatus.IsSuccess(), err = aStatus.ToChipError());
        VerifyOrExit(aPath.mClusterId == mClusterId && aPath.mAttributeId == mAttributeId, err = CHIP_ERROR_SCHEMA_MISMATCH);
        VerifyOrExit(apData != nullptr, err = CHIP_ERROR_INVALID_ARGUMENT);

        SuccessOrExit(err = app::DataModel::Decode(*apData, value));

        mOnSuccess(aPath, value);

    exit:
        if (err != CHIP_NO_ERROR)
        {
            mOnError(&aPath, err);
        }
    }

    void OnError(CHIP_ERROR aError) override { mOnError(nullptr, aError); }

    void OnDone() override { mOnDone(this); }

    void OnSubscriptionEstablished(uint64_t aSubscriptionId) override
    {
        if (mOnSubscriptionEstablished)
        {
            mOnSubscriptionEstablished(*mReadClient.get());
        }
    }

    void OnDeallocatePaths(chip::app::ReadPrepareParams && aReadPrepareParams) override
    {
        if (aReadPrepareParams.mpAttributePathParamsList != nullptr)
        {
            VerifyOrDie(aReadPrepareParams.mAttributePathParamsListSize == 1);
            chip::Platform::Delete<app::AttributePathParams>(aReadPrepareParams.mpAttributePathParamsList);
        }

<<<<<<< HEAD
        if (aReadPrepareParams.mpDataVersionFilterList != nullptr)
        {
            VerifyOrDie(aReadPrepareParams.mDataVersionFilterListSize == 1);
=======
        if (aReadPrepareParams.mDataVersionFilterListSize == 1 && aReadPrepareParams.mpDataVersionFilterList != nullptr)
        {
>>>>>>> 25cfd8df
            chip::Platform::Delete<app::DataVersionFilter>(aReadPrepareParams.mpDataVersionFilterList);
        }
    }

    ClusterId mClusterId;
    AttributeId mAttributeId;
    OnSuccessCallbackType mOnSuccess;
    OnErrorCallbackType mOnError;
    OnDoneCallbackType mOnDone;
    OnSubscriptionEstablishedCallbackType mOnSubscriptionEstablished;
    app::BufferedReadCallback mBufferedReadAdapter;
    Platform::UniquePtr<app::ReadClient> mReadClient;
};

template <typename DecodableEventType>
class TypedReadEventCallback final : public app::ReadClient::Callback
{
public:
    using OnSuccessCallbackType = std::function<void(const app::EventHeader & aEventHeader, const DecodableEventType & aData)>;
    using OnErrorCallbackType   = std::function<void(const app::EventHeader * apEventHeader, CHIP_ERROR aError)>;
    using OnDoneCallbackType    = std::function<void(TypedReadEventCallback * callback)>;
    using OnSubscriptionEstablishedCallbackType = std::function<void()>;

    TypedReadEventCallback(OnSuccessCallbackType aOnSuccess, OnErrorCallbackType aOnError, OnDoneCallbackType aOnDone,
                           OnSubscriptionEstablishedCallbackType aOnSubscriptionEstablished = nullptr) :
        mOnSuccess(aOnSuccess),
        mOnError(aOnError), mOnDone(aOnDone), mOnSubscriptionEstablished(aOnSubscriptionEstablished)
    {}

    void AdoptReadClient(Platform::UniquePtr<app::ReadClient> aReadClient) { mReadClient = std::move(aReadClient); }

private:
    void OnEventData(const app::EventHeader & aEventHeader, TLV::TLVReader * apData, const app::StatusIB * apStatus) override
    {
        CHIP_ERROR err = CHIP_NO_ERROR;
        DecodableEventType value;

        // Only one of the apData and apStatus can be non-null, so apStatus will always indicate a failure status when it is not
        // nullptr.
        VerifyOrExit(apStatus == nullptr, err = apStatus->ToChipError());

        VerifyOrExit(apData != nullptr, err = CHIP_ERROR_INVALID_ARGUMENT);

        VerifyOrExit((aEventHeader.mPath.mEventId == value.GetEventId()) && (aEventHeader.mPath.mClusterId == value.GetClusterId()),
                     CHIP_ERROR_SCHEMA_MISMATCH);
        err = app::DataModel::Decode(*apData, value);
        SuccessOrExit(err);

        mOnSuccess(aEventHeader, value);

    exit:
        if (err != CHIP_NO_ERROR)
        {
            mOnError(&aEventHeader, err);
        }
    }

    void OnError(CHIP_ERROR aError) override { mOnError(nullptr, aError); }

    void OnDone() override { mOnDone(this); }

    void OnDeallocatePaths(chip::app::ReadPrepareParams && aReadPrepareParams) override
    {
        VerifyOrDie(aReadPrepareParams.mEventPathParamsListSize == 1 && aReadPrepareParams.mpEventPathParamsList != nullptr);
        chip::Platform::Delete<app::EventPathParams>(aReadPrepareParams.mpEventPathParamsList);
    }

    void OnSubscriptionEstablished(uint64_t aSubscriptionId) override
    {
        if (mOnSubscriptionEstablished)
        {
            mOnSubscriptionEstablished();
        }
    }

    OnSuccessCallbackType mOnSuccess;
    OnErrorCallbackType mOnError;
    OnDoneCallbackType mOnDone;
    OnSubscriptionEstablishedCallbackType mOnSubscriptionEstablished;
    Platform::UniquePtr<app::ReadClient> mReadClient;
};

} // namespace Controller
} // namespace chip<|MERGE_RESOLUTION|>--- conflicted
+++ resolved
@@ -108,20 +108,12 @@
 
     void OnDeallocatePaths(chip::app::ReadPrepareParams && aReadPrepareParams) override
     {
-        if (aReadPrepareParams.mpAttributePathParamsList != nullptr)
-        {
-            VerifyOrDie(aReadPrepareParams.mAttributePathParamsListSize == 1);
-            chip::Platform::Delete<app::AttributePathParams>(aReadPrepareParams.mpAttributePathParamsList);
-        }
-
-<<<<<<< HEAD
-        if (aReadPrepareParams.mpDataVersionFilterList != nullptr)
-        {
-            VerifyOrDie(aReadPrepareParams.mDataVersionFilterListSize == 1);
-=======
+        VerifyOrDie(aReadPrepareParams.mAttributePathParamsListSize == 1 &&
+                    aReadPrepareParams.mpAttributePathParamsList != nullptr);
+        chip::Platform::Delete<app::AttributePathParams>(aReadPrepareParams.mpAttributePathParamsList);
+
         if (aReadPrepareParams.mDataVersionFilterListSize == 1 && aReadPrepareParams.mpDataVersionFilterList != nullptr)
         {
->>>>>>> 25cfd8df
             chip::Platform::Delete<app::DataVersionFilter>(aReadPrepareParams.mpDataVersionFilterList);
         }
     }
