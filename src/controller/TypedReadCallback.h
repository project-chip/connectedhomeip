/*
 *
 *    Copyright (c) 2021 Project CHIP Authors
 *    All rights reserved.
 *
 *    Licensed under the Apache License, Version 2.0 (the "License");
 *    you may not use this file except in compliance with the License.
 *    You may obtain a copy of the License at
 *
 *        http://www.apache.org/licenses/LICENSE-2.0
 *
 *    Unless required by applicable law or agreed to in writing, software
 *    distributed under the License is distributed on an "AS IS" BASIS,
 *    WITHOUT WARRANTIES OR CONDITIONS OF ANY KIND, either express or implied.
 *    See the License for the specific language governing permissions and
 *    limitations under the License.
 */

#pragma once

#include <app/BufferedReadCallback.h>
#include <app/ConcreteAttributePath.h>
#include <app/InteractionModelDelegate.h>
#include <app/data-model/Decode.h>
#include <functional>

namespace chip {
namespace Controller {

/*
 * This provides an adapter class that implements InteractionModelEngine::InteractionModelDelegate and provides two additional
 * features:
 *  1. The ability to pass in std::function closures to permit more flexible programming scenarios than are provided by the strict
 *     delegate interface stipulated by by InteractionModelDelegate.
 *
 *  2. Automatic decoding of attribute data provided in the TLVReader by InteractionModelDelegate::OnReportData into a decoded
 *     cluster object.
 */
template <typename DecodableAttributeType>
class TypedReadAttributeCallback final : public app::ReadClient::Callback
{
public:
    using OnSuccessCallbackType =
        std::function<void(const app::ConcreteAttributePath & aPath, const DecodableAttributeType & aData)>;
    using OnErrorCallbackType = std::function<void(const app::ConcreteAttributePath * aPath,
                                                   Protocols::InteractionModel::Status aIMStatus, CHIP_ERROR aError)>;
    using OnDoneCallbackType  = std::function<void(app::ReadClient * client, TypedReadAttributeCallback * callback)>;

    TypedReadAttributeCallback(ClusterId aClusterId, AttributeId aAttributeId, OnSuccessCallbackType aOnSuccess,
                               OnErrorCallbackType aOnError, OnDoneCallbackType aOnDone) :
        mClusterId(aClusterId),
        mAttributeId(aAttributeId), mOnSuccess(aOnSuccess), mOnError(aOnError), mOnDone(aOnDone), mBufferedReadAdapter(*this)
    {}

    app::BufferedReadCallback & GetBufferedCallback() { return mBufferedReadAdapter; }

private:
<<<<<<< HEAD
    void OnAttributeData(const app::ReadClient * apReadClient, const app::ConcreteDataAttributePath & aPath,
                         TLV::TLVReader * apData, const app::StatusIB & status) override
=======
    void OnAttributeData(const app::ReadClient * apReadClient, const app::ConcreteAttributePath & aPath, TLV::TLVReader * apData,
                         const app::StatusIB & aStatus) override
>>>>>>> ef6455db
    {
        CHIP_ERROR err = CHIP_NO_ERROR;
        DecodableAttributeType value;

<<<<<<< HEAD
        //
        // We shouldn't be getting list item operations in the provided path since that should be handled by the buffered read
        // callback. If we do, that's a bug.
        //
        VerifyOrDie(!aPath.IsListItemOperation());

        VerifyOrExit(status.mStatus == Protocols::InteractionModel::Status::Success, err = CHIP_ERROR_IM_STATUS_CODE_RECEIVED);
=======
        VerifyOrExit(aStatus.mStatus == Protocols::InteractionModel::Status::Success, err = CHIP_ERROR_IM_STATUS_CODE_RECEIVED);
>>>>>>> ef6455db
        VerifyOrExit(aPath.mClusterId == mClusterId && aPath.mAttributeId == mAttributeId, err = CHIP_ERROR_SCHEMA_MISMATCH);
        VerifyOrExit(apData != nullptr, err = CHIP_ERROR_INVALID_ARGUMENT);

        err = app::DataModel::Decode(*apData, value);
        SuccessOrExit(err);

        mOnSuccess(aPath, value);

    exit:
        if (err != CHIP_NO_ERROR)
        {
            //
            // Override aStatus to indicate an error if something bad happened above.
            //
            Protocols::InteractionModel::Status imStatus = aStatus.mStatus;
            if (aStatus.mStatus == Protocols::InteractionModel::Status::Success)
            {
                imStatus = Protocols::InteractionModel::Status::Failure;
            }

            mOnError(&aPath, imStatus, err);
        }
    }

    void OnError(const app::ReadClient * apReadClient, CHIP_ERROR aError) override
    {
        mOnError(nullptr, Protocols::InteractionModel::Status::Failure, aError);
    }

    void OnDone(app::ReadClient * apReadClient) override { mOnDone(apReadClient, this); }

    ClusterId mClusterId;
    AttributeId mAttributeId;
    OnSuccessCallbackType mOnSuccess;
    OnErrorCallbackType mOnError;
    OnDoneCallbackType mOnDone;
    app::BufferedReadCallback mBufferedReadAdapter;
};

template <typename DecodableEventTypeInfo>
class TypedReadEventCallback final : public app::ReadClient::Callback
{
public:
    using OnSuccessCallbackType = std::function<void(const app::EventHeader & aEventHeader, const DecodableEventTypeInfo & aData)>;
    using OnErrorCallbackType   = std::function<void(const app::EventHeader * apEventHeader,
                                                   Protocols::InteractionModel::Status aIMStatus, CHIP_ERROR aError)>;
    using OnDoneCallbackType    = std::function<void(app::ReadClient * client, TypedReadEventCallback * callback)>;

    TypedReadEventCallback(ClusterId aClusterId, EventId aEventId, OnSuccessCallbackType aOnSuccess, OnErrorCallbackType aOnError,
                           OnDoneCallbackType aOnDone) :
        mClusterId(aClusterId),
        mEventId(aEventId), mOnSuccess(aOnSuccess), mOnError(aOnError), mOnDone(aOnDone)
    {}

private:
    void OnEventData(const app::ReadClient * apReadClient, const app::EventHeader & aEventHeader, TLV::TLVReader * apData,
                     const app::StatusIB * apStatus) override
    {
        CHIP_ERROR err = CHIP_NO_ERROR;
        DecodableEventTypeInfo value;
        VerifyOrExit(aEventHeader.mPath.mClusterId == DecodableEventTypeInfo::GetClusterId() &&
                         aEventHeader.mPath.mEventId == DecodableEventTypeInfo::GetEventId(),
                     CHIP_ERROR_SCHEMA_MISMATCH);
        VerifyOrExit(apData != nullptr, err = CHIP_ERROR_INVALID_ARGUMENT);

        err = app::DataModel::Decode(*apData, value);
        SuccessOrExit(err);

        mOnSuccess(aEventHeader, value);

    exit:
        if (err != CHIP_NO_ERROR)
        {
            mOnError(&aEventHeader, Protocols::InteractionModel::Status::Failure, err);
        }
    }

    void OnError(const app::ReadClient * apReadClient, CHIP_ERROR aError) override
    {
        mOnError(nullptr, Protocols::InteractionModel::Status::Failure, aError);
    }

    void OnDone(app::ReadClient * apReadClient) override { mOnDone(apReadClient, this); }

    ClusterId mClusterId;
    EventId mEventId;
    OnSuccessCallbackType mOnSuccess;
    OnErrorCallbackType mOnError;
    OnDoneCallbackType mOnDone;
};

} // namespace Controller
} // namespace chip<|MERGE_RESOLUTION|>--- conflicted
+++ resolved
@@ -55,28 +55,19 @@
     app::BufferedReadCallback & GetBufferedCallback() { return mBufferedReadAdapter; }
 
 private:
-<<<<<<< HEAD
-    void OnAttributeData(const app::ReadClient * apReadClient, const app::ConcreteDataAttributePath & aPath,
-                         TLV::TLVReader * apData, const app::StatusIB & status) override
-=======
-    void OnAttributeData(const app::ReadClient * apReadClient, const app::ConcreteAttributePath & aPath, TLV::TLVReader * apData,
-                         const app::StatusIB & aStatus) override
->>>>>>> ef6455db
+    void OnAttributeData(const app::ReadClient * apReadClient, const app::ConcreteDataAttributePath & aPath, TLV::TLVReader * apData,
+                         const app::StatusIB & status) override
     {
         CHIP_ERROR err = CHIP_NO_ERROR;
         DecodableAttributeType value;
 
-<<<<<<< HEAD
         //
         // We shouldn't be getting list item operations in the provided path since that should be handled by the buffered read
         // callback. If we do, that's a bug.
         //
         VerifyOrDie(!aPath.IsListItemOperation());
 
-        VerifyOrExit(status.mStatus == Protocols::InteractionModel::Status::Success, err = CHIP_ERROR_IM_STATUS_CODE_RECEIVED);
-=======
         VerifyOrExit(aStatus.mStatus == Protocols::InteractionModel::Status::Success, err = CHIP_ERROR_IM_STATUS_CODE_RECEIVED);
->>>>>>> ef6455db
         VerifyOrExit(aPath.mClusterId == mClusterId && aPath.mAttributeId == mAttributeId, err = CHIP_ERROR_SCHEMA_MISMATCH);
         VerifyOrExit(apData != nullptr, err = CHIP_ERROR_INVALID_ARGUMENT);
 
