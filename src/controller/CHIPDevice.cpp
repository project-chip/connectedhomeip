/*
 *
 *    Copyright (c) 2020 Project CHIP Authors
 *    All rights reserved.
 *
 *    Licensed under the Apache License, Version 2.0 (the "License");
 *    you may not use this file except in compliance with the License.
 *    You may obtain a copy of the License at
 *
 *        http://www.apache.org/licenses/LICENSE-2.0
 *
 *    Unless required by applicable law or agreed to in writing, software
 *    distributed under the License is distributed on an "AS IS" BASIS,
 *    WITHOUT WARRANTIES OR CONDITIONS OF ANY KIND, either express or implied.
 *    See the License for the specific language governing permissions and
 *    limitations under the License.
 */

/**
 *  @file
 *    This file contains implementation of Device class. The objects of this
 *    class will be used by Controller applications to interact with CHIP
 *    devices. The class provides mechanism to construct, send and receive
 *    messages to and from the corresponding CHIP devices.
 */

#include <controller/CHIPDevice.h>

#if CONFIG_DEVICE_LAYER
#include <platform/CHIPDeviceLayer.h>
#endif

#include <core/CHIPCore.h>
#include <core/CHIPEncoding.h>
#include <core/CHIPSafeCasts.h>
#include <support/Base64.h>
#include <support/CHIPMem.h>
#include <support/CodeUtils.h>
#include <support/ErrorStr.h>
#include <support/SafeInt.h>
#include <support/logging/CHIPLogging.h>

using namespace chip::Inet;
using namespace chip::System;

namespace chip {
namespace Controller {

CHIP_ERROR Device::SendMessage(System::PacketBuffer * buffer)
{
    CHIP_ERROR err = CHIP_NO_ERROR;

    System::PacketBuffer * resend = nullptr;

    VerifyOrExit(mSessionManager != nullptr, err = CHIP_ERROR_INCORRECT_STATE);
    VerifyOrExit(buffer != nullptr, err = CHIP_ERROR_INVALID_ARGUMENT);

    // If there is no secure connection to the device, try establishing it
    if (mState != ConnectionState::SecureConnected)
    {
        err = LoadSecureSessionParameters();
        SuccessOrExit(err);
    }
    else
    {
        // Secure connection already exists
        // Hold on to the buffer, in case session resumption and resend is needed
        buffer->AddRef();
        resend = buffer;
    }

    err    = mSessionManager->SendMessage(mDeviceId, buffer);
    buffer = nullptr;
    ChipLogDetail(Controller, "SendMessage returned %d", err);

    // The send could fail due to network timeouts (e.g. broken pipe)
    // Try sesion resumption if needed
    if (err != CHIP_NO_ERROR && resend != nullptr && mState == ConnectionState::SecureConnected)
    {
        mState = ConnectionState::NotConnected;

        err = LoadSecureSessionParameters();
        SuccessOrExit(err);

        err    = mSessionManager->SendMessage(mDeviceId, resend);
        resend = nullptr;
        ChipLogDetail(Controller, "Re-SendMessage returned %d", err);
        SuccessOrExit(err);
    }

exit:

    if (buffer != nullptr)
    {
        PacketBuffer::Free(buffer);
    }

    if (resend != nullptr)
    {
        PacketBuffer::Free(resend);
    }

    return err;
}

CHIP_ERROR Device::Serialize(SerializedDevice & output)
{
    CHIP_ERROR error       = CHIP_NO_ERROR;
    uint16_t serializedLen = 0;
    SerializableDevice serializable;

    nlSTATIC_ASSERT_PRINT(BASE64_ENCODED_LEN(sizeof(serializable)) <= sizeof(output.inner),
                          "Size of serializable should be <= size of output");

    CHIP_ZERO_AT(serializable);

    memmove(&serializable.mOpsCreds, &mPairing, sizeof(mPairing));
    serializable.mDeviceId   = Encoding::LittleEndian::HostSwap64(mDeviceId);
    serializable.mDevicePort = Encoding::LittleEndian::HostSwap16(mDevicePort);
    nlSTATIC_ASSERT_PRINT(sizeof(serializable.mDeviceAddr) <= INET6_ADDRSTRLEN,
                          "Size of device address must fit within INET6_ADDRSTRLEN");
    mDeviceAddr.ToString(Uint8::to_char(serializable.mDeviceAddr), sizeof(serializable.mDeviceAddr));

    serializedLen = chip::Base64Encode(Uint8::to_const_uchar(reinterpret_cast<uint8_t *>(&serializable)),
                                       static_cast<uint16_t>(sizeof(serializable)), Uint8::to_char(output.inner));
    VerifyOrExit(serializedLen > 0, error = CHIP_ERROR_INVALID_ARGUMENT);
    VerifyOrExit(serializedLen < sizeof(output.inner), error = CHIP_ERROR_INVALID_ARGUMENT);
    output.inner[serializedLen] = '\0';

exit:
    return error;
}

CHIP_ERROR Device::Deserialize(const SerializedDevice & input)
{
    CHIP_ERROR error = CHIP_NO_ERROR;
    SerializableDevice serializable;
    size_t maxlen            = BASE64_ENCODED_LEN(sizeof(serializable));
    size_t len               = strnlen(Uint8::to_const_char(&input.inner[0]), maxlen);
    uint16_t deserializedLen = 0;

    VerifyOrExit(len < sizeof(SerializedDevice), error = CHIP_ERROR_INVALID_ARGUMENT);
    VerifyOrExit(CanCastTo<uint16_t>(len), error = CHIP_ERROR_INVALID_ARGUMENT);

    CHIP_ZERO_AT(serializable);
    deserializedLen = Base64Decode(Uint8::to_const_char(input.inner), static_cast<uint16_t>(len),
                                   Uint8::to_uchar(reinterpret_cast<uint8_t *>(&serializable)));

    VerifyOrExit(deserializedLen > 0, error = CHIP_ERROR_INVALID_ARGUMENT);
    VerifyOrExit(deserializedLen <= sizeof(serializable), error = CHIP_ERROR_INVALID_ARGUMENT);

    // The second parameter to FromString takes the strlen value. We are subtracting 1
    // from the sizeof(serializable.mDeviceAddr) to account for null termination, since
    // strlen doesn't include null character in the size.
    VerifyOrExit(
        IPAddress::FromString(Uint8::to_const_char(serializable.mDeviceAddr), sizeof(serializable.mDeviceAddr) - 1, mDeviceAddr),
        error = CHIP_ERROR_INVALID_ADDRESS);

    memmove(&mPairing, &serializable.mOpsCreds, sizeof(mPairing));
    mDeviceId   = Encoding::LittleEndian::HostSwap64(serializable.mDeviceId);
    mDevicePort = Encoding::LittleEndian::HostSwap16(serializable.mDevicePort);

exit:
    return error;
}

void Device::OnMessageReceived(const PacketHeader & header, const PayloadHeader & payloadHeader,
<<<<<<< HEAD
                               Transport::PeerConnectionState * state, System::PacketBuffer * msgBuf, SecureSessionMgr * mgr)
=======
                               const Transport::PeerConnectionState * state, System::PacketBuffer * msgBuf,
                               SecureSessionMgrBase * mgr)
>>>>>>> aa2967a6
{
    if (mState == ConnectionState::SecureConnected && mStatusDelegate != nullptr)
    {
        mStatusDelegate->OnMessage(msgBuf);
    }
}

CHIP_ERROR Device::LoadSecureSessionParameters()
{
    CHIP_ERROR err = CHIP_NO_ERROR;
    SecurePairingSession pairingSession;

    if (mSessionManager == nullptr || mState == ConnectionState::SecureConnected)
    {
        ExitNow(err = CHIP_ERROR_INCORRECT_STATE);
    }

    err = pairingSession.FromSerializable(mPairing);
    SuccessOrExit(err);

    err = mTransportMgr->ResetTransport(Transport::UdpListenParameters(mInetLayer).SetAddressType(mDeviceAddr.Type()));
    SuccessOrExit(err);

    err = mSessionManager->NewPairing(
        Optional<Transport::PeerAddress>::Value(Transport::PeerAddress::UDP(mDeviceAddr, mDevicePort, mInterface)), mDeviceId,
        &pairingSession);
    SuccessOrExit(err);

    mState = ConnectionState::SecureConnected;

exit:

    if (err != CHIP_NO_ERROR)
    {
        ChipLogError(Controller, "LoadSecureSessionParameters returning error %d\n", err);
    }
    return err;
}

bool Device::GetIpAddress(Inet::IPAddress & addr) const
{
    if (mState == ConnectionState::SecureConnected)
        addr = mDeviceAddr;
    return mState == ConnectionState::SecureConnected;
}

} // namespace Controller
} // namespace chip<|MERGE_RESOLUTION|>--- conflicted
+++ resolved
@@ -165,12 +165,7 @@
 }
 
 void Device::OnMessageReceived(const PacketHeader & header, const PayloadHeader & payloadHeader,
-<<<<<<< HEAD
-                               Transport::PeerConnectionState * state, System::PacketBuffer * msgBuf, SecureSessionMgr * mgr)
-=======
-                               const Transport::PeerConnectionState * state, System::PacketBuffer * msgBuf,
-                               SecureSessionMgrBase * mgr)
->>>>>>> aa2967a6
+                               const Transport::PeerConnectionState * state, System::PacketBuffer * msgBuf, SecureSessionMgr * mgr)
 {
     if (mState == ConnectionState::SecureConnected && mStatusDelegate != nullptr)
     {
