/*
 *
 *    Copyright (c) 2020 Project CHIP Authors
 *    All rights reserved.
 *
 *    Licensed under the Apache License, Version 2.0 (the "License");
 *    you may not use this file except in compliance with the License.
 *    You may obtain a copy of the License at
 *
 *        http://www.apache.org/licenses/LICENSE-2.0
 *
 *    Unless required by applicable law or agreed to in writing, software
 *    distributed under the License is distributed on an "AS IS" BASIS,
 *    WITHOUT WARRANTIES OR CONDITIONS OF ANY KIND, either express or implied.
 *    See the License for the specific language governing permissions and
 *    limitations under the License.
 */

/**
 *  @file
 *    This file contains implementation of Device class. The objects of this
 *    class will be used by Controller applications to interact with CHIP
 *    devices. The class provides mechanism to construct, send and receive
 *    messages to and from the corresponding CHIP devices.
 */

#include <controller/CHIPDevice.h>

#if CONFIG_DEVICE_LAYER
#include <platform/CHIPDeviceLayer.h>
#endif

#include <core/CHIPCore.h>
#include <core/CHIPEncoding.h>
#include <core/CHIPSafeCasts.h>
#include <support/Base64.h>
#include <support/CHIPMem.h>
#include <support/CodeUtils.h>
#include <support/ErrorStr.h>
#include <support/SafeInt.h>
#include <support/logging/CHIPLogging.h>

using namespace chip::Inet;
using namespace chip::System;
using namespace chip::Callback;

namespace chip {
namespace Controller {

CHIP_ERROR Device::SendMessage(System::PacketBuffer * buffer)
{
    CHIP_ERROR err = CHIP_NO_ERROR;

    System::PacketBuffer * resend = nullptr;

    VerifyOrExit(mSessionManager != nullptr, err = CHIP_ERROR_INCORRECT_STATE);
    VerifyOrExit(buffer != nullptr, err = CHIP_ERROR_INVALID_ARGUMENT);

    // If there is no secure connection to the device, try establishing it
    if (mState != ConnectionState::SecureConnected)
    {
        err = LoadSecureSessionParameters();
        SuccessOrExit(err);
    }
    else
    {
        // Secure connection already exists
        // Hold on to the buffer, in case session resumption and resend is needed
        buffer->AddRef();
        resend = buffer;
    }

    err    = mSessionManager->SendMessage(mDeviceId, buffer);
    buffer = nullptr;
    ChipLogDetail(Controller, "SendMessage returned %d", err);

    // The send could fail due to network timeouts (e.g. broken pipe)
    // Try sesion resumption if needed
    if (err != CHIP_NO_ERROR && resend != nullptr && mState == ConnectionState::SecureConnected)
    {
        mState = ConnectionState::NotConnected;

        err = LoadSecureSessionParameters();
        SuccessOrExit(err);

        err    = mSessionManager->SendMessage(mDeviceId, resend);
        resend = nullptr;
        ChipLogDetail(Controller, "Re-SendMessage returned %d", err);
        SuccessOrExit(err);
    }

exit:

    if (buffer != nullptr)
    {
        PacketBuffer::Free(buffer);
    }

    if (resend != nullptr)
    {
        PacketBuffer::Free(resend);
    }

    return err;
}

CHIP_ERROR Device::SendMessage(System::PacketBufferHandle message)
{
    return SendMessage(message.Release_ForNow());
}

CHIP_ERROR Device::Serialize(SerializedDevice & output)
{
    CHIP_ERROR error       = CHIP_NO_ERROR;
    uint16_t serializedLen = 0;
    SerializableDevice serializable;

    nlSTATIC_ASSERT_PRINT(BASE64_ENCODED_LEN(sizeof(serializable)) <= sizeof(output.inner),
                          "Size of serializable should be <= size of output");

    CHIP_ZERO_AT(serializable);

    memmove(&serializable.mOpsCreds, &mPairing, sizeof(mPairing));
    serializable.mDeviceId   = Encoding::LittleEndian::HostSwap64(mDeviceId);
    serializable.mDevicePort = Encoding::LittleEndian::HostSwap16(mDevicePort);
    nlSTATIC_ASSERT_PRINT(sizeof(serializable.mDeviceAddr) <= INET6_ADDRSTRLEN,
                          "Size of device address must fit within INET6_ADDRSTRLEN");
    mDeviceAddr.ToString(Uint8::to_char(serializable.mDeviceAddr), sizeof(serializable.mDeviceAddr));

    serializedLen = chip::Base64Encode(Uint8::to_const_uchar(reinterpret_cast<uint8_t *>(&serializable)),
                                       static_cast<uint16_t>(sizeof(serializable)), Uint8::to_char(output.inner));
    VerifyOrExit(serializedLen > 0, error = CHIP_ERROR_INVALID_ARGUMENT);
    VerifyOrExit(serializedLen < sizeof(output.inner), error = CHIP_ERROR_INVALID_ARGUMENT);
    output.inner[serializedLen] = '\0';

exit:
    return error;
}

CHIP_ERROR Device::Deserialize(const SerializedDevice & input)
{
    CHIP_ERROR error = CHIP_NO_ERROR;
    SerializableDevice serializable;
    size_t maxlen            = BASE64_ENCODED_LEN(sizeof(serializable));
    size_t len               = strnlen(Uint8::to_const_char(&input.inner[0]), maxlen);
    uint16_t deserializedLen = 0;

    VerifyOrExit(len < sizeof(SerializedDevice), error = CHIP_ERROR_INVALID_ARGUMENT);
    VerifyOrExit(CanCastTo<uint16_t>(len), error = CHIP_ERROR_INVALID_ARGUMENT);

    CHIP_ZERO_AT(serializable);
    deserializedLen = Base64Decode(Uint8::to_const_char(input.inner), static_cast<uint16_t>(len),
                                   Uint8::to_uchar(reinterpret_cast<uint8_t *>(&serializable)));

    VerifyOrExit(deserializedLen > 0, error = CHIP_ERROR_INVALID_ARGUMENT);
    VerifyOrExit(deserializedLen <= sizeof(serializable), error = CHIP_ERROR_INVALID_ARGUMENT);

    // The second parameter to FromString takes the strlen value. We are subtracting 1
    // from the sizeof(serializable.mDeviceAddr) to account for null termination, since
    // strlen doesn't include null character in the size.
    VerifyOrExit(
        IPAddress::FromString(Uint8::to_const_char(serializable.mDeviceAddr), sizeof(serializable.mDeviceAddr) - 1, mDeviceAddr),
        error = CHIP_ERROR_INVALID_ADDRESS);

    memmove(&mPairing, &serializable.mOpsCreds, sizeof(mPairing));
    mDeviceId   = Encoding::LittleEndian::HostSwap64(serializable.mDeviceId);
    mDevicePort = Encoding::LittleEndian::HostSwap16(serializable.mDevicePort);

exit:
    return error;
}

void Device::OnMessageReceived(const PacketHeader & header, const PayloadHeader & payloadHeader,
<<<<<<< HEAD
                               const Transport::PeerConnectionState * state, System::PacketBufferHandle msgBuf,
                               SecureSessionMgrBase * mgr)
=======
                               const Transport::PeerConnectionState * state, System::PacketBuffer * msgBuf, SecureSessionMgr * mgr)
>>>>>>> 0f45b74d
{
    if (mState == ConnectionState::SecureConnected)
    {
<<<<<<< HEAD
        mStatusDelegate->OnMessage(std::move(msgBuf));
=======
        if (mStatusDelegate != nullptr)
        {
            mStatusDelegate->OnMessage(msgBuf);
        }

        // TODO: The following callback processing will need further work
        //       1. The response needs to be parsed as per cluster definition. The response callback
        //          should carry the parsed response values.
        //       2. The reports callbacks should also be called with the parsed reports.
        //       3. The callbacks would be tracked using exchange context. On receiving the
        //          message, the exchange context in the message should be matched against
        //          the registered callbacks.
        // GitHub issue: https://github.com/project-chip/connectedhomeip/issues/3910
        Cancelable * ca = mResponses.mNext;
        while (ca != &mResponses)
        {
            Callback::Callback<> * cb = Callback::Callback<>::FromCancelable(ca);
            // Let's advance to the next cancelable, as the current one will get removed
            // from the list (and once removed, its next will point to itself)
            ca = ca->mNext;
            if (cb != nullptr)
            {
                ChipLogProgress(Controller, "Dispatching response callback %p", cb);
                cb->Cancel();
                cb->mCall(cb->mContext);
            }
        }

        ca = mReports.mNext;
        while (ca != &mReports)
        {
            Callback::Callback<> * cb = Callback::Callback<>::FromCancelable(ca);
            // Let's advance to the next cancelable, as the current one might get removed
            // from the list in the callback (and if removed, its next will point to itself)
            ca = ca->mNext;
            if (cb != nullptr)
            {
                ChipLogProgress(Controller, "Dispatching report callback %p", cb);
                cb->mCall(cb->mContext);
            }
        }
>>>>>>> 0f45b74d
    }
}

CHIP_ERROR Device::LoadSecureSessionParameters()
{
    CHIP_ERROR err = CHIP_NO_ERROR;
    SecurePairingSession pairingSession;

    if (mSessionManager == nullptr || mState == ConnectionState::SecureConnected)
    {
        ExitNow(err = CHIP_ERROR_INCORRECT_STATE);
    }

    err = pairingSession.FromSerializable(mPairing);
    SuccessOrExit(err);

    err = mTransportMgr->ResetTransport(Transport::UdpListenParameters(mInetLayer).SetAddressType(mDeviceAddr.Type()));
    SuccessOrExit(err);

    err = mSessionManager->NewPairing(
        Optional<Transport::PeerAddress>::Value(Transport::PeerAddress::UDP(mDeviceAddr, mDevicePort, mInterface)), mDeviceId,
        &pairingSession);
    SuccessOrExit(err);

    mState = ConnectionState::SecureConnected;

exit:

    if (err != CHIP_NO_ERROR)
    {
        ChipLogError(Controller, "LoadSecureSessionParameters returning error %d\n", err);
    }
    return err;
}

bool Device::GetIpAddress(Inet::IPAddress & addr) const
{
    if (mState == ConnectionState::SecureConnected)
        addr = mDeviceAddr;
    return mState == ConnectionState::SecureConnected;
}

void Device::AddResponseHandler(EndpointId endpoint, ClusterId cluster, Callback::Callback<> * onResponse)
{
    CallbackInfo info                 = { endpoint, cluster };
    Callback::Cancelable * cancelable = onResponse->Cancel();

    nlSTATIC_ASSERT_PRINT(sizeof(info) <= sizeof(cancelable->mInfoScalar), "Size of CallbackInfo should be <= size of mInfoScalar");

    cancelable->mInfoScalar = 0;
    memmove(&cancelable->mInfoScalar, &info, sizeof(info));
    mResponses.Enqueue(cancelable);
}

void Device::AddReportHandler(EndpointId endpoint, ClusterId cluster, Callback::Callback<> * onReport)
{
    CallbackInfo info                 = { endpoint, cluster };
    Callback::Cancelable * cancelable = onReport->Cancel();

    nlSTATIC_ASSERT_PRINT(sizeof(info) <= sizeof(cancelable->mInfoScalar), "Size of CallbackInfo should be <= size of mInfoScalar");

    cancelable->mInfoScalar = 0;
    memmove(&cancelable->mInfoScalar, &info, sizeof(info));
    mReports.Enqueue(cancelable);
}

} // namespace Controller
} // namespace chip<|MERGE_RESOLUTION|>--- conflicted
+++ resolved
@@ -171,21 +171,14 @@
 }
 
 void Device::OnMessageReceived(const PacketHeader & header, const PayloadHeader & payloadHeader,
-<<<<<<< HEAD
                                const Transport::PeerConnectionState * state, System::PacketBufferHandle msgBuf,
-                               SecureSessionMgrBase * mgr)
-=======
-                               const Transport::PeerConnectionState * state, System::PacketBuffer * msgBuf, SecureSessionMgr * mgr)
->>>>>>> 0f45b74d
+                               SecureSessionMgr * mgr)
 {
     if (mState == ConnectionState::SecureConnected)
     {
-<<<<<<< HEAD
-        mStatusDelegate->OnMessage(std::move(msgBuf));
-=======
         if (mStatusDelegate != nullptr)
         {
-            mStatusDelegate->OnMessage(msgBuf);
+            mStatusDelegate->OnMessage(std::move(msgBuf));
         }
 
         // TODO: The following callback processing will need further work
@@ -224,7 +217,6 @@
                 cb->mCall(cb->mContext);
             }
         }
->>>>>>> 0f45b74d
     }
 }
 
