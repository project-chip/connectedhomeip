/*
 *
 *    Copyright (c) 2020 Project CHIP Authors
 *    All rights reserved.
 *
 *    Licensed under the Apache License, Version 2.0 (the "License");
 *    you may not use this file except in compliance with the License.
 *    You may obtain a copy of the License at
 *
 *        http://www.apache.org/licenses/LICENSE-2.0
 *
 *    Unless required by applicable law or agreed to in writing, software
 *    distributed under the License is distributed on an "AS IS" BASIS,
 *    WITHOUT WARRANTIES OR CONDITIONS OF ANY KIND, either express or implied.
 *    See the License for the specific language governing permissions and
 *    limitations under the License.
 */

/**
 *  @file
 *    This file contains implementation of Device class. The objects of this
 *    class will be used by Controller applications to interact with CHIP
 *    devices. The class provides mechanism to construct, send and receive
 *    messages to and from the corresponding CHIP devices.
 */

#include <controller/CHIPDevice.h>

#if CONFIG_DEVICE_LAYER
#include <platform/CHIPDeviceLayer.h>
#endif

#if CHIP_SYSTEM_CONFIG_USE_LWIP
#include <lwip/tcp.h>
#include <lwip/tcpip.h>
#endif // CHIP_SYSTEM_CONFIG_USE_LWIP

#include <app/CommandSender.h>
#include <app/server/DataModelHandler.h>
#include <core/CHIPCore.h>
#include <core/CHIPEncoding.h>
#include <core/CHIPSafeCasts.h>
#include <support/Base64.h>
#include <support/CHIPMem.h>
#include <support/CodeUtils.h>
#include <support/ErrorStr.h>
#include <support/ReturnMacros.h>
#include <support/SafeInt.h>
#include <support/logging/CHIPLogging.h>
#include <system/TLVPacketBufferBackingStore.h>

using namespace chip::Inet;
using namespace chip::System;
using namespace chip::Callback;

namespace chip {
namespace Controller {

CHIP_ERROR Device::SendMessage(System::PacketBufferHandle buffer, PayloadHeader & payloadHeader)
{
    System::PacketBufferHandle resend;
    bool loadedSecureSession = false;

    VerifyOrReturnError(mSessionManager != nullptr, CHIP_ERROR_INCORRECT_STATE);
    VerifyOrReturnError(!buffer.IsNull(), CHIP_ERROR_INVALID_ARGUMENT);

    ReturnErrorOnFailure(LoadSecureSessionParametersIfNeeded(loadedSecureSession));

    if (!loadedSecureSession)
    {
        // Secure connection already existed
        // Hold on to the buffer, in case session resumption and resend is needed
        // Cloning data, instead of increasing the ref count, as the original
        // buffer might get modified by lower layers before the send fails. So,
        // that buffer cannot be used for resends.
        resend = buffer.CloneData();
    }

    CHIP_ERROR err = mSessionManager->SendMessage(mSecureSession, payloadHeader, std::move(buffer));

    buffer = nullptr;
    ChipLogDetail(Controller, "SendMessage returned %d", err);

    // The send could fail due to network timeouts (e.g. broken pipe)
    // Try session resumption if needed
    if (err != CHIP_NO_ERROR && !resend.IsNull() && mState == ConnectionState::SecureConnected)
    {
        mState = ConnectionState::NotConnected;

        ReturnErrorOnFailure(LoadSecureSessionParameters(ResetTransport::kYes));

        err = mSessionManager->SendMessage(mSecureSession, std::move(resend));
        ChipLogDetail(Controller, "Re-SendMessage returned %d", err);
        ReturnErrorOnFailure(err);
    }

    return CHIP_NO_ERROR;
}

CHIP_ERROR Device::LoadSecureSessionParametersIfNeeded(bool & didLoad)
{
    didLoad = false;

    // If there is no secure connection to the device, try establishing it
    if (mState != ConnectionState::SecureConnected)
    {
        ReturnErrorOnFailure(LoadSecureSessionParameters(ResetTransport::kNo));
        didLoad = true;
    }
    else
    {
        Transport::PeerConnectionState * connectionState = nullptr;
        connectionState                                  = mSessionManager->GetPeerConnectionState(mSecureSession);

        // Check if the connection state has the correct transport information
        if (connectionState == nullptr || connectionState->GetPeerAddress().GetTransportType() == Transport::Type::kUndefined ||
            connectionState->GetTransport() != nullptr)
        {
            mState = ConnectionState::NotConnected;
            ReturnErrorOnFailure(LoadSecureSessionParameters(ResetTransport::kNo));
            didLoad = true;
        }
    }

    return CHIP_NO_ERROR;
}

CHIP_ERROR Device::SendCommands()
{
    bool loadedSecureSession = false;
    ReturnErrorOnFailure(LoadSecureSessionParametersIfNeeded(loadedSecureSession));
    VerifyOrReturnError(mCommandSender != nullptr, CHIP_ERROR_INCORRECT_STATE);
    return mCommandSender->SendCommandRequest(mDeviceId, mAdminId);
}

CHIP_ERROR Device::SendMessage(System::PacketBufferHandle buffer)
{
    PayloadHeader unusedHeader;
    return SendMessage(std::move(buffer), unusedHeader);
}

CHIP_ERROR Device::Serialize(SerializedDevice & output)
{
    CHIP_ERROR error       = CHIP_NO_ERROR;
    uint16_t serializedLen = 0;
    SerializableDevice serializable;

    static_assert(BASE64_ENCODED_LEN(sizeof(serializable)) <= sizeof(output.inner),
                  "Size of serializable should be <= size of output");

    CHIP_ZERO_AT(serializable);

    serializable.mOpsCreds   = mPairing;
    serializable.mDeviceId   = Encoding::LittleEndian::HostSwap64(mDeviceId);
    serializable.mDevicePort = Encoding::LittleEndian::HostSwap16(mDeviceUdpAddress.GetPort());
    serializable.mAdminId    = Encoding::LittleEndian::HostSwap16(mAdminId);
    SuccessOrExit(error = Inet::GetInterfaceName(mDeviceUdpAddress.GetInterface(), Uint8::to_char(serializable.mInterfaceName),
                                                 sizeof(serializable.mInterfaceName)));
    static_assert(sizeof(serializable.mDeviceAddr) <= INET6_ADDRSTRLEN, "Size of device address must fit within INET6_ADDRSTRLEN");
    mDeviceUdpAddress.GetIPAddress().ToString(Uint8::to_char(serializable.mDeviceAddr), sizeof(serializable.mDeviceAddr));

    serializedLen = chip::Base64Encode(Uint8::to_const_uchar(reinterpret_cast<uint8_t *>(&serializable)),
                                       static_cast<uint16_t>(sizeof(serializable)), Uint8::to_char(output.inner));
    VerifyOrExit(serializedLen > 0, error = CHIP_ERROR_INVALID_ARGUMENT);
    VerifyOrExit(serializedLen < sizeof(output.inner), error = CHIP_ERROR_INVALID_ARGUMENT);
    output.inner[serializedLen] = '\0';

exit:
    return error;
}

CHIP_ERROR Device::Deserialize(const SerializedDevice & input)
{
    CHIP_ERROR error = CHIP_NO_ERROR;
    SerializableDevice serializable;
    size_t maxlen            = BASE64_ENCODED_LEN(sizeof(serializable));
    size_t len               = strnlen(Uint8::to_const_char(&input.inner[0]), maxlen);
    uint16_t deserializedLen = 0;

    VerifyOrExit(len < sizeof(SerializedDevice), error = CHIP_ERROR_INVALID_ARGUMENT);
    VerifyOrExit(CanCastTo<uint16_t>(len), error = CHIP_ERROR_INVALID_ARGUMENT);

    CHIP_ZERO_AT(serializable);
    deserializedLen = Base64Decode(Uint8::to_const_char(input.inner), static_cast<uint16_t>(len),
                                   Uint8::to_uchar(reinterpret_cast<uint8_t *>(&serializable)));

    VerifyOrExit(deserializedLen > 0, error = CHIP_ERROR_INVALID_ARGUMENT);
    VerifyOrExit(deserializedLen <= sizeof(serializable), error = CHIP_ERROR_INVALID_ARGUMENT);

    Inet::IPAddress ipAddress;
    uint16_t port;
    Inet::InterfaceId interfaceId;

    // The second parameter to FromString takes the strlen value. We are subtracting 1
    // from the sizeof(serializable.mDeviceAddr) to account for null termination, since
    // strlen doesn't include null character in the size.
    VerifyOrExit(
        IPAddress::FromString(Uint8::to_const_char(serializable.mDeviceAddr), sizeof(serializable.mDeviceAddr) - 1, ipAddress),
        error = CHIP_ERROR_INVALID_ADDRESS);

<<<<<<< HEAD
    memmove(&mPairing, &serializable.mOpsCreds, sizeof(mPairing));
    mDeviceId = Encoding::LittleEndian::HostSwap64(serializable.mDeviceId);
    port      = Encoding::LittleEndian::HostSwap16(serializable.mDevicePort);
    mAdminId  = Encoding::LittleEndian::HostSwap16(serializable.mAdminId);
=======
    mPairing    = serializable.mOpsCreds;
    mDeviceId   = Encoding::LittleEndian::HostSwap64(serializable.mDeviceId);
    mDevicePort = Encoding::LittleEndian::HostSwap16(serializable.mDevicePort);
    mAdminId    = Encoding::LittleEndian::HostSwap16(serializable.mAdminId);
>>>>>>> 554d89dd

    // The InterfaceNameToId() API requires initialization of mInterface, and lock/unlock of
    // LwIP stack.
    interfaceId = INET_NULL_INTERFACEID;
    if (serializable.mInterfaceName[0] != '\0')
    {
#if CHIP_SYSTEM_CONFIG_USE_LWIP
        LOCK_TCPIP_CORE();
#endif
        INET_ERROR inetErr = Inet::InterfaceNameToId(Uint8::to_const_char(serializable.mInterfaceName), interfaceId);
#if CHIP_SYSTEM_CONFIG_USE_LWIP
        UNLOCK_TCPIP_CORE();
#endif
        VerifyOrExit(CHIP_NO_ERROR == inetErr, error = CHIP_ERROR_INTERNAL);
    }

    mDeviceUdpAddress = Transport::PeerAddress::UDP(ipAddress, port, interfaceId);

exit:
    return error;
}

void Device::OnNewConnection(SecureSessionHandle session, SecureSessionMgr * mgr)
{
    mState         = ConnectionState::SecureConnected;
    mSecureSession = session;
}

void Device::OnConnectionExpired(SecureSessionHandle session, SecureSessionMgr * mgr)
{
    mState         = ConnectionState::NotConnected;
    mSecureSession = SecureSessionHandle{};
}

void Device::OnMessageReceived(const PacketHeader & header, const PayloadHeader & payloadHeader, SecureSessionHandle session,
                               System::PacketBufferHandle msgBuf, SecureSessionMgr * mgr)
{
    if (mState == ConnectionState::SecureConnected)
    {
        if (mStatusDelegate != nullptr)
        {
            mStatusDelegate->OnMessage(std::move(msgBuf));
        }
        else
        {
            HandleDataModelMessage(mDeviceId, std::move(msgBuf));
        }
    }
}

CHIP_ERROR Device::OpenPairingWindow(uint32_t timeout, PairingWindowOption option, SetupPayload & setupPayload)
{
    // TODO: This code is temporary, and must be updated to use the Cluster API.
    // Issue: https://github.com/project-chip/connectedhomeip/issues/4725

    // Construct and send "open pairing window" message to the device
    System::PacketBufferHandle buf = System::PacketBufferHandle::New(System::PacketBuffer::kMaxSize);
    System::PacketBufferTLVWriter writer;

    writer.Init(std::move(buf));
    writer.ImplicitProfileId = chip::Protocols::kProtocol_ServiceProvisioning;

    ReturnErrorOnFailure(writer.Put(TLV::ProfileTag(writer.ImplicitProfileId, 1), timeout));

    if (option != PairingWindowOption::kOriginalSetupCode)
    {
        ReturnErrorOnFailure(writer.Put(TLV::ProfileTag(writer.ImplicitProfileId, 2), setupPayload.discriminator));

        PASEVerifier verifier;
        bool randomSetupPIN = (option == PairingWindowOption::kTokenWithRandomPIN);
        ReturnErrorOnFailure(PASESession::GeneratePASEVerifier(verifier, randomSetupPIN, setupPayload.setUpPINCode));
        ReturnErrorOnFailure(writer.PutBytes(TLV::ProfileTag(writer.ImplicitProfileId, 3),
                                             reinterpret_cast<const uint8_t *>(verifier), sizeof(verifier)));
    }

    System::PacketBufferHandle outBuffer;
    ReturnErrorOnFailure(writer.Finalize(&outBuffer));

    PayloadHeader header;

    header.SetMessageType(chip::Protocols::kProtocol_ServiceProvisioning, 0);

    ReturnErrorOnFailure(SendMessage(std::move(outBuffer), header));

    setupPayload.version               = 1;
    setupPayload.rendezvousInformation = RendezvousInformationFlags::kBLE;

    return CHIP_NO_ERROR;
}

CHIP_ERROR Device::LoadSecureSessionParameters(ResetTransport resetNeeded)
{
    CHIP_ERROR err = CHIP_NO_ERROR;
    PASESession pairingSession;

    if (mSessionManager == nullptr || mState == ConnectionState::SecureConnected)
    {
        ExitNow(err = CHIP_ERROR_INCORRECT_STATE);
    }

    err = pairingSession.FromSerializable(mPairing);
    SuccessOrExit(err);

    if (resetNeeded == ResetTransport::kYes)
    {
        err = mTransportMgr->ResetTransport(
            Transport::UdpListenParameters(mInetLayer).SetAddressType(kIPAddressType_IPv6).SetListenPort(mListenPort)
#if INET_CONFIG_ENABLE_IPV4
                ,
            Transport::UdpListenParameters(mInetLayer).SetAddressType(kIPAddressType_IPv4).SetListenPort(mListenPort)
#endif
        );
        SuccessOrExit(err);
    }

    err = mSessionManager->NewPairing(Optional<Transport::PeerAddress>::Value(mDeviceUdpAddress), mDeviceId, &pairingSession,
                                      SecureSessionMgr::PairingDirection::kInitiator, mAdminId);
    SuccessOrExit(err);

exit:

    if (err != CHIP_NO_ERROR)
    {
        ChipLogError(Controller, "LoadSecureSessionParameters returning error %d\n", err);
    }
    return err;
}

bool Device::GetIpAddress(Inet::IPAddress & addr) const
{
    if (mState == ConnectionState::NotConnected)
        return false;

    addr = mDeviceUdpAddress.GetIPAddress();
    return true;
}

void Device::AddResponseHandler(uint8_t seqNum, Callback::Cancelable * onSuccessCallback, Callback::Cancelable * onFailureCallback)
{
    mCallbacksMgr.AddResponseCallback(mDeviceId, seqNum, onSuccessCallback, onFailureCallback);
}

void Device::AddReportHandler(EndpointId endpoint, ClusterId cluster, AttributeId attribute,
                              Callback::Cancelable * onReportCallback)
{
    mCallbacksMgr.AddReportCallback(mDeviceId, endpoint, cluster, attribute, onReportCallback);
}

} // namespace Controller
} // namespace chip<|MERGE_RESOLUTION|>--- conflicted
+++ resolved
@@ -198,17 +198,10 @@
         IPAddress::FromString(Uint8::to_const_char(serializable.mDeviceAddr), sizeof(serializable.mDeviceAddr) - 1, ipAddress),
         error = CHIP_ERROR_INVALID_ADDRESS);
 
-<<<<<<< HEAD
-    memmove(&mPairing, &serializable.mOpsCreds, sizeof(mPairing));
-    mDeviceId = Encoding::LittleEndian::HostSwap64(serializable.mDeviceId);
-    port      = Encoding::LittleEndian::HostSwap16(serializable.mDevicePort);
-    mAdminId  = Encoding::LittleEndian::HostSwap16(serializable.mAdminId);
-=======
     mPairing    = serializable.mOpsCreds;
     mDeviceId   = Encoding::LittleEndian::HostSwap64(serializable.mDeviceId);
     mDevicePort = Encoding::LittleEndian::HostSwap16(serializable.mDevicePort);
     mAdminId    = Encoding::LittleEndian::HostSwap16(serializable.mAdminId);
->>>>>>> 554d89dd
 
     // The InterfaceNameToId() API requires initialization of mInterface, and lock/unlock of
     // LwIP stack.
