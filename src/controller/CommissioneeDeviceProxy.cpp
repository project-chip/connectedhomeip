--- conflicted
+++ resolved
@@ -159,14 +159,6 @@
     mBleLayer = nullptr;
 #endif
     mExchangeMgr = nullptr;
-<<<<<<< HEAD
-
-    ReleaseDAC();
-    ReleasePAI();
-    ClearIpk();
-    ClearAdminSubject();
-=======
->>>>>>> be9582bc
 }
 
 CHIP_ERROR CommissioneeDeviceProxy::LoadSecureSessionParameters()
@@ -207,111 +199,7 @@
     return true;
 }
 
-<<<<<<< HEAD
-void CommissioneeDeviceProxy::ReleaseDAC()
-{
-    if (mDAC != nullptr)
-    {
-        Platform::MemoryFree(mDAC);
-    }
-    mDACLen = 0;
-    mDAC    = nullptr;
-}
-
-CHIP_ERROR CommissioneeDeviceProxy::SetDAC(const ByteSpan & dac)
-{
-    if (dac.size() == 0)
-    {
-        ReleaseDAC();
-        return CHIP_NO_ERROR;
-    }
-
-    VerifyOrReturnError(dac.size() <= Credentials::kMaxDERCertLength, CHIP_ERROR_INVALID_ARGUMENT);
-    if (mDACLen != 0)
-    {
-        ReleaseDAC();
-    }
-
-    VerifyOrReturnError(CanCastTo<uint16_t>(dac.size()), CHIP_ERROR_INVALID_ARGUMENT);
-    if (mDAC == nullptr)
-    {
-        mDAC = static_cast<uint8_t *>(chip::Platform::MemoryAlloc(dac.size()));
-    }
-    VerifyOrReturnError(mDAC != nullptr, CHIP_ERROR_NO_MEMORY);
-    mDACLen = static_cast<uint16_t>(dac.size());
-    memcpy(mDAC, dac.data(), mDACLen);
-
-    return CHIP_NO_ERROR;
-}
-
-void CommissioneeDeviceProxy::ReleasePAI()
-{
-    if (mPAI != nullptr)
-    {
-        chip::Platform::MemoryFree(mPAI);
-    }
-    mPAILen = 0;
-    mPAI    = nullptr;
-}
-
-CHIP_ERROR CommissioneeDeviceProxy::SetPAI(const chip::ByteSpan & pai)
-{
-    if (pai.size() == 0)
-    {
-        ReleasePAI();
-        return CHIP_NO_ERROR;
-    }
-
-    VerifyOrReturnError(pai.size() <= Credentials::kMaxDERCertLength, CHIP_ERROR_INVALID_ARGUMENT);
-    if (mPAILen != 0)
-    {
-        ReleasePAI();
-    }
-
-    VerifyOrReturnError(CanCastTo<uint16_t>(pai.size()), CHIP_ERROR_INVALID_ARGUMENT);
-    if (mPAI == nullptr)
-    {
-        mPAI = static_cast<uint8_t *>(chip::Platform::MemoryAlloc(pai.size()));
-    }
-    VerifyOrReturnError(mPAI != nullptr, CHIP_ERROR_NO_MEMORY);
-    mPAILen = static_cast<uint16_t>(pai.size());
-    memcpy(mPAI, pai.data(), mPAILen);
-
-    return CHIP_NO_ERROR;
-}
-
-void CommissioneeDeviceProxy::ClearIpk()
-{
-    mIpk.ClearValue(); // AesCcm128Key destructor will clear secret data.
-}
-
-void CommissioneeDeviceProxy::SetIpk(Optional<AesCcm128KeySpan> ipk)
-{
-    if (!ipk.HasValue())
-    {
-        ClearIpk();
-    }
-    else
-    {
-        mIpk.Emplace(ipk.Value());
-    }
-}
-
-CommissioneeDeviceProxy::~CommissioneeDeviceProxy()
-{
-    ReleaseDAC();
-    ReleasePAI();
-}
-
-CHIP_ERROR CommissioneeDeviceProxy::SetNOCCertBufferSize(size_t new_size)
-{
-    ReturnErrorCodeIf(new_size > sizeof(mNOCCertBuffer), CHIP_ERROR_INVALID_ARGUMENT);
-    mNOCCertBufferSize = new_size;
-    return CHIP_NO_ERROR;
-}
-=======
 CommissioneeDeviceProxy::~CommissioneeDeviceProxy() {}
->>>>>>> be9582bc
 
 CHIP_ERROR CommissioneeDeviceProxy::SetPeerId(ByteSpan rcac, ByteSpan noc)
 {
