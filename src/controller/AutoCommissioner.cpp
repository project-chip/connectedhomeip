--- conflicted
+++ resolved
@@ -172,13 +172,10 @@
         ChipLogError(Controller, "Invalid device for commissioning");
         return;
     }
-<<<<<<< HEAD
+
+    mParams.SetCompletionStatus(err);
     // TODO: Get real endpoint
     mCommissioner->PerformCommissioningStep(proxy, nextStage, mParams, this, 0, GetCommandTimeout(nextStage));
-=======
-    mParams.SetCompletionStatus(err);
-    mCommissioner->PerformCommissioningStep(proxy, nextStage, mParams, this);
->>>>>>> e4faade0
 }
 
 } // namespace Controller
