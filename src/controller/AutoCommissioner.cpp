--- conflicted
+++ resolved
@@ -248,18 +248,12 @@
         return;
     }
     mCommissioneeDeviceProxy = proxy;
-<<<<<<< HEAD
-    mCommissioner->PerformCommissioningStep(mCommissioneeDeviceProxy,
-                                            GetNextCommissioningStage(CommissioningStage::kSecurePairing, CHIP_NO_ERROR), mParams,
-                                            this, 0, GetCommandTimeout(CommissioningStage::kArmFailsafe));
-=======
     mNeedsNetworkSetup =
         mCommissioneeDeviceProxy->GetSecureSession().Value()->AsSecureSession()->GetPeerAddress().GetTransportType() ==
         Transport::Type::kBle;
     CHIP_ERROR err               = CHIP_NO_ERROR;
     CommissioningStage nextStage = GetNextCommissioningStage(CommissioningStage::kSecurePairing, err);
     mCommissioner->PerformCommissioningStep(mCommissioneeDeviceProxy, nextStage, mParams, this, 0, GetCommandTimeout(nextStage));
->>>>>>> 08d8fd8e
 }
 
 Optional<System::Clock::Timeout> AutoCommissioner::GetCommandTimeout(CommissioningStage stage)
@@ -326,7 +320,6 @@
     {
         switch (report.stageCompleted)
         {
-<<<<<<< HEAD
         case CommissioningStage::kReadVendorId:
             mVendorId = report.Get<BasicVendor>().vendorId;
             break;
@@ -348,7 +341,8 @@
             if (report.Get<EndpointCommissioningInfo>().hasNetworkCluster)
             {
                 mNetworkEndpoints.endpoints[mNetworkEndpoints.numEndpoints++] = mEndpoint;
-=======
+            }
+            break;
         case CommissioningStage::kGetNetworkTechnology:
             mNetworkTechnology.SetRaw(report.Get<FeatureMap>().features);
             // Only one of these features can be set at a time.
@@ -365,7 +359,6 @@
                     report.Get<FeatureMap>().features);
                 err = CHIP_ERROR_INTEGRITY_CHECK_FAILED;
                 break;
->>>>>>> 08d8fd8e
             }
             break;
         case CommissioningStage::kSendPAICertificateRequest:
