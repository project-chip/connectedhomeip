--- conflicted
+++ resolved
@@ -317,26 +317,14 @@
     {
         switch (report.stageCompleted)
         {
-<<<<<<< HEAD
-        case CommissioningStage::kReadVendorId:
-            mParams.SetRemoteVendorId(report.Get<BasicVendor>().vendorId);
-            break;
-        case CommissioningStage::kReadProductId:
-            mParams.SetRemoteProductId(report.Get<BasicProduct>().productId);
-            break;
-        case CommissioningStage::kReadSoftwareVersion:
-            mSoftwareVersion = report.Get<BasicSoftware>().softwareVersion;
-            break;
-        case CommissioningStage::kGetNetworkTechnology:
-            mNetworkEndpoints = report.Get<NetworkClusters>();
-=======
         case CommissioningStage::kReadCommissioningInfo:
             mDeviceCommissioningInfo = report.Get<ReadCommissioningInfo>();
             if (!mParams.GetFailsafeTimerSeconds().HasValue() && mDeviceCommissioningInfo.general.recommendedFailsafe > 0)
             {
                 mParams.SetFailsafeTimerSeconds(mDeviceCommissioningInfo.general.recommendedFailsafe);
             }
->>>>>>> 52d0b423
+            mParams.SetRemoteVendorId(report.Get<ReadCommissioningInfo>().basic.vendorId);
+            mParams.SetRemoteProductId(report.Get<ReadCommissioningInfo>().basic.productId);
             break;
         case CommissioningStage::kSendPAICertificateRequest:
             SetPAI(report.Get<RequestedCertificate>().certificate);
