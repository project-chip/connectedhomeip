/*
 *
 *    Copyright (c) 2021 Project CHIP Authors
 *    All rights reserved.
 *
 *    Licensed under the Apache License, Version 2.0 (the "License");
 *    you may not use this file except in compliance with the License.
 *    You may obtain a copy of the License at
 *
 *        http://www.apache.org/licenses/LICENSE-2.0
 *
 *    Unless required by applicable law or agreed to in writing, software
 *    distributed under the License is distributed on an "AS IS" BASIS,
 *    WITHOUT WARRANTIES OR CONDITIONS OF ANY KIND, either express or implied.
 *    See the License for the specific language governing permissions and
 *    limitations under the License.
 */

#include <controller/AutoCommissioner.h>

#include <controller/CHIPDeviceController.h>
#include <credentials/CHIPCert.h>
#include <lib/support/SafeInt.h>

namespace chip {
namespace Controller {

AutoCommissioner::~AutoCommissioner()
{
    ReleaseDAC();
    ReleasePAI();
}

void AutoCommissioner::SetOperationalCredentialsDelegate(OperationalCredentialsDelegate * operationalCredentialsDelegate)
{
    mOperationalCredentialsDelegate = operationalCredentialsDelegate;
}

CHIP_ERROR AutoCommissioner::SetCommissioningParameters(const CommissioningParameters & params)
{
    mParams = params;
    if (params.GetThreadOperationalDataset().HasValue())
    {
        ByteSpan dataset = params.GetThreadOperationalDataset().Value();
        if (dataset.size() > CommissioningParameters::kMaxThreadDatasetLen)
        {
            ChipLogError(Controller, "Thread operational data set is too large");
            return CHIP_ERROR_INVALID_ARGUMENT;
        }
        memcpy(mThreadOperationalDataset, dataset.data(), dataset.size());
        ChipLogProgress(Controller, "Setting thread operational dataset from parameters");
        mParams.SetThreadOperationalDataset(ByteSpan(mThreadOperationalDataset, dataset.size()));
    }
    if (params.GetWiFiCredentials().HasValue())
    {
        WiFiCredentials creds = params.GetWiFiCredentials().Value();
        if (creds.ssid.size() > CommissioningParameters::kMaxSsidLen ||
            creds.credentials.size() > CommissioningParameters::kMaxCredentialsLen)
        {
            ChipLogError(Controller, "Wifi credentials are too large");
            return CHIP_ERROR_INVALID_ARGUMENT;
        }
        memcpy(mSsid, creds.ssid.data(), creds.ssid.size());
        memcpy(mCredentials, creds.credentials.data(), creds.credentials.size());
        ChipLogProgress(Controller, "Setting wifi credentials from parameters");
        mParams.SetWiFiCredentials(
            WiFiCredentials(ByteSpan(mSsid, creds.ssid.size()), ByteSpan(mCredentials, creds.credentials.size())));
    }
    // If the AttestationNonce is passed in, using that else using a random one..
    if (params.GetAttestationNonce().HasValue())
    {
        ChipLogProgress(Controller, "Setting attestation nonce from parameters");
        VerifyOrReturnError(params.GetAttestationNonce().Value().size() == sizeof(mAttestationNonce), CHIP_ERROR_INVALID_ARGUMENT);
        memcpy(mAttestationNonce, params.GetAttestationNonce().Value().data(), params.GetAttestationNonce().Value().size());
    }
    else
    {
        ChipLogProgress(Controller, "Setting attestation nonce to random value");
        Crypto::DRBG_get_bytes(mAttestationNonce, sizeof(mAttestationNonce));
    }
    mParams.SetAttestationNonce(ByteSpan(mAttestationNonce, sizeof(mAttestationNonce)));

    if (params.GetCSRNonce().HasValue())
    {
        ChipLogProgress(Controller, "Setting CSR nonce from parameters");
        VerifyOrReturnError(params.GetCSRNonce().Value().size() == sizeof(mCSRNonce), CHIP_ERROR_INVALID_ARGUMENT);
        memcpy(mCSRNonce, params.GetCSRNonce().Value().data(), params.GetCSRNonce().Value().size());
    }
    else
    {
        ChipLogProgress(Controller, "Setting CSR nonce to random value");
        Crypto::DRBG_get_bytes(mCSRNonce, sizeof(mCSRNonce));
    }
    mParams.SetCSRNonce(ByteSpan(mCSRNonce, sizeof(mCSRNonce)));

    return CHIP_NO_ERROR;
}

CommissioningStage AutoCommissioner::GetNextCommissioningStage(CommissioningStage currentStage, CHIP_ERROR & lastErr)
{
    if (lastErr != CHIP_NO_ERROR)
    {
        return CommissioningStage::kCleanup;
    }

    switch (currentStage)
    {
    case CommissioningStage::kSecurePairing:
        return CommissioningStage::kReadVendorId;
    case CommissioningStage::kReadVendorId:
        return CommissioningStage::kReadProductId;
    case CommissioningStage::kReadProductId:
        return CommissioningStage::kReadSoftwareVersion;
    case CommissioningStage::kReadSoftwareVersion:
        if (mNeedsNetworkSetup)
        {
            return CommissioningStage::kGetNetworkTechnology;
        }
        else
        {
            return CommissioningStage::kArmFailsafe;
        }
    case CommissioningStage::kGetNetworkTechnology:
        return CommissioningStage::kArmFailsafe;
    case CommissioningStage::kArmFailsafe:
        return CommissioningStage::kConfigRegulatory;
    case CommissioningStage::kConfigRegulatory:
        return CommissioningStage::kSendPAICertificateRequest;
    case CommissioningStage::kSendPAICertificateRequest:
        return CommissioningStage::kSendDACCertificateRequest;
    case CommissioningStage::kSendDACCertificateRequest:
        return CommissioningStage::kSendAttestationRequest;
    case CommissioningStage::kSendAttestationRequest:
        return CommissioningStage::kAttestationVerification;
    case CommissioningStage::kAttestationVerification:
        return CommissioningStage::kSendOpCertSigningRequest;
    case CommissioningStage::kSendOpCertSigningRequest:
        return CommissioningStage::kGenerateNOCChain;
    case CommissioningStage::kGenerateNOCChain:
        return CommissioningStage::kSendTrustedRootCert;
    case CommissioningStage::kSendTrustedRootCert:
        return CommissioningStage::kSendNOC;
    case CommissioningStage::kSendNOC:
        // TODO(cecille): device attestation casues operational cert provisioinging to happen, This should be a separate stage.
        // For thread and wifi, this should go to network setup then enable. For on-network we can skip right to finding the
        // operational network because the provisioning of certificates will trigger the device to start operational advertising.
        if (mNeedsNetworkSetup)
        {
            if (mParams.GetWiFiCredentials().HasValue() && mNetworkEndpoints.wifi != kInvalidEndpointId)
            {
                return CommissioningStage::kWiFiNetworkSetup;
            }
            else if (mParams.GetThreadOperationalDataset().HasValue() && mNetworkEndpoints.thread != kInvalidEndpointId)
            {
                return CommissioningStage::kThreadNetworkSetup;
            }
            else
            {
                ChipLogError(Controller, "Required network information not provided in commissioning parameters");
                lastErr = CHIP_ERROR_INVALID_ARGUMENT;
                return CommissioningStage::kCleanup;
            }
        }
        else
        {
            // TODO: I dont think this is to spec - not sure where we'd have a commissioner that doesn't have dnssd.
#if CHIP_DEVICE_CONFIG_ENABLE_DNSSD
            return CommissioningStage::kFindOperational;
#else
            return CommissioningStage::kSendComplete;
#endif
        }
    case CommissioningStage::kWiFiNetworkSetup:
        if (mParams.GetThreadOperationalDataset().HasValue() && mNetworkEndpoints.thread != kInvalidEndpointId)
        {
            return CommissioningStage::kThreadNetworkSetup;
        }
        else
        {
            return CommissioningStage::kWiFiNetworkEnable;
        }
    case CommissioningStage::kThreadNetworkSetup:
        if (mParams.GetWiFiCredentials().HasValue() && mNetworkEndpoints.wifi != kInvalidEndpointId)
        {
            return CommissioningStage::kWiFiNetworkEnable;
        }
        else
        {
            return CommissioningStage::kThreadNetworkEnable;
        }

    case CommissioningStage::kWiFiNetworkEnable:
        if (mParams.GetThreadOperationalDataset().HasValue() && mNetworkEndpoints.thread != kInvalidEndpointId)
        {
            return CommissioningStage::kThreadNetworkEnable;
        }
        else
        {
            return CommissioningStage::kFindOperational;
        }
    case CommissioningStage::kThreadNetworkEnable:
        // TODO: I dont think this is to spec - not sure where we'd have a commissioner that doesn't have dnssd.
#if CHIP_DEVICE_CONFIG_ENABLE_DNSSD
        return CommissioningStage::kFindOperational;
#else
        return CommissioningStage::kSendComplete;
#endif
    case CommissioningStage::kFindOperational:
        return CommissioningStage::kSendComplete;
    case CommissioningStage::kSendComplete:
        return CommissioningStage::kCleanup;

    // Currently unimplemented.
    case CommissioningStage::kConfigACL:
        return CommissioningStage::kError;
    // Neither of these have a next stage so return kError;
    case CommissioningStage::kCleanup:
    case CommissioningStage::kError:
        return CommissioningStage::kError;
    }
    return CommissioningStage::kError;
}

<<<<<<< HEAD
EndpointId AutoCommissioner::GetEndpoint(const CommissioningStage & stage)
{
    switch (stage)
    {
    case CommissioningStage::kWiFiNetworkSetup:
    case CommissioningStage::kWiFiNetworkEnable:
        return mNetworkEndpoints.wifi;
    case CommissioningStage::kThreadNetworkSetup:
    case CommissioningStage::kThreadNetworkEnable:
        return mNetworkEndpoints.thread;
    case CommissioningStage::kGetNetworkTechnology:
        return kInvalidEndpointId;
    default:
        return kRootEndpointId;
    }
}

void AutoCommissioner::StartCommissioning(CommissioneeDeviceProxy * proxy)
=======
CHIP_ERROR AutoCommissioner::StartCommissioning(DeviceCommissioner * commissioner, CommissioneeDeviceProxy * proxy)
>>>>>>> 22f5d22e
{
    // TODO: check that there is no commissioning in progress currently.
    if (commissioner == nullptr)
    {
        ChipLogError(Controller, "Invalid DeviceCommissioner");
        return CHIP_ERROR_INVALID_ARGUMENT;
    }

    if (proxy == nullptr || !proxy->GetSecureSession().HasValue())
    {
        ChipLogError(Controller, "Device proxy secure session error");
        return CHIP_ERROR_INVALID_ARGUMENT;
    }
    mCommissioner            = commissioner;
    mCommissioneeDeviceProxy = proxy;
    mNeedsNetworkSetup =
        mCommissioneeDeviceProxy->GetSecureSession().Value()->AsSecureSession()->GetPeerAddress().GetTransportType() ==
        Transport::Type::kBle;
    CHIP_ERROR err               = CHIP_NO_ERROR;
    CommissioningStage nextStage = GetNextCommissioningStage(CommissioningStage::kSecurePairing, err);
<<<<<<< HEAD
    mCommissioner->PerformCommissioningStep(mCommissioneeDeviceProxy, nextStage, mParams, this, GetEndpoint(nextStage),
                                            GetCommandTimeout(nextStage));
=======
    mCommissioner->PerformCommissioningStep(mCommissioneeDeviceProxy, nextStage, mParams, this, 0, GetCommandTimeout(nextStage));
    return CHIP_NO_ERROR;
>>>>>>> 22f5d22e
}

Optional<System::Clock::Timeout> AutoCommissioner::GetCommandTimeout(CommissioningStage stage)
{
    // Per spec, all commands that are sent with the arm failsafe held need at least a 30s timeout. Using 30s everywhere for
    // simplicity. 30s appears to be sufficient for long-running network commands (enable wifi and enable thread), but we may wish
    // to increase the timeout for those commissioning stages at a later time.
    return MakeOptional(System::Clock::Timeout(System::Clock::Seconds16(30)));
}

CHIP_ERROR AutoCommissioner::NOCChainGenerated(ByteSpan noc, ByteSpan icac, ByteSpan rcac, AesCcm128KeySpan ipk,
                                               NodeId adminSubject)
{
    // Reuse ICA Cert buffer for temporary store Root Cert.
    MutableByteSpan rootCert = MutableByteSpan(mICACertBuffer);
    ReturnErrorOnFailure(Credentials::ConvertX509CertToChipCert(rcac, rootCert));
    mParams.SetRootCert(rootCert);

    MutableByteSpan noCert = MutableByteSpan(mNOCertBuffer);
    ReturnErrorOnFailure(Credentials::ConvertX509CertToChipCert(noc, noCert));
    mParams.SetNoc(noCert);

    CommissioningStage nextStage = CommissioningStage::kSendTrustedRootCert;
    mCommissioner->PerformCommissioningStep(mCommissioneeDeviceProxy, nextStage, mParams, this, 0, GetCommandTimeout(nextStage));

    // Trusted root cert has been sent, so we can re-use the icac buffer for the icac.
    if (!icac.empty())
    {
        MutableByteSpan icaCert = MutableByteSpan(mICACertBuffer);
        ReturnErrorOnFailure(Credentials::ConvertX509CertToChipCert(icac, icaCert));
        mParams.SetIcac(icaCert);
    }
    else
    {
        mParams.SetIcac(ByteSpan());
    }

    mParams.SetIpk(ipk);
    mParams.SetAdminSubject(adminSubject);

    return CHIP_NO_ERROR;
}

CHIP_ERROR AutoCommissioner::CommissioningStepFinished(CHIP_ERROR err, CommissioningDelegate::CommissioningReport report)
{
    if (err != CHIP_NO_ERROR)
    {
        ChipLogError(Controller, "Failed to perform commissioning step %d", static_cast<int>(report.stageCompleted));
    }
    else
    {
        switch (report.stageCompleted)
        {
        case CommissioningStage::kReadVendorId:
            mVendorId = report.Get<BasicVendor>().vendorId;
            break;
        case CommissioningStage::kReadProductId:
            mProductId = report.Get<BasicProduct>().productId;
            break;
        case CommissioningStage::kReadSoftwareVersion:
            mSoftwareVersion = report.Get<BasicSoftware>().softwareVersion;
            break;
        case CommissioningStage::kGetNetworkTechnology:
            mNetworkEndpoints = report.Get<NetworkClusters>();
            break;
        case CommissioningStage::kSendPAICertificateRequest:
            SetPAI(report.Get<RequestedCertificate>().certificate);
            break;
        case CommissioningStage::kSendDACCertificateRequest:
            SetDAC(report.Get<RequestedCertificate>().certificate);
            break;
        case CommissioningStage::kSendAttestationRequest:
            // These don't need to be deep copied to local memory because they are used in this one step then never again.
            mParams.SetAttestationElements(report.Get<AttestationResponse>().attestationElements)
                .SetAttestationSignature(report.Get<AttestationResponse>().signature);
            // TODO: Does this need to be done at runtime? Seems like this could be done earlier and we wouldn't need to hold a
            // reference to the operational credential delegate here
            if (mOperationalCredentialsDelegate != nullptr)
            {
                MutableByteSpan nonce(mCSRNonce);
                ReturnErrorOnFailure(mOperationalCredentialsDelegate->ObtainCsrNonce(nonce));
                mParams.SetCSRNonce(ByteSpan(mCSRNonce, sizeof(mCSRNonce)));
            }
            break;
        case CommissioningStage::kSendOpCertSigningRequest: {
            NOCChainGenerationParameters nocParams;
            nocParams.nocsrElements = report.Get<AttestationResponse>().attestationElements;
            nocParams.signature     = report.Get<AttestationResponse>().signature;
            mParams.SetNOCChainGenerationParameters(nocParams);
        }
        break;
        case CommissioningStage::kGenerateNOCChain:
            // For NOC chain generation, we re-use the buffers. NOCChainGenerated triggers the next stage before
            // storing the returned certs, so just return here without triggering the next stage.
            return NOCChainGenerated(report.Get<NocChain>().noc, report.Get<NocChain>().icac, report.Get<NocChain>().rcac,
                                     report.Get<NocChain>().ipk, report.Get<NocChain>().adminSubject);
        case CommissioningStage::kFindOperational:
            mOperationalDeviceProxy = report.Get<OperationalNodeFoundData>().operationalProxy;
            break;
        case CommissioningStage::kCleanup:
            ReleasePAI();
            ReleaseDAC();
            mCommissioneeDeviceProxy = nullptr;
            mOperationalDeviceProxy  = nullptr;
            mParams                  = CommissioningParameters();
            mNetworkEndpoints        = NetworkClusters();
            return CHIP_NO_ERROR;
        default:
            break;
        }
    }

    CommissioningStage nextStage = GetNextCommissioningStage(report.stageCompleted, err);
    if (nextStage == CommissioningStage::kError)
    {
        return CHIP_ERROR_INCORRECT_STATE;
    }

    DeviceProxy * proxy = mCommissioneeDeviceProxy;
    if (nextStage == CommissioningStage::kSendComplete ||
        (nextStage == CommissioningStage::kCleanup && mOperationalDeviceProxy != nullptr))
    {
        proxy = mOperationalDeviceProxy;
    }

    if (proxy == nullptr)
    {
        ChipLogError(Controller, "Invalid device for commissioning");
        return CHIP_ERROR_INCORRECT_STATE;
    }

    mParams.SetCompletionStatus(err);
    // TODO: Get real endpoint
    mCommissioner->PerformCommissioningStep(proxy, nextStage, mParams, this, GetEndpoint(nextStage), GetCommandTimeout(nextStage));
    return CHIP_NO_ERROR;
}

void AutoCommissioner::ReleaseDAC()
{
    if (mDAC != nullptr)
    {
        Platform::MemoryFree(mDAC);
    }
    mDACLen = 0;
    mDAC    = nullptr;
}

CHIP_ERROR AutoCommissioner::SetDAC(const ByteSpan & dac)
{
    if (dac.size() == 0)
    {
        ReleaseDAC();
        return CHIP_NO_ERROR;
    }

    VerifyOrReturnError(dac.size() <= Credentials::kMaxDERCertLength, CHIP_ERROR_INVALID_ARGUMENT);
    if (mDACLen != 0)
    {
        ReleaseDAC();
    }

    VerifyOrReturnError(CanCastTo<uint16_t>(dac.size()), CHIP_ERROR_INVALID_ARGUMENT);
    if (mDAC == nullptr)
    {
        mDAC = static_cast<uint8_t *>(chip::Platform::MemoryAlloc(dac.size()));
    }
    VerifyOrReturnError(mDAC != nullptr, CHIP_ERROR_NO_MEMORY);
    mDACLen = static_cast<uint16_t>(dac.size());
    memcpy(mDAC, dac.data(), mDACLen);
    mParams.SetDAC(ByteSpan(mDAC, mDACLen));

    return CHIP_NO_ERROR;
}

void AutoCommissioner::ReleasePAI()
{
    if (mPAI != nullptr)
    {
        chip::Platform::MemoryFree(mPAI);
    }
    mPAILen = 0;
    mPAI    = nullptr;
}

CHIP_ERROR AutoCommissioner::SetPAI(const chip::ByteSpan & pai)
{
    if (pai.size() == 0)
    {
        ReleasePAI();
        return CHIP_NO_ERROR;
    }

    VerifyOrReturnError(pai.size() <= Credentials::kMaxDERCertLength, CHIP_ERROR_INVALID_ARGUMENT);
    if (mPAILen != 0)
    {
        ReleasePAI();
    }

    VerifyOrReturnError(CanCastTo<uint16_t>(pai.size()), CHIP_ERROR_INVALID_ARGUMENT);
    if (mPAI == nullptr)
    {
        mPAI = static_cast<uint8_t *>(chip::Platform::MemoryAlloc(pai.size()));
    }
    VerifyOrReturnError(mPAI != nullptr, CHIP_ERROR_NO_MEMORY);
    mPAILen = static_cast<uint16_t>(pai.size());
    memcpy(mPAI, pai.data(), mPAILen);
    mParams.SetPAI(ByteSpan(mPAI, mPAILen));

    return CHIP_NO_ERROR;
}

} // namespace Controller
} // namespace chip<|MERGE_RESOLUTION|>--- conflicted
+++ resolved
@@ -221,7 +221,6 @@
     return CommissioningStage::kError;
 }
 
-<<<<<<< HEAD
 EndpointId AutoCommissioner::GetEndpoint(const CommissioningStage & stage)
 {
     switch (stage)
@@ -239,10 +238,7 @@
     }
 }
 
-void AutoCommissioner::StartCommissioning(CommissioneeDeviceProxy * proxy)
-=======
 CHIP_ERROR AutoCommissioner::StartCommissioning(DeviceCommissioner * commissioner, CommissioneeDeviceProxy * proxy)
->>>>>>> 22f5d22e
 {
     // TODO: check that there is no commissioning in progress currently.
     if (commissioner == nullptr)
@@ -263,13 +259,9 @@
         Transport::Type::kBle;
     CHIP_ERROR err               = CHIP_NO_ERROR;
     CommissioningStage nextStage = GetNextCommissioningStage(CommissioningStage::kSecurePairing, err);
-<<<<<<< HEAD
     mCommissioner->PerformCommissioningStep(mCommissioneeDeviceProxy, nextStage, mParams, this, GetEndpoint(nextStage),
                                             GetCommandTimeout(nextStage));
-=======
-    mCommissioner->PerformCommissioningStep(mCommissioneeDeviceProxy, nextStage, mParams, this, 0, GetCommandTimeout(nextStage));
-    return CHIP_NO_ERROR;
->>>>>>> 22f5d22e
+    return CHIP_NO_ERROR;
 }
 
 Optional<System::Clock::Timeout> AutoCommissioner::GetCommandTimeout(CommissioningStage stage)
