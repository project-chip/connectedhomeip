--- conflicted
+++ resolved
@@ -31,6 +31,11 @@
     ReleasePAI();
 }
 
+void AutoCommissioner::SetOperationalCredentialsDelegate(OperationalCredentialsDelegate * operationalCredentialsDelegate)
+{
+    mOperationalCredentialsDelegate = operationalCredentialsDelegate;
+}
+
 CHIP_ERROR AutoCommissioner::SetCommissioningParameters(const CommissioningParameters & params)
 {
     mParams = params;
@@ -56,14 +61,9 @@
         }
         memcpy(mSsid, creds.ssid.data(), creds.ssid.size());
         memcpy(mCredentials, creds.credentials.data(), creds.credentials.size());
-<<<<<<< HEAD
         ChipLogProgress(Controller, "Setting wifi credentials from parameters");
-        mParams.SetWifiCredentials(
-            WifiCredentials(ByteSpan(mSsid, creds.ssid.size()), ByteSpan(mCredentials, creds.credentials.size())));
-=======
         mParams.SetWiFiCredentials(
             WiFiCredentials(ByteSpan(mSsid, creds.ssid.size()), ByteSpan(mCredentials, creds.credentials.size())));
->>>>>>> 34e40324
     }
     // If the AttestationNonce is passed in, using that else using a random one..
     if (params.HasAttestationNonce())
@@ -110,6 +110,8 @@
     case CommissioningStage::kSendDACCertificateRequest:
         return CommissioningStage::kSendAttestationRequest;
     case CommissioningStage::kSendAttestationRequest:
+        return CommissioningStage::kAttestationVerification;
+    case CommissioningStage::kAttestationVerification:
         return CommissioningStage::kSendOpCertSigningRequest;
     case CommissioningStage::kSendOpCertSigningRequest:
         return CommissioningStage::kGenerateNOCChain;
@@ -232,9 +234,17 @@
         SetDAC(report.requestedCertificate.certificate);
         break;
     case CommissioningStage::kSendAttestationRequest:
-        ReturnErrorOnFailure(mCommissioner->ValidateAttestationInfo(
-            report.attestationResponse.attestationElements, report.attestationResponse.signature,
-            mParams.GetAttestationNonce().Value(), GetPAI(), GetDAC(), mCommissioneeDeviceProxy));
+        // These don't need to be deep copied to local memory because they are used in this one step then never again.
+        mParams.SetAttestationElements(report.attestationResponse.attestationElements)
+            .SetAttestationSignature(report.attestationResponse.signature);
+        // TODO: Does this need to be done at runtime? Seems like this could be done earlier and we woouldn't need to hold a
+        // reference to the operational credential delegate here
+        if (mOperationalCredentialsDelegate != nullptr)
+        {
+            MutableByteSpan nonce(mCSRNonce);
+            ReturnErrorOnFailure(mOperationalCredentialsDelegate->ObtainCsrNonce(nonce));
+            mParams.SetCSRNonce(ByteSpan(mCSRNonce, sizeof(mCSRNonce)));
+        }
         break;
     case CommissioningStage::kSendOpCertSigningRequest: {
         NOCChainGenerationParameters nocParams;
@@ -310,6 +320,7 @@
     VerifyOrReturnError(mDAC != nullptr, CHIP_ERROR_NO_MEMORY);
     mDACLen = static_cast<uint16_t>(dac.size());
     memcpy(mDAC, dac.data(), mDACLen);
+    mParams.SetDAC(ByteSpan(mDAC, mDACLen));
 
     return CHIP_NO_ERROR;
 }
@@ -346,6 +357,7 @@
     VerifyOrReturnError(mPAI != nullptr, CHIP_ERROR_NO_MEMORY);
     mPAILen = static_cast<uint16_t>(pai.size());
     memcpy(mPAI, pai.data(), mPAILen);
+    mParams.SetPAI(ByteSpan(mPAI, mPAILen));
 
     return CHIP_NO_ERROR;
 }
