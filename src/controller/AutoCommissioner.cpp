--- conflicted
+++ resolved
@@ -200,7 +200,6 @@
 
 CHIP_ERROR AutoCommissioner::NOCChainGenerated(ByteSpan noc, ByteSpan icac, ByteSpan rcac)
 {
-<<<<<<< HEAD
     {
         // Reuse NOC Cert buffer for temporary store Root Cert.
         MutableByteSpan rootCert = MutableByteSpan(mNOCCertBuffer);
@@ -211,9 +210,6 @@
 
     NOCerts certs;
     if (!icac.empty())
-=======
-    if (report.stageCompleted == CommissioningStage::kFindOperational)
->>>>>>> ffd25d85
     {
         MutableByteSpan icaCert = MutableByteSpan(mICACertBuffer);
         ReturnErrorOnFailure(Credentials::ConvertX509CertToChipCert(icac, icaCert));
@@ -280,18 +276,12 @@
     default:
         break;
     }
-<<<<<<< HEAD
-
-    CommissioningStage nextStage = GetNextCommissioningStage(report.stageCompleted);
+
+    CommissioningStage nextStage = GetNextCommissioningStage(report.stageCompleted, err);
 
     DeviceProxy * proxy = mCommissioneeDeviceProxy;
-    if (nextStage == CommissioningStage::kSendComplete || nextStage == CommissioningStage::kCleanup)
-=======
-    CommissioningStage nextStage = GetNextCommissioningStage(report.stageCompleted, err);
-    DeviceProxy * proxy          = mCommissioneeDeviceProxy;
     if (nextStage == CommissioningStage::kSendComplete ||
         (nextStage == CommissioningStage::kCleanup && mOperationalDeviceProxy != nullptr))
->>>>>>> ffd25d85
     {
         proxy = mOperationalDeviceProxy;
     }
