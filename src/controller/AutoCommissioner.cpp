/*
 *
 *    Copyright (c) 2021 Project CHIP Authors
 *    All rights reserved.
 *
 *    Licensed under the Apache License, Version 2.0 (the "License");
 *    you may not use this file except in compliance with the License.
 *    You may obtain a copy of the License at
 *
 *        http://www.apache.org/licenses/LICENSE-2.0
 *
 *    Unless required by applicable law or agreed to in writing, software
 *    distributed under the License is distributed on an "AS IS" BASIS,
 *    WITHOUT WARRANTIES OR CONDITIONS OF ANY KIND, either express or implied.
 *    See the License for the specific language governing permissions and
 *    limitations under the License.
 */

#include <controller/AutoCommissioner.h>

#include <controller/CHIPDeviceController.h>
#include <credentials/CHIPCert.h>
#include <lib/support/SafeInt.h>

namespace chip {
namespace Controller {

AutoCommissioner::~AutoCommissioner()
{
    ReleaseDAC();
    ReleasePAI();
}

void AutoCommissioner::SetOperationalCredentialsDelegate(OperationalCredentialsDelegate * operationalCredentialsDelegate)
{
    mOperationalCredentialsDelegate = operationalCredentialsDelegate;
}

CHIP_ERROR AutoCommissioner::SetCommissioningParameters(const CommissioningParameters & params)
{
    mParams = params;
    ChipLogProgress(Controller, "Setting Commissioning parameters");
    if (params.HasThreadOperationalDataset())
    {
        ByteSpan dataset = params.GetThreadOperationalDataset().Value();
        if (dataset.size() > CommissioningParameters::kMaxThreadDatasetLen)
        {
            ChipLogError(Controller, "Thread operational data set is too large");
            return CHIP_ERROR_INVALID_ARGUMENT;
        }
        memcpy(mThreadOperationalDataset, dataset.data(), dataset.size());
        ChipLogProgress(Controller, "Setting thread operational dataset from parameters");
        mParams.SetThreadOperationalDataset(ByteSpan(mThreadOperationalDataset, dataset.size()));
    }
    if (params.HasWiFiCredentials())
    {
        WiFiCredentials creds = params.GetWiFiCredentials().Value();
        if (creds.ssid.size() > CommissioningParameters::kMaxSsidLen ||
            creds.credentials.size() > CommissioningParameters::kMaxCredentialsLen)
        {
            ChipLogError(Controller, "Wifi credentials are too large");
            return CHIP_ERROR_INVALID_ARGUMENT;
        }
        memcpy(mSsid, creds.ssid.data(), creds.ssid.size());
        memcpy(mCredentials, creds.credentials.data(), creds.credentials.size());
        ChipLogProgress(Controller, "Setting wifi credentials from parameters");
        mParams.SetWiFiCredentials(
            WiFiCredentials(ByteSpan(mSsid, creds.ssid.size()), ByteSpan(mCredentials, creds.credentials.size())));
    }
    // If the AttestationNonce is passed in, using that else using a random one..
    if (params.HasAttestationNonce())
    {
        ChipLogProgress(Controller, "Setting attestation nonce from parameters");
        VerifyOrReturnError(params.GetAttestationNonce().Value().size() == sizeof(mAttestationNonce), CHIP_ERROR_INVALID_ARGUMENT);
        memcpy(mAttestationNonce, params.GetAttestationNonce().Value().data(), params.GetAttestationNonce().Value().size());
    }
    else
    {
        ChipLogProgress(Controller, "Setting attestation nonce to random value");
        Crypto::DRBG_get_bytes(mAttestationNonce, sizeof(mAttestationNonce));
    }
    mParams.SetAttestationNonce(ByteSpan(mAttestationNonce, sizeof(mAttestationNonce)));

    if (params.HasCSRNonce())
    {
        ChipLogProgress(Controller, "Setting CSR nonce from parameters");
        VerifyOrReturnError(params.GetCSRNonce().Value().size() == sizeof(mCSRNonce), CHIP_ERROR_INVALID_ARGUMENT);
        memcpy(mCSRNonce, params.GetCSRNonce().Value().data(), params.GetCSRNonce().Value().size());
    }
    else
    {
        ChipLogProgress(Controller, "Setting CSR nonce to random value");
        Crypto::DRBG_get_bytes(mCSRNonce, sizeof(mCSRNonce));
    }
    mParams.SetCSRNonce(ByteSpan(mCSRNonce, sizeof(mCSRNonce)));

    return CHIP_NO_ERROR;
}

CommissioningStage AutoCommissioner::GetNextCommissioningStage(CommissioningStage currentStage, CHIP_ERROR lastErr)
{
    if (lastErr != CHIP_NO_ERROR)
    {
        return CommissioningStage::kCleanup;
    }
    switch (currentStage)
    {
    case CommissioningStage::kSecurePairing:
        return CommissioningStage::kArmFailsafe;
    case CommissioningStage::kArmFailsafe:
        return CommissioningStage::kConfigRegulatory;
    case CommissioningStage::kConfigRegulatory:
        return CommissioningStage::kSendPAICertificateRequest;
    case CommissioningStage::kSendPAICertificateRequest:
        return CommissioningStage::kSendDACCertificateRequest;
    case CommissioningStage::kSendDACCertificateRequest:
        return CommissioningStage::kSendAttestationRequest;
    case CommissioningStage::kSendAttestationRequest:
        return CommissioningStage::kAttestationVerification;
    case CommissioningStage::kAttestationVerification:
        return CommissioningStage::kSendOpCertSigningRequest;
    case CommissioningStage::kSendOpCertSigningRequest:
        return CommissioningStage::kGenerateNOCChain;
    case CommissioningStage::kGenerateNOCChain:
        return CommissioningStage::kSendTrustedRootCert;
    case CommissioningStage::kSendTrustedRootCert:
        return CommissioningStage::kSendNOC;
    case CommissioningStage::kSendNOC:
        // TODO(cecille): device attestation casues operational cert provisioinging to happen, This should be a separate stage.
        // For thread and wifi, this should go to network setup then enable. For on-network we can skip right to finding the
        // operational network because the provisioning of certificates will trigger the device to start operational advertising.
        if (mParams.HasWiFiCredentials())
        {
            return CommissioningStage::kWiFiNetworkSetup;
        }
        else if (mParams.HasThreadOperationalDataset())
        {
            return CommissioningStage::kThreadNetworkSetup;
        }
        else
        {
#if CHIP_DEVICE_CONFIG_ENABLE_DNSSD
            return CommissioningStage::kFindOperational;
#else
            return CommissioningStage::kSendComplete;
#endif
        }
    case CommissioningStage::kWiFiNetworkSetup:
        if (mParams.HasThreadOperationalDataset())
        {
            return CommissioningStage::kThreadNetworkSetup;
        }
        else
        {
            return CommissioningStage::kWiFiNetworkEnable;
        }
    case CommissioningStage::kThreadNetworkSetup:
        if (mParams.HasWiFiCredentials())
        {
            return CommissioningStage::kWiFiNetworkEnable;
        }
        else
        {
            return CommissioningStage::kThreadNetworkEnable;
        }

    case CommissioningStage::kWiFiNetworkEnable:
        if (mParams.HasThreadOperationalDataset())
        {
            return CommissioningStage::kThreadNetworkEnable;
        }
        else
        {
            return CommissioningStage::kFindOperational;
        }
    case CommissioningStage::kThreadNetworkEnable:
        return CommissioningStage::kFindOperational;
    case CommissioningStage::kFindOperational:
        return CommissioningStage::kSendComplete;
    case CommissioningStage::kSendComplete:
        return CommissioningStage::kCleanup;

    // Currently unimplemented.
    case CommissioningStage::kConfigACL:
        return CommissioningStage::kError;
    // Neither of these have a next stage so return kError;
    case CommissioningStage::kCleanup:
    case CommissioningStage::kError:
        return CommissioningStage::kError;
    }
    return CommissioningStage::kError;
}

void AutoCommissioner::StartCommissioning(CommissioneeDeviceProxy * proxy)
{
    // TODO: check that there is no commissioning in progress currently.
    mCommissioneeDeviceProxy = proxy;
    mCommissioner->PerformCommissioningStep(mCommissioneeDeviceProxy, CommissioningStage::kArmFailsafe, mParams, this, 0,
                                            GetCommandTimeout(CommissioningStage::kArmFailsafe));
}

Optional<System::Clock::Timeout> AutoCommissioner::GetCommandTimeout(CommissioningStage stage)
{
    switch (stage)
    {
    case CommissioningStage::kWiFiNetworkEnable:
    case CommissioningStage::kThreadNetworkEnable:
        return MakeOptional(System::Clock::Timeout(System::Clock::Seconds16(30)));
    default:
        // Use default timeout specified in the IM.
        return NullOptional;
    }
}

CHIP_ERROR AutoCommissioner::NOCChainGenerated(ByteSpan noc, ByteSpan icac, ByteSpan rcac)
{
    {
        // Reuse NOC Cert buffer for temporary store Root Cert.
        MutableByteSpan rootCert = MutableByteSpan(mNOCCertBuffer);
        ReturnErrorOnFailure(Credentials::ConvertX509CertToChipCert(rcac, rootCert));
        mParams.SetRootCert(rootCert);
        mCommissioner->PerformCommissioningStep(mCommissioneeDeviceProxy, CommissioningStage::kSendTrustedRootCert, mParams, this);
    }

    NOCerts certs;
    if (!icac.empty())
    {
        MutableByteSpan icaCert = MutableByteSpan(mICACertBuffer);
        ReturnErrorOnFailure(Credentials::ConvertX509CertToChipCert(icac, icaCert));
        certs.icac = icaCert;
    }
    {
        MutableByteSpan nocCert = MutableByteSpan(mNOCCertBuffer);
        ReturnErrorOnFailure(Credentials::ConvertX509CertToChipCert(noc, nocCert));
        certs.noc = nocCert;
    }
    mParams.SetNOCerts(certs);
    return CHIP_NO_ERROR;
}

CHIP_ERROR AutoCommissioner::CommissioningStepFinished(CHIP_ERROR err, CommissioningDelegate::CommissioningReport report)
{
    if (err != CHIP_NO_ERROR)
    {
        ChipLogError(Controller, "Failed to perform commissioning step %d", static_cast<int>(report.stageCompleted));
        return err;
    }
    switch (report.stageCompleted)
    {
    case CommissioningStage::kSendPAICertificateRequest:
        SetPAI(report.Get<RequestedCertificate>().certificate);
        break;
    case CommissioningStage::kSendDACCertificateRequest:
        SetDAC(report.Get<RequestedCertificate>().certificate);
        break;
    case CommissioningStage::kSendAttestationRequest:
        // These don't need to be deep copied to local memory because they are used in this one step then never again.
        mParams.SetAttestationElements(report.Get<AttestationResponse>().attestationElements)
            .SetAttestationSignature(report.Get<AttestationResponse>().signature);
        // TODO: Does this need to be done at runtime? Seems like this could be done earlier and we woouldn't need to hold a
        // reference to the operational credential delegate here
        if (mOperationalCredentialsDelegate != nullptr)
        {
            MutableByteSpan nonce(mCSRNonce);
            ReturnErrorOnFailure(mOperationalCredentialsDelegate->ObtainCsrNonce(nonce));
            mParams.SetCSRNonce(ByteSpan(mCSRNonce, sizeof(mCSRNonce)));
        }
        break;
    case CommissioningStage::kSendOpCertSigningRequest: {
        NOCChainGenerationParameters nocParams;
        nocParams.nocsrElements = report.Get<AttestationResponse>().attestationElements;
        nocParams.signature     = report.Get<AttestationResponse>().signature;
        mParams.SetNOCChainGenerationParameters(nocParams);
    }
    break;
    case CommissioningStage::kGenerateNOCChain:
        // For NOC chain generation, we re-use the buffers. NOCChainGenerated triggers the next stage before
        // storing the returned certs, so just return here without triggering the next stage.
        return NOCChainGenerated(report.Get<NocChain>().noc, report.Get<NocChain>().icac, report.Get<NocChain>().rcac);
    case CommissioningStage::kFindOperational:
        mOperationalDeviceProxy = report.Get<OperationalNodeFoundData>().operationalProxy;
        break;
    case CommissioningStage::kCleanup:
        ReleasePAI();
        ReleaseDAC();
        mCommissioneeDeviceProxy = nullptr;
        mOperationalDeviceProxy  = nullptr;
        mParams                  = CommissioningParameters();
        return CHIP_NO_ERROR;
    default:
        break;
    }

    CommissioningStage nextStage = GetNextCommissioningStage(report.stageCompleted, err);

    DeviceProxy * proxy = mCommissioneeDeviceProxy;
    if (nextStage == CommissioningStage::kSendComplete ||
        (nextStage == CommissioningStage::kCleanup && mOperationalDeviceProxy != nullptr))
    {
        proxy = mOperationalDeviceProxy;
    }

    if (proxy == nullptr)
    {
        ChipLogError(Controller, "Invalid device for commissioning");
        return CHIP_ERROR_INCORRECT_STATE;
    }

    mParams.SetCompletionStatus(err);
<<<<<<< HEAD
    mCommissioner->PerformCommissioningStep(proxy, nextStage, mParams, this);
    return CHIP_NO_ERROR;
}

void AutoCommissioner::ReleaseDAC()
{
    if (mDAC != nullptr)
    {
        Platform::MemoryFree(mDAC);
    }
    mDACLen = 0;
    mDAC    = nullptr;
}

CHIP_ERROR AutoCommissioner::SetDAC(const ByteSpan & dac)
{
    if (dac.size() == 0)
    {
        ReleaseDAC();
        return CHIP_NO_ERROR;
    }

    VerifyOrReturnError(dac.size() <= Credentials::kMaxDERCertLength, CHIP_ERROR_INVALID_ARGUMENT);
    if (mDACLen != 0)
    {
        ReleaseDAC();
    }

    VerifyOrReturnError(CanCastTo<uint16_t>(dac.size()), CHIP_ERROR_INVALID_ARGUMENT);
    if (mDAC == nullptr)
    {
        mDAC = static_cast<uint8_t *>(chip::Platform::MemoryAlloc(dac.size()));
    }
    VerifyOrReturnError(mDAC != nullptr, CHIP_ERROR_NO_MEMORY);
    mDACLen = static_cast<uint16_t>(dac.size());
    memcpy(mDAC, dac.data(), mDACLen);
    mParams.SetDAC(ByteSpan(mDAC, mDACLen));

    return CHIP_NO_ERROR;
}

void AutoCommissioner::ReleasePAI()
{
    if (mPAI != nullptr)
    {
        chip::Platform::MemoryFree(mPAI);
    }
    mPAILen = 0;
    mPAI    = nullptr;
}

CHIP_ERROR AutoCommissioner::SetPAI(const chip::ByteSpan & pai)
{
    if (pai.size() == 0)
    {
        ReleasePAI();
        return CHIP_NO_ERROR;
    }

    VerifyOrReturnError(pai.size() <= Credentials::kMaxDERCertLength, CHIP_ERROR_INVALID_ARGUMENT);
    if (mPAILen != 0)
    {
        ReleasePAI();
    }

    VerifyOrReturnError(CanCastTo<uint16_t>(pai.size()), CHIP_ERROR_INVALID_ARGUMENT);
    if (mPAI == nullptr)
    {
        mPAI = static_cast<uint8_t *>(chip::Platform::MemoryAlloc(pai.size()));
    }
    VerifyOrReturnError(mPAI != nullptr, CHIP_ERROR_NO_MEMORY);
    mPAILen = static_cast<uint16_t>(pai.size());
    memcpy(mPAI, pai.data(), mPAILen);
    mParams.SetPAI(ByteSpan(mPAI, mPAILen));

    return CHIP_NO_ERROR;
=======
    // TODO: Get real endpoint
    mCommissioner->PerformCommissioningStep(proxy, nextStage, mParams, this, 0, GetCommandTimeout(nextStage));
>>>>>>> a5a7d921
}

} // namespace Controller
} // namespace chip<|MERGE_RESOLUTION|>--- conflicted
+++ resolved
@@ -219,7 +219,9 @@
         MutableByteSpan rootCert = MutableByteSpan(mNOCCertBuffer);
         ReturnErrorOnFailure(Credentials::ConvertX509CertToChipCert(rcac, rootCert));
         mParams.SetRootCert(rootCert);
-        mCommissioner->PerformCommissioningStep(mCommissioneeDeviceProxy, CommissioningStage::kSendTrustedRootCert, mParams, this);
+        CommissioningStage nextStage = CommissioningStage::kSendTrustedRootCert;
+        mCommissioner->PerformCommissioningStep(mCommissioneeDeviceProxy, nextStage, mParams, this, 0,
+                                                GetCommandTimeout(nextStage));
     }
 
     NOCerts certs;
@@ -307,8 +309,8 @@
     }
 
     mParams.SetCompletionStatus(err);
-<<<<<<< HEAD
-    mCommissioner->PerformCommissioningStep(proxy, nextStage, mParams, this);
+    // TODO: Get real endpoint
+    mCommissioner->PerformCommissioningStep(proxy, nextStage, mParams, this, 0, GetCommandTimeout(nextStage));
     return CHIP_NO_ERROR;
 }
 
@@ -384,10 +386,6 @@
     mParams.SetPAI(ByteSpan(mPAI, mPAILen));
 
     return CHIP_NO_ERROR;
-=======
-    // TODO: Get real endpoint
-    mCommissioner->PerformCommissioningStep(proxy, nextStage, mParams, this, 0, GetCommandTimeout(nextStage));
->>>>>>> a5a7d921
 }
 
 } // namespace Controller
