/*
 *
 *    Copyright (c) 2020-2021 Project CHIP Authors
 *    All rights reserved.
 *
 *    Licensed under the Apache License, Version 2.0 (the "License");
 *    you may not use this file except in compliance with the License.
 *    You may obtain a copy of the License at
 *
 *        http://www.apache.org/licenses/LICENSE-2.0
 *
 *    Unless required by applicable law or agreed to in writing, software
 *    distributed under the License is distributed on an "AS IS" BASIS,
 *    WITHOUT WARRANTIES OR CONDITIONS OF ANY KIND, either express or implied.
 *    See the License for the specific language governing permissions and
 *    limitations under the License.
 */

/**
 *  @file
 *    This file contains definitions for DeviceProxy for a device that's undergoing
 *    commissioning process. The objects of this will be used by Controller applications
 *    to interact with the device. The class provides mechanism to construct, send and receive
 *    messages to and from the corresponding CHIP devices.
 */

#pragma once

#include <app/CommandSender.h>
#include <app/DeviceProxy.h>
#include <app/util/attribute-filter.h>
#include <app/util/basic-types.h>
#include <controller/CHIPDeviceControllerSystemState.h>
#include <controller/OperationalCredentialsDelegate.h>
#include <lib/core/CHIPCallback.h>
#include <lib/core/CHIPCore.h>
#include <lib/support/DLLUtil.h>
#include <messaging/ExchangeContext.h>
#include <messaging/ExchangeMgr.h>
#include <messaging/Flags.h>
#include <protocols/secure_channel/PASESession.h>
#include <transport/SessionHolder.h>
#include <transport/SessionManager.h>
#include <transport/TransportMgr.h>
#include <transport/raw/MessageHeader.h>
#include <transport/raw/UDP.h>

namespace chip {

constexpr size_t kAttestationNonceLength = 32;

using DeviceIPTransportMgr = TransportMgr<Transport::UDP /* IPv6 */
#if INET_CONFIG_ENABLE_IPV4
                                          ,
                                          Transport::UDP /* IPv4 */
#endif
                                          >;

struct ControllerDeviceInitParams
{
    DeviceTransportMgr * transportMgr                             = nullptr;
    SessionManager * sessionManager                               = nullptr;
    Messaging::ExchangeManager * exchangeMgr                      = nullptr;
    Inet::EndPointManager<Inet::UDPEndPoint> * udpEndPointManager = nullptr;
<<<<<<< HEAD
    PersistentStorageDelegate * storageDelegate                   = nullptr;
    FabricTable * fabricsTable                                    = nullptr;
=======
#if CONFIG_NETWORK_LAYER_BLE
    Ble::BleLayer * bleLayer = nullptr;
#endif
    FabricTable * fabricsTable = nullptr;
>>>>>>> 03ea72d2
};

class CommissioneeDeviceProxy : public DeviceProxy, public SessionReleaseDelegate
{
public:
    ~CommissioneeDeviceProxy() override;
    CommissioneeDeviceProxy() : mSecureSession(*this) {}
    CommissioneeDeviceProxy(const CommissioneeDeviceProxy &) = delete;

    /**
     * @brief
     *   Send the command in internal command sender.
     */
    CHIP_ERROR SendCommands(app::CommandSender * commandObj, Optional<System::Clock::Timeout> timeout) override;

    /**
     * @brief Get the IP address and port assigned to the device.
     *
     * @param[out] addr   IP address of the device.
     * @param[out] port   Port number of the device.
     *
     * @return true, if the IP address and port were filled in the out parameters, false otherwise
     */
    bool GetAddress(Inet::IPAddress & addr, uint16_t & port) const override;

    /**
     * @brief
     *   Initialize the device object with secure session manager and inet layer object
     *   references. This variant of function is typically used when the device object
     *   is created from a serialized device information. The other parameters (address, port,
     *   interface etc) are part of the serialized device, so those are not required to be
     *   initialized.
     *
     *   Note: The lifetime of session manager and inet layer objects must be longer than
     *   that of this device object. If these objects are freed, while the device object is
     *   still using them, it can lead to unknown behavior and crashes.
     *
     * @param[in] params       Wrapper object for transport manager etc.
     * @param[in] fabric        Local administrator that's initializing this device object
     */
    void Init(ControllerDeviceInitParams params, FabricIndex fabric)
    {
        mSessionManager     = params.sessionManager;
        mExchangeMgr        = params.exchangeMgr;
        mUDPEndPointManager = params.udpEndPointManager;
        mFabricIndex        = fabric;
    }

    /**
     * @brief
     *   Initialize a new device object with secure session manager, inet layer object,
     *   and other device specific parameters. This variant of function is typically used when
     *   a new device is paired, and the corresponding device object needs to updated with
     *   all device specifc parameters (address, port, interface etc).
     *
     *   This is not done as part of constructor so that the controller can have a list of
     *   uninitialized/unpaired device objects. The object is initialized only when the device
     *   is actually paired.
     *
     * @param[in] params       Wrapper object for transport manager etc.
     * @param[in] deviceId     Node ID of the device
     * @param[in] peerAddress  The location of the peer. MUST be of type Transport::Type::kUdp
     * @param[in] fabric        Local administrator that's initializing this device object
     */
    void Init(ControllerDeviceInitParams params, NodeId deviceId, const Transport::PeerAddress & peerAddress, FabricIndex fabric)
    {
        Init(params, fabric);
        mPeerId = PeerId().SetNodeId(deviceId);
        mState  = ConnectionState::Connecting;

        mDeviceAddress = peerAddress;
    }

    /**
     * @brief
     *   Called when the associated session is released
     *
     *   The receiver should release all resources associated with the connection.
     */
    void OnSessionReleased() override;

    /**
     *  In case there exists an open session to the device, mark it as expired.
     */
    CHIP_ERROR CloseSession();

    CHIP_ERROR Disconnect() override { return CloseSession(); }

    /**
     * @brief
     *   Update data of the device.
     *
     *   This function will set new IP address, port and MRP retransmission intervals of the device.
     *
     * @param[in] addr   Address of the device to be set.
     * @param[in] config MRP parameters
     *
     * @return CHIP_NO_ERROR if the data has been updated, an error code otherwise.
     */
    CHIP_ERROR UpdateDeviceData(const Transport::PeerAddress & addr, const ReliableMessageProtocolConfig & config);
    /**
     * @brief
     *   Return whether the current device object is actively associated with a paired CHIP
     *   device. An active object can be used to communicate with the corresponding device.
     */
    bool IsActive() const override { return mActive; }

    void SetActive(bool active) { mActive = active; }

    /**
     * @brief
     * Called to indicate this proxy has been paired successfully.
     *
     * This stores the session details in the session manager.
     */
    CHIP_ERROR SetConnected();

    bool IsSecureConnected() const override { return IsActive() && mState == ConnectionState::SecureConnected; }

    bool IsSessionSetupInProgress() const { return IsActive() && mState == ConnectionState::Connecting; }

    void Reset();

    NodeId GetDeviceId() const override { return mPeerId.GetNodeId(); }
    PeerId GetPeerId() const { return mPeerId; }
    CHIP_ERROR SetPeerId(ByteSpan rcac, ByteSpan noc) override;
    const Transport::PeerAddress & GetPeerAddress() const { return mDeviceAddress; }

    bool MatchesSession(const SessionHandle & session) const { return mSecureSession.Contains(session); }

    SessionHolder & GetSecureSessionHolder() { return mSecureSession; }
    chip::Optional<SessionHandle> GetSecureSession() const override { return mSecureSession.ToOptional(); }

    Messaging::ExchangeManager * GetExchangeManager() const override { return mExchangeMgr; }

    void SetAddress(const Inet::IPAddress & deviceAddr) { mDeviceAddress.SetIPAddress(deviceAddr); }

    PASESession & GetPairing() { return mPairing; }

    uint8_t GetNextSequenceNumber() override { return mSequenceNumber++; };

    Transport::Type GetDeviceTransportType() const { return mDeviceAddress.GetTransportType(); }

private:
    enum class ConnectionState
    {
        NotConnected,
        Connecting,
        SecureConnected,
    };

    enum class ResetTransport
    {
        kYes,
        kNo,
    };

    /* Compressed fabric ID and node ID assigned to the device. */
    PeerId mPeerId;

    /** Address used to communicate with the device.
     */
    Transport::PeerAddress mDeviceAddress = Transport::PeerAddress::UDP(Inet::IPAddress::Any);

    Inet::EndPointManager<Inet::UDPEndPoint> * mUDPEndPointManager = nullptr;

    bool mActive           = false;
    ConnectionState mState = ConnectionState::NotConnected;

    PASESession mPairing;

    SessionManager * mSessionManager = nullptr;

    Messaging::ExchangeManager * mExchangeMgr = nullptr;

    SessionHolderWithDelegate mSecureSession;

    uint8_t mSequenceNumber = 0;

    FabricIndex mFabricIndex = kUndefinedFabricIndex;
};

} // namespace chip<|MERGE_RESOLUTION|>--- conflicted
+++ resolved
@@ -62,15 +62,7 @@
     SessionManager * sessionManager                               = nullptr;
     Messaging::ExchangeManager * exchangeMgr                      = nullptr;
     Inet::EndPointManager<Inet::UDPEndPoint> * udpEndPointManager = nullptr;
-<<<<<<< HEAD
-    PersistentStorageDelegate * storageDelegate                   = nullptr;
     FabricTable * fabricsTable                                    = nullptr;
-=======
-#if CONFIG_NETWORK_LAYER_BLE
-    Ble::BleLayer * bleLayer = nullptr;
-#endif
-    FabricTable * fabricsTable = nullptr;
->>>>>>> 03ea72d2
 };
 
 class CommissioneeDeviceProxy : public DeviceProxy, public SessionReleaseDelegate
