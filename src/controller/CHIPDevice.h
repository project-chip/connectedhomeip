/*
 *
 *    Copyright (c) 2020 Project CHIP Authors
 *    All rights reserved.
 *
 *    Licensed under the Apache License, Version 2.0 (the "License");
 *    you may not use this file except in compliance with the License.
 *    You may obtain a copy of the License at
 *
 *        http://www.apache.org/licenses/LICENSE-2.0
 *
 *    Unless required by applicable law or agreed to in writing, software
 *    distributed under the License is distributed on an "AS IS" BASIS,
 *    WITHOUT WARRANTIES OR CONDITIONS OF ANY KIND, either express or implied.
 *    See the License for the specific language governing permissions and
 *    limitations under the License.
 */

/**
 *  @file
 *    This file contains definitions for Device class. The objects of this
 *    class will be used by Controller applications to interact with CHIP
 *    devices. The class provides mechanism to construct, send and receive
 *    messages to and from the corresponding CHIP devices.
 */

#pragma once

#include <app/CommandSender.h>
#include <app/InteractionModelEngine.h>
#include <app/util/CHIPDeviceCallbacksMgr.h>
#include <app/util/basic-types.h>
#include <core/CHIPCallback.h>
#include <core/CHIPCore.h>
#include <credentials/CHIPOperationalCredentials.h>
#include <messaging/ExchangeContext.h>
#include <messaging/ExchangeDelegate.h>
#include <messaging/ExchangeMgr.h>
#include <protocols/secure_channel/CASESession.h>
#include <protocols/secure_channel/PASESession.h>
#include <protocols/secure_channel/SessionIDAllocator.h>
#include <setup_payload/SetupPayload.h>
#include <support/Base64.h>
#include <support/DLLUtil.h>
#include <support/TypeTraits.h>
#include <transport/SecureSessionMgr.h>
#include <transport/TransportMgr.h>
#include <transport/raw/MessageHeader.h>
#include <transport/raw/UDP.h>

#if CONFIG_NETWORK_LAYER_BLE
#include <ble/BleLayer.h>
#include <transport/raw/BLE.h>
#endif

namespace chip {
namespace Controller {

class DeviceController;
class DeviceStatusDelegate;
struct SerializedDevice;

constexpr size_t kMaxBlePendingPackets = 1;
constexpr uint32_t kOpCSRNonceLength   = 32;

using DeviceTransportMgr = TransportMgr<Transport::UDP /* IPv6 */
#if INET_CONFIG_ENABLE_IPV4
                                        ,
                                        Transport::UDP /* IPv4 */
#endif
#if CONFIG_NETWORK_LAYER_BLE
                                        ,
                                        Transport::BLE<kMaxBlePendingPackets> /* BLE */
#endif
                                        >;

struct ControllerDeviceInitParams
{
    DeviceTransportMgr * transportMgr                   = nullptr;
    SecureSessionMgr * sessionMgr                       = nullptr;
    Messaging::ExchangeManager * exchangeMgr            = nullptr;
    Inet::InetLayer * inetLayer                         = nullptr;
    PersistentStorageDelegate * storageDelegate         = nullptr;
    Credentials::OperationalCredentialSet * credentials = nullptr;
    uint8_t * credentialsIndex                          = nullptr;
    SessionIDAllocator * idAllocator                    = nullptr;
#if CONFIG_NETWORK_LAYER_BLE
    Ble::BleLayer * bleLayer = nullptr;
#endif
};

class Device;

typedef void (*OnDeviceConnected)(void * context, Device * device);
typedef void (*OnDeviceConnectionFailure)(void * context, NodeId deviceId, CHIP_ERROR error);

class DLL_EXPORT Device : public Messaging::ExchangeDelegate, public SessionEstablishmentDelegate
{
public:
    ~Device();
    Device()               = default;
    Device(const Device &) = delete;

    enum class PairingWindowOption
    {
        kOriginalSetupCode,
        kTokenWithRandomPIN,
        kTokenWithProvidedPIN,
    };

    /**
     * @brief
     *   Set the delegate object which will be called when a message is received.
     *   The user of this Device object must reset the delegate (by calling
     *   SetDelegate(nullptr)) before releasing their delegate object.
     *
     * @param[in] delegate   The pointer to the delegate object.
     */
    void SetDelegate(DeviceStatusDelegate * delegate) { mStatusDelegate = delegate; }

    // ----- Messaging -----
    /**
     * @brief
     *   Send the provided message to the device
     *
     * @param[in] protocolId  The protocol identifier of the CHIP message to be sent.
     * @param[in] msgType     The message type of the message to be sent.  Must be a valid message type for protocolId.
     * @param[in] message     The message payload to be sent.
     *
     * @return CHIP_ERROR   CHIP_NO_ERROR on success, or corresponding error
     */
    CHIP_ERROR SendMessage(Protocols::Id protocolId, uint8_t msgType, System::PacketBufferHandle && message);

    /**
     * A strongly-message-typed version of SendMessage.
     */
    template <typename MessageType, typename = std::enable_if_t<std::is_enum<MessageType>::value>>
    CHIP_ERROR SendMessage(MessageType msgType, System::PacketBufferHandle && message)
    {
        return SendMessage(Protocols::MessageTypeTraits<MessageType>::ProtocolId(), to_underlying(msgType), std::move(message));
    }

    CHIP_ERROR SendReadAttributeRequest(app::AttributePathParams aPath, Callback::Cancelable * onSuccessCallback,
                                        Callback::Cancelable * onFailureCallback, app::TLVDataFilter aTlvDataFilter);

    /**
     * @brief
     *   Send the command in internal command sender.
     */
    CHIP_ERROR SendCommands(app::CommandSender * commandObj);

    /**
     * @brief Get the IP address and port assigned to the device.
     *
     * @param[out] addr   IP address of the device.
     * @param[out] port   Port number of the device.
     *
     * @return true, if the IP address and port were filled in the out parameters, false otherwise
     */
    bool GetAddress(Inet::IPAddress & addr, uint16_t & port) const;

    /**
     * @brief
     *   Initialize the device object with secure session manager and inet layer object
     *   references. This variant of function is typically used when the device object
     *   is created from a serialized device information. The other parameters (address, port,
     *   interface etc) are part of the serialized device, so those are not required to be
     *   initialized.
     *
     *   Note: The lifetime of session manager and inet layer objects must be longer than
     *   that of this device object. If these objects are freed, while the device object is
     *   still using them, it can lead to unknown behavior and crashes.
     *
     * @param[in] params       Wrapper object for transport manager etc.
     * @param[in] listenPort   Port on which controller is listening (typically CHIP_PORT)
     * @param[in] fabric        Local administrator that's initializing this device object
     */
    void Init(ControllerDeviceInitParams params, uint16_t listenPort, FabricIndex fabric)
    {
<<<<<<< HEAD
        mTransportMgr     = params.transportMgr;
        mSessionManager   = params.sessionMgr;
        mExchangeMgr      = params.exchangeMgr;
        mInetLayer        = params.inetLayer;
        mListenPort       = listenPort;
        mAdminId          = admin;
        mStorageDelegate  = params.storageDelegate;
        mCredentials      = params.credentials;
        mCredentialsIndex = params.credentialsIndex;
        mIDAllocator      = params.idAllocator;
=======
        mTransportMgr    = params.transportMgr;
        mSessionManager  = params.sessionMgr;
        mExchangeMgr     = params.exchangeMgr;
        mInetLayer       = params.inetLayer;
        mListenPort      = listenPort;
        mFabricIndex     = fabric;
        mStorageDelegate = params.storageDelegate;
        mCredentials     = params.credentials;
        mIDAllocator     = params.idAllocator;
>>>>>>> 762a204b
#if CONFIG_NETWORK_LAYER_BLE
        mBleLayer = params.bleLayer;
#endif
    }

    /**
     * @brief
     *   Initialize a new device object with secure session manager, inet layer object,
     *   and other device specific parameters. This variant of function is typically used when
     *   a new device is paired, and the corresponding device object needs to updated with
     *   all device specifc parameters (address, port, interface etc).
     *
     *   This is not done as part of constructor so that the controller can have a list of
     *   uninitialized/unpaired device objects. The object is initialized only when the device
     *   is actually paired.
     *
     * @param[in] params       Wrapper object for transport manager etc.
     * @param[in] listenPort   Port on which controller is listening (typically CHIP_PORT)
     * @param[in] deviceId     Node ID of the device
     * @param[in] peerAddress  The location of the peer. MUST be of type Transport::Type::kUdp
     * @param[in] fabric        Local administrator that's initializing this device object
     */
    void Init(ControllerDeviceInitParams params, uint16_t listenPort, NodeId deviceId, const Transport::PeerAddress & peerAddress,
              FabricIndex fabric)
    {
        Init(params, mListenPort, fabric);
        mDeviceId = deviceId;
        mState    = ConnectionState::Connecting;

        mDeviceAddress = peerAddress;
    }

    /** @brief Serialize the Pairing Session to a string. It's guaranteed that the string
     *         will be null terminated, and there won't be any embedded null characters.
     *
     * @return Returns a CHIP_ERROR on error, CHIP_NO_ERROR otherwise
     **/
    CHIP_ERROR Serialize(SerializedDevice & output);

    /** @brief Deserialize the Pairing Session from the string. It's expected that the string
     *         will be null terminated, and there won't be any embedded null characters.
     *
     * @return Returns a CHIP_ERROR on error, CHIP_NO_ERROR otherwise
     **/
    CHIP_ERROR Deserialize(const SerializedDevice & input);

    /**
     * @brief Serialize and store the Device in persistent storage
     *
     * @return Returns a CHIP_ERROR if either serialization or storage fails
     */
    CHIP_ERROR Persist();

    /**
     * @brief
     *   Called when a new pairing is being established
     *
     * @param session A handle to the secure session
     */
    void OnNewConnection(SecureSessionHandle session);

    /**
     * @brief
     *   Called when a connection is closing.
     *
     *   The receiver should release all resources associated with the connection.
     *
     * @param session A handle to the secure session
     */
    void OnConnectionExpired(SecureSessionHandle session);

    /**
     * @brief
     *   This function is called when a message is received from the corresponding CHIP
     *   device. The message ownership is transferred to the function, and it is expected
     *   to release the message buffer before returning.
     *
     * @param[in] exchange      The exchange context the message was received
     *                          on.  The Device guarantees that it will call
     *                          Close() on exchange when it's done processing
     *                          the message.
     * @param[in] header        Reference to common packet header of the received message
     * @param[in] payloadHeader Reference to payload header in the message
     * @param[in] msgBuf        The message buffer
     */
    CHIP_ERROR OnMessageReceived(Messaging::ExchangeContext * exchange, const PacketHeader & header,
                                 const PayloadHeader & payloadHeader, System::PacketBufferHandle && msgBuf) override;

    /**
     * @brief ExchangeDelegate implementation of OnResponseTimeout.
     */
    void OnResponseTimeout(Messaging::ExchangeContext * exchange) override;

    /**
     * @brief
     *   Trigger a paired device to re-enter the pairing mode. If an onboarding token is provided, the device will use
     *   the provided setup PIN code and the discriminator to advertise itself for pairing availability. If the token
     *   is not provided, the device will use the manufacturer assigned setup PIN code and discriminator.
     *
     *   The device will exit the pairing mode after a successful pairing, or after the given `timeout` time.
     *
     * @param[in] timeout         The pairing mode should terminate after this much time.
     * @param[in] option          The pairing window can be opened using the original setup code, or an
     *                            onboarding token can be generated using a random setup PIN code (or with
     *                            the PIN code provied in the setupPayload). This argument selects one of these
     *                            methods.
     * @param[out] setupPayload   The setup payload corresponding to the generated onboarding token.
     *
     * @return CHIP_ERROR               CHIP_NO_ERROR on success, or corresponding error
     */
    CHIP_ERROR OpenPairingWindow(uint32_t timeout, PairingWindowOption option, SetupPayload & setupPayload);

    /**
     *  In case there exists an open session to the device, mark it as expired.
     */
    CHIP_ERROR CloseSession();

    /**
     * @brief
     *   Update address of the device.
     *
     *   This function will set new IP address and port of the device. Since the device settings might
     *   have been moved from RAM to the persistent storage, the function will load the device settings
     *   first, before making the changes.
     *
     * @param[in] addr   Address of the device to be set.
     *
     * @return CHIP_NO_ERROR if the address has been updated, an error code otherwise.
     */
    CHIP_ERROR UpdateAddress(const Transport::PeerAddress & addr);
    /**
     * @brief
     *   Return whether the current device object is actively associated with a paired CHIP
     *   device. An active object can be used to communicate with the corresponding device.
     */
    bool IsActive() const { return mActive; }

    void SetActive(bool active) { mActive = active; }

    bool IsSecureConnected() const { return IsActive() && mState == ConnectionState::SecureConnected; }

    bool IsSessionSetupInProgress() const { return IsActive() && mState == ConnectionState::Connecting; }

    void Reset();

    NodeId GetDeviceId() const { return mDeviceId; }

    bool MatchesSession(SecureSessionHandle session) const { return mSecureSession == session; }

    void SetAddress(const Inet::IPAddress & deviceAddr) { mDeviceAddress.SetIPAddress(deviceAddr); }

    PASESessionSerializable & GetPairing() { return mPairing; }

    uint8_t GetNextSequenceNumber() { return mSequenceNumber++; };
    void AddResponseHandler(uint8_t seqNum, Callback::Cancelable * onSuccessCallback, Callback::Cancelable * onFailureCallback,
                            app::TLVDataFilter tlvDataFilter = nullptr);
    void CancelResponseHandler(uint8_t seqNum);
    void AddReportHandler(EndpointId endpoint, ClusterId cluster, AttributeId attribute, Callback::Cancelable * onReportCallback);

    // This two functions are pretty tricky, it is used to bridge the response, we need to implement interaction model delegate on
    // the app side instead of register callbacks here. The IM delegate can provide more infomation then callback and it is
    // type-safe.
    // TODO: Implement interaction model delegate in the application.
    void AddIMResponseHandler(app::CommandSender * commandObj, Callback::Cancelable * onSuccessCallback,
                              Callback::Cancelable * onFailureCallback);
    void CancelIMResponseHandler(app::CommandSender * commandObj);

    void OperationalCertProvisioned();
    bool IsOperationalCertProvisioned() const { return mDeviceOperationalCertProvisioned; }

    CHIP_ERROR LoadSecureSessionParametersIfNeeded()
    {
        bool loadedSecureSession = false;
        return LoadSecureSessionParametersIfNeeded(loadedSecureSession);
    };

    //////////// SessionEstablishmentDelegate Implementation ///////////////
    void OnSessionEstablishmentError(CHIP_ERROR error) override;
    void OnSessionEstablished() override;

    CASESession & GetCASESession() { return mCASESession; }

    CHIP_ERROR SetCSRNonce(ByteSpan csrNonce)
    {
        VerifyOrReturnError(csrNonce.size() == sizeof(mCSRNonce), CHIP_ERROR_INVALID_ARGUMENT);
        memcpy(mCSRNonce, csrNonce.data(), csrNonce.size());
        return CHIP_NO_ERROR;
    }

    ByteSpan GetCSRNonce() const { return ByteSpan(mCSRNonce, sizeof(mCSRNonce)); }

    /*
     * This function can be called to establish a secure session with the device.
     *
     * If the device doesn't have operational credentials, and is under commissioning process,
     * PASE keys will be used for secure session.
     *
     * If the device has been commissioned and has operational credentials, CASE session
     * setup will be triggered.
     *
     * On establishing the session, the callback function `onConnection` will be called. If the
     * session setup fails, `onFailure` will be called.
     *
     * If the session already exists, `onConnection` will be called immediately.
     */
    CHIP_ERROR EstablishConnectivity(Callback::Callback<OnDeviceConnected> * onConnection,
                                     Callback::Callback<OnDeviceConnectionFailure> * onFailure);

private:
    enum class ConnectionState
    {
        NotConnected,
        Connecting,
        SecureConnected,
    };

    enum class ResetTransport
    {
        kYes,
        kNo,
    };
    /* Node ID assigned to the CHIP device */
    NodeId mDeviceId;

    /** Address used to communicate with the device.
     */
    Transport::PeerAddress mDeviceAddress = Transport::PeerAddress::UDP(Inet::IPAddress::Any);

    Inet::InetLayer * mInetLayer = nullptr;

    bool mActive           = false;
    ConnectionState mState = ConnectionState::NotConnected;

#if CONFIG_NETWORK_LAYER_BLE
    Ble::BleLayer * mBleLayer = nullptr;
#endif

    PASESessionSerializable mPairing;

    DeviceStatusDelegate * mStatusDelegate = nullptr;

    SecureSessionMgr * mSessionManager = nullptr;

    DeviceTransportMgr * mTransportMgr = nullptr;

    Messaging::ExchangeManager * mExchangeMgr = nullptr;

    SecureSessionHandle mSecureSession = {};

    uint8_t mSequenceNumber = 0;

    uint32_t mLocalMessageCounter = 0;
    uint32_t mPeerMessageCounter  = 0;

    app::CHIPDeviceCallbacksMgr & mCallbacksMgr = app::CHIPDeviceCallbacksMgr::GetInstance();

    /**
     * @brief
     *   This function loads the secure session object from the serialized operational
     *   credentials corresponding to the device. This is typically done when the device
     *   does not have an active secure channel.
     *
     * @param[in] resetNeeded   Does the underlying network socket require a reset
     */
    CHIP_ERROR LoadSecureSessionParameters(ResetTransport resetNeeded);

    /**
     * @brief
     *   This function loads the secure session object from the serialized operational
     *   credentials corresponding if needed, based on the current state of the device and
     *   underlying transport object.
     *
     * @param[out] didLoad   Were the secure session params loaded by the call to this function.
     */
    CHIP_ERROR LoadSecureSessionParametersIfNeeded(bool & didLoad);

    /**
     *   This function triggers CASE session setup if the device has been provisioned with
     *   operational credentials, and there is no currently active session.
     */

    CHIP_ERROR WarmupCASESession();

    uint16_t mListenPort;

    FabricIndex mFabricIndex = Transport::kUndefinedFabricIndex;

    bool mDeviceOperationalCertProvisioned = false;

    CASESession mCASESession;

    Credentials::OperationalCredentialSet * mCredentials = nullptr;
    // TODO: Switch to size_t whenever OperationalCredentialSet Class is updated to support more then 255 credentials per controller
    uint8_t * mCredentialsIndex = nullptr;

    PersistentStorageDelegate * mStorageDelegate = nullptr;

    uint8_t mCSRNonce[kOpCSRNonceLength];

    SessionIDAllocator * mIDAllocator = nullptr;

    Callback::CallbackDeque mConnectionSuccess;
    Callback::CallbackDeque mConnectionFailure;
};

/**
 * This class defines an interface for an object that the user of Device
 * can register as a delegate. The delegate object will be called by the
 * Device when a new message or status update is received from the corresponding
 * CHIP device.
 */
class DLL_EXPORT DeviceStatusDelegate
{
public:
    virtual ~DeviceStatusDelegate() {}

    /**
     * @brief
     *   Called when a message is received from the device.
     *
     * @param[in] msg Received message buffer.
     */
    virtual void OnMessage(System::PacketBufferHandle && msg) = 0;

    /**
     * @brief
     *   Called when response to OpenPairingWindow is received from the device.
     *
     * @param[in] status CHIP_NO_ERROR on success, or corresponding error.
     */
    virtual void OnPairingWindowOpenStatus(CHIP_ERROR status){};

    /**
     * @brief
     *   Called when device status is updated.
     *
     */
    virtual void OnStatusChange(void){};
};

#ifdef IFNAMSIZ
constexpr uint16_t kMaxInterfaceName = IFNAMSIZ;
#else
constexpr uint16_t kMaxInterfaceName = 32;
#endif

typedef struct SerializableDevice
{
    PASESessionSerializable mOpsCreds;
    uint64_t mDeviceId; /* This field is serialized in LittleEndian byte order */
    uint8_t mDeviceAddr[INET6_ADDRSTRLEN];
    uint16_t mDevicePort;  /* This field is serialized in LittleEndian byte order */
    uint16_t mFabricIndex; /* This field is serialized in LittleEndian byte order */
    uint8_t mDeviceTransport;
    uint8_t mDeviceOperationalCertProvisioned;
    uint8_t mInterfaceName[kMaxInterfaceName];
    uint32_t mLocalMessageCounter; /* This field is serialized in LittleEndian byte order */
    uint32_t mPeerMessageCounter;  /* This field is serialized in LittleEndian byte order */
} SerializableDevice;

typedef struct SerializedDevice
{
    // Extra uint64_t to account for padding bytes (NULL termination, and some decoding overheads)
    // The encoder may not include a NULL character, and there are maximum 2 bytes of padding.
    // So extra 8 bytes should be sufficient to absorb this overhead.
    uint8_t inner[BASE64_ENCODED_LEN(sizeof(SerializableDevice) + sizeof(uint64_t))];
} SerializedDevice;

} // namespace Controller
} // namespace chip<|MERGE_RESOLUTION|>--- conflicted
+++ resolved
@@ -177,18 +177,6 @@
      */
     void Init(ControllerDeviceInitParams params, uint16_t listenPort, FabricIndex fabric)
     {
-<<<<<<< HEAD
-        mTransportMgr     = params.transportMgr;
-        mSessionManager   = params.sessionMgr;
-        mExchangeMgr      = params.exchangeMgr;
-        mInetLayer        = params.inetLayer;
-        mListenPort       = listenPort;
-        mAdminId          = admin;
-        mStorageDelegate  = params.storageDelegate;
-        mCredentials      = params.credentials;
-        mCredentialsIndex = params.credentialsIndex;
-        mIDAllocator      = params.idAllocator;
-=======
         mTransportMgr    = params.transportMgr;
         mSessionManager  = params.sessionMgr;
         mExchangeMgr     = params.exchangeMgr;
@@ -198,7 +186,6 @@
         mStorageDelegate = params.storageDelegate;
         mCredentials     = params.credentials;
         mIDAllocator     = params.idAllocator;
->>>>>>> 762a204b
 #if CONFIG_NETWORK_LAYER_BLE
         mBleLayer = params.bleLayer;
 #endif
