--- conflicted
+++ resolved
@@ -155,13 +155,9 @@
      * @param[in] msgBuf        The message buffer
      * @param[in] mgr           Pointer to secure session manager which received the message
      */
-<<<<<<< HEAD
-    void OnMessageReceived(const PacketHeader & header, const PayloadHeader & payloadHeader, Transport::PeerConnectionState * state,
-                           System::PacketBufferHandle msgBuf, SecureSessionMgrBase * mgr);
-=======
     void OnMessageReceived(const PacketHeader & header, const PayloadHeader & payloadHeader,
-                           const Transport::PeerConnectionState * state, System::PacketBuffer * msgBuf, SecureSessionMgrBase * mgr);
->>>>>>> c1df1bca
+                           const Transport::PeerConnectionState * state, System::PacketBufferHandle msgBuf,
+                           SecureSessionMgrBase * mgr);
 
     /**
      * @brief
