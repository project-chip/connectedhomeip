/*
 *
 *    Copyright (c) 2020 Project CHIP Authors
 *    All rights reserved.
 *
 *    Licensed under the Apache License, Version 2.0 (the "License");
 *    you may not use this file except in compliance with the License.
 *    You may obtain a copy of the License at
 *
 *        http://www.apache.org/licenses/LICENSE-2.0
 *
 *    Unless required by applicable law or agreed to in writing, software
 *    distributed under the License is distributed on an "AS IS" BASIS,
 *    WITHOUT WARRANTIES OR CONDITIONS OF ANY KIND, either express or implied.
 *    See the License for the specific language governing permissions and
 *    limitations under the License.
 */

/**
 *  @file
 *    This file contains definitions for Device class. The objects of this
 *    class will be used by Controller applications to interact with CHIP
 *    devices. The class provides mechanism to construct, send and receive
 *    messages to and from the corresponding CHIP devices.
 */

#pragma once

#include <app/CommandSender.h>
#include <app/InteractionModelEngine.h>
#include <app/util/CHIPDeviceCallbacksMgr.h>
#include <app/util/basic-types.h>
#include <core/CHIPCallback.h>
#include <core/CHIPCore.h>
#include <messaging/ExchangeMgr.h>
#include <setup_payload/SetupPayload.h>
#include <support/Base64.h>
#include <support/DLLUtil.h>
#include <transport/PASESession.h>
#include <transport/SecureSessionMgr.h>
#include <transport/TransportMgr.h>
#include <transport/raw/MessageHeader.h>
#include <transport/raw/UDP.h>

#if CONFIG_NETWORK_LAYER_BLE
#include <ble/BleLayer.h>
#include <transport/raw/BLE.h>
#endif

namespace chip {
namespace Controller {

class DeviceController;
class DeviceStatusDelegate;
struct SerializedDevice;

constexpr size_t kMaxBlePendingPackets = 1;

using DeviceTransportMgr = TransportMgr<Transport::UDP /* IPv6 */
#if INET_CONFIG_ENABLE_IPV4
                                        ,
                                        Transport::UDP /* IPv4 */
#endif
#if CONFIG_NETWORK_LAYER_BLE
                                        ,
                                        Transport::BLE<kMaxBlePendingPackets> /* BLE */
#endif
                                        >;

struct ControllerDeviceInitParams
{
<<<<<<< HEAD
    DeviceTransportMgr * transportMgr = nullptr;
    SecureSessionMgr * sessionMgr     = nullptr;
    Inet::InetLayer * inetLayer       = nullptr;
#if CONFIG_NETWORK_LAYER_BLE
    Ble::BleLayer * bleLayer = nullptr;
#endif
=======
    DeviceTransportMgr * transportMgr        = nullptr;
    SecureSessionMgr * sessionMgr            = nullptr;
    Messaging::ExchangeManager * exchangeMgr = nullptr;
    Inet::InetLayer * inetLayer              = nullptr;
>>>>>>> 5bac302f
};

class DLL_EXPORT Device
{
public:
    ~Device()
    {
        if (mCommandSender != nullptr)
        {
            mCommandSender->Shutdown();
            mCommandSender = nullptr;
        }
    }

    enum class PairingWindowOption
    {
        kOriginalSetupCode,
        kTokenWithRandomPIN,
        kTokenWithProvidedPIN,
    };

    /**
     * @brief
     *   Set the delegate object which will be called when a message is received.
     *   The user of this Device object must reset the delegate (by calling
     *   SetDelegate(nullptr)) before releasing their delegate object.
     *
     * @param[in] delegate   The pointer to the delegate object.
     */
    void SetDelegate(DeviceStatusDelegate * delegate) { mStatusDelegate = delegate; }

    // ----- Messaging -----
    /**
     * @brief
     *   Send the provided message to the device
     *
     * @param[in] protocolId  The protocol identifier of the CHIP message to be sent.
     * @param[in] msgType     The message type of the message to be sent.  Must be a valid message type for protocolId.
     * @param[in] message     The message payload to be sent.
     *
     * @return CHIP_ERROR   CHIP_NO_ERROR on success, or corresponding error
     */
    CHIP_ERROR SendMessage(Protocols::Id protocolId, uint8_t msgType, System::PacketBufferHandle message);

    /**
     * @brief
     *   Send the command in internal command sender.
     */
    CHIP_ERROR SendCommands();

    /**
     * @brief
     *   Initialize internal command sender, required for sending commands over interaction model.
     */
    void InitCommandSender()
    {
        if (mCommandSender != nullptr)
        {
            mCommandSender->Shutdown();
            mCommandSender = nullptr;
        }
#if CHIP_ENABLE_INTERACTION_MODEL
        chip::app::InteractionModelEngine::GetInstance()->NewCommandSender(&mCommandSender);
#endif
    }
    app::CommandSender * GetCommandSender() { return mCommandSender; }

    /**
     * @brief Get the IP address and port assigned to the device.
     *
     * @param[out] addr   IP address of the device.
     * @param[out] port   Port number of the device.
     *
     * @return true, if the IP address and port were filled in the out parameters, false otherwise
     */
    bool GetAddress(Inet::IPAddress & addr, uint16_t & port) const;

    /**
     * @brief
     *   Initialize the device object with secure session manager and inet layer object
     *   references. This variant of function is typically used when the device object
     *   is created from a serialized device information. The other parameters (address, port,
     *   interface etc) are part of the serialized device, so those are not required to be
     *   initialized.
     *
     *   Note: The lifetime of session manager and inet layer objects must be longer than
     *   that of this device object. If these objects are freed, while the device object is
     *   still using them, it can lead to unknown behavior and crashes.
     *
     * @param[in] params       Wrapper object for transport manager etc.
     * @param[in] listenPort   Port on which controller is listening (typically CHIP_PORT)
     * @param[in] admin        Local administrator that's initializing this device object
     */
    void Init(ControllerDeviceInitParams params, uint16_t listenPort, Transport::AdminId admin)
    {
        mTransportMgr   = params.transportMgr;
        mSessionManager = params.sessionMgr;
        mExchangeMgr    = params.exchangeMgr;
        mInetLayer      = params.inetLayer;
        mListenPort     = listenPort;
        mAdminId        = admin;
#if CONFIG_NETWORK_LAYER_BLE
        mBleLayer = params.bleLayer;
#endif
    }

    /**
     * @brief
     *   Initialize a new device object with secure session manager, inet layer object,
     *   and other device specific parameters. This variant of function is typically used when
     *   a new device is paired, and the corresponding device object needs to updated with
     *   all device specifc parameters (address, port, interface etc).
     *
     *   This is not done as part of constructor so that the controller can have a list of
     *   uninitialzed/unpaired device objects. The object is initialized only when the device
     *   is actually paired.
     *
     * @param[in] params       Wrapper object for transport manager etc.
     * @param[in] listenPort   Port on which controller is listening (typically CHIP_PORT)
     * @param[in] deviceId     Node ID of the device
     * @param[in] peerAddress  The location of the peer. MUST be of type Transport::Type::kUdp
     * @param[in] admin        Local administrator that's initializing this device object
     */
    void Init(ControllerDeviceInitParams params, uint16_t listenPort, NodeId deviceId, const Transport::PeerAddress & peerAddress,
              Transport::AdminId admin)
    {
        Init(params, mListenPort, admin);
        mDeviceId = deviceId;
        mState    = ConnectionState::Connecting;

        mDeviceAddress = peerAddress;
    }

    /** @brief Serialize the Pairing Session to a string. It's guaranteed that the string
     *         will be null terminated, and there won't be any embedded null characters.
     *
     * @return Returns a CHIP_ERROR on error, CHIP_NO_ERROR otherwise
     **/
    CHIP_ERROR Serialize(SerializedDevice & output);

    /** @brief Deserialize the Pairing Session from the string. It's expected that the string
     *         will be null terminated, and there won't be any embedded null characters.
     *
     * @return Returns a CHIP_ERROR on error, CHIP_NO_ERROR otherwise
     **/
    CHIP_ERROR Deserialize(const SerializedDevice & input);

    /**
     * @brief
     *   Called when a new pairing is being established
     *
     * @param session A handle to the secure session
     */
    void OnNewConnection(SecureSessionHandle session);

    /**
     * @brief
     *   Called when a connection is closing.
     *
     *   The receiver should release all resources associated with the connection.
     *
     * @param session A handle to the secure session
     */
    void OnConnectionExpired(SecureSessionHandle session);

    /**
     * @brief
     *   This function is called when a message is received from the corresponding CHIP
     *   device. The message ownership is transferred to the function, and it is expected
     *   to release the message buffer before returning.
     *
     * @param[in] header        Reference to common packet header of the received message
     * @param[in] payloadHeader Reference to payload header in the message
     * @param[in] msgBuf        The message buffer
     */
    void OnMessageReceived(const PacketHeader & header, const PayloadHeader & payloadHeader, System::PacketBufferHandle msgBuf);

    /**
     * @brief
     *   Trigger a paired device to re-enter the pairing mode. If an onboarding token is provided, the device will use
     *   the provided setup PIN code and the discriminator to advertise itself for pairing availability. If the token
     *   is not provided, the device will use the manufacturer assigned setup PIN code and discriminator.
     *
     *   The device will exit the pairing mode after a successful pairing, or after the given `timeout` time.
     *
     * @param[in] timeout         The pairing mode should terminate after this much time.
     * @param[in] option          The pairing window can be opened using the original setup code, or an
     *                            onboarding token can be generated using a random setup PIN code (or with
     *                            the PIN code provied in the setupPayload). This argument selects one of these
     *                            methods.
     * @param[out] setupPayload   The setup payload corresponding to the generated onboarding token.
     *
     * @return CHIP_ERROR               CHIP_NO_ERROR on success, or corresponding error
     */
    CHIP_ERROR OpenPairingWindow(uint32_t timeout, PairingWindowOption option, SetupPayload & setupPayload);

    /**
     * @brief
     *   Update address of the device.
     *
     *   This function will set new IP address and port of the device. Since the device settings might
     *   have been moved from RAM to the persistent storage, the function will load the device settings
     *   first, before making the changes.
     *
     * @param[in] addr   Address of the device to be set.
     *
     * @return CHIP_NO_ERROR if the address has been updated, an error code otherwise.
     */
    CHIP_ERROR UpdateAddress(const Transport::PeerAddress & addr);
    /**
     * @brief
     *   Return whether the current device object is actively associated with a paired CHIP
     *   device. An active object can be used to communicate with the corresponding device.
     */
    bool IsActive() const { return mActive; }

    void SetActive(bool active) { mActive = active; }

    bool IsSecureConnected() const { return IsActive() && mState == ConnectionState::SecureConnected; }

    void Reset()
    {
        SetActive(false);
        mState          = ConnectionState::NotConnected;
        mSessionManager = nullptr;
        mStatusDelegate = nullptr;
        mInetLayer      = nullptr;
#if CONFIG_NETWORK_LAYER_BLE
        mBleLayer = nullptr;
#endif
    }

    NodeId GetDeviceId() const { return mDeviceId; }

    bool MatchesSession(SecureSessionHandle session) const { return mSecureSession == session; }

    void SetAddress(const Inet::IPAddress & deviceAddr) { mDeviceAddress.SetIPAddress(deviceAddr); }

    PASESessionSerializable & GetPairing() { return mPairing; }

    uint8_t GetNextSequenceNumber() { return mSequenceNumber++; };
    void AddResponseHandler(uint8_t seqNum, Callback::Cancelable * onSuccessCallback, Callback::Cancelable * onFailureCallback);
    void AddReportHandler(EndpointId endpoint, ClusterId cluster, AttributeId attribute, Callback::Cancelable * onReportCallback);

private:
    enum class ConnectionState
    {
        NotConnected,
        Connecting,
        SecureConnected,
    };

    enum class ResetTransport
    {
        kYes,
        kNo,
    };
    /* Node ID assigned to the CHIP device */
    NodeId mDeviceId;

    /** Address used to communicate with the device.
     */
    Transport::PeerAddress mDeviceAddress = Transport::PeerAddress::UDP(Inet::IPAddress::Any);

    Inet::InetLayer * mInetLayer = nullptr;

    bool mActive           = false;
    ConnectionState mState = ConnectionState::NotConnected;

#if CONFIG_NETWORK_LAYER_BLE
    Ble::BleLayer * mBleLayer = nullptr;
#endif

    PASESessionSerializable mPairing;

    DeviceStatusDelegate * mStatusDelegate = nullptr;

    SecureSessionMgr * mSessionManager = nullptr;

    DeviceTransportMgr * mTransportMgr = nullptr;

    Messaging::ExchangeManager * mExchangeMgr = nullptr;

    app::CommandSender * mCommandSender = nullptr;

    SecureSessionHandle mSecureSession = {};

    uint8_t mSequenceNumber = 0;

    app::CHIPDeviceCallbacksMgr & mCallbacksMgr = app::CHIPDeviceCallbacksMgr::GetInstance();

    /**
     * @brief
     *   This function loads the secure session object from the serialized operational
     *   credentials corresponding to the device. This is typically done when the device
     *   does not have an active secure channel.
     *
     * @param[in] resetNeeded   Does the underlying network socket require a reset
     */
    CHIP_ERROR LoadSecureSessionParameters(ResetTransport resetNeeded);

    /**
     * @brief
     *   This function loads the secure session object from the serialized operational
     *   credentials corresponding if needed, based on the current state of the device and
     *   underlying transport object.
     *
     * @param[out] didLoad   Were the secure session params loaded by the call to this function.
     */
    CHIP_ERROR LoadSecureSessionParametersIfNeeded(bool & didLoad);

    uint16_t mListenPort;

    Transport::AdminId mAdminId = Transport::kUndefinedAdminId;
};

/**
 * This class defines an interface for an object that the user of Device
 * can register as a delegate. The delegate object will be called by the
 * Device when a new message or status update is received from the corresponding
 * CHIP device.
 */
class DLL_EXPORT DeviceStatusDelegate
{
public:
    virtual ~DeviceStatusDelegate() {}

    /**
     * @brief
     *   Called when a message is received from the device.
     *
     * @param[in] msg Received message buffer.
     */
    virtual void OnMessage(System::PacketBufferHandle msg) = 0;

    /**
     * @brief
     *   Called when response to OpenPairingWindow is received from the device.
     *
     * @param[in] status CHIP_NO_ERROR on success, or corresponding error.
     */
    virtual void OnPairingWindowOpenStatus(CHIP_ERROR status){};

    /**
     * @brief
     *   Called when device status is updated.
     *
     */
    virtual void OnStatusChange(void){};
};

#ifdef IFNAMSIZ
constexpr uint16_t kMaxInterfaceName = IFNAMSIZ;
#else
constexpr uint16_t kMaxInterfaceName = 32;
#endif

typedef struct SerializableDevice
{
    PASESessionSerializable mOpsCreds;
    uint64_t mDeviceId; /* This field is serialized in LittleEndian byte order */
    uint8_t mDeviceAddr[INET6_ADDRSTRLEN];
    uint16_t mDevicePort; /* This field is serialized in LittleEndian byte order */
    uint16_t mAdminId;    /* This field is serialized in LittleEndian byte order */
    Transport::Type mDeviceTransport;
    uint8_t mInterfaceName[kMaxInterfaceName];
} SerializableDevice;

typedef struct SerializedDevice
{
    // Extra uint64_t to account for padding bytes (NULL termination, and some decoding overheads)
    // The encoder may not include a NULL character, and there are maximum 2 bytes of padding.
    // So extra 8 bytes should be sufficient to absorb this overhead.
    uint8_t inner[BASE64_ENCODED_LEN(sizeof(SerializableDevice) + sizeof(uint64_t))];
} SerializedDevice;

} // namespace Controller
} // namespace chip<|MERGE_RESOLUTION|>--- conflicted
+++ resolved
@@ -69,19 +69,13 @@
 
 struct ControllerDeviceInitParams
 {
-<<<<<<< HEAD
-    DeviceTransportMgr * transportMgr = nullptr;
-    SecureSessionMgr * sessionMgr     = nullptr;
-    Inet::InetLayer * inetLayer       = nullptr;
-#if CONFIG_NETWORK_LAYER_BLE
-    Ble::BleLayer * bleLayer = nullptr;
-#endif
-=======
     DeviceTransportMgr * transportMgr        = nullptr;
     SecureSessionMgr * sessionMgr            = nullptr;
     Messaging::ExchangeManager * exchangeMgr = nullptr;
     Inet::InetLayer * inetLayer              = nullptr;
->>>>>>> 5bac302f
+#if CONFIG_NETWORK_LAYER_BLE
+    Ble::BleLayer * bleLayer = nullptr;
+#endif
 };
 
 class DLL_EXPORT Device
