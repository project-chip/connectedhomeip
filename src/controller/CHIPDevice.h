--- conflicted
+++ resolved
@@ -174,12 +174,7 @@
      * @param[in] mgr           Pointer to secure session manager which received the message
      */
     void OnMessageReceived(const PacketHeader & header, const PayloadHeader & payloadHeader,
-<<<<<<< HEAD
-                           const Transport::PeerConnectionState * state, System::PacketBufferHandle msgBuf,
-                           SecureSessionMgrBase * mgr);
-=======
-                           const Transport::PeerConnectionState * state, System::PacketBuffer * msgBuf, SecureSessionMgr * mgr);
->>>>>>> 0f45b74d
+                           const Transport::PeerConnectionState * state, System::PacketBufferHandle msgBuf, SecureSessionMgr * mgr);
 
     /**
      * @brief
