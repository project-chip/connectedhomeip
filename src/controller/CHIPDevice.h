--- conflicted
+++ resolved
@@ -161,13 +161,8 @@
      * @param[in] msgBuf        The message buffer
      * @param[in] mgr           Pointer to secure session manager which received the message
      */
-<<<<<<< HEAD
-    void OnMessageReceived(const PacketHeader & header, const PayloadHeader & payloadHeader, Transport::PeerConnectionState * state,
-                           System::PacketBuffer * msgBuf, SecureSessionMgr * mgr);
-=======
     void OnMessageReceived(const PacketHeader & header, const PayloadHeader & payloadHeader,
-                           const Transport::PeerConnectionState * state, System::PacketBuffer * msgBuf, SecureSessionMgrBase * mgr);
->>>>>>> aa2967a6
+                           const Transport::PeerConnectionState * state, System::PacketBuffer * msgBuf, SecureSessionMgr * mgr);
 
     /**
      * @brief
