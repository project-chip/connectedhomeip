--- conflicted
+++ resolved
@@ -504,13 +504,11 @@
 
     CHIP_ERROR WarmupCASESession();
 
-<<<<<<< HEAD
     void ReleaseDAC();
     void ReleasePAI();
-=======
+
     static void OnOpenPairingWindowSuccessResponse(void * context);
     static void OnOpenPairingWindowFailureResponse(void * context, uint8_t status);
->>>>>>> 017daa6a
 
     uint16_t mListenPort;
 
