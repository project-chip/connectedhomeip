--- conflicted
+++ resolved
@@ -162,14 +162,11 @@
         mInetLayer      = params.inetLayer;
         mListenPort     = listenPort;
         mAdminId        = admin;
-<<<<<<< HEAD
 #if CONFIG_NETWORK_LAYER_BLE
         mBleLayer = params.bleLayer;
-=======
 
 #if CHIP_ENABLE_INTERACTION_MODEL
         InitCommandSender();
->>>>>>> 88780da9
 #endif
     }
 
