--- conflicted
+++ resolved
@@ -527,32 +527,4 @@
     emberAfClearDynamicEndpoint(0);
 }
 
-<<<<<<< HEAD
-const nlTest sTests[] = {
-    NL_TEST_DEF("TestEventChunking", TestReadEvents::TestEventChunking),
-    NL_TEST_DEF("TestMixedEventsAndAttributesChunking", TestReadEvents::TestMixedEventsAndAttributesChunking),
-    NL_TEST_DEF("TestMixedEventsAndLargeAttributesChunking", TestReadEvents::TestMixedEventsAndLargeAttributesChunking),
-    NL_TEST_SENTINEL(),
-};
-
-nlTestSuite sSuite = {
-    "TestEventChunking",
-    &sTests[0],
-    NL_TEST_WRAP_FUNCTION(TestContext::SetUpTestSuite),
-    NL_TEST_WRAP_FUNCTION(TestContext::TearDownTestSuite),
-    NL_TEST_WRAP_METHOD(TestContext, SetUp),
-    NL_TEST_WRAP_METHOD(TestContext, TearDown),
-};
-
-} // namespace
-
-int TestEventChunkingTests()
-{
-    gSuite = &sSuite;
-    return chip::ExecuteTestsWithContext<TestContext>(&sSuite);
-}
-
-CHIP_REGISTER_TEST_SUITE(TestEventChunkingTests)
-=======
-} // namespace
->>>>>>> 3219a5ff
+} // namespace