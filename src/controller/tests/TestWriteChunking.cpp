/*
 *
 *    Copyright (c) 2022 Project CHIP Authors
 *    All rights reserved.
 *
 *    Licensed under the Apache License, Version 2.0 (the "License");
 *    you may not use this file except in compliance with the License.
 *    You may obtain a copy of the License at
 *
 *        http://www.apache.org/licenses/LICENSE-2.0
 *
 *    Unless required by applicable law or agreed to in writing, software
 *    distributed under the License is distributed on an "AS IS" BASIS,
 *    WITHOUT WARRANTIES OR CONDITIONS OF ANY KIND, either express or implied.
 *    See the License for the specific language governing permissions and
 *    limitations under the License.
 */

#include <memory>
#include <utility>

#include <gtest/gtest.h>

#include "app-common/zap-generated/ids/Attributes.h"
#include "app-common/zap-generated/ids/Clusters.h"
#include "app/ConcreteAttributePath.h"
#include "protocols/interaction_model/Constants.h"
#include <app-common/zap-generated/cluster-objects.h>
#include <app/AttributeAccessInterface.h>
#include <app/AttributeAccessInterfaceRegistry.h>
#include <app/CommandHandlerInterface.h>
#include <app/InteractionModelEngine.h>
#include <app/WriteClient.h>
#include <app/data-model/Decode.h>
#include <app/tests/AppTestContext.h>
#include <app/util/DataModelHandler.h>
#include <app/util/attribute-storage.h>
#include <controller/InvokeInteraction.h>
#include <lib/core/ErrorStr.h>
#include <lib/support/logging/CHIPLogging.h>
#include <messaging/tests/MessagingContext.h>

using TestContext = chip::Test::AppContext;
using namespace chip;
using namespace chip::app;
using namespace chip::app::Clusters;

namespace {

uint32_t gIterationCount = 0;

//
// The generated endpoint_config for the controller app has Endpoint 1
// already used in the fixed endpoint set of size 1. Consequently, let's use the next
// number higher than that for our dynamic test endpoint.
//
constexpr EndpointId kTestEndpointId      = 2;
constexpr AttributeId kTestListAttribute  = 6;
constexpr AttributeId kTestListAttribute2 = 7;
constexpr uint32_t kTestListLength        = 5;

// We don't really care about the content, we just need a buffer.
uint8_t sByteSpanData[app::kMaxSecureSduLengthBytes];

class TestWriteChunking : public ::testing::Test
{
public:
    // Performs shared setup for all tests in the test suite
    static void SetUpTestSuite()
    {
        if (mpContext == nullptr)
        {
            mpContext = new TestContext();
            ASSERT_NE(mpContext, nullptr);
        }
        mpContext->SetUpTestSuite();
    }

    // Performs shared teardown for all tests in the test suite
    static void TearDownTestSuite()
    {
        mpContext->TearDownTestSuite();
        if (mpContext != nullptr)
        {
            delete mpContext;
            mpContext = nullptr;
        }
    }

protected:
    // Performs setup for each test in the suite
    void SetUp() { mpContext->SetUp(); }

    // Performs teardown for each test in the suite
    void TearDown() { mpContext->TearDown(); }

    static TestContext * mpContext;
};
TestContext * TestWriteChunking::mpContext = nullptr;

//clang-format off
DECLARE_DYNAMIC_ATTRIBUTE_LIST_BEGIN(testClusterAttrsOnEndpoint)
DECLARE_DYNAMIC_ATTRIBUTE(kTestListAttribute, ARRAY, 1, ATTRIBUTE_MASK_WRITABLE),
    DECLARE_DYNAMIC_ATTRIBUTE(kTestListAttribute2, ARRAY, 1, ATTRIBUTE_MASK_WRITABLE), DECLARE_DYNAMIC_ATTRIBUTE_LIST_END();

DECLARE_DYNAMIC_CLUSTER_LIST_BEGIN(testEndpointClusters)
DECLARE_DYNAMIC_CLUSTER(Clusters::UnitTesting::Id, testClusterAttrsOnEndpoint, ZAP_CLUSTER_MASK(SERVER), nullptr, nullptr),
    DECLARE_DYNAMIC_CLUSTER_LIST_END;

DECLARE_DYNAMIC_ENDPOINT(testEndpoint, testEndpointClusters);

DataVersion dataVersionStorage[ArraySize(testEndpointClusters)];

//clang-format on

class TestWriteCallback : public app::WriteClient::Callback
{
public:
    void OnResponse(const app::WriteClient * apWriteClient, const app::ConcreteDataAttributePath & aPath,
                    app::StatusIB status) override
    {
        if (status.mStatus == Protocols::InteractionModel::Status::Success)
        {
            mSuccessCount++;
        }
        else
        {
            mLastErrorReason = status;
            mErrorCount++;
        }
    }

    void OnError(const app::WriteClient * apWriteClient, CHIP_ERROR aError) override
    {
        mLastErrorReason = app::StatusIB(aError);
        mErrorCount++;
    }

    void OnDone(app::WriteClient * apWriteClient) override { mOnDoneCount++; }

    uint32_t mSuccessCount = 0;
    uint32_t mErrorCount   = 0;
    uint32_t mOnDoneCount  = 0;
    app::StatusIB mLastErrorReason;
};

class TestAttrAccess : public app::AttributeAccessInterface
{
public:
    // Register for the Test Cluster cluster on all endpoints.
    TestAttrAccess() : AttributeAccessInterface(Optional<EndpointId>::Missing(), Clusters::UnitTesting::Id) {}

    CHIP_ERROR Read(const app::ConcreteReadAttributePath & aPath, app::AttributeValueEncoder & aEncoder) override;
    CHIP_ERROR Write(const app::ConcreteDataAttributePath & aPath, app::AttributeValueDecoder & aDecoder) override;

    void OnListWriteBegin(const app::ConcreteAttributePath & aPath) override
    {
        if (mOnListWriteBegin)
        {
            mOnListWriteBegin(aPath);
        }
    }

    void OnListWriteEnd(const app::ConcreteAttributePath & aPath, bool aWriteWasSuccessful) override
    {
        if (mOnListWriteEnd)
        {
            mOnListWriteEnd(aPath, aWriteWasSuccessful);
        }
    }

    std::function<void(const app::ConcreteAttributePath & path)> mOnListWriteBegin;
    std::function<void(const app::ConcreteAttributePath & path, bool wasSuccessful)> mOnListWriteEnd;
} testServer;

CHIP_ERROR TestAttrAccess::Read(const app::ConcreteReadAttributePath & aPath, app::AttributeValueEncoder & aEncoder)
{
    return CHIP_ERROR_UNSUPPORTED_CHIP_FEATURE;
}

CHIP_ERROR TestAttrAccess::Write(const app::ConcreteDataAttributePath & aPath, app::AttributeValueDecoder & aDecoder)
{
    // We only care about the number of attribute data.
    if (!aPath.IsListItemOperation())
    {
        app::DataModel::Nullable<app::DataModel::DecodableList<ByteSpan>> list;
        CHIP_ERROR err = aDecoder.Decode(list);
        ChipLogError(Zcl, "Decode result: %s", err.AsString());
        return err;
    }
    if (aPath.mListOp == app::ConcreteDataAttributePath::ListOperation::AppendItem)
    {
        ByteSpan listItem;
        CHIP_ERROR err = aDecoder.Decode(listItem);
        ChipLogError(Zcl, "Decode result: %s", err.AsString());
        return err;
    }

    return CHIP_ERROR_UNSUPPORTED_CHIP_FEATURE;
}

/*
 * This validates all the various corner cases encountered during chunking by artificially reducing the size of a packet buffer used
 * to encode attribute data to force chunking to happen over multiple packets even with a small number of attributes and then slowly
 * increasing the available size by 1 byte in each test iteration and re-running the write request generation logic. This 1-byte
 * incremental approach sweeps through from a base scenario of N attributes fitting in a write request chunk, to eventually
 * resulting in N+1 attributes fitting in a write request chunk.
 *
 * This will cause all the various corner cases encountered of closing out the various containers within the write request and
 * thoroughly and definitely validate those edge cases.
 */
TEST_F(TestWriteChunking, TestListChunking)
{
    auto sessionHandle = mpContext->GetSessionBobToAlice();

    // Initialize the ember side server logic
    InitDataModelHandler();

    // Register our fake dynamic endpoint.
    emberAfSetDynamicEndpoint(0, kTestEndpointId, &testEndpoint, Span<DataVersion>(dataVersionStorage));

    // Register our fake attribute access interface.
    registerAttributeAccessOverride(&testServer);

    app::AttributePathParams attributePath(kTestEndpointId, app::Clusters::UnitTesting::Id, kTestListAttribute);
    //
    // We've empirically determined that by reserving all but 75 bytes in the packet buffer, we can fit 2
    // AttributeDataIBs into the packet. ~30-40 bytes covers a single write chunk, but let's 2-3x that
    // to ensure we'll sweep from fitting 2 chunks to 3-4 chunks.
    //
    constexpr size_t minReservationSize = kMaxSecureSduLengthBytes - 75 - 100;
    for (uint32_t i = 100; i > 0; i--)
    {
        CHIP_ERROR err = CHIP_NO_ERROR;
        TestWriteCallback writeCallback;

        ChipLogDetail(DataManagement, "Running iteration %d\n", i);

        gIterationCount = i;

        app::WriteClient writeClient(&mpContext->GetExchangeManager(), &writeCallback, Optional<uint16_t>::Missing(),
                                     static_cast<uint16_t>(minReservationSize + i) /* reserved buffer size */);

        ByteSpan list[kTestListLength];

        err = writeClient.EncodeAttribute(attributePath, app::DataModel::List<ByteSpan>(list, kTestListLength));
        EXPECT_EQ(err, CHIP_NO_ERROR);

        err = writeClient.SendWriteRequest(sessionHandle);
        EXPECT_EQ(err, CHIP_NO_ERROR);

        //
        // Service the IO + Engine till we get a ReportEnd callback on the client.
        // Since bugs can happen, we don't want this test to never stop, so create a ceiling for how many
        // times this can run without seeing expected results.
        //
        for (int j = 0; j < 10 && writeCallback.mOnDoneCount == 0; j++)
        {
            mpContext->DrainAndServiceIO();
        }

        EXPECT_EQ(writeCallback.mSuccessCount, kTestListLength + 1 /* an extra item for the empty list at the beginning */);
        EXPECT_EQ(writeCallback.mErrorCount, 0u);
        EXPECT_EQ(writeCallback.mOnDoneCount, 1u);

        EXPECT_EQ(mpContext->GetExchangeManager().GetNumActiveExchanges(), 0u);

        //
        // Stop the test if we detected an error. Otherwise, it'll be difficult to read the logs.
        //
        if (HasFailure())
        {
            break;
        }
    }
    emberAfClearDynamicEndpoint(0);
}

// We encode a pretty large write payload to test the corner cases related to message layer and secure session overheads.
// The test should gurantee that if encode returns no error, the send should also success.
// As the actual overhead may change, we will test over a few possible payload lengths, from 850 to MTU used in write clients.
TEST_F(TestWriteChunking, TestBadChunking)
{
    auto sessionHandle = mpContext->GetSessionBobToAlice();

    bool atLeastOneRequestSent   = false;
    bool atLeastOneRequestFailed = false;

    // Initialize the ember side server logic
    InitDataModelHandler();

    // Register our fake dynamic endpoint.
    emberAfSetDynamicEndpoint(0, kTestEndpointId, &testEndpoint, Span<DataVersion>(dataVersionStorage));

    // Register our fake attribute access interface.
    registerAttributeAccessOverride(&testServer);

    app::AttributePathParams attributePath(kTestEndpointId, app::Clusters::UnitTesting::Id, kTestListAttribute);

    for (int i = 850; i < static_cast<int>(chip::app::kMaxSecureSduLengthBytes); i++)
    {
        CHIP_ERROR err = CHIP_NO_ERROR;
        TestWriteCallback writeCallback;

        ChipLogDetail(DataManagement, "Running iteration with OCTET_STRING length = %d\n", i);

        gIterationCount = (uint32_t) i;

        app::WriteClient writeClient(&mpContext->GetExchangeManager(), &writeCallback, Optional<uint16_t>::Missing());

        ByteSpan list[kTestListLength];
        for (auto & item : list)
        {
            item = ByteSpan(sByteSpanData, static_cast<uint32_t>(i));
        }

        err = writeClient.EncodeAttribute(attributePath, app::DataModel::List<ByteSpan>(list, kTestListLength));
        if (err == CHIP_ERROR_NO_MEMORY || err == CHIP_ERROR_BUFFER_TOO_SMALL)
        {
            // This kind of error is expected.
            atLeastOneRequestFailed = true;
            continue;
        }

        atLeastOneRequestSent = true;

        // If we successfully encoded the attribute, then we must be able to send the message.
        err = writeClient.SendWriteRequest(sessionHandle);
        EXPECT_EQ(err, CHIP_NO_ERROR);

        //
        // Service the IO + Engine till we get a ReportEnd callback on the client.
        // Since bugs can happen, we don't want this test to never stop, so create a ceiling for how many
        // times this can run without seeing expected results.
        //
        for (int j = 0; j < 10 && writeCallback.mOnDoneCount == 0; j++)
        {
            mpContext->DrainAndServiceIO();
        }

        EXPECT_EQ(writeCallback.mSuccessCount, kTestListLength + 1 /* an extra item for the empty list at the beginning */);
        EXPECT_EQ(writeCallback.mErrorCount, 0u);
        EXPECT_EQ(writeCallback.mOnDoneCount, 1u);

        EXPECT_EQ(mpContext->GetExchangeManager().GetNumActiveExchanges(), 0u);

        //
        // Stop the test if we detected an error. Otherwise, it'll be difficult to read the logs.
        //
        if (HasFailure())
        {
            break;
        }
    }
    EXPECT_EQ(mpContext->GetExchangeManager().GetNumActiveExchanges(), 0u);
    EXPECT_TRUE(atLeastOneRequestSent && atLeastOneRequestFailed);
    emberAfClearDynamicEndpoint(0);
}

/*
 * When chunked write is enabled, it is dangerious to handle multiple write requests at the same time. In this case, we will reject
 * the latter write requests to the same attribute.
 */
TEST_F(TestWriteChunking, TestConflictWrite)
{
    auto sessionHandle = mpContext->GetSessionBobToAlice();

    // Initialize the ember side server logic
    InitDataModelHandler();

    // Register our fake dynamic endpoint.
    emberAfSetDynamicEndpoint(0, kTestEndpointId, &testEndpoint, Span<DataVersion>(dataVersionStorage));

    // Register our fake attribute access interface.
    registerAttributeAccessOverride(&testServer);

    app::AttributePathParams attributePath(kTestEndpointId, app::Clusters::UnitTesting::Id, kTestListAttribute);

    /* use a smaller chunk (128 bytes) so we only need a few attributes in the write request. */
    constexpr size_t kReserveSize = kMaxSecureSduLengthBytes - 128;

    TestWriteCallback writeCallback1;
    app::WriteClient writeClient1(&mpContext->GetExchangeManager(), &writeCallback1, Optional<uint16_t>::Missing(),
                                  static_cast<uint16_t>(kReserveSize));

    TestWriteCallback writeCallback2;
    app::WriteClient writeClient2(&mpContext->GetExchangeManager(), &writeCallback2, Optional<uint16_t>::Missing(),
                                  static_cast<uint16_t>(kReserveSize));

    ByteSpan list[kTestListLength];

    CHIP_ERROR err = CHIP_NO_ERROR;

    err = writeClient1.EncodeAttribute(attributePath, app::DataModel::List<ByteSpan>(list, kTestListLength));
    EXPECT_EQ(err, CHIP_NO_ERROR);
    err = writeClient2.EncodeAttribute(attributePath, app::DataModel::List<ByteSpan>(list, kTestListLength));
    EXPECT_EQ(err, CHIP_NO_ERROR);

    err = writeClient1.SendWriteRequest(sessionHandle);
    EXPECT_EQ(err, CHIP_NO_ERROR);

    err = writeClient2.SendWriteRequest(sessionHandle);
    EXPECT_EQ(err, CHIP_NO_ERROR);

    mpContext->DrainAndServiceIO();

    {
        const TestWriteCallback * writeCallbackRef1 = &writeCallback1;
        const TestWriteCallback * writeCallbackRef2 = &writeCallback2;

        // Exactly one of WriteClient1 and WriteClient2 should success, not both.

        if (writeCallback1.mSuccessCount == 0)
        {
            writeCallbackRef2 = &writeCallback1;
            writeCallbackRef1 = &writeCallback2;
        }

        EXPECT_EQ(writeCallbackRef1->mSuccessCount, kTestListLength + 1 /* an extra item for the empty list at the beginning */);
        EXPECT_EQ(writeCallbackRef1->mErrorCount, 0u);
        EXPECT_EQ(writeCallbackRef2->mSuccessCount, 0u);
        EXPECT_EQ(writeCallbackRef2->mErrorCount, kTestListLength + 1);
        EXPECT_EQ(writeCallbackRef2->mLastErrorReason.mStatus, Protocols::InteractionModel::Status::Busy);

        EXPECT_EQ(writeCallbackRef1->mOnDoneCount, 1u);
        EXPECT_EQ(writeCallbackRef2->mOnDoneCount, 1u);
    }

    EXPECT_EQ(mpContext->GetExchangeManager().GetNumActiveExchanges(), 0u);

    emberAfClearDynamicEndpoint(0);
}

/*
 * When chunked write is enabled, it is dangerious to handle multiple write requests at the same time. However, we will allow such
 * change when writing to different attributes in parallel.
 */
TEST_F(TestWriteChunking, TestNonConflictWrite)
{
    auto sessionHandle = mpContext->GetSessionBobToAlice();

    // Initialize the ember side server logic
    InitDataModelHandler();

    // Register our fake dynamic endpoint.
    emberAfSetDynamicEndpoint(0, kTestEndpointId, &testEndpoint, Span<DataVersion>(dataVersionStorage));

    // Register our fake attribute access interface.
    registerAttributeAccessOverride(&testServer);

    app::AttributePathParams attributePath1(kTestEndpointId, app::Clusters::UnitTesting::Id, kTestListAttribute);
    app::AttributePathParams attributePath2(kTestEndpointId, app::Clusters::UnitTesting::Id, kTestListAttribute2);

    /* use a smaller chunk (128 bytes) so we only need a few attributes in the write request. */
    constexpr size_t kReserveSize = kMaxSecureSduLengthBytes - 128;

    TestWriteCallback writeCallback1;
    app::WriteClient writeClient1(&mpContext->GetExchangeManager(), &writeCallback1, Optional<uint16_t>::Missing(),
                                  static_cast<uint16_t>(kReserveSize));

    TestWriteCallback writeCallback2;
    app::WriteClient writeClient2(&mpContext->GetExchangeManager(), &writeCallback2, Optional<uint16_t>::Missing(),
                                  static_cast<uint16_t>(kReserveSize));

    ByteSpan list[kTestListLength];

    CHIP_ERROR err = CHIP_NO_ERROR;

    err = writeClient1.EncodeAttribute(attributePath1, app::DataModel::List<ByteSpan>(list, kTestListLength));
    EXPECT_EQ(err, CHIP_NO_ERROR);
    err = writeClient2.EncodeAttribute(attributePath2, app::DataModel::List<ByteSpan>(list, kTestListLength));
    EXPECT_EQ(err, CHIP_NO_ERROR);

    err = writeClient1.SendWriteRequest(sessionHandle);
    EXPECT_EQ(err, CHIP_NO_ERROR);

    err = writeClient2.SendWriteRequest(sessionHandle);
    EXPECT_EQ(err, CHIP_NO_ERROR);

    mpContext->DrainAndServiceIO();

    {
        EXPECT_EQ(writeCallback1.mErrorCount, 0u);
        EXPECT_EQ(writeCallback1.mSuccessCount, kTestListLength + 1);
        EXPECT_EQ(writeCallback2.mErrorCount, 0u);
        EXPECT_EQ(writeCallback2.mSuccessCount, kTestListLength + 1);

        EXPECT_EQ(writeCallback1.mOnDoneCount, 1u);
        EXPECT_EQ(writeCallback2.mOnDoneCount, 1u);
    }

    EXPECT_EQ(mpContext->GetExchangeManager().GetNumActiveExchanges(), 0u);

    emberAfClearDynamicEndpoint(0);
}

namespace TestTransactionalListInstructions {

using PathStatus = std::pair<app::ConcreteAttributePath, bool>;

enum class Operations : uint8_t
{
    kNoop,
    kShutdownWriteClient,
};

enum class ListData : uint8_t
{
    kNull,
    kList,
    kBadValue,
};

struct Instructions
{
    // The paths used in write request
    std::vector<ConcreteAttributePath> paths;
    // The type of content of the list, it should be an empty vector or its size should equals to the list of paths.
    std::vector<ListData> data;
    // operations on OnListWriteBegin and OnListWriteEnd on the server side.
    std::function<Operations(const app::ConcreteAttributePath & path)> onListWriteBeginActions;
    // The expected status when OnListWriteEnd is called. In the same order as paths
    std::vector<bool> expectedStatus;
};

void RunTest(TestContext * pContext, Instructions instructions)
{
    CHIP_ERROR err     = CHIP_NO_ERROR;
    auto sessionHandle = pContext->GetSessionBobToAlice();

    TestWriteCallback writeCallback;
    std::unique_ptr<WriteClient> writeClient = std::make_unique<WriteClient>(
        &pContext->GetExchangeManager(), &writeCallback, Optional<uint16_t>::Missing(),
        static_cast<uint16_t>(kMaxSecureSduLengthBytes -
                              128) /* use a smaller chunk so we only need a few attributes in the write request. */);

    ConcreteAttributePath onGoingPath = ConcreteAttributePath();
    std::vector<PathStatus> status;

    testServer.mOnListWriteBegin = [&](const ConcreteAttributePath & aPath) {
        EXPECT_EQ(onGoingPath, ConcreteAttributePath());
        onGoingPath = aPath;
        ChipLogProgress(Zcl, "OnListWriteBegin endpoint=%u Cluster=" ChipLogFormatMEI " attribute=" ChipLogFormatMEI,
                        aPath.mEndpointId, ChipLogValueMEI(aPath.mClusterId), ChipLogValueMEI(aPath.mAttributeId));
        if (instructions.onListWriteBeginActions)
        {
            switch (instructions.onListWriteBeginActions(aPath))
            {
            case Operations::kNoop:
                break;
            case Operations::kShutdownWriteClient:
                // By setting writeClient to nullptr, we actually shutdown the write interaction to simulate a timeout.
                writeClient = nullptr;
            }
        }
    };
    testServer.mOnListWriteEnd = [&](const ConcreteAttributePath & aPath, bool aWasSuccessful) {
        EXPECT_EQ(onGoingPath, aPath);
        status.push_back(PathStatus(aPath, aWasSuccessful));
        onGoingPath = ConcreteAttributePath();
        ChipLogProgress(Zcl, "OnListWriteEnd endpoint=%u Cluster=" ChipLogFormatMEI " attribute=" ChipLogFormatMEI,
                        aPath.mEndpointId, ChipLogValueMEI(aPath.mClusterId), ChipLogValueMEI(aPath.mAttributeId));
    };

    ByteSpan list[kTestListLength];
    uint8_t badList[kTestListLength];

    if (instructions.data.size() == 0)
    {
        instructions.data = std::vector<ListData>(instructions.paths.size(), ListData::kList);
    }
    EXPECT_EQ(instructions.paths.size(), instructions.data.size());

    for (size_t i = 0; i < instructions.paths.size(); i++)
    {
        const auto & p = instructions.paths[i];
        switch (instructions.data[i])
        {
        case ListData::kNull: {
            DataModel::Nullable<uint8_t> null; // The actual type is not important since we will only put a null value.
            err = writeClient->EncodeAttribute(AttributePathParams(p.mEndpointId, p.mClusterId, p.mAttributeId), null);
            break;
        }
        case ListData::kList: {
            err = writeClient->EncodeAttribute(AttributePathParams(p.mEndpointId, p.mClusterId, p.mAttributeId),
                                               DataModel::List<ByteSpan>(list, kTestListLength));
            break;
        }
        case ListData::kBadValue: {
            err = writeClient->EncodeAttribute(AttributePathParams(p.mEndpointId, p.mClusterId, p.mAttributeId),
                                               DataModel::List<uint8_t>(badList, kTestListLength));
            break;
        }
        }
        EXPECT_EQ(err, CHIP_NO_ERROR);
    }

    err = writeClient->SendWriteRequest(sessionHandle);
    EXPECT_EQ(err, CHIP_NO_ERROR);

    pContext->GetIOContext().DriveIOUntil(sessionHandle->ComputeRoundTripTimeout(app::kExpectedIMProcessingTime) +
                                              System::Clock::Seconds16(1),
                                          [&]() { return pContext->GetExchangeManager().GetNumActiveExchanges() == 0; });

    EXPECT_EQ(onGoingPath, app::ConcreteAttributePath());
    EXPECT_EQ(status.size(), instructions.expectedStatus.size());

    for (size_t i = 0; i < status.size(); i++)
    {
        EXPECT_EQ(status[i], PathStatus(instructions.paths[i], instructions.expectedStatus[i]));
    }

    testServer.mOnListWriteBegin = nullptr;
    testServer.mOnListWriteEnd   = nullptr;
}

} // namespace TestTransactionalListInstructions

TEST_F(TestWriteChunking, TestTransactionalList)
{
    using namespace TestTransactionalListInstructions;

    // Initialize the ember side server logic
    InitDataModelHandler();

    // Register our fake dynamic endpoint.
    emberAfSetDynamicEndpoint(0, kTestEndpointId, &testEndpoint, Span<DataVersion>(dataVersionStorage));

    // Register our fake attribute access interface.
    registerAttributeAccessOverride(&testServer);

    // Test 1: we should receive transaction notifications
    ChipLogProgress(Zcl, "Test 1: we should receive transaction notifications");
    RunTest(mpContext,
            Instructions{
                .paths          = { ConcreteAttributePath(kTestEndpointId, Clusters::UnitTesting::Id, kTestListAttribute) },
                .expectedStatus = { true },
            });

    ChipLogProgress(Zcl, "Test 2: we should receive transaction notifications for incomplete list operations");
    RunTest(
        mpContext,
        Instructions{
            .paths                   = { ConcreteAttributePath(kTestEndpointId, Clusters::UnitTesting::Id, kTestListAttribute) },
            .onListWriteBeginActions = [&](const app::ConcreteAttributePath & aPath) { return Operations::kShutdownWriteClient; },
            .expectedStatus          = { false },
        });

    ChipLogProgress(Zcl, "Test 3: we should receive transaction notifications for every list in the transaction");
    RunTest(mpContext,
            Instructions{
                .paths          = { ConcreteAttributePath(kTestEndpointId, Clusters::UnitTesting::Id, kTestListAttribute),
                                    ConcreteAttributePath(kTestEndpointId, Clusters::UnitTesting::Id, kTestListAttribute2) },
                .expectedStatus = { true, true },
            });

    ChipLogProgress(Zcl, "Test 4: we should receive transaction notifications with the status of each list");
    RunTest(mpContext,
            Instructions{
                .paths = { ConcreteAttributePath(kTestEndpointId, Clusters::UnitTesting::Id, kTestListAttribute),
                           ConcreteAttributePath(kTestEndpointId, Clusters::UnitTesting::Id, kTestListAttribute2) },
                .onListWriteBeginActions =
                    [&](const app::ConcreteAttributePath & aPath) {
                        if (aPath.mAttributeId == kTestListAttribute2)
                        {
                            return Operations::kShutdownWriteClient;
                        }
                        return Operations::kNoop;
                    },
                .expectedStatus = { true, false },
            });

    ChipLogProgress(Zcl,
                    "Test 5: transactional list callbacks will be called for nullable lists, test if it is handled correctly for "
                    "null value before non null values");
    RunTest(mpContext,
            Instructions{
                .paths          = { ConcreteAttributePath(kTestEndpointId, Clusters::UnitTesting::Id, kTestListAttribute),
                                    ConcreteAttributePath(kTestEndpointId, Clusters::UnitTesting::Id, kTestListAttribute) },
                .data           = { ListData::kNull, ListData::kList },
                .expectedStatus = { true },
            });

    ChipLogProgress(Zcl,
                    "Test 6: transactional list callbacks will be called for nullable lists, test if it is handled correctly for "
                    "null value after non null values");
    RunTest(mpContext,
            Instructions{
                .paths          = { ConcreteAttributePath(kTestEndpointId, Clusters::UnitTesting::Id, kTestListAttribute),
                                    ConcreteAttributePath(kTestEndpointId, Clusters::UnitTesting::Id, kTestListAttribute) },
                .data           = { ListData::kList, ListData::kNull },
                .expectedStatus = { true },
            });

    ChipLogProgress(Zcl,
                    "Test 7: transactional list callbacks will be called for nullable lists, test if it is handled correctly for "
                    "null value between non null values");
    RunTest(mpContext,
            Instructions{
                .paths          = { ConcreteAttributePath(kTestEndpointId, Clusters::UnitTesting::Id, kTestListAttribute),
                                    ConcreteAttributePath(kTestEndpointId, Clusters::UnitTesting::Id, kTestListAttribute),
                                    ConcreteAttributePath(kTestEndpointId, Clusters::UnitTesting::Id, kTestListAttribute) },
                .data           = { ListData::kList, ListData::kNull, ListData::kList },
                .expectedStatus = { true },
            });

    ChipLogProgress(Zcl, "Test 8: transactional list callbacks will be called for nullable lists");
    RunTest(mpContext,
            Instructions{
                .paths          = { ConcreteAttributePath(kTestEndpointId, Clusters::UnitTesting::Id, kTestListAttribute) },
                .data           = { ListData::kNull },
                .expectedStatus = { true },
            });

    ChipLogProgress(Zcl,
                    "Test 9: for nullable lists, we should receive notifications for unsuccessful writes when non-fatal occurred "
                    "during processing the requests");
    RunTest(mpContext,
            Instructions{
                .paths          = { ConcreteAttributePath(kTestEndpointId, Clusters::UnitTesting::Id, kTestListAttribute) },
                .data           = { ListData::kBadValue },
                .expectedStatus = { false },
            });

    EXPECT_EQ(mpContext->GetExchangeManager().GetNumActiveExchanges(), 0u);

    emberAfClearDynamicEndpoint(0);
}

<<<<<<< HEAD
const nlTest sTests[] = {
    NL_TEST_DEF("TestListChunking", TestWriteChunking::TestListChunking),
    NL_TEST_DEF("TestBadChunking", TestWriteChunking::TestBadChunking),
    NL_TEST_DEF("TestConflictWrite", TestWriteChunking::TestConflictWrite),
    NL_TEST_DEF("TestNonConflictWrite", TestWriteChunking::TestNonConflictWrite),
    NL_TEST_DEF("TestTransactionalList", TestWriteChunking::TestTransactionalList),
    NL_TEST_SENTINEL(),
};

nlTestSuite sSuite = {
    "TestWriteChunking",
    &sTests[0],
    NL_TEST_WRAP_FUNCTION(TestContext::SetUpTestSuite),
    NL_TEST_WRAP_FUNCTION(TestContext::TearDownTestSuite),
    NL_TEST_WRAP_METHOD(TestContext, SetUp),
    NL_TEST_WRAP_METHOD(TestContext, TearDown),
};

} // namespace

int TestWriteChunkingTests()
{
    gSuite = &sSuite;
    return chip::ExecuteTestsWithContext<TestContext>(&sSuite);
}

CHIP_REGISTER_TEST_SUITE(TestWriteChunkingTests)
=======
} // namespace
>>>>>>> 3219a5ff
<|MERGE_RESOLUTION|>--- conflicted
+++ resolved
@@ -727,34 +727,4 @@
     emberAfClearDynamicEndpoint(0);
 }
 
-<<<<<<< HEAD
-const nlTest sTests[] = {
-    NL_TEST_DEF("TestListChunking", TestWriteChunking::TestListChunking),
-    NL_TEST_DEF("TestBadChunking", TestWriteChunking::TestBadChunking),
-    NL_TEST_DEF("TestConflictWrite", TestWriteChunking::TestConflictWrite),
-    NL_TEST_DEF("TestNonConflictWrite", TestWriteChunking::TestNonConflictWrite),
-    NL_TEST_DEF("TestTransactionalList", TestWriteChunking::TestTransactionalList),
-    NL_TEST_SENTINEL(),
-};
-
-nlTestSuite sSuite = {
-    "TestWriteChunking",
-    &sTests[0],
-    NL_TEST_WRAP_FUNCTION(TestContext::SetUpTestSuite),
-    NL_TEST_WRAP_FUNCTION(TestContext::TearDownTestSuite),
-    NL_TEST_WRAP_METHOD(TestContext, SetUp),
-    NL_TEST_WRAP_METHOD(TestContext, TearDown),
-};
-
-} // namespace
-
-int TestWriteChunkingTests()
-{
-    gSuite = &sSuite;
-    return chip::ExecuteTestsWithContext<TestContext>(&sSuite);
-}
-
-CHIP_REGISTER_TEST_SUITE(TestWriteChunkingTests)
-=======
-} // namespace
->>>>>>> 3219a5ff
+} // namespace