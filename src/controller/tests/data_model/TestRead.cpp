/*
 *
 *    Copyright (c) 2021 Project CHIP Authors
 *    All rights reserved.
 *
 *    Licensed under the Apache License, Version 2.0 (the "License");
 *    you may not use this file except in compliance with the License.
 *    You may obtain a copy of the License at
 *
 *        http://www.apache.org/licenses/LICENSE-2.0
 *
 *    Unless required by applicable law or agreed to in writing, software
 *    distributed under the License is distributed on an "AS IS" BASIS,
 *    WITHOUT WARRANTIES OR CONDITIONS OF ANY KIND, either express or implied.
 *    See the License for the specific language governing permissions and
 *    limitations under the License.
 */

#include <app-common/zap-generated/cluster-objects.h>
#include <app/InteractionModelEngine.h>
#include <app/tests/AppTestContext.h>
#include <controller/ReadInteraction.h>
#include <lib/support/ErrorStr.h>
#include <lib/support/UnitTestRegistration.h>
#include <lib/support/logging/CHIPLogging.h>
#include <messaging/tests/MessagingContext.h>
#include <nlunit-test.h>

using TestContext = chip::Test::AppContext;

using namespace chip;
using namespace chip::app::Clusters;

namespace {

constexpr EndpointId kTestEndpointId = 1;

enum ResponseDirective
{
    kSendDataResponse,
    kSendDataError
};

ResponseDirective responseDirective;

} // namespace

namespace chip {
namespace app {

void DispatchSingleClusterCommand(const ConcreteCommandPath & aCommandPath, chip::TLV::TLVReader & aReader,
                                  CommandHandler * apCommandObj)
{}

bool ServerClusterCommandExists(const ConcreteCommandPath & aCommandPath)
{
    // Mock cluster catalog, only support one command on one cluster on one endpoint.
    return (aCommandPath.mEndpointId == kTestEndpointId && aCommandPath.mClusterId == TestCluster::Id);
}

CHIP_ERROR ReadSingleClusterData(const Access::SubjectDescriptor & aSubjectDescriptor, bool aIsFabricFiltered,
                                 const ConcreteReadAttributePath & aPath, AttributeReportIBs::Builder & aAttributeReports,
                                 AttributeValueEncoder::AttributeEncodeState * apEncoderState)
{

    if (responseDirective == kSendDataResponse)
    {
        if (aPath.mClusterId == app::Clusters::TestCluster::Id &&
            aPath.mAttributeId == app::Clusters::TestCluster::Attributes::ListFabricScoped::Id)
        {
            AttributeValueEncoder::AttributeEncodeState state =
                (apEncoderState == nullptr ? AttributeValueEncoder::AttributeEncodeState() : *apEncoderState);
            AttributeValueEncoder valueEncoder(aAttributeReports, aSubjectDescriptor.fabricIndex, aPath, 0 /* data version */,
                                               aIsFabricFiltered, state);

            return valueEncoder.EncodeList([aSubjectDescriptor](const auto & encoder) -> CHIP_ERROR {
                chip::app::Clusters::TestCluster::Structs::TestFabricScoped::Type val;
                val.fabricIndex = aSubjectDescriptor.fabricIndex;
                ReturnErrorOnFailure(encoder.Encode(val));
                val.fabricIndex = (val.fabricIndex == 1) ? 2 : 1;
                ReturnErrorOnFailure(encoder.Encode(val));
                return CHIP_NO_ERROR;
            });
        }
        else
        {
            AttributeReportIB::Builder & attributeReport = aAttributeReports.CreateAttributeReport();
            ReturnErrorOnFailure(aAttributeReports.GetError());
            AttributeDataIB::Builder & attributeData = attributeReport.CreateAttributeData();
            ReturnErrorOnFailure(attributeReport.GetError());
            TestCluster::Attributes::ListStructOctetString::TypeInfo::Type value;
            TestCluster::Structs::TestListStructOctet::Type valueBuf[4];

            value = valueBuf;

            uint8_t i = 0;
            for (auto & item : valueBuf)
            {
                item.fabricIndex = i;
                i++;
            }

            attributeData.DataVersion(0);
            AttributePathIB::Builder & attributePath = attributeData.CreatePath();
            attributePath.Endpoint(aPath.mEndpointId)
                .Cluster(aPath.mClusterId)
                .Attribute(aPath.mAttributeId)
                .EndOfAttributePathIB();
            ReturnErrorOnFailure(attributePath.GetError());

            ReturnErrorOnFailure(DataModel::Encode(*(attributeData.GetWriter()),
                                                   chip::TLV::ContextTag(chip::to_underlying(AttributeDataIB::Tag::kData)), value));
            ReturnErrorOnFailure(attributeData.EndOfAttributeDataIB().GetError());
            return attributeReport.EndOfAttributeReportIB().GetError();
        }
    }
    else
    {
        AttributeReportIB::Builder & attributeReport = aAttributeReports.CreateAttributeReport();
        ReturnErrorOnFailure(aAttributeReports.GetError());
        AttributeStatusIB::Builder & attributeStatus = attributeReport.CreateAttributeStatus();
        AttributePathIB::Builder & attributePath     = attributeStatus.CreatePath();
        attributePath.Endpoint(aPath.mEndpointId).Cluster(aPath.mClusterId).Attribute(aPath.mAttributeId).EndOfAttributePathIB();
        ReturnErrorOnFailure(attributePath.GetError());

        StatusIB::Builder & errorStatus = attributeStatus.CreateErrorStatus();
        ReturnErrorOnFailure(attributeStatus.GetError());
        errorStatus.EncodeStatusIB(StatusIB(Protocols::InteractionModel::Status::Busy));
        attributeStatus.EndOfAttributeStatusIB();
        ReturnErrorOnFailure(attributeStatus.GetError());
        return attributeReport.EndOfAttributeReportIB().GetError();
    }

    return CHIP_ERROR_UNSUPPORTED_CHIP_FEATURE;
}

CHIP_ERROR WriteSingleClusterData(const Access::SubjectDescriptor & aSubjectDescriptor, ClusterInfo & aClusterInfo,
                                  TLV::TLVReader & aReader, WriteHandler * aWriteHandler)
{
    return CHIP_ERROR_UNSUPPORTED_CHIP_FEATURE;
}

} // namespace app
} // namespace chip

namespace {

class TestReadInteraction
{
public:
    TestReadInteraction() {}

    static void TestReadAttributeResponse(nlTestSuite * apSuite, void * apContext);
    static void TestReadAttributeError(nlTestSuite * apSuite, void * apContext);
    static void TestReadAttributeTimeout(nlTestSuite * apSuite, void * apContext);
    static void TestReadEventResponse(nlTestSuite * apSuite, void * apContext);
<<<<<<< HEAD
    static void TestReadHandler_MultipleSubscriptions(nlTestSuite * apSuite, void * apContext);
    static void TestReadHandlerResourceExhaustion_MultipleSubscriptions(nlTestSuite * apSuite, void * apContext);
    static void TestReadHandlerResourceExhaustion_MultipleReads(nlTestSuite * apSuite, void * apContext);
=======
    static void TestReadFabricScopedWithoutFabricFilter(nlTestSuite * apSuite, void * apContext);
    static void TestReadFabricScopedWithFabricFilter(nlTestSuite * apSuite, void * apContext);
>>>>>>> ed8d276d

private:
};

void TestReadInteraction::TestReadAttributeResponse(nlTestSuite * apSuite, void * apContext)
{
    TestContext & ctx       = *static_cast<TestContext *>(apContext);
    auto sessionHandle      = ctx.GetSessionBobToAlice();
    bool onSuccessCbInvoked = false, onFailureCbInvoked = false;

    responseDirective = kSendDataResponse;

    // Passing of stack variables by reference is only safe because of synchronous completion of the interaction. Otherwise, it's
    // not safe to do so.
    auto onSuccessCb = [apSuite, &onSuccessCbInvoked](const app::ConcreteAttributePath & attributePath, const auto & dataResponse) {
        uint8_t i = 0;

        auto iter = dataResponse.begin();
        while (iter.Next())
        {
            auto & item = iter.GetValue();
            NL_TEST_ASSERT(apSuite, item.fabricIndex == i);
            i++;
        }

        NL_TEST_ASSERT(apSuite, i == 4);
        NL_TEST_ASSERT(apSuite, iter.GetStatus() == CHIP_NO_ERROR);

        onSuccessCbInvoked = true;
    };

    // Passing of stack variables by reference is only safe because of synchronous completion of the interaction. Otherwise, it's
    // not safe to do so.
    auto onFailureCb = [&onFailureCbInvoked](const app::ConcreteAttributePath * attributePath, app::StatusIB aIMStatus,
                                             CHIP_ERROR aError) { onFailureCbInvoked = true; };

    chip::Controller::ReadAttribute<TestCluster::Attributes::ListStructOctetString::TypeInfo>(
        &ctx.GetExchangeManager(), sessionHandle, kTestEndpointId, onSuccessCb, onFailureCb);

    ctx.DrainAndServiceIO();
    chip::app::InteractionModelEngine::GetInstance()->GetReportingEngine().Run();
    ctx.DrainAndServiceIO();

    NL_TEST_ASSERT(apSuite, onSuccessCbInvoked && !onFailureCbInvoked);
    NL_TEST_ASSERT(apSuite, chip::app::InteractionModelEngine::GetInstance()->GetNumActiveReadClients() == 0);
    NL_TEST_ASSERT(apSuite, chip::app::InteractionModelEngine::GetInstance()->GetNumActiveReadHandlers() == 0);
    NL_TEST_ASSERT(apSuite, ctx.GetExchangeManager().GetNumActiveExchanges() == 0);
}

void TestReadInteraction::TestReadEventResponse(nlTestSuite * apSuite, void * apContext)
{
    TestContext & ctx       = *static_cast<TestContext *>(apContext);
    auto sessionHandle      = ctx.GetSessionBobToAlice();
    bool onSuccessCbInvoked = false, onFailureCbInvoked = false;

    // Passing of stack variables by reference is only safe because of synchronous completion of the interaction. Otherwise, it's
    // not safe to do so.
    auto onSuccessCb = [apSuite, &onSuccessCbInvoked](const app::EventHeader & eventHeader, const auto & EventResponse) {
        // TODO: Need to add check when IM event server integration completes
        IgnoreUnusedVariable(apSuite);
        onSuccessCbInvoked = true;
    };

    // Passing of stack variables by reference is only safe because of synchronous completion of the interaction. Otherwise, it's
    // not safe to do so.
    auto onFailureCb = [&onFailureCbInvoked](const app::EventHeader * eventHeader, Protocols::InteractionModel::Status aIMStatus,
                                             CHIP_ERROR aError) { onFailureCbInvoked = true; };

    chip::Controller::ReadEvent<TestCluster::Events::TestEvent::DecodableType>(&ctx.GetExchangeManager(), sessionHandle,
                                                                               kTestEndpointId, onSuccessCb, onFailureCb);

    ctx.DrainAndServiceIO();
    chip::app::InteractionModelEngine::GetInstance()->GetReportingEngine().Run();
    ctx.DrainAndServiceIO();

    NL_TEST_ASSERT(apSuite, !onFailureCbInvoked);
    NL_TEST_ASSERT(apSuite, chip::app::InteractionModelEngine::GetInstance()->GetNumActiveReadClients() == 0);
    NL_TEST_ASSERT(apSuite, chip::app::InteractionModelEngine::GetInstance()->GetNumActiveReadHandlers() == 0);
    NL_TEST_ASSERT(apSuite, ctx.GetExchangeManager().GetNumActiveExchanges() == 0);
}

void TestReadInteraction::TestReadAttributeError(nlTestSuite * apSuite, void * apContext)
{
    TestContext & ctx       = *static_cast<TestContext *>(apContext);
    auto sessionHandle      = ctx.GetSessionBobToAlice();
    bool onSuccessCbInvoked = false, onFailureCbInvoked = false;

    responseDirective = kSendDataError;

    // Passing of stack variables by reference is only safe because of synchronous completion of the interaction. Otherwise, it's
    // not safe to do so.
    auto onSuccessCb = [&onSuccessCbInvoked](const app::ConcreteAttributePath & attributePath, const auto & dataResponse) {
        onSuccessCbInvoked = true;
    };

    // Passing of stack variables by reference is only safe because of synchronous completion of the interaction. Otherwise, it's
    // not safe to do so.
    auto onFailureCb = [&onFailureCbInvoked, apSuite](const app::ConcreteAttributePath * attributePath,
                                                      Protocols::InteractionModel::Status aIMStatus, CHIP_ERROR aError) {
        NL_TEST_ASSERT(apSuite, (aError != CHIP_NO_ERROR) && (aIMStatus == Protocols::InteractionModel::Status::Busy));
        onFailureCbInvoked = true;
    };

    chip::Controller::ReadAttribute<TestCluster::Attributes::ListStructOctetString::TypeInfo>(
        &ctx.GetExchangeManager(), sessionHandle, kTestEndpointId, onSuccessCb, onFailureCb);

    ctx.DrainAndServiceIO();
    chip::app::InteractionModelEngine::GetInstance()->GetReportingEngine().Run();
    ctx.DrainAndServiceIO();

    NL_TEST_ASSERT(apSuite, !onSuccessCbInvoked && onFailureCbInvoked);
    NL_TEST_ASSERT(apSuite, chip::app::InteractionModelEngine::GetInstance()->GetNumActiveReadClients() == 0);
    NL_TEST_ASSERT(apSuite, chip::app::InteractionModelEngine::GetInstance()->GetNumActiveReadHandlers() == 0);
    NL_TEST_ASSERT(apSuite, ctx.GetExchangeManager().GetNumActiveExchanges() == 0);
}

void TestReadInteraction::TestReadAttributeTimeout(nlTestSuite * apSuite, void * apContext)
{
    TestContext & ctx       = *static_cast<TestContext *>(apContext);
    auto sessionHandle      = ctx.GetSessionBobToAlice();
    bool onSuccessCbInvoked = false, onFailureCbInvoked = false;

    responseDirective = kSendDataError;

    // Passing of stack variables by reference is only safe because of synchronous completion of the interaction. Otherwise, it's
    // not safe to do so.
    auto onSuccessCb = [&onSuccessCbInvoked](const app::ConcreteAttributePath & attributePath, const auto & dataResponse) {
        onSuccessCbInvoked = true;
    };

    // Passing of stack variables by reference is only safe because of synchronous completion of the interaction. Otherwise, it's
    // not safe to do so.
    auto onFailureCb = [&onFailureCbInvoked, apSuite](const app::ConcreteAttributePath * attributePath,
                                                      Protocols::InteractionModel::Status aIMStatus, CHIP_ERROR aError) {
        NL_TEST_ASSERT(apSuite, aError == CHIP_ERROR_TIMEOUT);
        onFailureCbInvoked = true;
    };

    chip::Controller::ReadAttribute<TestCluster::Attributes::ListStructOctetString::TypeInfo>(
        &ctx.GetExchangeManager(), sessionHandle, kTestEndpointId, onSuccessCb, onFailureCb);

    ctx.DrainAndServiceIO();

    NL_TEST_ASSERT(apSuite, ctx.GetExchangeManager().GetNumActiveExchanges() == 2);

    ctx.ExpireSessionBobToAlice();

    ctx.DrainAndServiceIO();

    NL_TEST_ASSERT(apSuite, !onSuccessCbInvoked && onFailureCbInvoked);

    //
    // TODO: Figure out why I cannot enable this line below.
    //
    // NL_TEST_ASSERT(apSuite, ctx.GetExchangeManager().GetNumActiveExchanges() == 1);

    ctx.DrainAndServiceIO();
    chip::app::InteractionModelEngine::GetInstance()->GetReportingEngine().Run();
    ctx.DrainAndServiceIO();

    ctx.ExpireSessionAliceToBob();

    NL_TEST_ASSERT(apSuite, chip::app::InteractionModelEngine::GetInstance()->GetNumActiveReadHandlers() == 0);

    //
    // Let's put back the sessions so that the next tests (which assume a valid initialized set of sessions)
    // can function correctly.
    //
    ctx.CreateSessionAliceToBob();
    ctx.CreateSessionBobToAlice();

    //
    // TODO: Figure out why I cannot enable this line below.
    //
    // NL_TEST_ASSERT(apSuite, ctx.GetExchangeManager().GetNumActiveExchanges() == 0);
}

void TestReadInteraction::TestReadHandler_MultipleSubscriptions(nlTestSuite * apSuite, void * apContext)
{
    TestContext & ctx                        = *static_cast<TestContext *>(apContext);
    auto sessionHandle                       = ctx.GetSessionBobToAlice();
    uint32_t numSuccessCalls                 = 0;
    uint32_t numSubscriptionEstablishedCalls = 0;

    responseDirective = kSendDataResponse;

    // Passing of stack variables by reference is only safe because of synchronous completion of the interaction. Otherwise, it's
    // not safe to do so.
    auto onSuccessCb = [&numSuccessCalls](const app::ConcreteAttributePath & attributePath, const auto & dataResponse) {
        numSuccessCalls++;
    };

    // Passing of stack variables by reference is only safe because of synchronous completion of the interaction. Otherwise, it's
    // not safe to do so.
    auto onFailureCb = [&apSuite](const app::ConcreteAttributePath * attributePath, Protocols::InteractionModel::Status aIMStatus,
                                  CHIP_ERROR aError) {
        //
        // We shouldn't be encountering any failures in this test.
        //
        NL_TEST_ASSERT(apSuite, false);
    };

    auto onSubscriptionEstablishedCb = [&numSubscriptionEstablishedCalls]() { numSubscriptionEstablishedCalls++; };

    //
    // Try to issue parallel subscriptions that will exceed the value for CHIP_IM_MAX_NUM_READ_HANDLER.
    // If heap allocation is correctly setup, this should result in it successfully servicing more than the number
    // present in that define.
    //
    for (int i = 0; i < (CHIP_IM_MAX_NUM_READ_HANDLER + 1); i++)
    {
        NL_TEST_ASSERT(apSuite,
                       chip::Controller::SubscribeAttribute<TestCluster::Attributes::ListStructOctetString::TypeInfo>(
                           &ctx.GetExchangeManager(), sessionHandle, kTestEndpointId, onSuccessCb, onFailureCb, 0, 10,
                           onSubscriptionEstablishedCb, true) == CHIP_NO_ERROR);
    }

    //
    // It may take a couple of service calls since we may hit the limit of CHIP_IM_MAX_REPORTS_IN_FLIGHT
    // reports.
    //
    for (int i = 0; i < 10 && (numSubscriptionEstablishedCalls != (CHIP_IM_MAX_NUM_READ_HANDLER + 1)); i++)
    {
        ctx.DrainAndServiceIO();
        chip::app::InteractionModelEngine::GetInstance()->GetReportingEngine().Run();
        ctx.DrainAndServiceIO();
    }

    NL_TEST_ASSERT(apSuite, numSuccessCalls == (CHIP_IM_MAX_NUM_READ_HANDLER + 1));
    NL_TEST_ASSERT(apSuite, numSubscriptionEstablishedCalls == (CHIP_IM_MAX_NUM_READ_HANDLER + 1));

    app::InteractionModelEngine::GetInstance()->ShutdownActiveReads();

    //
    // TODO: Figure out why I cannot enable this line below.
    //
    // NL_TEST_ASSERT(apSuite, ctx.GetExchangeManager().GetNumActiveExchanges() == 0);
}

void TestReadInteraction::TestReadHandlerResourceExhaustion_MultipleSubscriptions(nlTestSuite * apSuite, void * apContext)
{
    TestContext & ctx                        = *static_cast<TestContext *>(apContext);
    auto sessionHandle                       = ctx.GetSessionBobToAlice();
    uint32_t numSuccessCalls                 = 0;
    uint32_t numFailureCalls                 = 0;
    uint32_t numSubscriptionEstablishedCalls = 0;

    responseDirective = kSendDataResponse;

    // Passing of stack variables by reference is only safe because of synchronous completion of the interaction. Otherwise, it's
    // not safe to do so.
    auto onSuccessCb = [&numSuccessCalls](const app::ConcreteAttributePath & attributePath, const auto & dataResponse) {
        numSuccessCalls++;
    };

    // Passing of stack variables by reference is only safe because of synchronous completion of the interaction. Otherwise, it's
    // not safe to do so.
    auto onFailureCb = [&apSuite, &numFailureCalls](const app::ConcreteAttributePath * attributePath,
                                                    Protocols::InteractionModel::Status aIMStatus, CHIP_ERROR aError) {
        numFailureCalls++;

        NL_TEST_ASSERT(apSuite, aIMStatus == Protocols::InteractionModel::Status::ResourceExhausted);
        NL_TEST_ASSERT(apSuite, attributePath == nullptr);
    };

    auto onSubscriptionEstablishedCb = [&numSubscriptionEstablishedCalls]() { numSubscriptionEstablishedCalls++; };

    //
    // Artifically limit the capacity to 2 ReadHandlers. This will also validate reservation of handlers for Reads,
    // since the second subscription below should fail correctly.
    //
    app::InteractionModelEngine::GetInstance()->SetHandlerCapacity(2);

    NL_TEST_ASSERT(apSuite,
                   chip::Controller::SubscribeAttribute<TestCluster::Attributes::ListStructOctetString::TypeInfo>(
                       &ctx.GetExchangeManager(), sessionHandle, kTestEndpointId, onSuccessCb, onFailureCb, 0, 10,
                       onSubscriptionEstablishedCb, true) == CHIP_NO_ERROR);

    NL_TEST_ASSERT(apSuite,
                   chip::Controller::SubscribeAttribute<TestCluster::Attributes::ListStructOctetString::TypeInfo>(
                       &ctx.GetExchangeManager(), sessionHandle, kTestEndpointId, onSuccessCb, onFailureCb, 0, 10,
                       onSubscriptionEstablishedCb, true) == CHIP_NO_ERROR);

    //
    // It may take a couple of service calls since we may hit the limit of CHIP_IM_MAX_REPORTS_IN_FLIGHT
    // reports.
    //
    for (int i = 0; i < 10; i++)
    {
        ctx.DrainAndServiceIO();
        chip::app::InteractionModelEngine::GetInstance()->GetReportingEngine().Run();
        ctx.DrainAndServiceIO();
    }

    NL_TEST_ASSERT(apSuite, numSuccessCalls == 1);
    NL_TEST_ASSERT(apSuite, numSubscriptionEstablishedCalls == 1);
    NL_TEST_ASSERT(apSuite, numFailureCalls == 1);

    app::InteractionModelEngine::GetInstance()->SetHandlerCapacity(-1);
    app::InteractionModelEngine::GetInstance()->ShutdownActiveReads();

    //
    // TODO: Figure out why I cannot enable this line below.
    //
    // NL_TEST_ASSERT(apSuite, ctx.GetExchangeManager().GetNumActiveExchanges() == 0);
}

void TestReadInteraction::TestReadHandlerResourceExhaustion_MultipleReads(nlTestSuite * apSuite, void * apContext)
{
    TestContext & ctx        = *static_cast<TestContext *>(apContext);
    auto sessionHandle       = ctx.GetSessionBobToAlice();
    uint32_t numSuccessCalls = 0;
    uint32_t numFailureCalls = 0;

    responseDirective = kSendDataResponse;

    // Passing of stack variables by reference is only safe because of synchronous completion of the interaction. Otherwise, it's
    // not safe to do so.
    auto onSuccessCb = [&numSuccessCalls](const app::ConcreteAttributePath & attributePath, const auto & dataResponse) {
        numSuccessCalls++;
    };

    // Passing of stack variables by reference is only safe because of synchronous completion of the interaction. Otherwise, it's
    // not safe to do so.
    auto onFailureCb = [&apSuite, &numFailureCalls](const app::ConcreteAttributePath * attributePath,
                                                    Protocols::InteractionModel::Status aIMStatus, CHIP_ERROR aError) {
        numFailureCalls++;

        NL_TEST_ASSERT(apSuite, aIMStatus == Protocols::InteractionModel::Status::ResourceExhausted);
        NL_TEST_ASSERT(apSuite, attributePath == nullptr);
    };

    app::InteractionModelEngine::GetInstance()->SetHandlerCapacity(0);

    NL_TEST_ASSERT(apSuite,
                   chip::Controller::ReadAttribute<TestCluster::Attributes::ListStructOctetString::TypeInfo>(
                       &ctx.GetExchangeManager(), sessionHandle, kTestEndpointId, onSuccessCb, onFailureCb) == CHIP_NO_ERROR);

    //
    // It may take a couple of service calls since we may hit the limit of CHIP_IM_MAX_REPORTS_IN_FLIGHT
    // reports.
    //
    for (int i = 0; i < 10; i++)
    {
        ctx.DrainAndServiceIO();
        chip::app::InteractionModelEngine::GetInstance()->GetReportingEngine().Run();
        ctx.DrainAndServiceIO();
    }

    app::InteractionModelEngine::GetInstance()->SetHandlerCapacity(-1);
    app::InteractionModelEngine::GetInstance()->ShutdownActiveReads();

    NL_TEST_ASSERT(apSuite, numSuccessCalls == 0);
    NL_TEST_ASSERT(apSuite, numFailureCalls == 1);

    //
    // TODO: Figure out why I cannot enable this line below.
    //
    // NL_TEST_ASSERT(apSuite, ctx.GetExchangeManager().GetNumActiveExchanges() == 0);
}

void TestReadInteraction::TestReadFabricScopedWithoutFabricFilter(nlTestSuite * apSuite, void * apContext)
{
    /**
     *  TODO: we cannot implement the e2e read tests w/ fabric filter since the test session has only one session, and the
     * ReadSingleClusterData is not the one in real applications. We should be able to move some logic out of the ember library and
     * make it possible to have more fabrics in test setup so we can have a better test coverage.
     *
     *  NOTE: Based on the TODO above, the test is testing two separate logics:
     *   - When a fabric filtered read request is received, the server is able to pass the required fabric index to the response
     * encoder.
     *   - When a fabric filtered read request is received, the response encoder is able to encode the attribute correctly.
     */
    TestContext & ctx       = *static_cast<TestContext *>(apContext);
    auto sessionHandle      = ctx.GetSessionBobToAlice();
    bool onSuccessCbInvoked = false, onFailureCbInvoked = false;

    responseDirective = kSendDataResponse;

    // Passing of stack variables by reference is only safe because of synchronous completion of the interaction. Otherwise, it's
    // not safe to do so.
    auto onSuccessCb = [apSuite, &onSuccessCbInvoked](const app::ConcreteAttributePath & attributePath, const auto & dataResponse) {
        size_t len = 0;

        NL_TEST_ASSERT(apSuite, dataResponse.ComputeSize(&len) == CHIP_NO_ERROR);
        NL_TEST_ASSERT(apSuite, len > 1);

        onSuccessCbInvoked = true;
    };

    // Passing of stack variables by reference is only safe because of synchronous completion of the interaction. Otherwise, it's
    // not safe to do so.
    auto onFailureCb = [&onFailureCbInvoked](const app::ConcreteAttributePath * attributePath, app::StatusIB aIMStatus,
                                             CHIP_ERROR aError) { onFailureCbInvoked = true; };

    chip::Controller::ReadAttribute<TestCluster::Attributes::ListFabricScoped::TypeInfo>(
        &ctx.GetExchangeManager(), sessionHandle, kTestEndpointId, onSuccessCb, onFailureCb, false /* fabric filtered */);

    ctx.DrainAndServiceIO();
    chip::app::InteractionModelEngine::GetInstance()->GetReportingEngine().Run();
    ctx.DrainAndServiceIO();

    NL_TEST_ASSERT(apSuite, onSuccessCbInvoked && !onFailureCbInvoked);
    NL_TEST_ASSERT(apSuite, chip::app::InteractionModelEngine::GetInstance()->GetNumActiveReadClients() == 0);
    NL_TEST_ASSERT(apSuite, chip::app::InteractionModelEngine::GetInstance()->GetNumActiveReadHandlers() == 0);
    NL_TEST_ASSERT(apSuite, ctx.GetExchangeManager().GetNumActiveExchanges() == 0);
}

void TestReadInteraction::TestReadFabricScopedWithFabricFilter(nlTestSuite * apSuite, void * apContext)
{
    /**
     *  TODO: we cannot implement the e2e read tests w/ fabric filter since the test session has only one session, and the
     * ReadSingleClusterData is not the one in real applications. We should be able to move some logic out of the ember library and
     * make it possible to have more fabrics in test setup so we can have a better test coverage.
     *
     *  NOTE: Based on the TODO above, the test is testing two separate logics:
     *   - When a fabric filtered read request is received, the server is able to pass the required fabric index to the response
     * encoder.
     *   - When a fabric filtered read request is received, the response encoder is able to encode the attribute correctly.
     */
    TestContext & ctx       = *static_cast<TestContext *>(apContext);
    auto sessionHandle      = ctx.GetSessionBobToAlice();
    bool onSuccessCbInvoked = false, onFailureCbInvoked = false;

    responseDirective = kSendDataResponse;

    // Passing of stack variables by reference is only safe because of synchronous completion of the interaction. Otherwise, it's
    // not safe to do so.
    auto onSuccessCb = [apSuite, &onSuccessCbInvoked](const app::ConcreteAttributePath & attributePath, const auto & dataResponse) {
        size_t len = 0;

        NL_TEST_ASSERT(apSuite, dataResponse.ComputeSize(&len) == CHIP_NO_ERROR);
        NL_TEST_ASSERT(apSuite, len == 1);

        // TODO: Uncomment the following code after we have fabric support in unit tests.
        /*
        auto iter = dataResponse.begin();
        if (iter.Next())
        {
            auto & item = iter.GetValue();
            NL_TEST_ASSERT(apSuite, item.fabricIndex == 1);
        }
        */
        onSuccessCbInvoked = true;
    };

    // Passing of stack variables by reference is only safe because of synchronous completion of the interaction. Otherwise, it's
    // not safe to do so.
    auto onFailureCb = [&onFailureCbInvoked](const app::ConcreteAttributePath * attributePath, app::StatusIB aIMStatus,
                                             CHIP_ERROR aError) { onFailureCbInvoked = true; };

    chip::Controller::ReadAttribute<TestCluster::Attributes::ListFabricScoped::TypeInfo>(
        &ctx.GetExchangeManager(), sessionHandle, kTestEndpointId, onSuccessCb, onFailureCb, true /* fabric filtered */);

    ctx.DrainAndServiceIO();
    chip::app::InteractionModelEngine::GetInstance()->GetReportingEngine().Run();
    ctx.DrainAndServiceIO();

    NL_TEST_ASSERT(apSuite, onSuccessCbInvoked && !onFailureCbInvoked);
    NL_TEST_ASSERT(apSuite, chip::app::InteractionModelEngine::GetInstance()->GetNumActiveReadClients() == 0);
    NL_TEST_ASSERT(apSuite, chip::app::InteractionModelEngine::GetInstance()->GetNumActiveReadHandlers() == 0);
    NL_TEST_ASSERT(apSuite, ctx.GetExchangeManager().GetNumActiveExchanges() == 0);
}

// clang-format off
const nlTest sTests[] =
{
    NL_TEST_DEF("TestReadAttributeResponse", TestReadInteraction::TestReadAttributeResponse),
    NL_TEST_DEF("TestReadEventResponse", TestReadInteraction::TestReadEventResponse),
    NL_TEST_DEF("TestReadAttributeError", TestReadInteraction::TestReadAttributeError),
    NL_TEST_DEF("TestReadFabricScopedWithoutFabricFilter", TestReadInteraction::TestReadFabricScopedWithoutFabricFilter),
    NL_TEST_DEF("TestReadFabricScopedWithFabricFilter", TestReadInteraction::TestReadFabricScopedWithFabricFilter),
    NL_TEST_DEF("TestReadAttributeTimeout", TestReadInteraction::TestReadAttributeTimeout),
    NL_TEST_DEF("TestReadHandler_MultipleSubscriptions", TestReadInteraction::TestReadHandler_MultipleSubscriptions),
    NL_TEST_DEF("TestReadHandlerResourceExhaustion_MultipleSubscriptions", TestReadInteraction::TestReadHandlerResourceExhaustion_MultipleSubscriptions),
    NL_TEST_DEF("TestReadHandlerResourceExhaustion_MultipleReads", TestReadInteraction::TestReadHandlerResourceExhaustion_MultipleReads),
    NL_TEST_SENTINEL()
};
// clang-format on

// clang-format off
nlTestSuite sSuite =
{
    "TestRead",
    &sTests[0],
    TestContext::InitializeAsync,
    TestContext::Finalize
};
// clang-format on

} // namespace

int TestReadInteractionTest()
{
    TestContext gContext;
    nlTestRunner(&sSuite, &gContext);
    return (nlTestRunnerStats(&sSuite));
}

CHIP_REGISTER_TEST_SUITE(TestReadInteractionTest)<|MERGE_RESOLUTION|>--- conflicted
+++ resolved
@@ -154,14 +154,11 @@
     static void TestReadAttributeError(nlTestSuite * apSuite, void * apContext);
     static void TestReadAttributeTimeout(nlTestSuite * apSuite, void * apContext);
     static void TestReadEventResponse(nlTestSuite * apSuite, void * apContext);
-<<<<<<< HEAD
+    static void TestReadFabricScopedWithoutFabricFilter(nlTestSuite * apSuite, void * apContext);
+    static void TestReadFabricScopedWithFabricFilter(nlTestSuite * apSuite, void * apContext);
     static void TestReadHandler_MultipleSubscriptions(nlTestSuite * apSuite, void * apContext);
     static void TestReadHandlerResourceExhaustion_MultipleSubscriptions(nlTestSuite * apSuite, void * apContext);
     static void TestReadHandlerResourceExhaustion_MultipleReads(nlTestSuite * apSuite, void * apContext);
-=======
-    static void TestReadFabricScopedWithoutFabricFilter(nlTestSuite * apSuite, void * apContext);
-    static void TestReadFabricScopedWithFabricFilter(nlTestSuite * apSuite, void * apContext);
->>>>>>> ed8d276d
 
 private:
 };
@@ -376,7 +373,7 @@
         NL_TEST_ASSERT(apSuite,
                        chip::Controller::SubscribeAttribute<TestCluster::Attributes::ListStructOctetString::TypeInfo>(
                            &ctx.GetExchangeManager(), sessionHandle, kTestEndpointId, onSuccessCb, onFailureCb, 0, 10,
-                           onSubscriptionEstablishedCb, true) == CHIP_NO_ERROR);
+                           onSubscriptionEstablishedCb, false, true) == CHIP_NO_ERROR);
     }
 
     //
@@ -438,12 +435,12 @@
     NL_TEST_ASSERT(apSuite,
                    chip::Controller::SubscribeAttribute<TestCluster::Attributes::ListStructOctetString::TypeInfo>(
                        &ctx.GetExchangeManager(), sessionHandle, kTestEndpointId, onSuccessCb, onFailureCb, 0, 10,
-                       onSubscriptionEstablishedCb, true) == CHIP_NO_ERROR);
+                       onSubscriptionEstablishedCb, false, true) == CHIP_NO_ERROR);
 
     NL_TEST_ASSERT(apSuite,
                    chip::Controller::SubscribeAttribute<TestCluster::Attributes::ListStructOctetString::TypeInfo>(
                        &ctx.GetExchangeManager(), sessionHandle, kTestEndpointId, onSuccessCb, onFailureCb, 0, 10,
-                       onSubscriptionEstablishedCb, true) == CHIP_NO_ERROR);
+                       onSubscriptionEstablishedCb, false, true) == CHIP_NO_ERROR);
 
     //
     // It may take a couple of service calls since we may hit the limit of CHIP_IM_MAX_REPORTS_IN_FLIGHT
