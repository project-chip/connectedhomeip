--- conflicted
+++ resolved
@@ -37,11 +37,6 @@
 #include <protocols/interaction_model/Constants.h>
 #include <system/SystemClock.h>
 #include <transport/SecureSession.h>
-<<<<<<< HEAD
-=======
-
-using TestContext = chip::Test::AppContext;
->>>>>>> d31cb546
 
 using namespace chip;
 using namespace chip::app;
@@ -52,11 +47,7 @@
 
 namespace {
 
-<<<<<<< HEAD
 class TestRead : public chip::Test::AppContext, public app::ReadHandler::ApplicationCallback
-=======
-class TestRead : public ::testing::Test, public app::ReadHandler::ApplicationCallback
->>>>>>> d31cb546
 {
 protected:
     static uint16_t mMaxInterval;
@@ -2467,11 +2458,7 @@
 {
     auto sessionHandle = GetSessionBobToAlice();
 
-<<<<<<< HEAD
     SetMRPMode(chip::Test::MessagingContext::MRPMode::kResponsive);
-=======
-    mpContext->SetMRPMode(chip::Test::MessagingContext::MRPMode::kResponsive);
->>>>>>> d31cb546
     ScopedChange directive(gReadResponseDirective, ReadResponseDirective::kSendDataResponse);
     ScopedChange isLitIcd(gIsLitIcd, false);
 
@@ -2575,11 +2562,7 @@
     SetMRPMode(chip::Test::MessagingContext::MRPMode::kDefault);
 
     app::InteractionModelEngine::GetInstance()->ShutdownActiveReads();
-<<<<<<< HEAD
     EXPECT_EQ(GetExchangeManager().GetNumActiveExchanges(), 0u);
-=======
-    EXPECT_EQ(mpContext->GetExchangeManager().GetNumActiveExchanges(), 0u);
->>>>>>> d31cb546
 }
 
 /**
