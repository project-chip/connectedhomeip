/*
 *
 *    Copyright (c) 2021 Project CHIP Authors
 *    All rights reserved.
 *
 *    Licensed under the Apache License, Version 2.0 (the "License");
 *    you may not use this file except in compliance with the License.
 *    You may obtain a copy of the License at
 *
 *        http://www.apache.org/licenses/LICENSE-2.0
 *
 *    Unless required by applicable law or agreed to in writing, software
 *    distributed under the License is distributed on an "AS IS" BASIS,
 *    WITHOUT WARRANTIES OR CONDITIONS OF ANY KIND, either express or implied.
 *    See the License for the specific language governing permissions and
 *    limitations under the License.
 */

#include <gtest/gtest.h>

#include "app-common/zap-generated/ids/Clusters.h"
#include <app-common/zap-generated/cluster-objects.h>
#include <app/AttributeValueDecoder.h>
#include <app/InteractionModelEngine.h>
#include <app/tests/AppTestContext.h>
#include <controller/WriteInteraction.h>
#include <lib/core/ErrorStr.h>
#include <lib/support/logging/CHIPLogging.h>
#include <messaging/tests/MessagingContext.h>
#include <protocols/interaction_model/Constants.h>

using TestContext = chip::Test::AppContext;

using namespace chip;
using namespace chip::app;
using namespace chip::app::Clusters;
using namespace chip::app::Clusters::UnitTesting;
using namespace chip::Protocols;

namespace {

constexpr EndpointId kTestEndpointId       = 1;
constexpr DataVersion kRejectedDataVersion = 1;
constexpr DataVersion kAcceptedDataVersion = 5;

enum ResponseDirective
{
    kSendAttributeSuccess,
    kSendAttributeError,
    kSendMultipleSuccess,
    kSendMultipleErrors,
};

ResponseDirective responseDirective;

} // namespace

namespace chip {
namespace app {

const EmberAfAttributeMetadata * GetAttributeMetadata(const ConcreteAttributePath & aConcreteClusterPath)
{
    // Note: This test does not make use of the real attribute metadata.
    static EmberAfAttributeMetadata stub = { .defaultValue = EmberAfDefaultOrMinMaxAttributeValue(uint32_t(0)) };
    return &stub;
}

CHIP_ERROR WriteSingleClusterData(const Access::SubjectDescriptor & aSubjectDescriptor, const ConcreteDataAttributePath & aPath,
                                  TLV::TLVReader & aReader, WriteHandler * aWriteHandler)
{
    static ListIndex listStructOctetStringElementCount = 0;

    if (aPath.mDataVersion.HasValue() && aPath.mDataVersion.Value() == kRejectedDataVersion)
    {
        return aWriteHandler->AddStatus(aPath, Protocols::InteractionModel::Status::DataVersionMismatch);
    }

    if (aPath.mClusterId == Clusters::UnitTesting::Id &&
        aPath.mAttributeId == Attributes::ListStructOctetString::TypeInfo::GetAttributeId())
    {
        if (responseDirective == kSendAttributeSuccess)
        {
            if (!aPath.IsListOperation() || aPath.mListOp == ConcreteDataAttributePath::ListOperation::ReplaceAll)
            {

                Attributes::ListStructOctetString::TypeInfo::DecodableType value;

                ReturnErrorOnFailure(DataModel::Decode(aReader, value));

                auto iter                         = value.begin();
                listStructOctetStringElementCount = 0;
                while (iter.Next())
                {
                    auto & item = iter.GetValue();

                    VerifyOrReturnError(item.member1 == listStructOctetStringElementCount, CHIP_ERROR_INVALID_ARGUMENT);
                    listStructOctetStringElementCount++;
                }

                aWriteHandler->AddStatus(aPath, Protocols::InteractionModel::Status::Success);
            }
            else if (aPath.mListOp == ConcreteDataAttributePath::ListOperation::AppendItem)
            {
                Structs::TestListStructOctet::DecodableType item;
                ReturnErrorOnFailure(DataModel::Decode(aReader, item));
                VerifyOrReturnError(item.member1 == listStructOctetStringElementCount, CHIP_ERROR_INVALID_ARGUMENT);
                listStructOctetStringElementCount++;

                aWriteHandler->AddStatus(aPath, Protocols::InteractionModel::Status::Success);
            }
            else
            {
                return CHIP_ERROR_UNSUPPORTED_CHIP_FEATURE;
            }
        }
        else
        {
            aWriteHandler->AddStatus(aPath, Protocols::InteractionModel::Status::Failure);
        }

        return CHIP_NO_ERROR;
    }
    if (aPath.mClusterId == Clusters::UnitTesting::Id && aPath.mAttributeId == Attributes::ListFabricScoped::Id)
    {
        // Mock a invalid SubjectDescriptor
        AttributeValueDecoder decoder(aReader, Access::SubjectDescriptor());
        if (!aPath.IsListOperation() || aPath.mListOp == ConcreteDataAttributePath::ListOperation::ReplaceAll)
        {
            Attributes::ListFabricScoped::TypeInfo::DecodableType value;

            ReturnErrorOnFailure(decoder.Decode(value));

            auto iter = value.begin();
            while (iter.Next())
            {
                auto & item = iter.GetValue();
                (void) item;
            }

            aWriteHandler->AddStatus(aPath, Protocols::InteractionModel::Status::Success);
        }
        else if (aPath.mListOp == ConcreteDataAttributePath::ListOperation::AppendItem)
        {
            Structs::TestFabricScoped::DecodableType item;
            ReturnErrorOnFailure(decoder.Decode(item));

            aWriteHandler->AddStatus(aPath, Protocols::InteractionModel::Status::Success);
        }
        else
        {
            return CHIP_ERROR_UNSUPPORTED_CHIP_FEATURE;
        }
        return CHIP_NO_ERROR;
    }

    if (aPath.mClusterId == Clusters::UnitTesting::Id && aPath.mAttributeId == Attributes::Boolean::TypeInfo::GetAttributeId())
    {
        InteractionModel::Status status;
        if (responseDirective == kSendMultipleSuccess)
        {
            status = InteractionModel::Status::Success;
        }
        else if (responseDirective == kSendMultipleErrors)
        {
            status = InteractionModel::Status::Failure;
        }
        else
        {
            return CHIP_ERROR_INCORRECT_STATE;
        }

        for (size_t i = 0; i < 4; ++i)
        {
            aWriteHandler->AddStatus(aPath, status);
        }

        return CHIP_NO_ERROR;
    }

    return CHIP_ERROR_UNSUPPORTED_CHIP_FEATURE;
}
} // namespace app
} // namespace chip

namespace {

class TestWrite : public ::testing::Test
{
public:
    // Performs shared setup for all tests in the test suite
    static void SetUpTestSuite()
    {
        if (mpContext == nullptr)
        {
            mpContext = new TestContext();
            ASSERT_NE(mpContext, nullptr);
        }
        mpContext->SetUpTestSuite();
    }

    // Performs shared teardown for all tests in the test suite
    static void TearDownTestSuite()
    {
        mpContext->TearDownTestSuite();
        if (mpContext != nullptr)
        {
            delete mpContext;
            mpContext = nullptr;
        }
    }

protected:
    // Performs setup for each individual test in the test suite
    void SetUp() { mpContext->SetUp(); }

    // Performs teardown for each individual test in the test suite
    void TearDown() { mpContext->TearDown(); }

    static TestContext * mpContext;
};
TestContext * TestWrite::mpContext = nullptr;

TEST_F(TestWrite, TestDataResponse)
{
    auto sessionHandle      = mpContext->GetSessionBobToAlice();
    bool onSuccessCbInvoked = false, onFailureCbInvoked = false;
    Clusters::UnitTesting::Structs::TestListStructOctet::Type valueBuf[4];
    Clusters::UnitTesting::Attributes::ListStructOctetString::TypeInfo::Type value;

    value = valueBuf;

    uint8_t i = 0;
    for (auto & item : valueBuf)
    {
        item.member1 = i;
        i++;
    }

    responseDirective = kSendAttributeSuccess;

    // Passing of stack variables by reference is only safe because of synchronous completion of the interaction. Otherwise, it's
    // not safe to do so.
    auto onSuccessCb = [&onSuccessCbInvoked](const ConcreteAttributePath & attributePath) { onSuccessCbInvoked = true; };

    // Passing of stack variables by reference is only safe because of synchronous completion of the interaction. Otherwise, it's
    // not safe to do so.
    auto onFailureCb = [&onFailureCbInvoked](const ConcreteAttributePath * attributePath, CHIP_ERROR aError) {
        onFailureCbInvoked = true;
    };

    chip::Controller::WriteAttribute<Clusters::UnitTesting::Attributes::ListStructOctetString::TypeInfo>(
        sessionHandle, kTestEndpointId, value, onSuccessCb, onFailureCb);

    mpContext->DrainAndServiceIO();

    EXPECT_TRUE(onSuccessCbInvoked && !onFailureCbInvoked);
    EXPECT_EQ(chip::app::InteractionModelEngine::GetInstance()->GetNumActiveWriteHandlers(), 0u);
    EXPECT_EQ(mpContext->GetExchangeManager().GetNumActiveExchanges(), 0u);
}

TEST_F(TestWrite, TestDataResponseWithAcceptedDataVersion)
{
    auto sessionHandle      = mpContext->GetSessionBobToAlice();
    bool onSuccessCbInvoked = false, onFailureCbInvoked = false;
    Clusters::UnitTesting::Structs::TestListStructOctet::Type valueBuf[4];
    Clusters::UnitTesting::Attributes::ListStructOctetString::TypeInfo::Type value;

    value = valueBuf;

    uint8_t i = 0;
    for (auto & item : valueBuf)
    {
        item.member1 = i;
        i++;
    }

    responseDirective = kSendAttributeSuccess;

    // Passing of stack variables by reference is only safe because of synchronous completion of the interaction. Otherwise, it's
    // not safe to do so.
    auto onSuccessCb = [&onSuccessCbInvoked](const app::ConcreteAttributePath & attributePath) { onSuccessCbInvoked = true; };

    // Passing of stack variables by reference is only safe because of synchronous completion of the interaction. Otherwise, it's
    // not safe to do so.
    auto onFailureCb = [&onFailureCbInvoked](const app::ConcreteAttributePath * attributePath, CHIP_ERROR aError) {
        onFailureCbInvoked = true;
    };

    chip::Optional<chip::DataVersion> dataVersion;
    dataVersion.SetValue(kAcceptedDataVersion);
    chip::Controller::WriteAttribute<Clusters::UnitTesting::Attributes::ListStructOctetString::TypeInfo>(
        sessionHandle, kTestEndpointId, value, onSuccessCb, onFailureCb, nullptr, dataVersion);

    mpContext->DrainAndServiceIO();

    EXPECT_TRUE(onSuccessCbInvoked && !onFailureCbInvoked);
    EXPECT_EQ(chip::app::InteractionModelEngine::GetInstance()->GetNumActiveWriteHandlers(), 0u);
    EXPECT_EQ(mpContext->GetExchangeManager().GetNumActiveExchanges(), 0u);
}

TEST_F(TestWrite, TestDataResponseWithRejectedDataVersion)
{
    auto sessionHandle      = mpContext->GetSessionBobToAlice();
    bool onSuccessCbInvoked = false, onFailureCbInvoked = false;
    Clusters::UnitTesting::Structs::TestListStructOctet::Type valueBuf[4];
    Clusters::UnitTesting::Attributes::ListStructOctetString::TypeInfo::Type value;

    value = valueBuf;

    uint8_t i = 0;
    for (auto & item : valueBuf)
    {
        item.member1 = i;
        i++;
    }

    responseDirective = kSendAttributeSuccess;

    // Passing of stack variables by reference is only safe because of synchronous completion of the interaction. Otherwise, it's
    // not safe to do so.
    auto onSuccessCb = [&onSuccessCbInvoked](const app::ConcreteAttributePath & attributePath) { onSuccessCbInvoked = true; };

    // Passing of stack variables by reference is only safe because of synchronous completion of the interaction. Otherwise, it's
    // not safe to do so.
    auto onFailureCb = [&onFailureCbInvoked](const app::ConcreteAttributePath * attributePath, CHIP_ERROR aError) {
        onFailureCbInvoked = true;
    };

    chip::Optional<chip::DataVersion> dataVersion(kRejectedDataVersion);
    chip::Controller::WriteAttribute<Clusters::UnitTesting::Attributes::ListStructOctetString::TypeInfo>(
        sessionHandle, kTestEndpointId, value, onSuccessCb, onFailureCb, nullptr, dataVersion);

    mpContext->DrainAndServiceIO();

    EXPECT_TRUE(!onSuccessCbInvoked && onFailureCbInvoked);
    EXPECT_EQ(chip::app::InteractionModelEngine::GetInstance()->GetNumActiveWriteHandlers(), 0u);
    EXPECT_EQ(mpContext->GetExchangeManager().GetNumActiveExchanges(), 0u);
}

TEST_F(TestWrite, TestAttributeError)
{
    auto sessionHandle      = mpContext->GetSessionBobToAlice();
    bool onSuccessCbInvoked = false, onFailureCbInvoked = false;
    Attributes::ListStructOctetString::TypeInfo::Type value;
    Structs::TestListStructOctet::Type valueBuf[4];

    value = valueBuf;

    uint8_t i = 0;
    for (auto & item : valueBuf)
    {
        item.member1 = i;
        i++;
    }

    responseDirective = kSendAttributeError;

    // Passing of stack variables by reference is only safe because of synchronous completion of the interaction. Otherwise, it's
    // not safe to do so.
    auto onSuccessCb = [&onSuccessCbInvoked](const ConcreteAttributePath & attributePath) { onSuccessCbInvoked = true; };

    // Passing of stack variables by reference is only safe because of synchronous completion of the interaction. Otherwise, it's
    // not safe to do so.
    auto onFailureCb = [&onFailureCbInvoked](const ConcreteAttributePath * attributePath, CHIP_ERROR aError) {
        EXPECT_TRUE(attributePath != nullptr);
        onFailureCbInvoked = true;
    };

    Controller::WriteAttribute<Attributes::ListStructOctetString::TypeInfo>(sessionHandle, kTestEndpointId, value, onSuccessCb,
                                                                            onFailureCb);

    mpContext->DrainAndServiceIO();

    EXPECT_TRUE(!onSuccessCbInvoked && onFailureCbInvoked);
    EXPECT_EQ(InteractionModelEngine::GetInstance()->GetNumActiveWriteHandlers(), 0u);
    EXPECT_EQ(mpContext->GetExchangeManager().GetNumActiveExchanges(), 0u);
}

TEST_F(TestWrite, TestFabricScopedAttributeWithoutFabricIndex)
{
    auto sessionHandle      = mpContext->GetSessionBobToAlice();
    bool onSuccessCbInvoked = false, onFailureCbInvoked = false;
    Clusters::UnitTesting::Structs::TestFabricScoped::Type valueBuf[4];
    Clusters::UnitTesting::Attributes::ListFabricScoped::TypeInfo::Type value;

    value = valueBuf;

    uint8_t i = 0;
    for (auto & item : valueBuf)
    {
        item.fabricIndex = i;
        i++;
    }

    // Passing of stack variables by reference is only safe because of synchronous completion of the interaction. Otherwise, it's
    // not safe to do so.
    auto onSuccessCb = [&onSuccessCbInvoked](const ConcreteAttributePath & attributePath) { onSuccessCbInvoked = true; };

    // Passing of stack variables by reference is only safe because of synchronous completion of the interaction. Otherwise, it's
    // not safe to do so.
    auto onFailureCb = [&onFailureCbInvoked](const ConcreteAttributePath * attributePath, CHIP_ERROR aError) {
        EXPECT_EQ(aError, CHIP_IM_GLOBAL_STATUS(UnsupportedAccess));
        onFailureCbInvoked = true;
    };

    chip::Controller::WriteAttribute<Clusters::UnitTesting::Attributes::ListFabricScoped::TypeInfo>(
        sessionHandle, kTestEndpointId, value, onSuccessCb, onFailureCb);

    mpContext->DrainAndServiceIO();

    EXPECT_TRUE(!onSuccessCbInvoked && onFailureCbInvoked);
    EXPECT_EQ(chip::app::InteractionModelEngine::GetInstance()->GetNumActiveWriteHandlers(), 0u);
    EXPECT_EQ(mpContext->GetExchangeManager().GetNumActiveExchanges(), 0u);
}

TEST_F(TestWrite, TestMultipleSuccessResponses)
{
    auto sessionHandle  = mpContext->GetSessionBobToAlice();
    size_t successCalls = 0;
    size_t failureCalls = 0;

    responseDirective = kSendMultipleSuccess;

    // Passing of stack variables by reference is only safe because of synchronous completion of the interaction. Otherwise, it's
    // not safe to do so.
    auto onSuccessCb = [&successCalls](const ConcreteAttributePath & attributePath) { ++successCalls; };

    // Passing of stack variables by reference is only safe because of synchronous completion of the interaction. Otherwise, it's
    // not safe to do so.
    auto onFailureCb = [&failureCalls](const ConcreteAttributePath * attributePath, CHIP_ERROR aError) { ++failureCalls; };

    chip::Controller::WriteAttribute<Clusters::UnitTesting::Attributes::Boolean::TypeInfo>(sessionHandle, kTestEndpointId, true,
                                                                                           onSuccessCb, onFailureCb);

    mpContext->DrainAndServiceIO();

    EXPECT_EQ(successCalls, 1u);
    EXPECT_EQ(failureCalls, 0u);
    EXPECT_EQ(chip::app::InteractionModelEngine::GetInstance()->GetNumActiveWriteHandlers(), 0u);
    EXPECT_EQ(mpContext->GetExchangeManager().GetNumActiveExchanges(), 0u);
}

TEST_F(TestWrite, TestMultipleFailureResponses)
{
    auto sessionHandle  = mpContext->GetSessionBobToAlice();
    size_t successCalls = 0;
    size_t failureCalls = 0;

    responseDirective = kSendMultipleErrors;

    // Passing of stack variables by reference is only safe because of synchronous completion of the interaction. Otherwise, it's
    // not safe to do so.
    auto onSuccessCb = [&successCalls](const ConcreteAttributePath & attributePath) { ++successCalls; };

    // Passing of stack variables by reference is only safe because of synchronous completion of the interaction. Otherwise, it's
    // not safe to do so.
    auto onFailureCb = [&failureCalls](const ConcreteAttributePath * attributePath, CHIP_ERROR aError) { ++failureCalls; };

    chip::Controller::WriteAttribute<Clusters::UnitTesting::Attributes::Boolean::TypeInfo>(sessionHandle, kTestEndpointId, true,
                                                                                           onSuccessCb, onFailureCb);

<<<<<<< HEAD
    ctx.DrainAndServiceIO();

    NL_TEST_ASSERT(apSuite, successCalls == 0);
    NL_TEST_ASSERT(apSuite, failureCalls == 1);
    NL_TEST_ASSERT(apSuite, chip::app::InteractionModelEngine::GetInstance()->GetNumActiveWriteHandlers() == 0);
    NL_TEST_ASSERT(apSuite, ctx.GetExchangeManager().GetNumActiveExchanges() == 0);
}

const nlTest sTests[] = {
    NL_TEST_DEF("TestDataResponse", TestWriteInteraction::TestDataResponse),
    NL_TEST_DEF("TestDataResponseWithAcceptedDataVersion", TestWriteInteraction::TestDataResponseWithAcceptedDataVersion),
    NL_TEST_DEF("TestDataResponseWithRejectedDataVersion", TestWriteInteraction::TestDataResponseWithRejectedDataVersion),
    NL_TEST_DEF("TestAttributeError", TestWriteInteraction::TestAttributeError),
    NL_TEST_DEF("TestWriteFabricScopedAttributeWithoutFabricIndex",
                TestWriteInteraction::TestFabricScopedAttributeWithoutFabricIndex),
    NL_TEST_DEF("TestMultipleSuccessResponses", TestWriteInteraction::TestMultipleSuccessResponses),
    NL_TEST_DEF("TestMultipleFailureResponses", TestWriteInteraction::TestMultipleFailureResponses),
    NL_TEST_SENTINEL(),
};

nlTestSuite sSuite = {
    "TestWrite",
    &sTests[0],
    NL_TEST_WRAP_FUNCTION(TestContext::SetUpTestSuite),
    NL_TEST_WRAP_FUNCTION(TestContext::TearDownTestSuite),
    NL_TEST_WRAP_METHOD(TestContext, SetUp),
    NL_TEST_WRAP_METHOD(TestContext, TearDown),
};
=======
    mpContext->DrainAndServiceIO();
>>>>>>> 3219a5ff

    EXPECT_EQ(successCalls, 0u);
    EXPECT_EQ(failureCalls, 1u);
    EXPECT_EQ(chip::app::InteractionModelEngine::GetInstance()->GetNumActiveWriteHandlers(), 0u);
    EXPECT_EQ(mpContext->GetExchangeManager().GetNumActiveExchanges(), 0u);
}

} // namespace<|MERGE_RESOLUTION|>--- conflicted
+++ resolved
@@ -459,38 +459,7 @@
     chip::Controller::WriteAttribute<Clusters::UnitTesting::Attributes::Boolean::TypeInfo>(sessionHandle, kTestEndpointId, true,
                                                                                            onSuccessCb, onFailureCb);
 
-<<<<<<< HEAD
-    ctx.DrainAndServiceIO();
-
-    NL_TEST_ASSERT(apSuite, successCalls == 0);
-    NL_TEST_ASSERT(apSuite, failureCalls == 1);
-    NL_TEST_ASSERT(apSuite, chip::app::InteractionModelEngine::GetInstance()->GetNumActiveWriteHandlers() == 0);
-    NL_TEST_ASSERT(apSuite, ctx.GetExchangeManager().GetNumActiveExchanges() == 0);
-}
-
-const nlTest sTests[] = {
-    NL_TEST_DEF("TestDataResponse", TestWriteInteraction::TestDataResponse),
-    NL_TEST_DEF("TestDataResponseWithAcceptedDataVersion", TestWriteInteraction::TestDataResponseWithAcceptedDataVersion),
-    NL_TEST_DEF("TestDataResponseWithRejectedDataVersion", TestWriteInteraction::TestDataResponseWithRejectedDataVersion),
-    NL_TEST_DEF("TestAttributeError", TestWriteInteraction::TestAttributeError),
-    NL_TEST_DEF("TestWriteFabricScopedAttributeWithoutFabricIndex",
-                TestWriteInteraction::TestFabricScopedAttributeWithoutFabricIndex),
-    NL_TEST_DEF("TestMultipleSuccessResponses", TestWriteInteraction::TestMultipleSuccessResponses),
-    NL_TEST_DEF("TestMultipleFailureResponses", TestWriteInteraction::TestMultipleFailureResponses),
-    NL_TEST_SENTINEL(),
-};
-
-nlTestSuite sSuite = {
-    "TestWrite",
-    &sTests[0],
-    NL_TEST_WRAP_FUNCTION(TestContext::SetUpTestSuite),
-    NL_TEST_WRAP_FUNCTION(TestContext::TearDownTestSuite),
-    NL_TEST_WRAP_METHOD(TestContext, SetUp),
-    NL_TEST_WRAP_METHOD(TestContext, TearDown),
-};
-=======
-    mpContext->DrainAndServiceIO();
->>>>>>> 3219a5ff
+    mpContext->DrainAndServiceIO();
 
     EXPECT_EQ(successCalls, 0u);
     EXPECT_EQ(failureCalls, 1u);
