--- conflicted
+++ resolved
@@ -103,7 +103,6 @@
                 VerifyOrReturnError(item.fabricIndex == listStructOctetStringElementCount, CHIP_ERROR_INVALID_ARGUMENT);
                 listStructOctetStringElementCount++;
 
-<<<<<<< HEAD
                 aWriteHandler->AddStatus(aPath, Protocols::InteractionModel::Status::Success);
             }
             else
@@ -114,15 +113,6 @@
         else
         {
             aWriteHandler->AddStatus(aPath, Protocols::InteractionModel::Status::Failure);
-=======
-            ConcreteAttributePath attributePath(aClusterInfo.mClusterId, aClusterInfo.mEndpointId, aClusterInfo.mAttributeId);
-            aWriteHandler->AddStatus(attributePath, Protocols::InteractionModel::Status::Success);
-        }
-        else
-        {
-            ConcreteAttributePath attributePath(aClusterInfo.mClusterId, aClusterInfo.mEndpointId, aClusterInfo.mAttributeId);
-            aWriteHandler->AddStatus(attributePath, Protocols::InteractionModel::Status::Failure);
->>>>>>> a2f1743b
         }
 
         return CHIP_NO_ERROR;
