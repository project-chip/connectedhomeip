--- conflicted
+++ resolved
@@ -79,11 +79,7 @@
     "${chip_root}/src/transport/raw/tests:helpers",
   ]
 
-<<<<<<< HEAD
-  if (chip_device_platform != "mbed") {
-=======
   if (chip_device_config_enable_joint_fabric) {
->>>>>>> e72c900f
     public_deps += [
       "${chip_root}/src/controller/data_model",
       "${chip_root}/src/controller/jcm",
