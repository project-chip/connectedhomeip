--- conflicted
+++ resolved
@@ -22,12 +22,7 @@
   output_name = "libControllerTests"
 
   test_sources = [ "TestCommissionableNodeController.cpp" ]
-<<<<<<< HEAD
-  test_sources += [ "TestDevice.cpp" ]
-  test_sources += [ "TestServerCommandDispatch.cpp" ]
-=======
->>>>>>> a04576d0
-
+  test_sources = [ "TestServerCommandDispatch.cpp" ]
   cflags = [ "-Wconversion" ]
 
   public_deps = [
