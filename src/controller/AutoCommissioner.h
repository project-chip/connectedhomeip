/*
 *
 *    Copyright (c) 2021 Project CHIP Authors
 *    All rights reserved.
 *
 *    Licensed under the Apache License, Version 2.0 (the "License");
 *    you may not use this file except in compliance with the License.
 *    You may obtain a copy of the License at
 *
 *        http://www.apache.org/licenses/LICENSE-2.0
 *
 *    Unless required by applicable law or agreed to in writing, software
 *    distributed under the License is distributed on an "AS IS" BASIS,
 *    WITHOUT WARRANTIES OR CONDITIONS OF ANY KIND, either express or implied.
 *    See the License for the specific language governing permissions and
 *    limitations under the License.
 */
#pragma once
#include <controller/CommissioneeDeviceProxy.h>
#include <controller/CommissioningDelegate.h>
#include <protocols/secure_channel/RendezvousParameters.h>

namespace chip {
namespace Controller {

class DeviceCommissioner;

class AutoCommissioner : public CommissioningDelegate
{
public:
    AutoCommissioner(DeviceCommissioner * commissioner) : mCommissioner(commissioner) {}
    CHIP_ERROR SetCommissioningParameters(const CommissioningParameters & params);
    void StartCommissioning(CommissioneeDeviceProxy * proxy);

    void CommissioningStepFinished(CHIP_ERROR err, CommissioningDelegate::CommissioningReport report) override;

private:
<<<<<<< HEAD
    CommissioningStage GetNextCommissioningStage(CommissioningStage currentStage);
    Optional<System::Clock::Timeout> GetCommandTimeout(CommissioningStage stage);
=======
    CommissioningStage GetNextCommissioningStage(CommissioningStage currentStage, CHIP_ERROR lastErr);
>>>>>>> e4faade0
    DeviceCommissioner * mCommissioner;
    CommissioneeDeviceProxy * mCommissioneeDeviceProxy = nullptr;
    OperationalDeviceProxy * mOperationalDeviceProxy   = nullptr;
    CommissioningParameters mParams                    = CommissioningParameters();
    // Memory space for the commisisoning parameters that come in as ByteSpans - the caller is not guaranteed to retain this memory
    // TODO(cecille): Include memory from CommissioneeDeviceProxy once BLE is moved over
    uint8_t mSsid[CommissioningParameters::kMaxSsidLen];
    uint8_t mCredentials[CommissioningParameters::kMaxCredentialsLen];
    uint8_t mThreadOperationalDataset[CommissioningParameters::kMaxThreadDatasetLen];
};

} // namespace Controller
} // namespace chip<|MERGE_RESOLUTION|>--- conflicted
+++ resolved
@@ -35,12 +35,9 @@
     void CommissioningStepFinished(CHIP_ERROR err, CommissioningDelegate::CommissioningReport report) override;
 
 private:
-<<<<<<< HEAD
-    CommissioningStage GetNextCommissioningStage(CommissioningStage currentStage);
+    CommissioningStage GetNextCommissioningStage(CommissioningStage currentStage, CHIP_ERROR lastErr);
     Optional<System::Clock::Timeout> GetCommandTimeout(CommissioningStage stage);
-=======
-    CommissioningStage GetNextCommissioningStage(CommissioningStage currentStage, CHIP_ERROR lastErr);
->>>>>>> e4faade0
+
     DeviceCommissioner * mCommissioner;
     CommissioneeDeviceProxy * mCommissioneeDeviceProxy = nullptr;
     OperationalDeviceProxy * mOperationalDeviceProxy   = nullptr;
