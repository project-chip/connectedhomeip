/*
 *
 *    Copyright (c) 2021 Project CHIP Authors
 *    All rights reserved.
 *
 *    Licensed under the Apache License, Version 2.0 (the "License");
 *    you may not use this file except in compliance with the License.
 *    You may obtain a copy of the License at
 *
 *        http://www.apache.org/licenses/LICENSE-2.0
 *
 *    Unless required by applicable law or agreed to in writing, software
 *    distributed under the License is distributed on an "AS IS" BASIS,
 *    WITHOUT WARRANTIES OR CONDITIONS OF ANY KIND, either express or implied.
 *    See the License for the specific language governing permissions and
 *    limitations under the License.
 */
#pragma once
#include <controller/CommissioneeDeviceProxy.h>
#include <controller/CommissioningDelegate.h>
#include <protocols/secure_channel/RendezvousParameters.h>

namespace chip {
namespace Controller {

class DeviceCommissioner;

class AutoCommissioner : public CommissioningDelegate
{
public:
    AutoCommissioner(DeviceCommissioner * commissioner) : mCommissioner(commissioner) {}
    ~AutoCommissioner();
    CHIP_ERROR SetCommissioningParameters(const CommissioningParameters & params);
    void SetOperationalCredentialsDelegate(OperationalCredentialsDelegate * operationalCredentialsDelegate);

    void StartCommissioning(CommissioneeDeviceProxy * proxy);

    // Delegate functions
    CHIP_ERROR CommissioningStepFinished(CHIP_ERROR err, CommissioningDelegate::CommissioningReport report) override;

private:
<<<<<<< HEAD
    CommissioningStage GetNextCommissioningStage(CommissioningStage currentStage);
    void ReleaseDAC();
    void ReleasePAI();

    CHIP_ERROR SetDAC(const ByteSpan & dac);
    CHIP_ERROR SetPAI(const ByteSpan & pai);

    ByteSpan GetDAC() const { return ByteSpan(mDAC, mDACLen); }
    ByteSpan GetPAI() const { return ByteSpan(mPAI, mPAILen); }

    CHIP_ERROR NOCChainGenerated(ByteSpan noc, ByteSpan icac, ByteSpan rcac);

=======
    CommissioningStage GetNextCommissioningStage(CommissioningStage currentStage, CHIP_ERROR lastErr);
>>>>>>> ffd25d85
    DeviceCommissioner * mCommissioner;
    CommissioneeDeviceProxy * mCommissioneeDeviceProxy               = nullptr;
    OperationalDeviceProxy * mOperationalDeviceProxy                 = nullptr;
    OperationalCredentialsDelegate * mOperationalCredentialsDelegate = nullptr;
    CommissioningParameters mParams                                  = CommissioningParameters();
    // Memory space for the commisisoning parameters that come in as ByteSpans - the caller is not guaranteed to retain this memory
    // TODO(cecille): Include memory from CommissioneeDeviceProxy once BLE is moved over
    uint8_t mSsid[CommissioningParameters::kMaxSsidLen];
    uint8_t mCredentials[CommissioningParameters::kMaxCredentialsLen];
    uint8_t mThreadOperationalDataset[CommissioningParameters::kMaxThreadDatasetLen];

    // TODO: Why were the nonces statically allocated, but the certs dynamically allocated?
    uint8_t * mDAC   = nullptr;
    uint16_t mDACLen = 0;
    uint8_t * mPAI   = nullptr;
    uint16_t mPAILen = 0;
    uint8_t mAttestationNonce[kAttestationNonceLength];
    uint8_t mCSRNonce[kOpCSRNonceLength];
    uint8_t mNOCCertBuffer[Credentials::kMaxCHIPCertLength];
    uint8_t mICACertBuffer[Credentials::kMaxCHIPCertLength];
};

} // namespace Controller
} // namespace chip<|MERGE_RESOLUTION|>--- conflicted
+++ resolved
@@ -39,8 +39,7 @@
     CHIP_ERROR CommissioningStepFinished(CHIP_ERROR err, CommissioningDelegate::CommissioningReport report) override;
 
 private:
-<<<<<<< HEAD
-    CommissioningStage GetNextCommissioningStage(CommissioningStage currentStage);
+    CommissioningStage GetNextCommissioningStage(CommissioningStage currentStage, CHIP_ERROR lastErr);
     void ReleaseDAC();
     void ReleasePAI();
 
@@ -52,9 +51,6 @@
 
     CHIP_ERROR NOCChainGenerated(ByteSpan noc, ByteSpan icac, ByteSpan rcac);
 
-=======
-    CommissioningStage GetNextCommissioningStage(CommissioningStage currentStage, CHIP_ERROR lastErr);
->>>>>>> ffd25d85
     DeviceCommissioner * mCommissioner;
     CommissioneeDeviceProxy * mCommissioneeDeviceProxy               = nullptr;
     OperationalDeviceProxy * mOperationalDeviceProxy                 = nullptr;
