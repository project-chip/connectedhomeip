/*
 *
 *    Copyright (c) 2023 Project CHIP Authors
 *
 *    Licensed under the Apache License, Version 2.0 (the "License");
 *    you may not use this file except in compliance with the License.
 *    You may obtain a copy of the License at
 *
 *        http://www.apache.org/licenses/LICENSE-2.0
 *
 *    Unless required by applicable law or agreed to in writing, software
 *    distributed under the License is distributed on an "AS IS" BASIS,
 *    WITHOUT WARRANTIES OR CONDITIONS OF ANY KIND, either express or implied.
 *    See the License for the specific language governing permissions and
 *    limitations under the License.
 */

package matter.devicecontroller.cluster.clusters

import matter.devicecontroller.cluster.structs.*

class ThreadNetworkDiagnosticsCluster(private val endpointId: UShort) {
  class ChannelAttribute(val value: UShort?)

  class RoutingRoleAttribute(val value: UInt?)

  class NetworkNameAttribute(val value: String?)

  class PanIdAttribute(val value: UShort?)

  class ExtendedPanIdAttribute(val value: ULong?)

  class MeshLocalPrefixAttribute(val value: ByteArray?)

  class NeighborTableAttribute(val value: List<ThreadNetworkDiagnosticsClusterNeighborTableStruct>)

  class RouteTableAttribute(val value: List<ThreadNetworkDiagnosticsClusterRouteTableStruct>)

  class PartitionIdAttribute(val value: UInt?)

  class WeightingAttribute(val value: UByte?)

  class DataVersionAttribute(val value: UByte?)

  class StableDataVersionAttribute(val value: UByte?)

  class LeaderRouterIdAttribute(val value: UByte?)

  class ActiveTimestampAttribute(val value: ULong?)

  class PendingTimestampAttribute(val value: ULong?)

  class DelayAttribute(val value: UInt?)

  class SecurityPolicyAttribute(val value: ThreadNetworkDiagnosticsClusterSecurityPolicy?)

  class ChannelPage0MaskAttribute(val value: ByteArray?)

  class OperationalDatasetComponentsAttribute(
    val value: ThreadNetworkDiagnosticsClusterOperationalDatasetComponents?
  )

<<<<<<< HEAD
  class ActiveNetworkFaultsAttribute(val value: ArrayList<UInt>)
=======
  class ActiveNetworkFaultsListAttribute(val value: List<UInt>)
>>>>>>> bba25c50

  class GeneratedCommandListAttribute(val value: List<UInt>)

  class AcceptedCommandListAttribute(val value: List<UInt>)

  class EventListAttribute(val value: List<UInt>)

  class AttributeListAttribute(val value: List<UInt>)

  suspend fun resetCounts(timedInvokeTimeoutMs: Int? = null) {
    if (timedInvokeTimeoutMs != null) {
      // Do the action with timedInvokeTimeoutMs
    } else {
      // Do the action without timedInvokeTimeoutMs
    }
  }

  suspend fun readChannelAttribute(): ChannelAttribute {
    // Implementation needs to be added here
  }

  suspend fun subscribeChannelAttribute(minInterval: Int, maxInterval: Int): ChannelAttribute {
    // Implementation needs to be added here
  }

  suspend fun readRoutingRoleAttribute(): RoutingRoleAttribute {
    // Implementation needs to be added here
  }

  suspend fun subscribeRoutingRoleAttribute(
    minInterval: Int,
    maxInterval: Int
  ): RoutingRoleAttribute {
    // Implementation needs to be added here
  }

  suspend fun readNetworkNameAttribute(): NetworkNameAttribute {
    // Implementation needs to be added here
  }

  suspend fun subscribeNetworkNameAttribute(
    minInterval: Int,
    maxInterval: Int
  ): NetworkNameAttribute {
    // Implementation needs to be added here
  }

  suspend fun readPanIdAttribute(): PanIdAttribute {
    // Implementation needs to be added here
  }

  suspend fun subscribePanIdAttribute(minInterval: Int, maxInterval: Int): PanIdAttribute {
    // Implementation needs to be added here
  }

  suspend fun readExtendedPanIdAttribute(): ExtendedPanIdAttribute {
    // Implementation needs to be added here
  }

  suspend fun subscribeExtendedPanIdAttribute(
    minInterval: Int,
    maxInterval: Int
  ): ExtendedPanIdAttribute {
    // Implementation needs to be added here
  }

  suspend fun readMeshLocalPrefixAttribute(): MeshLocalPrefixAttribute {
    // Implementation needs to be added here
  }

  suspend fun subscribeMeshLocalPrefixAttribute(
    minInterval: Int,
    maxInterval: Int
  ): MeshLocalPrefixAttribute {
    // Implementation needs to be added here
  }

  suspend fun readOverrunCountAttribute(): ULong {
    // Implementation needs to be added here
  }

  suspend fun subscribeOverrunCountAttribute(minInterval: Int, maxInterval: Int): ULong {
    // Implementation needs to be added here
  }

  suspend fun readNeighborTableAttribute(): NeighborTableAttribute {
    // Implementation needs to be added here
  }

  suspend fun subscribeNeighborTableAttribute(
    minInterval: Int,
    maxInterval: Int
  ): NeighborTableAttribute {
    // Implementation needs to be added here
  }

  suspend fun readRouteTableAttribute(): RouteTableAttribute {
    // Implementation needs to be added here
  }

  suspend fun subscribeRouteTableAttribute(
    minInterval: Int,
    maxInterval: Int
  ): RouteTableAttribute {
    // Implementation needs to be added here
  }

  suspend fun readPartitionIdAttribute(): PartitionIdAttribute {
    // Implementation needs to be added here
  }

  suspend fun subscribePartitionIdAttribute(
    minInterval: Int,
    maxInterval: Int
  ): PartitionIdAttribute {
    // Implementation needs to be added here
  }

  suspend fun readWeightingAttribute(): WeightingAttribute {
    // Implementation needs to be added here
  }

  suspend fun subscribeWeightingAttribute(minInterval: Int, maxInterval: Int): WeightingAttribute {
    // Implementation needs to be added here
  }

  suspend fun readDataVersionAttribute(): DataVersionAttribute {
    // Implementation needs to be added here
  }

  suspend fun subscribeDataVersionAttribute(
    minInterval: Int,
    maxInterval: Int
  ): DataVersionAttribute {
    // Implementation needs to be added here
  }

  suspend fun readStableDataVersionAttribute(): StableDataVersionAttribute {
    // Implementation needs to be added here
  }

  suspend fun subscribeStableDataVersionAttribute(
    minInterval: Int,
    maxInterval: Int
  ): StableDataVersionAttribute {
    // Implementation needs to be added here
  }

  suspend fun readLeaderRouterIdAttribute(): LeaderRouterIdAttribute {
    // Implementation needs to be added here
  }

  suspend fun subscribeLeaderRouterIdAttribute(
    minInterval: Int,
    maxInterval: Int
  ): LeaderRouterIdAttribute {
    // Implementation needs to be added here
  }

  suspend fun readDetachedRoleCountAttribute(): UShort {
    // Implementation needs to be added here
  }

  suspend fun subscribeDetachedRoleCountAttribute(minInterval: Int, maxInterval: Int): UShort {
    // Implementation needs to be added here
  }

  suspend fun readChildRoleCountAttribute(): UShort {
    // Implementation needs to be added here
  }

  suspend fun subscribeChildRoleCountAttribute(minInterval: Int, maxInterval: Int): UShort {
    // Implementation needs to be added here
  }

  suspend fun readRouterRoleCountAttribute(): UShort {
    // Implementation needs to be added here
  }

  suspend fun subscribeRouterRoleCountAttribute(minInterval: Int, maxInterval: Int): UShort {
    // Implementation needs to be added here
  }

  suspend fun readLeaderRoleCountAttribute(): UShort {
    // Implementation needs to be added here
  }

  suspend fun subscribeLeaderRoleCountAttribute(minInterval: Int, maxInterval: Int): UShort {
    // Implementation needs to be added here
  }

  suspend fun readAttachAttemptCountAttribute(): UShort {
    // Implementation needs to be added here
  }

  suspend fun subscribeAttachAttemptCountAttribute(minInterval: Int, maxInterval: Int): UShort {
    // Implementation needs to be added here
  }

  suspend fun readPartitionIdChangeCountAttribute(): UShort {
    // Implementation needs to be added here
  }

  suspend fun subscribePartitionIdChangeCountAttribute(minInterval: Int, maxInterval: Int): UShort {
    // Implementation needs to be added here
  }

  suspend fun readBetterPartitionAttachAttemptCountAttribute(): UShort {
    // Implementation needs to be added here
  }

  suspend fun subscribeBetterPartitionAttachAttemptCountAttribute(
    minInterval: Int,
    maxInterval: Int
  ): UShort {
    // Implementation needs to be added here
  }

  suspend fun readParentChangeCountAttribute(): UShort {
    // Implementation needs to be added here
  }

  suspend fun subscribeParentChangeCountAttribute(minInterval: Int, maxInterval: Int): UShort {
    // Implementation needs to be added here
  }

  suspend fun readTxTotalCountAttribute(): UInt {
    // Implementation needs to be added here
  }

  suspend fun subscribeTxTotalCountAttribute(minInterval: Int, maxInterval: Int): UInt {
    // Implementation needs to be added here
  }

  suspend fun readTxUnicastCountAttribute(): UInt {
    // Implementation needs to be added here
  }

  suspend fun subscribeTxUnicastCountAttribute(minInterval: Int, maxInterval: Int): UInt {
    // Implementation needs to be added here
  }

  suspend fun readTxBroadcastCountAttribute(): UInt {
    // Implementation needs to be added here
  }

  suspend fun subscribeTxBroadcastCountAttribute(minInterval: Int, maxInterval: Int): UInt {
    // Implementation needs to be added here
  }

  suspend fun readTxAckRequestedCountAttribute(): UInt {
    // Implementation needs to be added here
  }

  suspend fun subscribeTxAckRequestedCountAttribute(minInterval: Int, maxInterval: Int): UInt {
    // Implementation needs to be added here
  }

  suspend fun readTxAckedCountAttribute(): UInt {
    // Implementation needs to be added here
  }

  suspend fun subscribeTxAckedCountAttribute(minInterval: Int, maxInterval: Int): UInt {
    // Implementation needs to be added here
  }

  suspend fun readTxNoAckRequestedCountAttribute(): UInt {
    // Implementation needs to be added here
  }

  suspend fun subscribeTxNoAckRequestedCountAttribute(minInterval: Int, maxInterval: Int): UInt {
    // Implementation needs to be added here
  }

  suspend fun readTxDataCountAttribute(): UInt {
    // Implementation needs to be added here
  }

  suspend fun subscribeTxDataCountAttribute(minInterval: Int, maxInterval: Int): UInt {
    // Implementation needs to be added here
  }

  suspend fun readTxDataPollCountAttribute(): UInt {
    // Implementation needs to be added here
  }

  suspend fun subscribeTxDataPollCountAttribute(minInterval: Int, maxInterval: Int): UInt {
    // Implementation needs to be added here
  }

  suspend fun readTxBeaconCountAttribute(): UInt {
    // Implementation needs to be added here
  }

  suspend fun subscribeTxBeaconCountAttribute(minInterval: Int, maxInterval: Int): UInt {
    // Implementation needs to be added here
  }

  suspend fun readTxBeaconRequestCountAttribute(): UInt {
    // Implementation needs to be added here
  }

  suspend fun subscribeTxBeaconRequestCountAttribute(minInterval: Int, maxInterval: Int): UInt {
    // Implementation needs to be added here
  }

  suspend fun readTxOtherCountAttribute(): UInt {
    // Implementation needs to be added here
  }

  suspend fun subscribeTxOtherCountAttribute(minInterval: Int, maxInterval: Int): UInt {
    // Implementation needs to be added here
  }

  suspend fun readTxRetryCountAttribute(): UInt {
    // Implementation needs to be added here
  }

  suspend fun subscribeTxRetryCountAttribute(minInterval: Int, maxInterval: Int): UInt {
    // Implementation needs to be added here
  }

  suspend fun readTxDirectMaxRetryExpiryCountAttribute(): UInt {
    // Implementation needs to be added here
  }

  suspend fun subscribeTxDirectMaxRetryExpiryCountAttribute(
    minInterval: Int,
    maxInterval: Int
  ): UInt {
    // Implementation needs to be added here
  }

  suspend fun readTxIndirectMaxRetryExpiryCountAttribute(): UInt {
    // Implementation needs to be added here
  }

  suspend fun subscribeTxIndirectMaxRetryExpiryCountAttribute(
    minInterval: Int,
    maxInterval: Int
  ): UInt {
    // Implementation needs to be added here
  }

  suspend fun readTxErrCcaCountAttribute(): UInt {
    // Implementation needs to be added here
  }

  suspend fun subscribeTxErrCcaCountAttribute(minInterval: Int, maxInterval: Int): UInt {
    // Implementation needs to be added here
  }

  suspend fun readTxErrAbortCountAttribute(): UInt {
    // Implementation needs to be added here
  }

  suspend fun subscribeTxErrAbortCountAttribute(minInterval: Int, maxInterval: Int): UInt {
    // Implementation needs to be added here
  }

  suspend fun readTxErrBusyChannelCountAttribute(): UInt {
    // Implementation needs to be added here
  }

  suspend fun subscribeTxErrBusyChannelCountAttribute(minInterval: Int, maxInterval: Int): UInt {
    // Implementation needs to be added here
  }

  suspend fun readRxTotalCountAttribute(): UInt {
    // Implementation needs to be added here
  }

  suspend fun subscribeRxTotalCountAttribute(minInterval: Int, maxInterval: Int): UInt {
    // Implementation needs to be added here
  }

  suspend fun readRxUnicastCountAttribute(): UInt {
    // Implementation needs to be added here
  }

  suspend fun subscribeRxUnicastCountAttribute(minInterval: Int, maxInterval: Int): UInt {
    // Implementation needs to be added here
  }

  suspend fun readRxBroadcastCountAttribute(): UInt {
    // Implementation needs to be added here
  }

  suspend fun subscribeRxBroadcastCountAttribute(minInterval: Int, maxInterval: Int): UInt {
    // Implementation needs to be added here
  }

  suspend fun readRxDataCountAttribute(): UInt {
    // Implementation needs to be added here
  }

  suspend fun subscribeRxDataCountAttribute(minInterval: Int, maxInterval: Int): UInt {
    // Implementation needs to be added here
  }

  suspend fun readRxDataPollCountAttribute(): UInt {
    // Implementation needs to be added here
  }

  suspend fun subscribeRxDataPollCountAttribute(minInterval: Int, maxInterval: Int): UInt {
    // Implementation needs to be added here
  }

  suspend fun readRxBeaconCountAttribute(): UInt {
    // Implementation needs to be added here
  }

  suspend fun subscribeRxBeaconCountAttribute(minInterval: Int, maxInterval: Int): UInt {
    // Implementation needs to be added here
  }

  suspend fun readRxBeaconRequestCountAttribute(): UInt {
    // Implementation needs to be added here
  }

  suspend fun subscribeRxBeaconRequestCountAttribute(minInterval: Int, maxInterval: Int): UInt {
    // Implementation needs to be added here
  }

  suspend fun readRxOtherCountAttribute(): UInt {
    // Implementation needs to be added here
  }

  suspend fun subscribeRxOtherCountAttribute(minInterval: Int, maxInterval: Int): UInt {
    // Implementation needs to be added here
  }

  suspend fun readRxAddressFilteredCountAttribute(): UInt {
    // Implementation needs to be added here
  }

  suspend fun subscribeRxAddressFilteredCountAttribute(minInterval: Int, maxInterval: Int): UInt {
    // Implementation needs to be added here
  }

  suspend fun readRxDestAddrFilteredCountAttribute(): UInt {
    // Implementation needs to be added here
  }

  suspend fun subscribeRxDestAddrFilteredCountAttribute(minInterval: Int, maxInterval: Int): UInt {
    // Implementation needs to be added here
  }

  suspend fun readRxDuplicatedCountAttribute(): UInt {
    // Implementation needs to be added here
  }

  suspend fun subscribeRxDuplicatedCountAttribute(minInterval: Int, maxInterval: Int): UInt {
    // Implementation needs to be added here
  }

  suspend fun readRxErrNoFrameCountAttribute(): UInt {
    // Implementation needs to be added here
  }

  suspend fun subscribeRxErrNoFrameCountAttribute(minInterval: Int, maxInterval: Int): UInt {
    // Implementation needs to be added here
  }

  suspend fun readRxErrUnknownNeighborCountAttribute(): UInt {
    // Implementation needs to be added here
  }

  suspend fun subscribeRxErrUnknownNeighborCountAttribute(
    minInterval: Int,
    maxInterval: Int
  ): UInt {
    // Implementation needs to be added here
  }

  suspend fun readRxErrInvalidSrcAddrCountAttribute(): UInt {
    // Implementation needs to be added here
  }

  suspend fun subscribeRxErrInvalidSrcAddrCountAttribute(minInterval: Int, maxInterval: Int): UInt {
    // Implementation needs to be added here
  }

  suspend fun readRxErrSecCountAttribute(): UInt {
    // Implementation needs to be added here
  }

  suspend fun subscribeRxErrSecCountAttribute(minInterval: Int, maxInterval: Int): UInt {
    // Implementation needs to be added here
  }

  suspend fun readRxErrFcsCountAttribute(): UInt {
    // Implementation needs to be added here
  }

  suspend fun subscribeRxErrFcsCountAttribute(minInterval: Int, maxInterval: Int): UInt {
    // Implementation needs to be added here
  }

  suspend fun readRxErrOtherCountAttribute(): UInt {
    // Implementation needs to be added here
  }

  suspend fun subscribeRxErrOtherCountAttribute(minInterval: Int, maxInterval: Int): UInt {
    // Implementation needs to be added here
  }

  suspend fun readActiveTimestampAttribute(): ActiveTimestampAttribute {
    // Implementation needs to be added here
  }

  suspend fun subscribeActiveTimestampAttribute(
    minInterval: Int,
    maxInterval: Int
  ): ActiveTimestampAttribute {
    // Implementation needs to be added here
  }

  suspend fun readPendingTimestampAttribute(): PendingTimestampAttribute {
    // Implementation needs to be added here
  }

  suspend fun subscribePendingTimestampAttribute(
    minInterval: Int,
    maxInterval: Int
  ): PendingTimestampAttribute {
    // Implementation needs to be added here
  }

  suspend fun readDelayAttribute(): DelayAttribute {
    // Implementation needs to be added here
  }

  suspend fun subscribeDelayAttribute(minInterval: Int, maxInterval: Int): DelayAttribute {
    // Implementation needs to be added here
  }

  suspend fun readSecurityPolicyAttribute(): SecurityPolicyAttribute {
    // Implementation needs to be added here
  }

  suspend fun subscribeSecurityPolicyAttribute(
    minInterval: Int,
    maxInterval: Int
  ): SecurityPolicyAttribute {
    // Implementation needs to be added here
  }

  suspend fun readChannelPage0MaskAttribute(): ChannelPage0MaskAttribute {
    // Implementation needs to be added here
  }

  suspend fun subscribeChannelPage0MaskAttribute(
    minInterval: Int,
    maxInterval: Int
  ): ChannelPage0MaskAttribute {
    // Implementation needs to be added here
  }

  suspend fun readOperationalDatasetComponentsAttribute(): OperationalDatasetComponentsAttribute {
    // Implementation needs to be added here
  }

  suspend fun subscribeOperationalDatasetComponentsAttribute(
    minInterval: Int,
    maxInterval: Int
  ): OperationalDatasetComponentsAttribute {
    // Implementation needs to be added here
  }

  suspend fun readActiveNetworkFaultsAttribute(): ActiveNetworkFaultsAttribute {
    // Implementation needs to be added here
  }

  suspend fun subscribeActiveNetworkFaultsAttribute(
    minInterval: Int,
    maxInterval: Int
  ): ActiveNetworkFaultsAttribute {
    // Implementation needs to be added here
  }

  suspend fun readGeneratedCommandListAttribute(): GeneratedCommandListAttribute {
    // Implementation needs to be added here
  }

  suspend fun subscribeGeneratedCommandListAttribute(
    minInterval: Int,
    maxInterval: Int
  ): GeneratedCommandListAttribute {
    // Implementation needs to be added here
  }

  suspend fun readAcceptedCommandListAttribute(): AcceptedCommandListAttribute {
    // Implementation needs to be added here
  }

  suspend fun subscribeAcceptedCommandListAttribute(
    minInterval: Int,
    maxInterval: Int
  ): AcceptedCommandListAttribute {
    // Implementation needs to be added here
  }

  suspend fun readEventListAttribute(): EventListAttribute {
    // Implementation needs to be added here
  }

  suspend fun subscribeEventListAttribute(minInterval: Int, maxInterval: Int): EventListAttribute {
    // Implementation needs to be added here
  }

  suspend fun readAttributeListAttribute(): AttributeListAttribute {
    // Implementation needs to be added here
  }

  suspend fun subscribeAttributeListAttribute(
    minInterval: Int,
    maxInterval: Int
  ): AttributeListAttribute {
    // Implementation needs to be added here
  }

  suspend fun readFeatureMapAttribute(): UInt {
    // Implementation needs to be added here
  }

  suspend fun subscribeFeatureMapAttribute(minInterval: Int, maxInterval: Int): UInt {
    // Implementation needs to be added here
  }

  suspend fun readClusterRevisionAttribute(): UShort {
    // Implementation needs to be added here
  }

  suspend fun subscribeClusterRevisionAttribute(minInterval: Int, maxInterval: Int): UShort {
    // Implementation needs to be added here
  }

  companion object {
    const val CLUSTER_ID: UInt = 53u
  }
}<|MERGE_RESOLUTION|>--- conflicted
+++ resolved
@@ -60,11 +60,7 @@
     val value: ThreadNetworkDiagnosticsClusterOperationalDatasetComponents?
   )
 
-<<<<<<< HEAD
-  class ActiveNetworkFaultsAttribute(val value: ArrayList<UInt>)
-=======
   class ActiveNetworkFaultsListAttribute(val value: List<UInt>)
->>>>>>> bba25c50
 
   class GeneratedCommandListAttribute(val value: List<UInt>)
 
