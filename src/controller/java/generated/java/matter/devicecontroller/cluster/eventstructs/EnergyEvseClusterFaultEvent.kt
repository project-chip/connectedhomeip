/*
 *
 *    Copyright (c) 2023 Project CHIP Authors
 *
 *    Licensed under the Apache License, Version 2.0 (the "License");
 *    you may not use this file except in compliance with the License.
 *    You may obtain a copy of the License at
 *
 *        http://www.apache.org/licenses/LICENSE-2.0
 *
 *    Unless required by applicable law or agreed to in writing, software
 *    distributed under the License is distributed on an "AS IS" BASIS,
 *    WITHOUT WARRANTIES OR CONDITIONS OF ANY KIND, either express or implied.
 *    See the License for the specific language governing permissions and
 *    limitations under the License.
 */
package matter.devicecontroller.cluster.eventstructs

import matter.devicecontroller.cluster.*
import matter.tlv.ContextSpecificTag
import matter.tlv.Tag
import matter.tlv.TlvReader
import matter.tlv.TlvWriter

class EnergyEvseClusterFaultEvent(
  val sessionID: UInt?,
<<<<<<< HEAD
  val state: UInt,
  val faultStatePreviousState: UInt,
  val faultStateCurrentState: UInt
=======
  val state: UByte,
  val faultStatePreviousState: UByte,
  val faultStateCurrentState: UByte
>>>>>>> 893c6e56
) {
  override fun toString(): String = buildString {
    append("EnergyEvseClusterFaultEvent {\n")
    append("\tsessionID : $sessionID\n")
    append("\tstate : $state\n")
    append("\tfaultStatePreviousState : $faultStatePreviousState\n")
    append("\tfaultStateCurrentState : $faultStateCurrentState\n")
    append("}\n")
  }

  fun toTlv(tlvTag: Tag, tlvWriter: TlvWriter) {
    tlvWriter.apply {
      startStructure(tlvTag)
      if (sessionID != null) {
        put(ContextSpecificTag(TAG_SESSION_I_D), sessionID)
      } else {
        putNull(ContextSpecificTag(TAG_SESSION_I_D))
      }
      put(ContextSpecificTag(TAG_STATE), state)
      put(ContextSpecificTag(TAG_FAULT_STATE_PREVIOUS_STATE), faultStatePreviousState)
      put(ContextSpecificTag(TAG_FAULT_STATE_CURRENT_STATE), faultStateCurrentState)
      endStructure()
    }
  }

  companion object {
    private const val TAG_SESSION_I_D = 0
    private const val TAG_STATE = 1
    private const val TAG_FAULT_STATE_PREVIOUS_STATE = 2
    private const val TAG_FAULT_STATE_CURRENT_STATE = 4

    fun fromTlv(tlvTag: Tag, tlvReader: TlvReader): EnergyEvseClusterFaultEvent {
      tlvReader.enterStructure(tlvTag)
      val sessionID =
        if (!tlvReader.isNull()) {
          tlvReader.getUInt(ContextSpecificTag(TAG_SESSION_I_D))
        } else {
          tlvReader.getNull(ContextSpecificTag(TAG_SESSION_I_D))
          null
        }
<<<<<<< HEAD
      val state = tlvReader.getUInt(ContextSpecificTag(TAG_STATE))
=======
      val state = tlvReader.getUByte(ContextSpecificTag(TAG_STATE))
>>>>>>> 893c6e56
      val faultStatePreviousState =
        tlvReader.getUByte(ContextSpecificTag(TAG_FAULT_STATE_PREVIOUS_STATE))
      val faultStateCurrentState =
        tlvReader.getUByte(ContextSpecificTag(TAG_FAULT_STATE_CURRENT_STATE))

      tlvReader.exitContainer()

      return EnergyEvseClusterFaultEvent(
        sessionID,
        state,
        faultStatePreviousState,
        faultStateCurrentState
      )
    }
  }
}<|MERGE_RESOLUTION|>--- conflicted
+++ resolved
@@ -24,15 +24,9 @@
 
 class EnergyEvseClusterFaultEvent(
   val sessionID: UInt?,
-<<<<<<< HEAD
-  val state: UInt,
-  val faultStatePreviousState: UInt,
-  val faultStateCurrentState: UInt
-=======
   val state: UByte,
   val faultStatePreviousState: UByte,
   val faultStateCurrentState: UByte
->>>>>>> 893c6e56
 ) {
   override fun toString(): String = buildString {
     append("EnergyEvseClusterFaultEvent {\n")
@@ -73,11 +67,7 @@
           tlvReader.getNull(ContextSpecificTag(TAG_SESSION_I_D))
           null
         }
-<<<<<<< HEAD
-      val state = tlvReader.getUInt(ContextSpecificTag(TAG_STATE))
-=======
       val state = tlvReader.getUByte(ContextSpecificTag(TAG_STATE))
->>>>>>> 893c6e56
       val faultStatePreviousState =
         tlvReader.getUByte(ContextSpecificTag(TAG_FAULT_STATE_PREVIOUS_STATE))
       val faultStateCurrentState =
