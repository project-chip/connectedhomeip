/*
 *
 *    Copyright (c) 2023 Project CHIP Authors
 *
 *    Licensed under the Apache License, Version 2.0 (the "License");
 *    you may not use this file except in compliance with the License.
 *    You may obtain a copy of the License at
 *
 *        http://www.apache.org/licenses/LICENSE-2.0
 *
 *    Unless required by applicable law or agreed to in writing, software
 *    distributed under the License is distributed on an "AS IS" BASIS,
 *    WITHOUT WARRANTIES OR CONDITIONS OF ANY KIND, either express or implied.
 *    See the License for the specific language governing permissions and
 *    limitations under the License.
 */

package matter.devicecontroller.cluster.clusters

import matter.controller.MatterController
import matter.devicecontroller.cluster.structs.*

class FanControlCluster(private val controller: MatterController, private val endpointId: UShort) {
  class PercentSettingAttribute(val value: UByte?)

  class SpeedSettingAttribute(val value: UByte?)

  class GeneratedCommandListAttribute(val value: List<UInt>)

  class AcceptedCommandListAttribute(val value: List<UInt>)

  class EventListAttribute(val value: List<UInt>)

  class AttributeListAttribute(val value: List<UInt>)

  suspend fun step(
    direction: UInt,
    wrap: Boolean?,
    lowestOff: Boolean?,
    timedInvokeTimeoutMs: Int? = null
  ) {
    val commandId = 0L

    if (timedInvokeTimeoutMs != null) {
      // Do the action with timedInvokeTimeoutMs
    } else {
      // Do the action without timedInvokeTimeoutMs
    }
  }

  suspend fun readFanModeAttribute(): UByte {
    // Implementation needs to be added here
  }

  suspend fun writeFanModeAttribute(value: UInt, timedWriteTimeoutMs: Int? = null) {
    if (timedWriteTimeoutMs != null) {
      // Do the action with timedWriteTimeoutMs
    } else {
      // Do the action without timedWriteTimeoutMs
    }
  }

  suspend fun subscribeFanModeAttribute(minInterval: Int, maxInterval: Int): UByte {
    // Implementation needs to be added here
  }

  suspend fun readFanModeSequenceAttribute(): UByte {
    // Implementation needs to be added here
  }

<<<<<<< HEAD
=======
  suspend fun writeFanModeSequenceAttribute(value: UInt, timedWriteTimeoutMs: Int? = null) {
    if (timedWriteTimeoutMs != null) {
      // Do the action with timedWriteTimeoutMs
    } else {
      // Do the action without timedWriteTimeoutMs
    }
  }

>>>>>>> 681a1a70
  suspend fun subscribeFanModeSequenceAttribute(minInterval: Int, maxInterval: Int): UByte {
    // Implementation needs to be added here
  }

  suspend fun readPercentSettingAttribute(): PercentSettingAttribute {
    // Implementation needs to be added here
  }

  suspend fun writePercentSettingAttribute(value: UByte, timedWriteTimeoutMs: Int? = null) {
    if (timedWriteTimeoutMs != null) {
      // Do the action with timedWriteTimeoutMs
    } else {
      // Do the action without timedWriteTimeoutMs
    }
  }

  suspend fun subscribePercentSettingAttribute(
    minInterval: Int,
    maxInterval: Int
  ): PercentSettingAttribute {
    // Implementation needs to be added here
  }

  suspend fun readPercentCurrentAttribute(): UByte {
    // Implementation needs to be added here
  }

  suspend fun subscribePercentCurrentAttribute(minInterval: Int, maxInterval: Int): UByte {
    // Implementation needs to be added here
  }

  suspend fun readSpeedMaxAttribute(): UByte {
    // Implementation needs to be added here
  }

  suspend fun subscribeSpeedMaxAttribute(minInterval: Int, maxInterval: Int): UByte {
    // Implementation needs to be added here
  }

  suspend fun readSpeedSettingAttribute(): SpeedSettingAttribute {
    // Implementation needs to be added here
  }

  suspend fun writeSpeedSettingAttribute(value: UByte, timedWriteTimeoutMs: Int? = null) {
    if (timedWriteTimeoutMs != null) {
      // Do the action with timedWriteTimeoutMs
    } else {
      // Do the action without timedWriteTimeoutMs
    }
  }

  suspend fun subscribeSpeedSettingAttribute(
    minInterval: Int,
    maxInterval: Int
  ): SpeedSettingAttribute {
    // Implementation needs to be added here
  }

  suspend fun readSpeedCurrentAttribute(): UByte {
    // Implementation needs to be added here
  }

  suspend fun subscribeSpeedCurrentAttribute(minInterval: Int, maxInterval: Int): UByte {
    // Implementation needs to be added here
  }

  suspend fun readRockSupportAttribute(): UByte {
    // Implementation needs to be added here
  }

  suspend fun subscribeRockSupportAttribute(minInterval: Int, maxInterval: Int): UByte {
    // Implementation needs to be added here
  }

  suspend fun readRockSettingAttribute(): UByte {
    // Implementation needs to be added here
  }

  suspend fun writeRockSettingAttribute(value: UInt, timedWriteTimeoutMs: Int? = null) {
    if (timedWriteTimeoutMs != null) {
      // Do the action with timedWriteTimeoutMs
    } else {
      // Do the action without timedWriteTimeoutMs
    }
  }

  suspend fun subscribeRockSettingAttribute(minInterval: Int, maxInterval: Int): UByte {
    // Implementation needs to be added here
  }

  suspend fun readWindSupportAttribute(): UByte {
    // Implementation needs to be added here
  }

  suspend fun subscribeWindSupportAttribute(minInterval: Int, maxInterval: Int): UByte {
    // Implementation needs to be added here
  }

  suspend fun readWindSettingAttribute(): UByte {
    // Implementation needs to be added here
  }

  suspend fun writeWindSettingAttribute(value: UInt, timedWriteTimeoutMs: Int? = null) {
    if (timedWriteTimeoutMs != null) {
      // Do the action with timedWriteTimeoutMs
    } else {
      // Do the action without timedWriteTimeoutMs
    }
  }

  suspend fun subscribeWindSettingAttribute(minInterval: Int, maxInterval: Int): UByte {
    // Implementation needs to be added here
  }

  suspend fun readAirflowDirectionAttribute(): UByte {
    // Implementation needs to be added here
  }

  suspend fun writeAirflowDirectionAttribute(value: UInt, timedWriteTimeoutMs: Int? = null) {
    if (timedWriteTimeoutMs != null) {
      // Do the action with timedWriteTimeoutMs
    } else {
      // Do the action without timedWriteTimeoutMs
    }
  }

  suspend fun subscribeAirflowDirectionAttribute(minInterval: Int, maxInterval: Int): UByte {
    // Implementation needs to be added here
  }

  suspend fun readGeneratedCommandListAttribute(): GeneratedCommandListAttribute {
    // Implementation needs to be added here
  }

  suspend fun subscribeGeneratedCommandListAttribute(
    minInterval: Int,
    maxInterval: Int
  ): GeneratedCommandListAttribute {
    // Implementation needs to be added here
  }

  suspend fun readAcceptedCommandListAttribute(): AcceptedCommandListAttribute {
    // Implementation needs to be added here
  }

  suspend fun subscribeAcceptedCommandListAttribute(
    minInterval: Int,
    maxInterval: Int
  ): AcceptedCommandListAttribute {
    // Implementation needs to be added here
  }

  suspend fun readEventListAttribute(): EventListAttribute {
    // Implementation needs to be added here
  }

  suspend fun subscribeEventListAttribute(minInterval: Int, maxInterval: Int): EventListAttribute {
    // Implementation needs to be added here
  }

  suspend fun readAttributeListAttribute(): AttributeListAttribute {
    // Implementation needs to be added here
  }

  suspend fun subscribeAttributeListAttribute(
    minInterval: Int,
    maxInterval: Int
  ): AttributeListAttribute {
    // Implementation needs to be added here
  }

  suspend fun readFeatureMapAttribute(): UInt {
    // Implementation needs to be added here
  }

  suspend fun subscribeFeatureMapAttribute(minInterval: Int, maxInterval: Int): UInt {
    // Implementation needs to be added here
  }

  suspend fun readClusterRevisionAttribute(): UShort {
    // Implementation needs to be added here
  }

  suspend fun subscribeClusterRevisionAttribute(minInterval: Int, maxInterval: Int): UShort {
    // Implementation needs to be added here
  }

  companion object {
    const val CLUSTER_ID: UInt = 514u
  }
}<|MERGE_RESOLUTION|>--- conflicted
+++ resolved
@@ -68,17 +68,6 @@
     // Implementation needs to be added here
   }
 
-<<<<<<< HEAD
-=======
-  suspend fun writeFanModeSequenceAttribute(value: UInt, timedWriteTimeoutMs: Int? = null) {
-    if (timedWriteTimeoutMs != null) {
-      // Do the action with timedWriteTimeoutMs
-    } else {
-      // Do the action without timedWriteTimeoutMs
-    }
-  }
-
->>>>>>> 681a1a70
   suspend fun subscribeFanModeSequenceAttribute(minInterval: Int, maxInterval: Int): UByte {
     // Implementation needs to be added here
   }
