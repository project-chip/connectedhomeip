--- conflicted
+++ resolved
@@ -21,66 +21,52 @@
 import matter.devicecontroller.cluster.structs.*
 
 class ChannelCluster(private val controller: MatterController, private val endpointId: UShort) {
-  class ChangeChannelResponse(
-    val status: UInt, 
-    val data: String?
-  )
-
-<<<<<<< HEAD
-  class ChannelListAttribute(
-    val value: List<ChannelClusterChannelInfoStruct>?
-  )
-=======
+  class ChangeChannelResponse(val status: UInt, val data: String?)
+
   class ProgramGuideResponse(
     val channelPagingStruct: Short,
     val programList: List<ChannelClusterProgramStruct>
   )
 
   class ChannelListAttribute(val value: List<ChannelClusterChannelInfoStruct>?)
->>>>>>> 44ea4eb1
-
-  class LineupAttribute(
-    val value: ChannelClusterLineupInfoStruct?
-  )
-
-  class CurrentChannelAttribute(
-    val value: ChannelClusterChannelInfoStruct?
-  )
-
-  class GeneratedCommandListAttribute(
-    val value: List<UInt>
-  )
-
-  class AcceptedCommandListAttribute(
-    val value: List<UInt>
-  )
-
-  class EventListAttribute(
-    val value: List<UInt>
-  )
-
-  class AttributeListAttribute(
-    val value: List<UInt>
-  )
-
-  suspend fun changeChannel(match: String, timedInvokeTimeoutMs: Int? = null): ChangeChannelResponse {
+
+  class LineupAttribute(val value: ChannelClusterLineupInfoStruct?)
+
+  class CurrentChannelAttribute(val value: ChannelClusterChannelInfoStruct?)
+
+  class GeneratedCommandListAttribute(val value: List<UInt>)
+
+  class AcceptedCommandListAttribute(val value: List<UInt>)
+
+  class EventListAttribute(val value: List<UInt>)
+
+  class AttributeListAttribute(val value: List<UInt>)
+
+  suspend fun changeChannel(
+    match: String,
+    timedInvokeTimeoutMs: Int? = null
+  ): ChangeChannelResponse {
     val commandId = 0L
 
     if (timedInvokeTimeoutMs != null) {
       // Do the action with timedInvokeTimeoutMs
     } else {
       // Do the action without timedInvokeTimeoutMs
-    }    
-  }
-
-  suspend fun changeChannelByNumber(majorNumber: UShort, minorNumber: UShort, timedInvokeTimeoutMs: Int? = null) {
+    }
+  }
+
+  suspend fun changeChannelByNumber(
+    majorNumber: UShort,
+    minorNumber: UShort,
+    timedInvokeTimeoutMs: Int? = null
+  ) {
     val commandId = 2L
 
     if (timedInvokeTimeoutMs != null) {
       // Do the action with timedInvokeTimeoutMs
     } else {
       // Do the action without timedInvokeTimeoutMs
-    }    
+    }
   }
 
   suspend fun skipChannel(count: Short, timedInvokeTimeoutMs: Int? = null) {
@@ -90,7 +76,7 @@
       // Do the action with timedInvokeTimeoutMs
     } else {
       // Do the action without timedInvokeTimeoutMs
-    }    
+    }
   }
 
   suspend fun getProgramGuide(
@@ -159,10 +145,7 @@
     // Implementation needs to be added here
   }
 
-  suspend fun subscribeLineupAttribute(
-    minInterval: Int,
-    maxInterval: Int
-  ): LineupAttribute {
+  suspend fun subscribeLineupAttribute(minInterval: Int, maxInterval: Int): LineupAttribute {
     // Implementation needs to be added here
   }
 
@@ -203,10 +186,7 @@
     // Implementation needs to be added here
   }
 
-  suspend fun subscribeEventListAttribute(
-    minInterval: Int,
-    maxInterval: Int
-  ): EventListAttribute {
+  suspend fun subscribeEventListAttribute(minInterval: Int, maxInterval: Int): EventListAttribute {
     // Implementation needs to be added here
   }
 
@@ -225,10 +205,7 @@
     // Implementation needs to be added here
   }
 
-  suspend fun subscribeFeatureMapAttribute(
-    minInterval: Int,
-    maxInterval: Int
-  ): UInt {
+  suspend fun subscribeFeatureMapAttribute(minInterval: Int, maxInterval: Int): UInt {
     // Implementation needs to be added here
   }
 
@@ -236,10 +213,7 @@
     // Implementation needs to be added here
   }
 
-  suspend fun subscribeClusterRevisionAttribute(
-    minInterval: Int,
-    maxInterval: Int
-  ): UShort {
+  suspend fun subscribeClusterRevisionAttribute(minInterval: Int, maxInterval: Int): UShort {
     // Implementation needs to be added here
   }
 
