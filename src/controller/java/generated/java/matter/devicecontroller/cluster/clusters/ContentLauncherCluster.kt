--- conflicted
+++ resolved
@@ -20,35 +20,22 @@
 import matter.controller.MatterController
 import matter.devicecontroller.cluster.structs.*
 
-class ContentLauncherCluster(private val controller: MatterController, private val endpointId: UShort) {
-  class LauncherResponse(
-    val status: UInt, 
-    val data: String?
-  )
+class ContentLauncherCluster(
+  private val controller: MatterController,
+  private val endpointId: UShort
+) {
+  class LauncherResponse(val status: UInt, val data: String?)
 
-  class AcceptHeaderAttribute(
-    val value: List<String>?
-  )
+  class AcceptHeaderAttribute(val value: List<String>?)
 
-  class GeneratedCommandListAttribute(
-    val value: List<UInt>
-  )
+  class GeneratedCommandListAttribute(val value: List<UInt>)
 
-  class AcceptedCommandListAttribute(
-    val value: List<UInt>
-  )
+  class AcceptedCommandListAttribute(val value: List<UInt>)
 
-  class EventListAttribute(
-    val value: List<UInt>
-  )
+  class EventListAttribute(val value: List<UInt>)
 
-  class AttributeListAttribute(
-    val value: List<UInt>
-  )
+  class AttributeListAttribute(val value: List<UInt>)
 
-<<<<<<< HEAD
-  suspend fun launchContent(search: ContentLauncherClusterContentSearchStruct, autoPlay: Boolean, data: String?, timedInvokeTimeoutMs: Int? = null): LauncherResponse {
-=======
   suspend fun launchContent(
     search: ContentLauncherClusterContentSearchStruct,
     autoPlay: Boolean,
@@ -57,24 +44,28 @@
     useCurrentContext: Boolean?,
     timedInvokeTimeoutMs: Int? = null
   ): LauncherResponse {
->>>>>>> 44ea4eb1
     val commandId = 0L
 
     if (timedInvokeTimeoutMs != null) {
       // Do the action with timedInvokeTimeoutMs
     } else {
       // Do the action without timedInvokeTimeoutMs
-    }    
+    }
   }
 
-  suspend fun launchURL(contentURL: String, displayString: String?, brandingInformation: ContentLauncherClusterBrandingInformationStruct?, timedInvokeTimeoutMs: Int? = null): LauncherResponse {
+  suspend fun launchURL(
+    contentURL: String,
+    displayString: String?,
+    brandingInformation: ContentLauncherClusterBrandingInformationStruct?,
+    timedInvokeTimeoutMs: Int? = null
+  ): LauncherResponse {
     val commandId = 1L
 
     if (timedInvokeTimeoutMs != null) {
       // Do the action with timedInvokeTimeoutMs
     } else {
       // Do the action without timedInvokeTimeoutMs
-    }    
+    }
   }
 
   suspend fun readAcceptHeaderAttribute(): AcceptHeaderAttribute {
@@ -125,10 +116,7 @@
     // Implementation needs to be added here
   }
 
-  suspend fun subscribeEventListAttribute(
-    minInterval: Int,
-    maxInterval: Int
-  ): EventListAttribute {
+  suspend fun subscribeEventListAttribute(minInterval: Int, maxInterval: Int): EventListAttribute {
     // Implementation needs to be added here
   }
 
@@ -147,10 +135,7 @@
     // Implementation needs to be added here
   }
 
-  suspend fun subscribeFeatureMapAttribute(
-    minInterval: Int,
-    maxInterval: Int
-  ): UInt {
+  suspend fun subscribeFeatureMapAttribute(minInterval: Int, maxInterval: Int): UInt {
     // Implementation needs to be added here
   }
 
@@ -158,10 +143,7 @@
     // Implementation needs to be added here
   }
 
-  suspend fun subscribeClusterRevisionAttribute(
-    minInterval: Int,
-    maxInterval: Int
-  ): UShort {
+  suspend fun subscribeClusterRevisionAttribute(minInterval: Int, maxInterval: Int): UShort {
     // Implementation needs to be added here
   }
 
