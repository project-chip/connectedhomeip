/*
 *
 *    Copyright (c) 2023 Project CHIP Authors
 *
 *    Licensed under the Apache License, Version 2.0 (the "License");
 *    you may not use this file except in compliance with the License.
 *    You may obtain a copy of the License at
 *
 *        http://www.apache.org/licenses/LICENSE-2.0
 *
 *    Unless required by applicable law or agreed to in writing, software
 *    distributed under the License is distributed on an "AS IS" BASIS,
 *    WITHOUT WARRANTIES OR CONDITIONS OF ANY KIND, either express or implied.
 *    See the License for the specific language governing permissions and
 *    limitations under the License.
 */
package matter.devicecontroller.cluster.eventstructs

import matter.devicecontroller.cluster.*
import matter.tlv.AnonymousTag
import matter.tlv.ContextSpecificTag
import matter.tlv.Tag
import matter.tlv.TlvParsingException
import matter.tlv.TlvReader
import matter.tlv.TlvWriter

<<<<<<< HEAD
import java.util.Optional

class WiFiNetworkDiagnosticsClusterAssociationFailureEvent (
    val associationFailureCause: UInt,
    val status: UShort) {
  override fun toString(): String  = buildString {
=======
class WiFiNetworkDiagnosticsClusterAssociationFailureEvent(
  val associationFailureCause: UInt,
  val status: UShort
) {
  override fun toString(): String = buildString {
>>>>>>> e574fd84
    append("WiFiNetworkDiagnosticsClusterAssociationFailureEvent {\n")
    append("\tassociationFailureCause : $associationFailureCause\n")
    append("\tstatus : $status\n")
    append("}\n")
  }

  fun toTlv(tlvTag: Tag, tlvWriter: TlvWriter) {
    tlvWriter.apply {
      startStructure(tlvTag)
      put(ContextSpecificTag(TAG_ASSOCIATION_FAILURE_CAUSE), associationFailureCause)
      put(ContextSpecificTag(TAG_STATUS), status)
      endStructure()
    }
  }

  companion object {
    private const val TAG_ASSOCIATION_FAILURE_CAUSE = 0
    private const val TAG_STATUS = 1

    fun fromTlv(tlvTag: Tag, tlvReader: TlvReader) : WiFiNetworkDiagnosticsClusterAssociationFailureEvent {
      tlvReader.enterStructure(tlvTag)
<<<<<<< HEAD
      val associationFailureCause = tlvReader.getUInt(ContextSpecificTag(TAG_ASSOCIATION_FAILURE_CAUSE))
=======
      val associationFailureCause =
        tlvReader.getUInt(ContextSpecificTag(TAG_ASSOCIATION_FAILURE_CAUSE))
>>>>>>> e574fd84
      val status = tlvReader.getUShort(ContextSpecificTag(TAG_STATUS))
      
      tlvReader.exitContainer()

      return WiFiNetworkDiagnosticsClusterAssociationFailureEvent(associationFailureCause, status)
    }
  }
}<|MERGE_RESOLUTION|>--- conflicted
+++ resolved
@@ -24,20 +24,11 @@
 import matter.tlv.TlvReader
 import matter.tlv.TlvWriter
 
-<<<<<<< HEAD
-import java.util.Optional
-
-class WiFiNetworkDiagnosticsClusterAssociationFailureEvent (
-    val associationFailureCause: UInt,
-    val status: UShort) {
-  override fun toString(): String  = buildString {
-=======
 class WiFiNetworkDiagnosticsClusterAssociationFailureEvent(
   val associationFailureCause: UInt,
   val status: UShort
 ) {
   override fun toString(): String = buildString {
->>>>>>> e574fd84
     append("WiFiNetworkDiagnosticsClusterAssociationFailureEvent {\n")
     append("\tassociationFailureCause : $associationFailureCause\n")
     append("\tstatus : $status\n")
@@ -59,12 +50,8 @@
 
     fun fromTlv(tlvTag: Tag, tlvReader: TlvReader) : WiFiNetworkDiagnosticsClusterAssociationFailureEvent {
       tlvReader.enterStructure(tlvTag)
-<<<<<<< HEAD
-      val associationFailureCause = tlvReader.getUInt(ContextSpecificTag(TAG_ASSOCIATION_FAILURE_CAUSE))
-=======
       val associationFailureCause =
         tlvReader.getUInt(ContextSpecificTag(TAG_ASSOCIATION_FAILURE_CAUSE))
->>>>>>> e574fd84
       val status = tlvReader.getUShort(ContextSpecificTag(TAG_STATUS))
       
       tlvReader.exitContainer()
