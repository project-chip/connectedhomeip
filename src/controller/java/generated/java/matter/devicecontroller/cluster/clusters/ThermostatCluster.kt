--- conflicted
+++ resolved
@@ -241,98 +241,9 @@
       throw IllegalStateException("modeForSequence not found in TLV")
     }
 
-<<<<<<< HEAD
-  suspend fun setActiveScheduleRequest(
-    scheduleHandle: ByteArray,
-    timedInvokeTimeoutMs: Int? = null
-  ) {
-    val commandId = 5L
-
-    if (timedInvokeTimeoutMs != null) {
-      // Do the action with timedInvokeTimeoutMs
-    } else {
-      // Do the action without timedInvokeTimeoutMs
-    }
-  }
-
-  suspend fun setActivePresetRequest(
-    presetHandle: ByteArray,
-    delayMinutes: UShort?,
-    timedInvokeTimeoutMs: Int? = null
-  ) {
-    val commandId = 6L
-
-    if (timedInvokeTimeoutMs != null) {
-      // Do the action with timedInvokeTimeoutMs
-    } else {
-      // Do the action without timedInvokeTimeoutMs
-    }
-  }
-
-  suspend fun startPresetsSchedulesEditRequest(
-    timeoutSeconds: UShort,
-    timedInvokeTimeoutMs: Int? = null
-  ) {
-    val commandId = 7L
-
-    if (timedInvokeTimeoutMs != null) {
-      // Do the action with timedInvokeTimeoutMs
-    } else {
-      // Do the action without timedInvokeTimeoutMs
-    }
-  }
-
-  suspend fun cancelPresetsSchedulesEditRequest(timedInvokeTimeoutMs: Int? = null) {
-    val commandId = 8L
-
-    if (timedInvokeTimeoutMs != null) {
-      // Do the action with timedInvokeTimeoutMs
-    } else {
-      // Do the action without timedInvokeTimeoutMs
-    }
-  }
-
-  suspend fun commitPresetsSchedulesRequest(timedInvokeTimeoutMs: Int? = null) {
-    val commandId = 9L
-
-    if (timedInvokeTimeoutMs != null) {
-      // Do the action with timedInvokeTimeoutMs
-    } else {
-      // Do the action without timedInvokeTimeoutMs
-    }
-  }
-
-  suspend fun cancelSetActivePresetRequest(timedInvokeTimeoutMs: Int? = null) {
-    val commandId = 10L
-
-    if (timedInvokeTimeoutMs != null) {
-      // Do the action with timedInvokeTimeoutMs
-    } else {
-      // Do the action without timedInvokeTimeoutMs
-    }
-  }
-
-  suspend fun setTemperatureSetpointHoldPolicy(
-    temperatureSetpointHoldPolicy: UInt,
-    timedInvokeTimeoutMs: Int? = null
-  ) {
-    val commandId = 11L
-
-    if (timedInvokeTimeoutMs != null) {
-      // Do the action with timedInvokeTimeoutMs
-    } else {
-      // Do the action without timedInvokeTimeoutMs
-    }
-  }
-
-  suspend fun readLocalTemperatureAttribute(): LocalTemperatureAttribute {
-    // Implementation needs to be added here
-  }
-=======
     if (transitions_decoded == null) {
       throw IllegalStateException("transitions not found in TLV")
     }
->>>>>>> 3f804478
 
     tlvReader.exitContainer()
 
@@ -351,6 +262,177 @@
 
     val tlvWriter = TlvWriter()
     tlvWriter.startStructure(AnonymousTag)
+    tlvWriter.endStructure()
+
+    val request: InvokeRequest =
+      InvokeRequest(
+        CommandPath(endpointId, clusterId = CLUSTER_ID, commandId),
+        tlvPayload = tlvWriter.getEncoded(),
+        timedRequest = timeoutMs
+      )
+
+    val response: InvokeResponse = controller.invoke(request)
+    logger.log(Level.FINE, "Invoke command succeeded: ${response}")
+  }
+
+  suspend fun setActiveScheduleRequest(
+    scheduleHandle: ByteArray,
+    timedInvokeTimeoutMs: Int? = null
+  ) {
+    val commandId: UInt = 5u
+    val timeoutMs: Duration =
+      timedInvokeTimeoutMs?.let { Duration.ofMillis(it.toLong()) } ?: Duration.ZERO
+
+    val tlvWriter = TlvWriter()
+    tlvWriter.startStructure(AnonymousTag)
+
+    val TAG_SCHEDULE_HANDLE_REQ: Int = 0
+    tlvWriter.put(ContextSpecificTag(TAG_SCHEDULE_HANDLE_REQ), scheduleHandle)
+    tlvWriter.endStructure()
+
+    val request: InvokeRequest =
+      InvokeRequest(
+        CommandPath(endpointId, clusterId = CLUSTER_ID, commandId),
+        tlvPayload = tlvWriter.getEncoded(),
+        timedRequest = timeoutMs
+      )
+
+    val response: InvokeResponse = controller.invoke(request)
+    logger.log(Level.FINE, "Invoke command succeeded: ${response}")
+  }
+
+  suspend fun setActivePresetRequest(
+    presetHandle: ByteArray,
+    delayMinutes: UShort?,
+    timedInvokeTimeoutMs: Int? = null
+  ) {
+    val commandId: UInt = 6u
+    val timeoutMs: Duration =
+      timedInvokeTimeoutMs?.let { Duration.ofMillis(it.toLong()) } ?: Duration.ZERO
+
+    val tlvWriter = TlvWriter()
+    tlvWriter.startStructure(AnonymousTag)
+
+    val TAG_PRESET_HANDLE_REQ: Int = 0
+    tlvWriter.put(ContextSpecificTag(TAG_PRESET_HANDLE_REQ), presetHandle)
+
+    val TAG_DELAY_MINUTES_REQ: Int = 1
+    delayMinutes?.let { tlvWriter.put(ContextSpecificTag(TAG_DELAY_MINUTES_REQ), delayMinutes) }
+    tlvWriter.endStructure()
+
+    val request: InvokeRequest =
+      InvokeRequest(
+        CommandPath(endpointId, clusterId = CLUSTER_ID, commandId),
+        tlvPayload = tlvWriter.getEncoded(),
+        timedRequest = timeoutMs
+      )
+
+    val response: InvokeResponse = controller.invoke(request)
+    logger.log(Level.FINE, "Invoke command succeeded: ${response}")
+  }
+
+  suspend fun startPresetsSchedulesEditRequest(
+    timeoutSeconds: UShort,
+    timedInvokeTimeoutMs: Int? = null
+  ) {
+    val commandId: UInt = 7u
+    val timeoutMs: Duration =
+      timedInvokeTimeoutMs?.let { Duration.ofMillis(it.toLong()) } ?: Duration.ZERO
+
+    val tlvWriter = TlvWriter()
+    tlvWriter.startStructure(AnonymousTag)
+
+    val TAG_TIMEOUT_SECONDS_REQ: Int = 0
+    tlvWriter.put(ContextSpecificTag(TAG_TIMEOUT_SECONDS_REQ), timeoutSeconds)
+    tlvWriter.endStructure()
+
+    val request: InvokeRequest =
+      InvokeRequest(
+        CommandPath(endpointId, clusterId = CLUSTER_ID, commandId),
+        tlvPayload = tlvWriter.getEncoded(),
+        timedRequest = timeoutMs
+      )
+
+    val response: InvokeResponse = controller.invoke(request)
+    logger.log(Level.FINE, "Invoke command succeeded: ${response}")
+  }
+
+  suspend fun cancelPresetsSchedulesEditRequest(timedInvokeTimeoutMs: Int? = null) {
+    val commandId: UInt = 8u
+    val timeoutMs: Duration =
+      timedInvokeTimeoutMs?.let { Duration.ofMillis(it.toLong()) } ?: Duration.ZERO
+
+    val tlvWriter = TlvWriter()
+    tlvWriter.startStructure(AnonymousTag)
+    tlvWriter.endStructure()
+
+    val request: InvokeRequest =
+      InvokeRequest(
+        CommandPath(endpointId, clusterId = CLUSTER_ID, commandId),
+        tlvPayload = tlvWriter.getEncoded(),
+        timedRequest = timeoutMs
+      )
+
+    val response: InvokeResponse = controller.invoke(request)
+    logger.log(Level.FINE, "Invoke command succeeded: ${response}")
+  }
+
+  suspend fun commitPresetsSchedulesRequest(timedInvokeTimeoutMs: Int? = null) {
+    val commandId: UInt = 9u
+    val timeoutMs: Duration =
+      timedInvokeTimeoutMs?.let { Duration.ofMillis(it.toLong()) } ?: Duration.ZERO
+
+    val tlvWriter = TlvWriter()
+    tlvWriter.startStructure(AnonymousTag)
+    tlvWriter.endStructure()
+
+    val request: InvokeRequest =
+      InvokeRequest(
+        CommandPath(endpointId, clusterId = CLUSTER_ID, commandId),
+        tlvPayload = tlvWriter.getEncoded(),
+        timedRequest = timeoutMs
+      )
+
+    val response: InvokeResponse = controller.invoke(request)
+    logger.log(Level.FINE, "Invoke command succeeded: ${response}")
+  }
+
+  suspend fun cancelSetActivePresetRequest(timedInvokeTimeoutMs: Int? = null) {
+    val commandId: UInt = 10u
+    val timeoutMs: Duration =
+      timedInvokeTimeoutMs?.let { Duration.ofMillis(it.toLong()) } ?: Duration.ZERO
+
+    val tlvWriter = TlvWriter()
+    tlvWriter.startStructure(AnonymousTag)
+    tlvWriter.endStructure()
+
+    val request: InvokeRequest =
+      InvokeRequest(
+        CommandPath(endpointId, clusterId = CLUSTER_ID, commandId),
+        tlvPayload = tlvWriter.getEncoded(),
+        timedRequest = timeoutMs
+      )
+
+    val response: InvokeResponse = controller.invoke(request)
+    logger.log(Level.FINE, "Invoke command succeeded: ${response}")
+  }
+
+  suspend fun setTemperatureSetpointHoldPolicy(
+    temperatureSetpointHoldPolicy: UByte,
+    timedInvokeTimeoutMs: Int? = null
+  ) {
+    val commandId: UInt = 11u
+    val timeoutMs: Duration =
+      timedInvokeTimeoutMs?.let { Duration.ofMillis(it.toLong()) } ?: Duration.ZERO
+
+    val tlvWriter = TlvWriter()
+    tlvWriter.startStructure(AnonymousTag)
+
+    val TAG_TEMPERATURE_SETPOINT_HOLD_POLICY_REQ: Int = 0
+    tlvWriter.put(
+      ContextSpecificTag(TAG_TEMPERATURE_SETPOINT_HOLD_POLICY_REQ),
+      temperatureSetpointHoldPolicy
+    )
     tlvWriter.endStructure()
 
     val request: InvokeRequest =
@@ -1035,181 +1117,10 @@
 
     logger.log(Level.FINE, "Read command succeeded")
 
-<<<<<<< HEAD
-  suspend fun readPresetTypesAttribute(): PresetTypesAttribute {
-    // Implementation needs to be added here
-  }
-
-  suspend fun subscribePresetTypesAttribute(
-    minInterval: Int,
-    maxInterval: Int
-  ): PresetTypesAttribute {
-    // Implementation needs to be added here
-  }
-
-  suspend fun readScheduleTypesAttribute(): ScheduleTypesAttribute {
-    // Implementation needs to be added here
-  }
-
-  suspend fun subscribeScheduleTypesAttribute(
-    minInterval: Int,
-    maxInterval: Int
-  ): ScheduleTypesAttribute {
-    // Implementation needs to be added here
-  }
-
-  suspend fun readNumberOfPresetsAttribute(): UByte {
-    // Implementation needs to be added here
-  }
-
-  suspend fun subscribeNumberOfPresetsAttribute(minInterval: Int, maxInterval: Int): UByte {
-    // Implementation needs to be added here
-  }
-
-  suspend fun readNumberOfSchedulesAttribute(): UByte {
-    // Implementation needs to be added here
-  }
-
-  suspend fun subscribeNumberOfSchedulesAttribute(minInterval: Int, maxInterval: Int): UByte {
-    // Implementation needs to be added here
-  }
-
-  suspend fun readNumberOfScheduleTransitionsAttribute(): UByte {
-    // Implementation needs to be added here
-  }
-
-  suspend fun subscribeNumberOfScheduleTransitionsAttribute(
-    minInterval: Int,
-    maxInterval: Int
-  ): UByte {
-    // Implementation needs to be added here
-  }
-
-  suspend fun readNumberOfScheduleTransitionPerDayAttribute():
-    NumberOfScheduleTransitionPerDayAttribute {
-    // Implementation needs to be added here
-  }
-
-  suspend fun subscribeNumberOfScheduleTransitionPerDayAttribute(
-    minInterval: Int,
-    maxInterval: Int
-  ): NumberOfScheduleTransitionPerDayAttribute {
-    // Implementation needs to be added here
-  }
-
-  suspend fun readActivePresetHandleAttribute(): ActivePresetHandleAttribute {
-    // Implementation needs to be added here
-  }
-
-  suspend fun subscribeActivePresetHandleAttribute(
-    minInterval: Int,
-    maxInterval: Int
-  ): ActivePresetHandleAttribute {
-    // Implementation needs to be added here
-  }
-
-  suspend fun readActiveScheduleHandleAttribute(): ActiveScheduleHandleAttribute {
-    // Implementation needs to be added here
-  }
-
-  suspend fun subscribeActiveScheduleHandleAttribute(
-    minInterval: Int,
-    maxInterval: Int
-  ): ActiveScheduleHandleAttribute {
-    // Implementation needs to be added here
-  }
-
-  suspend fun readPresetsAttribute(): PresetsAttribute {
-    // Implementation needs to be added here
-  }
-
-  suspend fun writePresetsAttribute(
-    value: List<ThermostatClusterPresetStruct>,
-    timedWriteTimeoutMs: Int? = null
-  ) {
-    if (timedWriteTimeoutMs != null) {
-      // Do the action with timedWriteTimeoutMs
-    } else {
-      // Do the action without timedWriteTimeoutMs
-    }
-  }
-
-  suspend fun subscribePresetsAttribute(minInterval: Int, maxInterval: Int): PresetsAttribute {
-    // Implementation needs to be added here
-  }
-
-  suspend fun readSchedulesAttribute(): SchedulesAttribute {
-    // Implementation needs to be added here
-  }
-
-  suspend fun writeSchedulesAttribute(
-    value: List<ThermostatClusterScheduleStruct>,
-    timedWriteTimeoutMs: Int? = null
-  ) {
-    if (timedWriteTimeoutMs != null) {
-      // Do the action with timedWriteTimeoutMs
-    } else {
-      // Do the action without timedWriteTimeoutMs
-    }
-  }
-
-  suspend fun subscribeSchedulesAttribute(minInterval: Int, maxInterval: Int): SchedulesAttribute {
-    // Implementation needs to be added here
-  }
-
-  suspend fun readPresetsSchedulesEditableAttribute(): Boolean {
-    // Implementation needs to be added here
-  }
-
-  suspend fun subscribePresetsSchedulesEditableAttribute(
-    minInterval: Int,
-    maxInterval: Int
-  ): Boolean {
-    // Implementation needs to be added here
-  }
-
-  suspend fun readTemperatureSetpointHoldPolicyAttribute(): UByte {
-    // Implementation needs to be added here
-  }
-
-  suspend fun subscribeTemperatureSetpointHoldPolicyAttribute(
-    minInterval: Int,
-    maxInterval: Int
-  ): UByte {
-    // Implementation needs to be added here
-  }
-
-  suspend fun readSetpointHoldExpiryTimestampAttribute(): SetpointHoldExpiryTimestampAttribute {
-    // Implementation needs to be added here
-  }
-
-  suspend fun subscribeSetpointHoldExpiryTimestampAttribute(
-    minInterval: Int,
-    maxInterval: Int
-  ): SetpointHoldExpiryTimestampAttribute {
-    // Implementation needs to be added here
-  }
-
-  suspend fun readQueuedPresetAttribute(): QueuedPresetAttribute {
-    // Implementation needs to be added here
-  }
-
-  suspend fun subscribeQueuedPresetAttribute(
-    minInterval: Int,
-    maxInterval: Int
-  ): QueuedPresetAttribute {
-    // Implementation needs to be added here
-  }
-
-  suspend fun readGeneratedCommandListAttribute(): GeneratedCommandListAttribute {
-    // Implementation needs to be added here
-  }
-=======
-    val attributeData =
-      response.successes.filterIsInstance<ReadData.Attribute>().firstOrNull {
-        it.path.attributeId == ATTRIBUTE_ID
-      }
->>>>>>> 3f804478
+    val attributeData =
+      response.successes.filterIsInstance<ReadData.Attribute>().firstOrNull {
+        it.path.attributeId == ATTRIBUTE_ID
+      }
 
     requireNotNull(attributeData) { "Unoccupiedcoolingsetpoint attribute not found in response" }
 
@@ -3511,6 +3422,662 @@
     }
   }
 
+  suspend fun readPresetTypesAttribute(): PresetTypesAttribute {
+    val ATTRIBUTE_ID: UInt = 72u
+
+    val attributePath =
+      AttributePath(endpointId = endpointId, clusterId = CLUSTER_ID, attributeId = ATTRIBUTE_ID)
+
+    val readRequest = ReadRequest(eventPaths = emptyList(), attributePaths = listOf(attributePath))
+
+    val response = controller.read(readRequest)
+
+    if (response.successes.isEmpty()) {
+      logger.log(Level.WARNING, "Read command failed")
+      throw IllegalStateException("Read command failed with failures: ${response.failures}")
+    }
+
+    logger.log(Level.FINE, "Read command succeeded")
+
+    val attributeData =
+      response.successes.filterIsInstance<ReadData.Attribute>().firstOrNull {
+        it.path.attributeId == ATTRIBUTE_ID
+      }
+
+    requireNotNull(attributeData) { "Presettypes attribute not found in response" }
+
+    // Decode the TLV data into the appropriate type
+    val tlvReader = TlvReader(attributeData.data)
+    val decodedValue: List<ThermostatClusterPresetTypeStruct>? =
+      if (tlvReader.isNextTag(AnonymousTag)) {
+        buildList<ThermostatClusterPresetTypeStruct> {
+          tlvReader.enterArray(AnonymousTag)
+          while (!tlvReader.isEndOfContainer()) {
+            add(ThermostatClusterPresetTypeStruct.fromTlv(AnonymousTag, tlvReader))
+          }
+          tlvReader.exitContainer()
+        }
+      } else {
+        null
+      }
+
+    return PresetTypesAttribute(decodedValue)
+  }
+
+  suspend fun readScheduleTypesAttribute(): ScheduleTypesAttribute {
+    val ATTRIBUTE_ID: UInt = 73u
+
+    val attributePath =
+      AttributePath(endpointId = endpointId, clusterId = CLUSTER_ID, attributeId = ATTRIBUTE_ID)
+
+    val readRequest = ReadRequest(eventPaths = emptyList(), attributePaths = listOf(attributePath))
+
+    val response = controller.read(readRequest)
+
+    if (response.successes.isEmpty()) {
+      logger.log(Level.WARNING, "Read command failed")
+      throw IllegalStateException("Read command failed with failures: ${response.failures}")
+    }
+
+    logger.log(Level.FINE, "Read command succeeded")
+
+    val attributeData =
+      response.successes.filterIsInstance<ReadData.Attribute>().firstOrNull {
+        it.path.attributeId == ATTRIBUTE_ID
+      }
+
+    requireNotNull(attributeData) { "Scheduletypes attribute not found in response" }
+
+    // Decode the TLV data into the appropriate type
+    val tlvReader = TlvReader(attributeData.data)
+    val decodedValue: List<ThermostatClusterScheduleTypeStruct>? =
+      if (tlvReader.isNextTag(AnonymousTag)) {
+        buildList<ThermostatClusterScheduleTypeStruct> {
+          tlvReader.enterArray(AnonymousTag)
+          while (!tlvReader.isEndOfContainer()) {
+            add(ThermostatClusterScheduleTypeStruct.fromTlv(AnonymousTag, tlvReader))
+          }
+          tlvReader.exitContainer()
+        }
+      } else {
+        null
+      }
+
+    return ScheduleTypesAttribute(decodedValue)
+  }
+
+  suspend fun readNumberOfPresetsAttribute(): UByte? {
+    val ATTRIBUTE_ID: UInt = 74u
+
+    val attributePath =
+      AttributePath(endpointId = endpointId, clusterId = CLUSTER_ID, attributeId = ATTRIBUTE_ID)
+
+    val readRequest = ReadRequest(eventPaths = emptyList(), attributePaths = listOf(attributePath))
+
+    val response = controller.read(readRequest)
+
+    if (response.successes.isEmpty()) {
+      logger.log(Level.WARNING, "Read command failed")
+      throw IllegalStateException("Read command failed with failures: ${response.failures}")
+    }
+
+    logger.log(Level.FINE, "Read command succeeded")
+
+    val attributeData =
+      response.successes.filterIsInstance<ReadData.Attribute>().firstOrNull {
+        it.path.attributeId == ATTRIBUTE_ID
+      }
+
+    requireNotNull(attributeData) { "Numberofpresets attribute not found in response" }
+
+    // Decode the TLV data into the appropriate type
+    val tlvReader = TlvReader(attributeData.data)
+    val decodedValue: UByte? =
+      if (tlvReader.isNextTag(AnonymousTag)) {
+        tlvReader.getUByte(AnonymousTag)
+      } else {
+        null
+      }
+
+    return decodedValue
+  }
+
+  suspend fun readNumberOfSchedulesAttribute(): UByte? {
+    val ATTRIBUTE_ID: UInt = 75u
+
+    val attributePath =
+      AttributePath(endpointId = endpointId, clusterId = CLUSTER_ID, attributeId = ATTRIBUTE_ID)
+
+    val readRequest = ReadRequest(eventPaths = emptyList(), attributePaths = listOf(attributePath))
+
+    val response = controller.read(readRequest)
+
+    if (response.successes.isEmpty()) {
+      logger.log(Level.WARNING, "Read command failed")
+      throw IllegalStateException("Read command failed with failures: ${response.failures}")
+    }
+
+    logger.log(Level.FINE, "Read command succeeded")
+
+    val attributeData =
+      response.successes.filterIsInstance<ReadData.Attribute>().firstOrNull {
+        it.path.attributeId == ATTRIBUTE_ID
+      }
+
+    requireNotNull(attributeData) { "Numberofschedules attribute not found in response" }
+
+    // Decode the TLV data into the appropriate type
+    val tlvReader = TlvReader(attributeData.data)
+    val decodedValue: UByte? =
+      if (tlvReader.isNextTag(AnonymousTag)) {
+        tlvReader.getUByte(AnonymousTag)
+      } else {
+        null
+      }
+
+    return decodedValue
+  }
+
+  suspend fun readNumberOfScheduleTransitionsAttribute(): UByte? {
+    val ATTRIBUTE_ID: UInt = 76u
+
+    val attributePath =
+      AttributePath(endpointId = endpointId, clusterId = CLUSTER_ID, attributeId = ATTRIBUTE_ID)
+
+    val readRequest = ReadRequest(eventPaths = emptyList(), attributePaths = listOf(attributePath))
+
+    val response = controller.read(readRequest)
+
+    if (response.successes.isEmpty()) {
+      logger.log(Level.WARNING, "Read command failed")
+      throw IllegalStateException("Read command failed with failures: ${response.failures}")
+    }
+
+    logger.log(Level.FINE, "Read command succeeded")
+
+    val attributeData =
+      response.successes.filterIsInstance<ReadData.Attribute>().firstOrNull {
+        it.path.attributeId == ATTRIBUTE_ID
+      }
+
+    requireNotNull(attributeData) { "Numberofscheduletransitions attribute not found in response" }
+
+    // Decode the TLV data into the appropriate type
+    val tlvReader = TlvReader(attributeData.data)
+    val decodedValue: UByte? =
+      if (tlvReader.isNextTag(AnonymousTag)) {
+        tlvReader.getUByte(AnonymousTag)
+      } else {
+        null
+      }
+
+    return decodedValue
+  }
+
+  suspend fun readNumberOfScheduleTransitionPerDayAttribute():
+    NumberOfScheduleTransitionPerDayAttribute {
+    val ATTRIBUTE_ID: UInt = 77u
+
+    val attributePath =
+      AttributePath(endpointId = endpointId, clusterId = CLUSTER_ID, attributeId = ATTRIBUTE_ID)
+
+    val readRequest = ReadRequest(eventPaths = emptyList(), attributePaths = listOf(attributePath))
+
+    val response = controller.read(readRequest)
+
+    if (response.successes.isEmpty()) {
+      logger.log(Level.WARNING, "Read command failed")
+      throw IllegalStateException("Read command failed with failures: ${response.failures}")
+    }
+
+    logger.log(Level.FINE, "Read command succeeded")
+
+    val attributeData =
+      response.successes.filterIsInstance<ReadData.Attribute>().firstOrNull {
+        it.path.attributeId == ATTRIBUTE_ID
+      }
+
+    requireNotNull(attributeData) {
+      "Numberofscheduletransitionperday attribute not found in response"
+    }
+
+    // Decode the TLV data into the appropriate type
+    val tlvReader = TlvReader(attributeData.data)
+    val decodedValue: UByte? =
+      if (!tlvReader.isNull()) {
+        if (tlvReader.isNextTag(AnonymousTag)) {
+          tlvReader.getUByte(AnonymousTag)
+        } else {
+          null
+        }
+      } else {
+        tlvReader.getNull(AnonymousTag)
+        null
+      }
+
+    return NumberOfScheduleTransitionPerDayAttribute(decodedValue)
+  }
+
+  suspend fun readActivePresetHandleAttribute(): ActivePresetHandleAttribute {
+    val ATTRIBUTE_ID: UInt = 78u
+
+    val attributePath =
+      AttributePath(endpointId = endpointId, clusterId = CLUSTER_ID, attributeId = ATTRIBUTE_ID)
+
+    val readRequest = ReadRequest(eventPaths = emptyList(), attributePaths = listOf(attributePath))
+
+    val response = controller.read(readRequest)
+
+    if (response.successes.isEmpty()) {
+      logger.log(Level.WARNING, "Read command failed")
+      throw IllegalStateException("Read command failed with failures: ${response.failures}")
+    }
+
+    logger.log(Level.FINE, "Read command succeeded")
+
+    val attributeData =
+      response.successes.filterIsInstance<ReadData.Attribute>().firstOrNull {
+        it.path.attributeId == ATTRIBUTE_ID
+      }
+
+    requireNotNull(attributeData) { "Activepresethandle attribute not found in response" }
+
+    // Decode the TLV data into the appropriate type
+    val tlvReader = TlvReader(attributeData.data)
+    val decodedValue: ByteArray? =
+      if (!tlvReader.isNull()) {
+        if (tlvReader.isNextTag(AnonymousTag)) {
+          tlvReader.getByteArray(AnonymousTag)
+        } else {
+          null
+        }
+      } else {
+        tlvReader.getNull(AnonymousTag)
+        null
+      }
+
+    return ActivePresetHandleAttribute(decodedValue)
+  }
+
+  suspend fun readActiveScheduleHandleAttribute(): ActiveScheduleHandleAttribute {
+    val ATTRIBUTE_ID: UInt = 79u
+
+    val attributePath =
+      AttributePath(endpointId = endpointId, clusterId = CLUSTER_ID, attributeId = ATTRIBUTE_ID)
+
+    val readRequest = ReadRequest(eventPaths = emptyList(), attributePaths = listOf(attributePath))
+
+    val response = controller.read(readRequest)
+
+    if (response.successes.isEmpty()) {
+      logger.log(Level.WARNING, "Read command failed")
+      throw IllegalStateException("Read command failed with failures: ${response.failures}")
+    }
+
+    logger.log(Level.FINE, "Read command succeeded")
+
+    val attributeData =
+      response.successes.filterIsInstance<ReadData.Attribute>().firstOrNull {
+        it.path.attributeId == ATTRIBUTE_ID
+      }
+
+    requireNotNull(attributeData) { "Activeschedulehandle attribute not found in response" }
+
+    // Decode the TLV data into the appropriate type
+    val tlvReader = TlvReader(attributeData.data)
+    val decodedValue: ByteArray? =
+      if (!tlvReader.isNull()) {
+        if (tlvReader.isNextTag(AnonymousTag)) {
+          tlvReader.getByteArray(AnonymousTag)
+        } else {
+          null
+        }
+      } else {
+        tlvReader.getNull(AnonymousTag)
+        null
+      }
+
+    return ActiveScheduleHandleAttribute(decodedValue)
+  }
+
+  suspend fun readPresetsAttribute(): PresetsAttribute {
+    val ATTRIBUTE_ID: UInt = 80u
+
+    val attributePath =
+      AttributePath(endpointId = endpointId, clusterId = CLUSTER_ID, attributeId = ATTRIBUTE_ID)
+
+    val readRequest = ReadRequest(eventPaths = emptyList(), attributePaths = listOf(attributePath))
+
+    val response = controller.read(readRequest)
+
+    if (response.successes.isEmpty()) {
+      logger.log(Level.WARNING, "Read command failed")
+      throw IllegalStateException("Read command failed with failures: ${response.failures}")
+    }
+
+    logger.log(Level.FINE, "Read command succeeded")
+
+    val attributeData =
+      response.successes.filterIsInstance<ReadData.Attribute>().firstOrNull {
+        it.path.attributeId == ATTRIBUTE_ID
+      }
+
+    requireNotNull(attributeData) { "Presets attribute not found in response" }
+
+    // Decode the TLV data into the appropriate type
+    val tlvReader = TlvReader(attributeData.data)
+    val decodedValue: List<ThermostatClusterPresetStruct>? =
+      if (tlvReader.isNextTag(AnonymousTag)) {
+        buildList<ThermostatClusterPresetStruct> {
+          tlvReader.enterArray(AnonymousTag)
+          while (!tlvReader.isEndOfContainer()) {
+            add(ThermostatClusterPresetStruct.fromTlv(AnonymousTag, tlvReader))
+          }
+          tlvReader.exitContainer()
+        }
+      } else {
+        null
+      }
+
+    return PresetsAttribute(decodedValue)
+  }
+
+  suspend fun writePresetsAttribute(
+    value: List<ThermostatClusterPresetStruct>,
+    timedWriteTimeoutMs: Int? = null
+  ) {
+    val ATTRIBUTE_ID: UInt = 80u
+    val timeoutMs: Duration =
+      timedWriteTimeoutMs?.let { Duration.ofMillis(it.toLong()) } ?: Duration.ZERO
+
+    val tlvWriter = TlvWriter()
+    tlvWriter.startArray(AnonymousTag)
+    for (item in value.iterator()) {
+      item.toTlv(AnonymousTag, tlvWriter)
+    }
+    tlvWriter.endArray()
+
+    val writeRequests: WriteRequests =
+      WriteRequests(
+        requests =
+          listOf(
+            WriteRequest(
+              attributePath =
+                AttributePath(endpointId, clusterId = CLUSTER_ID, attributeId = ATTRIBUTE_ID),
+              tlvPayload = tlvWriter.getEncoded()
+            )
+          ),
+        timedRequest = timeoutMs
+      )
+
+    val response: WriteResponse = controller.write(writeRequests)
+
+    when (response) {
+      is WriteResponse.Success -> {
+        logger.log(Level.FINE, "Write command succeeded")
+      }
+      is WriteResponse.PartialWriteFailure -> {
+        val aggregatedErrorMessage =
+          response.failures.joinToString("\n") { failure ->
+            "Error at ${failure.attributePath}: ${failure.ex.message}"
+          }
+
+        response.failures.forEach { failure ->
+          logger.log(Level.WARNING, "Error at ${failure.attributePath}: ${failure.ex.message}")
+        }
+
+        throw IllegalStateException("Write command failed with errors: \n$aggregatedErrorMessage")
+      }
+    }
+  }
+
+  suspend fun readSchedulesAttribute(): SchedulesAttribute {
+    val ATTRIBUTE_ID: UInt = 81u
+
+    val attributePath =
+      AttributePath(endpointId = endpointId, clusterId = CLUSTER_ID, attributeId = ATTRIBUTE_ID)
+
+    val readRequest = ReadRequest(eventPaths = emptyList(), attributePaths = listOf(attributePath))
+
+    val response = controller.read(readRequest)
+
+    if (response.successes.isEmpty()) {
+      logger.log(Level.WARNING, "Read command failed")
+      throw IllegalStateException("Read command failed with failures: ${response.failures}")
+    }
+
+    logger.log(Level.FINE, "Read command succeeded")
+
+    val attributeData =
+      response.successes.filterIsInstance<ReadData.Attribute>().firstOrNull {
+        it.path.attributeId == ATTRIBUTE_ID
+      }
+
+    requireNotNull(attributeData) { "Schedules attribute not found in response" }
+
+    // Decode the TLV data into the appropriate type
+    val tlvReader = TlvReader(attributeData.data)
+    val decodedValue: List<ThermostatClusterScheduleStruct>? =
+      if (tlvReader.isNextTag(AnonymousTag)) {
+        buildList<ThermostatClusterScheduleStruct> {
+          tlvReader.enterArray(AnonymousTag)
+          while (!tlvReader.isEndOfContainer()) {
+            add(ThermostatClusterScheduleStruct.fromTlv(AnonymousTag, tlvReader))
+          }
+          tlvReader.exitContainer()
+        }
+      } else {
+        null
+      }
+
+    return SchedulesAttribute(decodedValue)
+  }
+
+  suspend fun writeSchedulesAttribute(
+    value: List<ThermostatClusterScheduleStruct>,
+    timedWriteTimeoutMs: Int? = null
+  ) {
+    val ATTRIBUTE_ID: UInt = 81u
+    val timeoutMs: Duration =
+      timedWriteTimeoutMs?.let { Duration.ofMillis(it.toLong()) } ?: Duration.ZERO
+
+    val tlvWriter = TlvWriter()
+    tlvWriter.startArray(AnonymousTag)
+    for (item in value.iterator()) {
+      item.toTlv(AnonymousTag, tlvWriter)
+    }
+    tlvWriter.endArray()
+
+    val writeRequests: WriteRequests =
+      WriteRequests(
+        requests =
+          listOf(
+            WriteRequest(
+              attributePath =
+                AttributePath(endpointId, clusterId = CLUSTER_ID, attributeId = ATTRIBUTE_ID),
+              tlvPayload = tlvWriter.getEncoded()
+            )
+          ),
+        timedRequest = timeoutMs
+      )
+
+    val response: WriteResponse = controller.write(writeRequests)
+
+    when (response) {
+      is WriteResponse.Success -> {
+        logger.log(Level.FINE, "Write command succeeded")
+      }
+      is WriteResponse.PartialWriteFailure -> {
+        val aggregatedErrorMessage =
+          response.failures.joinToString("\n") { failure ->
+            "Error at ${failure.attributePath}: ${failure.ex.message}"
+          }
+
+        response.failures.forEach { failure ->
+          logger.log(Level.WARNING, "Error at ${failure.attributePath}: ${failure.ex.message}")
+        }
+
+        throw IllegalStateException("Write command failed with errors: \n$aggregatedErrorMessage")
+      }
+    }
+  }
+
+  suspend fun readPresetsSchedulesEditableAttribute(): Boolean? {
+    val ATTRIBUTE_ID: UInt = 82u
+
+    val attributePath =
+      AttributePath(endpointId = endpointId, clusterId = CLUSTER_ID, attributeId = ATTRIBUTE_ID)
+
+    val readRequest = ReadRequest(eventPaths = emptyList(), attributePaths = listOf(attributePath))
+
+    val response = controller.read(readRequest)
+
+    if (response.successes.isEmpty()) {
+      logger.log(Level.WARNING, "Read command failed")
+      throw IllegalStateException("Read command failed with failures: ${response.failures}")
+    }
+
+    logger.log(Level.FINE, "Read command succeeded")
+
+    val attributeData =
+      response.successes.filterIsInstance<ReadData.Attribute>().firstOrNull {
+        it.path.attributeId == ATTRIBUTE_ID
+      }
+
+    requireNotNull(attributeData) { "Presetsscheduleseditable attribute not found in response" }
+
+    // Decode the TLV data into the appropriate type
+    val tlvReader = TlvReader(attributeData.data)
+    val decodedValue: Boolean? =
+      if (tlvReader.isNextTag(AnonymousTag)) {
+        tlvReader.getBoolean(AnonymousTag)
+      } else {
+        null
+      }
+
+    return decodedValue
+  }
+
+  suspend fun readTemperatureSetpointHoldPolicyAttribute(): UByte? {
+    val ATTRIBUTE_ID: UInt = 83u
+
+    val attributePath =
+      AttributePath(endpointId = endpointId, clusterId = CLUSTER_ID, attributeId = ATTRIBUTE_ID)
+
+    val readRequest = ReadRequest(eventPaths = emptyList(), attributePaths = listOf(attributePath))
+
+    val response = controller.read(readRequest)
+
+    if (response.successes.isEmpty()) {
+      logger.log(Level.WARNING, "Read command failed")
+      throw IllegalStateException("Read command failed with failures: ${response.failures}")
+    }
+
+    logger.log(Level.FINE, "Read command succeeded")
+
+    val attributeData =
+      response.successes.filterIsInstance<ReadData.Attribute>().firstOrNull {
+        it.path.attributeId == ATTRIBUTE_ID
+      }
+
+    requireNotNull(attributeData) {
+      "Temperaturesetpointholdpolicy attribute not found in response"
+    }
+
+    // Decode the TLV data into the appropriate type
+    val tlvReader = TlvReader(attributeData.data)
+    val decodedValue: UByte? =
+      if (tlvReader.isNextTag(AnonymousTag)) {
+        tlvReader.getUByte(AnonymousTag)
+      } else {
+        null
+      }
+
+    return decodedValue
+  }
+
+  suspend fun readSetpointHoldExpiryTimestampAttribute(): SetpointHoldExpiryTimestampAttribute {
+    val ATTRIBUTE_ID: UInt = 84u
+
+    val attributePath =
+      AttributePath(endpointId = endpointId, clusterId = CLUSTER_ID, attributeId = ATTRIBUTE_ID)
+
+    val readRequest = ReadRequest(eventPaths = emptyList(), attributePaths = listOf(attributePath))
+
+    val response = controller.read(readRequest)
+
+    if (response.successes.isEmpty()) {
+      logger.log(Level.WARNING, "Read command failed")
+      throw IllegalStateException("Read command failed with failures: ${response.failures}")
+    }
+
+    logger.log(Level.FINE, "Read command succeeded")
+
+    val attributeData =
+      response.successes.filterIsInstance<ReadData.Attribute>().firstOrNull {
+        it.path.attributeId == ATTRIBUTE_ID
+      }
+
+    requireNotNull(attributeData) { "Setpointholdexpirytimestamp attribute not found in response" }
+
+    // Decode the TLV data into the appropriate type
+    val tlvReader = TlvReader(attributeData.data)
+    val decodedValue: UInt? =
+      if (!tlvReader.isNull()) {
+        if (tlvReader.isNextTag(AnonymousTag)) {
+          tlvReader.getUInt(AnonymousTag)
+        } else {
+          null
+        }
+      } else {
+        tlvReader.getNull(AnonymousTag)
+        null
+      }
+
+    return SetpointHoldExpiryTimestampAttribute(decodedValue)
+  }
+
+  suspend fun readQueuedPresetAttribute(): QueuedPresetAttribute {
+    val ATTRIBUTE_ID: UInt = 85u
+
+    val attributePath =
+      AttributePath(endpointId = endpointId, clusterId = CLUSTER_ID, attributeId = ATTRIBUTE_ID)
+
+    val readRequest = ReadRequest(eventPaths = emptyList(), attributePaths = listOf(attributePath))
+
+    val response = controller.read(readRequest)
+
+    if (response.successes.isEmpty()) {
+      logger.log(Level.WARNING, "Read command failed")
+      throw IllegalStateException("Read command failed with failures: ${response.failures}")
+    }
+
+    logger.log(Level.FINE, "Read command succeeded")
+
+    val attributeData =
+      response.successes.filterIsInstance<ReadData.Attribute>().firstOrNull {
+        it.path.attributeId == ATTRIBUTE_ID
+      }
+
+    requireNotNull(attributeData) { "Queuedpreset attribute not found in response" }
+
+    // Decode the TLV data into the appropriate type
+    val tlvReader = TlvReader(attributeData.data)
+    val decodedValue: ThermostatClusterQueuedPresetStruct? =
+      if (!tlvReader.isNull()) {
+        if (tlvReader.isNextTag(AnonymousTag)) {
+          ThermostatClusterQueuedPresetStruct.fromTlv(AnonymousTag, tlvReader)
+        } else {
+          null
+        }
+      } else {
+        tlvReader.getNull(AnonymousTag)
+        null
+      }
+
+    return QueuedPresetAttribute(decodedValue)
+  }
+
   suspend fun readGeneratedCommandListAttribute(): GeneratedCommandListAttribute {
     val ATTRIBUTE_ID: UInt = 65528u
 
