--- conflicted
+++ resolved
@@ -23,21 +23,9 @@
 class ThermostatCluster(private val controller: MatterController, private val endpointId: UShort) {
   class GetWeeklyScheduleResponse(
     val numberOfTransitionsForSequence: UByte,
-    val dayOfWeekforSequence: UInt,
+    val dayOfWeekForSequence: UInt,
     val modeForSequence: UInt,
     val transitions: List<ThermostatClusterWeeklyScheduleTransitionStruct>
-<<<<<<< HEAD
-  )
-
-  class GetRelayStatusLogResponse(
-    val timeOfDay: UShort,
-    val relayStatus: UInt,
-    val localTemperature: Short?,
-    val humidityInPercentage: UByte?,
-    val setPoint: Short,
-    val unreadEntries: UShort
-=======
->>>>>>> 0d9332e1
   )
 
   class LocalTemperatureAttribute(val value: Short?)
@@ -100,7 +88,7 @@
 
   suspend fun setWeeklySchedule(
     numberOfTransitionsForSequence: UByte,
-    dayOfWeekforSequence: UInt,
+    dayOfWeekForSequence: UInt,
     modeForSequence: UInt,
     transitions: List<ThermostatClusterWeeklyScheduleTransitionStruct>,
     timedInvokeTimeoutMs: Int? = null
@@ -138,16 +126,6 @@
     }
   }
 
-  suspend fun getRelayStatusLog(timedInvokeTimeoutMs: Int? = null): GetRelayStatusLogResponse {
-    val commandId = 4L
-
-    if (timedInvokeTimeoutMs != null) {
-      // Do the action with timedInvokeTimeoutMs
-    } else {
-      // Do the action without timedInvokeTimeoutMs
-    }
-  }
-
   suspend fun setActiveScheduleRequest(
     scheduleHandle: ByteArray,
     timedInvokeTimeoutMs: Int? = null
@@ -309,6 +287,28 @@
     // Implementation needs to be added here
   }
 
+  suspend fun readHVACSystemTypeConfigurationAttribute(): UByte {
+    // Implementation needs to be added here
+  }
+
+  suspend fun writeHVACSystemTypeConfigurationAttribute(
+    value: UInt,
+    timedWriteTimeoutMs: Int? = null
+  ) {
+    if (timedWriteTimeoutMs != null) {
+      // Do the action with timedWriteTimeoutMs
+    } else {
+      // Do the action without timedWriteTimeoutMs
+    }
+  }
+
+  suspend fun subscribeHVACSystemTypeConfigurationAttribute(
+    minInterval: Int,
+    maxInterval: Int
+  ): UByte {
+    // Implementation needs to be added here
+  }
+
   suspend fun readLocalTemperatureCalibrationAttribute(): Byte {
     // Implementation needs to be added here
   }
@@ -547,14 +547,6 @@
     // Implementation needs to be added here
   }
 
-  suspend fun readAlarmMaskAttribute(): UByte {
-    // Implementation needs to be added here
-  }
-
-  suspend fun subscribeAlarmMaskAttribute(minInterval: Int, maxInterval: Int): UByte {
-    // Implementation needs to be added here
-  }
-
   suspend fun readThermostatRunningModeAttribute(): UByte {
     // Implementation needs to be added here
   }
@@ -897,19 +889,19 @@
     // Implementation needs to be added here
   }
 
-  suspend fun readACCapacityFormatAttribute(): UByte {
-    // Implementation needs to be added here
-  }
-
-  suspend fun writeACCapacityFormatAttribute(value: UInt, timedWriteTimeoutMs: Int? = null) {
-    if (timedWriteTimeoutMs != null) {
-      // Do the action with timedWriteTimeoutMs
-    } else {
-      // Do the action without timedWriteTimeoutMs
-    }
-  }
-
-  suspend fun subscribeACCapacityFormatAttribute(minInterval: Int, maxInterval: Int): UByte {
+  suspend fun readACCapacityformatAttribute(): UByte {
+    // Implementation needs to be added here
+  }
+
+  suspend fun writeACCapacityformatAttribute(value: UInt, timedWriteTimeoutMs: Int? = null) {
+    if (timedWriteTimeoutMs != null) {
+      // Do the action with timedWriteTimeoutMs
+    } else {
+      // Do the action without timedWriteTimeoutMs
+    }
+  }
+
+  suspend fun subscribeACCapacityformatAttribute(minInterval: Int, maxInterval: Int): UByte {
     // Implementation needs to be added here
   }
 
