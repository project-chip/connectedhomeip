--- conflicted
+++ resolved
@@ -59,12 +59,6 @@
 
   class SessionIDAttribute(val value: UInt?)
 
-  class SessionDurationAttribute(val value: UInt?)
-
-  class SessionEnergyChargedAttribute(val value: Long?)
-
-  class SessionEnergyDischargedAttribute(val value: Long?)
-
   class GeneratedCommandListAttribute(val value: List<UInt>)
 
   class AcceptedCommandListAttribute(val value: List<UInt>)
@@ -1243,39 +1237,6 @@
     return SessionIDAttribute(decodedValue)
   }
 
-<<<<<<< HEAD
-  suspend fun readSessionDurationAttribute(): SessionDurationAttribute {
-    // Implementation needs to be added here
-  }
-
-  suspend fun subscribeSessionDurationAttribute(
-    minInterval: Int,
-    maxInterval: Int
-  ): SessionDurationAttribute {
-    // Implementation needs to be added here
-  }
-
-  suspend fun readSessionEnergyChargedAttribute(): SessionEnergyChargedAttribute {
-    // Implementation needs to be added here
-  }
-
-  suspend fun subscribeSessionEnergyChargedAttribute(
-    minInterval: Int,
-    maxInterval: Int
-  ): SessionEnergyChargedAttribute {
-    // Implementation needs to be added here
-  }
-
-  suspend fun readSessionEnergyDischargedAttribute(): SessionEnergyDischargedAttribute {
-    // Implementation needs to be added here
-  }
-
-  suspend fun subscribeSessionEnergyDischargedAttribute(
-    minInterval: Int,
-    maxInterval: Int
-  ): SessionEnergyDischargedAttribute {
-    // Implementation needs to be added here
-=======
   suspend fun readSessionDurationAttribute(): UInt {
     val ATTRIBUTE_ID: UInt = 65u
 
@@ -1372,7 +1333,6 @@
       }
 
     return decodedValue
->>>>>>> 3f804478
   }
 
   suspend fun readGeneratedCommandListAttribute(): GeneratedCommandListAttribute {
