--- conflicted
+++ resolved
@@ -26,12 +26,8 @@
 
 class TlsCertificateManagementClusterTLSCertStruct(
   val caid: UShort,
-<<<<<<< HEAD
-  val certificate: Optional<ByteArray>
-=======
   val certificate: Optional<ByteArray>,
   val fabricIndex: UByte,
->>>>>>> d3df54ee
 ) {
   override fun toString(): String = buildString {
     append("TlsCertificateManagementClusterTLSCertStruct {\n")
@@ -61,15 +57,7 @@
 
     fun fromTlv(tlvTag: Tag, tlvReader: TlvReader): TlsCertificateManagementClusterTLSCertStruct {
       tlvReader.enterStructure(tlvTag)
-      val caid = tlvReader.getUShort(ContextSpecificTag(TAG_CAID))
-<<<<<<< HEAD
-      val certificate = if (tlvReader.isNextTag(ContextSpecificTag(TAG_CERTIFICATE))) {
-      Optional.of(tlvReader.getByteArray(ContextSpecificTag(TAG_CERTIFICATE)))
-    } else {
-      Optional.empty()
-    }
-      
-=======
+      val caid = tlvReader.getUShort(ContextSpecificTag(TAG_CAID
       val certificate =
         if (tlvReader.isNextTag(ContextSpecificTag(TAG_CERTIFICATE))) {
           Optional.of(tlvReader.getByteArray(ContextSpecificTag(TAG_CERTIFICATE)))
@@ -78,7 +66,6 @@
         }
       val fabricIndex = tlvReader.getUByte(ContextSpecificTag(TAG_FABRIC_INDEX))
 
->>>>>>> d3df54ee
       tlvReader.exitContainer()
 
       return TlsCertificateManagementClusterTLSCertStruct(caid, certificate, fabricIndex)
