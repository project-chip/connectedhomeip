--- conflicted
+++ resolved
@@ -650,21 +650,7 @@
       }
     }    
   }
-<<<<<<< HEAD
 suspend fun readDPTZRelativeMoveAttribute(): DPTZRelativeMoveAttribute {val ATTRIBUTE_ID: UInt = 3u
-
-    val attributePath = AttributePath(
-      endpointId = endpointId, 
-      clusterId = CLUSTER_ID,
-      attributeId = ATTRIBUTE_ID
-    )
-
-    val readRequest = ReadRequest(
-      eventPaths = emptyList(),
-      attributePaths = listOf(attributePath)
-    )
-    
-=======
 
   suspend fun readDPTZStreamsAttribute(): DPTZStreamsAttribute {
     val ATTRIBUTE_ID: UInt = 3u
@@ -673,7 +659,6 @@
       AttributePath(endpointId = endpointId, clusterId = CLUSTER_ID, attributeId = ATTRIBUTE_ID)
 
     val readRequest = ReadRequest(eventPaths = emptyList(), attributePaths = listOf(attributePath))
->>>>>>> dd314e84
     val response = controller.read(readRequest)
 
     if (response.successes.isEmpty()) {
