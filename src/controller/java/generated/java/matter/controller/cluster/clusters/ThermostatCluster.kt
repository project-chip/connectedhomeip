--- conflicted
+++ resolved
@@ -22,6 +22,7 @@
 import java.util.logging.Logger
 import kotlinx.coroutines.flow.Flow
 import kotlinx.coroutines.flow.transform
+import matter.controller.BooleanSubscriptionState
 import matter.controller.ByteSubscriptionState
 import matter.controller.InvokeRequest
 import matter.controller.InvokeResponse
@@ -157,25 +158,6 @@
 
   class ACCoilTemperatureAttribute(val value: Short?)
 
-<<<<<<< HEAD
-  class PresetTypesAttribute(val value: List<ThermostatClusterPresetTypeStruct>?)
-
-  class ScheduleTypesAttribute(val value: List<ThermostatClusterScheduleTypeStruct>?)
-
-  class NumberOfScheduleTransitionPerDayAttribute(val value: UByte?)
-
-  class ActivePresetHandleAttribute(val value: ByteArray?)
-
-  class ActiveScheduleHandleAttribute(val value: ByteArray?)
-
-  class PresetsAttribute(val value: List<ThermostatClusterPresetStruct>?)
-
-  class SchedulesAttribute(val value: List<ThermostatClusterScheduleStruct>?)
-
-  class SetpointHoldExpiryTimestampAttribute(val value: UInt?)
-
-  class QueuedPresetAttribute(val value: ThermostatClusterQueuedPresetStruct?)
-=======
   sealed class ACCoilTemperatureAttributeSubscriptionState {
     data class Success(val value: Short?) : ACCoilTemperatureAttributeSubscriptionState()
 
@@ -183,7 +165,104 @@
 
     object SubscriptionEstablished : ACCoilTemperatureAttributeSubscriptionState()
   }
->>>>>>> 342e3382
+
+  class PresetTypesAttribute(val value: List<ThermostatClusterPresetTypeStruct>?)
+
+  sealed class PresetTypesAttributeSubscriptionState {
+    data class Success(val value: List<ThermostatClusterPresetTypeStruct>?) :
+      PresetTypesAttributeSubscriptionState()
+
+    data class Error(val exception: Exception) : PresetTypesAttributeSubscriptionState()
+
+    object SubscriptionEstablished : PresetTypesAttributeSubscriptionState()
+  }
+
+  class ScheduleTypesAttribute(val value: List<ThermostatClusterScheduleTypeStruct>?)
+
+  sealed class ScheduleTypesAttributeSubscriptionState {
+    data class Success(val value: List<ThermostatClusterScheduleTypeStruct>?) :
+      ScheduleTypesAttributeSubscriptionState()
+
+    data class Error(val exception: Exception) : ScheduleTypesAttributeSubscriptionState()
+
+    object SubscriptionEstablished : ScheduleTypesAttributeSubscriptionState()
+  }
+
+  class NumberOfScheduleTransitionPerDayAttribute(val value: UByte?)
+
+  sealed class NumberOfScheduleTransitionPerDayAttributeSubscriptionState {
+    data class Success(val value: UByte?) :
+      NumberOfScheduleTransitionPerDayAttributeSubscriptionState()
+
+    data class Error(val exception: Exception) :
+      NumberOfScheduleTransitionPerDayAttributeSubscriptionState()
+
+    object SubscriptionEstablished : NumberOfScheduleTransitionPerDayAttributeSubscriptionState()
+  }
+
+  class ActivePresetHandleAttribute(val value: ByteArray?)
+
+  sealed class ActivePresetHandleAttributeSubscriptionState {
+    data class Success(val value: ByteArray?) : ActivePresetHandleAttributeSubscriptionState()
+
+    data class Error(val exception: Exception) : ActivePresetHandleAttributeSubscriptionState()
+
+    object SubscriptionEstablished : ActivePresetHandleAttributeSubscriptionState()
+  }
+
+  class ActiveScheduleHandleAttribute(val value: ByteArray?)
+
+  sealed class ActiveScheduleHandleAttributeSubscriptionState {
+    data class Success(val value: ByteArray?) : ActiveScheduleHandleAttributeSubscriptionState()
+
+    data class Error(val exception: Exception) : ActiveScheduleHandleAttributeSubscriptionState()
+
+    object SubscriptionEstablished : ActiveScheduleHandleAttributeSubscriptionState()
+  }
+
+  class PresetsAttribute(val value: List<ThermostatClusterPresetStruct>?)
+
+  sealed class PresetsAttributeSubscriptionState {
+    data class Success(val value: List<ThermostatClusterPresetStruct>?) :
+      PresetsAttributeSubscriptionState()
+
+    data class Error(val exception: Exception) : PresetsAttributeSubscriptionState()
+
+    object SubscriptionEstablished : PresetsAttributeSubscriptionState()
+  }
+
+  class SchedulesAttribute(val value: List<ThermostatClusterScheduleStruct>?)
+
+  sealed class SchedulesAttributeSubscriptionState {
+    data class Success(val value: List<ThermostatClusterScheduleStruct>?) :
+      SchedulesAttributeSubscriptionState()
+
+    data class Error(val exception: Exception) : SchedulesAttributeSubscriptionState()
+
+    object SubscriptionEstablished : SchedulesAttributeSubscriptionState()
+  }
+
+  class SetpointHoldExpiryTimestampAttribute(val value: UInt?)
+
+  sealed class SetpointHoldExpiryTimestampAttributeSubscriptionState {
+    data class Success(val value: UInt?) : SetpointHoldExpiryTimestampAttributeSubscriptionState()
+
+    data class Error(val exception: Exception) :
+      SetpointHoldExpiryTimestampAttributeSubscriptionState()
+
+    object SubscriptionEstablished : SetpointHoldExpiryTimestampAttributeSubscriptionState()
+  }
+
+  class QueuedPresetAttribute(val value: ThermostatClusterQueuedPresetStruct?)
+
+  sealed class QueuedPresetAttributeSubscriptionState {
+    data class Success(val value: ThermostatClusterQueuedPresetStruct?) :
+      QueuedPresetAttributeSubscriptionState()
+
+    data class Error(val exception: Exception) : QueuedPresetAttributeSubscriptionState()
+
+    object SubscriptionEstablished : QueuedPresetAttributeSubscriptionState()
+  }
 
   class GeneratedCommandListAttribute(val value: List<UInt>)
 
@@ -408,11 +487,9 @@
 
   suspend fun setActiveScheduleRequest(
     scheduleHandle: ByteArray,
-    timedInvokeTimeoutMs: Int? = null
+    timedInvokeTimeout: Duration? = null
   ) {
     val commandId: UInt = 5u
-    val timeoutMs: Duration =
-      timedInvokeTimeoutMs?.let { Duration.ofMillis(it.toLong()) } ?: Duration.ZERO
 
     val tlvWriter = TlvWriter()
     tlvWriter.startStructure(AnonymousTag)
@@ -425,7 +502,7 @@
       InvokeRequest(
         CommandPath(endpointId, clusterId = CLUSTER_ID, commandId),
         tlvPayload = tlvWriter.getEncoded(),
-        timedRequest = timeoutMs
+        timedRequest = timedInvokeTimeout
       )
 
     val response: InvokeResponse = controller.invoke(request)
@@ -435,11 +512,9 @@
   suspend fun setActivePresetRequest(
     presetHandle: ByteArray,
     delayMinutes: UShort?,
-    timedInvokeTimeoutMs: Int? = null
+    timedInvokeTimeout: Duration? = null
   ) {
     val commandId: UInt = 6u
-    val timeoutMs: Duration =
-      timedInvokeTimeoutMs?.let { Duration.ofMillis(it.toLong()) } ?: Duration.ZERO
 
     val tlvWriter = TlvWriter()
     tlvWriter.startStructure(AnonymousTag)
@@ -455,7 +530,7 @@
       InvokeRequest(
         CommandPath(endpointId, clusterId = CLUSTER_ID, commandId),
         tlvPayload = tlvWriter.getEncoded(),
-        timedRequest = timeoutMs
+        timedRequest = timedInvokeTimeout
       )
 
     val response: InvokeResponse = controller.invoke(request)
@@ -464,11 +539,9 @@
 
   suspend fun startPresetsSchedulesEditRequest(
     timeoutSeconds: UShort,
-    timedInvokeTimeoutMs: Int? = null
+    timedInvokeTimeout: Duration? = null
   ) {
     val commandId: UInt = 7u
-    val timeoutMs: Duration =
-      timedInvokeTimeoutMs?.let { Duration.ofMillis(it.toLong()) } ?: Duration.ZERO
 
     val tlvWriter = TlvWriter()
     tlvWriter.startStructure(AnonymousTag)
@@ -481,17 +554,15 @@
       InvokeRequest(
         CommandPath(endpointId, clusterId = CLUSTER_ID, commandId),
         tlvPayload = tlvWriter.getEncoded(),
-        timedRequest = timeoutMs
+        timedRequest = timedInvokeTimeout
       )
 
     val response: InvokeResponse = controller.invoke(request)
     logger.log(Level.FINE, "Invoke command succeeded: ${response}")
   }
 
-  suspend fun cancelPresetsSchedulesEditRequest(timedInvokeTimeoutMs: Int? = null) {
+  suspend fun cancelPresetsSchedulesEditRequest(timedInvokeTimeout: Duration? = null) {
     val commandId: UInt = 8u
-    val timeoutMs: Duration =
-      timedInvokeTimeoutMs?.let { Duration.ofMillis(it.toLong()) } ?: Duration.ZERO
 
     val tlvWriter = TlvWriter()
     tlvWriter.startStructure(AnonymousTag)
@@ -501,17 +572,15 @@
       InvokeRequest(
         CommandPath(endpointId, clusterId = CLUSTER_ID, commandId),
         tlvPayload = tlvWriter.getEncoded(),
-        timedRequest = timeoutMs
+        timedRequest = timedInvokeTimeout
       )
 
     val response: InvokeResponse = controller.invoke(request)
     logger.log(Level.FINE, "Invoke command succeeded: ${response}")
   }
 
-  suspend fun commitPresetsSchedulesRequest(timedInvokeTimeoutMs: Int? = null) {
+  suspend fun commitPresetsSchedulesRequest(timedInvokeTimeout: Duration? = null) {
     val commandId: UInt = 9u
-    val timeoutMs: Duration =
-      timedInvokeTimeoutMs?.let { Duration.ofMillis(it.toLong()) } ?: Duration.ZERO
 
     val tlvWriter = TlvWriter()
     tlvWriter.startStructure(AnonymousTag)
@@ -521,17 +590,15 @@
       InvokeRequest(
         CommandPath(endpointId, clusterId = CLUSTER_ID, commandId),
         tlvPayload = tlvWriter.getEncoded(),
-        timedRequest = timeoutMs
+        timedRequest = timedInvokeTimeout
       )
 
     val response: InvokeResponse = controller.invoke(request)
     logger.log(Level.FINE, "Invoke command succeeded: ${response}")
   }
 
-  suspend fun cancelSetActivePresetRequest(timedInvokeTimeoutMs: Int? = null) {
+  suspend fun cancelSetActivePresetRequest(timedInvokeTimeout: Duration? = null) {
     val commandId: UInt = 10u
-    val timeoutMs: Duration =
-      timedInvokeTimeoutMs?.let { Duration.ofMillis(it.toLong()) } ?: Duration.ZERO
 
     val tlvWriter = TlvWriter()
     tlvWriter.startStructure(AnonymousTag)
@@ -541,7 +608,7 @@
       InvokeRequest(
         CommandPath(endpointId, clusterId = CLUSTER_ID, commandId),
         tlvPayload = tlvWriter.getEncoded(),
-        timedRequest = timeoutMs
+        timedRequest = timedInvokeTimeout
       )
 
     val response: InvokeResponse = controller.invoke(request)
@@ -550,11 +617,9 @@
 
   suspend fun setTemperatureSetpointHoldPolicy(
     temperatureSetpointHoldPolicy: UByte,
-    timedInvokeTimeoutMs: Int? = null
+    timedInvokeTimeout: Duration? = null
   ) {
     val commandId: UInt = 11u
-    val timeoutMs: Duration =
-      timedInvokeTimeoutMs?.let { Duration.ofMillis(it.toLong()) } ?: Duration.ZERO
 
     val tlvWriter = TlvWriter()
     tlvWriter.startStructure(AnonymousTag)
@@ -570,7 +635,7 @@
       InvokeRequest(
         CommandPath(endpointId, clusterId = CLUSTER_ID, commandId),
         tlvPayload = tlvWriter.getEncoded(),
-        timedRequest = timeoutMs
+        timedRequest = timedInvokeTimeout
       )
 
     val response: InvokeResponse = controller.invoke(request)
@@ -6276,7 +6341,63 @@
     }
   }
 
-<<<<<<< HEAD
+  suspend fun subscribeACCapacityformatAttribute(
+    minInterval: Int,
+    maxInterval: Int
+  ): Flow<UByteSubscriptionState> {
+    val ATTRIBUTE_ID: UInt = 71u
+    val attributePaths =
+      listOf(
+        AttributePath(endpointId = endpointId, clusterId = CLUSTER_ID, attributeId = ATTRIBUTE_ID)
+      )
+
+    val subscribeRequest: SubscribeRequest =
+      SubscribeRequest(
+        eventPaths = emptyList(),
+        attributePaths = attributePaths,
+        minInterval = Duration.ofSeconds(minInterval.toLong()),
+        maxInterval = Duration.ofSeconds(maxInterval.toLong())
+      )
+
+    return controller.subscribe(subscribeRequest).transform { subscriptionState ->
+      when (subscriptionState) {
+        is SubscriptionState.SubscriptionErrorNotification -> {
+          emit(
+            UByteSubscriptionState.Error(
+              Exception(
+                "Subscription terminated with error code: ${subscriptionState.terminationCause}"
+              )
+            )
+          )
+        }
+        is SubscriptionState.NodeStateUpdate -> {
+          val attributeData =
+            subscriptionState.updateState.successes
+              .filterIsInstance<ReadData.Attribute>()
+              .firstOrNull { it.path.attributeId == ATTRIBUTE_ID }
+
+          requireNotNull(attributeData) {
+            "Accapacityformat attribute not found in Node State update"
+          }
+
+          // Decode the TLV data into the appropriate type
+          val tlvReader = TlvReader(attributeData.data)
+          val decodedValue: UByte? =
+            if (tlvReader.isNextTag(AnonymousTag)) {
+              tlvReader.getUByte(AnonymousTag)
+            } else {
+              null
+            }
+
+          decodedValue?.let { emit(UByteSubscriptionState.Success(it)) }
+        }
+        SubscriptionState.SubscriptionEstablished -> {
+          emit(UByteSubscriptionState.SubscriptionEstablished)
+        }
+      }
+    }
+  }
+
   suspend fun readPresetTypesAttribute(): PresetTypesAttribute {
     val ATTRIBUTE_ID: UInt = 72u
 
@@ -6319,6 +6440,67 @@
     return PresetTypesAttribute(decodedValue)
   }
 
+  suspend fun subscribePresetTypesAttribute(
+    minInterval: Int,
+    maxInterval: Int
+  ): Flow<PresetTypesAttributeSubscriptionState> {
+    val ATTRIBUTE_ID: UInt = 72u
+    val attributePaths =
+      listOf(
+        AttributePath(endpointId = endpointId, clusterId = CLUSTER_ID, attributeId = ATTRIBUTE_ID)
+      )
+
+    val subscribeRequest: SubscribeRequest =
+      SubscribeRequest(
+        eventPaths = emptyList(),
+        attributePaths = attributePaths,
+        minInterval = Duration.ofSeconds(minInterval.toLong()),
+        maxInterval = Duration.ofSeconds(maxInterval.toLong())
+      )
+
+    return controller.subscribe(subscribeRequest).transform { subscriptionState ->
+      when (subscriptionState) {
+        is SubscriptionState.SubscriptionErrorNotification -> {
+          emit(
+            PresetTypesAttributeSubscriptionState.Error(
+              Exception(
+                "Subscription terminated with error code: ${subscriptionState.terminationCause}"
+              )
+            )
+          )
+        }
+        is SubscriptionState.NodeStateUpdate -> {
+          val attributeData =
+            subscriptionState.updateState.successes
+              .filterIsInstance<ReadData.Attribute>()
+              .firstOrNull { it.path.attributeId == ATTRIBUTE_ID }
+
+          requireNotNull(attributeData) { "Presettypes attribute not found in Node State update" }
+
+          // Decode the TLV data into the appropriate type
+          val tlvReader = TlvReader(attributeData.data)
+          val decodedValue: List<ThermostatClusterPresetTypeStruct>? =
+            if (tlvReader.isNextTag(AnonymousTag)) {
+              buildList<ThermostatClusterPresetTypeStruct> {
+                tlvReader.enterArray(AnonymousTag)
+                while (!tlvReader.isEndOfContainer()) {
+                  add(ThermostatClusterPresetTypeStruct.fromTlv(AnonymousTag, tlvReader))
+                }
+                tlvReader.exitContainer()
+              }
+            } else {
+              null
+            }
+
+          decodedValue?.let { emit(PresetTypesAttributeSubscriptionState.Success(it)) }
+        }
+        SubscriptionState.SubscriptionEstablished -> {
+          emit(PresetTypesAttributeSubscriptionState.SubscriptionEstablished)
+        }
+      }
+    }
+  }
+
   suspend fun readScheduleTypesAttribute(): ScheduleTypesAttribute {
     val ATTRIBUTE_ID: UInt = 73u
 
@@ -6361,6 +6543,67 @@
     return ScheduleTypesAttribute(decodedValue)
   }
 
+  suspend fun subscribeScheduleTypesAttribute(
+    minInterval: Int,
+    maxInterval: Int
+  ): Flow<ScheduleTypesAttributeSubscriptionState> {
+    val ATTRIBUTE_ID: UInt = 73u
+    val attributePaths =
+      listOf(
+        AttributePath(endpointId = endpointId, clusterId = CLUSTER_ID, attributeId = ATTRIBUTE_ID)
+      )
+
+    val subscribeRequest: SubscribeRequest =
+      SubscribeRequest(
+        eventPaths = emptyList(),
+        attributePaths = attributePaths,
+        minInterval = Duration.ofSeconds(minInterval.toLong()),
+        maxInterval = Duration.ofSeconds(maxInterval.toLong())
+      )
+
+    return controller.subscribe(subscribeRequest).transform { subscriptionState ->
+      when (subscriptionState) {
+        is SubscriptionState.SubscriptionErrorNotification -> {
+          emit(
+            ScheduleTypesAttributeSubscriptionState.Error(
+              Exception(
+                "Subscription terminated with error code: ${subscriptionState.terminationCause}"
+              )
+            )
+          )
+        }
+        is SubscriptionState.NodeStateUpdate -> {
+          val attributeData =
+            subscriptionState.updateState.successes
+              .filterIsInstance<ReadData.Attribute>()
+              .firstOrNull { it.path.attributeId == ATTRIBUTE_ID }
+
+          requireNotNull(attributeData) { "Scheduletypes attribute not found in Node State update" }
+
+          // Decode the TLV data into the appropriate type
+          val tlvReader = TlvReader(attributeData.data)
+          val decodedValue: List<ThermostatClusterScheduleTypeStruct>? =
+            if (tlvReader.isNextTag(AnonymousTag)) {
+              buildList<ThermostatClusterScheduleTypeStruct> {
+                tlvReader.enterArray(AnonymousTag)
+                while (!tlvReader.isEndOfContainer()) {
+                  add(ThermostatClusterScheduleTypeStruct.fromTlv(AnonymousTag, tlvReader))
+                }
+                tlvReader.exitContainer()
+              }
+            } else {
+              null
+            }
+
+          decodedValue?.let { emit(ScheduleTypesAttributeSubscriptionState.Success(it)) }
+        }
+        SubscriptionState.SubscriptionEstablished -> {
+          emit(ScheduleTypesAttributeSubscriptionState.SubscriptionEstablished)
+        }
+      }
+    }
+  }
+
   suspend fun readNumberOfPresetsAttribute(): UByte? {
     val ATTRIBUTE_ID: UInt = 74u
 
@@ -6397,6 +6640,63 @@
     return decodedValue
   }
 
+  suspend fun subscribeNumberOfPresetsAttribute(
+    minInterval: Int,
+    maxInterval: Int
+  ): Flow<UByteSubscriptionState> {
+    val ATTRIBUTE_ID: UInt = 74u
+    val attributePaths =
+      listOf(
+        AttributePath(endpointId = endpointId, clusterId = CLUSTER_ID, attributeId = ATTRIBUTE_ID)
+      )
+
+    val subscribeRequest: SubscribeRequest =
+      SubscribeRequest(
+        eventPaths = emptyList(),
+        attributePaths = attributePaths,
+        minInterval = Duration.ofSeconds(minInterval.toLong()),
+        maxInterval = Duration.ofSeconds(maxInterval.toLong())
+      )
+
+    return controller.subscribe(subscribeRequest).transform { subscriptionState ->
+      when (subscriptionState) {
+        is SubscriptionState.SubscriptionErrorNotification -> {
+          emit(
+            UByteSubscriptionState.Error(
+              Exception(
+                "Subscription terminated with error code: ${subscriptionState.terminationCause}"
+              )
+            )
+          )
+        }
+        is SubscriptionState.NodeStateUpdate -> {
+          val attributeData =
+            subscriptionState.updateState.successes
+              .filterIsInstance<ReadData.Attribute>()
+              .firstOrNull { it.path.attributeId == ATTRIBUTE_ID }
+
+          requireNotNull(attributeData) {
+            "Numberofpresets attribute not found in Node State update"
+          }
+
+          // Decode the TLV data into the appropriate type
+          val tlvReader = TlvReader(attributeData.data)
+          val decodedValue: UByte? =
+            if (tlvReader.isNextTag(AnonymousTag)) {
+              tlvReader.getUByte(AnonymousTag)
+            } else {
+              null
+            }
+
+          decodedValue?.let { emit(UByteSubscriptionState.Success(it)) }
+        }
+        SubscriptionState.SubscriptionEstablished -> {
+          emit(UByteSubscriptionState.SubscriptionEstablished)
+        }
+      }
+    }
+  }
+
   suspend fun readNumberOfSchedulesAttribute(): UByte? {
     val ATTRIBUTE_ID: UInt = 75u
 
@@ -6433,6 +6733,63 @@
     return decodedValue
   }
 
+  suspend fun subscribeNumberOfSchedulesAttribute(
+    minInterval: Int,
+    maxInterval: Int
+  ): Flow<UByteSubscriptionState> {
+    val ATTRIBUTE_ID: UInt = 75u
+    val attributePaths =
+      listOf(
+        AttributePath(endpointId = endpointId, clusterId = CLUSTER_ID, attributeId = ATTRIBUTE_ID)
+      )
+
+    val subscribeRequest: SubscribeRequest =
+      SubscribeRequest(
+        eventPaths = emptyList(),
+        attributePaths = attributePaths,
+        minInterval = Duration.ofSeconds(minInterval.toLong()),
+        maxInterval = Duration.ofSeconds(maxInterval.toLong())
+      )
+
+    return controller.subscribe(subscribeRequest).transform { subscriptionState ->
+      when (subscriptionState) {
+        is SubscriptionState.SubscriptionErrorNotification -> {
+          emit(
+            UByteSubscriptionState.Error(
+              Exception(
+                "Subscription terminated with error code: ${subscriptionState.terminationCause}"
+              )
+            )
+          )
+        }
+        is SubscriptionState.NodeStateUpdate -> {
+          val attributeData =
+            subscriptionState.updateState.successes
+              .filterIsInstance<ReadData.Attribute>()
+              .firstOrNull { it.path.attributeId == ATTRIBUTE_ID }
+
+          requireNotNull(attributeData) {
+            "Numberofschedules attribute not found in Node State update"
+          }
+
+          // Decode the TLV data into the appropriate type
+          val tlvReader = TlvReader(attributeData.data)
+          val decodedValue: UByte? =
+            if (tlvReader.isNextTag(AnonymousTag)) {
+              tlvReader.getUByte(AnonymousTag)
+            } else {
+              null
+            }
+
+          decodedValue?.let { emit(UByteSubscriptionState.Success(it)) }
+        }
+        SubscriptionState.SubscriptionEstablished -> {
+          emit(UByteSubscriptionState.SubscriptionEstablished)
+        }
+      }
+    }
+  }
+
   suspend fun readNumberOfScheduleTransitionsAttribute(): UByte? {
     val ATTRIBUTE_ID: UInt = 76u
 
@@ -6467,6 +6824,63 @@
       }
 
     return decodedValue
+  }
+
+  suspend fun subscribeNumberOfScheduleTransitionsAttribute(
+    minInterval: Int,
+    maxInterval: Int
+  ): Flow<UByteSubscriptionState> {
+    val ATTRIBUTE_ID: UInt = 76u
+    val attributePaths =
+      listOf(
+        AttributePath(endpointId = endpointId, clusterId = CLUSTER_ID, attributeId = ATTRIBUTE_ID)
+      )
+
+    val subscribeRequest: SubscribeRequest =
+      SubscribeRequest(
+        eventPaths = emptyList(),
+        attributePaths = attributePaths,
+        minInterval = Duration.ofSeconds(minInterval.toLong()),
+        maxInterval = Duration.ofSeconds(maxInterval.toLong())
+      )
+
+    return controller.subscribe(subscribeRequest).transform { subscriptionState ->
+      when (subscriptionState) {
+        is SubscriptionState.SubscriptionErrorNotification -> {
+          emit(
+            UByteSubscriptionState.Error(
+              Exception(
+                "Subscription terminated with error code: ${subscriptionState.terminationCause}"
+              )
+            )
+          )
+        }
+        is SubscriptionState.NodeStateUpdate -> {
+          val attributeData =
+            subscriptionState.updateState.successes
+              .filterIsInstance<ReadData.Attribute>()
+              .firstOrNull { it.path.attributeId == ATTRIBUTE_ID }
+
+          requireNotNull(attributeData) {
+            "Numberofscheduletransitions attribute not found in Node State update"
+          }
+
+          // Decode the TLV data into the appropriate type
+          val tlvReader = TlvReader(attributeData.data)
+          val decodedValue: UByte? =
+            if (tlvReader.isNextTag(AnonymousTag)) {
+              tlvReader.getUByte(AnonymousTag)
+            } else {
+              null
+            }
+
+          decodedValue?.let { emit(UByteSubscriptionState.Success(it)) }
+        }
+        SubscriptionState.SubscriptionEstablished -> {
+          emit(UByteSubscriptionState.SubscriptionEstablished)
+        }
+      }
+    }
   }
 
   suspend fun readNumberOfScheduleTransitionPerDayAttribute():
@@ -6513,6 +6927,70 @@
     return NumberOfScheduleTransitionPerDayAttribute(decodedValue)
   }
 
+  suspend fun subscribeNumberOfScheduleTransitionPerDayAttribute(
+    minInterval: Int,
+    maxInterval: Int
+  ): Flow<NumberOfScheduleTransitionPerDayAttributeSubscriptionState> {
+    val ATTRIBUTE_ID: UInt = 77u
+    val attributePaths =
+      listOf(
+        AttributePath(endpointId = endpointId, clusterId = CLUSTER_ID, attributeId = ATTRIBUTE_ID)
+      )
+
+    val subscribeRequest: SubscribeRequest =
+      SubscribeRequest(
+        eventPaths = emptyList(),
+        attributePaths = attributePaths,
+        minInterval = Duration.ofSeconds(minInterval.toLong()),
+        maxInterval = Duration.ofSeconds(maxInterval.toLong())
+      )
+
+    return controller.subscribe(subscribeRequest).transform { subscriptionState ->
+      when (subscriptionState) {
+        is SubscriptionState.SubscriptionErrorNotification -> {
+          emit(
+            NumberOfScheduleTransitionPerDayAttributeSubscriptionState.Error(
+              Exception(
+                "Subscription terminated with error code: ${subscriptionState.terminationCause}"
+              )
+            )
+          )
+        }
+        is SubscriptionState.NodeStateUpdate -> {
+          val attributeData =
+            subscriptionState.updateState.successes
+              .filterIsInstance<ReadData.Attribute>()
+              .firstOrNull { it.path.attributeId == ATTRIBUTE_ID }
+
+          requireNotNull(attributeData) {
+            "Numberofscheduletransitionperday attribute not found in Node State update"
+          }
+
+          // Decode the TLV data into the appropriate type
+          val tlvReader = TlvReader(attributeData.data)
+          val decodedValue: UByte? =
+            if (!tlvReader.isNull()) {
+              if (tlvReader.isNextTag(AnonymousTag)) {
+                tlvReader.getUByte(AnonymousTag)
+              } else {
+                null
+              }
+            } else {
+              tlvReader.getNull(AnonymousTag)
+              null
+            }
+
+          decodedValue?.let {
+            emit(NumberOfScheduleTransitionPerDayAttributeSubscriptionState.Success(it))
+          }
+        }
+        SubscriptionState.SubscriptionEstablished -> {
+          emit(NumberOfScheduleTransitionPerDayAttributeSubscriptionState.SubscriptionEstablished)
+        }
+      }
+    }
+  }
+
   suspend fun readActivePresetHandleAttribute(): ActivePresetHandleAttribute {
     val ATTRIBUTE_ID: UInt = 78u
 
@@ -6554,6 +7032,68 @@
     return ActivePresetHandleAttribute(decodedValue)
   }
 
+  suspend fun subscribeActivePresetHandleAttribute(
+    minInterval: Int,
+    maxInterval: Int
+  ): Flow<ActivePresetHandleAttributeSubscriptionState> {
+    val ATTRIBUTE_ID: UInt = 78u
+    val attributePaths =
+      listOf(
+        AttributePath(endpointId = endpointId, clusterId = CLUSTER_ID, attributeId = ATTRIBUTE_ID)
+      )
+
+    val subscribeRequest: SubscribeRequest =
+      SubscribeRequest(
+        eventPaths = emptyList(),
+        attributePaths = attributePaths,
+        minInterval = Duration.ofSeconds(minInterval.toLong()),
+        maxInterval = Duration.ofSeconds(maxInterval.toLong())
+      )
+
+    return controller.subscribe(subscribeRequest).transform { subscriptionState ->
+      when (subscriptionState) {
+        is SubscriptionState.SubscriptionErrorNotification -> {
+          emit(
+            ActivePresetHandleAttributeSubscriptionState.Error(
+              Exception(
+                "Subscription terminated with error code: ${subscriptionState.terminationCause}"
+              )
+            )
+          )
+        }
+        is SubscriptionState.NodeStateUpdate -> {
+          val attributeData =
+            subscriptionState.updateState.successes
+              .filterIsInstance<ReadData.Attribute>()
+              .firstOrNull { it.path.attributeId == ATTRIBUTE_ID }
+
+          requireNotNull(attributeData) {
+            "Activepresethandle attribute not found in Node State update"
+          }
+
+          // Decode the TLV data into the appropriate type
+          val tlvReader = TlvReader(attributeData.data)
+          val decodedValue: ByteArray? =
+            if (!tlvReader.isNull()) {
+              if (tlvReader.isNextTag(AnonymousTag)) {
+                tlvReader.getByteArray(AnonymousTag)
+              } else {
+                null
+              }
+            } else {
+              tlvReader.getNull(AnonymousTag)
+              null
+            }
+
+          decodedValue?.let { emit(ActivePresetHandleAttributeSubscriptionState.Success(it)) }
+        }
+        SubscriptionState.SubscriptionEstablished -> {
+          emit(ActivePresetHandleAttributeSubscriptionState.SubscriptionEstablished)
+        }
+      }
+    }
+  }
+
   suspend fun readActiveScheduleHandleAttribute(): ActiveScheduleHandleAttribute {
     val ATTRIBUTE_ID: UInt = 79u
 
@@ -6595,6 +7135,68 @@
     return ActiveScheduleHandleAttribute(decodedValue)
   }
 
+  suspend fun subscribeActiveScheduleHandleAttribute(
+    minInterval: Int,
+    maxInterval: Int
+  ): Flow<ActiveScheduleHandleAttributeSubscriptionState> {
+    val ATTRIBUTE_ID: UInt = 79u
+    val attributePaths =
+      listOf(
+        AttributePath(endpointId = endpointId, clusterId = CLUSTER_ID, attributeId = ATTRIBUTE_ID)
+      )
+
+    val subscribeRequest: SubscribeRequest =
+      SubscribeRequest(
+        eventPaths = emptyList(),
+        attributePaths = attributePaths,
+        minInterval = Duration.ofSeconds(minInterval.toLong()),
+        maxInterval = Duration.ofSeconds(maxInterval.toLong())
+      )
+
+    return controller.subscribe(subscribeRequest).transform { subscriptionState ->
+      when (subscriptionState) {
+        is SubscriptionState.SubscriptionErrorNotification -> {
+          emit(
+            ActiveScheduleHandleAttributeSubscriptionState.Error(
+              Exception(
+                "Subscription terminated with error code: ${subscriptionState.terminationCause}"
+              )
+            )
+          )
+        }
+        is SubscriptionState.NodeStateUpdate -> {
+          val attributeData =
+            subscriptionState.updateState.successes
+              .filterIsInstance<ReadData.Attribute>()
+              .firstOrNull { it.path.attributeId == ATTRIBUTE_ID }
+
+          requireNotNull(attributeData) {
+            "Activeschedulehandle attribute not found in Node State update"
+          }
+
+          // Decode the TLV data into the appropriate type
+          val tlvReader = TlvReader(attributeData.data)
+          val decodedValue: ByteArray? =
+            if (!tlvReader.isNull()) {
+              if (tlvReader.isNextTag(AnonymousTag)) {
+                tlvReader.getByteArray(AnonymousTag)
+              } else {
+                null
+              }
+            } else {
+              tlvReader.getNull(AnonymousTag)
+              null
+            }
+
+          decodedValue?.let { emit(ActiveScheduleHandleAttributeSubscriptionState.Success(it)) }
+        }
+        SubscriptionState.SubscriptionEstablished -> {
+          emit(ActiveScheduleHandleAttributeSubscriptionState.SubscriptionEstablished)
+        }
+      }
+    }
+  }
+
   suspend fun readPresetsAttribute(): PresetsAttribute {
     val ATTRIBUTE_ID: UInt = 80u
 
@@ -6639,11 +7241,9 @@
 
   suspend fun writePresetsAttribute(
     value: List<ThermostatClusterPresetStruct>,
-    timedWriteTimeoutMs: Int? = null
+    timedWriteTimeout: Duration? = null
   ) {
     val ATTRIBUTE_ID: UInt = 80u
-    val timeoutMs: Duration =
-      timedWriteTimeoutMs?.let { Duration.ofMillis(it.toLong()) } ?: Duration.ZERO
 
     val tlvWriter = TlvWriter()
     tlvWriter.startArray(AnonymousTag)
@@ -6662,7 +7262,7 @@
               tlvPayload = tlvWriter.getEncoded()
             )
           ),
-        timedRequest = timeoutMs
+        timedRequest = timedWriteTimeout
       )
 
     val response: WriteResponse = controller.write(writeRequests)
@@ -6682,6 +7282,67 @@
         }
 
         throw IllegalStateException("Write command failed with errors: \n$aggregatedErrorMessage")
+      }
+    }
+  }
+
+  suspend fun subscribePresetsAttribute(
+    minInterval: Int,
+    maxInterval: Int
+  ): Flow<PresetsAttributeSubscriptionState> {
+    val ATTRIBUTE_ID: UInt = 80u
+    val attributePaths =
+      listOf(
+        AttributePath(endpointId = endpointId, clusterId = CLUSTER_ID, attributeId = ATTRIBUTE_ID)
+      )
+
+    val subscribeRequest: SubscribeRequest =
+      SubscribeRequest(
+        eventPaths = emptyList(),
+        attributePaths = attributePaths,
+        minInterval = Duration.ofSeconds(minInterval.toLong()),
+        maxInterval = Duration.ofSeconds(maxInterval.toLong())
+      )
+
+    return controller.subscribe(subscribeRequest).transform { subscriptionState ->
+      when (subscriptionState) {
+        is SubscriptionState.SubscriptionErrorNotification -> {
+          emit(
+            PresetsAttributeSubscriptionState.Error(
+              Exception(
+                "Subscription terminated with error code: ${subscriptionState.terminationCause}"
+              )
+            )
+          )
+        }
+        is SubscriptionState.NodeStateUpdate -> {
+          val attributeData =
+            subscriptionState.updateState.successes
+              .filterIsInstance<ReadData.Attribute>()
+              .firstOrNull { it.path.attributeId == ATTRIBUTE_ID }
+
+          requireNotNull(attributeData) { "Presets attribute not found in Node State update" }
+
+          // Decode the TLV data into the appropriate type
+          val tlvReader = TlvReader(attributeData.data)
+          val decodedValue: List<ThermostatClusterPresetStruct>? =
+            if (tlvReader.isNextTag(AnonymousTag)) {
+              buildList<ThermostatClusterPresetStruct> {
+                tlvReader.enterArray(AnonymousTag)
+                while (!tlvReader.isEndOfContainer()) {
+                  add(ThermostatClusterPresetStruct.fromTlv(AnonymousTag, tlvReader))
+                }
+                tlvReader.exitContainer()
+              }
+            } else {
+              null
+            }
+
+          decodedValue?.let { emit(PresetsAttributeSubscriptionState.Success(it)) }
+        }
+        SubscriptionState.SubscriptionEstablished -> {
+          emit(PresetsAttributeSubscriptionState.SubscriptionEstablished)
+        }
       }
     }
   }
@@ -6730,11 +7391,9 @@
 
   suspend fun writeSchedulesAttribute(
     value: List<ThermostatClusterScheduleStruct>,
-    timedWriteTimeoutMs: Int? = null
+    timedWriteTimeout: Duration? = null
   ) {
     val ATTRIBUTE_ID: UInt = 81u
-    val timeoutMs: Duration =
-      timedWriteTimeoutMs?.let { Duration.ofMillis(it.toLong()) } ?: Duration.ZERO
 
     val tlvWriter = TlvWriter()
     tlvWriter.startArray(AnonymousTag)
@@ -6753,7 +7412,7 @@
               tlvPayload = tlvWriter.getEncoded()
             )
           ),
-        timedRequest = timeoutMs
+        timedRequest = timedWriteTimeout
       )
 
     val response: WriteResponse = controller.write(writeRequests)
@@ -6773,6 +7432,67 @@
         }
 
         throw IllegalStateException("Write command failed with errors: \n$aggregatedErrorMessage")
+      }
+    }
+  }
+
+  suspend fun subscribeSchedulesAttribute(
+    minInterval: Int,
+    maxInterval: Int
+  ): Flow<SchedulesAttributeSubscriptionState> {
+    val ATTRIBUTE_ID: UInt = 81u
+    val attributePaths =
+      listOf(
+        AttributePath(endpointId = endpointId, clusterId = CLUSTER_ID, attributeId = ATTRIBUTE_ID)
+      )
+
+    val subscribeRequest: SubscribeRequest =
+      SubscribeRequest(
+        eventPaths = emptyList(),
+        attributePaths = attributePaths,
+        minInterval = Duration.ofSeconds(minInterval.toLong()),
+        maxInterval = Duration.ofSeconds(maxInterval.toLong())
+      )
+
+    return controller.subscribe(subscribeRequest).transform { subscriptionState ->
+      when (subscriptionState) {
+        is SubscriptionState.SubscriptionErrorNotification -> {
+          emit(
+            SchedulesAttributeSubscriptionState.Error(
+              Exception(
+                "Subscription terminated with error code: ${subscriptionState.terminationCause}"
+              )
+            )
+          )
+        }
+        is SubscriptionState.NodeStateUpdate -> {
+          val attributeData =
+            subscriptionState.updateState.successes
+              .filterIsInstance<ReadData.Attribute>()
+              .firstOrNull { it.path.attributeId == ATTRIBUTE_ID }
+
+          requireNotNull(attributeData) { "Schedules attribute not found in Node State update" }
+
+          // Decode the TLV data into the appropriate type
+          val tlvReader = TlvReader(attributeData.data)
+          val decodedValue: List<ThermostatClusterScheduleStruct>? =
+            if (tlvReader.isNextTag(AnonymousTag)) {
+              buildList<ThermostatClusterScheduleStruct> {
+                tlvReader.enterArray(AnonymousTag)
+                while (!tlvReader.isEndOfContainer()) {
+                  add(ThermostatClusterScheduleStruct.fromTlv(AnonymousTag, tlvReader))
+                }
+                tlvReader.exitContainer()
+              }
+            } else {
+              null
+            }
+
+          decodedValue?.let { emit(SchedulesAttributeSubscriptionState.Success(it)) }
+        }
+        SubscriptionState.SubscriptionEstablished -> {
+          emit(SchedulesAttributeSubscriptionState.SubscriptionEstablished)
+        }
       }
     }
   }
@@ -6813,6 +7533,63 @@
     return decodedValue
   }
 
+  suspend fun subscribePresetsSchedulesEditableAttribute(
+    minInterval: Int,
+    maxInterval: Int
+  ): Flow<BooleanSubscriptionState> {
+    val ATTRIBUTE_ID: UInt = 82u
+    val attributePaths =
+      listOf(
+        AttributePath(endpointId = endpointId, clusterId = CLUSTER_ID, attributeId = ATTRIBUTE_ID)
+      )
+
+    val subscribeRequest: SubscribeRequest =
+      SubscribeRequest(
+        eventPaths = emptyList(),
+        attributePaths = attributePaths,
+        minInterval = Duration.ofSeconds(minInterval.toLong()),
+        maxInterval = Duration.ofSeconds(maxInterval.toLong())
+      )
+
+    return controller.subscribe(subscribeRequest).transform { subscriptionState ->
+      when (subscriptionState) {
+        is SubscriptionState.SubscriptionErrorNotification -> {
+          emit(
+            BooleanSubscriptionState.Error(
+              Exception(
+                "Subscription terminated with error code: ${subscriptionState.terminationCause}"
+              )
+            )
+          )
+        }
+        is SubscriptionState.NodeStateUpdate -> {
+          val attributeData =
+            subscriptionState.updateState.successes
+              .filterIsInstance<ReadData.Attribute>()
+              .firstOrNull { it.path.attributeId == ATTRIBUTE_ID }
+
+          requireNotNull(attributeData) {
+            "Presetsscheduleseditable attribute not found in Node State update"
+          }
+
+          // Decode the TLV data into the appropriate type
+          val tlvReader = TlvReader(attributeData.data)
+          val decodedValue: Boolean? =
+            if (tlvReader.isNextTag(AnonymousTag)) {
+              tlvReader.getBoolean(AnonymousTag)
+            } else {
+              null
+            }
+
+          decodedValue?.let { emit(BooleanSubscriptionState.Success(it)) }
+        }
+        SubscriptionState.SubscriptionEstablished -> {
+          emit(BooleanSubscriptionState.SubscriptionEstablished)
+        }
+      }
+    }
+  }
+
   suspend fun readTemperatureSetpointHoldPolicyAttribute(): UByte? {
     val ATTRIBUTE_ID: UInt = 83u
 
@@ -6849,6 +7626,63 @@
       }
 
     return decodedValue
+  }
+
+  suspend fun subscribeTemperatureSetpointHoldPolicyAttribute(
+    minInterval: Int,
+    maxInterval: Int
+  ): Flow<UByteSubscriptionState> {
+    val ATTRIBUTE_ID: UInt = 83u
+    val attributePaths =
+      listOf(
+        AttributePath(endpointId = endpointId, clusterId = CLUSTER_ID, attributeId = ATTRIBUTE_ID)
+      )
+
+    val subscribeRequest: SubscribeRequest =
+      SubscribeRequest(
+        eventPaths = emptyList(),
+        attributePaths = attributePaths,
+        minInterval = Duration.ofSeconds(minInterval.toLong()),
+        maxInterval = Duration.ofSeconds(maxInterval.toLong())
+      )
+
+    return controller.subscribe(subscribeRequest).transform { subscriptionState ->
+      when (subscriptionState) {
+        is SubscriptionState.SubscriptionErrorNotification -> {
+          emit(
+            UByteSubscriptionState.Error(
+              Exception(
+                "Subscription terminated with error code: ${subscriptionState.terminationCause}"
+              )
+            )
+          )
+        }
+        is SubscriptionState.NodeStateUpdate -> {
+          val attributeData =
+            subscriptionState.updateState.successes
+              .filterIsInstance<ReadData.Attribute>()
+              .firstOrNull { it.path.attributeId == ATTRIBUTE_ID }
+
+          requireNotNull(attributeData) {
+            "Temperaturesetpointholdpolicy attribute not found in Node State update"
+          }
+
+          // Decode the TLV data into the appropriate type
+          val tlvReader = TlvReader(attributeData.data)
+          val decodedValue: UByte? =
+            if (tlvReader.isNextTag(AnonymousTag)) {
+              tlvReader.getUByte(AnonymousTag)
+            } else {
+              null
+            }
+
+          decodedValue?.let { emit(UByteSubscriptionState.Success(it)) }
+        }
+        SubscriptionState.SubscriptionEstablished -> {
+          emit(UByteSubscriptionState.SubscriptionEstablished)
+        }
+      }
+    }
   }
 
   suspend fun readSetpointHoldExpiryTimestampAttribute(): SetpointHoldExpiryTimestampAttribute {
@@ -6892,6 +7726,70 @@
     return SetpointHoldExpiryTimestampAttribute(decodedValue)
   }
 
+  suspend fun subscribeSetpointHoldExpiryTimestampAttribute(
+    minInterval: Int,
+    maxInterval: Int
+  ): Flow<SetpointHoldExpiryTimestampAttributeSubscriptionState> {
+    val ATTRIBUTE_ID: UInt = 84u
+    val attributePaths =
+      listOf(
+        AttributePath(endpointId = endpointId, clusterId = CLUSTER_ID, attributeId = ATTRIBUTE_ID)
+      )
+
+    val subscribeRequest: SubscribeRequest =
+      SubscribeRequest(
+        eventPaths = emptyList(),
+        attributePaths = attributePaths,
+        minInterval = Duration.ofSeconds(minInterval.toLong()),
+        maxInterval = Duration.ofSeconds(maxInterval.toLong())
+      )
+
+    return controller.subscribe(subscribeRequest).transform { subscriptionState ->
+      when (subscriptionState) {
+        is SubscriptionState.SubscriptionErrorNotification -> {
+          emit(
+            SetpointHoldExpiryTimestampAttributeSubscriptionState.Error(
+              Exception(
+                "Subscription terminated with error code: ${subscriptionState.terminationCause}"
+              )
+            )
+          )
+        }
+        is SubscriptionState.NodeStateUpdate -> {
+          val attributeData =
+            subscriptionState.updateState.successes
+              .filterIsInstance<ReadData.Attribute>()
+              .firstOrNull { it.path.attributeId == ATTRIBUTE_ID }
+
+          requireNotNull(attributeData) {
+            "Setpointholdexpirytimestamp attribute not found in Node State update"
+          }
+
+          // Decode the TLV data into the appropriate type
+          val tlvReader = TlvReader(attributeData.data)
+          val decodedValue: UInt? =
+            if (!tlvReader.isNull()) {
+              if (tlvReader.isNextTag(AnonymousTag)) {
+                tlvReader.getUInt(AnonymousTag)
+              } else {
+                null
+              }
+            } else {
+              tlvReader.getNull(AnonymousTag)
+              null
+            }
+
+          decodedValue?.let {
+            emit(SetpointHoldExpiryTimestampAttributeSubscriptionState.Success(it))
+          }
+        }
+        SubscriptionState.SubscriptionEstablished -> {
+          emit(SetpointHoldExpiryTimestampAttributeSubscriptionState.SubscriptionEstablished)
+        }
+      }
+    }
+  }
+
   suspend fun readQueuedPresetAttribute(): QueuedPresetAttribute {
     val ATTRIBUTE_ID: UInt = 85u
 
@@ -6931,12 +7829,13 @@
       }
 
     return QueuedPresetAttribute(decodedValue)
-=======
-  suspend fun subscribeACCapacityformatAttribute(
+  }
+
+  suspend fun subscribeQueuedPresetAttribute(
     minInterval: Int,
     maxInterval: Int
-  ): Flow<UByteSubscriptionState> {
-    val ATTRIBUTE_ID: UInt = 71u
+  ): Flow<QueuedPresetAttributeSubscriptionState> {
+    val ATTRIBUTE_ID: UInt = 85u
     val attributePaths =
       listOf(
         AttributePath(endpointId = endpointId, clusterId = CLUSTER_ID, attributeId = ATTRIBUTE_ID)
@@ -6954,7 +7853,7 @@
       when (subscriptionState) {
         is SubscriptionState.SubscriptionErrorNotification -> {
           emit(
-            UByteSubscriptionState.Error(
+            QueuedPresetAttributeSubscriptionState.Error(
               Exception(
                 "Subscription terminated with error code: ${subscriptionState.terminationCause}"
               )
@@ -6967,27 +7866,29 @@
               .filterIsInstance<ReadData.Attribute>()
               .firstOrNull { it.path.attributeId == ATTRIBUTE_ID }
 
-          requireNotNull(attributeData) {
-            "Accapacityformat attribute not found in Node State update"
-          }
+          requireNotNull(attributeData) { "Queuedpreset attribute not found in Node State update" }
 
           // Decode the TLV data into the appropriate type
           val tlvReader = TlvReader(attributeData.data)
-          val decodedValue: UByte? =
-            if (tlvReader.isNextTag(AnonymousTag)) {
-              tlvReader.getUByte(AnonymousTag)
+          val decodedValue: ThermostatClusterQueuedPresetStruct? =
+            if (!tlvReader.isNull()) {
+              if (tlvReader.isNextTag(AnonymousTag)) {
+                ThermostatClusterQueuedPresetStruct.fromTlv(AnonymousTag, tlvReader)
+              } else {
+                null
+              }
             } else {
+              tlvReader.getNull(AnonymousTag)
               null
             }
 
-          decodedValue?.let { emit(UByteSubscriptionState.Success(it)) }
+          decodedValue?.let { emit(QueuedPresetAttributeSubscriptionState.Success(it)) }
         }
         SubscriptionState.SubscriptionEstablished -> {
-          emit(UByteSubscriptionState.SubscriptionEstablished)
-        }
-      }
-    }
->>>>>>> 342e3382
+          emit(QueuedPresetAttributeSubscriptionState.SubscriptionEstablished)
+        }
+      }
+    }
   }
 
   suspend fun readGeneratedCommandListAttribute(): GeneratedCommandListAttribute {
