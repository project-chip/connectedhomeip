/*
 *
 *    Copyright (c) 2023 Project CHIP Authors
 *
 *    Licensed under the Apache License, Version 2.0 (the "License");
 *    you may not use this file except in compliance with the License.
 *    You may obtain a copy of the License at
 *
 *        http://www.apache.org/licenses/LICENSE-2.0
 *
 *    Unless required by applicable law or agreed to in writing, software
 *    distributed under the License is distributed on an "AS IS" BASIS,
 *    WITHOUT WARRANTIES OR CONDITIONS OF ANY KIND, either express or implied.
 *    See the License for the specific language governing permissions and
 *    limitations under the License.
 */

package matter.controller.cluster.clusters

import java.time.Duration
import java.util.logging.Level
import java.util.logging.Logger
import matter.controller.InvokeRequest
import matter.controller.InvokeResponse
import matter.controller.MatterController
import matter.controller.ReadData
import matter.controller.ReadRequest
import matter.controller.WriteRequest
import matter.controller.WriteRequests
import matter.controller.WriteResponse
import matter.controller.cluster.structs.*
import matter.controller.model.AttributePath
import matter.controller.model.CommandPath
import matter.tlv.AnonymousTag
import matter.tlv.ContextSpecificTag
import matter.tlv.TlvReader
import matter.tlv.TlvWriter

class ValveConfigurationAndControlCluster(
  private val controller: MatterController,
  private val endpointId: UShort
) {
  class OpenDurationAttribute(val value: UInt?)

  class DefaultOpenDurationAttribute(val value: UInt?)

  class AutoCloseTimeAttribute(val value: ULong?)

  class RemainingDurationAttribute(val value: UInt?)

  class CurrentStateAttribute(val value: UByte?)

  class TargetStateAttribute(val value: UByte?)

  class CurrentLevelAttribute(val value: UByte?)

  class TargetLevelAttribute(val value: UByte?)

  class GeneratedCommandListAttribute(val value: List<UInt>)

  class AcceptedCommandListAttribute(val value: List<UInt>)

  class EventListAttribute(val value: List<UInt>)

  class AttributeListAttribute(val value: List<UInt>)

<<<<<<< HEAD
  suspend fun open(openDuration: UInt?, targetLevel: UByte?, timedInvokeTimeoutMs: Int? = null) {
=======
  suspend fun open(openDuration: UInt?, timedInvokeTimeout: Duration? = null) {
>>>>>>> 02683eee
    val commandId: UInt = 0u

    val tlvWriter = TlvWriter()
    tlvWriter.startStructure(AnonymousTag)

    val TAG_OPEN_DURATION_REQ: Int = 0
    openDuration?.let { tlvWriter.put(ContextSpecificTag(TAG_OPEN_DURATION_REQ), openDuration) }

    val TAG_TARGET_LEVEL_REQ: Int = 1
    targetLevel?.let { tlvWriter.put(ContextSpecificTag(TAG_TARGET_LEVEL_REQ), targetLevel) }
    tlvWriter.endStructure()

    val request: InvokeRequest =
      InvokeRequest(
        CommandPath(endpointId, clusterId = CLUSTER_ID, commandId),
        tlvPayload = tlvWriter.getEncoded(),
        timedRequest = timedInvokeTimeout
      )

    val response: InvokeResponse = controller.invoke(request)
    logger.log(Level.FINE, "Invoke command succeeded: ${response}")
  }

  suspend fun close(timedInvokeTimeout: Duration? = null) {
    val commandId: UInt = 1u

    val tlvWriter = TlvWriter()
    tlvWriter.startStructure(AnonymousTag)
    tlvWriter.endStructure()

    val request: InvokeRequest =
      InvokeRequest(
        CommandPath(endpointId, clusterId = CLUSTER_ID, commandId),
        tlvPayload = tlvWriter.getEncoded(),
        timedRequest = timedInvokeTimeout
      )

    val response: InvokeResponse = controller.invoke(request)
    logger.log(Level.FINE, "Invoke command succeeded: ${response}")
  }

<<<<<<< HEAD
  suspend fun readOpenDurationAttribute(): OpenDurationAttribute {
    val ATTRIBUTE_ID: UInt = 0u
=======
  suspend fun setLevel(level: UByte, openDuration: UInt?, timedInvokeTimeout: Duration? = null) {
    val commandId: UInt = 2u
>>>>>>> 02683eee

    val attributePath =
      AttributePath(endpointId = endpointId, clusterId = CLUSTER_ID, attributeId = ATTRIBUTE_ID)

    val readRequest = ReadRequest(eventPaths = emptyList(), attributePaths = listOf(attributePath))

    val response = controller.read(readRequest)

<<<<<<< HEAD
    if (response.successes.isEmpty()) {
      logger.log(Level.WARNING, "Read command failed")
      throw IllegalStateException("Read command failed with failures: ${response.failures}")
    }
=======
    val request: InvokeRequest =
      InvokeRequest(
        CommandPath(endpointId, clusterId = CLUSTER_ID, commandId),
        tlvPayload = tlvWriter.getEncoded(),
        timedRequest = timedInvokeTimeout
      )
>>>>>>> 02683eee

    logger.log(Level.FINE, "Read command succeeded")

    val attributeData =
      response.successes.filterIsInstance<ReadData.Attribute>().firstOrNull {
        it.path.attributeId == ATTRIBUTE_ID
      }

    requireNotNull(attributeData) { "Openduration attribute not found in response" }

    // Decode the TLV data into the appropriate type
    val tlvReader = TlvReader(attributeData.data)
    val decodedValue: UInt? =
      if (!tlvReader.isNull()) {
        tlvReader.getUInt(AnonymousTag)
      } else {
        tlvReader.getNull(AnonymousTag)
        null
      }

    return OpenDurationAttribute(decodedValue)
  }

  suspend fun readDefaultOpenDurationAttribute(): DefaultOpenDurationAttribute {
    val ATTRIBUTE_ID: UInt = 1u

    val attributePath =
      AttributePath(endpointId = endpointId, clusterId = CLUSTER_ID, attributeId = ATTRIBUTE_ID)

    val readRequest = ReadRequest(eventPaths = emptyList(), attributePaths = listOf(attributePath))

    val response = controller.read(readRequest)

    if (response.successes.isEmpty()) {
      logger.log(Level.WARNING, "Read command failed")
      throw IllegalStateException("Read command failed with failures: ${response.failures}")
    }

    logger.log(Level.FINE, "Read command succeeded")

    val attributeData =
      response.successes.filterIsInstance<ReadData.Attribute>().firstOrNull {
        it.path.attributeId == ATTRIBUTE_ID
      }

    requireNotNull(attributeData) { "Defaultopenduration attribute not found in response" }

    // Decode the TLV data into the appropriate type
    val tlvReader = TlvReader(attributeData.data)
    val decodedValue: UInt? =
      if (!tlvReader.isNull()) {
        tlvReader.getUInt(AnonymousTag)
      } else {
        tlvReader.getNull(AnonymousTag)
        null
      }

    return DefaultOpenDurationAttribute(decodedValue)
  }

<<<<<<< HEAD
  suspend fun writeDefaultOpenDurationAttribute(value: UInt, timedWriteTimeoutMs: Int? = null) {
    val ATTRIBUTE_ID: UInt = 1u
    val timeoutMs: Duration =
      timedWriteTimeoutMs?.let { Duration.ofMillis(it.toLong()) } ?: Duration.ZERO
=======
  suspend fun writeOpenDurationAttribute(value: UInt, timedWriteTimeout: Duration? = null) {
    val ATTRIBUTE_ID: UInt = 0u
>>>>>>> 02683eee

    val tlvWriter = TlvWriter()
    tlvWriter.put(AnonymousTag, value)

    val writeRequests: WriteRequests =
      WriteRequests(
        requests =
          listOf(
            WriteRequest(
              attributePath =
                AttributePath(endpointId, clusterId = CLUSTER_ID, attributeId = ATTRIBUTE_ID),
              tlvPayload = tlvWriter.getEncoded()
            )
          ),
        timedRequest = timedWriteTimeout
      )

    val response: WriteResponse = controller.write(writeRequests)

    when (response) {
      is WriteResponse.Success -> {
        logger.log(Level.FINE, "Write command succeeded")
      }
      is WriteResponse.PartialWriteFailure -> {
        val aggregatedErrorMessage =
          response.failures.joinToString("\n") { failure ->
            "Error at ${failure.attributePath}: ${failure.ex.message}"
          }

        response.failures.forEach { failure ->
          logger.log(Level.WARNING, "Error at ${failure.attributePath}: ${failure.ex.message}")
        }

        throw IllegalStateException("Write command failed with errors: \n$aggregatedErrorMessage")
      }
    }
  }

  suspend fun readAutoCloseTimeAttribute(): AutoCloseTimeAttribute {
    val ATTRIBUTE_ID: UInt = 2u

    val attributePath =
      AttributePath(endpointId = endpointId, clusterId = CLUSTER_ID, attributeId = ATTRIBUTE_ID)

    val readRequest = ReadRequest(eventPaths = emptyList(), attributePaths = listOf(attributePath))

    val response = controller.read(readRequest)

    if (response.successes.isEmpty()) {
      logger.log(Level.WARNING, "Read command failed")
      throw IllegalStateException("Read command failed with failures: ${response.failures}")
    }

    logger.log(Level.FINE, "Read command succeeded")

    val attributeData =
      response.successes.filterIsInstance<ReadData.Attribute>().firstOrNull {
        it.path.attributeId == ATTRIBUTE_ID
      }

    requireNotNull(attributeData) { "Autoclosetime attribute not found in response" }

    // Decode the TLV data into the appropriate type
    val tlvReader = TlvReader(attributeData.data)
    val decodedValue: ULong? =
      if (!tlvReader.isNull()) {
        if (tlvReader.isNextTag(AnonymousTag)) {
          tlvReader.getULong(AnonymousTag)
        } else {
          null
        }
      } else {
        tlvReader.getNull(AnonymousTag)
        null
      }

    return AutoCloseTimeAttribute(decodedValue)
  }

  suspend fun readRemainingDurationAttribute(): RemainingDurationAttribute {
    val ATTRIBUTE_ID: UInt = 3u

    val attributePath =
      AttributePath(endpointId = endpointId, clusterId = CLUSTER_ID, attributeId = ATTRIBUTE_ID)

    val readRequest = ReadRequest(eventPaths = emptyList(), attributePaths = listOf(attributePath))

    val response = controller.read(readRequest)

    if (response.successes.isEmpty()) {
      logger.log(Level.WARNING, "Read command failed")
      throw IllegalStateException("Read command failed with failures: ${response.failures}")
    }

    logger.log(Level.FINE, "Read command succeeded")

    val attributeData =
      response.successes.filterIsInstance<ReadData.Attribute>().firstOrNull {
        it.path.attributeId == ATTRIBUTE_ID
      }

    requireNotNull(attributeData) { "Remainingduration attribute not found in response" }

    // Decode the TLV data into the appropriate type
    val tlvReader = TlvReader(attributeData.data)
    val decodedValue: UInt? =
      if (!tlvReader.isNull()) {
        tlvReader.getUInt(AnonymousTag)
      } else {
        tlvReader.getNull(AnonymousTag)
        null
      }

    return RemainingDurationAttribute(decodedValue)
  }

  suspend fun readCurrentStateAttribute(): CurrentStateAttribute {
    val ATTRIBUTE_ID: UInt = 4u

    val attributePath =
      AttributePath(endpointId = endpointId, clusterId = CLUSTER_ID, attributeId = ATTRIBUTE_ID)

    val readRequest = ReadRequest(eventPaths = emptyList(), attributePaths = listOf(attributePath))

    val response = controller.read(readRequest)

    if (response.successes.isEmpty()) {
      logger.log(Level.WARNING, "Read command failed")
      throw IllegalStateException("Read command failed with failures: ${response.failures}")
    }

    logger.log(Level.FINE, "Read command succeeded")

    val attributeData =
      response.successes.filterIsInstance<ReadData.Attribute>().firstOrNull {
        it.path.attributeId == ATTRIBUTE_ID
      }

    requireNotNull(attributeData) { "Currentstate attribute not found in response" }

    // Decode the TLV data into the appropriate type
    val tlvReader = TlvReader(attributeData.data)
    val decodedValue: UByte? =
      if (!tlvReader.isNull()) {
        tlvReader.getUByte(AnonymousTag)
      } else {
        tlvReader.getNull(AnonymousTag)
        null
      }

    return CurrentStateAttribute(decodedValue)
  }

  suspend fun readTargetStateAttribute(): TargetStateAttribute {
    val ATTRIBUTE_ID: UInt = 5u

    val attributePath =
      AttributePath(endpointId = endpointId, clusterId = CLUSTER_ID, attributeId = ATTRIBUTE_ID)

    val readRequest = ReadRequest(eventPaths = emptyList(), attributePaths = listOf(attributePath))

    val response = controller.read(readRequest)

    if (response.successes.isEmpty()) {
      logger.log(Level.WARNING, "Read command failed")
      throw IllegalStateException("Read command failed with failures: ${response.failures}")
    }

    logger.log(Level.FINE, "Read command succeeded")

    val attributeData =
      response.successes.filterIsInstance<ReadData.Attribute>().firstOrNull {
        it.path.attributeId == ATTRIBUTE_ID
      }

    requireNotNull(attributeData) { "Targetstate attribute not found in response" }

    // Decode the TLV data into the appropriate type
    val tlvReader = TlvReader(attributeData.data)
    val decodedValue: UByte? =
      if (!tlvReader.isNull()) {
        tlvReader.getUByte(AnonymousTag)
      } else {
        tlvReader.getNull(AnonymousTag)
        null
      }

    return TargetStateAttribute(decodedValue)
  }

<<<<<<< HEAD
=======
  suspend fun readStartUpStateAttribute(): UByte? {
    val ATTRIBUTE_ID: UInt = 5u

    val attributePath =
      AttributePath(endpointId = endpointId, clusterId = CLUSTER_ID, attributeId = ATTRIBUTE_ID)

    val readRequest = ReadRequest(eventPaths = emptyList(), attributePaths = listOf(attributePath))

    val response = controller.read(readRequest)

    if (response.successes.isEmpty()) {
      logger.log(Level.WARNING, "Read command failed")
      throw IllegalStateException("Read command failed with failures: ${response.failures}")
    }

    logger.log(Level.FINE, "Read command succeeded")

    val attributeData =
      response.successes.filterIsInstance<ReadData.Attribute>().firstOrNull {
        it.path.attributeId == ATTRIBUTE_ID
      }

    requireNotNull(attributeData) { "Startupstate attribute not found in response" }

    // Decode the TLV data into the appropriate type
    val tlvReader = TlvReader(attributeData.data)
    val decodedValue: UByte? =
      if (tlvReader.isNextTag(AnonymousTag)) {
        tlvReader.getUByte(AnonymousTag)
      } else {
        null
      }

    return decodedValue
  }

  suspend fun writeStartUpStateAttribute(value: UByte, timedWriteTimeout: Duration? = null) {
    val ATTRIBUTE_ID: UInt = 5u

    val tlvWriter = TlvWriter()
    tlvWriter.put(AnonymousTag, value)

    val writeRequests: WriteRequests =
      WriteRequests(
        requests =
          listOf(
            WriteRequest(
              attributePath =
                AttributePath(endpointId, clusterId = CLUSTER_ID, attributeId = ATTRIBUTE_ID),
              tlvPayload = tlvWriter.getEncoded()
            )
          ),
        timedRequest = timedWriteTimeout
      )

    val response: WriteResponse = controller.write(writeRequests)

    when (response) {
      is WriteResponse.Success -> {
        logger.log(Level.FINE, "Write command succeeded")
      }
      is WriteResponse.PartialWriteFailure -> {
        val aggregatedErrorMessage =
          response.failures.joinToString("\n") { failure ->
            "Error at ${failure.attributePath}: ${failure.ex.message}"
          }

        response.failures.forEach { failure ->
          logger.log(Level.WARNING, "Error at ${failure.attributePath}: ${failure.ex.message}")
        }

        throw IllegalStateException("Write command failed with errors: \n$aggregatedErrorMessage")
      }
    }
  }

>>>>>>> 02683eee
  suspend fun readCurrentLevelAttribute(): CurrentLevelAttribute {
    val ATTRIBUTE_ID: UInt = 6u

    val attributePath =
      AttributePath(endpointId = endpointId, clusterId = CLUSTER_ID, attributeId = ATTRIBUTE_ID)

    val readRequest = ReadRequest(eventPaths = emptyList(), attributePaths = listOf(attributePath))

    val response = controller.read(readRequest)

    if (response.successes.isEmpty()) {
      logger.log(Level.WARNING, "Read command failed")
      throw IllegalStateException("Read command failed with failures: ${response.failures}")
    }

    logger.log(Level.FINE, "Read command succeeded")

    val attributeData =
      response.successes.filterIsInstance<ReadData.Attribute>().firstOrNull {
        it.path.attributeId == ATTRIBUTE_ID
      }

    requireNotNull(attributeData) { "Currentlevel attribute not found in response" }

    // Decode the TLV data into the appropriate type
    val tlvReader = TlvReader(attributeData.data)
    val decodedValue: UByte? =
      if (!tlvReader.isNull()) {
        if (tlvReader.isNextTag(AnonymousTag)) {
          tlvReader.getUByte(AnonymousTag)
        } else {
          null
        }
      } else {
        tlvReader.getNull(AnonymousTag)
        null
      }

    return CurrentLevelAttribute(decodedValue)
  }

  suspend fun readTargetLevelAttribute(): TargetLevelAttribute {
    val ATTRIBUTE_ID: UInt = 7u

    val attributePath =
      AttributePath(endpointId = endpointId, clusterId = CLUSTER_ID, attributeId = ATTRIBUTE_ID)

    val readRequest = ReadRequest(eventPaths = emptyList(), attributePaths = listOf(attributePath))

    val response = controller.read(readRequest)

    if (response.successes.isEmpty()) {
      logger.log(Level.WARNING, "Read command failed")
      throw IllegalStateException("Read command failed with failures: ${response.failures}")
    }

    logger.log(Level.FINE, "Read command succeeded")

    val attributeData =
      response.successes.filterIsInstance<ReadData.Attribute>().firstOrNull {
        it.path.attributeId == ATTRIBUTE_ID
      }

    requireNotNull(attributeData) { "Targetlevel attribute not found in response" }

    // Decode the TLV data into the appropriate type
    val tlvReader = TlvReader(attributeData.data)
    val decodedValue: UByte? =
      if (!tlvReader.isNull()) {
        if (tlvReader.isNextTag(AnonymousTag)) {
          tlvReader.getUByte(AnonymousTag)
        } else {
          null
        }
      } else {
        tlvReader.getNull(AnonymousTag)
        null
      }

    return TargetLevelAttribute(decodedValue)
  }

  suspend fun readDefaultOpenLevelAttribute(): UByte? {
    val ATTRIBUTE_ID: UInt = 8u

    val attributePath =
      AttributePath(endpointId = endpointId, clusterId = CLUSTER_ID, attributeId = ATTRIBUTE_ID)

    val readRequest = ReadRequest(eventPaths = emptyList(), attributePaths = listOf(attributePath))

    val response = controller.read(readRequest)

    if (response.successes.isEmpty()) {
      logger.log(Level.WARNING, "Read command failed")
      throw IllegalStateException("Read command failed with failures: ${response.failures}")
    }

    logger.log(Level.FINE, "Read command succeeded")

    val attributeData =
      response.successes.filterIsInstance<ReadData.Attribute>().firstOrNull {
        it.path.attributeId == ATTRIBUTE_ID
      }

    requireNotNull(attributeData) { "Defaultopenlevel attribute not found in response" }

    // Decode the TLV data into the appropriate type
    val tlvReader = TlvReader(attributeData.data)
    val decodedValue: UByte? =
      if (tlvReader.isNextTag(AnonymousTag)) {
        tlvReader.getUByte(AnonymousTag)
      } else {
        null
      }

    return decodedValue
  }

<<<<<<< HEAD
  suspend fun writeDefaultOpenLevelAttribute(value: UByte, timedWriteTimeoutMs: Int? = null) {
=======
  suspend fun writeOpenLevelAttribute(value: UByte, timedWriteTimeout: Duration? = null) {
>>>>>>> 02683eee
    val ATTRIBUTE_ID: UInt = 8u

    val tlvWriter = TlvWriter()
    tlvWriter.put(AnonymousTag, value)

    val writeRequests: WriteRequests =
      WriteRequests(
        requests =
          listOf(
            WriteRequest(
              attributePath =
                AttributePath(endpointId, clusterId = CLUSTER_ID, attributeId = ATTRIBUTE_ID),
              tlvPayload = tlvWriter.getEncoded()
            )
          ),
        timedRequest = timedWriteTimeout
      )

    val response: WriteResponse = controller.write(writeRequests)

    when (response) {
      is WriteResponse.Success -> {
        logger.log(Level.FINE, "Write command succeeded")
      }
      is WriteResponse.PartialWriteFailure -> {
        val aggregatedErrorMessage =
          response.failures.joinToString("\n") { failure ->
            "Error at ${failure.attributePath}: ${failure.ex.message}"
          }

        response.failures.forEach { failure ->
          logger.log(Level.WARNING, "Error at ${failure.attributePath}: ${failure.ex.message}")
        }

        throw IllegalStateException("Write command failed with errors: \n$aggregatedErrorMessage")
      }
    }
  }

  suspend fun readValveFaultAttribute(): UShort? {
    val ATTRIBUTE_ID: UInt = 9u

    val attributePath =
      AttributePath(endpointId = endpointId, clusterId = CLUSTER_ID, attributeId = ATTRIBUTE_ID)

    val readRequest = ReadRequest(eventPaths = emptyList(), attributePaths = listOf(attributePath))

    val response = controller.read(readRequest)

    if (response.successes.isEmpty()) {
      logger.log(Level.WARNING, "Read command failed")
      throw IllegalStateException("Read command failed with failures: ${response.failures}")
    }

    logger.log(Level.FINE, "Read command succeeded")

    val attributeData =
      response.successes.filterIsInstance<ReadData.Attribute>().firstOrNull {
        it.path.attributeId == ATTRIBUTE_ID
      }

    requireNotNull(attributeData) { "Valvefault attribute not found in response" }

    // Decode the TLV data into the appropriate type
    val tlvReader = TlvReader(attributeData.data)
    val decodedValue: UShort? =
      if (tlvReader.isNextTag(AnonymousTag)) {
        tlvReader.getUShort(AnonymousTag)
      } else {
        null
      }

    return decodedValue
  }

  suspend fun readGeneratedCommandListAttribute(): GeneratedCommandListAttribute {
    val ATTRIBUTE_ID: UInt = 65528u

    val attributePath =
      AttributePath(endpointId = endpointId, clusterId = CLUSTER_ID, attributeId = ATTRIBUTE_ID)

    val readRequest = ReadRequest(eventPaths = emptyList(), attributePaths = listOf(attributePath))

    val response = controller.read(readRequest)

    if (response.successes.isEmpty()) {
      logger.log(Level.WARNING, "Read command failed")
      throw IllegalStateException("Read command failed with failures: ${response.failures}")
    }

    logger.log(Level.FINE, "Read command succeeded")

    val attributeData =
      response.successes.filterIsInstance<ReadData.Attribute>().firstOrNull {
        it.path.attributeId == ATTRIBUTE_ID
      }

    requireNotNull(attributeData) { "Generatedcommandlist attribute not found in response" }

    // Decode the TLV data into the appropriate type
    val tlvReader = TlvReader(attributeData.data)
    val decodedValue: List<UInt> =
      buildList<UInt> {
        tlvReader.enterArray(AnonymousTag)
        while (!tlvReader.isEndOfContainer()) {
          add(tlvReader.getUInt(AnonymousTag))
        }
        tlvReader.exitContainer()
      }

    return GeneratedCommandListAttribute(decodedValue)
  }

  suspend fun readAcceptedCommandListAttribute(): AcceptedCommandListAttribute {
    val ATTRIBUTE_ID: UInt = 65529u

    val attributePath =
      AttributePath(endpointId = endpointId, clusterId = CLUSTER_ID, attributeId = ATTRIBUTE_ID)

    val readRequest = ReadRequest(eventPaths = emptyList(), attributePaths = listOf(attributePath))

    val response = controller.read(readRequest)

    if (response.successes.isEmpty()) {
      logger.log(Level.WARNING, "Read command failed")
      throw IllegalStateException("Read command failed with failures: ${response.failures}")
    }

    logger.log(Level.FINE, "Read command succeeded")

    val attributeData =
      response.successes.filterIsInstance<ReadData.Attribute>().firstOrNull {
        it.path.attributeId == ATTRIBUTE_ID
      }

    requireNotNull(attributeData) { "Acceptedcommandlist attribute not found in response" }

    // Decode the TLV data into the appropriate type
    val tlvReader = TlvReader(attributeData.data)
    val decodedValue: List<UInt> =
      buildList<UInt> {
        tlvReader.enterArray(AnonymousTag)
        while (!tlvReader.isEndOfContainer()) {
          add(tlvReader.getUInt(AnonymousTag))
        }
        tlvReader.exitContainer()
      }

    return AcceptedCommandListAttribute(decodedValue)
  }

  suspend fun readEventListAttribute(): EventListAttribute {
    val ATTRIBUTE_ID: UInt = 65530u

    val attributePath =
      AttributePath(endpointId = endpointId, clusterId = CLUSTER_ID, attributeId = ATTRIBUTE_ID)

    val readRequest = ReadRequest(eventPaths = emptyList(), attributePaths = listOf(attributePath))

    val response = controller.read(readRequest)

    if (response.successes.isEmpty()) {
      logger.log(Level.WARNING, "Read command failed")
      throw IllegalStateException("Read command failed with failures: ${response.failures}")
    }

    logger.log(Level.FINE, "Read command succeeded")

    val attributeData =
      response.successes.filterIsInstance<ReadData.Attribute>().firstOrNull {
        it.path.attributeId == ATTRIBUTE_ID
      }

    requireNotNull(attributeData) { "Eventlist attribute not found in response" }

    // Decode the TLV data into the appropriate type
    val tlvReader = TlvReader(attributeData.data)
    val decodedValue: List<UInt> =
      buildList<UInt> {
        tlvReader.enterArray(AnonymousTag)
        while (!tlvReader.isEndOfContainer()) {
          add(tlvReader.getUInt(AnonymousTag))
        }
        tlvReader.exitContainer()
      }

    return EventListAttribute(decodedValue)
  }

  suspend fun readAttributeListAttribute(): AttributeListAttribute {
    val ATTRIBUTE_ID: UInt = 65531u

    val attributePath =
      AttributePath(endpointId = endpointId, clusterId = CLUSTER_ID, attributeId = ATTRIBUTE_ID)

    val readRequest = ReadRequest(eventPaths = emptyList(), attributePaths = listOf(attributePath))

    val response = controller.read(readRequest)

    if (response.successes.isEmpty()) {
      logger.log(Level.WARNING, "Read command failed")
      throw IllegalStateException("Read command failed with failures: ${response.failures}")
    }

    logger.log(Level.FINE, "Read command succeeded")

    val attributeData =
      response.successes.filterIsInstance<ReadData.Attribute>().firstOrNull {
        it.path.attributeId == ATTRIBUTE_ID
      }

    requireNotNull(attributeData) { "Attributelist attribute not found in response" }

    // Decode the TLV data into the appropriate type
    val tlvReader = TlvReader(attributeData.data)
    val decodedValue: List<UInt> =
      buildList<UInt> {
        tlvReader.enterArray(AnonymousTag)
        while (!tlvReader.isEndOfContainer()) {
          add(tlvReader.getUInt(AnonymousTag))
        }
        tlvReader.exitContainer()
      }

    return AttributeListAttribute(decodedValue)
  }

  suspend fun readFeatureMapAttribute(): UInt {
    val ATTRIBUTE_ID: UInt = 65532u

    val attributePath =
      AttributePath(endpointId = endpointId, clusterId = CLUSTER_ID, attributeId = ATTRIBUTE_ID)

    val readRequest = ReadRequest(eventPaths = emptyList(), attributePaths = listOf(attributePath))

    val response = controller.read(readRequest)

    if (response.successes.isEmpty()) {
      logger.log(Level.WARNING, "Read command failed")
      throw IllegalStateException("Read command failed with failures: ${response.failures}")
    }

    logger.log(Level.FINE, "Read command succeeded")

    val attributeData =
      response.successes.filterIsInstance<ReadData.Attribute>().firstOrNull {
        it.path.attributeId == ATTRIBUTE_ID
      }

    requireNotNull(attributeData) { "Featuremap attribute not found in response" }

    // Decode the TLV data into the appropriate type
    val tlvReader = TlvReader(attributeData.data)
    val decodedValue: UInt = tlvReader.getUInt(AnonymousTag)

    return decodedValue
  }

  suspend fun readClusterRevisionAttribute(): UShort {
    val ATTRIBUTE_ID: UInt = 65533u

    val attributePath =
      AttributePath(endpointId = endpointId, clusterId = CLUSTER_ID, attributeId = ATTRIBUTE_ID)

    val readRequest = ReadRequest(eventPaths = emptyList(), attributePaths = listOf(attributePath))

    val response = controller.read(readRequest)

    if (response.successes.isEmpty()) {
      logger.log(Level.WARNING, "Read command failed")
      throw IllegalStateException("Read command failed with failures: ${response.failures}")
    }

    logger.log(Level.FINE, "Read command succeeded")

    val attributeData =
      response.successes.filterIsInstance<ReadData.Attribute>().firstOrNull {
        it.path.attributeId == ATTRIBUTE_ID
      }

    requireNotNull(attributeData) { "Clusterrevision attribute not found in response" }

    // Decode the TLV data into the appropriate type
    val tlvReader = TlvReader(attributeData.data)
    val decodedValue: UShort = tlvReader.getUShort(AnonymousTag)

    return decodedValue
  }

  companion object {
    private val logger = Logger.getLogger(ValveConfigurationAndControlCluster::class.java.name)
    const val CLUSTER_ID: UInt = 129u
  }
}<|MERGE_RESOLUTION|>--- conflicted
+++ resolved
@@ -64,11 +64,7 @@
 
   class AttributeListAttribute(val value: List<UInt>)
 
-<<<<<<< HEAD
-  suspend fun open(openDuration: UInt?, targetLevel: UByte?, timedInvokeTimeoutMs: Int? = null) {
-=======
-  suspend fun open(openDuration: UInt?, timedInvokeTimeout: Duration? = null) {
->>>>>>> 02683eee
+  suspend fun open(openDuration: UInt?, targetLevel: UByte?, timedInvokeTimeout: Duration? = null) {
     val commandId: UInt = 0u
 
     val tlvWriter = TlvWriter()
@@ -110,34 +106,20 @@
     logger.log(Level.FINE, "Invoke command succeeded: ${response}")
   }
 
-<<<<<<< HEAD
   suspend fun readOpenDurationAttribute(): OpenDurationAttribute {
     val ATTRIBUTE_ID: UInt = 0u
-=======
-  suspend fun setLevel(level: UByte, openDuration: UInt?, timedInvokeTimeout: Duration? = null) {
-    val commandId: UInt = 2u
->>>>>>> 02683eee
-
-    val attributePath =
-      AttributePath(endpointId = endpointId, clusterId = CLUSTER_ID, attributeId = ATTRIBUTE_ID)
-
-    val readRequest = ReadRequest(eventPaths = emptyList(), attributePaths = listOf(attributePath))
-
-    val response = controller.read(readRequest)
-
-<<<<<<< HEAD
-    if (response.successes.isEmpty()) {
-      logger.log(Level.WARNING, "Read command failed")
-      throw IllegalStateException("Read command failed with failures: ${response.failures}")
-    }
-=======
-    val request: InvokeRequest =
-      InvokeRequest(
-        CommandPath(endpointId, clusterId = CLUSTER_ID, commandId),
-        tlvPayload = tlvWriter.getEncoded(),
-        timedRequest = timedInvokeTimeout
-      )
->>>>>>> 02683eee
+
+    val attributePath =
+      AttributePath(endpointId = endpointId, clusterId = CLUSTER_ID, attributeId = ATTRIBUTE_ID)
+
+    val readRequest = ReadRequest(eventPaths = emptyList(), attributePaths = listOf(attributePath))
+
+    val response = controller.read(readRequest)
+
+    if (response.successes.isEmpty()) {
+      logger.log(Level.WARNING, "Read command failed")
+      throw IllegalStateException("Read command failed with failures: ${response.failures}")
+    }
 
     logger.log(Level.FINE, "Read command succeeded")
 
@@ -198,15 +180,8 @@
     return DefaultOpenDurationAttribute(decodedValue)
   }
 
-<<<<<<< HEAD
-  suspend fun writeDefaultOpenDurationAttribute(value: UInt, timedWriteTimeoutMs: Int? = null) {
+  suspend fun writeDefaultOpenDurationAttribute(value: UInt, timedWriteTimeout: Duration? = null) {
     val ATTRIBUTE_ID: UInt = 1u
-    val timeoutMs: Duration =
-      timedWriteTimeoutMs?.let { Duration.ofMillis(it.toLong()) } ?: Duration.ZERO
-=======
-  suspend fun writeOpenDurationAttribute(value: UInt, timedWriteTimeout: Duration? = null) {
-    val ATTRIBUTE_ID: UInt = 0u
->>>>>>> 02683eee
 
     val tlvWriter = TlvWriter()
     tlvWriter.put(AnonymousTag, value)
@@ -397,31 +372,111 @@
     return TargetStateAttribute(decodedValue)
   }
 
-<<<<<<< HEAD
-=======
-  suspend fun readStartUpStateAttribute(): UByte? {
-    val ATTRIBUTE_ID: UInt = 5u
-
-    val attributePath =
-      AttributePath(endpointId = endpointId, clusterId = CLUSTER_ID, attributeId = ATTRIBUTE_ID)
-
-    val readRequest = ReadRequest(eventPaths = emptyList(), attributePaths = listOf(attributePath))
-
-    val response = controller.read(readRequest)
-
-    if (response.successes.isEmpty()) {
-      logger.log(Level.WARNING, "Read command failed")
-      throw IllegalStateException("Read command failed with failures: ${response.failures}")
-    }
-
-    logger.log(Level.FINE, "Read command succeeded")
-
-    val attributeData =
-      response.successes.filterIsInstance<ReadData.Attribute>().firstOrNull {
-        it.path.attributeId == ATTRIBUTE_ID
-      }
-
-    requireNotNull(attributeData) { "Startupstate attribute not found in response" }
+  suspend fun readCurrentLevelAttribute(): CurrentLevelAttribute {
+    val ATTRIBUTE_ID: UInt = 6u
+
+    val attributePath =
+      AttributePath(endpointId = endpointId, clusterId = CLUSTER_ID, attributeId = ATTRIBUTE_ID)
+
+    val readRequest = ReadRequest(eventPaths = emptyList(), attributePaths = listOf(attributePath))
+
+    val response = controller.read(readRequest)
+
+    if (response.successes.isEmpty()) {
+      logger.log(Level.WARNING, "Read command failed")
+      throw IllegalStateException("Read command failed with failures: ${response.failures}")
+    }
+
+    logger.log(Level.FINE, "Read command succeeded")
+
+    val attributeData =
+      response.successes.filterIsInstance<ReadData.Attribute>().firstOrNull {
+        it.path.attributeId == ATTRIBUTE_ID
+      }
+
+    requireNotNull(attributeData) { "Currentlevel attribute not found in response" }
+
+    // Decode the TLV data into the appropriate type
+    val tlvReader = TlvReader(attributeData.data)
+    val decodedValue: UByte? =
+      if (!tlvReader.isNull()) {
+        if (tlvReader.isNextTag(AnonymousTag)) {
+          tlvReader.getUByte(AnonymousTag)
+        } else {
+          null
+        }
+      } else {
+        tlvReader.getNull(AnonymousTag)
+        null
+      }
+
+    return CurrentLevelAttribute(decodedValue)
+  }
+
+  suspend fun readTargetLevelAttribute(): TargetLevelAttribute {
+    val ATTRIBUTE_ID: UInt = 7u
+
+    val attributePath =
+      AttributePath(endpointId = endpointId, clusterId = CLUSTER_ID, attributeId = ATTRIBUTE_ID)
+
+    val readRequest = ReadRequest(eventPaths = emptyList(), attributePaths = listOf(attributePath))
+
+    val response = controller.read(readRequest)
+
+    if (response.successes.isEmpty()) {
+      logger.log(Level.WARNING, "Read command failed")
+      throw IllegalStateException("Read command failed with failures: ${response.failures}")
+    }
+
+    logger.log(Level.FINE, "Read command succeeded")
+
+    val attributeData =
+      response.successes.filterIsInstance<ReadData.Attribute>().firstOrNull {
+        it.path.attributeId == ATTRIBUTE_ID
+      }
+
+    requireNotNull(attributeData) { "Targetlevel attribute not found in response" }
+
+    // Decode the TLV data into the appropriate type
+    val tlvReader = TlvReader(attributeData.data)
+    val decodedValue: UByte? =
+      if (!tlvReader.isNull()) {
+        if (tlvReader.isNextTag(AnonymousTag)) {
+          tlvReader.getUByte(AnonymousTag)
+        } else {
+          null
+        }
+      } else {
+        tlvReader.getNull(AnonymousTag)
+        null
+      }
+
+    return TargetLevelAttribute(decodedValue)
+  }
+
+  suspend fun readDefaultOpenLevelAttribute(): UByte? {
+    val ATTRIBUTE_ID: UInt = 8u
+
+    val attributePath =
+      AttributePath(endpointId = endpointId, clusterId = CLUSTER_ID, attributeId = ATTRIBUTE_ID)
+
+    val readRequest = ReadRequest(eventPaths = emptyList(), attributePaths = listOf(attributePath))
+
+    val response = controller.read(readRequest)
+
+    if (response.successes.isEmpty()) {
+      logger.log(Level.WARNING, "Read command failed")
+      throw IllegalStateException("Read command failed with failures: ${response.failures}")
+    }
+
+    logger.log(Level.FINE, "Read command succeeded")
+
+    val attributeData =
+      response.successes.filterIsInstance<ReadData.Attribute>().firstOrNull {
+        it.path.attributeId == ATTRIBUTE_ID
+      }
+
+    requireNotNull(attributeData) { "Defaultopenlevel attribute not found in response" }
 
     // Decode the TLV data into the appropriate type
     val tlvReader = TlvReader(attributeData.data)
@@ -435,8 +490,8 @@
     return decodedValue
   }
 
-  suspend fun writeStartUpStateAttribute(value: UByte, timedWriteTimeout: Duration? = null) {
-    val ATTRIBUTE_ID: UInt = 5u
+  suspend fun writeDefaultOpenLevelAttribute(value: UByte, timedWriteTimeout: Duration? = null) {
+    val ATTRIBUTE_ID: UInt = 8u
 
     val tlvWriter = TlvWriter()
     tlvWriter.put(AnonymousTag, value)
@@ -475,169 +530,6 @@
     }
   }
 
->>>>>>> 02683eee
-  suspend fun readCurrentLevelAttribute(): CurrentLevelAttribute {
-    val ATTRIBUTE_ID: UInt = 6u
-
-    val attributePath =
-      AttributePath(endpointId = endpointId, clusterId = CLUSTER_ID, attributeId = ATTRIBUTE_ID)
-
-    val readRequest = ReadRequest(eventPaths = emptyList(), attributePaths = listOf(attributePath))
-
-    val response = controller.read(readRequest)
-
-    if (response.successes.isEmpty()) {
-      logger.log(Level.WARNING, "Read command failed")
-      throw IllegalStateException("Read command failed with failures: ${response.failures}")
-    }
-
-    logger.log(Level.FINE, "Read command succeeded")
-
-    val attributeData =
-      response.successes.filterIsInstance<ReadData.Attribute>().firstOrNull {
-        it.path.attributeId == ATTRIBUTE_ID
-      }
-
-    requireNotNull(attributeData) { "Currentlevel attribute not found in response" }
-
-    // Decode the TLV data into the appropriate type
-    val tlvReader = TlvReader(attributeData.data)
-    val decodedValue: UByte? =
-      if (!tlvReader.isNull()) {
-        if (tlvReader.isNextTag(AnonymousTag)) {
-          tlvReader.getUByte(AnonymousTag)
-        } else {
-          null
-        }
-      } else {
-        tlvReader.getNull(AnonymousTag)
-        null
-      }
-
-    return CurrentLevelAttribute(decodedValue)
-  }
-
-  suspend fun readTargetLevelAttribute(): TargetLevelAttribute {
-    val ATTRIBUTE_ID: UInt = 7u
-
-    val attributePath =
-      AttributePath(endpointId = endpointId, clusterId = CLUSTER_ID, attributeId = ATTRIBUTE_ID)
-
-    val readRequest = ReadRequest(eventPaths = emptyList(), attributePaths = listOf(attributePath))
-
-    val response = controller.read(readRequest)
-
-    if (response.successes.isEmpty()) {
-      logger.log(Level.WARNING, "Read command failed")
-      throw IllegalStateException("Read command failed with failures: ${response.failures}")
-    }
-
-    logger.log(Level.FINE, "Read command succeeded")
-
-    val attributeData =
-      response.successes.filterIsInstance<ReadData.Attribute>().firstOrNull {
-        it.path.attributeId == ATTRIBUTE_ID
-      }
-
-    requireNotNull(attributeData) { "Targetlevel attribute not found in response" }
-
-    // Decode the TLV data into the appropriate type
-    val tlvReader = TlvReader(attributeData.data)
-    val decodedValue: UByte? =
-      if (!tlvReader.isNull()) {
-        if (tlvReader.isNextTag(AnonymousTag)) {
-          tlvReader.getUByte(AnonymousTag)
-        } else {
-          null
-        }
-      } else {
-        tlvReader.getNull(AnonymousTag)
-        null
-      }
-
-    return TargetLevelAttribute(decodedValue)
-  }
-
-  suspend fun readDefaultOpenLevelAttribute(): UByte? {
-    val ATTRIBUTE_ID: UInt = 8u
-
-    val attributePath =
-      AttributePath(endpointId = endpointId, clusterId = CLUSTER_ID, attributeId = ATTRIBUTE_ID)
-
-    val readRequest = ReadRequest(eventPaths = emptyList(), attributePaths = listOf(attributePath))
-
-    val response = controller.read(readRequest)
-
-    if (response.successes.isEmpty()) {
-      logger.log(Level.WARNING, "Read command failed")
-      throw IllegalStateException("Read command failed with failures: ${response.failures}")
-    }
-
-    logger.log(Level.FINE, "Read command succeeded")
-
-    val attributeData =
-      response.successes.filterIsInstance<ReadData.Attribute>().firstOrNull {
-        it.path.attributeId == ATTRIBUTE_ID
-      }
-
-    requireNotNull(attributeData) { "Defaultopenlevel attribute not found in response" }
-
-    // Decode the TLV data into the appropriate type
-    val tlvReader = TlvReader(attributeData.data)
-    val decodedValue: UByte? =
-      if (tlvReader.isNextTag(AnonymousTag)) {
-        tlvReader.getUByte(AnonymousTag)
-      } else {
-        null
-      }
-
-    return decodedValue
-  }
-
-<<<<<<< HEAD
-  suspend fun writeDefaultOpenLevelAttribute(value: UByte, timedWriteTimeoutMs: Int? = null) {
-=======
-  suspend fun writeOpenLevelAttribute(value: UByte, timedWriteTimeout: Duration? = null) {
->>>>>>> 02683eee
-    val ATTRIBUTE_ID: UInt = 8u
-
-    val tlvWriter = TlvWriter()
-    tlvWriter.put(AnonymousTag, value)
-
-    val writeRequests: WriteRequests =
-      WriteRequests(
-        requests =
-          listOf(
-            WriteRequest(
-              attributePath =
-                AttributePath(endpointId, clusterId = CLUSTER_ID, attributeId = ATTRIBUTE_ID),
-              tlvPayload = tlvWriter.getEncoded()
-            )
-          ),
-        timedRequest = timedWriteTimeout
-      )
-
-    val response: WriteResponse = controller.write(writeRequests)
-
-    when (response) {
-      is WriteResponse.Success -> {
-        logger.log(Level.FINE, "Write command succeeded")
-      }
-      is WriteResponse.PartialWriteFailure -> {
-        val aggregatedErrorMessage =
-          response.failures.joinToString("\n") { failure ->
-            "Error at ${failure.attributePath}: ${failure.ex.message}"
-          }
-
-        response.failures.forEach { failure ->
-          logger.log(Level.WARNING, "Error at ${failure.attributePath}: ${failure.ex.message}")
-        }
-
-        throw IllegalStateException("Write command failed with errors: \n$aggregatedErrorMessage")
-      }
-    }
-  }
-
   suspend fun readValveFaultAttribute(): UShort? {
     val ATTRIBUTE_ID: UInt = 9u
 
