/*
 *
 *    Copyright (c) 2023 Project CHIP Authors
 *
 *    Licensed under the Apache License, Version 2.0 (the "License");
 *    you may not use this file except in compliance with the License.
 *    You may obtain a copy of the License at
 *
 *        http://www.apache.org/licenses/LICENSE-2.0
 *
 *    Unless required by applicable law or agreed to in writing, software
 *    distributed under the License is distributed on an "AS IS" BASIS,
 *    WITHOUT WARRANTIES OR CONDITIONS OF ANY KIND, either express or implied.
 *    See the License for the specific language governing permissions and
 *    limitations under the License.
 */
package matter.controller.cluster.structs

import java.util.Optional
import matter.controller.cluster.*
import matter.tlv.AnonymousTag
import matter.tlv.ContextSpecificTag
import matter.tlv.Tag
import matter.tlv.TlvReader
import matter.tlv.TlvWriter

class TlsCertificateManagementClusterTLSClientCertificateDetailStruct(
  val ccdid: UShort,
  val clientCertificate: Optional<ByteArray>,
<<<<<<< HEAD
  val intermediateCertificates: Optional<List<ByteArray>>
=======
  val intermediateCertificates: Optional<List<ByteArray>>,
  val fabricIndex: UByte,
>>>>>>> d3df54ee
) {
  override fun toString(): String = buildString {
    append("TlsCertificateManagementClusterTLSClientCertificateDetailStruct {\n")
    append("\tccdid : $ccdid\n")
    append("\tclientCertificate : $clientCertificate\n")
    append("\tintermediateCertificates : $intermediateCertificates\n")
    append("\tfabricIndex : $fabricIndex\n")
    append("}\n")
  }

  fun toTlv(tlvTag: Tag, tlvWriter: TlvWriter) {
    tlvWriter.apply {
      startStructure(tlvTag)
      put(ContextSpecificTag(TAG_CCDID), ccdid)
      if (clientCertificate.isPresent) {
        val optclientCertificate = clientCertificate.get()
        put(ContextSpecificTag(TAG_CLIENT_CERTIFICATE), optclientCertificate)
      }
      if (intermediateCertificates.isPresent) {
        val optintermediateCertificates = intermediateCertificates.get()
        startArray(ContextSpecificTag(TAG_INTERMEDIATE_CERTIFICATES))
      for (item in optintermediateCertificates.iterator()) {
        put(AnonymousTag, item)
      }
      endArray()
      }
      put(ContextSpecificTag(TAG_FABRIC_INDEX), fabricIndex)
      endStructure()
    }
  }

  companion object {
    private const val TAG_CCDID = 0
    private const val TAG_CLIENT_CERTIFICATE = 1
    private const val TAG_INTERMEDIATE_CERTIFICATES = 2
    private const val TAG_FABRIC_INDEX = 254

    fun fromTlv(tlvTag: Tag, tlvReader: TlvReader): TlsCertificateManagementClusterTLSClientCertificateDetailStruct {
      tlvReader.enterStructure(tlvTag)
      val ccdid = tlvReader.getUShort(ContextSpecificTag(TAG_CCDID))
<<<<<<< HEAD
      val clientCertificate = if (tlvReader.isNextTag(ContextSpecificTag(TAG_CLIENT_CERTIFICATE))) {
      Optional.of(tlvReader.getByteArray(ContextSpecificTag(TAG_CLIENT_CERTIFICATE)))
    } else {
      Optional.empty()
    }
      val intermediateCertificates = if (tlvReader.isNextTag(ContextSpecificTag(TAG_INTERMEDIATE_CERTIFICATES))) {
      Optional.of(buildList<ByteArray> {
      tlvReader.enterArray(ContextSpecificTag(TAG_INTERMEDIATE_CERTIFICATES))
      while(!tlvReader.isEndOfContainer()) {
        add(tlvReader.getByteArray(AnonymousTag))
      }
      tlvReader.exitContainer()
    })
    } else {
      Optional.empty()
    }
      
      tlvReader.exitContainer()

      return TlsCertificateManagementClusterTLSClientCertificateDetailStruct(ccdid, clientCertificate, intermediateCertificates)
=======
      val clientCertificate =
        if (tlvReader.isNextTag(ContextSpecificTag(TAG_CLIENT_CERTIFICATE))) {
          Optional.of(tlvReader.getByteArray(ContextSpecificTag(TAG_CLIENT_CERTIFICATE)))
        } else {
          Optional.empty()
        }
      val intermediateCertificates =
        if (tlvReader.isNextTag(ContextSpecificTag(TAG_INTERMEDIATE_CERTIFICATES))) {
          Optional.of(
            buildList<ByteArray> {
              tlvReader.enterArray(ContextSpecificTag(TAG_INTERMEDIATE_CERTIFICATES))
              while (!tlvReader.isEndOfContainer()) {
                add(tlvReader.getByteArray(AnonymousTag))
              }
              tlvReader.exitContainer()
            }
          )
        } else {
          Optional.empty()
        }
      val fabricIndex = tlvReader.getUByte(ContextSpecificTag(TAG_FABRIC_INDEX))

      tlvReader.exitContainer()

      return TlsCertificateManagementClusterTLSClientCertificateDetailStruct(
        ccdid,
        clientCertificate,
        intermediateCertificates,
        fabricIndex,
      )
>>>>>>> d3df54ee
    }
  }
}<|MERGE_RESOLUTION|>--- conflicted
+++ resolved
@@ -27,12 +27,8 @@
 class TlsCertificateManagementClusterTLSClientCertificateDetailStruct(
   val ccdid: UShort,
   val clientCertificate: Optional<ByteArray>,
-<<<<<<< HEAD
-  val intermediateCertificates: Optional<List<ByteArray>>
-=======
   val intermediateCertificates: Optional<List<ByteArray>>,
   val fabricIndex: UByte,
->>>>>>> d3df54ee
 ) {
   override fun toString(): String = buildString {
     append("TlsCertificateManagementClusterTLSClientCertificateDetailStruct {\n")
@@ -73,28 +69,6 @@
     fun fromTlv(tlvTag: Tag, tlvReader: TlvReader): TlsCertificateManagementClusterTLSClientCertificateDetailStruct {
       tlvReader.enterStructure(tlvTag)
       val ccdid = tlvReader.getUShort(ContextSpecificTag(TAG_CCDID))
-<<<<<<< HEAD
-      val clientCertificate = if (tlvReader.isNextTag(ContextSpecificTag(TAG_CLIENT_CERTIFICATE))) {
-      Optional.of(tlvReader.getByteArray(ContextSpecificTag(TAG_CLIENT_CERTIFICATE)))
-    } else {
-      Optional.empty()
-    }
-      val intermediateCertificates = if (tlvReader.isNextTag(ContextSpecificTag(TAG_INTERMEDIATE_CERTIFICATES))) {
-      Optional.of(buildList<ByteArray> {
-      tlvReader.enterArray(ContextSpecificTag(TAG_INTERMEDIATE_CERTIFICATES))
-      while(!tlvReader.isEndOfContainer()) {
-        add(tlvReader.getByteArray(AnonymousTag))
-      }
-      tlvReader.exitContainer()
-    })
-    } else {
-      Optional.empty()
-    }
-      
-      tlvReader.exitContainer()
-
-      return TlsCertificateManagementClusterTLSClientCertificateDetailStruct(ccdid, clientCertificate, intermediateCertificates)
-=======
       val clientCertificate =
         if (tlvReader.isNextTag(ContextSpecificTag(TAG_CLIENT_CERTIFICATE))) {
           Optional.of(tlvReader.getByteArray(ContextSpecificTag(TAG_CLIENT_CERTIFICATE)))
@@ -125,7 +99,6 @@
         intermediateCertificates,
         fabricIndex,
       )
->>>>>>> d3df54ee
     }
   }
 }