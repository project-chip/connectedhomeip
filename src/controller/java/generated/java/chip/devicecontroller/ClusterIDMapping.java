/*
 *
 *    Copyright (c) 2023 Project CHIP Authors
 *
 *    Licensed under the Apache License, Version 2.0 (the "License");
 *    you may not use this file except in compliance with the License.
 *    You may obtain a copy of the License at
 *
 *        http://www.apache.org/licenses/LICENSE-2.0
 *
 *    Unless required by applicable law or agreed to in writing, software
 *    distributed under the License is distributed on an "AS IS" BASIS,
 *    WITHOUT WARRANTIES OR CONDITIONS OF ANY KIND, either express or implied.
 *    See the License for the specific language governing permissions and
 *    limitations under the License.
 */
package chip.devicecontroller;

public class ClusterIDMapping {
<<<<<<< HEAD
  public interface BaseCluster {
    long getID();

    String getAttributeName(long id) throws NoSuchFieldError;

    String getEventName(long id) throws NoSuchFieldError;

    String getCommandName(long id) throws NoSuchFieldError;

    long getAttributeID(String name) throws IllegalArgumentException;

    long getEventID(String name) throws IllegalArgumentException;

    long getCommandID(String name) throws IllegalArgumentException;
  }

  public static BaseCluster getCluster(long clusterId) {
    if (clusterId == Identify.ID) {
      return new Identify();
    }
    if (clusterId == Groups.ID) {
      return new Groups();
    }
    if (clusterId == Scenes.ID) {
      return new Scenes();
    }
    if (clusterId == OnOff.ID) {
      return new OnOff();
    }
    if (clusterId == OnOffSwitchConfiguration.ID) {
      return new OnOffSwitchConfiguration();
    }
    if (clusterId == LevelControl.ID) {
      return new LevelControl();
    }
    if (clusterId == BinaryInputBasic.ID) {
      return new BinaryInputBasic();
    }
    if (clusterId == PulseWidthModulation.ID) {
      return new PulseWidthModulation();
    }
    if (clusterId == Descriptor.ID) {
      return new Descriptor();
    }
    if (clusterId == Binding.ID) {
      return new Binding();
    }
    if (clusterId == AccessControl.ID) {
      return new AccessControl();
    }
    if (clusterId == Actions.ID) {
      return new Actions();
    }
    if (clusterId == BasicInformation.ID) {
      return new BasicInformation();
    }
    if (clusterId == OtaSoftwareUpdateProvider.ID) {
      return new OtaSoftwareUpdateProvider();
    }
    if (clusterId == OtaSoftwareUpdateRequestor.ID) {
      return new OtaSoftwareUpdateRequestor();
    }
    if (clusterId == LocalizationConfiguration.ID) {
      return new LocalizationConfiguration();
    }
    if (clusterId == TimeFormatLocalization.ID) {
      return new TimeFormatLocalization();
    }
    if (clusterId == UnitLocalization.ID) {
      return new UnitLocalization();
    }
    if (clusterId == PowerSourceConfiguration.ID) {
      return new PowerSourceConfiguration();
    }
    if (clusterId == PowerSource.ID) {
      return new PowerSource();
    }
    if (clusterId == GeneralCommissioning.ID) {
      return new GeneralCommissioning();
    }
    if (clusterId == NetworkCommissioning.ID) {
      return new NetworkCommissioning();
    }
    if (clusterId == DiagnosticLogs.ID) {
      return new DiagnosticLogs();
    }
    if (clusterId == GeneralDiagnostics.ID) {
      return new GeneralDiagnostics();
    }
    if (clusterId == SoftwareDiagnostics.ID) {
      return new SoftwareDiagnostics();
    }
    if (clusterId == ThreadNetworkDiagnostics.ID) {
      return new ThreadNetworkDiagnostics();
    }
    if (clusterId == WiFiNetworkDiagnostics.ID) {
      return new WiFiNetworkDiagnostics();
    }
    if (clusterId == EthernetNetworkDiagnostics.ID) {
      return new EthernetNetworkDiagnostics();
    }
    if (clusterId == TimeSynchronization.ID) {
      return new TimeSynchronization();
    }
    if (clusterId == BridgedDeviceBasicInformation.ID) {
      return new BridgedDeviceBasicInformation();
    }
    if (clusterId == Switch.ID) {
      return new Switch();
    }
    if (clusterId == AdministratorCommissioning.ID) {
      return new AdministratorCommissioning();
    }
    if (clusterId == OperationalCredentials.ID) {
      return new OperationalCredentials();
    }
    if (clusterId == GroupKeyManagement.ID) {
      return new GroupKeyManagement();
    }
    if (clusterId == FixedLabel.ID) {
      return new FixedLabel();
    }
    if (clusterId == UserLabel.ID) {
      return new UserLabel();
    }
    if (clusterId == ProxyConfiguration.ID) {
      return new ProxyConfiguration();
    }
    if (clusterId == ProxyDiscovery.ID) {
      return new ProxyDiscovery();
    }
    if (clusterId == ProxyValid.ID) {
      return new ProxyValid();
    }
    if (clusterId == BooleanState.ID) {
      return new BooleanState();
    }
    if (clusterId == IcdManagement.ID) {
      return new IcdManagement();
    }
    if (clusterId == ModeSelect.ID) {
      return new ModeSelect();
    }
    if (clusterId == TemperatureControl.ID) {
      return new TemperatureControl();
    }
    if (clusterId == RefrigeratorAlarm.ID) {
      return new RefrigeratorAlarm();
    }
    if (clusterId == AirQuality.ID) {
      return new AirQuality();
    }
    if (clusterId == SmokeCoAlarm.ID) {
      return new SmokeCoAlarm();
    }
    if (clusterId == OperationalState.ID) {
      return new OperationalState();
    }
    if (clusterId == HepaFilterMonitoring.ID) {
      return new HepaFilterMonitoring();
    }
    if (clusterId == ActivatedCarbonFilterMonitoring.ID) {
      return new ActivatedCarbonFilterMonitoring();
    }
    if (clusterId == CeramicFilterMonitoring.ID) {
      return new CeramicFilterMonitoring();
    }
    if (clusterId == ElectrostaticFilterMonitoring.ID) {
      return new ElectrostaticFilterMonitoring();
    }
    if (clusterId == UvFilterMonitoring.ID) {
      return new UvFilterMonitoring();
    }
    if (clusterId == IonizingFilterMonitoring.ID) {
      return new IonizingFilterMonitoring();
    }
    if (clusterId == ZeoliteFilterMonitoring.ID) {
      return new ZeoliteFilterMonitoring();
    }
    if (clusterId == OzoneFilterMonitoring.ID) {
      return new OzoneFilterMonitoring();
    }
    if (clusterId == WaterTankMonitoring.ID) {
      return new WaterTankMonitoring();
    }
    if (clusterId == FuelTankMonitoring.ID) {
      return new FuelTankMonitoring();
    }
    if (clusterId == InkCartridgeMonitoring.ID) {
      return new InkCartridgeMonitoring();
    }
    if (clusterId == TonerCartridgeMonitoring.ID) {
      return new TonerCartridgeMonitoring();
=======
    public interface BaseCluster {
        long getID();
        String getAttributeName(long id) throws NoSuchFieldError;
        String getEventName(long id) throws NoSuchFieldError;
        String getCommandName(long id) throws NoSuchFieldError;
        long getAttributeID(String name) throws IllegalArgumentException;
        long getEventID(String name) throws IllegalArgumentException;
        long getCommandID(String name) throws IllegalArgumentException;
>>>>>>> 4699e199
    }

    public static BaseCluster getCluster(long clusterId) {
        if (clusterId == Identify.ID) {
            return new Identify();
        }
        if (clusterId == Groups.ID) {
            return new Groups();
        }
        if (clusterId == Scenes.ID) {
            return new Scenes();
        }
        if (clusterId == OnOff.ID) {
            return new OnOff();
        }
        if (clusterId == OnOffSwitchConfiguration.ID) {
            return new OnOffSwitchConfiguration();
        }
        if (clusterId == LevelControl.ID) {
            return new LevelControl();
        }
        if (clusterId == BinaryInputBasic.ID) {
            return new BinaryInputBasic();
        }
        if (clusterId == PulseWidthModulation.ID) {
            return new PulseWidthModulation();
        }
        if (clusterId == Descriptor.ID) {
            return new Descriptor();
        }
        if (clusterId == Binding.ID) {
            return new Binding();
        }
        if (clusterId == AccessControl.ID) {
            return new AccessControl();
        }
        if (clusterId == Actions.ID) {
            return new Actions();
        }
        if (clusterId == BasicInformation.ID) {
            return new BasicInformation();
        }
        if (clusterId == OtaSoftwareUpdateProvider.ID) {
            return new OtaSoftwareUpdateProvider();
        }
        if (clusterId == OtaSoftwareUpdateRequestor.ID) {
            return new OtaSoftwareUpdateRequestor();
        }
        if (clusterId == LocalizationConfiguration.ID) {
            return new LocalizationConfiguration();
        }
        if (clusterId == TimeFormatLocalization.ID) {
            return new TimeFormatLocalization();
        }
        if (clusterId == UnitLocalization.ID) {
            return new UnitLocalization();
        }
<<<<<<< HEAD
        throw new NoSuchFieldError();
      }
    }

    public enum Command {
      Off(0L),
      On(1L),
      Toggle(2L),
      OffWithEffect(64L),
      OnWithRecallGlobalScene(65L),
      OnWithTimedOff(66L),
      ;
      private final long id;

      Command(long id) {
        this.id = id;
      }

      public long getID() {
        return id;
      }

      public static Command value(long id) throws NoSuchFieldError {
        for (Command command : Command.values()) {
          if (command.getID() == id) {
            return command;
          }
        }
        throw new NoSuchFieldError();
      }
    }

    public enum OffWithEffectCommandField {
      EffectIdentifier(0),
      EffectVariant(1),
      ;
      private final int id;

      OffWithEffectCommandField(int id) {
        this.id = id;
      }

      public int getID() {
        return id;
      }

      public static OffWithEffectCommandField value(int id) throws NoSuchFieldError {
        for (OffWithEffectCommandField field : OffWithEffectCommandField.values()) {
          if (field.getID() == id) {
            return field;
          }
        }
        throw new NoSuchFieldError();
      }
    }

    public enum OnWithTimedOffCommandField {
      OnOffControl(0),
      OnTime(1),
      OffWaitTime(2),
      ;
      private final int id;

      OnWithTimedOffCommandField(int id) {
        this.id = id;
      }

      public int getID() {
        return id;
      }

      public static OnWithTimedOffCommandField value(int id) throws NoSuchFieldError {
        for (OnWithTimedOffCommandField field : OnWithTimedOffCommandField.values()) {
          if (field.getID() == id) {
            return field;
          }
        }
        throw new NoSuchFieldError();
      }
    }

    @Override
    public String getAttributeName(long id) throws NoSuchFieldError {
      return Attribute.value(id).toString();
    }

    @Override
    public String getEventName(long id) throws NoSuchFieldError {
      return Event.value(id).toString();
    }

    @Override
    public String getCommandName(long id) throws NoSuchFieldError {
      return Command.value(id).toString();
    }

    @Override
    public long getAttributeID(String name) throws IllegalArgumentException {
      return Attribute.valueOf(name).getID();
    }

    @Override
    public long getEventID(String name) throws IllegalArgumentException {
      return Event.valueOf(name).getID();
    }

    @Override
    public long getCommandID(String name) throws IllegalArgumentException {
      return Command.valueOf(name).getID();
    }
  }

  public static class OnOffSwitchConfiguration implements BaseCluster {
    public static final long ID = 7L;

    public long getID() {
      return ID;
    }

    public enum Attribute {
      SwitchType(0L),
      SwitchActions(16L),
      GeneratedCommandList(65528L),
      AcceptedCommandList(65529L),
      EventList(65530L),
      AttributeList(65531L),
      FeatureMap(65532L),
      ClusterRevision(65533L),
      ;
      private final long id;

      Attribute(long id) {
        this.id = id;
      }

      public long getID() {
        return id;
      }

      public static Attribute value(long id) throws NoSuchFieldError {
        for (Attribute attribute : Attribute.values()) {
          if (attribute.getID() == id) {
            return attribute;
          }
        }
        throw new NoSuchFieldError();
      }
    }

    public enum Event {
      ;
      private final long id;

      Event(long id) {
        this.id = id;
      }

      public long getID() {
        return id;
      }

      public static Event value(long id) throws NoSuchFieldError {
        for (Event event : Event.values()) {
          if (event.getID() == id) {
            return event;
          }
        }
        throw new NoSuchFieldError();
      }
    }

    public enum Command {
      ;
      private final long id;

      Command(long id) {
        this.id = id;
      }

      public long getID() {
        return id;
      }

      public static Command value(long id) throws NoSuchFieldError {
        for (Command command : Command.values()) {
          if (command.getID() == id) {
            return command;
          }
        }
        throw new NoSuchFieldError();
      }
    }

    @Override
    public String getAttributeName(long id) throws NoSuchFieldError {
      return Attribute.value(id).toString();
    }

    @Override
    public String getEventName(long id) throws NoSuchFieldError {
      return Event.value(id).toString();
    }

    @Override
    public String getCommandName(long id) throws NoSuchFieldError {
      return Command.value(id).toString();
    }

    @Override
    public long getAttributeID(String name) throws IllegalArgumentException {
      return Attribute.valueOf(name).getID();
    }

    @Override
    public long getEventID(String name) throws IllegalArgumentException {
      return Event.valueOf(name).getID();
    }

    @Override
    public long getCommandID(String name) throws IllegalArgumentException {
      return Command.valueOf(name).getID();
    }
  }

  public static class LevelControl implements BaseCluster {
    public static final long ID = 8L;

    public long getID() {
      return ID;
    }

    public enum Attribute {
      CurrentLevel(0L),
      RemainingTime(1L),
      MinLevel(2L),
      MaxLevel(3L),
      CurrentFrequency(4L),
      MinFrequency(5L),
      MaxFrequency(6L),
      Options(15L),
      OnOffTransitionTime(16L),
      OnLevel(17L),
      OnTransitionTime(18L),
      OffTransitionTime(19L),
      DefaultMoveRate(20L),
      StartUpCurrentLevel(16384L),
      GeneratedCommandList(65528L),
      AcceptedCommandList(65529L),
      EventList(65530L),
      AttributeList(65531L),
      FeatureMap(65532L),
      ClusterRevision(65533L),
      ;
      private final long id;

      Attribute(long id) {
        this.id = id;
      }

      public long getID() {
        return id;
      }

      public static Attribute value(long id) throws NoSuchFieldError {
        for (Attribute attribute : Attribute.values()) {
          if (attribute.getID() == id) {
            return attribute;
          }
        }
        throw new NoSuchFieldError();
      }
    }

    public enum Event {
      ;
      private final long id;

      Event(long id) {
        this.id = id;
      }

      public long getID() {
        return id;
      }

      public static Event value(long id) throws NoSuchFieldError {
        for (Event event : Event.values()) {
          if (event.getID() == id) {
            return event;
          }
        }
        throw new NoSuchFieldError();
      }
    }

    public enum Command {
      MoveToLevel(0L),
      Move(1L),
      Step(2L),
      Stop(3L),
      MoveToLevelWithOnOff(4L),
      MoveWithOnOff(5L),
      StepWithOnOff(6L),
      StopWithOnOff(7L),
      MoveToClosestFrequency(8L),
      ;
      private final long id;

      Command(long id) {
        this.id = id;
      }

      public long getID() {
        return id;
      }

      public static Command value(long id) throws NoSuchFieldError {
        for (Command command : Command.values()) {
          if (command.getID() == id) {
            return command;
          }
        }
        throw new NoSuchFieldError();
      }
    }

    public enum MoveToLevelCommandField {
      Level(0),
      TransitionTime(1),
      OptionsMask(2),
      OptionsOverride(3),
      ;
      private final int id;

      MoveToLevelCommandField(int id) {
        this.id = id;
      }

      public int getID() {
        return id;
      }

      public static MoveToLevelCommandField value(int id) throws NoSuchFieldError {
        for (MoveToLevelCommandField field : MoveToLevelCommandField.values()) {
          if (field.getID() == id) {
            return field;
          }
        }
        throw new NoSuchFieldError();
      }
    }

    public enum MoveCommandField {
      MoveMode(0),
      Rate(1),
      OptionsMask(2),
      OptionsOverride(3),
      ;
      private final int id;

      MoveCommandField(int id) {
        this.id = id;
      }

      public int getID() {
        return id;
      }

      public static MoveCommandField value(int id) throws NoSuchFieldError {
        for (MoveCommandField field : MoveCommandField.values()) {
          if (field.getID() == id) {
            return field;
          }
        }
        throw new NoSuchFieldError();
      }
    }

    public enum StepCommandField {
      StepMode(0),
      StepSize(1),
      TransitionTime(2),
      OptionsMask(3),
      OptionsOverride(4),
      ;
      private final int id;

      StepCommandField(int id) {
        this.id = id;
      }

      public int getID() {
        return id;
      }

      public static StepCommandField value(int id) throws NoSuchFieldError {
        for (StepCommandField field : StepCommandField.values()) {
          if (field.getID() == id) {
            return field;
          }
        }
        throw new NoSuchFieldError();
      }
    }

    public enum StopCommandField {
      OptionsMask(0),
      OptionsOverride(1),
      ;
      private final int id;

      StopCommandField(int id) {
        this.id = id;
      }

      public int getID() {
        return id;
      }

      public static StopCommandField value(int id) throws NoSuchFieldError {
        for (StopCommandField field : StopCommandField.values()) {
          if (field.getID() == id) {
            return field;
          }
        }
        throw new NoSuchFieldError();
      }
    }

    public enum MoveToLevelWithOnOffCommandField {
      Level(0),
      TransitionTime(1),
      OptionsMask(2),
      OptionsOverride(3),
      ;
      private final int id;

      MoveToLevelWithOnOffCommandField(int id) {
        this.id = id;
      }

      public int getID() {
        return id;
      }

      public static MoveToLevelWithOnOffCommandField value(int id) throws NoSuchFieldError {
        for (MoveToLevelWithOnOffCommandField field : MoveToLevelWithOnOffCommandField.values()) {
          if (field.getID() == id) {
            return field;
          }
        }
        throw new NoSuchFieldError();
      }
    }

    public enum MoveWithOnOffCommandField {
      MoveMode(0),
      Rate(1),
      OptionsMask(2),
      OptionsOverride(3),
      ;
      private final int id;

      MoveWithOnOffCommandField(int id) {
        this.id = id;
      }

      public int getID() {
        return id;
      }

      public static MoveWithOnOffCommandField value(int id) throws NoSuchFieldError {
        for (MoveWithOnOffCommandField field : MoveWithOnOffCommandField.values()) {
          if (field.getID() == id) {
            return field;
          }
        }
        throw new NoSuchFieldError();
      }
    }

    public enum StepWithOnOffCommandField {
      StepMode(0),
      StepSize(1),
      TransitionTime(2),
      OptionsMask(3),
      OptionsOverride(4),
      ;
      private final int id;

      StepWithOnOffCommandField(int id) {
        this.id = id;
      }

      public int getID() {
        return id;
      }

      public static StepWithOnOffCommandField value(int id) throws NoSuchFieldError {
        for (StepWithOnOffCommandField field : StepWithOnOffCommandField.values()) {
          if (field.getID() == id) {
            return field;
          }
        }
        throw new NoSuchFieldError();
      }
    }

    public enum StopWithOnOffCommandField {
      OptionsMask(0),
      OptionsOverride(1),
      ;
      private final int id;

      StopWithOnOffCommandField(int id) {
        this.id = id;
      }

      public int getID() {
        return id;
      }

      public static StopWithOnOffCommandField value(int id) throws NoSuchFieldError {
        for (StopWithOnOffCommandField field : StopWithOnOffCommandField.values()) {
          if (field.getID() == id) {
            return field;
          }
        }
        throw new NoSuchFieldError();
      }
    }

    public enum MoveToClosestFrequencyCommandField {
      Frequency(0),
      ;
      private final int id;

      MoveToClosestFrequencyCommandField(int id) {
        this.id = id;
      }

      public int getID() {
        return id;
      }

      public static MoveToClosestFrequencyCommandField value(int id) throws NoSuchFieldError {
        for (MoveToClosestFrequencyCommandField field :
            MoveToClosestFrequencyCommandField.values()) {
          if (field.getID() == id) {
            return field;
          }
        }
        throw new NoSuchFieldError();
      }
    }

    @Override
    public String getAttributeName(long id) throws NoSuchFieldError {
      return Attribute.value(id).toString();
    }

    @Override
    public String getEventName(long id) throws NoSuchFieldError {
      return Event.value(id).toString();
    }

    @Override
    public String getCommandName(long id) throws NoSuchFieldError {
      return Command.value(id).toString();
    }

    @Override
    public long getAttributeID(String name) throws IllegalArgumentException {
      return Attribute.valueOf(name).getID();
    }

    @Override
    public long getEventID(String name) throws IllegalArgumentException {
      return Event.valueOf(name).getID();
    }

    @Override
    public long getCommandID(String name) throws IllegalArgumentException {
      return Command.valueOf(name).getID();
    }
  }

  public static class BinaryInputBasic implements BaseCluster {
    public static final long ID = 15L;

    public long getID() {
      return ID;
    }

    public enum Attribute {
      ActiveText(4L),
      Description(28L),
      InactiveText(46L),
      OutOfService(81L),
      Polarity(84L),
      PresentValue(85L),
      Reliability(103L),
      StatusFlags(111L),
      ApplicationType(256L),
      GeneratedCommandList(65528L),
      AcceptedCommandList(65529L),
      EventList(65530L),
      AttributeList(65531L),
      FeatureMap(65532L),
      ClusterRevision(65533L),
      ;
      private final long id;

      Attribute(long id) {
        this.id = id;
      }

      public long getID() {
        return id;
      }

      public static Attribute value(long id) throws NoSuchFieldError {
        for (Attribute attribute : Attribute.values()) {
          if (attribute.getID() == id) {
            return attribute;
          }
        }
        throw new NoSuchFieldError();
      }
    }

    public enum Event {
      ;
      private final long id;

      Event(long id) {
        this.id = id;
      }

      public long getID() {
        return id;
      }

      public static Event value(long id) throws NoSuchFieldError {
        for (Event event : Event.values()) {
          if (event.getID() == id) {
            return event;
          }
        }
        throw new NoSuchFieldError();
      }
    }

    public enum Command {
      ;
      private final long id;

      Command(long id) {
        this.id = id;
      }

      public long getID() {
        return id;
      }

      public static Command value(long id) throws NoSuchFieldError {
        for (Command command : Command.values()) {
          if (command.getID() == id) {
            return command;
          }
        }
        throw new NoSuchFieldError();
      }
    }

    @Override
    public String getAttributeName(long id) throws NoSuchFieldError {
      return Attribute.value(id).toString();
    }

    @Override
    public String getEventName(long id) throws NoSuchFieldError {
      return Event.value(id).toString();
    }

    @Override
    public String getCommandName(long id) throws NoSuchFieldError {
      return Command.value(id).toString();
    }

    @Override
    public long getAttributeID(String name) throws IllegalArgumentException {
      return Attribute.valueOf(name).getID();
    }

    @Override
    public long getEventID(String name) throws IllegalArgumentException {
      return Event.valueOf(name).getID();
    }

    @Override
    public long getCommandID(String name) throws IllegalArgumentException {
      return Command.valueOf(name).getID();
    }
  }

  public static class PulseWidthModulation implements BaseCluster {
    public static final long ID = 28L;

    public long getID() {
      return ID;
    }

    public enum Attribute {
      GeneratedCommandList(65528L),
      AcceptedCommandList(65529L),
      EventList(65530L),
      AttributeList(65531L),
      FeatureMap(65532L),
      ClusterRevision(65533L),
      ;
      private final long id;

      Attribute(long id) {
        this.id = id;
      }

      public long getID() {
        return id;
      }

      public static Attribute value(long id) throws NoSuchFieldError {
        for (Attribute attribute : Attribute.values()) {
          if (attribute.getID() == id) {
            return attribute;
          }
        }
        throw new NoSuchFieldError();
      }
    }

    public enum Event {
      ;
      private final long id;

      Event(long id) {
        this.id = id;
      }

      public long getID() {
        return id;
      }

      public static Event value(long id) throws NoSuchFieldError {
        for (Event event : Event.values()) {
          if (event.getID() == id) {
            return event;
          }
        }
        throw new NoSuchFieldError();
      }
    }

    public enum Command {
      ;
      private final long id;

      Command(long id) {
        this.id = id;
      }

      public long getID() {
        return id;
      }

      public static Command value(long id) throws NoSuchFieldError {
        for (Command command : Command.values()) {
          if (command.getID() == id) {
            return command;
          }
        }
        throw new NoSuchFieldError();
      }
    }

    @Override
    public String getAttributeName(long id) throws NoSuchFieldError {
      return Attribute.value(id).toString();
    }

    @Override
    public String getEventName(long id) throws NoSuchFieldError {
      return Event.value(id).toString();
    }

    @Override
    public String getCommandName(long id) throws NoSuchFieldError {
      return Command.value(id).toString();
    }

    @Override
    public long getAttributeID(String name) throws IllegalArgumentException {
      return Attribute.valueOf(name).getID();
    }

    @Override
    public long getEventID(String name) throws IllegalArgumentException {
      return Event.valueOf(name).getID();
    }

    @Override
    public long getCommandID(String name) throws IllegalArgumentException {
      return Command.valueOf(name).getID();
    }
  }

  public static class Descriptor implements BaseCluster {
    public static final long ID = 29L;

    public long getID() {
      return ID;
    }

    public enum Attribute {
      DeviceTypeList(0L),
      ServerList(1L),
      ClientList(2L),
      PartsList(3L),
      GeneratedCommandList(65528L),
      AcceptedCommandList(65529L),
      EventList(65530L),
      AttributeList(65531L),
      FeatureMap(65532L),
      ClusterRevision(65533L),
      ;
      private final long id;

      Attribute(long id) {
        this.id = id;
      }

      public long getID() {
        return id;
      }

      public static Attribute value(long id) throws NoSuchFieldError {
        for (Attribute attribute : Attribute.values()) {
          if (attribute.getID() == id) {
            return attribute;
          }
        }
        throw new NoSuchFieldError();
      }
    }

    public enum Event {
      ;
      private final long id;

      Event(long id) {
        this.id = id;
      }

      public long getID() {
        return id;
      }

      public static Event value(long id) throws NoSuchFieldError {
        for (Event event : Event.values()) {
          if (event.getID() == id) {
            return event;
          }
        }
        throw new NoSuchFieldError();
      }
    }

    public enum Command {
      ;
      private final long id;

      Command(long id) {
        this.id = id;
      }

      public long getID() {
        return id;
      }

      public static Command value(long id) throws NoSuchFieldError {
        for (Command command : Command.values()) {
          if (command.getID() == id) {
            return command;
          }
        }
        throw new NoSuchFieldError();
      }
    }

    @Override
    public String getAttributeName(long id) throws NoSuchFieldError {
      return Attribute.value(id).toString();
    }

    @Override
    public String getEventName(long id) throws NoSuchFieldError {
      return Event.value(id).toString();
    }

    @Override
    public String getCommandName(long id) throws NoSuchFieldError {
      return Command.value(id).toString();
    }

    @Override
    public long getAttributeID(String name) throws IllegalArgumentException {
      return Attribute.valueOf(name).getID();
    }

    @Override
    public long getEventID(String name) throws IllegalArgumentException {
      return Event.valueOf(name).getID();
    }

    @Override
    public long getCommandID(String name) throws IllegalArgumentException {
      return Command.valueOf(name).getID();
    }
  }

  public static class Binding implements BaseCluster {
    public static final long ID = 30L;

    public long getID() {
      return ID;
    }

    public enum Attribute {
      Binding(0L),
      GeneratedCommandList(65528L),
      AcceptedCommandList(65529L),
      EventList(65530L),
      AttributeList(65531L),
      FeatureMap(65532L),
      ClusterRevision(65533L),
      ;
      private final long id;

      Attribute(long id) {
        this.id = id;
      }

      public long getID() {
        return id;
      }

      public static Attribute value(long id) throws NoSuchFieldError {
        for (Attribute attribute : Attribute.values()) {
          if (attribute.getID() == id) {
            return attribute;
          }
        }
        throw new NoSuchFieldError();
      }
    }

    public enum Event {
      ;
      private final long id;

      Event(long id) {
        this.id = id;
      }

      public long getID() {
        return id;
      }

      public static Event value(long id) throws NoSuchFieldError {
        for (Event event : Event.values()) {
          if (event.getID() == id) {
            return event;
          }
        }
        throw new NoSuchFieldError();
      }
    }

    public enum Command {
      ;
      private final long id;

      Command(long id) {
        this.id = id;
      }

      public long getID() {
        return id;
      }

      public static Command value(long id) throws NoSuchFieldError {
        for (Command command : Command.values()) {
          if (command.getID() == id) {
            return command;
          }
        }
        throw new NoSuchFieldError();
      }
    }

    @Override
    public String getAttributeName(long id) throws NoSuchFieldError {
      return Attribute.value(id).toString();
    }

    @Override
    public String getEventName(long id) throws NoSuchFieldError {
      return Event.value(id).toString();
    }

    @Override
    public String getCommandName(long id) throws NoSuchFieldError {
      return Command.value(id).toString();
    }

    @Override
    public long getAttributeID(String name) throws IllegalArgumentException {
      return Attribute.valueOf(name).getID();
    }

    @Override
    public long getEventID(String name) throws IllegalArgumentException {
      return Event.valueOf(name).getID();
    }

    @Override
    public long getCommandID(String name) throws IllegalArgumentException {
      return Command.valueOf(name).getID();
    }
  }

  public static class AccessControl implements BaseCluster {
    public static final long ID = 31L;

    public long getID() {
      return ID;
    }

    public enum Attribute {
      Acl(0L),
      Extension(1L),
      SubjectsPerAccessControlEntry(2L),
      TargetsPerAccessControlEntry(3L),
      AccessControlEntriesPerFabric(4L),
      GeneratedCommandList(65528L),
      AcceptedCommandList(65529L),
      EventList(65530L),
      AttributeList(65531L),
      FeatureMap(65532L),
      ClusterRevision(65533L),
      ;
      private final long id;

      Attribute(long id) {
        this.id = id;
      }

      public long getID() {
        return id;
      }

      public static Attribute value(long id) throws NoSuchFieldError {
        for (Attribute attribute : Attribute.values()) {
          if (attribute.getID() == id) {
            return attribute;
          }
        }
        throw new NoSuchFieldError();
      }
    }

    public enum Event {
      AccessControlEntryChanged(0L),
      AccessControlExtensionChanged(1L),
      ;
      private final long id;

      Event(long id) {
        this.id = id;
      }

      public long getID() {
        return id;
      }

      public static Event value(long id) throws NoSuchFieldError {
        for (Event event : Event.values()) {
          if (event.getID() == id) {
            return event;
          }
        }
        throw new NoSuchFieldError();
      }
    }

    public enum Command {
      ;
      private final long id;

      Command(long id) {
        this.id = id;
      }

      public long getID() {
        return id;
      }

      public static Command value(long id) throws NoSuchFieldError {
        for (Command command : Command.values()) {
          if (command.getID() == id) {
            return command;
          }
        }
        throw new NoSuchFieldError();
      }
    }

    @Override
    public String getAttributeName(long id) throws NoSuchFieldError {
      return Attribute.value(id).toString();
    }

    @Override
    public String getEventName(long id) throws NoSuchFieldError {
      return Event.value(id).toString();
    }

    @Override
    public String getCommandName(long id) throws NoSuchFieldError {
      return Command.value(id).toString();
    }

    @Override
    public long getAttributeID(String name) throws IllegalArgumentException {
      return Attribute.valueOf(name).getID();
    }

    @Override
    public long getEventID(String name) throws IllegalArgumentException {
      return Event.valueOf(name).getID();
    }

    @Override
    public long getCommandID(String name) throws IllegalArgumentException {
      return Command.valueOf(name).getID();
    }
  }

  public static class Actions implements BaseCluster {
    public static final long ID = 37L;

    public long getID() {
      return ID;
    }

    public enum Attribute {
      ActionList(0L),
      EndpointLists(1L),
      SetupURL(2L),
      GeneratedCommandList(65528L),
      AcceptedCommandList(65529L),
      EventList(65530L),
      AttributeList(65531L),
      FeatureMap(65532L),
      ClusterRevision(65533L),
      ;
      private final long id;

      Attribute(long id) {
        this.id = id;
      }

      public long getID() {
        return id;
      }

      public static Attribute value(long id) throws NoSuchFieldError {
        for (Attribute attribute : Attribute.values()) {
          if (attribute.getID() == id) {
            return attribute;
          }
        }
        throw new NoSuchFieldError();
      }
    }

    public enum Event {
      StateChanged(0L),
      ActionFailed(1L),
      ;
      private final long id;

      Event(long id) {
        this.id = id;
      }

      public long getID() {
        return id;
      }

      public static Event value(long id) throws NoSuchFieldError {
        for (Event event : Event.values()) {
          if (event.getID() == id) {
            return event;
          }
        }
        throw new NoSuchFieldError();
      }
    }

    public enum Command {
      InstantAction(0L),
      InstantActionWithTransition(1L),
      StartAction(2L),
      StartActionWithDuration(3L),
      StopAction(4L),
      PauseAction(5L),
      PauseActionWithDuration(6L),
      ResumeAction(7L),
      EnableAction(8L),
      EnableActionWithDuration(9L),
      DisableAction(10L),
      DisableActionWithDuration(11L),
      ;
      private final long id;

      Command(long id) {
        this.id = id;
      }

      public long getID() {
        return id;
      }

      public static Command value(long id) throws NoSuchFieldError {
        for (Command command : Command.values()) {
          if (command.getID() == id) {
            return command;
          }
        }
        throw new NoSuchFieldError();
      }
    }

    public enum InstantActionCommandField {
      ActionID(0),
      InvokeID(1),
      ;
      private final int id;

      InstantActionCommandField(int id) {
        this.id = id;
      }

      public int getID() {
        return id;
      }

      public static InstantActionCommandField value(int id) throws NoSuchFieldError {
        for (InstantActionCommandField field : InstantActionCommandField.values()) {
          if (field.getID() == id) {
            return field;
          }
        }
        throw new NoSuchFieldError();
      }
    }

    public enum InstantActionWithTransitionCommandField {
      ActionID(0),
      InvokeID(1),
      TransitionTime(2),
      ;
      private final int id;

      InstantActionWithTransitionCommandField(int id) {
        this.id = id;
      }

      public int getID() {
        return id;
      }

      public static InstantActionWithTransitionCommandField value(int id) throws NoSuchFieldError {
        for (InstantActionWithTransitionCommandField field :
            InstantActionWithTransitionCommandField.values()) {
          if (field.getID() == id) {
            return field;
          }
        }
        throw new NoSuchFieldError();
      }
    }

    public enum StartActionCommandField {
      ActionID(0),
      InvokeID(1),
      ;
      private final int id;

      StartActionCommandField(int id) {
        this.id = id;
      }

      public int getID() {
        return id;
      }

      public static StartActionCommandField value(int id) throws NoSuchFieldError {
        for (StartActionCommandField field : StartActionCommandField.values()) {
          if (field.getID() == id) {
            return field;
          }
        }
        throw new NoSuchFieldError();
      }
    }

    public enum StartActionWithDurationCommandField {
      ActionID(0),
      InvokeID(1),
      Duration(2),
      ;
      private final int id;

      StartActionWithDurationCommandField(int id) {
        this.id = id;
      }

      public int getID() {
        return id;
      }

      public static StartActionWithDurationCommandField value(int id) throws NoSuchFieldError {
        for (StartActionWithDurationCommandField field :
            StartActionWithDurationCommandField.values()) {
          if (field.getID() == id) {
            return field;
          }
        }
        throw new NoSuchFieldError();
      }
    }

    public enum StopActionCommandField {
      ActionID(0),
      InvokeID(1),
      ;
      private final int id;

      StopActionCommandField(int id) {
        this.id = id;
      }

      public int getID() {
        return id;
      }

      public static StopActionCommandField value(int id) throws NoSuchFieldError {
        for (StopActionCommandField field : StopActionCommandField.values()) {
          if (field.getID() == id) {
            return field;
          }
        }
        throw new NoSuchFieldError();
      }
    }

    public enum PauseActionCommandField {
      ActionID(0),
      InvokeID(1),
      ;
      private final int id;

      PauseActionCommandField(int id) {
        this.id = id;
      }

      public int getID() {
        return id;
      }

      public static PauseActionCommandField value(int id) throws NoSuchFieldError {
        for (PauseActionCommandField field : PauseActionCommandField.values()) {
          if (field.getID() == id) {
            return field;
          }
        }
        throw new NoSuchFieldError();
      }
    }

    public enum PauseActionWithDurationCommandField {
      ActionID(0),
      InvokeID(1),
      Duration(2),
      ;
      private final int id;

      PauseActionWithDurationCommandField(int id) {
        this.id = id;
      }

      public int getID() {
        return id;
      }

      public static PauseActionWithDurationCommandField value(int id) throws NoSuchFieldError {
        for (PauseActionWithDurationCommandField field :
            PauseActionWithDurationCommandField.values()) {
          if (field.getID() == id) {
            return field;
          }
        }
        throw new NoSuchFieldError();
      }
    }

    public enum ResumeActionCommandField {
      ActionID(0),
      InvokeID(1),
      ;
      private final int id;

      ResumeActionCommandField(int id) {
        this.id = id;
      }

      public int getID() {
        return id;
      }

      public static ResumeActionCommandField value(int id) throws NoSuchFieldError {
        for (ResumeActionCommandField field : ResumeActionCommandField.values()) {
          if (field.getID() == id) {
            return field;
          }
        }
        throw new NoSuchFieldError();
      }
    }

    public enum EnableActionCommandField {
      ActionID(0),
      InvokeID(1),
      ;
      private final int id;

      EnableActionCommandField(int id) {
        this.id = id;
      }

      public int getID() {
        return id;
      }

      public static EnableActionCommandField value(int id) throws NoSuchFieldError {
        for (EnableActionCommandField field : EnableActionCommandField.values()) {
          if (field.getID() == id) {
            return field;
          }
        }
        throw new NoSuchFieldError();
      }
    }

    public enum EnableActionWithDurationCommandField {
      ActionID(0),
      InvokeID(1),
      Duration(2),
      ;
      private final int id;

      EnableActionWithDurationCommandField(int id) {
        this.id = id;
      }

      public int getID() {
        return id;
      }

      public static EnableActionWithDurationCommandField value(int id) throws NoSuchFieldError {
        for (EnableActionWithDurationCommandField field :
            EnableActionWithDurationCommandField.values()) {
          if (field.getID() == id) {
            return field;
          }
        }
        throw new NoSuchFieldError();
      }
    }

    public enum DisableActionCommandField {
      ActionID(0),
      InvokeID(1),
      ;
      private final int id;

      DisableActionCommandField(int id) {
        this.id = id;
      }

      public int getID() {
        return id;
      }

      public static DisableActionCommandField value(int id) throws NoSuchFieldError {
        for (DisableActionCommandField field : DisableActionCommandField.values()) {
          if (field.getID() == id) {
            return field;
          }
        }
        throw new NoSuchFieldError();
      }
    }

    public enum DisableActionWithDurationCommandField {
      ActionID(0),
      InvokeID(1),
      Duration(2),
      ;
      private final int id;

      DisableActionWithDurationCommandField(int id) {
        this.id = id;
      }

      public int getID() {
        return id;
      }

      public static DisableActionWithDurationCommandField value(int id) throws NoSuchFieldError {
        for (DisableActionWithDurationCommandField field :
            DisableActionWithDurationCommandField.values()) {
          if (field.getID() == id) {
            return field;
          }
        }
        throw new NoSuchFieldError();
      }
    }

    @Override
    public String getAttributeName(long id) throws NoSuchFieldError {
      return Attribute.value(id).toString();
    }

    @Override
    public String getEventName(long id) throws NoSuchFieldError {
      return Event.value(id).toString();
    }

    @Override
    public String getCommandName(long id) throws NoSuchFieldError {
      return Command.value(id).toString();
    }

    @Override
    public long getAttributeID(String name) throws IllegalArgumentException {
      return Attribute.valueOf(name).getID();
    }

    @Override
    public long getEventID(String name) throws IllegalArgumentException {
      return Event.valueOf(name).getID();
    }

    @Override
    public long getCommandID(String name) throws IllegalArgumentException {
      return Command.valueOf(name).getID();
    }
  }

  public static class BasicInformation implements BaseCluster {
    public static final long ID = 40L;

    public long getID() {
      return ID;
    }

    public enum Attribute {
      DataModelRevision(0L),
      VendorName(1L),
      VendorID(2L),
      ProductName(3L),
      ProductID(4L),
      NodeLabel(5L),
      Location(6L),
      HardwareVersion(7L),
      HardwareVersionString(8L),
      SoftwareVersion(9L),
      SoftwareVersionString(10L),
      ManufacturingDate(11L),
      PartNumber(12L),
      ProductURL(13L),
      ProductLabel(14L),
      SerialNumber(15L),
      LocalConfigDisabled(16L),
      Reachable(17L),
      UniqueID(18L),
      CapabilityMinima(19L),
      ProductAppearance(20L),
      GeneratedCommandList(65528L),
      AcceptedCommandList(65529L),
      EventList(65530L),
      AttributeList(65531L),
      FeatureMap(65532L),
      ClusterRevision(65533L),
      ;
      private final long id;

      Attribute(long id) {
        this.id = id;
      }

      public long getID() {
        return id;
      }

      public static Attribute value(long id) throws NoSuchFieldError {
        for (Attribute attribute : Attribute.values()) {
          if (attribute.getID() == id) {
            return attribute;
          }
        }
        throw new NoSuchFieldError();
      }
    }

    public enum Event {
      StartUp(0L),
      ShutDown(1L),
      Leave(2L),
      ReachableChanged(3L),
      ;
      private final long id;

      Event(long id) {
        this.id = id;
      }

      public long getID() {
        return id;
      }

      public static Event value(long id) throws NoSuchFieldError {
        for (Event event : Event.values()) {
          if (event.getID() == id) {
            return event;
          }
        }
        throw new NoSuchFieldError();
      }
    }

    public enum Command {
      MfgSpecificPing(0L),
      ;
      private final long id;

      Command(long id) {
        this.id = id;
      }

      public long getID() {
        return id;
      }

      public static Command value(long id) throws NoSuchFieldError {
        for (Command command : Command.values()) {
          if (command.getID() == id) {
            return command;
          }
        }
        throw new NoSuchFieldError();
      }
    }

    @Override
    public String getAttributeName(long id) throws NoSuchFieldError {
      return Attribute.value(id).toString();
    }

    @Override
    public String getEventName(long id) throws NoSuchFieldError {
      return Event.value(id).toString();
    }

    @Override
    public String getCommandName(long id) throws NoSuchFieldError {
      return Command.value(id).toString();
    }

    @Override
    public long getAttributeID(String name) throws IllegalArgumentException {
      return Attribute.valueOf(name).getID();
    }

    @Override
    public long getEventID(String name) throws IllegalArgumentException {
      return Event.valueOf(name).getID();
    }

    @Override
    public long getCommandID(String name) throws IllegalArgumentException {
      return Command.valueOf(name).getID();
    }
  }

  public static class OtaSoftwareUpdateProvider implements BaseCluster {
    public static final long ID = 41L;

    public long getID() {
      return ID;
    }

    public enum Attribute {
      GeneratedCommandList(65528L),
      AcceptedCommandList(65529L),
      EventList(65530L),
      AttributeList(65531L),
      FeatureMap(65532L),
      ClusterRevision(65533L),
      ;
      private final long id;

      Attribute(long id) {
        this.id = id;
      }

      public long getID() {
        return id;
      }

      public static Attribute value(long id) throws NoSuchFieldError {
        for (Attribute attribute : Attribute.values()) {
          if (attribute.getID() == id) {
            return attribute;
          }
        }
        throw new NoSuchFieldError();
      }
    }

    public enum Event {
      ;
      private final long id;

      Event(long id) {
        this.id = id;
      }

      public long getID() {
        return id;
      }

      public static Event value(long id) throws NoSuchFieldError {
        for (Event event : Event.values()) {
          if (event.getID() == id) {
            return event;
          }
        }
        throw new NoSuchFieldError();
      }
    }

    public enum Command {
      QueryImage(0L),
      ApplyUpdateRequest(2L),
      NotifyUpdateApplied(4L),
      ;
      private final long id;

      Command(long id) {
        this.id = id;
      }

      public long getID() {
        return id;
      }

      public static Command value(long id) throws NoSuchFieldError {
        for (Command command : Command.values()) {
          if (command.getID() == id) {
            return command;
          }
        }
        throw new NoSuchFieldError();
      }
    }

    public enum QueryImageCommandField {
      VendorID(0),
      ProductID(1),
      SoftwareVersion(2),
      ProtocolsSupported(3),
      HardwareVersion(4),
      Location(5),
      RequestorCanConsent(6),
      MetadataForProvider(7),
      ;
      private final int id;

      QueryImageCommandField(int id) {
        this.id = id;
      }

      public int getID() {
        return id;
      }

      public static QueryImageCommandField value(int id) throws NoSuchFieldError {
        for (QueryImageCommandField field : QueryImageCommandField.values()) {
          if (field.getID() == id) {
            return field;
          }
        }
        throw new NoSuchFieldError();
      }
    }

    public enum ApplyUpdateRequestCommandField {
      UpdateToken(0),
      NewVersion(1),
      ;
      private final int id;

      ApplyUpdateRequestCommandField(int id) {
        this.id = id;
      }

      public int getID() {
        return id;
      }

      public static ApplyUpdateRequestCommandField value(int id) throws NoSuchFieldError {
        for (ApplyUpdateRequestCommandField field : ApplyUpdateRequestCommandField.values()) {
          if (field.getID() == id) {
            return field;
          }
        }
        throw new NoSuchFieldError();
      }
    }

    public enum NotifyUpdateAppliedCommandField {
      UpdateToken(0),
      SoftwareVersion(1),
      ;
      private final int id;

      NotifyUpdateAppliedCommandField(int id) {
        this.id = id;
      }

      public int getID() {
        return id;
      }

      public static NotifyUpdateAppliedCommandField value(int id) throws NoSuchFieldError {
        for (NotifyUpdateAppliedCommandField field : NotifyUpdateAppliedCommandField.values()) {
          if (field.getID() == id) {
            return field;
          }
        }
        throw new NoSuchFieldError();
      }
    }

    @Override
    public String getAttributeName(long id) throws NoSuchFieldError {
      return Attribute.value(id).toString();
    }

    @Override
    public String getEventName(long id) throws NoSuchFieldError {
      return Event.value(id).toString();
    }

    @Override
    public String getCommandName(long id) throws NoSuchFieldError {
      return Command.value(id).toString();
    }

    @Override
    public long getAttributeID(String name) throws IllegalArgumentException {
      return Attribute.valueOf(name).getID();
    }

    @Override
    public long getEventID(String name) throws IllegalArgumentException {
      return Event.valueOf(name).getID();
    }

    @Override
    public long getCommandID(String name) throws IllegalArgumentException {
      return Command.valueOf(name).getID();
    }
  }

  public static class OtaSoftwareUpdateRequestor implements BaseCluster {
    public static final long ID = 42L;

    public long getID() {
      return ID;
    }

    public enum Attribute {
      DefaultOTAProviders(0L),
      UpdatePossible(1L),
      UpdateState(2L),
      UpdateStateProgress(3L),
      GeneratedCommandList(65528L),
      AcceptedCommandList(65529L),
      EventList(65530L),
      AttributeList(65531L),
      FeatureMap(65532L),
      ClusterRevision(65533L),
      ;
      private final long id;

      Attribute(long id) {
        this.id = id;
      }

      public long getID() {
        return id;
      }

      public static Attribute value(long id) throws NoSuchFieldError {
        for (Attribute attribute : Attribute.values()) {
          if (attribute.getID() == id) {
            return attribute;
          }
        }
        throw new NoSuchFieldError();
      }
    }

    public enum Event {
      StateTransition(0L),
      VersionApplied(1L),
      DownloadError(2L),
      ;
      private final long id;

      Event(long id) {
        this.id = id;
      }

      public long getID() {
        return id;
      }

      public static Event value(long id) throws NoSuchFieldError {
        for (Event event : Event.values()) {
          if (event.getID() == id) {
            return event;
          }
        }
        throw new NoSuchFieldError();
      }
    }

    public enum Command {
      AnnounceOTAProvider(0L),
      ;
      private final long id;

      Command(long id) {
        this.id = id;
      }

      public long getID() {
        return id;
      }

      public static Command value(long id) throws NoSuchFieldError {
        for (Command command : Command.values()) {
          if (command.getID() == id) {
            return command;
          }
        }
        throw new NoSuchFieldError();
      }
    }

    public enum AnnounceOTAProviderCommandField {
      ProviderNodeID(0),
      VendorID(1),
      AnnouncementReason(2),
      MetadataForNode(3),
      Endpoint(4),
      ;
      private final int id;

      AnnounceOTAProviderCommandField(int id) {
        this.id = id;
      }

      public int getID() {
        return id;
      }

      public static AnnounceOTAProviderCommandField value(int id) throws NoSuchFieldError {
        for (AnnounceOTAProviderCommandField field : AnnounceOTAProviderCommandField.values()) {
          if (field.getID() == id) {
            return field;
          }
        }
        throw new NoSuchFieldError();
      }
    }

    @Override
    public String getAttributeName(long id) throws NoSuchFieldError {
      return Attribute.value(id).toString();
    }

    @Override
    public String getEventName(long id) throws NoSuchFieldError {
      return Event.value(id).toString();
    }

    @Override
    public String getCommandName(long id) throws NoSuchFieldError {
      return Command.value(id).toString();
    }

    @Override
    public long getAttributeID(String name) throws IllegalArgumentException {
      return Attribute.valueOf(name).getID();
    }

    @Override
    public long getEventID(String name) throws IllegalArgumentException {
      return Event.valueOf(name).getID();
    }

    @Override
    public long getCommandID(String name) throws IllegalArgumentException {
      return Command.valueOf(name).getID();
    }
  }

  public static class LocalizationConfiguration implements BaseCluster {
    public static final long ID = 43L;

    public long getID() {
      return ID;
    }

    public enum Attribute {
      ActiveLocale(0L),
      SupportedLocales(1L),
      GeneratedCommandList(65528L),
      AcceptedCommandList(65529L),
      EventList(65530L),
      AttributeList(65531L),
      FeatureMap(65532L),
      ClusterRevision(65533L),
      ;
      private final long id;

      Attribute(long id) {
        this.id = id;
      }

      public long getID() {
        return id;
      }

      public static Attribute value(long id) throws NoSuchFieldError {
        for (Attribute attribute : Attribute.values()) {
          if (attribute.getID() == id) {
            return attribute;
          }
        }
        throw new NoSuchFieldError();
      }
    }

    public enum Event {
      ;
      private final long id;

      Event(long id) {
        this.id = id;
      }

      public long getID() {
        return id;
      }

      public static Event value(long id) throws NoSuchFieldError {
        for (Event event : Event.values()) {
          if (event.getID() == id) {
            return event;
          }
        }
        throw new NoSuchFieldError();
      }
    }

    public enum Command {
      ;
      private final long id;

      Command(long id) {
        this.id = id;
      }

      public long getID() {
        return id;
      }

      public static Command value(long id) throws NoSuchFieldError {
        for (Command command : Command.values()) {
          if (command.getID() == id) {
            return command;
          }
        }
        throw new NoSuchFieldError();
      }
    }

    @Override
    public String getAttributeName(long id) throws NoSuchFieldError {
      return Attribute.value(id).toString();
    }

    @Override
    public String getEventName(long id) throws NoSuchFieldError {
      return Event.value(id).toString();
    }

    @Override
    public String getCommandName(long id) throws NoSuchFieldError {
      return Command.value(id).toString();
    }

    @Override
    public long getAttributeID(String name) throws IllegalArgumentException {
      return Attribute.valueOf(name).getID();
    }

    @Override
    public long getEventID(String name) throws IllegalArgumentException {
      return Event.valueOf(name).getID();
    }

    @Override
    public long getCommandID(String name) throws IllegalArgumentException {
      return Command.valueOf(name).getID();
    }
  }

  public static class TimeFormatLocalization implements BaseCluster {
    public static final long ID = 44L;

    public long getID() {
      return ID;
    }

    public enum Attribute {
      HourFormat(0L),
      ActiveCalendarType(1L),
      SupportedCalendarTypes(2L),
      GeneratedCommandList(65528L),
      AcceptedCommandList(65529L),
      EventList(65530L),
      AttributeList(65531L),
      FeatureMap(65532L),
      ClusterRevision(65533L),
      ;
      private final long id;

      Attribute(long id) {
        this.id = id;
      }

      public long getID() {
        return id;
      }

      public static Attribute value(long id) throws NoSuchFieldError {
        for (Attribute attribute : Attribute.values()) {
          if (attribute.getID() == id) {
            return attribute;
          }
        }
        throw new NoSuchFieldError();
      }
    }

    public enum Event {
      ;
      private final long id;

      Event(long id) {
        this.id = id;
      }

      public long getID() {
        return id;
      }

      public static Event value(long id) throws NoSuchFieldError {
        for (Event event : Event.values()) {
          if (event.getID() == id) {
            return event;
          }
        }
        throw new NoSuchFieldError();
      }
    }

    public enum Command {
      ;
      private final long id;

      Command(long id) {
        this.id = id;
      }

      public long getID() {
        return id;
      }

      public static Command value(long id) throws NoSuchFieldError {
        for (Command command : Command.values()) {
          if (command.getID() == id) {
            return command;
          }
        }
        throw new NoSuchFieldError();
      }
    }

    @Override
    public String getAttributeName(long id) throws NoSuchFieldError {
      return Attribute.value(id).toString();
    }

    @Override
    public String getEventName(long id) throws NoSuchFieldError {
      return Event.value(id).toString();
    }

    @Override
    public String getCommandName(long id) throws NoSuchFieldError {
      return Command.value(id).toString();
    }

    @Override
    public long getAttributeID(String name) throws IllegalArgumentException {
      return Attribute.valueOf(name).getID();
    }

    @Override
    public long getEventID(String name) throws IllegalArgumentException {
      return Event.valueOf(name).getID();
    }

    @Override
    public long getCommandID(String name) throws IllegalArgumentException {
      return Command.valueOf(name).getID();
    }
  }

  public static class UnitLocalization implements BaseCluster {
    public static final long ID = 45L;

    public long getID() {
      return ID;
    }

    public enum Attribute {
      TemperatureUnit(0L),
      GeneratedCommandList(65528L),
      AcceptedCommandList(65529L),
      EventList(65530L),
      AttributeList(65531L),
      FeatureMap(65532L),
      ClusterRevision(65533L),
      ;
      private final long id;

      Attribute(long id) {
        this.id = id;
      }

      public long getID() {
        return id;
      }

      public static Attribute value(long id) throws NoSuchFieldError {
        for (Attribute attribute : Attribute.values()) {
          if (attribute.getID() == id) {
            return attribute;
          }
        }
        throw new NoSuchFieldError();
      }
    }

    public enum Event {
      ;
      private final long id;

      Event(long id) {
        this.id = id;
      }

      public long getID() {
        return id;
      }

      public static Event value(long id) throws NoSuchFieldError {
        for (Event event : Event.values()) {
          if (event.getID() == id) {
            return event;
          }
        }
        throw new NoSuchFieldError();
      }
    }

    public enum Command {
      ;
      private final long id;

      Command(long id) {
        this.id = id;
      }

      public long getID() {
        return id;
      }

      public static Command value(long id) throws NoSuchFieldError {
        for (Command command : Command.values()) {
          if (command.getID() == id) {
            return command;
          }
        }
        throw new NoSuchFieldError();
      }
    }

    @Override
    public String getAttributeName(long id) throws NoSuchFieldError {
      return Attribute.value(id).toString();
    }

    @Override
    public String getEventName(long id) throws NoSuchFieldError {
      return Event.value(id).toString();
    }

    @Override
    public String getCommandName(long id) throws NoSuchFieldError {
      return Command.value(id).toString();
    }

    @Override
    public long getAttributeID(String name) throws IllegalArgumentException {
      return Attribute.valueOf(name).getID();
    }

    @Override
    public long getEventID(String name) throws IllegalArgumentException {
      return Event.valueOf(name).getID();
    }

    @Override
    public long getCommandID(String name) throws IllegalArgumentException {
      return Command.valueOf(name).getID();
    }
  }

  public static class PowerSourceConfiguration implements BaseCluster {
    public static final long ID = 46L;

    public long getID() {
      return ID;
    }

    public enum Attribute {
      Sources(0L),
      GeneratedCommandList(65528L),
      AcceptedCommandList(65529L),
      EventList(65530L),
      AttributeList(65531L),
      FeatureMap(65532L),
      ClusterRevision(65533L),
      ;
      private final long id;

      Attribute(long id) {
        this.id = id;
      }

      public long getID() {
        return id;
      }

      public static Attribute value(long id) throws NoSuchFieldError {
        for (Attribute attribute : Attribute.values()) {
          if (attribute.getID() == id) {
            return attribute;
          }
        }
        throw new NoSuchFieldError();
      }
    }

    public enum Event {
      ;
      private final long id;

      Event(long id) {
        this.id = id;
      }

      public long getID() {
        return id;
      }

      public static Event value(long id) throws NoSuchFieldError {
        for (Event event : Event.values()) {
          if (event.getID() == id) {
            return event;
          }
        }
        throw new NoSuchFieldError();
      }
    }

    public enum Command {
      ;
      private final long id;

      Command(long id) {
        this.id = id;
      }

      public long getID() {
        return id;
      }

      public static Command value(long id) throws NoSuchFieldError {
        for (Command command : Command.values()) {
          if (command.getID() == id) {
            return command;
          }
        }
        throw new NoSuchFieldError();
      }
    }

    @Override
    public String getAttributeName(long id) throws NoSuchFieldError {
      return Attribute.value(id).toString();
    }

    @Override
    public String getEventName(long id) throws NoSuchFieldError {
      return Event.value(id).toString();
    }

    @Override
    public String getCommandName(long id) throws NoSuchFieldError {
      return Command.value(id).toString();
    }

    @Override
    public long getAttributeID(String name) throws IllegalArgumentException {
      return Attribute.valueOf(name).getID();
    }

    @Override
    public long getEventID(String name) throws IllegalArgumentException {
      return Event.valueOf(name).getID();
    }

    @Override
    public long getCommandID(String name) throws IllegalArgumentException {
      return Command.valueOf(name).getID();
    }
  }

  public static class PowerSource implements BaseCluster {
    public static final long ID = 47L;

    public long getID() {
      return ID;
    }

    public enum Attribute {
      Status(0L),
      Order(1L),
      Description(2L),
      WiredAssessedInputVoltage(3L),
      WiredAssessedInputFrequency(4L),
      WiredCurrentType(5L),
      WiredAssessedCurrent(6L),
      WiredNominalVoltage(7L),
      WiredMaximumCurrent(8L),
      WiredPresent(9L),
      ActiveWiredFaults(10L),
      BatVoltage(11L),
      BatPercentRemaining(12L),
      BatTimeRemaining(13L),
      BatChargeLevel(14L),
      BatReplacementNeeded(15L),
      BatReplaceability(16L),
      BatPresent(17L),
      ActiveBatFaults(18L),
      BatReplacementDescription(19L),
      BatCommonDesignation(20L),
      BatANSIDesignation(21L),
      BatIECDesignation(22L),
      BatApprovedChemistry(23L),
      BatCapacity(24L),
      BatQuantity(25L),
      BatChargeState(26L),
      BatTimeToFullCharge(27L),
      BatFunctionalWhileCharging(28L),
      BatChargingCurrent(29L),
      ActiveBatChargeFaults(30L),
      GeneratedCommandList(65528L),
      AcceptedCommandList(65529L),
      EventList(65530L),
      AttributeList(65531L),
      FeatureMap(65532L),
      ClusterRevision(65533L),
      ;
      private final long id;

      Attribute(long id) {
        this.id = id;
      }

      public long getID() {
        return id;
      }

      public static Attribute value(long id) throws NoSuchFieldError {
        for (Attribute attribute : Attribute.values()) {
          if (attribute.getID() == id) {
            return attribute;
          }
        }
        throw new NoSuchFieldError();
      }
    }

    public enum Event {
      WiredFaultChange(0L),
      BatFaultChange(1L),
      BatChargeFaultChange(2L),
      ;
      private final long id;

      Event(long id) {
        this.id = id;
      }

      public long getID() {
        return id;
      }

      public static Event value(long id) throws NoSuchFieldError {
        for (Event event : Event.values()) {
          if (event.getID() == id) {
            return event;
          }
        }
        throw new NoSuchFieldError();
      }
    }

    public enum Command {
      ;
      private final long id;

      Command(long id) {
        this.id = id;
      }

      public long getID() {
        return id;
      }

      public static Command value(long id) throws NoSuchFieldError {
        for (Command command : Command.values()) {
          if (command.getID() == id) {
            return command;
          }
        }
        throw new NoSuchFieldError();
      }
    }

    @Override
    public String getAttributeName(long id) throws NoSuchFieldError {
      return Attribute.value(id).toString();
    }

    @Override
    public String getEventName(long id) throws NoSuchFieldError {
      return Event.value(id).toString();
    }

    @Override
    public String getCommandName(long id) throws NoSuchFieldError {
      return Command.value(id).toString();
    }

    @Override
    public long getAttributeID(String name) throws IllegalArgumentException {
      return Attribute.valueOf(name).getID();
    }

    @Override
    public long getEventID(String name) throws IllegalArgumentException {
      return Event.valueOf(name).getID();
    }

    @Override
    public long getCommandID(String name) throws IllegalArgumentException {
      return Command.valueOf(name).getID();
    }
  }

  public static class GeneralCommissioning implements BaseCluster {
    public static final long ID = 48L;

    public long getID() {
      return ID;
    }

    public enum Attribute {
      Breadcrumb(0L),
      BasicCommissioningInfo(1L),
      RegulatoryConfig(2L),
      LocationCapability(3L),
      SupportsConcurrentConnection(4L),
      GeneratedCommandList(65528L),
      AcceptedCommandList(65529L),
      EventList(65530L),
      AttributeList(65531L),
      FeatureMap(65532L),
      ClusterRevision(65533L),
      ;
      private final long id;

      Attribute(long id) {
        this.id = id;
      }

      public long getID() {
        return id;
      }

      public static Attribute value(long id) throws NoSuchFieldError {
        for (Attribute attribute : Attribute.values()) {
          if (attribute.getID() == id) {
            return attribute;
          }
        }
        throw new NoSuchFieldError();
      }
    }

    public enum Event {
      ;
      private final long id;

      Event(long id) {
        this.id = id;
      }

      public long getID() {
        return id;
      }

      public static Event value(long id) throws NoSuchFieldError {
        for (Event event : Event.values()) {
          if (event.getID() == id) {
            return event;
          }
        }
        throw new NoSuchFieldError();
      }
    }

    public enum Command {
      ArmFailSafe(0L),
      SetRegulatoryConfig(2L),
      CommissioningComplete(4L),
      ;
      private final long id;

      Command(long id) {
        this.id = id;
      }

      public long getID() {
        return id;
      }

      public static Command value(long id) throws NoSuchFieldError {
        for (Command command : Command.values()) {
          if (command.getID() == id) {
            return command;
          }
        }
        throw new NoSuchFieldError();
      }
    }

    public enum ArmFailSafeCommandField {
      ExpiryLengthSeconds(0),
      Breadcrumb(1),
      ;
      private final int id;

      ArmFailSafeCommandField(int id) {
        this.id = id;
      }

      public int getID() {
        return id;
      }

      public static ArmFailSafeCommandField value(int id) throws NoSuchFieldError {
        for (ArmFailSafeCommandField field : ArmFailSafeCommandField.values()) {
          if (field.getID() == id) {
            return field;
          }
        }
        throw new NoSuchFieldError();
      }
    }

    public enum SetRegulatoryConfigCommandField {
      NewRegulatoryConfig(0),
      CountryCode(1),
      Breadcrumb(2),
      ;
      private final int id;

      SetRegulatoryConfigCommandField(int id) {
        this.id = id;
      }

      public int getID() {
        return id;
      }

      public static SetRegulatoryConfigCommandField value(int id) throws NoSuchFieldError {
        for (SetRegulatoryConfigCommandField field : SetRegulatoryConfigCommandField.values()) {
          if (field.getID() == id) {
            return field;
          }
        }
        throw new NoSuchFieldError();
      }
    }

    @Override
    public String getAttributeName(long id) throws NoSuchFieldError {
      return Attribute.value(id).toString();
    }

    @Override
    public String getEventName(long id) throws NoSuchFieldError {
      return Event.value(id).toString();
    }

    @Override
    public String getCommandName(long id) throws NoSuchFieldError {
      return Command.value(id).toString();
    }

    @Override
    public long getAttributeID(String name) throws IllegalArgumentException {
      return Attribute.valueOf(name).getID();
    }

    @Override
    public long getEventID(String name) throws IllegalArgumentException {
      return Event.valueOf(name).getID();
    }

    @Override
    public long getCommandID(String name) throws IllegalArgumentException {
      return Command.valueOf(name).getID();
    }
  }

  public static class NetworkCommissioning implements BaseCluster {
    public static final long ID = 49L;

    public long getID() {
      return ID;
    }

    public enum Attribute {
      MaxNetworks(0L),
      Networks(1L),
      ScanMaxTimeSeconds(2L),
      ConnectMaxTimeSeconds(3L),
      InterfaceEnabled(4L),
      LastNetworkingStatus(5L),
      LastNetworkID(6L),
      LastConnectErrorValue(7L),
      GeneratedCommandList(65528L),
      AcceptedCommandList(65529L),
      EventList(65530L),
      AttributeList(65531L),
      FeatureMap(65532L),
      ClusterRevision(65533L),
      ;
      private final long id;

      Attribute(long id) {
        this.id = id;
      }

      public long getID() {
        return id;
      }

      public static Attribute value(long id) throws NoSuchFieldError {
        for (Attribute attribute : Attribute.values()) {
          if (attribute.getID() == id) {
            return attribute;
          }
        }
        throw new NoSuchFieldError();
      }
    }

    public enum Event {
      ;
      private final long id;

      Event(long id) {
        this.id = id;
      }

      public long getID() {
        return id;
      }

      public static Event value(long id) throws NoSuchFieldError {
        for (Event event : Event.values()) {
          if (event.getID() == id) {
            return event;
          }
        }
        throw new NoSuchFieldError();
      }
    }

    public enum Command {
      ScanNetworks(0L),
      AddOrUpdateWiFiNetwork(2L),
      AddOrUpdateThreadNetwork(3L),
      RemoveNetwork(4L),
      ConnectNetwork(6L),
      ReorderNetwork(8L),
      ;
      private final long id;

      Command(long id) {
        this.id = id;
      }

      public long getID() {
        return id;
      }

      public static Command value(long id) throws NoSuchFieldError {
        for (Command command : Command.values()) {
          if (command.getID() == id) {
            return command;
          }
        }
        throw new NoSuchFieldError();
      }
    }

    public enum ScanNetworksCommandField {
      Ssid(0),
      Breadcrumb(1),
      ;
      private final int id;

      ScanNetworksCommandField(int id) {
        this.id = id;
      }

      public int getID() {
        return id;
      }

      public static ScanNetworksCommandField value(int id) throws NoSuchFieldError {
        for (ScanNetworksCommandField field : ScanNetworksCommandField.values()) {
          if (field.getID() == id) {
            return field;
          }
        }
        throw new NoSuchFieldError();
      }
    }

    public enum AddOrUpdateWiFiNetworkCommandField {
      Ssid(0),
      Credentials(1),
      Breadcrumb(2),
      ;
      private final int id;

      AddOrUpdateWiFiNetworkCommandField(int id) {
        this.id = id;
      }

      public int getID() {
        return id;
      }

      public static AddOrUpdateWiFiNetworkCommandField value(int id) throws NoSuchFieldError {
        for (AddOrUpdateWiFiNetworkCommandField field :
            AddOrUpdateWiFiNetworkCommandField.values()) {
          if (field.getID() == id) {
            return field;
          }
        }
        throw new NoSuchFieldError();
      }
    }

    public enum AddOrUpdateThreadNetworkCommandField {
      OperationalDataset(0),
      Breadcrumb(1),
      ;
      private final int id;

      AddOrUpdateThreadNetworkCommandField(int id) {
        this.id = id;
      }

      public int getID() {
        return id;
      }

      public static AddOrUpdateThreadNetworkCommandField value(int id) throws NoSuchFieldError {
        for (AddOrUpdateThreadNetworkCommandField field :
            AddOrUpdateThreadNetworkCommandField.values()) {
          if (field.getID() == id) {
            return field;
          }
        }
        throw new NoSuchFieldError();
      }
    }

    public enum RemoveNetworkCommandField {
      NetworkID(0),
      Breadcrumb(1),
      ;
      private final int id;

      RemoveNetworkCommandField(int id) {
        this.id = id;
      }

      public int getID() {
        return id;
      }

      public static RemoveNetworkCommandField value(int id) throws NoSuchFieldError {
        for (RemoveNetworkCommandField field : RemoveNetworkCommandField.values()) {
          if (field.getID() == id) {
            return field;
          }
        }
        throw new NoSuchFieldError();
      }
    }

    public enum ConnectNetworkCommandField {
      NetworkID(0),
      Breadcrumb(1),
      ;
      private final int id;

      ConnectNetworkCommandField(int id) {
        this.id = id;
      }

      public int getID() {
        return id;
      }

      public static ConnectNetworkCommandField value(int id) throws NoSuchFieldError {
        for (ConnectNetworkCommandField field : ConnectNetworkCommandField.values()) {
          if (field.getID() == id) {
            return field;
          }
        }
        throw new NoSuchFieldError();
      }
    }

    public enum ReorderNetworkCommandField {
      NetworkID(0),
      NetworkIndex(1),
      Breadcrumb(2),
      ;
      private final int id;

      ReorderNetworkCommandField(int id) {
        this.id = id;
      }

      public int getID() {
        return id;
      }

      public static ReorderNetworkCommandField value(int id) throws NoSuchFieldError {
        for (ReorderNetworkCommandField field : ReorderNetworkCommandField.values()) {
          if (field.getID() == id) {
            return field;
          }
        }
        throw new NoSuchFieldError();
      }
    }

    @Override
    public String getAttributeName(long id) throws NoSuchFieldError {
      return Attribute.value(id).toString();
    }

    @Override
    public String getEventName(long id) throws NoSuchFieldError {
      return Event.value(id).toString();
    }

    @Override
    public String getCommandName(long id) throws NoSuchFieldError {
      return Command.value(id).toString();
    }

    @Override
    public long getAttributeID(String name) throws IllegalArgumentException {
      return Attribute.valueOf(name).getID();
    }

    @Override
    public long getEventID(String name) throws IllegalArgumentException {
      return Event.valueOf(name).getID();
    }

    @Override
    public long getCommandID(String name) throws IllegalArgumentException {
      return Command.valueOf(name).getID();
    }
  }

  public static class DiagnosticLogs implements BaseCluster {
    public static final long ID = 50L;

    public long getID() {
      return ID;
    }

    public enum Attribute {
      GeneratedCommandList(65528L),
      AcceptedCommandList(65529L),
      EventList(65530L),
      AttributeList(65531L),
      FeatureMap(65532L),
      ClusterRevision(65533L),
      ;
      private final long id;

      Attribute(long id) {
        this.id = id;
      }

      public long getID() {
        return id;
      }

      public static Attribute value(long id) throws NoSuchFieldError {
        for (Attribute attribute : Attribute.values()) {
          if (attribute.getID() == id) {
            return attribute;
          }
        }
        throw new NoSuchFieldError();
      }
    }

    public enum Event {
      ;
      private final long id;

      Event(long id) {
        this.id = id;
      }

      public long getID() {
        return id;
      }

      public static Event value(long id) throws NoSuchFieldError {
        for (Event event : Event.values()) {
          if (event.getID() == id) {
            return event;
          }
        }
        throw new NoSuchFieldError();
      }
    }

    public enum Command {
      RetrieveLogsRequest(0L),
      ;
      private final long id;

      Command(long id) {
        this.id = id;
      }

      public long getID() {
        return id;
      }

      public static Command value(long id) throws NoSuchFieldError {
        for (Command command : Command.values()) {
          if (command.getID() == id) {
            return command;
          }
        }
        throw new NoSuchFieldError();
      }
    }

    public enum RetrieveLogsRequestCommandField {
      Intent(0),
      RequestedProtocol(1),
      TransferFileDesignator(2),
      ;
      private final int id;

      RetrieveLogsRequestCommandField(int id) {
        this.id = id;
      }

      public int getID() {
        return id;
      }

      public static RetrieveLogsRequestCommandField value(int id) throws NoSuchFieldError {
        for (RetrieveLogsRequestCommandField field : RetrieveLogsRequestCommandField.values()) {
          if (field.getID() == id) {
            return field;
          }
        }
        throw new NoSuchFieldError();
      }
    }

    @Override
    public String getAttributeName(long id) throws NoSuchFieldError {
      return Attribute.value(id).toString();
    }

    @Override
    public String getEventName(long id) throws NoSuchFieldError {
      return Event.value(id).toString();
    }

    @Override
    public String getCommandName(long id) throws NoSuchFieldError {
      return Command.value(id).toString();
    }

    @Override
    public long getAttributeID(String name) throws IllegalArgumentException {
      return Attribute.valueOf(name).getID();
    }

    @Override
    public long getEventID(String name) throws IllegalArgumentException {
      return Event.valueOf(name).getID();
    }

    @Override
    public long getCommandID(String name) throws IllegalArgumentException {
      return Command.valueOf(name).getID();
    }
  }

  public static class GeneralDiagnostics implements BaseCluster {
    public static final long ID = 51L;

    public long getID() {
      return ID;
    }

    public enum Attribute {
      NetworkInterfaces(0L),
      RebootCount(1L),
      UpTime(2L),
      TotalOperationalHours(3L),
      BootReason(4L),
      ActiveHardwareFaults(5L),
      ActiveRadioFaults(6L),
      ActiveNetworkFaults(7L),
      TestEventTriggersEnabled(8L),
      GeneratedCommandList(65528L),
      AcceptedCommandList(65529L),
      EventList(65530L),
      AttributeList(65531L),
      FeatureMap(65532L),
      ClusterRevision(65533L),
      ;
      private final long id;

      Attribute(long id) {
        this.id = id;
      }

      public long getID() {
        return id;
      }

      public static Attribute value(long id) throws NoSuchFieldError {
        for (Attribute attribute : Attribute.values()) {
          if (attribute.getID() == id) {
            return attribute;
          }
        }
        throw new NoSuchFieldError();
      }
    }

    public enum Event {
      HardwareFaultChange(0L),
      RadioFaultChange(1L),
      NetworkFaultChange(2L),
      BootReason(3L),
      ;
      private final long id;

      Event(long id) {
        this.id = id;
      }

      public long getID() {
        return id;
      }

      public static Event value(long id) throws NoSuchFieldError {
        for (Event event : Event.values()) {
          if (event.getID() == id) {
            return event;
          }
        }
        throw new NoSuchFieldError();
      }
    }

    public enum Command {
      TestEventTrigger(0L),
      ;
      private final long id;

      Command(long id) {
        this.id = id;
      }

      public long getID() {
        return id;
      }

      public static Command value(long id) throws NoSuchFieldError {
        for (Command command : Command.values()) {
          if (command.getID() == id) {
            return command;
          }
        }
        throw new NoSuchFieldError();
      }
    }

    public enum TestEventTriggerCommandField {
      EnableKey(0),
      EventTrigger(1),
      ;
      private final int id;

      TestEventTriggerCommandField(int id) {
        this.id = id;
      }

      public int getID() {
        return id;
      }

      public static TestEventTriggerCommandField value(int id) throws NoSuchFieldError {
        for (TestEventTriggerCommandField field : TestEventTriggerCommandField.values()) {
          if (field.getID() == id) {
            return field;
          }
        }
        throw new NoSuchFieldError();
      }
    }

    @Override
    public String getAttributeName(long id) throws NoSuchFieldError {
      return Attribute.value(id).toString();
    }

    @Override
    public String getEventName(long id) throws NoSuchFieldError {
      return Event.value(id).toString();
    }

    @Override
    public String getCommandName(long id) throws NoSuchFieldError {
      return Command.value(id).toString();
    }

    @Override
    public long getAttributeID(String name) throws IllegalArgumentException {
      return Attribute.valueOf(name).getID();
    }

    @Override
    public long getEventID(String name) throws IllegalArgumentException {
      return Event.valueOf(name).getID();
    }

    @Override
    public long getCommandID(String name) throws IllegalArgumentException {
      return Command.valueOf(name).getID();
    }
  }

  public static class SoftwareDiagnostics implements BaseCluster {
    public static final long ID = 52L;

    public long getID() {
      return ID;
    }

    public enum Attribute {
      ThreadMetrics(0L),
      CurrentHeapFree(1L),
      CurrentHeapUsed(2L),
      CurrentHeapHighWatermark(3L),
      GeneratedCommandList(65528L),
      AcceptedCommandList(65529L),
      EventList(65530L),
      AttributeList(65531L),
      FeatureMap(65532L),
      ClusterRevision(65533L),
      ;
      private final long id;

      Attribute(long id) {
        this.id = id;
      }

      public long getID() {
        return id;
      }

      public static Attribute value(long id) throws NoSuchFieldError {
        for (Attribute attribute : Attribute.values()) {
          if (attribute.getID() == id) {
            return attribute;
          }
        }
        throw new NoSuchFieldError();
      }
    }

    public enum Event {
      SoftwareFault(0L),
      ;
      private final long id;

      Event(long id) {
        this.id = id;
      }

      public long getID() {
        return id;
      }

      public static Event value(long id) throws NoSuchFieldError {
        for (Event event : Event.values()) {
          if (event.getID() == id) {
            return event;
          }
        }
        throw new NoSuchFieldError();
      }
    }

    public enum Command {
      ResetWatermarks(0L),
      ;
      private final long id;

      Command(long id) {
        this.id = id;
      }

      public long getID() {
        return id;
      }

      public static Command value(long id) throws NoSuchFieldError {
        for (Command command : Command.values()) {
          if (command.getID() == id) {
            return command;
          }
        }
        throw new NoSuchFieldError();
      }
    }

    @Override
    public String getAttributeName(long id) throws NoSuchFieldError {
      return Attribute.value(id).toString();
    }

    @Override
    public String getEventName(long id) throws NoSuchFieldError {
      return Event.value(id).toString();
    }

    @Override
    public String getCommandName(long id) throws NoSuchFieldError {
      return Command.value(id).toString();
    }

    @Override
    public long getAttributeID(String name) throws IllegalArgumentException {
      return Attribute.valueOf(name).getID();
    }

    @Override
    public long getEventID(String name) throws IllegalArgumentException {
      return Event.valueOf(name).getID();
    }

    @Override
    public long getCommandID(String name) throws IllegalArgumentException {
      return Command.valueOf(name).getID();
    }
  }

  public static class ThreadNetworkDiagnostics implements BaseCluster {
    public static final long ID = 53L;

    public long getID() {
      return ID;
    }

    public enum Attribute {
      Channel(0L),
      RoutingRole(1L),
      NetworkName(2L),
      PanId(3L),
      ExtendedPanId(4L),
      MeshLocalPrefix(5L),
      OverrunCount(6L),
      NeighborTable(7L),
      RouteTable(8L),
      PartitionId(9L),
      Weighting(10L),
      DataVersion(11L),
      StableDataVersion(12L),
      LeaderRouterId(13L),
      DetachedRoleCount(14L),
      ChildRoleCount(15L),
      RouterRoleCount(16L),
      LeaderRoleCount(17L),
      AttachAttemptCount(18L),
      PartitionIdChangeCount(19L),
      BetterPartitionAttachAttemptCount(20L),
      ParentChangeCount(21L),
      TxTotalCount(22L),
      TxUnicastCount(23L),
      TxBroadcastCount(24L),
      TxAckRequestedCount(25L),
      TxAckedCount(26L),
      TxNoAckRequestedCount(27L),
      TxDataCount(28L),
      TxDataPollCount(29L),
      TxBeaconCount(30L),
      TxBeaconRequestCount(31L),
      TxOtherCount(32L),
      TxRetryCount(33L),
      TxDirectMaxRetryExpiryCount(34L),
      TxIndirectMaxRetryExpiryCount(35L),
      TxErrCcaCount(36L),
      TxErrAbortCount(37L),
      TxErrBusyChannelCount(38L),
      RxTotalCount(39L),
      RxUnicastCount(40L),
      RxBroadcastCount(41L),
      RxDataCount(42L),
      RxDataPollCount(43L),
      RxBeaconCount(44L),
      RxBeaconRequestCount(45L),
      RxOtherCount(46L),
      RxAddressFilteredCount(47L),
      RxDestAddrFilteredCount(48L),
      RxDuplicatedCount(49L),
      RxErrNoFrameCount(50L),
      RxErrUnknownNeighborCount(51L),
      RxErrInvalidSrcAddrCount(52L),
      RxErrSecCount(53L),
      RxErrFcsCount(54L),
      RxErrOtherCount(55L),
      ActiveTimestamp(56L),
      PendingTimestamp(57L),
      Delay(58L),
      SecurityPolicy(59L),
      ChannelPage0Mask(60L),
      OperationalDatasetComponents(61L),
      ActiveNetworkFaultsList(62L),
      GeneratedCommandList(65528L),
      AcceptedCommandList(65529L),
      EventList(65530L),
      AttributeList(65531L),
      FeatureMap(65532L),
      ClusterRevision(65533L),
      ;
      private final long id;

      Attribute(long id) {
        this.id = id;
      }

      public long getID() {
        return id;
      }

      public static Attribute value(long id) throws NoSuchFieldError {
        for (Attribute attribute : Attribute.values()) {
          if (attribute.getID() == id) {
            return attribute;
          }
        }
        throw new NoSuchFieldError();
      }
    }

    public enum Event {
      ConnectionStatus(0L),
      NetworkFaultChange(1L),
      ;
      private final long id;

      Event(long id) {
        this.id = id;
      }

      public long getID() {
        return id;
      }

      public static Event value(long id) throws NoSuchFieldError {
        for (Event event : Event.values()) {
          if (event.getID() == id) {
            return event;
          }
        }
        throw new NoSuchFieldError();
      }
    }

    public enum Command {
      ResetCounts(0L),
      ;
      private final long id;

      Command(long id) {
        this.id = id;
      }

      public long getID() {
        return id;
      }

      public static Command value(long id) throws NoSuchFieldError {
        for (Command command : Command.values()) {
          if (command.getID() == id) {
            return command;
          }
        }
        throw new NoSuchFieldError();
      }
    }

    @Override
    public String getAttributeName(long id) throws NoSuchFieldError {
      return Attribute.value(id).toString();
    }

    @Override
    public String getEventName(long id) throws NoSuchFieldError {
      return Event.value(id).toString();
    }

    @Override
    public String getCommandName(long id) throws NoSuchFieldError {
      return Command.value(id).toString();
    }

    @Override
    public long getAttributeID(String name) throws IllegalArgumentException {
      return Attribute.valueOf(name).getID();
    }

    @Override
    public long getEventID(String name) throws IllegalArgumentException {
      return Event.valueOf(name).getID();
    }

    @Override
    public long getCommandID(String name) throws IllegalArgumentException {
      return Command.valueOf(name).getID();
    }
  }

  public static class WiFiNetworkDiagnostics implements BaseCluster {
    public static final long ID = 54L;

    public long getID() {
      return ID;
    }

    public enum Attribute {
      Bssid(0L),
      SecurityType(1L),
      WiFiVersion(2L),
      ChannelNumber(3L),
      Rssi(4L),
      BeaconLostCount(5L),
      BeaconRxCount(6L),
      PacketMulticastRxCount(7L),
      PacketMulticastTxCount(8L),
      PacketUnicastRxCount(9L),
      PacketUnicastTxCount(10L),
      CurrentMaxRate(11L),
      OverrunCount(12L),
      GeneratedCommandList(65528L),
      AcceptedCommandList(65529L),
      EventList(65530L),
      AttributeList(65531L),
      FeatureMap(65532L),
      ClusterRevision(65533L),
      ;
      private final long id;

      Attribute(long id) {
        this.id = id;
      }

      public long getID() {
        return id;
      }

      public static Attribute value(long id) throws NoSuchFieldError {
        for (Attribute attribute : Attribute.values()) {
          if (attribute.getID() == id) {
            return attribute;
          }
        }
        throw new NoSuchFieldError();
      }
    }

    public enum Event {
      Disconnection(0L),
      AssociationFailure(1L),
      ConnectionStatus(2L),
      ;
      private final long id;

      Event(long id) {
        this.id = id;
      }

      public long getID() {
        return id;
      }

      public static Event value(long id) throws NoSuchFieldError {
        for (Event event : Event.values()) {
          if (event.getID() == id) {
            return event;
          }
        }
        throw new NoSuchFieldError();
      }
    }

    public enum Command {
      ResetCounts(0L),
      ;
      private final long id;

      Command(long id) {
        this.id = id;
      }

      public long getID() {
        return id;
      }

      public static Command value(long id) throws NoSuchFieldError {
        for (Command command : Command.values()) {
          if (command.getID() == id) {
            return command;
          }
        }
        throw new NoSuchFieldError();
      }
    }

    @Override
    public String getAttributeName(long id) throws NoSuchFieldError {
      return Attribute.value(id).toString();
    }

    @Override
    public String getEventName(long id) throws NoSuchFieldError {
      return Event.value(id).toString();
    }

    @Override
    public String getCommandName(long id) throws NoSuchFieldError {
      return Command.value(id).toString();
    }

    @Override
    public long getAttributeID(String name) throws IllegalArgumentException {
      return Attribute.valueOf(name).getID();
    }

    @Override
    public long getEventID(String name) throws IllegalArgumentException {
      return Event.valueOf(name).getID();
    }

    @Override
    public long getCommandID(String name) throws IllegalArgumentException {
      return Command.valueOf(name).getID();
    }
  }

  public static class EthernetNetworkDiagnostics implements BaseCluster {
    public static final long ID = 55L;

    public long getID() {
      return ID;
    }

    public enum Attribute {
      PHYRate(0L),
      FullDuplex(1L),
      PacketRxCount(2L),
      PacketTxCount(3L),
      TxErrCount(4L),
      CollisionCount(5L),
      OverrunCount(6L),
      CarrierDetect(7L),
      TimeSinceReset(8L),
      GeneratedCommandList(65528L),
      AcceptedCommandList(65529L),
      EventList(65530L),
      AttributeList(65531L),
      FeatureMap(65532L),
      ClusterRevision(65533L),
      ;
      private final long id;

      Attribute(long id) {
        this.id = id;
      }

      public long getID() {
        return id;
      }

      public static Attribute value(long id) throws NoSuchFieldError {
        for (Attribute attribute : Attribute.values()) {
          if (attribute.getID() == id) {
            return attribute;
          }
        }
        throw new NoSuchFieldError();
      }
    }

    public enum Event {
      ;
      private final long id;

      Event(long id) {
        this.id = id;
      }

      public long getID() {
        return id;
      }

      public static Event value(long id) throws NoSuchFieldError {
        for (Event event : Event.values()) {
          if (event.getID() == id) {
            return event;
          }
        }
        throw new NoSuchFieldError();
      }
    }

    public enum Command {
      ResetCounts(0L),
      ;
      private final long id;

      Command(long id) {
        this.id = id;
      }

      public long getID() {
        return id;
      }

      public static Command value(long id) throws NoSuchFieldError {
        for (Command command : Command.values()) {
          if (command.getID() == id) {
            return command;
          }
        }
        throw new NoSuchFieldError();
      }
    }

    @Override
    public String getAttributeName(long id) throws NoSuchFieldError {
      return Attribute.value(id).toString();
    }

    @Override
    public String getEventName(long id) throws NoSuchFieldError {
      return Event.value(id).toString();
    }

    @Override
    public String getCommandName(long id) throws NoSuchFieldError {
      return Command.value(id).toString();
    }

    @Override
    public long getAttributeID(String name) throws IllegalArgumentException {
      return Attribute.valueOf(name).getID();
    }

    @Override
    public long getEventID(String name) throws IllegalArgumentException {
      return Event.valueOf(name).getID();
    }

    @Override
    public long getCommandID(String name) throws IllegalArgumentException {
      return Command.valueOf(name).getID();
    }
  }

  public static class TimeSynchronization implements BaseCluster {
    public static final long ID = 56L;

    public long getID() {
      return ID;
    }

    public enum Attribute {
      UTCTime(0L),
      Granularity(1L),
      TimeSource(2L),
      TrustedTimeSource(3L),
      DefaultNTP(4L),
      TimeZone(5L),
      DSTOffset(6L),
      LocalTime(7L),
      TimeZoneDatabase(8L),
      NTPServerAvailable(9L),
      TimeZoneListMaxSize(10L),
      DSTOffsetListMaxSize(11L),
      SupportsDNSResolve(12L),
      GeneratedCommandList(65528L),
      AcceptedCommandList(65529L),
      EventList(65530L),
      AttributeList(65531L),
      FeatureMap(65532L),
      ClusterRevision(65533L),
      ;
      private final long id;

      Attribute(long id) {
        this.id = id;
      }

      public long getID() {
        return id;
      }

      public static Attribute value(long id) throws NoSuchFieldError {
        for (Attribute attribute : Attribute.values()) {
          if (attribute.getID() == id) {
            return attribute;
          }
        }
        throw new NoSuchFieldError();
      }
    }

    public enum Event {
      DSTTableEmpty(0L),
      DSTStatus(1L),
      TimeZoneStatus(2L),
      TimeFailure(3L),
      MissingTrustedTimeSource(4L),
      ;
      private final long id;

      Event(long id) {
        this.id = id;
      }

      public long getID() {
        return id;
      }

      public static Event value(long id) throws NoSuchFieldError {
        for (Event event : Event.values()) {
          if (event.getID() == id) {
            return event;
          }
        }
        throw new NoSuchFieldError();
      }
    }

    public enum Command {
      SetUTCTime(0L),
      SetTrustedTimeSource(1L),
      SetTimeZone(2L),
      SetDSTOffset(4L),
      SetDefaultNTP(5L),
      ;
      private final long id;

      Command(long id) {
        this.id = id;
      }

      public long getID() {
        return id;
      }

      public static Command value(long id) throws NoSuchFieldError {
        for (Command command : Command.values()) {
          if (command.getID() == id) {
            return command;
          }
        }
        throw new NoSuchFieldError();
      }
    }

    public enum SetUTCTimeCommandField {
      UTCTime(0),
      Granularity(1),
      TimeSource(2),
      ;
      private final int id;

      SetUTCTimeCommandField(int id) {
        this.id = id;
      }

      public int getID() {
        return id;
      }

      public static SetUTCTimeCommandField value(int id) throws NoSuchFieldError {
        for (SetUTCTimeCommandField field : SetUTCTimeCommandField.values()) {
          if (field.getID() == id) {
            return field;
          }
        }
        throw new NoSuchFieldError();
      }
    }

    public enum SetTrustedTimeSourceCommandField {
      TrustedTimeSource(0),
      ;
      private final int id;

      SetTrustedTimeSourceCommandField(int id) {
        this.id = id;
      }

      public int getID() {
        return id;
      }

      public static SetTrustedTimeSourceCommandField value(int id) throws NoSuchFieldError {
        for (SetTrustedTimeSourceCommandField field : SetTrustedTimeSourceCommandField.values()) {
          if (field.getID() == id) {
            return field;
          }
        }
        throw new NoSuchFieldError();
      }
    }

    public enum SetTimeZoneCommandField {
      TimeZone(0),
      ;
      private final int id;

      SetTimeZoneCommandField(int id) {
        this.id = id;
      }

      public int getID() {
        return id;
      }

      public static SetTimeZoneCommandField value(int id) throws NoSuchFieldError {
        for (SetTimeZoneCommandField field : SetTimeZoneCommandField.values()) {
          if (field.getID() == id) {
            return field;
          }
        }
        throw new NoSuchFieldError();
      }
    }

    public enum SetDSTOffsetCommandField {
      DSTOffset(0),
      ;
      private final int id;

      SetDSTOffsetCommandField(int id) {
        this.id = id;
      }

      public int getID() {
        return id;
      }

      public static SetDSTOffsetCommandField value(int id) throws NoSuchFieldError {
        for (SetDSTOffsetCommandField field : SetDSTOffsetCommandField.values()) {
          if (field.getID() == id) {
            return field;
          }
        }
        throw new NoSuchFieldError();
      }
    }

    public enum SetDefaultNTPCommandField {
      DefaultNTP(0),
      ;
      private final int id;

      SetDefaultNTPCommandField(int id) {
        this.id = id;
      }

      public int getID() {
        return id;
      }

      public static SetDefaultNTPCommandField value(int id) throws NoSuchFieldError {
        for (SetDefaultNTPCommandField field : SetDefaultNTPCommandField.values()) {
          if (field.getID() == id) {
            return field;
          }
        }
        throw new NoSuchFieldError();
      }
    }

    @Override
    public String getAttributeName(long id) throws NoSuchFieldError {
      return Attribute.value(id).toString();
    }

    @Override
    public String getEventName(long id) throws NoSuchFieldError {
      return Event.value(id).toString();
    }

    @Override
    public String getCommandName(long id) throws NoSuchFieldError {
      return Command.value(id).toString();
    }

    @Override
    public long getAttributeID(String name) throws IllegalArgumentException {
      return Attribute.valueOf(name).getID();
    }

    @Override
    public long getEventID(String name) throws IllegalArgumentException {
      return Event.valueOf(name).getID();
    }

    @Override
    public long getCommandID(String name) throws IllegalArgumentException {
      return Command.valueOf(name).getID();
    }
  }

  public static class BridgedDeviceBasicInformation implements BaseCluster {
    public static final long ID = 57L;

    public long getID() {
      return ID;
    }

    public enum Attribute {
      VendorName(1L),
      VendorID(2L),
      ProductName(3L),
      NodeLabel(5L),
      HardwareVersion(7L),
      HardwareVersionString(8L),
      SoftwareVersion(9L),
      SoftwareVersionString(10L),
      ManufacturingDate(11L),
      PartNumber(12L),
      ProductURL(13L),
      ProductLabel(14L),
      SerialNumber(15L),
      Reachable(17L),
      UniqueID(18L),
      ProductAppearance(20L),
      GeneratedCommandList(65528L),
      AcceptedCommandList(65529L),
      EventList(65530L),
      AttributeList(65531L),
      FeatureMap(65532L),
      ClusterRevision(65533L),
      ;
      private final long id;

      Attribute(long id) {
        this.id = id;
      }

      public long getID() {
        return id;
      }

      public static Attribute value(long id) throws NoSuchFieldError {
        for (Attribute attribute : Attribute.values()) {
          if (attribute.getID() == id) {
            return attribute;
          }
        }
        throw new NoSuchFieldError();
      }
    }

    public enum Event {
      StartUp(0L),
      ShutDown(1L),
      Leave(2L),
      ReachableChanged(3L),
      ;
      private final long id;

      Event(long id) {
        this.id = id;
      }

      public long getID() {
        return id;
      }

      public static Event value(long id) throws NoSuchFieldError {
        for (Event event : Event.values()) {
          if (event.getID() == id) {
            return event;
          }
        }
        throw new NoSuchFieldError();
      }
    }

    public enum Command {
      ;
      private final long id;

      Command(long id) {
        this.id = id;
      }

      public long getID() {
        return id;
      }

      public static Command value(long id) throws NoSuchFieldError {
        for (Command command : Command.values()) {
          if (command.getID() == id) {
            return command;
          }
        }
        throw new NoSuchFieldError();
      }
    }

    @Override
    public String getAttributeName(long id) throws NoSuchFieldError {
      return Attribute.value(id).toString();
    }

    @Override
    public String getEventName(long id) throws NoSuchFieldError {
      return Event.value(id).toString();
    }

    @Override
    public String getCommandName(long id) throws NoSuchFieldError {
      return Command.value(id).toString();
    }

    @Override
    public long getAttributeID(String name) throws IllegalArgumentException {
      return Attribute.valueOf(name).getID();
    }

    @Override
    public long getEventID(String name) throws IllegalArgumentException {
      return Event.valueOf(name).getID();
    }

    @Override
    public long getCommandID(String name) throws IllegalArgumentException {
      return Command.valueOf(name).getID();
    }
  }

  public static class Switch implements BaseCluster {
    public static final long ID = 59L;

    public long getID() {
      return ID;
    }

    public enum Attribute {
      NumberOfPositions(0L),
      CurrentPosition(1L),
      MultiPressMax(2L),
      GeneratedCommandList(65528L),
      AcceptedCommandList(65529L),
      EventList(65530L),
      AttributeList(65531L),
      FeatureMap(65532L),
      ClusterRevision(65533L),
      ;
      private final long id;

      Attribute(long id) {
        this.id = id;
      }

      public long getID() {
        return id;
      }

      public static Attribute value(long id) throws NoSuchFieldError {
        for (Attribute attribute : Attribute.values()) {
          if (attribute.getID() == id) {
            return attribute;
          }
        }
        throw new NoSuchFieldError();
      }
    }

    public enum Event {
      SwitchLatched(0L),
      InitialPress(1L),
      LongPress(2L),
      ShortRelease(3L),
      LongRelease(4L),
      MultiPressOngoing(5L),
      MultiPressComplete(6L),
      ;
      private final long id;

      Event(long id) {
        this.id = id;
      }

      public long getID() {
        return id;
      }

      public static Event value(long id) throws NoSuchFieldError {
        for (Event event : Event.values()) {
          if (event.getID() == id) {
            return event;
          }
        }
        throw new NoSuchFieldError();
      }
    }

    public enum Command {
      ;
      private final long id;

      Command(long id) {
        this.id = id;
      }

      public long getID() {
        return id;
      }

      public static Command value(long id) throws NoSuchFieldError {
        for (Command command : Command.values()) {
          if (command.getID() == id) {
            return command;
          }
        }
        throw new NoSuchFieldError();
      }
    }

    @Override
    public String getAttributeName(long id) throws NoSuchFieldError {
      return Attribute.value(id).toString();
    }

    @Override
    public String getEventName(long id) throws NoSuchFieldError {
      return Event.value(id).toString();
    }

    @Override
    public String getCommandName(long id) throws NoSuchFieldError {
      return Command.value(id).toString();
    }

    @Override
    public long getAttributeID(String name) throws IllegalArgumentException {
      return Attribute.valueOf(name).getID();
    }

    @Override
    public long getEventID(String name) throws IllegalArgumentException {
      return Event.valueOf(name).getID();
    }

    @Override
    public long getCommandID(String name) throws IllegalArgumentException {
      return Command.valueOf(name).getID();
    }
  }

  public static class AdministratorCommissioning implements BaseCluster {
    public static final long ID = 60L;

    public long getID() {
      return ID;
    }

    public enum Attribute {
      WindowStatus(0L),
      AdminFabricIndex(1L),
      AdminVendorId(2L),
      GeneratedCommandList(65528L),
      AcceptedCommandList(65529L),
      EventList(65530L),
      AttributeList(65531L),
      FeatureMap(65532L),
      ClusterRevision(65533L),
      ;
      private final long id;

      Attribute(long id) {
        this.id = id;
      }

      public long getID() {
        return id;
      }

      public static Attribute value(long id) throws NoSuchFieldError {
        for (Attribute attribute : Attribute.values()) {
          if (attribute.getID() == id) {
            return attribute;
          }
        }
        throw new NoSuchFieldError();
      }
    }

    public enum Event {
      ;
      private final long id;

      Event(long id) {
        this.id = id;
      }

      public long getID() {
        return id;
      }

      public static Event value(long id) throws NoSuchFieldError {
        for (Event event : Event.values()) {
          if (event.getID() == id) {
            return event;
          }
        }
        throw new NoSuchFieldError();
      }
    }

    public enum Command {
      OpenCommissioningWindow(0L),
      OpenBasicCommissioningWindow(1L),
      RevokeCommissioning(2L),
      ;
      private final long id;

      Command(long id) {
        this.id = id;
      }

      public long getID() {
        return id;
      }

      public static Command value(long id) throws NoSuchFieldError {
        for (Command command : Command.values()) {
          if (command.getID() == id) {
            return command;
          }
        }
        throw new NoSuchFieldError();
      }
    }

    public enum OpenCommissioningWindowCommandField {
      CommissioningTimeout(0),
      PAKEPasscodeVerifier(1),
      Discriminator(2),
      Iterations(3),
      Salt(4),
      ;
      private final int id;

      OpenCommissioningWindowCommandField(int id) {
        this.id = id;
      }

      public int getID() {
        return id;
      }

      public static OpenCommissioningWindowCommandField value(int id) throws NoSuchFieldError {
        for (OpenCommissioningWindowCommandField field :
            OpenCommissioningWindowCommandField.values()) {
          if (field.getID() == id) {
            return field;
          }
        }
        throw new NoSuchFieldError();
      }
    }

    public enum OpenBasicCommissioningWindowCommandField {
      CommissioningTimeout(0),
      ;
      private final int id;

      OpenBasicCommissioningWindowCommandField(int id) {
        this.id = id;
      }

      public int getID() {
        return id;
      }

      public static OpenBasicCommissioningWindowCommandField value(int id) throws NoSuchFieldError {
        for (OpenBasicCommissioningWindowCommandField field :
            OpenBasicCommissioningWindowCommandField.values()) {
          if (field.getID() == id) {
            return field;
          }
        }
        throw new NoSuchFieldError();
      }
    }

    @Override
    public String getAttributeName(long id) throws NoSuchFieldError {
      return Attribute.value(id).toString();
    }

    @Override
    public String getEventName(long id) throws NoSuchFieldError {
      return Event.value(id).toString();
    }

    @Override
    public String getCommandName(long id) throws NoSuchFieldError {
      return Command.value(id).toString();
    }

    @Override
    public long getAttributeID(String name) throws IllegalArgumentException {
      return Attribute.valueOf(name).getID();
    }

    @Override
    public long getEventID(String name) throws IllegalArgumentException {
      return Event.valueOf(name).getID();
    }

    @Override
    public long getCommandID(String name) throws IllegalArgumentException {
      return Command.valueOf(name).getID();
    }
  }

  public static class OperationalCredentials implements BaseCluster {
    public static final long ID = 62L;

    public long getID() {
      return ID;
    }

    public enum Attribute {
      NOCs(0L),
      Fabrics(1L),
      SupportedFabrics(2L),
      CommissionedFabrics(3L),
      TrustedRootCertificates(4L),
      CurrentFabricIndex(5L),
      GeneratedCommandList(65528L),
      AcceptedCommandList(65529L),
      EventList(65530L),
      AttributeList(65531L),
      FeatureMap(65532L),
      ClusterRevision(65533L),
      ;
      private final long id;

      Attribute(long id) {
        this.id = id;
      }

      public long getID() {
        return id;
      }

      public static Attribute value(long id) throws NoSuchFieldError {
        for (Attribute attribute : Attribute.values()) {
          if (attribute.getID() == id) {
            return attribute;
          }
        }
        throw new NoSuchFieldError();
      }
    }

    public enum Event {
      ;
      private final long id;

      Event(long id) {
        this.id = id;
      }

      public long getID() {
        return id;
      }

      public static Event value(long id) throws NoSuchFieldError {
        for (Event event : Event.values()) {
          if (event.getID() == id) {
            return event;
          }
        }
        throw new NoSuchFieldError();
      }
    }

    public enum Command {
      AttestationRequest(0L),
      CertificateChainRequest(2L),
      CSRRequest(4L),
      AddNOC(6L),
      UpdateNOC(7L),
      UpdateFabricLabel(9L),
      RemoveFabric(10L),
      AddTrustedRootCertificate(11L),
      ;
      private final long id;

      Command(long id) {
        this.id = id;
      }

      public long getID() {
        return id;
      }

      public static Command value(long id) throws NoSuchFieldError {
        for (Command command : Command.values()) {
          if (command.getID() == id) {
            return command;
          }
        }
        throw new NoSuchFieldError();
      }
    }

    public enum AttestationRequestCommandField {
      AttestationNonce(0),
      ;
      private final int id;

      AttestationRequestCommandField(int id) {
        this.id = id;
      }

      public int getID() {
        return id;
      }

      public static AttestationRequestCommandField value(int id) throws NoSuchFieldError {
        for (AttestationRequestCommandField field : AttestationRequestCommandField.values()) {
          if (field.getID() == id) {
            return field;
          }
        }
        throw new NoSuchFieldError();
      }
    }

    public enum CertificateChainRequestCommandField {
      CertificateType(0),
      ;
      private final int id;

      CertificateChainRequestCommandField(int id) {
        this.id = id;
      }

      public int getID() {
        return id;
      }

      public static CertificateChainRequestCommandField value(int id) throws NoSuchFieldError {
        for (CertificateChainRequestCommandField field :
            CertificateChainRequestCommandField.values()) {
          if (field.getID() == id) {
            return field;
          }
        }
        throw new NoSuchFieldError();
      }
    }

    public enum CSRRequestCommandField {
      CSRNonce(0),
      IsForUpdateNOC(1),
      ;
      private final int id;

      CSRRequestCommandField(int id) {
        this.id = id;
      }

      public int getID() {
        return id;
      }

      public static CSRRequestCommandField value(int id) throws NoSuchFieldError {
        for (CSRRequestCommandField field : CSRRequestCommandField.values()) {
          if (field.getID() == id) {
            return field;
          }
        }
        throw new NoSuchFieldError();
      }
    }

    public enum AddNOCCommandField {
      NOCValue(0),
      ICACValue(1),
      IPKValue(2),
      CaseAdminSubject(3),
      AdminVendorId(4),
      ;
      private final int id;

      AddNOCCommandField(int id) {
        this.id = id;
      }

      public int getID() {
        return id;
      }

      public static AddNOCCommandField value(int id) throws NoSuchFieldError {
        for (AddNOCCommandField field : AddNOCCommandField.values()) {
          if (field.getID() == id) {
            return field;
          }
        }
        throw new NoSuchFieldError();
      }
    }

    public enum UpdateNOCCommandField {
      NOCValue(0),
      ICACValue(1),
      ;
      private final int id;

      UpdateNOCCommandField(int id) {
        this.id = id;
      }

      public int getID() {
        return id;
      }

      public static UpdateNOCCommandField value(int id) throws NoSuchFieldError {
        for (UpdateNOCCommandField field : UpdateNOCCommandField.values()) {
          if (field.getID() == id) {
            return field;
          }
        }
        throw new NoSuchFieldError();
      }
    }

    public enum UpdateFabricLabelCommandField {
      Label(0),
      ;
      private final int id;

      UpdateFabricLabelCommandField(int id) {
        this.id = id;
      }

      public int getID() {
        return id;
      }

      public static UpdateFabricLabelCommandField value(int id) throws NoSuchFieldError {
        for (UpdateFabricLabelCommandField field : UpdateFabricLabelCommandField.values()) {
          if (field.getID() == id) {
            return field;
          }
        }
        throw new NoSuchFieldError();
      }
    }

    public enum RemoveFabricCommandField {
      FabricIndex(0),
      ;
      private final int id;

      RemoveFabricCommandField(int id) {
        this.id = id;
      }

      public int getID() {
        return id;
      }

      public static RemoveFabricCommandField value(int id) throws NoSuchFieldError {
        for (RemoveFabricCommandField field : RemoveFabricCommandField.values()) {
          if (field.getID() == id) {
            return field;
          }
        }
        throw new NoSuchFieldError();
      }
    }

    public enum AddTrustedRootCertificateCommandField {
      RootCACertificate(0),
      ;
      private final int id;

      AddTrustedRootCertificateCommandField(int id) {
        this.id = id;
      }

      public int getID() {
        return id;
      }

      public static AddTrustedRootCertificateCommandField value(int id) throws NoSuchFieldError {
        for (AddTrustedRootCertificateCommandField field :
            AddTrustedRootCertificateCommandField.values()) {
          if (field.getID() == id) {
            return field;
          }
        }
        throw new NoSuchFieldError();
      }
    }

    @Override
    public String getAttributeName(long id) throws NoSuchFieldError {
      return Attribute.value(id).toString();
    }

    @Override
    public String getEventName(long id) throws NoSuchFieldError {
      return Event.value(id).toString();
    }

    @Override
    public String getCommandName(long id) throws NoSuchFieldError {
      return Command.value(id).toString();
    }

    @Override
    public long getAttributeID(String name) throws IllegalArgumentException {
      return Attribute.valueOf(name).getID();
    }

    @Override
    public long getEventID(String name) throws IllegalArgumentException {
      return Event.valueOf(name).getID();
    }

    @Override
    public long getCommandID(String name) throws IllegalArgumentException {
      return Command.valueOf(name).getID();
    }
  }

  public static class GroupKeyManagement implements BaseCluster {
    public static final long ID = 63L;

    public long getID() {
      return ID;
    }

    public enum Attribute {
      GroupKeyMap(0L),
      GroupTable(1L),
      MaxGroupsPerFabric(2L),
      MaxGroupKeysPerFabric(3L),
      GeneratedCommandList(65528L),
      AcceptedCommandList(65529L),
      EventList(65530L),
      AttributeList(65531L),
      FeatureMap(65532L),
      ClusterRevision(65533L),
      ;
      private final long id;

      Attribute(long id) {
        this.id = id;
      }

      public long getID() {
        return id;
      }

      public static Attribute value(long id) throws NoSuchFieldError {
        for (Attribute attribute : Attribute.values()) {
          if (attribute.getID() == id) {
            return attribute;
          }
        }
        throw new NoSuchFieldError();
      }
    }

    public enum Event {
      ;
      private final long id;

      Event(long id) {
        this.id = id;
      }

      public long getID() {
        return id;
      }

      public static Event value(long id) throws NoSuchFieldError {
        for (Event event : Event.values()) {
          if (event.getID() == id) {
            return event;
          }
        }
        throw new NoSuchFieldError();
      }
    }

    public enum Command {
      KeySetWrite(0L),
      KeySetRead(1L),
      KeySetRemove(3L),
      KeySetReadAllIndices(4L),
      ;
      private final long id;

      Command(long id) {
        this.id = id;
      }

      public long getID() {
        return id;
      }

      public static Command value(long id) throws NoSuchFieldError {
        for (Command command : Command.values()) {
          if (command.getID() == id) {
            return command;
          }
        }
        throw new NoSuchFieldError();
      }
    }

    public enum KeySetWriteCommandField {
      GroupKeySet(0),
      ;
      private final int id;

      KeySetWriteCommandField(int id) {
        this.id = id;
      }

      public int getID() {
        return id;
      }

      public static KeySetWriteCommandField value(int id) throws NoSuchFieldError {
        for (KeySetWriteCommandField field : KeySetWriteCommandField.values()) {
          if (field.getID() == id) {
            return field;
          }
        }
        throw new NoSuchFieldError();
      }
    }

    public enum KeySetReadCommandField {
      GroupKeySetID(0),
      ;
      private final int id;

      KeySetReadCommandField(int id) {
        this.id = id;
      }

      public int getID() {
        return id;
      }

      public static KeySetReadCommandField value(int id) throws NoSuchFieldError {
        for (KeySetReadCommandField field : KeySetReadCommandField.values()) {
          if (field.getID() == id) {
            return field;
          }
        }
        throw new NoSuchFieldError();
      }
    }

    public enum KeySetRemoveCommandField {
      GroupKeySetID(0),
      ;
      private final int id;

      KeySetRemoveCommandField(int id) {
        this.id = id;
      }

      public int getID() {
        return id;
      }

      public static KeySetRemoveCommandField value(int id) throws NoSuchFieldError {
        for (KeySetRemoveCommandField field : KeySetRemoveCommandField.values()) {
          if (field.getID() == id) {
            return field;
          }
        }
        throw new NoSuchFieldError();
      }
    }

    public enum KeySetReadAllIndicesCommandField {
      GroupKeySetIDs(0),
      ;
      private final int id;

      KeySetReadAllIndicesCommandField(int id) {
        this.id = id;
      }

      public int getID() {
        return id;
      }

      public static KeySetReadAllIndicesCommandField value(int id) throws NoSuchFieldError {
        for (KeySetReadAllIndicesCommandField field : KeySetReadAllIndicesCommandField.values()) {
          if (field.getID() == id) {
            return field;
          }
        }
        throw new NoSuchFieldError();
      }
    }

    @Override
    public String getAttributeName(long id) throws NoSuchFieldError {
      return Attribute.value(id).toString();
    }

    @Override
    public String getEventName(long id) throws NoSuchFieldError {
      return Event.value(id).toString();
    }

    @Override
    public String getCommandName(long id) throws NoSuchFieldError {
      return Command.value(id).toString();
    }

    @Override
    public long getAttributeID(String name) throws IllegalArgumentException {
      return Attribute.valueOf(name).getID();
    }

    @Override
    public long getEventID(String name) throws IllegalArgumentException {
      return Event.valueOf(name).getID();
    }

    @Override
    public long getCommandID(String name) throws IllegalArgumentException {
      return Command.valueOf(name).getID();
    }
  }

  public static class FixedLabel implements BaseCluster {
    public static final long ID = 64L;

    public long getID() {
      return ID;
    }

    public enum Attribute {
      LabelList(0L),
      GeneratedCommandList(65528L),
      AcceptedCommandList(65529L),
      EventList(65530L),
      AttributeList(65531L),
      FeatureMap(65532L),
      ClusterRevision(65533L),
      ;
      private final long id;

      Attribute(long id) {
        this.id = id;
      }

      public long getID() {
        return id;
      }

      public static Attribute value(long id) throws NoSuchFieldError {
        for (Attribute attribute : Attribute.values()) {
          if (attribute.getID() == id) {
            return attribute;
          }
        }
        throw new NoSuchFieldError();
      }
    }

    public enum Event {
      ;
      private final long id;

      Event(long id) {
        this.id = id;
      }

      public long getID() {
        return id;
      }

      public static Event value(long id) throws NoSuchFieldError {
        for (Event event : Event.values()) {
          if (event.getID() == id) {
            return event;
          }
        }
        throw new NoSuchFieldError();
      }
    }

    public enum Command {
      ;
      private final long id;

      Command(long id) {
        this.id = id;
      }

      public long getID() {
        return id;
      }

      public static Command value(long id) throws NoSuchFieldError {
        for (Command command : Command.values()) {
          if (command.getID() == id) {
            return command;
          }
        }
        throw new NoSuchFieldError();
      }
    }

    @Override
    public String getAttributeName(long id) throws NoSuchFieldError {
      return Attribute.value(id).toString();
    }

    @Override
    public String getEventName(long id) throws NoSuchFieldError {
      return Event.value(id).toString();
    }

    @Override
    public String getCommandName(long id) throws NoSuchFieldError {
      return Command.value(id).toString();
    }

    @Override
    public long getAttributeID(String name) throws IllegalArgumentException {
      return Attribute.valueOf(name).getID();
    }

    @Override
    public long getEventID(String name) throws IllegalArgumentException {
      return Event.valueOf(name).getID();
    }

    @Override
    public long getCommandID(String name) throws IllegalArgumentException {
      return Command.valueOf(name).getID();
    }
  }

  public static class UserLabel implements BaseCluster {
    public static final long ID = 65L;

    public long getID() {
      return ID;
    }

    public enum Attribute {
      LabelList(0L),
      GeneratedCommandList(65528L),
      AcceptedCommandList(65529L),
      EventList(65530L),
      AttributeList(65531L),
      FeatureMap(65532L),
      ClusterRevision(65533L),
      ;
      private final long id;

      Attribute(long id) {
        this.id = id;
      }

      public long getID() {
        return id;
      }

      public static Attribute value(long id) throws NoSuchFieldError {
        for (Attribute attribute : Attribute.values()) {
          if (attribute.getID() == id) {
            return attribute;
          }
        }
        throw new NoSuchFieldError();
      }
    }

    public enum Event {
      ;
      private final long id;

      Event(long id) {
        this.id = id;
      }

      public long getID() {
        return id;
      }

      public static Event value(long id) throws NoSuchFieldError {
        for (Event event : Event.values()) {
          if (event.getID() == id) {
            return event;
          }
        }
        throw new NoSuchFieldError();
      }
    }

    public enum Command {
      ;
      private final long id;

      Command(long id) {
        this.id = id;
      }

      public long getID() {
        return id;
      }

      public static Command value(long id) throws NoSuchFieldError {
        for (Command command : Command.values()) {
          if (command.getID() == id) {
            return command;
          }
        }
        throw new NoSuchFieldError();
      }
    }

    @Override
    public String getAttributeName(long id) throws NoSuchFieldError {
      return Attribute.value(id).toString();
    }

    @Override
    public String getEventName(long id) throws NoSuchFieldError {
      return Event.value(id).toString();
    }

    @Override
    public String getCommandName(long id) throws NoSuchFieldError {
      return Command.value(id).toString();
    }

    @Override
    public long getAttributeID(String name) throws IllegalArgumentException {
      return Attribute.valueOf(name).getID();
    }

    @Override
    public long getEventID(String name) throws IllegalArgumentException {
      return Event.valueOf(name).getID();
    }

    @Override
    public long getCommandID(String name) throws IllegalArgumentException {
      return Command.valueOf(name).getID();
    }
  }

  public static class ProxyConfiguration implements BaseCluster {
    public static final long ID = 66L;

    public long getID() {
      return ID;
    }

    public enum Attribute {
      GeneratedCommandList(65528L),
      AcceptedCommandList(65529L),
      EventList(65530L),
      AttributeList(65531L),
      FeatureMap(65532L),
      ClusterRevision(65533L),
      ;
      private final long id;

      Attribute(long id) {
        this.id = id;
      }

      public long getID() {
        return id;
      }

      public static Attribute value(long id) throws NoSuchFieldError {
        for (Attribute attribute : Attribute.values()) {
          if (attribute.getID() == id) {
            return attribute;
          }
        }
        throw new NoSuchFieldError();
      }
    }

    public enum Event {
      ;
      private final long id;

      Event(long id) {
        this.id = id;
      }

      public long getID() {
        return id;
      }

      public static Event value(long id) throws NoSuchFieldError {
        for (Event event : Event.values()) {
          if (event.getID() == id) {
            return event;
          }
        }
        throw new NoSuchFieldError();
      }
    }

    public enum Command {
      ;
      private final long id;

      Command(long id) {
        this.id = id;
      }

      public long getID() {
        return id;
      }

      public static Command value(long id) throws NoSuchFieldError {
        for (Command command : Command.values()) {
          if (command.getID() == id) {
            return command;
          }
        }
        throw new NoSuchFieldError();
      }
    }

    @Override
    public String getAttributeName(long id) throws NoSuchFieldError {
      return Attribute.value(id).toString();
    }

    @Override
    public String getEventName(long id) throws NoSuchFieldError {
      return Event.value(id).toString();
    }

    @Override
    public String getCommandName(long id) throws NoSuchFieldError {
      return Command.value(id).toString();
    }

    @Override
    public long getAttributeID(String name) throws IllegalArgumentException {
      return Attribute.valueOf(name).getID();
    }

    @Override
    public long getEventID(String name) throws IllegalArgumentException {
      return Event.valueOf(name).getID();
    }

    @Override
    public long getCommandID(String name) throws IllegalArgumentException {
      return Command.valueOf(name).getID();
    }
  }

  public static class ProxyDiscovery implements BaseCluster {
    public static final long ID = 67L;

    public long getID() {
      return ID;
    }

    public enum Attribute {
      GeneratedCommandList(65528L),
      AcceptedCommandList(65529L),
      EventList(65530L),
      AttributeList(65531L),
      FeatureMap(65532L),
      ClusterRevision(65533L),
      ;
      private final long id;

      Attribute(long id) {
        this.id = id;
      }

      public long getID() {
        return id;
      }

      public static Attribute value(long id) throws NoSuchFieldError {
        for (Attribute attribute : Attribute.values()) {
          if (attribute.getID() == id) {
            return attribute;
          }
        }
        throw new NoSuchFieldError();
      }
    }

    public enum Event {
      ;
      private final long id;

      Event(long id) {
        this.id = id;
      }

      public long getID() {
        return id;
      }

      public static Event value(long id) throws NoSuchFieldError {
        for (Event event : Event.values()) {
          if (event.getID() == id) {
            return event;
          }
        }
        throw new NoSuchFieldError();
      }
    }

    public enum Command {
      ;
      private final long id;

      Command(long id) {
        this.id = id;
      }

      public long getID() {
        return id;
      }

      public static Command value(long id) throws NoSuchFieldError {
        for (Command command : Command.values()) {
          if (command.getID() == id) {
            return command;
          }
        }
        throw new NoSuchFieldError();
      }
    }

    @Override
    public String getAttributeName(long id) throws NoSuchFieldError {
      return Attribute.value(id).toString();
    }

    @Override
    public String getEventName(long id) throws NoSuchFieldError {
      return Event.value(id).toString();
    }

    @Override
    public String getCommandName(long id) throws NoSuchFieldError {
      return Command.value(id).toString();
    }

    @Override
    public long getAttributeID(String name) throws IllegalArgumentException {
      return Attribute.valueOf(name).getID();
    }

    @Override
    public long getEventID(String name) throws IllegalArgumentException {
      return Event.valueOf(name).getID();
    }

    @Override
    public long getCommandID(String name) throws IllegalArgumentException {
      return Command.valueOf(name).getID();
    }
  }

  public static class ProxyValid implements BaseCluster {
    public static final long ID = 68L;

    public long getID() {
      return ID;
    }

    public enum Attribute {
      GeneratedCommandList(65528L),
      AcceptedCommandList(65529L),
      EventList(65530L),
      AttributeList(65531L),
      FeatureMap(65532L),
      ClusterRevision(65533L),
      ;
      private final long id;

      Attribute(long id) {
        this.id = id;
      }

      public long getID() {
        return id;
      }

      public static Attribute value(long id) throws NoSuchFieldError {
        for (Attribute attribute : Attribute.values()) {
          if (attribute.getID() == id) {
            return attribute;
          }
        }
        throw new NoSuchFieldError();
      }
    }

    public enum Event {
      ;
      private final long id;

      Event(long id) {
        this.id = id;
      }

      public long getID() {
        return id;
      }

      public static Event value(long id) throws NoSuchFieldError {
        for (Event event : Event.values()) {
          if (event.getID() == id) {
            return event;
          }
        }
        throw new NoSuchFieldError();
      }
    }

    public enum Command {
      ;
      private final long id;

      Command(long id) {
        this.id = id;
      }

      public long getID() {
        return id;
      }

      public static Command value(long id) throws NoSuchFieldError {
        for (Command command : Command.values()) {
          if (command.getID() == id) {
            return command;
          }
        }
        throw new NoSuchFieldError();
      }
    }

    @Override
    public String getAttributeName(long id) throws NoSuchFieldError {
      return Attribute.value(id).toString();
    }

    @Override
    public String getEventName(long id) throws NoSuchFieldError {
      return Event.value(id).toString();
    }

    @Override
    public String getCommandName(long id) throws NoSuchFieldError {
      return Command.value(id).toString();
    }

    @Override
    public long getAttributeID(String name) throws IllegalArgumentException {
      return Attribute.valueOf(name).getID();
    }

    @Override
    public long getEventID(String name) throws IllegalArgumentException {
      return Event.valueOf(name).getID();
    }

    @Override
    public long getCommandID(String name) throws IllegalArgumentException {
      return Command.valueOf(name).getID();
    }
  }

  public static class BooleanState implements BaseCluster {
    public static final long ID = 69L;

    public long getID() {
      return ID;
    }

    public enum Attribute {
      StateValue(0L),
      GeneratedCommandList(65528L),
      AcceptedCommandList(65529L),
      EventList(65530L),
      AttributeList(65531L),
      FeatureMap(65532L),
      ClusterRevision(65533L),
      ;
      private final long id;

      Attribute(long id) {
        this.id = id;
      }

      public long getID() {
        return id;
      }

      public static Attribute value(long id) throws NoSuchFieldError {
        for (Attribute attribute : Attribute.values()) {
          if (attribute.getID() == id) {
            return attribute;
          }
        }
        throw new NoSuchFieldError();
      }
    }

    public enum Event {
      StateChange(0L),
      ;
      private final long id;

      Event(long id) {
        this.id = id;
      }

      public long getID() {
        return id;
      }

      public static Event value(long id) throws NoSuchFieldError {
        for (Event event : Event.values()) {
          if (event.getID() == id) {
            return event;
          }
        }
        throw new NoSuchFieldError();
      }
    }

    public enum Command {
      ;
      private final long id;

      Command(long id) {
        this.id = id;
      }

      public long getID() {
        return id;
      }

      public static Command value(long id) throws NoSuchFieldError {
        for (Command command : Command.values()) {
          if (command.getID() == id) {
            return command;
          }
        }
        throw new NoSuchFieldError();
      }
    }

    @Override
    public String getAttributeName(long id) throws NoSuchFieldError {
      return Attribute.value(id).toString();
    }

    @Override
    public String getEventName(long id) throws NoSuchFieldError {
      return Event.value(id).toString();
    }

    @Override
    public String getCommandName(long id) throws NoSuchFieldError {
      return Command.value(id).toString();
    }

    @Override
    public long getAttributeID(String name) throws IllegalArgumentException {
      return Attribute.valueOf(name).getID();
    }

    @Override
    public long getEventID(String name) throws IllegalArgumentException {
      return Event.valueOf(name).getID();
    }

    @Override
    public long getCommandID(String name) throws IllegalArgumentException {
      return Command.valueOf(name).getID();
    }
  }

  public static class IcdManagement implements BaseCluster {
    public static final long ID = 70L;

    public long getID() {
      return ID;
    }

    public enum Attribute {
      IdleModeInterval(0L),
      ActiveModeInterval(1L),
      ActiveModeThreshold(2L),
      RegisteredClients(3L),
      ICDCounter(4L),
      ClientsSupportedPerFabric(5L),
      GeneratedCommandList(65528L),
      AcceptedCommandList(65529L),
      EventList(65530L),
      AttributeList(65531L),
      FeatureMap(65532L),
      ClusterRevision(65533L),
      ;
      private final long id;

      Attribute(long id) {
        this.id = id;
      }

      public long getID() {
        return id;
      }

      public static Attribute value(long id) throws NoSuchFieldError {
        for (Attribute attribute : Attribute.values()) {
          if (attribute.getID() == id) {
            return attribute;
          }
        }
        throw new NoSuchFieldError();
      }
    }

    public enum Event {
      ;
      private final long id;

      Event(long id) {
        this.id = id;
      }

      public long getID() {
        return id;
      }

      public static Event value(long id) throws NoSuchFieldError {
        for (Event event : Event.values()) {
          if (event.getID() == id) {
            return event;
          }
        }
        throw new NoSuchFieldError();
      }
    }

    public enum Command {
      RegisterClient(0L),
      UnregisterClient(2L),
      StayActiveRequest(3L),
      ;
      private final long id;

      Command(long id) {
        this.id = id;
      }

      public long getID() {
        return id;
      }

      public static Command value(long id) throws NoSuchFieldError {
        for (Command command : Command.values()) {
          if (command.getID() == id) {
            return command;
          }
        }
        throw new NoSuchFieldError();
      }
    }

    public enum RegisterClientCommandField {
      CheckInNodeID(0),
      MonitoredSubject(1),
      Key(2),
      VerificationKey(3),
      ;
      private final int id;

      RegisterClientCommandField(int id) {
        this.id = id;
      }

      public int getID() {
        return id;
      }

      public static RegisterClientCommandField value(int id) throws NoSuchFieldError {
        for (RegisterClientCommandField field : RegisterClientCommandField.values()) {
          if (field.getID() == id) {
            return field;
          }
        }
        throw new NoSuchFieldError();
      }
    }

    public enum UnregisterClientCommandField {
      CheckInNodeID(0),
      Key(1),
      ;
      private final int id;

      UnregisterClientCommandField(int id) {
        this.id = id;
      }

      public int getID() {
        return id;
      }

      public static UnregisterClientCommandField value(int id) throws NoSuchFieldError {
        for (UnregisterClientCommandField field : UnregisterClientCommandField.values()) {
          if (field.getID() == id) {
            return field;
          }
        }
        throw new NoSuchFieldError();
      }
    }

    @Override
    public String getAttributeName(long id) throws NoSuchFieldError {
      return Attribute.value(id).toString();
    }

    @Override
    public String getEventName(long id) throws NoSuchFieldError {
      return Event.value(id).toString();
    }

    @Override
    public String getCommandName(long id) throws NoSuchFieldError {
      return Command.value(id).toString();
    }

    @Override
    public long getAttributeID(String name) throws IllegalArgumentException {
      return Attribute.valueOf(name).getID();
    }

    @Override
    public long getEventID(String name) throws IllegalArgumentException {
      return Event.valueOf(name).getID();
    }

    @Override
    public long getCommandID(String name) throws IllegalArgumentException {
      return Command.valueOf(name).getID();
    }
  }

  public static class ModeSelect implements BaseCluster {
    public static final long ID = 80L;

    public long getID() {
      return ID;
    }

    public enum Attribute {
      Description(0L),
      StandardNamespace(1L),
      SupportedModes(2L),
      CurrentMode(3L),
      StartUpMode(4L),
      OnMode(5L),
      GeneratedCommandList(65528L),
      AcceptedCommandList(65529L),
      EventList(65530L),
      AttributeList(65531L),
      FeatureMap(65532L),
      ClusterRevision(65533L),
      ;
      private final long id;

      Attribute(long id) {
        this.id = id;
      }

      public long getID() {
        return id;
      }

      public static Attribute value(long id) throws NoSuchFieldError {
        for (Attribute attribute : Attribute.values()) {
          if (attribute.getID() == id) {
            return attribute;
          }
        }
        throw new NoSuchFieldError();
      }
    }

    public enum Event {
      ;
      private final long id;

      Event(long id) {
        this.id = id;
      }

      public long getID() {
        return id;
      }

      public static Event value(long id) throws NoSuchFieldError {
        for (Event event : Event.values()) {
          if (event.getID() == id) {
            return event;
          }
        }
        throw new NoSuchFieldError();
      }
    }

    public enum Command {
      ChangeToMode(0L),
      ;
      private final long id;

      Command(long id) {
        this.id = id;
      }

      public long getID() {
        return id;
      }

      public static Command value(long id) throws NoSuchFieldError {
        for (Command command : Command.values()) {
          if (command.getID() == id) {
            return command;
          }
        }
        throw new NoSuchFieldError();
      }
    }

    public enum ChangeToModeCommandField {
      NewMode(0),
      ;
      private final int id;

      ChangeToModeCommandField(int id) {
        this.id = id;
      }

      public int getID() {
        return id;
      }

      public static ChangeToModeCommandField value(int id) throws NoSuchFieldError {
        for (ChangeToModeCommandField field : ChangeToModeCommandField.values()) {
          if (field.getID() == id) {
            return field;
          }
        }
        throw new NoSuchFieldError();
      }
    }

    @Override
    public String getAttributeName(long id) throws NoSuchFieldError {
      return Attribute.value(id).toString();
    }

    @Override
    public String getEventName(long id) throws NoSuchFieldError {
      return Event.value(id).toString();
    }

    @Override
    public String getCommandName(long id) throws NoSuchFieldError {
      return Command.value(id).toString();
    }

    @Override
    public long getAttributeID(String name) throws IllegalArgumentException {
      return Attribute.valueOf(name).getID();
    }

    @Override
    public long getEventID(String name) throws IllegalArgumentException {
      return Event.valueOf(name).getID();
    }

    @Override
    public long getCommandID(String name) throws IllegalArgumentException {
      return Command.valueOf(name).getID();
    }
  }

  public static class TemperatureControl implements BaseCluster {
    public static final long ID = 86L;

    public long getID() {
      return ID;
    }

    public enum Attribute {
      TemperatureSetpoint(0L),
      MinTemperature(1L),
      MaxTemperature(2L),
      Step(3L),
      CurrentTemperatureLevelIndex(4L),
      SupportedTemperatureLevels(5L),
      GeneratedCommandList(65528L),
      AcceptedCommandList(65529L),
      EventList(65530L),
      AttributeList(65531L),
      FeatureMap(65532L),
      ClusterRevision(65533L),
      ;
      private final long id;

      Attribute(long id) {
        this.id = id;
      }

      public long getID() {
        return id;
      }

      public static Attribute value(long id) throws NoSuchFieldError {
        for (Attribute attribute : Attribute.values()) {
          if (attribute.getID() == id) {
            return attribute;
          }
        }
        throw new NoSuchFieldError();
      }
    }

    public enum Event {
      ;
      private final long id;

      Event(long id) {
        this.id = id;
      }

      public long getID() {
        return id;
      }

      public static Event value(long id) throws NoSuchFieldError {
        for (Event event : Event.values()) {
          if (event.getID() == id) {
            return event;
          }
        }
        throw new NoSuchFieldError();
      }
    }

    public enum Command {
      SetTemperature(0L),
      ;
      private final long id;

      Command(long id) {
        this.id = id;
      }

      public long getID() {
        return id;
      }

      public static Command value(long id) throws NoSuchFieldError {
        for (Command command : Command.values()) {
          if (command.getID() == id) {
            return command;
          }
        }
        throw new NoSuchFieldError();
      }
    }

    public enum SetTemperatureCommandField {
      TargetTemperature(0),
      TargetTemperatureLevel(1),
      ;
      private final int id;

      SetTemperatureCommandField(int id) {
        this.id = id;
      }

      public int getID() {
        return id;
      }

      public static SetTemperatureCommandField value(int id) throws NoSuchFieldError {
        for (SetTemperatureCommandField field : SetTemperatureCommandField.values()) {
          if (field.getID() == id) {
            return field;
          }
        }
        throw new NoSuchFieldError();
      }
    }

    @Override
    public String getAttributeName(long id) throws NoSuchFieldError {
      return Attribute.value(id).toString();
    }

    @Override
    public String getEventName(long id) throws NoSuchFieldError {
      return Event.value(id).toString();
    }

    @Override
    public String getCommandName(long id) throws NoSuchFieldError {
      return Command.value(id).toString();
    }

    @Override
    public long getAttributeID(String name) throws IllegalArgumentException {
      return Attribute.valueOf(name).getID();
    }

    @Override
    public long getEventID(String name) throws IllegalArgumentException {
      return Event.valueOf(name).getID();
    }

    @Override
    public long getCommandID(String name) throws IllegalArgumentException {
      return Command.valueOf(name).getID();
    }
  }

  public static class RefrigeratorAlarm implements BaseCluster {
    public static final long ID = 87L;

    public long getID() {
      return ID;
    }

    public enum Attribute {
      Mask(0L),
      Latch(1L),
      State(2L),
      GeneratedCommandList(65528L),
      AcceptedCommandList(65529L),
      EventList(65530L),
      AttributeList(65531L),
      FeatureMap(65532L),
      ClusterRevision(65533L),
      ;
      private final long id;

      Attribute(long id) {
        this.id = id;
      }

      public long getID() {
        return id;
      }

      public static Attribute value(long id) throws NoSuchFieldError {
        for (Attribute attribute : Attribute.values()) {
          if (attribute.getID() == id) {
            return attribute;
          }
        }
        throw new NoSuchFieldError();
      }
    }

    public enum Event {
      Notify(0L),
      ;
      private final long id;

      Event(long id) {
        this.id = id;
      }

      public long getID() {
        return id;
      }

      public static Event value(long id) throws NoSuchFieldError {
        for (Event event : Event.values()) {
          if (event.getID() == id) {
            return event;
          }
        }
        throw new NoSuchFieldError();
      }
    }

    public enum Command {
      Reset(0L),
      ;
      private final long id;

      Command(long id) {
        this.id = id;
      }

      public long getID() {
        return id;
      }

      public static Command value(long id) throws NoSuchFieldError {
        for (Command command : Command.values()) {
          if (command.getID() == id) {
            return command;
          }
        }
        throw new NoSuchFieldError();
      }
    }

    public enum ResetCommandField {
      Alarms(0),
      Mask(1),
      ;
      private final int id;

      ResetCommandField(int id) {
        this.id = id;
      }

      public int getID() {
        return id;
      }

      public static ResetCommandField value(int id) throws NoSuchFieldError {
        for (ResetCommandField field : ResetCommandField.values()) {
          if (field.getID() == id) {
            return field;
          }
        }
        throw new NoSuchFieldError();
      }
    }

    @Override
    public String getAttributeName(long id) throws NoSuchFieldError {
      return Attribute.value(id).toString();
    }

    @Override
    public String getEventName(long id) throws NoSuchFieldError {
      return Event.value(id).toString();
    }

    @Override
    public String getCommandName(long id) throws NoSuchFieldError {
      return Command.value(id).toString();
    }

    @Override
    public long getAttributeID(String name) throws IllegalArgumentException {
      return Attribute.valueOf(name).getID();
    }

    @Override
    public long getEventID(String name) throws IllegalArgumentException {
      return Event.valueOf(name).getID();
    }

    @Override
    public long getCommandID(String name) throws IllegalArgumentException {
      return Command.valueOf(name).getID();
    }
  }

  public static class AirQuality implements BaseCluster {
    public static final long ID = 91L;

    public long getID() {
      return ID;
    }

    public enum Attribute {
      AirQuality(0L),
      GeneratedCommandList(65528L),
      AcceptedCommandList(65529L),
      EventList(65530L),
      AttributeList(65531L),
      FeatureMap(65532L),
      ClusterRevision(65533L),
      ;
      private final long id;

      Attribute(long id) {
        this.id = id;
      }

      public long getID() {
        return id;
      }

      public static Attribute value(long id) throws NoSuchFieldError {
        for (Attribute attribute : Attribute.values()) {
          if (attribute.getID() == id) {
            return attribute;
          }
        }
        throw new NoSuchFieldError();
      }
    }

    public enum Event {
      ;
      private final long id;

      Event(long id) {
        this.id = id;
      }

      public long getID() {
        return id;
      }

      public static Event value(long id) throws NoSuchFieldError {
        for (Event event : Event.values()) {
          if (event.getID() == id) {
            return event;
          }
        }
        throw new NoSuchFieldError();
      }
    }

    public enum Command {
      ;
      private final long id;

      Command(long id) {
        this.id = id;
      }

      public long getID() {
        return id;
      }

      public static Command value(long id) throws NoSuchFieldError {
        for (Command command : Command.values()) {
          if (command.getID() == id) {
            return command;
          }
        }
        throw new NoSuchFieldError();
      }
    }

    @Override
    public String getAttributeName(long id) throws NoSuchFieldError {
      return Attribute.value(id).toString();
    }

    @Override
    public String getEventName(long id) throws NoSuchFieldError {
      return Event.value(id).toString();
    }

    @Override
    public String getCommandName(long id) throws NoSuchFieldError {
      return Command.value(id).toString();
    }

    @Override
    public long getAttributeID(String name) throws IllegalArgumentException {
      return Attribute.valueOf(name).getID();
    }

    @Override
    public long getEventID(String name) throws IllegalArgumentException {
      return Event.valueOf(name).getID();
    }

    @Override
    public long getCommandID(String name) throws IllegalArgumentException {
      return Command.valueOf(name).getID();
    }
  }

  public static class SmokeCoAlarm implements BaseCluster {
    public static final long ID = 92L;

    public long getID() {
      return ID;
    }

    public enum Attribute {
      ExpressedState(0L),
      SmokeState(1L),
      COState(2L),
      BatteryAlert(3L),
      DeviceMuted(4L),
      TestInProgress(5L),
      HardwareFaultAlert(6L),
      EndOfServiceAlert(7L),
      InterconnectSmokeAlarm(8L),
      InterconnectCOAlarm(9L),
      ContaminationState(10L),
      SensitivityLevel(11L),
      GeneratedCommandList(65528L),
      AcceptedCommandList(65529L),
      EventList(65530L),
      AttributeList(65531L),
      FeatureMap(65532L),
      ClusterRevision(65533L),
      ;
      private final long id;

      Attribute(long id) {
        this.id = id;
      }

      public long getID() {
        return id;
      }

      public static Attribute value(long id) throws NoSuchFieldError {
        for (Attribute attribute : Attribute.values()) {
          if (attribute.getID() == id) {
            return attribute;
          }
        }
        throw new NoSuchFieldError();
      }
    }

    public enum Event {
      SmokeAlarm(0L),
      COAlarm(1L),
      LowBattery(2L),
      HardwareFault(3L),
      EndOfService(4L),
      SelfTestComplete(5L),
      AlarmMuted(6L),
      MuteEnded(7L),
      InterconnectSmokeAlarm(8L),
      InterconnectCOAlarm(9L),
      AllClear(10L),
      ;
      private final long id;

      Event(long id) {
        this.id = id;
      }

      public long getID() {
        return id;
      }

      public static Event value(long id) throws NoSuchFieldError {
        for (Event event : Event.values()) {
          if (event.getID() == id) {
            return event;
          }
        }
        throw new NoSuchFieldError();
      }
    }

    public enum Command {
      SelfTestRequest(0L),
      ;
      private final long id;

      Command(long id) {
        this.id = id;
      }

      public long getID() {
        return id;
      }

      public static Command value(long id) throws NoSuchFieldError {
        for (Command command : Command.values()) {
          if (command.getID() == id) {
            return command;
          }
        }
        throw new NoSuchFieldError();
      }
    }

    @Override
    public String getAttributeName(long id) throws NoSuchFieldError {
      return Attribute.value(id).toString();
    }

    @Override
    public String getEventName(long id) throws NoSuchFieldError {
      return Event.value(id).toString();
    }

    @Override
    public String getCommandName(long id) throws NoSuchFieldError {
      return Command.value(id).toString();
    }

    @Override
    public long getAttributeID(String name) throws IllegalArgumentException {
      return Attribute.valueOf(name).getID();
    }

    @Override
    public long getEventID(String name) throws IllegalArgumentException {
      return Event.valueOf(name).getID();
    }

    @Override
    public long getCommandID(String name) throws IllegalArgumentException {
      return Command.valueOf(name).getID();
    }
  }

  public static class OperationalState implements BaseCluster {
    public static final long ID = 96L;

    public long getID() {
      return ID;
    }

    public enum Attribute {
      PhaseList(0L),
      CurrentPhase(1L),
      CountdownTime(2L),
      OperationalStateList(3L),
      OperationalState(4L),
      OperationalError(5L),
      GeneratedCommandList(65528L),
      AcceptedCommandList(65529L),
      EventList(65530L),
      AttributeList(65531L),
      FeatureMap(65532L),
      ClusterRevision(65533L),
      ;
      private final long id;

      Attribute(long id) {
        this.id = id;
      }

      public long getID() {
        return id;
      }

      public static Attribute value(long id) throws NoSuchFieldError {
        for (Attribute attribute : Attribute.values()) {
          if (attribute.getID() == id) {
            return attribute;
          }
        }
        throw new NoSuchFieldError();
      }
    }

    public enum Event {
      OperationalError(0L),
      OperationCompletion(1L),
      ;
      private final long id;

      Event(long id) {
        this.id = id;
      }

      public long getID() {
        return id;
      }

      public static Event value(long id) throws NoSuchFieldError {
        for (Event event : Event.values()) {
          if (event.getID() == id) {
            return event;
          }
        }
        throw new NoSuchFieldError();
      }
    }

    public enum Command {
      Pause(0L),
      Stop(1L),
      Start(2L),
      Resume(3L),
      ;
      private final long id;

      Command(long id) {
        this.id = id;
      }

      public long getID() {
        return id;
      }

      public static Command value(long id) throws NoSuchFieldError {
        for (Command command : Command.values()) {
          if (command.getID() == id) {
            return command;
          }
        }
        throw new NoSuchFieldError();
      }
    }

    @Override
    public String getAttributeName(long id) throws NoSuchFieldError {
      return Attribute.value(id).toString();
    }

    @Override
    public String getEventName(long id) throws NoSuchFieldError {
      return Event.value(id).toString();
    }

    @Override
    public String getCommandName(long id) throws NoSuchFieldError {
      return Command.value(id).toString();
    }

    @Override
    public long getAttributeID(String name) throws IllegalArgumentException {
      return Attribute.valueOf(name).getID();
    }

    @Override
    public long getEventID(String name) throws IllegalArgumentException {
      return Event.valueOf(name).getID();
    }

    @Override
    public long getCommandID(String name) throws IllegalArgumentException {
      return Command.valueOf(name).getID();
    }
  }

  public static class HepaFilterMonitoring implements BaseCluster {
    public static final long ID = 113L;

    public long getID() {
      return ID;
    }

    public enum Attribute {
      Condition(0L),
      DegradationDirection(1L),
      ChangeIndication(2L),
      InPlaceIndicator(3L),
      GeneratedCommandList(65528L),
      AcceptedCommandList(65529L),
      EventList(65530L),
      AttributeList(65531L),
      FeatureMap(65532L),
      ClusterRevision(65533L),
      ;
      private final long id;

      Attribute(long id) {
        this.id = id;
      }

      public long getID() {
        return id;
      }

      public static Attribute value(long id) throws NoSuchFieldError {
        for (Attribute attribute : Attribute.values()) {
          if (attribute.getID() == id) {
            return attribute;
          }
        }
        throw new NoSuchFieldError();
      }
    }

    public enum Event {
      ;
      private final long id;

      Event(long id) {
        this.id = id;
      }

      public long getID() {
        return id;
      }

      public static Event value(long id) throws NoSuchFieldError {
        for (Event event : Event.values()) {
          if (event.getID() == id) {
            return event;
          }
        }
        throw new NoSuchFieldError();
      }
    }

    public enum Command {
      ResetCondition(0L),
      ;
      private final long id;

      Command(long id) {
        this.id = id;
      }

      public long getID() {
        return id;
      }

      public static Command value(long id) throws NoSuchFieldError {
        for (Command command : Command.values()) {
          if (command.getID() == id) {
            return command;
          }
        }
        throw new NoSuchFieldError();
      }
    }

    @Override
    public String getAttributeName(long id) throws NoSuchFieldError {
      return Attribute.value(id).toString();
    }

    @Override
    public String getEventName(long id) throws NoSuchFieldError {
      return Event.value(id).toString();
    }

    @Override
    public String getCommandName(long id) throws NoSuchFieldError {
      return Command.value(id).toString();
    }

    @Override
    public long getAttributeID(String name) throws IllegalArgumentException {
      return Attribute.valueOf(name).getID();
    }

    @Override
    public long getEventID(String name) throws IllegalArgumentException {
      return Event.valueOf(name).getID();
    }

    @Override
    public long getCommandID(String name) throws IllegalArgumentException {
      return Command.valueOf(name).getID();
    }
  }

  public static class ActivatedCarbonFilterMonitoring implements BaseCluster {
    public static final long ID = 114L;

    public long getID() {
      return ID;
    }

    public enum Attribute {
      Condition(0L),
      DegradationDirection(1L),
      ChangeIndication(2L),
      InPlaceIndicator(3L),
      GeneratedCommandList(65528L),
      AcceptedCommandList(65529L),
      EventList(65530L),
      AttributeList(65531L),
      FeatureMap(65532L),
      ClusterRevision(65533L),
      ;
      private final long id;

      Attribute(long id) {
        this.id = id;
      }

      public long getID() {
        return id;
      }

      public static Attribute value(long id) throws NoSuchFieldError {
        for (Attribute attribute : Attribute.values()) {
          if (attribute.getID() == id) {
            return attribute;
          }
        }
        throw new NoSuchFieldError();
      }
    }

    public enum Event {
      ;
      private final long id;

      Event(long id) {
        this.id = id;
      }

      public long getID() {
        return id;
      }

      public static Event value(long id) throws NoSuchFieldError {
        for (Event event : Event.values()) {
          if (event.getID() == id) {
            return event;
          }
        }
        throw new NoSuchFieldError();
      }
    }

    public enum Command {
      ResetCondition(0L),
      ;
      private final long id;

      Command(long id) {
        this.id = id;
      }

      public long getID() {
        return id;
      }

      public static Command value(long id) throws NoSuchFieldError {
        for (Command command : Command.values()) {
          if (command.getID() == id) {
            return command;
          }
        }
        throw new NoSuchFieldError();
      }
    }

    @Override
    public String getAttributeName(long id) throws NoSuchFieldError {
      return Attribute.value(id).toString();
    }

    @Override
    public String getEventName(long id) throws NoSuchFieldError {
      return Event.value(id).toString();
    }

    @Override
    public String getCommandName(long id) throws NoSuchFieldError {
      return Command.value(id).toString();
    }

    @Override
    public long getAttributeID(String name) throws IllegalArgumentException {
      return Attribute.valueOf(name).getID();
    }

    @Override
    public long getEventID(String name) throws IllegalArgumentException {
      return Event.valueOf(name).getID();
    }

    @Override
    public long getCommandID(String name) throws IllegalArgumentException {
      return Command.valueOf(name).getID();
    }
  }

  public static class CeramicFilterMonitoring implements BaseCluster {
    public static final long ID = 115L;

    public long getID() {
      return ID;
    }

    public enum Attribute {
      Condition(0L),
      DegradationDirection(1L),
      ChangeIndication(2L),
      InPlaceIndicator(3L),
      GeneratedCommandList(65528L),
      AcceptedCommandList(65529L),
      EventList(65530L),
      AttributeList(65531L),
      FeatureMap(65532L),
      ClusterRevision(65533L),
      ;
      private final long id;

      Attribute(long id) {
        this.id = id;
      }

      public long getID() {
        return id;
      }

      public static Attribute value(long id) throws NoSuchFieldError {
        for (Attribute attribute : Attribute.values()) {
          if (attribute.getID() == id) {
            return attribute;
          }
        }
        throw new NoSuchFieldError();
      }
    }

    public enum Event {
      ;
      private final long id;

      Event(long id) {
        this.id = id;
      }

      public long getID() {
        return id;
      }

      public static Event value(long id) throws NoSuchFieldError {
        for (Event event : Event.values()) {
          if (event.getID() == id) {
            return event;
          }
        }
        throw new NoSuchFieldError();
      }
    }

    public enum Command {
      ResetCondition(0L),
      ;
      private final long id;

      Command(long id) {
        this.id = id;
      }

      public long getID() {
        return id;
      }

      public static Command value(long id) throws NoSuchFieldError {
        for (Command command : Command.values()) {
          if (command.getID() == id) {
            return command;
          }
        }
        throw new NoSuchFieldError();
      }
    }

    @Override
    public String getAttributeName(long id) throws NoSuchFieldError {
      return Attribute.value(id).toString();
    }

    @Override
    public String getEventName(long id) throws NoSuchFieldError {
      return Event.value(id).toString();
    }

    @Override
    public String getCommandName(long id) throws NoSuchFieldError {
      return Command.value(id).toString();
    }

    @Override
    public long getAttributeID(String name) throws IllegalArgumentException {
      return Attribute.valueOf(name).getID();
    }

    @Override
    public long getEventID(String name) throws IllegalArgumentException {
      return Event.valueOf(name).getID();
    }

    @Override
    public long getCommandID(String name) throws IllegalArgumentException {
      return Command.valueOf(name).getID();
    }
  }

  public static class ElectrostaticFilterMonitoring implements BaseCluster {
    public static final long ID = 116L;

    public long getID() {
      return ID;
    }

    public enum Attribute {
      Condition(0L),
      DegradationDirection(1L),
      ChangeIndication(2L),
      InPlaceIndicator(3L),
      GeneratedCommandList(65528L),
      AcceptedCommandList(65529L),
      EventList(65530L),
      AttributeList(65531L),
      FeatureMap(65532L),
      ClusterRevision(65533L),
      ;
      private final long id;

      Attribute(long id) {
        this.id = id;
      }

      public long getID() {
        return id;
      }

      public static Attribute value(long id) throws NoSuchFieldError {
        for (Attribute attribute : Attribute.values()) {
          if (attribute.getID() == id) {
            return attribute;
          }
        }
        throw new NoSuchFieldError();
      }
    }

    public enum Event {
      ;
      private final long id;

      Event(long id) {
        this.id = id;
      }

      public long getID() {
        return id;
      }

      public static Event value(long id) throws NoSuchFieldError {
        for (Event event : Event.values()) {
          if (event.getID() == id) {
            return event;
          }
        }
        throw new NoSuchFieldError();
      }
    }

    public enum Command {
      ResetCondition(0L),
      ;
      private final long id;

      Command(long id) {
        this.id = id;
      }

      public long getID() {
        return id;
      }

      public static Command value(long id) throws NoSuchFieldError {
        for (Command command : Command.values()) {
          if (command.getID() == id) {
            return command;
          }
        }
        throw new NoSuchFieldError();
      }
    }

    @Override
    public String getAttributeName(long id) throws NoSuchFieldError {
      return Attribute.value(id).toString();
    }

    @Override
    public String getEventName(long id) throws NoSuchFieldError {
      return Event.value(id).toString();
    }

    @Override
    public String getCommandName(long id) throws NoSuchFieldError {
      return Command.value(id).toString();
    }

    @Override
    public long getAttributeID(String name) throws IllegalArgumentException {
      return Attribute.valueOf(name).getID();
    }

    @Override
    public long getEventID(String name) throws IllegalArgumentException {
      return Event.valueOf(name).getID();
    }

    @Override
    public long getCommandID(String name) throws IllegalArgumentException {
      return Command.valueOf(name).getID();
    }
  }

  public static class UvFilterMonitoring implements BaseCluster {
    public static final long ID = 117L;

    public long getID() {
      return ID;
    }

    public enum Attribute {
      Condition(0L),
      DegradationDirection(1L),
      ChangeIndication(2L),
      InPlaceIndicator(3L),
      GeneratedCommandList(65528L),
      AcceptedCommandList(65529L),
      EventList(65530L),
      AttributeList(65531L),
      FeatureMap(65532L),
      ClusterRevision(65533L),
      ;
      private final long id;

      Attribute(long id) {
        this.id = id;
      }

      public long getID() {
        return id;
      }

      public static Attribute value(long id) throws NoSuchFieldError {
        for (Attribute attribute : Attribute.values()) {
          if (attribute.getID() == id) {
            return attribute;
          }
        }
        throw new NoSuchFieldError();
      }
    }

    public enum Event {
      ;
      private final long id;

      Event(long id) {
        this.id = id;
      }

      public long getID() {
        return id;
      }

      public static Event value(long id) throws NoSuchFieldError {
        for (Event event : Event.values()) {
          if (event.getID() == id) {
            return event;
          }
        }
        throw new NoSuchFieldError();
      }
    }

    public enum Command {
      ResetCondition(0L),
      ;
      private final long id;

      Command(long id) {
        this.id = id;
      }

      public long getID() {
        return id;
      }

      public static Command value(long id) throws NoSuchFieldError {
        for (Command command : Command.values()) {
          if (command.getID() == id) {
            return command;
          }
        }
        throw new NoSuchFieldError();
      }
    }

    @Override
    public String getAttributeName(long id) throws NoSuchFieldError {
      return Attribute.value(id).toString();
    }

    @Override
    public String getEventName(long id) throws NoSuchFieldError {
      return Event.value(id).toString();
    }

    @Override
    public String getCommandName(long id) throws NoSuchFieldError {
      return Command.value(id).toString();
    }

    @Override
    public long getAttributeID(String name) throws IllegalArgumentException {
      return Attribute.valueOf(name).getID();
    }

    @Override
    public long getEventID(String name) throws IllegalArgumentException {
      return Event.valueOf(name).getID();
    }

    @Override
    public long getCommandID(String name) throws IllegalArgumentException {
      return Command.valueOf(name).getID();
    }
  }

  public static class IonizingFilterMonitoring implements BaseCluster {
    public static final long ID = 118L;

    public long getID() {
      return ID;
    }

    public enum Attribute {
      Condition(0L),
      DegradationDirection(1L),
      ChangeIndication(2L),
      InPlaceIndicator(3L),
      GeneratedCommandList(65528L),
      AcceptedCommandList(65529L),
      EventList(65530L),
      AttributeList(65531L),
      FeatureMap(65532L),
      ClusterRevision(65533L),
      ;
      private final long id;

      Attribute(long id) {
        this.id = id;
      }

      public long getID() {
        return id;
      }

      public static Attribute value(long id) throws NoSuchFieldError {
        for (Attribute attribute : Attribute.values()) {
          if (attribute.getID() == id) {
            return attribute;
          }
        }
        throw new NoSuchFieldError();
      }
    }

    public enum Event {
      ;
      private final long id;

      Event(long id) {
        this.id = id;
      }

      public long getID() {
        return id;
      }

      public static Event value(long id) throws NoSuchFieldError {
        for (Event event : Event.values()) {
          if (event.getID() == id) {
            return event;
          }
        }
        throw new NoSuchFieldError();
      }
    }

    public enum Command {
      ResetCondition(0L),
      ;
      private final long id;

      Command(long id) {
        this.id = id;
      }

      public long getID() {
        return id;
      }

      public static Command value(long id) throws NoSuchFieldError {
        for (Command command : Command.values()) {
          if (command.getID() == id) {
            return command;
          }
        }
        throw new NoSuchFieldError();
      }
    }

    @Override
    public String getAttributeName(long id) throws NoSuchFieldError {
      return Attribute.value(id).toString();
    }

    @Override
    public String getEventName(long id) throws NoSuchFieldError {
      return Event.value(id).toString();
    }

    @Override
    public String getCommandName(long id) throws NoSuchFieldError {
      return Command.value(id).toString();
    }

    @Override
    public long getAttributeID(String name) throws IllegalArgumentException {
      return Attribute.valueOf(name).getID();
    }

    @Override
    public long getEventID(String name) throws IllegalArgumentException {
      return Event.valueOf(name).getID();
    }

    @Override
    public long getCommandID(String name) throws IllegalArgumentException {
      return Command.valueOf(name).getID();
    }
  }

  public static class ZeoliteFilterMonitoring implements BaseCluster {
    public static final long ID = 119L;

    public long getID() {
      return ID;
    }

    public enum Attribute {
      Condition(0L),
      DegradationDirection(1L),
      ChangeIndication(2L),
      InPlaceIndicator(3L),
      GeneratedCommandList(65528L),
      AcceptedCommandList(65529L),
      EventList(65530L),
      AttributeList(65531L),
      FeatureMap(65532L),
      ClusterRevision(65533L),
      ;
      private final long id;

      Attribute(long id) {
        this.id = id;
      }

      public long getID() {
        return id;
      }

      public static Attribute value(long id) throws NoSuchFieldError {
        for (Attribute attribute : Attribute.values()) {
          if (attribute.getID() == id) {
            return attribute;
          }
        }
        throw new NoSuchFieldError();
      }
    }

    public enum Event {
      ;
      private final long id;

      Event(long id) {
        this.id = id;
      }

      public long getID() {
        return id;
      }

      public static Event value(long id) throws NoSuchFieldError {
        for (Event event : Event.values()) {
          if (event.getID() == id) {
            return event;
          }
        }
        throw new NoSuchFieldError();
      }
    }

    public enum Command {
      ResetCondition(0L),
      ;
      private final long id;

      Command(long id) {
        this.id = id;
      }

      public long getID() {
        return id;
      }

      public static Command value(long id) throws NoSuchFieldError {
        for (Command command : Command.values()) {
          if (command.getID() == id) {
            return command;
          }
        }
        throw new NoSuchFieldError();
      }
    }

    @Override
    public String getAttributeName(long id) throws NoSuchFieldError {
      return Attribute.value(id).toString();
    }

    @Override
    public String getEventName(long id) throws NoSuchFieldError {
      return Event.value(id).toString();
    }

    @Override
    public String getCommandName(long id) throws NoSuchFieldError {
      return Command.value(id).toString();
    }

    @Override
    public long getAttributeID(String name) throws IllegalArgumentException {
      return Attribute.valueOf(name).getID();
    }

    @Override
    public long getEventID(String name) throws IllegalArgumentException {
      return Event.valueOf(name).getID();
    }

    @Override
    public long getCommandID(String name) throws IllegalArgumentException {
      return Command.valueOf(name).getID();
    }
  }

  public static class OzoneFilterMonitoring implements BaseCluster {
    public static final long ID = 120L;

    public long getID() {
      return ID;
    }

    public enum Attribute {
      Condition(0L),
      DegradationDirection(1L),
      ChangeIndication(2L),
      InPlaceIndicator(3L),
      GeneratedCommandList(65528L),
      AcceptedCommandList(65529L),
      EventList(65530L),
      AttributeList(65531L),
      FeatureMap(65532L),
      ClusterRevision(65533L),
      ;
      private final long id;

      Attribute(long id) {
        this.id = id;
      }

      public long getID() {
        return id;
      }

      public static Attribute value(long id) throws NoSuchFieldError {
        for (Attribute attribute : Attribute.values()) {
          if (attribute.getID() == id) {
            return attribute;
          }
        }
        throw new NoSuchFieldError();
      }
    }

    public enum Event {
      ;
      private final long id;

      Event(long id) {
        this.id = id;
      }

      public long getID() {
        return id;
      }

      public static Event value(long id) throws NoSuchFieldError {
        for (Event event : Event.values()) {
          if (event.getID() == id) {
            return event;
          }
        }
        throw new NoSuchFieldError();
      }
    }

    public enum Command {
      ResetCondition(0L),
      ;
      private final long id;

      Command(long id) {
        this.id = id;
      }

      public long getID() {
        return id;
      }

      public static Command value(long id) throws NoSuchFieldError {
        for (Command command : Command.values()) {
          if (command.getID() == id) {
            return command;
          }
        }
        throw new NoSuchFieldError();
      }
    }

    @Override
    public String getAttributeName(long id) throws NoSuchFieldError {
      return Attribute.value(id).toString();
    }

    @Override
    public String getEventName(long id) throws NoSuchFieldError {
      return Event.value(id).toString();
    }

    @Override
    public String getCommandName(long id) throws NoSuchFieldError {
      return Command.value(id).toString();
    }

    @Override
    public long getAttributeID(String name) throws IllegalArgumentException {
      return Attribute.valueOf(name).getID();
    }

    @Override
    public long getEventID(String name) throws IllegalArgumentException {
      return Event.valueOf(name).getID();
    }

    @Override
    public long getCommandID(String name) throws IllegalArgumentException {
      return Command.valueOf(name).getID();
    }
  }

  public static class WaterTankMonitoring implements BaseCluster {
    public static final long ID = 121L;

    public long getID() {
      return ID;
    }

    public enum Attribute {
      Condition(0L),
      DegradationDirection(1L),
      ChangeIndication(2L),
      InPlaceIndicator(3L),
      GeneratedCommandList(65528L),
      AcceptedCommandList(65529L),
      EventList(65530L),
      AttributeList(65531L),
      FeatureMap(65532L),
      ClusterRevision(65533L),
      ;
      private final long id;

      Attribute(long id) {
        this.id = id;
      }

      public long getID() {
        return id;
      }

      public static Attribute value(long id) throws NoSuchFieldError {
        for (Attribute attribute : Attribute.values()) {
          if (attribute.getID() == id) {
            return attribute;
          }
        }
        throw new NoSuchFieldError();
      }
    }

    public enum Event {
      ;
      private final long id;

      Event(long id) {
        this.id = id;
      }

      public long getID() {
        return id;
      }

      public static Event value(long id) throws NoSuchFieldError {
        for (Event event : Event.values()) {
          if (event.getID() == id) {
            return event;
          }
        }
        throw new NoSuchFieldError();
      }
    }

    public enum Command {
      ResetCondition(0L),
      ;
      private final long id;

      Command(long id) {
        this.id = id;
      }

      public long getID() {
        return id;
      }

      public static Command value(long id) throws NoSuchFieldError {
        for (Command command : Command.values()) {
          if (command.getID() == id) {
            return command;
          }
        }
        throw new NoSuchFieldError();
      }
    }

    @Override
    public String getAttributeName(long id) throws NoSuchFieldError {
      return Attribute.value(id).toString();
    }

    @Override
    public String getEventName(long id) throws NoSuchFieldError {
      return Event.value(id).toString();
    }

    @Override
    public String getCommandName(long id) throws NoSuchFieldError {
      return Command.value(id).toString();
    }

    @Override
    public long getAttributeID(String name) throws IllegalArgumentException {
      return Attribute.valueOf(name).getID();
    }

    @Override
    public long getEventID(String name) throws IllegalArgumentException {
      return Event.valueOf(name).getID();
    }

    @Override
    public long getCommandID(String name) throws IllegalArgumentException {
      return Command.valueOf(name).getID();
    }
  }

  public static class FuelTankMonitoring implements BaseCluster {
    public static final long ID = 122L;

    public long getID() {
      return ID;
    }

    public enum Attribute {
      Condition(0L),
      DegradationDirection(1L),
      ChangeIndication(2L),
      InPlaceIndicator(3L),
      GeneratedCommandList(65528L),
      AcceptedCommandList(65529L),
      EventList(65530L),
      AttributeList(65531L),
      FeatureMap(65532L),
      ClusterRevision(65533L),
      ;
      private final long id;

      Attribute(long id) {
        this.id = id;
      }

      public long getID() {
        return id;
      }

      public static Attribute value(long id) throws NoSuchFieldError {
        for (Attribute attribute : Attribute.values()) {
          if (attribute.getID() == id) {
            return attribute;
          }
        }
        throw new NoSuchFieldError();
      }
    }

    public enum Event {
      ;
      private final long id;

      Event(long id) {
        this.id = id;
      }

      public long getID() {
        return id;
      }

      public static Event value(long id) throws NoSuchFieldError {
        for (Event event : Event.values()) {
          if (event.getID() == id) {
            return event;
          }
        }
        throw new NoSuchFieldError();
      }
    }

    public enum Command {
      ResetCondition(0L),
      ;
      private final long id;

      Command(long id) {
        this.id = id;
      }

      public long getID() {
        return id;
      }

      public static Command value(long id) throws NoSuchFieldError {
        for (Command command : Command.values()) {
          if (command.getID() == id) {
            return command;
          }
        }
        throw new NoSuchFieldError();
      }
    }

    @Override
    public String getAttributeName(long id) throws NoSuchFieldError {
      return Attribute.value(id).toString();
    }

    @Override
    public String getEventName(long id) throws NoSuchFieldError {
      return Event.value(id).toString();
    }

    @Override
    public String getCommandName(long id) throws NoSuchFieldError {
      return Command.value(id).toString();
    }

    @Override
    public long getAttributeID(String name) throws IllegalArgumentException {
      return Attribute.valueOf(name).getID();
    }

    @Override
    public long getEventID(String name) throws IllegalArgumentException {
      return Event.valueOf(name).getID();
    }

    @Override
    public long getCommandID(String name) throws IllegalArgumentException {
      return Command.valueOf(name).getID();
    }
  }

  public static class InkCartridgeMonitoring implements BaseCluster {
    public static final long ID = 123L;

    public long getID() {
      return ID;
    }

    public enum Attribute {
      Condition(0L),
      DegradationDirection(1L),
      ChangeIndication(2L),
      InPlaceIndicator(3L),
      GeneratedCommandList(65528L),
      AcceptedCommandList(65529L),
      EventList(65530L),
      AttributeList(65531L),
      FeatureMap(65532L),
      ClusterRevision(65533L),
      ;
      private final long id;

      Attribute(long id) {
        this.id = id;
      }

      public long getID() {
        return id;
      }

      public static Attribute value(long id) throws NoSuchFieldError {
        for (Attribute attribute : Attribute.values()) {
          if (attribute.getID() == id) {
            return attribute;
          }
        }
        throw new NoSuchFieldError();
      }
    }

    public enum Event {
      ;
      private final long id;

      Event(long id) {
        this.id = id;
      }

      public long getID() {
        return id;
      }

      public static Event value(long id) throws NoSuchFieldError {
        for (Event event : Event.values()) {
          if (event.getID() == id) {
            return event;
          }
        }
        throw new NoSuchFieldError();
      }
    }

    public enum Command {
      ResetCondition(0L),
      ;
      private final long id;

      Command(long id) {
        this.id = id;
      }

      public long getID() {
        return id;
      }

      public static Command value(long id) throws NoSuchFieldError {
        for (Command command : Command.values()) {
          if (command.getID() == id) {
            return command;
          }
        }
        throw new NoSuchFieldError();
      }
    }

    @Override
    public String getAttributeName(long id) throws NoSuchFieldError {
      return Attribute.value(id).toString();
    }

    @Override
    public String getEventName(long id) throws NoSuchFieldError {
      return Event.value(id).toString();
    }

    @Override
    public String getCommandName(long id) throws NoSuchFieldError {
      return Command.value(id).toString();
    }

    @Override
    public long getAttributeID(String name) throws IllegalArgumentException {
      return Attribute.valueOf(name).getID();
    }

    @Override
    public long getEventID(String name) throws IllegalArgumentException {
      return Event.valueOf(name).getID();
    }

    @Override
    public long getCommandID(String name) throws IllegalArgumentException {
      return Command.valueOf(name).getID();
    }
  }

  public static class TonerCartridgeMonitoring implements BaseCluster {
    public static final long ID = 124L;

    public long getID() {
      return ID;
    }

    public enum Attribute {
      Condition(0L),
      DegradationDirection(1L),
      ChangeIndication(2L),
      InPlaceIndicator(3L),
      GeneratedCommandList(65528L),
      AcceptedCommandList(65529L),
      EventList(65530L),
      AttributeList(65531L),
      FeatureMap(65532L),
      ClusterRevision(65533L),
      ;
      private final long id;

      Attribute(long id) {
        this.id = id;
      }

      public long getID() {
        return id;
      }

      public static Attribute value(long id) throws NoSuchFieldError {
        for (Attribute attribute : Attribute.values()) {
          if (attribute.getID() == id) {
            return attribute;
          }
        }
        throw new NoSuchFieldError();
      }
    }

    public enum Event {
      ;
      private final long id;

      Event(long id) {
        this.id = id;
      }

      public long getID() {
        return id;
      }

      public static Event value(long id) throws NoSuchFieldError {
        for (Event event : Event.values()) {
          if (event.getID() == id) {
            return event;
          }
        }
        throw new NoSuchFieldError();
      }
    }

    public enum Command {
      ResetCondition(0L),
      ;
      private final long id;

      Command(long id) {
        this.id = id;
      }

      public long getID() {
        return id;
      }

      public static Command value(long id) throws NoSuchFieldError {
        for (Command command : Command.values()) {
          if (command.getID() == id) {
            return command;
          }
        }
        throw new NoSuchFieldError();
      }
    }

    @Override
    public String getAttributeName(long id) throws NoSuchFieldError {
      return Attribute.value(id).toString();
    }

    @Override
    public String getEventName(long id) throws NoSuchFieldError {
      return Event.value(id).toString();
    }

    @Override
    public String getCommandName(long id) throws NoSuchFieldError {
      return Command.value(id).toString();
    }

    @Override
    public long getAttributeID(String name) throws IllegalArgumentException {
      return Attribute.valueOf(name).getID();
    }

    @Override
    public long getEventID(String name) throws IllegalArgumentException {
      return Event.valueOf(name).getID();
    }

    @Override
    public long getCommandID(String name) throws IllegalArgumentException {
      return Command.valueOf(name).getID();
    }
  }

  public static class DoorLock implements BaseCluster {
    public static final long ID = 257L;

    public long getID() {
      return ID;
    }

    public enum Attribute {
      LockState(0L),
      LockType(1L),
      ActuatorEnabled(2L),
      DoorState(3L),
      DoorOpenEvents(4L),
      DoorClosedEvents(5L),
      OpenPeriod(6L),
      NumberOfTotalUsersSupported(17L),
      NumberOfPINUsersSupported(18L),
      NumberOfRFIDUsersSupported(19L),
      NumberOfWeekDaySchedulesSupportedPerUser(20L),
      NumberOfYearDaySchedulesSupportedPerUser(21L),
      NumberOfHolidaySchedulesSupported(22L),
      MaxPINCodeLength(23L),
      MinPINCodeLength(24L),
      MaxRFIDCodeLength(25L),
      MinRFIDCodeLength(26L),
      CredentialRulesSupport(27L),
      NumberOfCredentialsSupportedPerUser(28L),
      Language(33L),
      LEDSettings(34L),
      AutoRelockTime(35L),
      SoundVolume(36L),
      OperatingMode(37L),
      SupportedOperatingModes(38L),
      DefaultConfigurationRegister(39L),
      EnableLocalProgramming(40L),
      EnableOneTouchLocking(41L),
      EnableInsideStatusLED(42L),
      EnablePrivacyModeButton(43L),
      LocalProgrammingFeatures(44L),
      WrongCodeEntryLimit(48L),
      UserCodeTemporaryDisableTime(49L),
      SendPINOverTheAir(50L),
      RequirePINforRemoteOperation(51L),
      ExpiringUserTimeout(53L),
      GeneratedCommandList(65528L),
      AcceptedCommandList(65529L),
      EventList(65530L),
      AttributeList(65531L),
      FeatureMap(65532L),
      ClusterRevision(65533L),
      ;
      private final long id;

      Attribute(long id) {
        this.id = id;
      }

      public long getID() {
        return id;
      }

      public static Attribute value(long id) throws NoSuchFieldError {
        for (Attribute attribute : Attribute.values()) {
          if (attribute.getID() == id) {
            return attribute;
          }
        }
        throw new NoSuchFieldError();
      }
    }

    public enum Event {
      DoorLockAlarm(0L),
      DoorStateChange(1L),
      LockOperation(2L),
      LockOperationError(3L),
      LockUserChange(4L),
      ;
      private final long id;

      Event(long id) {
        this.id = id;
      }

      public long getID() {
        return id;
      }

      public static Event value(long id) throws NoSuchFieldError {
        for (Event event : Event.values()) {
          if (event.getID() == id) {
            return event;
          }
        }
        throw new NoSuchFieldError();
      }
    }

    public enum Command {
      LockDoor(0L),
      UnlockDoor(1L),
      UnlockWithTimeout(3L),
      SetWeekDaySchedule(11L),
      GetWeekDaySchedule(12L),
      ClearWeekDaySchedule(13L),
      SetYearDaySchedule(14L),
      GetYearDaySchedule(15L),
      ClearYearDaySchedule(16L),
      SetHolidaySchedule(17L),
      GetHolidaySchedule(18L),
      ClearHolidaySchedule(19L),
      SetUser(26L),
      GetUser(27L),
      ClearUser(29L),
      SetCredential(34L),
      GetCredentialStatus(36L),
      ClearCredential(38L),
      UnboltDoor(39L),
      ;
      private final long id;

      Command(long id) {
        this.id = id;
      }

      public long getID() {
        return id;
      }

      public static Command value(long id) throws NoSuchFieldError {
        for (Command command : Command.values()) {
          if (command.getID() == id) {
            return command;
          }
        }
        throw new NoSuchFieldError();
      }
    }

    public enum LockDoorCommandField {
      PINCode(0),
      ;
      private final int id;

      LockDoorCommandField(int id) {
        this.id = id;
      }

      public int getID() {
        return id;
      }

      public static LockDoorCommandField value(int id) throws NoSuchFieldError {
        for (LockDoorCommandField field : LockDoorCommandField.values()) {
          if (field.getID() == id) {
            return field;
          }
        }
        throw new NoSuchFieldError();
      }
    }

    public enum UnlockDoorCommandField {
      PINCode(0),
      ;
      private final int id;

      UnlockDoorCommandField(int id) {
        this.id = id;
      }

      public int getID() {
        return id;
      }

      public static UnlockDoorCommandField value(int id) throws NoSuchFieldError {
        for (UnlockDoorCommandField field : UnlockDoorCommandField.values()) {
          if (field.getID() == id) {
            return field;
          }
        }
        throw new NoSuchFieldError();
      }
    }

    public enum UnlockWithTimeoutCommandField {
      Timeout(0),
      PINCode(1),
      ;
      private final int id;

      UnlockWithTimeoutCommandField(int id) {
        this.id = id;
      }

      public int getID() {
        return id;
      }

      public static UnlockWithTimeoutCommandField value(int id) throws NoSuchFieldError {
        for (UnlockWithTimeoutCommandField field : UnlockWithTimeoutCommandField.values()) {
          if (field.getID() == id) {
            return field;
          }
        }
        throw new NoSuchFieldError();
      }
    }

    public enum SetWeekDayScheduleCommandField {
      WeekDayIndex(0),
      UserIndex(1),
      DaysMask(2),
      StartHour(3),
      StartMinute(4),
      EndHour(5),
      EndMinute(6),
      ;
      private final int id;

      SetWeekDayScheduleCommandField(int id) {
        this.id = id;
      }

      public int getID() {
        return id;
      }

      public static SetWeekDayScheduleCommandField value(int id) throws NoSuchFieldError {
        for (SetWeekDayScheduleCommandField field : SetWeekDayScheduleCommandField.values()) {
          if (field.getID() == id) {
            return field;
          }
        }
        throw new NoSuchFieldError();
      }
    }

    public enum GetWeekDayScheduleCommandField {
      WeekDayIndex(0),
      UserIndex(1),
      ;
      private final int id;

      GetWeekDayScheduleCommandField(int id) {
        this.id = id;
      }

      public int getID() {
        return id;
      }

      public static GetWeekDayScheduleCommandField value(int id) throws NoSuchFieldError {
        for (GetWeekDayScheduleCommandField field : GetWeekDayScheduleCommandField.values()) {
          if (field.getID() == id) {
            return field;
          }
        }
        throw new NoSuchFieldError();
      }
    }

    public enum ClearWeekDayScheduleCommandField {
      WeekDayIndex(0),
      UserIndex(1),
      ;
      private final int id;

      ClearWeekDayScheduleCommandField(int id) {
        this.id = id;
      }

      public int getID() {
        return id;
      }

      public static ClearWeekDayScheduleCommandField value(int id) throws NoSuchFieldError {
        for (ClearWeekDayScheduleCommandField field : ClearWeekDayScheduleCommandField.values()) {
          if (field.getID() == id) {
            return field;
          }
        }
        throw new NoSuchFieldError();
      }
    }

    public enum SetYearDayScheduleCommandField {
      YearDayIndex(0),
      UserIndex(1),
      LocalStartTime(2),
      LocalEndTime(3),
      ;
      private final int id;

      SetYearDayScheduleCommandField(int id) {
        this.id = id;
      }

      public int getID() {
        return id;
      }

      public static SetYearDayScheduleCommandField value(int id) throws NoSuchFieldError {
        for (SetYearDayScheduleCommandField field : SetYearDayScheduleCommandField.values()) {
          if (field.getID() == id) {
            return field;
          }
        }
        throw new NoSuchFieldError();
      }
    }

    public enum GetYearDayScheduleCommandField {
      YearDayIndex(0),
      UserIndex(1),
      ;
      private final int id;

      GetYearDayScheduleCommandField(int id) {
        this.id = id;
      }

      public int getID() {
        return id;
      }

      public static GetYearDayScheduleCommandField value(int id) throws NoSuchFieldError {
        for (GetYearDayScheduleCommandField field : GetYearDayScheduleCommandField.values()) {
          if (field.getID() == id) {
            return field;
          }
        }
        throw new NoSuchFieldError();
      }
    }

    public enum ClearYearDayScheduleCommandField {
      YearDayIndex(0),
      UserIndex(1),
      ;
      private final int id;

      ClearYearDayScheduleCommandField(int id) {
        this.id = id;
      }

      public int getID() {
        return id;
      }

      public static ClearYearDayScheduleCommandField value(int id) throws NoSuchFieldError {
        for (ClearYearDayScheduleCommandField field : ClearYearDayScheduleCommandField.values()) {
          if (field.getID() == id) {
            return field;
          }
        }
        throw new NoSuchFieldError();
      }
    }

    public enum SetHolidayScheduleCommandField {
      HolidayIndex(0),
      LocalStartTime(1),
      LocalEndTime(2),
      OperatingMode(3),
      ;
      private final int id;

      SetHolidayScheduleCommandField(int id) {
        this.id = id;
      }

      public int getID() {
        return id;
      }

      public static SetHolidayScheduleCommandField value(int id) throws NoSuchFieldError {
        for (SetHolidayScheduleCommandField field : SetHolidayScheduleCommandField.values()) {
          if (field.getID() == id) {
            return field;
          }
        }
        throw new NoSuchFieldError();
      }
    }

    public enum GetHolidayScheduleCommandField {
      HolidayIndex(0),
      ;
      private final int id;

      GetHolidayScheduleCommandField(int id) {
        this.id = id;
      }

      public int getID() {
        return id;
      }

      public static GetHolidayScheduleCommandField value(int id) throws NoSuchFieldError {
        for (GetHolidayScheduleCommandField field : GetHolidayScheduleCommandField.values()) {
          if (field.getID() == id) {
            return field;
          }
        }
        throw new NoSuchFieldError();
      }
    }

    public enum ClearHolidayScheduleCommandField {
      HolidayIndex(0),
      ;
      private final int id;

      ClearHolidayScheduleCommandField(int id) {
        this.id = id;
      }

      public int getID() {
        return id;
      }

      public static ClearHolidayScheduleCommandField value(int id) throws NoSuchFieldError {
        for (ClearHolidayScheduleCommandField field : ClearHolidayScheduleCommandField.values()) {
          if (field.getID() == id) {
            return field;
          }
        }
        throw new NoSuchFieldError();
      }
    }

    public enum SetUserCommandField {
      OperationType(0),
      UserIndex(1),
      UserName(2),
      UserUniqueID(3),
      UserStatus(4),
      UserType(5),
      CredentialRule(6),
      ;
      private final int id;

      SetUserCommandField(int id) {
        this.id = id;
      }

      public int getID() {
        return id;
      }

      public static SetUserCommandField value(int id) throws NoSuchFieldError {
        for (SetUserCommandField field : SetUserCommandField.values()) {
          if (field.getID() == id) {
            return field;
          }
        }
        throw new NoSuchFieldError();
      }
    }

    public enum GetUserCommandField {
      UserIndex(0),
      ;
      private final int id;

      GetUserCommandField(int id) {
        this.id = id;
      }

      public int getID() {
        return id;
      }

      public static GetUserCommandField value(int id) throws NoSuchFieldError {
        for (GetUserCommandField field : GetUserCommandField.values()) {
          if (field.getID() == id) {
            return field;
          }
        }
        throw new NoSuchFieldError();
      }
    }

    public enum ClearUserCommandField {
      UserIndex(0),
      ;
      private final int id;

      ClearUserCommandField(int id) {
        this.id = id;
      }

      public int getID() {
        return id;
      }

      public static ClearUserCommandField value(int id) throws NoSuchFieldError {
        for (ClearUserCommandField field : ClearUserCommandField.values()) {
          if (field.getID() == id) {
            return field;
          }
        }
        throw new NoSuchFieldError();
      }
    }

    public enum SetCredentialCommandField {
      OperationType(0),
      Credential(1),
      CredentialData(2),
      UserIndex(3),
      UserStatus(4),
      UserType(5),
      ;
      private final int id;

      SetCredentialCommandField(int id) {
        this.id = id;
      }

      public int getID() {
        return id;
      }

      public static SetCredentialCommandField value(int id) throws NoSuchFieldError {
        for (SetCredentialCommandField field : SetCredentialCommandField.values()) {
          if (field.getID() == id) {
            return field;
          }
        }
        throw new NoSuchFieldError();
      }
    }

    public enum GetCredentialStatusCommandField {
      Credential(0),
      ;
      private final int id;

      GetCredentialStatusCommandField(int id) {
        this.id = id;
      }

      public int getID() {
        return id;
      }

      public static GetCredentialStatusCommandField value(int id) throws NoSuchFieldError {
        for (GetCredentialStatusCommandField field : GetCredentialStatusCommandField.values()) {
          if (field.getID() == id) {
            return field;
          }
        }
        throw new NoSuchFieldError();
      }
    }

    public enum ClearCredentialCommandField {
      Credential(0),
      ;
      private final int id;

      ClearCredentialCommandField(int id) {
        this.id = id;
      }

      public int getID() {
        return id;
      }

      public static ClearCredentialCommandField value(int id) throws NoSuchFieldError {
        for (ClearCredentialCommandField field : ClearCredentialCommandField.values()) {
          if (field.getID() == id) {
            return field;
          }
        }
        throw new NoSuchFieldError();
      }
    }

    public enum UnboltDoorCommandField {
      PINCode(0),
      ;
      private final int id;

      UnboltDoorCommandField(int id) {
        this.id = id;
      }

      public int getID() {
        return id;
      }

      public static UnboltDoorCommandField value(int id) throws NoSuchFieldError {
        for (UnboltDoorCommandField field : UnboltDoorCommandField.values()) {
          if (field.getID() == id) {
            return field;
          }
        }
        throw new NoSuchFieldError();
      }
    }

    @Override
    public String getAttributeName(long id) throws NoSuchFieldError {
      return Attribute.value(id).toString();
    }

    @Override
    public String getEventName(long id) throws NoSuchFieldError {
      return Event.value(id).toString();
    }

    @Override
    public String getCommandName(long id) throws NoSuchFieldError {
      return Command.value(id).toString();
    }

    @Override
    public long getAttributeID(String name) throws IllegalArgumentException {
      return Attribute.valueOf(name).getID();
    }

    @Override
    public long getEventID(String name) throws IllegalArgumentException {
      return Event.valueOf(name).getID();
    }

    @Override
    public long getCommandID(String name) throws IllegalArgumentException {
      return Command.valueOf(name).getID();
    }
  }

  public static class WindowCovering implements BaseCluster {
    public static final long ID = 258L;

    public long getID() {
      return ID;
    }

    public enum Attribute {
      Type(0L),
      PhysicalClosedLimitLift(1L),
      PhysicalClosedLimitTilt(2L),
      CurrentPositionLift(3L),
      CurrentPositionTilt(4L),
      NumberOfActuationsLift(5L),
      NumberOfActuationsTilt(6L),
      ConfigStatus(7L),
      CurrentPositionLiftPercentage(8L),
      CurrentPositionTiltPercentage(9L),
      OperationalStatus(10L),
      TargetPositionLiftPercent100ths(11L),
      TargetPositionTiltPercent100ths(12L),
      EndProductType(13L),
      CurrentPositionLiftPercent100ths(14L),
      CurrentPositionTiltPercent100ths(15L),
      InstalledOpenLimitLift(16L),
      InstalledClosedLimitLift(17L),
      InstalledOpenLimitTilt(18L),
      InstalledClosedLimitTilt(19L),
      Mode(23L),
      SafetyStatus(26L),
      GeneratedCommandList(65528L),
      AcceptedCommandList(65529L),
      EventList(65530L),
      AttributeList(65531L),
      FeatureMap(65532L),
      ClusterRevision(65533L),
      ;
      private final long id;

      Attribute(long id) {
        this.id = id;
      }

      public long getID() {
        return id;
      }

      public static Attribute value(long id) throws NoSuchFieldError {
        for (Attribute attribute : Attribute.values()) {
          if (attribute.getID() == id) {
            return attribute;
          }
        }
        throw new NoSuchFieldError();
      }
    }

    public enum Event {
      ;
      private final long id;

      Event(long id) {
        this.id = id;
      }

      public long getID() {
        return id;
      }

      public static Event value(long id) throws NoSuchFieldError {
        for (Event event : Event.values()) {
          if (event.getID() == id) {
            return event;
          }
        }
        throw new NoSuchFieldError();
      }
    }

    public enum Command {
      UpOrOpen(0L),
      DownOrClose(1L),
      StopMotion(2L),
      GoToLiftValue(4L),
      GoToLiftPercentage(5L),
      GoToTiltValue(7L),
      GoToTiltPercentage(8L),
      ;
      private final long id;

      Command(long id) {
        this.id = id;
      }

      public long getID() {
        return id;
      }

      public static Command value(long id) throws NoSuchFieldError {
        for (Command command : Command.values()) {
          if (command.getID() == id) {
            return command;
          }
        }
        throw new NoSuchFieldError();
      }
    }

    public enum GoToLiftValueCommandField {
      LiftValue(0),
      ;
      private final int id;

      GoToLiftValueCommandField(int id) {
        this.id = id;
      }

      public int getID() {
        return id;
      }

      public static GoToLiftValueCommandField value(int id) throws NoSuchFieldError {
        for (GoToLiftValueCommandField field : GoToLiftValueCommandField.values()) {
          if (field.getID() == id) {
            return field;
          }
        }
        throw new NoSuchFieldError();
      }
    }

    public enum GoToLiftPercentageCommandField {
      LiftPercent100thsValue(0),
      ;
      private final int id;

      GoToLiftPercentageCommandField(int id) {
        this.id = id;
      }

      public int getID() {
        return id;
      }

      public static GoToLiftPercentageCommandField value(int id) throws NoSuchFieldError {
        for (GoToLiftPercentageCommandField field : GoToLiftPercentageCommandField.values()) {
          if (field.getID() == id) {
            return field;
          }
        }
        throw new NoSuchFieldError();
      }
    }

    public enum GoToTiltValueCommandField {
      TiltValue(0),
      ;
      private final int id;

      GoToTiltValueCommandField(int id) {
        this.id = id;
      }

      public int getID() {
        return id;
      }

      public static GoToTiltValueCommandField value(int id) throws NoSuchFieldError {
        for (GoToTiltValueCommandField field : GoToTiltValueCommandField.values()) {
          if (field.getID() == id) {
            return field;
          }
        }
        throw new NoSuchFieldError();
      }
    }

    public enum GoToTiltPercentageCommandField {
      TiltPercent100thsValue(0),
      ;
      private final int id;

      GoToTiltPercentageCommandField(int id) {
        this.id = id;
      }

      public int getID() {
        return id;
      }

      public static GoToTiltPercentageCommandField value(int id) throws NoSuchFieldError {
        for (GoToTiltPercentageCommandField field : GoToTiltPercentageCommandField.values()) {
          if (field.getID() == id) {
            return field;
          }
        }
        throw new NoSuchFieldError();
      }
    }

    @Override
    public String getAttributeName(long id) throws NoSuchFieldError {
      return Attribute.value(id).toString();
    }

    @Override
    public String getEventName(long id) throws NoSuchFieldError {
      return Event.value(id).toString();
    }

    @Override
    public String getCommandName(long id) throws NoSuchFieldError {
      return Command.value(id).toString();
    }

    @Override
    public long getAttributeID(String name) throws IllegalArgumentException {
      return Attribute.valueOf(name).getID();
    }

    @Override
    public long getEventID(String name) throws IllegalArgumentException {
      return Event.valueOf(name).getID();
    }

    @Override
    public long getCommandID(String name) throws IllegalArgumentException {
      return Command.valueOf(name).getID();
    }
  }

  public static class BarrierControl implements BaseCluster {
    public static final long ID = 259L;

    public long getID() {
      return ID;
    }

    public enum Attribute {
      BarrierMovingState(1L),
      BarrierSafetyStatus(2L),
      BarrierCapabilities(3L),
      BarrierOpenEvents(4L),
      BarrierCloseEvents(5L),
      BarrierCommandOpenEvents(6L),
      BarrierCommandCloseEvents(7L),
      BarrierOpenPeriod(8L),
      BarrierClosePeriod(9L),
      BarrierPosition(10L),
      GeneratedCommandList(65528L),
      AcceptedCommandList(65529L),
      EventList(65530L),
      AttributeList(65531L),
      FeatureMap(65532L),
      ClusterRevision(65533L),
      ;
      private final long id;

      Attribute(long id) {
        this.id = id;
      }

      public long getID() {
        return id;
      }

      public static Attribute value(long id) throws NoSuchFieldError {
        for (Attribute attribute : Attribute.values()) {
          if (attribute.getID() == id) {
            return attribute;
          }
        }
        throw new NoSuchFieldError();
      }
    }

    public enum Event {
      ;
      private final long id;

      Event(long id) {
        this.id = id;
      }

      public long getID() {
        return id;
      }

      public static Event value(long id) throws NoSuchFieldError {
        for (Event event : Event.values()) {
          if (event.getID() == id) {
            return event;
          }
        }
        throw new NoSuchFieldError();
      }
    }

    public enum Command {
      BarrierControlGoToPercent(0L),
      BarrierControlStop(1L),
      ;
      private final long id;

      Command(long id) {
        this.id = id;
      }

      public long getID() {
        return id;
      }

      public static Command value(long id) throws NoSuchFieldError {
        for (Command command : Command.values()) {
          if (command.getID() == id) {
            return command;
          }
        }
        throw new NoSuchFieldError();
      }
    }

    public enum BarrierControlGoToPercentCommandField {
      PercentOpen(0),
      ;
      private final int id;

      BarrierControlGoToPercentCommandField(int id) {
        this.id = id;
      }

      public int getID() {
        return id;
      }

      public static BarrierControlGoToPercentCommandField value(int id) throws NoSuchFieldError {
        for (BarrierControlGoToPercentCommandField field :
            BarrierControlGoToPercentCommandField.values()) {
          if (field.getID() == id) {
            return field;
          }
        }
        throw new NoSuchFieldError();
      }
    }

    @Override
    public String getAttributeName(long id) throws NoSuchFieldError {
      return Attribute.value(id).toString();
    }

    @Override
    public String getEventName(long id) throws NoSuchFieldError {
      return Event.value(id).toString();
    }

    @Override
    public String getCommandName(long id) throws NoSuchFieldError {
      return Command.value(id).toString();
    }

    @Override
    public long getAttributeID(String name) throws IllegalArgumentException {
      return Attribute.valueOf(name).getID();
    }

    @Override
    public long getEventID(String name) throws IllegalArgumentException {
      return Event.valueOf(name).getID();
    }

    @Override
    public long getCommandID(String name) throws IllegalArgumentException {
      return Command.valueOf(name).getID();
    }
  }

  public static class PumpConfigurationAndControl implements BaseCluster {
    public static final long ID = 512L;

    public long getID() {
      return ID;
    }

    public enum Attribute {
      MaxPressure(0L),
      MaxSpeed(1L),
      MaxFlow(2L),
      MinConstPressure(3L),
      MaxConstPressure(4L),
      MinCompPressure(5L),
      MaxCompPressure(6L),
      MinConstSpeed(7L),
      MaxConstSpeed(8L),
      MinConstFlow(9L),
      MaxConstFlow(10L),
      MinConstTemp(11L),
      MaxConstTemp(12L),
      PumpStatus(16L),
      EffectiveOperationMode(17L),
      EffectiveControlMode(18L),
      Capacity(19L),
      Speed(20L),
      LifetimeRunningHours(21L),
      Power(22L),
      LifetimeEnergyConsumed(23L),
      OperationMode(32L),
      ControlMode(33L),
      GeneratedCommandList(65528L),
      AcceptedCommandList(65529L),
      EventList(65530L),
      AttributeList(65531L),
      FeatureMap(65532L),
      ClusterRevision(65533L),
      ;
      private final long id;

      Attribute(long id) {
        this.id = id;
      }

      public long getID() {
        return id;
      }

      public static Attribute value(long id) throws NoSuchFieldError {
        for (Attribute attribute : Attribute.values()) {
          if (attribute.getID() == id) {
            return attribute;
          }
        }
        throw new NoSuchFieldError();
      }
    }

    public enum Event {
      SupplyVoltageLow(0L),
      SupplyVoltageHigh(1L),
      PowerMissingPhase(2L),
      SystemPressureLow(3L),
      SystemPressureHigh(4L),
      DryRunning(5L),
      MotorTemperatureHigh(6L),
      PumpMotorFatalFailure(7L),
      ElectronicTemperatureHigh(8L),
      PumpBlocked(9L),
      SensorFailure(10L),
      ElectronicNonFatalFailure(11L),
      ElectronicFatalFailure(12L),
      GeneralFault(13L),
      Leakage(14L),
      AirDetection(15L),
      TurbineOperation(16L),
      ;
      private final long id;

      Event(long id) {
        this.id = id;
      }

      public long getID() {
        return id;
      }

      public static Event value(long id) throws NoSuchFieldError {
        for (Event event : Event.values()) {
          if (event.getID() == id) {
            return event;
          }
        }
        throw new NoSuchFieldError();
      }
    }

    public enum Command {
      ;
      private final long id;

      Command(long id) {
        this.id = id;
      }

      public long getID() {
        return id;
      }

      public static Command value(long id) throws NoSuchFieldError {
        for (Command command : Command.values()) {
          if (command.getID() == id) {
            return command;
          }
        }
        throw new NoSuchFieldError();
      }
    }

    @Override
    public String getAttributeName(long id) throws NoSuchFieldError {
      return Attribute.value(id).toString();
    }

    @Override
    public String getEventName(long id) throws NoSuchFieldError {
      return Event.value(id).toString();
    }

    @Override
    public String getCommandName(long id) throws NoSuchFieldError {
      return Command.value(id).toString();
    }

    @Override
    public long getAttributeID(String name) throws IllegalArgumentException {
      return Attribute.valueOf(name).getID();
    }

    @Override
    public long getEventID(String name) throws IllegalArgumentException {
      return Event.valueOf(name).getID();
    }

    @Override
    public long getCommandID(String name) throws IllegalArgumentException {
      return Command.valueOf(name).getID();
    }
  }

  public static class Thermostat implements BaseCluster {
    public static final long ID = 513L;

    public long getID() {
      return ID;
    }

    public enum Attribute {
      LocalTemperature(0L),
      OutdoorTemperature(1L),
      Occupancy(2L),
      AbsMinHeatSetpointLimit(3L),
      AbsMaxHeatSetpointLimit(4L),
      AbsMinCoolSetpointLimit(5L),
      AbsMaxCoolSetpointLimit(6L),
      PICoolingDemand(7L),
      PIHeatingDemand(8L),
      HVACSystemTypeConfiguration(9L),
      LocalTemperatureCalibration(16L),
      OccupiedCoolingSetpoint(17L),
      OccupiedHeatingSetpoint(18L),
      UnoccupiedCoolingSetpoint(19L),
      UnoccupiedHeatingSetpoint(20L),
      MinHeatSetpointLimit(21L),
      MaxHeatSetpointLimit(22L),
      MinCoolSetpointLimit(23L),
      MaxCoolSetpointLimit(24L),
      MinSetpointDeadBand(25L),
      RemoteSensing(26L),
      ControlSequenceOfOperation(27L),
      SystemMode(28L),
      ThermostatRunningMode(30L),
      StartOfWeek(32L),
      NumberOfWeeklyTransitions(33L),
      NumberOfDailyTransitions(34L),
      TemperatureSetpointHold(35L),
      TemperatureSetpointHoldDuration(36L),
      ThermostatProgrammingOperationMode(37L),
      ThermostatRunningState(41L),
      SetpointChangeSource(48L),
      SetpointChangeAmount(49L),
      SetpointChangeSourceTimestamp(50L),
      OccupiedSetback(52L),
      OccupiedSetbackMin(53L),
      OccupiedSetbackMax(54L),
      UnoccupiedSetback(55L),
      UnoccupiedSetbackMin(56L),
      UnoccupiedSetbackMax(57L),
      EmergencyHeatDelta(58L),
      ACType(64L),
      ACCapacity(65L),
      ACRefrigerantType(66L),
      ACCompressorType(67L),
      ACErrorCode(68L),
      ACLouverPosition(69L),
      ACCoilTemperature(70L),
      ACCapacityformat(71L),
      GeneratedCommandList(65528L),
      AcceptedCommandList(65529L),
      EventList(65530L),
      AttributeList(65531L),
      FeatureMap(65532L),
      ClusterRevision(65533L),
      ;
      private final long id;

      Attribute(long id) {
        this.id = id;
      }

      public long getID() {
        return id;
      }

      public static Attribute value(long id) throws NoSuchFieldError {
        for (Attribute attribute : Attribute.values()) {
          if (attribute.getID() == id) {
            return attribute;
          }
        }
        throw new NoSuchFieldError();
      }
    }

    public enum Event {
      ;
      private final long id;

      Event(long id) {
        this.id = id;
      }

      public long getID() {
        return id;
      }

      public static Event value(long id) throws NoSuchFieldError {
        for (Event event : Event.values()) {
          if (event.getID() == id) {
            return event;
          }
        }
        throw new NoSuchFieldError();
      }
    }

    public enum Command {
      SetpointRaiseLower(0L),
      SetWeeklySchedule(1L),
      GetWeeklySchedule(2L),
      ClearWeeklySchedule(3L),
      ;
      private final long id;

      Command(long id) {
        this.id = id;
      }

      public long getID() {
        return id;
      }

      public static Command value(long id) throws NoSuchFieldError {
        for (Command command : Command.values()) {
          if (command.getID() == id) {
            return command;
          }
        }
        throw new NoSuchFieldError();
      }
    }

    public enum SetpointRaiseLowerCommandField {
      Mode(0),
      Amount(1),
      ;
      private final int id;

      SetpointRaiseLowerCommandField(int id) {
        this.id = id;
      }

      public int getID() {
        return id;
      }

      public static SetpointRaiseLowerCommandField value(int id) throws NoSuchFieldError {
        for (SetpointRaiseLowerCommandField field : SetpointRaiseLowerCommandField.values()) {
          if (field.getID() == id) {
            return field;
          }
        }
        throw new NoSuchFieldError();
      }
    }

    public enum SetWeeklyScheduleCommandField {
      NumberOfTransitionsForSequence(0),
      DayOfWeekForSequence(1),
      ModeForSequence(2),
      Transitions(3),
      ;
      private final int id;

      SetWeeklyScheduleCommandField(int id) {
        this.id = id;
      }

      public int getID() {
        return id;
      }

      public static SetWeeklyScheduleCommandField value(int id) throws NoSuchFieldError {
        for (SetWeeklyScheduleCommandField field : SetWeeklyScheduleCommandField.values()) {
          if (field.getID() == id) {
            return field;
          }
        }
        throw new NoSuchFieldError();
      }
    }

    public enum GetWeeklyScheduleCommandField {
      DaysToReturn(0),
      ModeToReturn(1),
      ;
      private final int id;

      GetWeeklyScheduleCommandField(int id) {
        this.id = id;
      }

      public int getID() {
        return id;
      }

      public static GetWeeklyScheduleCommandField value(int id) throws NoSuchFieldError {
        for (GetWeeklyScheduleCommandField field : GetWeeklyScheduleCommandField.values()) {
          if (field.getID() == id) {
            return field;
          }
        }
        throw new NoSuchFieldError();
      }
    }

    @Override
    public String getAttributeName(long id) throws NoSuchFieldError {
      return Attribute.value(id).toString();
    }

    @Override
    public String getEventName(long id) throws NoSuchFieldError {
      return Event.value(id).toString();
    }

    @Override
    public String getCommandName(long id) throws NoSuchFieldError {
      return Command.value(id).toString();
    }

    @Override
    public long getAttributeID(String name) throws IllegalArgumentException {
      return Attribute.valueOf(name).getID();
    }

    @Override
    public long getEventID(String name) throws IllegalArgumentException {
      return Event.valueOf(name).getID();
    }

    @Override
    public long getCommandID(String name) throws IllegalArgumentException {
      return Command.valueOf(name).getID();
    }
  }

  public static class FanControl implements BaseCluster {
    public static final long ID = 514L;

    public long getID() {
      return ID;
    }

    public enum Attribute {
      FanMode(0L),
      FanModeSequence(1L),
      PercentSetting(2L),
      PercentCurrent(3L),
      SpeedMax(4L),
      SpeedSetting(5L),
      SpeedCurrent(6L),
      RockSupport(7L),
      RockSetting(8L),
      WindSupport(9L),
      WindSetting(10L),
      GeneratedCommandList(65528L),
      AcceptedCommandList(65529L),
      EventList(65530L),
      AttributeList(65531L),
      FeatureMap(65532L),
      ClusterRevision(65533L),
      ;
      private final long id;

      Attribute(long id) {
        this.id = id;
      }

      public long getID() {
        return id;
      }

      public static Attribute value(long id) throws NoSuchFieldError {
        for (Attribute attribute : Attribute.values()) {
          if (attribute.getID() == id) {
            return attribute;
          }
        }
        throw new NoSuchFieldError();
      }
    }

    public enum Event {
      ;
      private final long id;

      Event(long id) {
        this.id = id;
      }

      public long getID() {
        return id;
      }

      public static Event value(long id) throws NoSuchFieldError {
        for (Event event : Event.values()) {
          if (event.getID() == id) {
            return event;
          }
        }
        throw new NoSuchFieldError();
      }
    }

    public enum Command {
      ;
      private final long id;

      Command(long id) {
        this.id = id;
      }

      public long getID() {
        return id;
      }

      public static Command value(long id) throws NoSuchFieldError {
        for (Command command : Command.values()) {
          if (command.getID() == id) {
            return command;
          }
        }
        throw new NoSuchFieldError();
      }
    }

    @Override
    public String getAttributeName(long id) throws NoSuchFieldError {
      return Attribute.value(id).toString();
    }

    @Override
    public String getEventName(long id) throws NoSuchFieldError {
      return Event.value(id).toString();
    }

    @Override
    public String getCommandName(long id) throws NoSuchFieldError {
      return Command.value(id).toString();
    }

    @Override
    public long getAttributeID(String name) throws IllegalArgumentException {
      return Attribute.valueOf(name).getID();
    }

    @Override
    public long getEventID(String name) throws IllegalArgumentException {
      return Event.valueOf(name).getID();
    }

    @Override
    public long getCommandID(String name) throws IllegalArgumentException {
      return Command.valueOf(name).getID();
    }
  }

  public static class ThermostatUserInterfaceConfiguration implements BaseCluster {
    public static final long ID = 516L;

    public long getID() {
      return ID;
    }

    public enum Attribute {
      TemperatureDisplayMode(0L),
      KeypadLockout(1L),
      ScheduleProgrammingVisibility(2L),
      GeneratedCommandList(65528L),
      AcceptedCommandList(65529L),
      EventList(65530L),
      AttributeList(65531L),
      FeatureMap(65532L),
      ClusterRevision(65533L),
      ;
      private final long id;

      Attribute(long id) {
        this.id = id;
      }

      public long getID() {
        return id;
      }

      public static Attribute value(long id) throws NoSuchFieldError {
        for (Attribute attribute : Attribute.values()) {
          if (attribute.getID() == id) {
            return attribute;
          }
        }
        throw new NoSuchFieldError();
      }
    }

    public enum Event {
      ;
      private final long id;

      Event(long id) {
        this.id = id;
      }

      public long getID() {
        return id;
      }

      public static Event value(long id) throws NoSuchFieldError {
        for (Event event : Event.values()) {
          if (event.getID() == id) {
            return event;
          }
        }
        throw new NoSuchFieldError();
      }
    }

    public enum Command {
      ;
      private final long id;

      Command(long id) {
        this.id = id;
      }

      public long getID() {
        return id;
      }

      public static Command value(long id) throws NoSuchFieldError {
        for (Command command : Command.values()) {
          if (command.getID() == id) {
            return command;
          }
        }
        throw new NoSuchFieldError();
      }
    }

    @Override
    public String getAttributeName(long id) throws NoSuchFieldError {
      return Attribute.value(id).toString();
    }

    @Override
    public String getEventName(long id) throws NoSuchFieldError {
      return Event.value(id).toString();
    }

    @Override
    public String getCommandName(long id) throws NoSuchFieldError {
      return Command.value(id).toString();
    }

    @Override
    public long getAttributeID(String name) throws IllegalArgumentException {
      return Attribute.valueOf(name).getID();
    }

    @Override
    public long getEventID(String name) throws IllegalArgumentException {
      return Event.valueOf(name).getID();
    }

    @Override
    public long getCommandID(String name) throws IllegalArgumentException {
      return Command.valueOf(name).getID();
    }
  }

  public static class ColorControl implements BaseCluster {
    public static final long ID = 768L;

    public long getID() {
      return ID;
    }

    public enum Attribute {
      CurrentHue(0L),
      CurrentSaturation(1L),
      RemainingTime(2L),
      CurrentX(3L),
      CurrentY(4L),
      DriftCompensation(5L),
      CompensationText(6L),
      ColorTemperatureMireds(7L),
      ColorMode(8L),
      Options(15L),
      NumberOfPrimaries(16L),
      Primary1X(17L),
      Primary1Y(18L),
      Primary1Intensity(19L),
      Primary2X(21L),
      Primary2Y(22L),
      Primary2Intensity(23L),
      Primary3X(25L),
      Primary3Y(26L),
      Primary3Intensity(27L),
      Primary4X(32L),
      Primary4Y(33L),
      Primary4Intensity(34L),
      Primary5X(36L),
      Primary5Y(37L),
      Primary5Intensity(38L),
      Primary6X(40L),
      Primary6Y(41L),
      Primary6Intensity(42L),
      WhitePointX(48L),
      WhitePointY(49L),
      ColorPointRX(50L),
      ColorPointRY(51L),
      ColorPointRIntensity(52L),
      ColorPointGX(54L),
      ColorPointGY(55L),
      ColorPointGIntensity(56L),
      ColorPointBX(58L),
      ColorPointBY(59L),
      ColorPointBIntensity(60L),
      EnhancedCurrentHue(16384L),
      EnhancedColorMode(16385L),
      ColorLoopActive(16386L),
      ColorLoopDirection(16387L),
      ColorLoopTime(16388L),
      ColorLoopStartEnhancedHue(16389L),
      ColorLoopStoredEnhancedHue(16390L),
      ColorCapabilities(16394L),
      ColorTempPhysicalMinMireds(16395L),
      ColorTempPhysicalMaxMireds(16396L),
      CoupleColorTempToLevelMinMireds(16397L),
      StartUpColorTemperatureMireds(16400L),
      GeneratedCommandList(65528L),
      AcceptedCommandList(65529L),
      EventList(65530L),
      AttributeList(65531L),
      FeatureMap(65532L),
      ClusterRevision(65533L),
      ;
      private final long id;

      Attribute(long id) {
        this.id = id;
      }

      public long getID() {
        return id;
      }

      public static Attribute value(long id) throws NoSuchFieldError {
        for (Attribute attribute : Attribute.values()) {
          if (attribute.getID() == id) {
            return attribute;
          }
        }
        throw new NoSuchFieldError();
      }
    }

    public enum Event {
      ;
      private final long id;

      Event(long id) {
        this.id = id;
      }

      public long getID() {
        return id;
      }

      public static Event value(long id) throws NoSuchFieldError {
        for (Event event : Event.values()) {
          if (event.getID() == id) {
            return event;
          }
        }
        throw new NoSuchFieldError();
      }
    }

    public enum Command {
      MoveToHue(0L),
      MoveHue(1L),
      StepHue(2L),
      MoveToSaturation(3L),
      MoveSaturation(4L),
      StepSaturation(5L),
      MoveToHueAndSaturation(6L),
      MoveToColor(7L),
      MoveColor(8L),
      StepColor(9L),
      MoveToColorTemperature(10L),
      EnhancedMoveToHue(64L),
      EnhancedMoveHue(65L),
      EnhancedStepHue(66L),
      EnhancedMoveToHueAndSaturation(67L),
      ColorLoopSet(68L),
      StopMoveStep(71L),
      MoveColorTemperature(75L),
      StepColorTemperature(76L),
      ;
      private final long id;

      Command(long id) {
        this.id = id;
      }

      public long getID() {
        return id;
      }

      public static Command value(long id) throws NoSuchFieldError {
        for (Command command : Command.values()) {
          if (command.getID() == id) {
            return command;
          }
        }
        throw new NoSuchFieldError();
      }
    }

    public enum MoveToHueCommandField {
      Hue(0),
      Direction(1),
      TransitionTime(2),
      OptionsMask(3),
      OptionsOverride(4),
      ;
      private final int id;

      MoveToHueCommandField(int id) {
        this.id = id;
      }

      public int getID() {
        return id;
      }

      public static MoveToHueCommandField value(int id) throws NoSuchFieldError {
        for (MoveToHueCommandField field : MoveToHueCommandField.values()) {
          if (field.getID() == id) {
            return field;
          }
        }
        throw new NoSuchFieldError();
      }
    }

    public enum MoveHueCommandField {
      MoveMode(0),
      Rate(1),
      OptionsMask(2),
      OptionsOverride(3),
      ;
      private final int id;

      MoveHueCommandField(int id) {
        this.id = id;
      }

      public int getID() {
        return id;
      }

      public static MoveHueCommandField value(int id) throws NoSuchFieldError {
        for (MoveHueCommandField field : MoveHueCommandField.values()) {
          if (field.getID() == id) {
            return field;
          }
        }
        throw new NoSuchFieldError();
      }
    }

    public enum StepHueCommandField {
      StepMode(0),
      StepSize(1),
      TransitionTime(2),
      OptionsMask(3),
      OptionsOverride(4),
      ;
      private final int id;

      StepHueCommandField(int id) {
        this.id = id;
      }

      public int getID() {
        return id;
      }

      public static StepHueCommandField value(int id) throws NoSuchFieldError {
        for (StepHueCommandField field : StepHueCommandField.values()) {
          if (field.getID() == id) {
            return field;
          }
        }
        throw new NoSuchFieldError();
      }
    }

    public enum MoveToSaturationCommandField {
      Saturation(0),
      TransitionTime(1),
      OptionsMask(2),
      OptionsOverride(3),
      ;
      private final int id;

      MoveToSaturationCommandField(int id) {
        this.id = id;
      }

      public int getID() {
        return id;
      }

      public static MoveToSaturationCommandField value(int id) throws NoSuchFieldError {
        for (MoveToSaturationCommandField field : MoveToSaturationCommandField.values()) {
          if (field.getID() == id) {
            return field;
          }
        }
        throw new NoSuchFieldError();
      }
    }

    public enum MoveSaturationCommandField {
      MoveMode(0),
      Rate(1),
      OptionsMask(2),
      OptionsOverride(3),
      ;
      private final int id;

      MoveSaturationCommandField(int id) {
        this.id = id;
      }

      public int getID() {
        return id;
      }

      public static MoveSaturationCommandField value(int id) throws NoSuchFieldError {
        for (MoveSaturationCommandField field : MoveSaturationCommandField.values()) {
          if (field.getID() == id) {
            return field;
          }
        }
        throw new NoSuchFieldError();
      }
    }

    public enum StepSaturationCommandField {
      StepMode(0),
      StepSize(1),
      TransitionTime(2),
      OptionsMask(3),
      OptionsOverride(4),
      ;
      private final int id;

      StepSaturationCommandField(int id) {
        this.id = id;
      }

      public int getID() {
        return id;
      }

      public static StepSaturationCommandField value(int id) throws NoSuchFieldError {
        for (StepSaturationCommandField field : StepSaturationCommandField.values()) {
          if (field.getID() == id) {
            return field;
          }
        }
        throw new NoSuchFieldError();
      }
    }

    public enum MoveToHueAndSaturationCommandField {
      Hue(0),
      Saturation(1),
      TransitionTime(2),
      OptionsMask(3),
      OptionsOverride(4),
      ;
      private final int id;

      MoveToHueAndSaturationCommandField(int id) {
        this.id = id;
      }

      public int getID() {
        return id;
      }

      public static MoveToHueAndSaturationCommandField value(int id) throws NoSuchFieldError {
        for (MoveToHueAndSaturationCommandField field :
            MoveToHueAndSaturationCommandField.values()) {
          if (field.getID() == id) {
            return field;
          }
        }
        throw new NoSuchFieldError();
      }
    }

    public enum MoveToColorCommandField {
      ColorX(0),
      ColorY(1),
      TransitionTime(2),
      OptionsMask(3),
      OptionsOverride(4),
      ;
      private final int id;

      MoveToColorCommandField(int id) {
        this.id = id;
      }

      public int getID() {
        return id;
      }

      public static MoveToColorCommandField value(int id) throws NoSuchFieldError {
        for (MoveToColorCommandField field : MoveToColorCommandField.values()) {
          if (field.getID() == id) {
            return field;
          }
        }
        throw new NoSuchFieldError();
      }
    }

    public enum MoveColorCommandField {
      RateX(0),
      RateY(1),
      OptionsMask(2),
      OptionsOverride(3),
      ;
      private final int id;

      MoveColorCommandField(int id) {
        this.id = id;
      }

      public int getID() {
        return id;
      }

      public static MoveColorCommandField value(int id) throws NoSuchFieldError {
        for (MoveColorCommandField field : MoveColorCommandField.values()) {
          if (field.getID() == id) {
            return field;
          }
        }
        throw new NoSuchFieldError();
      }
    }

    public enum StepColorCommandField {
      StepX(0),
      StepY(1),
      TransitionTime(2),
      OptionsMask(3),
      OptionsOverride(4),
      ;
      private final int id;

      StepColorCommandField(int id) {
        this.id = id;
      }

      public int getID() {
        return id;
      }

      public static StepColorCommandField value(int id) throws NoSuchFieldError {
        for (StepColorCommandField field : StepColorCommandField.values()) {
          if (field.getID() == id) {
            return field;
          }
        }
        throw new NoSuchFieldError();
      }
    }

    public enum MoveToColorTemperatureCommandField {
      ColorTemperatureMireds(0),
      TransitionTime(1),
      OptionsMask(2),
      OptionsOverride(3),
      ;
      private final int id;

      MoveToColorTemperatureCommandField(int id) {
        this.id = id;
      }

      public int getID() {
        return id;
      }

      public static MoveToColorTemperatureCommandField value(int id) throws NoSuchFieldError {
        for (MoveToColorTemperatureCommandField field :
            MoveToColorTemperatureCommandField.values()) {
          if (field.getID() == id) {
            return field;
          }
        }
        throw new NoSuchFieldError();
      }
    }

    public enum EnhancedMoveToHueCommandField {
      EnhancedHue(0),
      Direction(1),
      TransitionTime(2),
      OptionsMask(3),
      OptionsOverride(4),
      ;
      private final int id;

      EnhancedMoveToHueCommandField(int id) {
        this.id = id;
      }

      public int getID() {
        return id;
      }

      public static EnhancedMoveToHueCommandField value(int id) throws NoSuchFieldError {
        for (EnhancedMoveToHueCommandField field : EnhancedMoveToHueCommandField.values()) {
          if (field.getID() == id) {
            return field;
          }
        }
        throw new NoSuchFieldError();
      }
    }

    public enum EnhancedMoveHueCommandField {
      MoveMode(0),
      Rate(1),
      OptionsMask(2),
      OptionsOverride(3),
      ;
      private final int id;

      EnhancedMoveHueCommandField(int id) {
        this.id = id;
      }

      public int getID() {
        return id;
      }

      public static EnhancedMoveHueCommandField value(int id) throws NoSuchFieldError {
        for (EnhancedMoveHueCommandField field : EnhancedMoveHueCommandField.values()) {
          if (field.getID() == id) {
            return field;
          }
        }
        throw new NoSuchFieldError();
      }
    }

    public enum EnhancedStepHueCommandField {
      StepMode(0),
      StepSize(1),
      TransitionTime(2),
      OptionsMask(3),
      OptionsOverride(4),
      ;
      private final int id;

      EnhancedStepHueCommandField(int id) {
        this.id = id;
      }

      public int getID() {
        return id;
      }

      public static EnhancedStepHueCommandField value(int id) throws NoSuchFieldError {
        for (EnhancedStepHueCommandField field : EnhancedStepHueCommandField.values()) {
          if (field.getID() == id) {
            return field;
          }
        }
        throw new NoSuchFieldError();
      }
    }

    public enum EnhancedMoveToHueAndSaturationCommandField {
      EnhancedHue(0),
      Saturation(1),
      TransitionTime(2),
      OptionsMask(3),
      OptionsOverride(4),
      ;
      private final int id;

      EnhancedMoveToHueAndSaturationCommandField(int id) {
        this.id = id;
      }

      public int getID() {
        return id;
      }

      public static EnhancedMoveToHueAndSaturationCommandField value(int id)
          throws NoSuchFieldError {
        for (EnhancedMoveToHueAndSaturationCommandField field :
            EnhancedMoveToHueAndSaturationCommandField.values()) {
          if (field.getID() == id) {
            return field;
          }
        }
        throw new NoSuchFieldError();
      }
    }

    public enum ColorLoopSetCommandField {
      UpdateFlags(0),
      Action(1),
      Direction(2),
      Time(3),
      StartHue(4),
      OptionsMask(5),
      OptionsOverride(6),
      ;
      private final int id;

      ColorLoopSetCommandField(int id) {
        this.id = id;
      }

      public int getID() {
        return id;
      }

      public static ColorLoopSetCommandField value(int id) throws NoSuchFieldError {
        for (ColorLoopSetCommandField field : ColorLoopSetCommandField.values()) {
          if (field.getID() == id) {
            return field;
          }
        }
        throw new NoSuchFieldError();
      }
    }

    public enum StopMoveStepCommandField {
      OptionsMask(0),
      OptionsOverride(1),
      ;
      private final int id;

      StopMoveStepCommandField(int id) {
        this.id = id;
      }

      public int getID() {
        return id;
      }

      public static StopMoveStepCommandField value(int id) throws NoSuchFieldError {
        for (StopMoveStepCommandField field : StopMoveStepCommandField.values()) {
          if (field.getID() == id) {
            return field;
          }
        }
        throw new NoSuchFieldError();
      }
    }

    public enum MoveColorTemperatureCommandField {
      MoveMode(0),
      Rate(1),
      ColorTemperatureMinimumMireds(2),
      ColorTemperatureMaximumMireds(3),
      OptionsMask(4),
      OptionsOverride(5),
      ;
      private final int id;

      MoveColorTemperatureCommandField(int id) {
        this.id = id;
      }

      public int getID() {
        return id;
      }

      public static MoveColorTemperatureCommandField value(int id) throws NoSuchFieldError {
        for (MoveColorTemperatureCommandField field : MoveColorTemperatureCommandField.values()) {
          if (field.getID() == id) {
            return field;
          }
        }
        throw new NoSuchFieldError();
      }
    }

    public enum StepColorTemperatureCommandField {
      StepMode(0),
      StepSize(1),
      TransitionTime(2),
      ColorTemperatureMinimumMireds(3),
      ColorTemperatureMaximumMireds(4),
      OptionsMask(5),
      OptionsOverride(6),
      ;
      private final int id;

      StepColorTemperatureCommandField(int id) {
        this.id = id;
      }

      public int getID() {
        return id;
      }

      public static StepColorTemperatureCommandField value(int id) throws NoSuchFieldError {
        for (StepColorTemperatureCommandField field : StepColorTemperatureCommandField.values()) {
          if (field.getID() == id) {
            return field;
          }
        }
        throw new NoSuchFieldError();
      }
    }

    @Override
    public String getAttributeName(long id) throws NoSuchFieldError {
      return Attribute.value(id).toString();
    }

    @Override
    public String getEventName(long id) throws NoSuchFieldError {
      return Event.value(id).toString();
    }

    @Override
    public String getCommandName(long id) throws NoSuchFieldError {
      return Command.value(id).toString();
    }

    @Override
    public long getAttributeID(String name) throws IllegalArgumentException {
      return Attribute.valueOf(name).getID();
    }

    @Override
    public long getEventID(String name) throws IllegalArgumentException {
      return Event.valueOf(name).getID();
    }

    @Override
    public long getCommandID(String name) throws IllegalArgumentException {
      return Command.valueOf(name).getID();
    }
  }

  public static class BallastConfiguration implements BaseCluster {
    public static final long ID = 769L;

    public long getID() {
      return ID;
    }

    public enum Attribute {
      PhysicalMinLevel(0L),
      PhysicalMaxLevel(1L),
      BallastStatus(2L),
      MinLevel(16L),
      MaxLevel(17L),
      IntrinsicBallastFactor(20L),
      BallastFactorAdjustment(21L),
      LampQuantity(32L),
      LampType(48L),
      LampManufacturer(49L),
      LampRatedHours(50L),
      LampBurnHours(51L),
      LampAlarmMode(52L),
      LampBurnHoursTripPoint(53L),
      GeneratedCommandList(65528L),
      AcceptedCommandList(65529L),
      EventList(65530L),
      AttributeList(65531L),
      FeatureMap(65532L),
      ClusterRevision(65533L),
      ;
      private final long id;

      Attribute(long id) {
        this.id = id;
      }

      public long getID() {
        return id;
      }

      public static Attribute value(long id) throws NoSuchFieldError {
        for (Attribute attribute : Attribute.values()) {
          if (attribute.getID() == id) {
            return attribute;
          }
        }
        throw new NoSuchFieldError();
      }
    }

    public enum Event {
      ;
      private final long id;

      Event(long id) {
        this.id = id;
      }

      public long getID() {
        return id;
      }

      public static Event value(long id) throws NoSuchFieldError {
        for (Event event : Event.values()) {
          if (event.getID() == id) {
            return event;
          }
        }
        throw new NoSuchFieldError();
      }
    }

    public enum Command {
      ;
      private final long id;

      Command(long id) {
        this.id = id;
      }

      public long getID() {
        return id;
      }

      public static Command value(long id) throws NoSuchFieldError {
        for (Command command : Command.values()) {
          if (command.getID() == id) {
            return command;
          }
        }
        throw new NoSuchFieldError();
      }
    }

    @Override
    public String getAttributeName(long id) throws NoSuchFieldError {
      return Attribute.value(id).toString();
    }

    @Override
    public String getEventName(long id) throws NoSuchFieldError {
      return Event.value(id).toString();
    }

    @Override
    public String getCommandName(long id) throws NoSuchFieldError {
      return Command.value(id).toString();
    }

    @Override
    public long getAttributeID(String name) throws IllegalArgumentException {
      return Attribute.valueOf(name).getID();
    }

    @Override
    public long getEventID(String name) throws IllegalArgumentException {
      return Event.valueOf(name).getID();
    }

    @Override
    public long getCommandID(String name) throws IllegalArgumentException {
      return Command.valueOf(name).getID();
    }
  }

  public static class IlluminanceMeasurement implements BaseCluster {
    public static final long ID = 1024L;

    public long getID() {
      return ID;
    }

    public enum Attribute {
      MeasuredValue(0L),
      MinMeasuredValue(1L),
      MaxMeasuredValue(2L),
      Tolerance(3L),
      LightSensorType(4L),
      GeneratedCommandList(65528L),
      AcceptedCommandList(65529L),
      EventList(65530L),
      AttributeList(65531L),
      FeatureMap(65532L),
      ClusterRevision(65533L),
      ;
      private final long id;

      Attribute(long id) {
        this.id = id;
      }

      public long getID() {
        return id;
      }

      public static Attribute value(long id) throws NoSuchFieldError {
        for (Attribute attribute : Attribute.values()) {
          if (attribute.getID() == id) {
            return attribute;
          }
        }
        throw new NoSuchFieldError();
      }
    }

    public enum Event {
      ;
      private final long id;

      Event(long id) {
        this.id = id;
      }

      public long getID() {
        return id;
      }

      public static Event value(long id) throws NoSuchFieldError {
        for (Event event : Event.values()) {
          if (event.getID() == id) {
            return event;
          }
        }
        throw new NoSuchFieldError();
      }
    }

    public enum Command {
      ;
      private final long id;

      Command(long id) {
        this.id = id;
      }

      public long getID() {
        return id;
      }

      public static Command value(long id) throws NoSuchFieldError {
        for (Command command : Command.values()) {
          if (command.getID() == id) {
            return command;
          }
        }
        throw new NoSuchFieldError();
      }
    }

    @Override
    public String getAttributeName(long id) throws NoSuchFieldError {
      return Attribute.value(id).toString();
    }

    @Override
    public String getEventName(long id) throws NoSuchFieldError {
      return Event.value(id).toString();
    }

    @Override
    public String getCommandName(long id) throws NoSuchFieldError {
      return Command.value(id).toString();
    }

    @Override
    public long getAttributeID(String name) throws IllegalArgumentException {
      return Attribute.valueOf(name).getID();
    }

    @Override
    public long getEventID(String name) throws IllegalArgumentException {
      return Event.valueOf(name).getID();
    }

    @Override
    public long getCommandID(String name) throws IllegalArgumentException {
      return Command.valueOf(name).getID();
    }
  }

  public static class TemperatureMeasurement implements BaseCluster {
    public static final long ID = 1026L;

    public long getID() {
      return ID;
    }

    public enum Attribute {
      MeasuredValue(0L),
      MinMeasuredValue(1L),
      MaxMeasuredValue(2L),
      Tolerance(3L),
      GeneratedCommandList(65528L),
      AcceptedCommandList(65529L),
      EventList(65530L),
      AttributeList(65531L),
      FeatureMap(65532L),
      ClusterRevision(65533L),
      ;
      private final long id;

      Attribute(long id) {
        this.id = id;
      }

      public long getID() {
        return id;
      }

      public static Attribute value(long id) throws NoSuchFieldError {
        for (Attribute attribute : Attribute.values()) {
          if (attribute.getID() == id) {
            return attribute;
          }
        }
        throw new NoSuchFieldError();
      }
    }

    public enum Event {
      ;
      private final long id;

      Event(long id) {
        this.id = id;
      }

      public long getID() {
        return id;
      }

      public static Event value(long id) throws NoSuchFieldError {
        for (Event event : Event.values()) {
          if (event.getID() == id) {
            return event;
          }
=======
        if (clusterId == PowerSourceConfiguration.ID) {
            return new PowerSourceConfiguration();
>>>>>>> 4699e199
        }
        if (clusterId == PowerSource.ID) {
            return new PowerSource();
        }
        if (clusterId == GeneralCommissioning.ID) {
            return new GeneralCommissioning();
        }
        if (clusterId == NetworkCommissioning.ID) {
            return new NetworkCommissioning();
        }
        if (clusterId == DiagnosticLogs.ID) {
            return new DiagnosticLogs();
        }
        if (clusterId == GeneralDiagnostics.ID) {
            return new GeneralDiagnostics();
        }
        if (clusterId == SoftwareDiagnostics.ID) {
            return new SoftwareDiagnostics();
        }
        if (clusterId == ThreadNetworkDiagnostics.ID) {
            return new ThreadNetworkDiagnostics();
        }
        if (clusterId == WiFiNetworkDiagnostics.ID) {
            return new WiFiNetworkDiagnostics();
        }
        if (clusterId == EthernetNetworkDiagnostics.ID) {
            return new EthernetNetworkDiagnostics();
        }
        if (clusterId == TimeSynchronization.ID) {
            return new TimeSynchronization();
        }
        if (clusterId == BridgedDeviceBasicInformation.ID) {
            return new BridgedDeviceBasicInformation();
        }
        if (clusterId == Switch.ID) {
            return new Switch();
        }
        if (clusterId == AdministratorCommissioning.ID) {
            return new AdministratorCommissioning();
        }
        if (clusterId == OperationalCredentials.ID) {
            return new OperationalCredentials();
        }
        if (clusterId == GroupKeyManagement.ID) {
            return new GroupKeyManagement();
        }
        if (clusterId == FixedLabel.ID) {
            return new FixedLabel();
        }
        if (clusterId == UserLabel.ID) {
            return new UserLabel();
        }
        if (clusterId == ProxyConfiguration.ID) {
            return new ProxyConfiguration();
        }
        if (clusterId == ProxyDiscovery.ID) {
            return new ProxyDiscovery();
        }
        if (clusterId == ProxyValid.ID) {
            return new ProxyValid();
        }
        if (clusterId == BooleanState.ID) {
            return new BooleanState();
        }
        if (clusterId == IcdManagement.ID) {
            return new IcdManagement();
        }
        if (clusterId == ModeSelect.ID) {
            return new ModeSelect();
        }
        if (clusterId == TemperatureControl.ID) {
            return new TemperatureControl();
        }
        if (clusterId == RefrigeratorAlarm.ID) {
            return new RefrigeratorAlarm();
        }
        if (clusterId == AirQuality.ID) {
            return new AirQuality();
        }
        if (clusterId == SmokeCoAlarm.ID) {
            return new SmokeCoAlarm();
        }
        if (clusterId == HepaFilterMonitoring.ID) {
            return new HepaFilterMonitoring();
        }
        if (clusterId == ActivatedCarbonFilterMonitoring.ID) {
            return new ActivatedCarbonFilterMonitoring();
        }
        if (clusterId == CeramicFilterMonitoring.ID) {
            return new CeramicFilterMonitoring();
        }
        if (clusterId == ElectrostaticFilterMonitoring.ID) {
            return new ElectrostaticFilterMonitoring();
        }
        if (clusterId == UvFilterMonitoring.ID) {
            return new UvFilterMonitoring();
        }
        if (clusterId == IonizingFilterMonitoring.ID) {
            return new IonizingFilterMonitoring();
        }
        if (clusterId == ZeoliteFilterMonitoring.ID) {
            return new ZeoliteFilterMonitoring();
        }
        if (clusterId == OzoneFilterMonitoring.ID) {
            return new OzoneFilterMonitoring();
        }
        if (clusterId == WaterTankMonitoring.ID) {
            return new WaterTankMonitoring();
        }
        if (clusterId == FuelTankMonitoring.ID) {
            return new FuelTankMonitoring();
        }
        if (clusterId == InkCartridgeMonitoring.ID) {
            return new InkCartridgeMonitoring();
        }
        if (clusterId == TonerCartridgeMonitoring.ID) {
            return new TonerCartridgeMonitoring();
        }
        if (clusterId == DoorLock.ID) {
            return new DoorLock();
        }
        if (clusterId == WindowCovering.ID) {
            return new WindowCovering();
        }
        if (clusterId == BarrierControl.ID) {
            return new BarrierControl();
        }
        if (clusterId == PumpConfigurationAndControl.ID) {
            return new PumpConfigurationAndControl();
        }
        if (clusterId == Thermostat.ID) {
            return new Thermostat();
        }
        if (clusterId == FanControl.ID) {
            return new FanControl();
        }
        if (clusterId == ThermostatUserInterfaceConfiguration.ID) {
            return new ThermostatUserInterfaceConfiguration();
        }
        if (clusterId == ColorControl.ID) {
            return new ColorControl();
        }
        if (clusterId == BallastConfiguration.ID) {
            return new BallastConfiguration();
        }
        if (clusterId == IlluminanceMeasurement.ID) {
            return new IlluminanceMeasurement();
        }
        if (clusterId == TemperatureMeasurement.ID) {
            return new TemperatureMeasurement();
        }
        if (clusterId == PressureMeasurement.ID) {
            return new PressureMeasurement();
        }
        if (clusterId == FlowMeasurement.ID) {
            return new FlowMeasurement();
        }
        if (clusterId == RelativeHumidityMeasurement.ID) {
            return new RelativeHumidityMeasurement();
        }
        if (clusterId == OccupancySensing.ID) {
            return new OccupancySensing();
        }
        if (clusterId == WakeOnLan.ID) {
            return new WakeOnLan();
        }
        if (clusterId == Channel.ID) {
            return new Channel();
        }
        if (clusterId == TargetNavigator.ID) {
            return new TargetNavigator();
        }
        if (clusterId == MediaPlayback.ID) {
            return new MediaPlayback();
        }
        if (clusterId == MediaInput.ID) {
            return new MediaInput();
        }
        if (clusterId == LowPower.ID) {
            return new LowPower();
        }
        if (clusterId == KeypadInput.ID) {
            return new KeypadInput();
        }
        if (clusterId == ContentLauncher.ID) {
            return new ContentLauncher();
        }
        if (clusterId == AudioOutput.ID) {
            return new AudioOutput();
        }
        if (clusterId == ApplicationLauncher.ID) {
            return new ApplicationLauncher();
        }
        if (clusterId == ApplicationBasic.ID) {
            return new ApplicationBasic();
        }
        if (clusterId == AccountLogin.ID) {
            return new AccountLogin();
        }
        if (clusterId == ElectricalMeasurement.ID) {
            return new ElectricalMeasurement();
        }
        if (clusterId == UnitTesting.ID) {
            return new UnitTesting();
        }
        if (clusterId == FaultInjection.ID) {
            return new FaultInjection();
        }return null;
    }
    public static class Identify implements BaseCluster {
        public static final long ID = 3L;
        public long getID() {
            return ID;
        }

        public enum Attribute {
            IdentifyTime(0L),
            IdentifyType(1L),
            GeneratedCommandList(65528L),
            AcceptedCommandList(65529L),
            EventList(65530L),
            AttributeList(65531L),
            FeatureMap(65532L),
            ClusterRevision(65533L),;
            private final long id;
            Attribute(long id) {
                this.id = id;
            }

            public long getID() {
                return id;
            }

            public static Attribute value(long id) throws NoSuchFieldError {
                for (Attribute attribute : Attribute.values()) {
                    if (attribute.getID() == id) {
                        return attribute;
                    }
                }
                throw new NoSuchFieldError();
            }
        }

        public enum Event {;
            private final long id;
            Event(long id) {
                this.id = id;
            }

            public long getID() {
                return id;
            }

            public static Event value(long id) throws NoSuchFieldError {
                for (Event event : Event.values()) {
                    if (event.getID() == id) {
                        return event;
                    }
                }
                throw new NoSuchFieldError();
            }
        }

        public enum Command {
            Identify(0L),
            TriggerEffect(64L),;
            private final long id;
            Command(long id) {
                this.id = id;
            }

            public long getID() {
                return id;
            }

            public static Command value(long id) throws NoSuchFieldError {
                for (Command command : Command.values()) {
                    if (command.getID() == id) {
                        return command;
                    }
                }
                throw new NoSuchFieldError();
            }
        }public enum IdentifyCommandField {IdentifyTime(0),;
                    private final int id;
                    IdentifyCommandField(int id) {
                        this.id = id;
                    }

                    public int getID() {
                        return id;
                    }
                    public static IdentifyCommandField value(int id) throws NoSuchFieldError {
                        for (IdentifyCommandField field : IdentifyCommandField.values()) {
                        if (field.getID() == id) {
                            return field;
                        }
                        }
                        throw new NoSuchFieldError();
                    }
                }public enum TriggerEffectCommandField {EffectIdentifier(0),EffectVariant(1),;
                    private final int id;
                    TriggerEffectCommandField(int id) {
                        this.id = id;
                    }

                    public int getID() {
                        return id;
                    }
                    public static TriggerEffectCommandField value(int id) throws NoSuchFieldError {
                        for (TriggerEffectCommandField field : TriggerEffectCommandField.values()) {
                        if (field.getID() == id) {
                            return field;
                        }
                        }
                        throw new NoSuchFieldError();
                    }
                }@Override
        public String getAttributeName(long id) throws NoSuchFieldError {
            return Attribute.value(id).toString();
        }

        @Override
        public String getEventName(long id) throws NoSuchFieldError {
            return Event.value(id).toString();
        }

        @Override
        public String getCommandName(long id) throws NoSuchFieldError {
            return Command.value(id).toString();
        }

        @Override
        public long getAttributeID(String name) throws IllegalArgumentException {
            return Attribute.valueOf(name).getID();
        }

        @Override
        public long getEventID(String name) throws IllegalArgumentException {
            return Event.valueOf(name).getID();
        }

        @Override
        public long getCommandID(String name) throws IllegalArgumentException {
            return Command.valueOf(name).getID();
        }
    }
    public static class Groups implements BaseCluster {
        public static final long ID = 4L;
        public long getID() {
            return ID;
        }

        public enum Attribute {
            NameSupport(0L),
            GeneratedCommandList(65528L),
            AcceptedCommandList(65529L),
            EventList(65530L),
            AttributeList(65531L),
            FeatureMap(65532L),
            ClusterRevision(65533L),;
            private final long id;
            Attribute(long id) {
                this.id = id;
            }

            public long getID() {
                return id;
            }

            public static Attribute value(long id) throws NoSuchFieldError {
                for (Attribute attribute : Attribute.values()) {
                    if (attribute.getID() == id) {
                        return attribute;
                    }
                }
                throw new NoSuchFieldError();
            }
        }

        public enum Event {;
            private final long id;
            Event(long id) {
                this.id = id;
            }

            public long getID() {
                return id;
            }

            public static Event value(long id) throws NoSuchFieldError {
                for (Event event : Event.values()) {
                    if (event.getID() == id) {
                        return event;
                    }
                }
                throw new NoSuchFieldError();
            }
        }

        public enum Command {
            AddGroup(0L),
            ViewGroup(1L),
            GetGroupMembership(2L),
            RemoveGroup(3L),
            RemoveAllGroups(4L),
            AddGroupIfIdentifying(5L),;
            private final long id;
            Command(long id) {
                this.id = id;
            }

            public long getID() {
                return id;
            }

            public static Command value(long id) throws NoSuchFieldError {
                for (Command command : Command.values()) {
                    if (command.getID() == id) {
                        return command;
                    }
                }
                throw new NoSuchFieldError();
            }
        }public enum AddGroupCommandField {GroupID(0),GroupName(1),;
                    private final int id;
                    AddGroupCommandField(int id) {
                        this.id = id;
                    }

                    public int getID() {
                        return id;
                    }
                    public static AddGroupCommandField value(int id) throws NoSuchFieldError {
                        for (AddGroupCommandField field : AddGroupCommandField.values()) {
                        if (field.getID() == id) {
                            return field;
                        }
                        }
                        throw new NoSuchFieldError();
                    }
                }public enum ViewGroupCommandField {GroupID(0),;
                    private final int id;
                    ViewGroupCommandField(int id) {
                        this.id = id;
                    }

                    public int getID() {
                        return id;
                    }
                    public static ViewGroupCommandField value(int id) throws NoSuchFieldError {
                        for (ViewGroupCommandField field : ViewGroupCommandField.values()) {
                        if (field.getID() == id) {
                            return field;
                        }
                        }
                        throw new NoSuchFieldError();
                    }
                }public enum GetGroupMembershipCommandField {GroupList(0),;
                    private final int id;
                    GetGroupMembershipCommandField(int id) {
                        this.id = id;
                    }

                    public int getID() {
                        return id;
                    }
                    public static GetGroupMembershipCommandField value(int id) throws NoSuchFieldError {
                        for (GetGroupMembershipCommandField field : GetGroupMembershipCommandField.values()) {
                        if (field.getID() == id) {
                            return field;
                        }
                        }
                        throw new NoSuchFieldError();
                    }
                }public enum RemoveGroupCommandField {GroupID(0),;
                    private final int id;
                    RemoveGroupCommandField(int id) {
                        this.id = id;
                    }

                    public int getID() {
                        return id;
                    }
                    public static RemoveGroupCommandField value(int id) throws NoSuchFieldError {
                        for (RemoveGroupCommandField field : RemoveGroupCommandField.values()) {
                        if (field.getID() == id) {
                            return field;
                        }
                        }
                        throw new NoSuchFieldError();
                    }
                }public enum AddGroupIfIdentifyingCommandField {GroupID(0),GroupName(1),;
                    private final int id;
                    AddGroupIfIdentifyingCommandField(int id) {
                        this.id = id;
                    }

                    public int getID() {
                        return id;
                    }
                    public static AddGroupIfIdentifyingCommandField value(int id) throws NoSuchFieldError {
                        for (AddGroupIfIdentifyingCommandField field : AddGroupIfIdentifyingCommandField.values()) {
                        if (field.getID() == id) {
                            return field;
                        }
                        }
                        throw new NoSuchFieldError();
                    }
                }@Override
        public String getAttributeName(long id) throws NoSuchFieldError {
            return Attribute.value(id).toString();
        }

        @Override
        public String getEventName(long id) throws NoSuchFieldError {
            return Event.value(id).toString();
        }

        @Override
        public String getCommandName(long id) throws NoSuchFieldError {
            return Command.value(id).toString();
        }

        @Override
        public long getAttributeID(String name) throws IllegalArgumentException {
            return Attribute.valueOf(name).getID();
        }

        @Override
        public long getEventID(String name) throws IllegalArgumentException {
            return Event.valueOf(name).getID();
        }

        @Override
        public long getCommandID(String name) throws IllegalArgumentException {
            return Command.valueOf(name).getID();
        }
    }
    public static class Scenes implements BaseCluster {
        public static final long ID = 5L;
        public long getID() {
            return ID;
        }

        public enum Attribute {
            SceneCount(0L),
            CurrentScene(1L),
            CurrentGroup(2L),
            SceneValid(3L),
            NameSupport(4L),
            LastConfiguredBy(5L),
            GeneratedCommandList(65528L),
            AcceptedCommandList(65529L),
            EventList(65530L),
            AttributeList(65531L),
            FeatureMap(65532L),
            ClusterRevision(65533L),;
            private final long id;
            Attribute(long id) {
                this.id = id;
            }

            public long getID() {
                return id;
            }

            public static Attribute value(long id) throws NoSuchFieldError {
                for (Attribute attribute : Attribute.values()) {
                    if (attribute.getID() == id) {
                        return attribute;
                    }
                }
                throw new NoSuchFieldError();
            }
        }

        public enum Event {;
            private final long id;
            Event(long id) {
                this.id = id;
            }

            public long getID() {
                return id;
            }

            public static Event value(long id) throws NoSuchFieldError {
                for (Event event : Event.values()) {
                    if (event.getID() == id) {
                        return event;
                    }
                }
                throw new NoSuchFieldError();
            }
        }

        public enum Command {
            AddScene(0L),
            ViewScene(1L),
            RemoveScene(2L),
            RemoveAllScenes(3L),
            StoreScene(4L),
            RecallScene(5L),
            GetSceneMembership(6L),
            EnhancedAddScene(64L),
            EnhancedViewScene(65L),
            CopyScene(66L),;
            private final long id;
            Command(long id) {
                this.id = id;
            }

            public long getID() {
                return id;
            }

            public static Command value(long id) throws NoSuchFieldError {
                for (Command command : Command.values()) {
                    if (command.getID() == id) {
                        return command;
                    }
                }
                throw new NoSuchFieldError();
            }
        }public enum AddSceneCommandField {GroupID(0),SceneID(1),TransitionTime(2),SceneName(3),ExtensionFieldSets(4),;
                    private final int id;
                    AddSceneCommandField(int id) {
                        this.id = id;
                    }

                    public int getID() {
                        return id;
                    }
                    public static AddSceneCommandField value(int id) throws NoSuchFieldError {
                        for (AddSceneCommandField field : AddSceneCommandField.values()) {
                        if (field.getID() == id) {
                            return field;
                        }
                        }
                        throw new NoSuchFieldError();
                    }
                }public enum ViewSceneCommandField {GroupID(0),SceneID(1),;
                    private final int id;
                    ViewSceneCommandField(int id) {
                        this.id = id;
                    }

                    public int getID() {
                        return id;
                    }
                    public static ViewSceneCommandField value(int id) throws NoSuchFieldError {
                        for (ViewSceneCommandField field : ViewSceneCommandField.values()) {
                        if (field.getID() == id) {
                            return field;
                        }
                        }
                        throw new NoSuchFieldError();
                    }
                }public enum RemoveSceneCommandField {GroupID(0),SceneID(1),;
                    private final int id;
                    RemoveSceneCommandField(int id) {
                        this.id = id;
                    }

                    public int getID() {
                        return id;
                    }
                    public static RemoveSceneCommandField value(int id) throws NoSuchFieldError {
                        for (RemoveSceneCommandField field : RemoveSceneCommandField.values()) {
                        if (field.getID() == id) {
                            return field;
                        }
                        }
                        throw new NoSuchFieldError();
                    }
                }public enum RemoveAllScenesCommandField {GroupID(0),;
                    private final int id;
                    RemoveAllScenesCommandField(int id) {
                        this.id = id;
                    }

                    public int getID() {
                        return id;
                    }
                    public static RemoveAllScenesCommandField value(int id) throws NoSuchFieldError {
                        for (RemoveAllScenesCommandField field : RemoveAllScenesCommandField.values()) {
                        if (field.getID() == id) {
                            return field;
                        }
                        }
                        throw new NoSuchFieldError();
                    }
                }public enum StoreSceneCommandField {GroupID(0),SceneID(1),;
                    private final int id;
                    StoreSceneCommandField(int id) {
                        this.id = id;
                    }

                    public int getID() {
                        return id;
                    }
                    public static StoreSceneCommandField value(int id) throws NoSuchFieldError {
                        for (StoreSceneCommandField field : StoreSceneCommandField.values()) {
                        if (field.getID() == id) {
                            return field;
                        }
                        }
                        throw new NoSuchFieldError();
                    }
                }public enum RecallSceneCommandField {GroupID(0),SceneID(1),TransitionTime(2),;
                    private final int id;
                    RecallSceneCommandField(int id) {
                        this.id = id;
                    }

                    public int getID() {
                        return id;
                    }
                    public static RecallSceneCommandField value(int id) throws NoSuchFieldError {
                        for (RecallSceneCommandField field : RecallSceneCommandField.values()) {
                        if (field.getID() == id) {
                            return field;
                        }
                        }
                        throw new NoSuchFieldError();
                    }
                }public enum GetSceneMembershipCommandField {GroupID(0),;
                    private final int id;
                    GetSceneMembershipCommandField(int id) {
                        this.id = id;
                    }

                    public int getID() {
                        return id;
                    }
                    public static GetSceneMembershipCommandField value(int id) throws NoSuchFieldError {
                        for (GetSceneMembershipCommandField field : GetSceneMembershipCommandField.values()) {
                        if (field.getID() == id) {
                            return field;
                        }
                        }
                        throw new NoSuchFieldError();
                    }
                }public enum EnhancedAddSceneCommandField {GroupID(0),SceneID(1),TransitionTime(2),SceneName(3),ExtensionFieldSets(4),;
                    private final int id;
                    EnhancedAddSceneCommandField(int id) {
                        this.id = id;
                    }

                    public int getID() {
                        return id;
                    }
                    public static EnhancedAddSceneCommandField value(int id) throws NoSuchFieldError {
                        for (EnhancedAddSceneCommandField field : EnhancedAddSceneCommandField.values()) {
                        if (field.getID() == id) {
                            return field;
                        }
                        }
                        throw new NoSuchFieldError();
                    }
                }public enum EnhancedViewSceneCommandField {GroupID(0),SceneID(1),;
                    private final int id;
                    EnhancedViewSceneCommandField(int id) {
                        this.id = id;
                    }

                    public int getID() {
                        return id;
                    }
                    public static EnhancedViewSceneCommandField value(int id) throws NoSuchFieldError {
                        for (EnhancedViewSceneCommandField field : EnhancedViewSceneCommandField.values()) {
                        if (field.getID() == id) {
                            return field;
                        }
                        }
                        throw new NoSuchFieldError();
                    }
                }public enum CopySceneCommandField {Mode(0),GroupIdentifierFrom(1),SceneIdentifierFrom(2),GroupIdentifierTo(3),SceneIdentifierTo(4),;
                    private final int id;
                    CopySceneCommandField(int id) {
                        this.id = id;
                    }

                    public int getID() {
                        return id;
                    }
                    public static CopySceneCommandField value(int id) throws NoSuchFieldError {
                        for (CopySceneCommandField field : CopySceneCommandField.values()) {
                        if (field.getID() == id) {
                            return field;
                        }
                        }
                        throw new NoSuchFieldError();
                    }
                }@Override
        public String getAttributeName(long id) throws NoSuchFieldError {
            return Attribute.value(id).toString();
        }

        @Override
        public String getEventName(long id) throws NoSuchFieldError {
            return Event.value(id).toString();
        }

        @Override
        public String getCommandName(long id) throws NoSuchFieldError {
            return Command.value(id).toString();
        }

        @Override
        public long getAttributeID(String name) throws IllegalArgumentException {
            return Attribute.valueOf(name).getID();
        }

        @Override
        public long getEventID(String name) throws IllegalArgumentException {
            return Event.valueOf(name).getID();
        }

        @Override
        public long getCommandID(String name) throws IllegalArgumentException {
            return Command.valueOf(name).getID();
        }
    }
    public static class OnOff implements BaseCluster {
        public static final long ID = 6L;
        public long getID() {
            return ID;
        }

        public enum Attribute {
            OnOff(0L),
            GlobalSceneControl(16384L),
            OnTime(16385L),
            OffWaitTime(16386L),
            StartUpOnOff(16387L),
            GeneratedCommandList(65528L),
            AcceptedCommandList(65529L),
            EventList(65530L),
            AttributeList(65531L),
            FeatureMap(65532L),
            ClusterRevision(65533L),;
            private final long id;
            Attribute(long id) {
                this.id = id;
            }

            public long getID() {
                return id;
            }

            public static Attribute value(long id) throws NoSuchFieldError {
                for (Attribute attribute : Attribute.values()) {
                    if (attribute.getID() == id) {
                        return attribute;
                    }
                }
                throw new NoSuchFieldError();
            }
        }

        public enum Event {;
            private final long id;
            Event(long id) {
                this.id = id;
            }

            public long getID() {
                return id;
            }

            public static Event value(long id) throws NoSuchFieldError {
                for (Event event : Event.values()) {
                    if (event.getID() == id) {
                        return event;
                    }
                }
                throw new NoSuchFieldError();
            }
        }

        public enum Command {
            Off(0L),
            On(1L),
            Toggle(2L),
            OffWithEffect(64L),
            OnWithRecallGlobalScene(65L),
            OnWithTimedOff(66L),;
            private final long id;
            Command(long id) {
                this.id = id;
            }

            public long getID() {
                return id;
            }

            public static Command value(long id) throws NoSuchFieldError {
                for (Command command : Command.values()) {
                    if (command.getID() == id) {
                        return command;
                    }
                }
                throw new NoSuchFieldError();
            }
        }public enum OffWithEffectCommandField {EffectIdentifier(0),EffectVariant(1),;
                    private final int id;
                    OffWithEffectCommandField(int id) {
                        this.id = id;
                    }

                    public int getID() {
                        return id;
                    }
                    public static OffWithEffectCommandField value(int id) throws NoSuchFieldError {
                        for (OffWithEffectCommandField field : OffWithEffectCommandField.values()) {
                        if (field.getID() == id) {
                            return field;
                        }
                        }
                        throw new NoSuchFieldError();
                    }
                }public enum OnWithTimedOffCommandField {OnOffControl(0),OnTime(1),OffWaitTime(2),;
                    private final int id;
                    OnWithTimedOffCommandField(int id) {
                        this.id = id;
                    }

                    public int getID() {
                        return id;
                    }
                    public static OnWithTimedOffCommandField value(int id) throws NoSuchFieldError {
                        for (OnWithTimedOffCommandField field : OnWithTimedOffCommandField.values()) {
                        if (field.getID() == id) {
                            return field;
                        }
                        }
                        throw new NoSuchFieldError();
                    }
                }@Override
        public String getAttributeName(long id) throws NoSuchFieldError {
            return Attribute.value(id).toString();
        }

        @Override
        public String getEventName(long id) throws NoSuchFieldError {
            return Event.value(id).toString();
        }

        @Override
        public String getCommandName(long id) throws NoSuchFieldError {
            return Command.value(id).toString();
        }

        @Override
        public long getAttributeID(String name) throws IllegalArgumentException {
            return Attribute.valueOf(name).getID();
        }

        @Override
        public long getEventID(String name) throws IllegalArgumentException {
            return Event.valueOf(name).getID();
        }

        @Override
        public long getCommandID(String name) throws IllegalArgumentException {
            return Command.valueOf(name).getID();
        }
    }
    public static class OnOffSwitchConfiguration implements BaseCluster {
        public static final long ID = 7L;
        public long getID() {
            return ID;
        }

        public enum Attribute {
            SwitchType(0L),
            SwitchActions(16L),
            GeneratedCommandList(65528L),
            AcceptedCommandList(65529L),
            EventList(65530L),
            AttributeList(65531L),
            FeatureMap(65532L),
            ClusterRevision(65533L),;
            private final long id;
            Attribute(long id) {
                this.id = id;
            }

            public long getID() {
                return id;
            }

            public static Attribute value(long id) throws NoSuchFieldError {
                for (Attribute attribute : Attribute.values()) {
                    if (attribute.getID() == id) {
                        return attribute;
                    }
                }
                throw new NoSuchFieldError();
            }
        }

        public enum Event {;
            private final long id;
            Event(long id) {
                this.id = id;
            }

            public long getID() {
                return id;
            }

            public static Event value(long id) throws NoSuchFieldError {
                for (Event event : Event.values()) {
                    if (event.getID() == id) {
                        return event;
                    }
                }
                throw new NoSuchFieldError();
            }
        }

        public enum Command {;
            private final long id;
            Command(long id) {
                this.id = id;
            }

            public long getID() {
                return id;
            }

            public static Command value(long id) throws NoSuchFieldError {
                for (Command command : Command.values()) {
                    if (command.getID() == id) {
                        return command;
                    }
                }
                throw new NoSuchFieldError();
            }
        }@Override
        public String getAttributeName(long id) throws NoSuchFieldError {
            return Attribute.value(id).toString();
        }

        @Override
        public String getEventName(long id) throws NoSuchFieldError {
            return Event.value(id).toString();
        }

        @Override
        public String getCommandName(long id) throws NoSuchFieldError {
            return Command.value(id).toString();
        }

        @Override
        public long getAttributeID(String name) throws IllegalArgumentException {
            return Attribute.valueOf(name).getID();
        }

        @Override
        public long getEventID(String name) throws IllegalArgumentException {
            return Event.valueOf(name).getID();
        }

        @Override
        public long getCommandID(String name) throws IllegalArgumentException {
            return Command.valueOf(name).getID();
        }
    }
    public static class LevelControl implements BaseCluster {
        public static final long ID = 8L;
        public long getID() {
            return ID;
        }

        public enum Attribute {
            CurrentLevel(0L),
            RemainingTime(1L),
            MinLevel(2L),
            MaxLevel(3L),
            CurrentFrequency(4L),
            MinFrequency(5L),
            MaxFrequency(6L),
            Options(15L),
            OnOffTransitionTime(16L),
            OnLevel(17L),
            OnTransitionTime(18L),
            OffTransitionTime(19L),
            DefaultMoveRate(20L),
            StartUpCurrentLevel(16384L),
            GeneratedCommandList(65528L),
            AcceptedCommandList(65529L),
            EventList(65530L),
            AttributeList(65531L),
            FeatureMap(65532L),
            ClusterRevision(65533L),;
            private final long id;
            Attribute(long id) {
                this.id = id;
            }

            public long getID() {
                return id;
            }

            public static Attribute value(long id) throws NoSuchFieldError {
                for (Attribute attribute : Attribute.values()) {
                    if (attribute.getID() == id) {
                        return attribute;
                    }
                }
                throw new NoSuchFieldError();
            }
        }

        public enum Event {;
            private final long id;
            Event(long id) {
                this.id = id;
            }

            public long getID() {
                return id;
            }

            public static Event value(long id) throws NoSuchFieldError {
                for (Event event : Event.values()) {
                    if (event.getID() == id) {
                        return event;
                    }
                }
                throw new NoSuchFieldError();
            }
        }

        public enum Command {
            MoveToLevel(0L),
            Move(1L),
            Step(2L),
            Stop(3L),
            MoveToLevelWithOnOff(4L),
            MoveWithOnOff(5L),
            StepWithOnOff(6L),
            StopWithOnOff(7L),
            MoveToClosestFrequency(8L),;
            private final long id;
            Command(long id) {
                this.id = id;
            }

            public long getID() {
                return id;
            }

            public static Command value(long id) throws NoSuchFieldError {
                for (Command command : Command.values()) {
                    if (command.getID() == id) {
                        return command;
                    }
                }
                throw new NoSuchFieldError();
            }
        }public enum MoveToLevelCommandField {Level(0),TransitionTime(1),OptionsMask(2),OptionsOverride(3),;
                    private final int id;
                    MoveToLevelCommandField(int id) {
                        this.id = id;
                    }

                    public int getID() {
                        return id;
                    }
                    public static MoveToLevelCommandField value(int id) throws NoSuchFieldError {
                        for (MoveToLevelCommandField field : MoveToLevelCommandField.values()) {
                        if (field.getID() == id) {
                            return field;
                        }
                        }
                        throw new NoSuchFieldError();
                    }
                }public enum MoveCommandField {MoveMode(0),Rate(1),OptionsMask(2),OptionsOverride(3),;
                    private final int id;
                    MoveCommandField(int id) {
                        this.id = id;
                    }

                    public int getID() {
                        return id;
                    }
                    public static MoveCommandField value(int id) throws NoSuchFieldError {
                        for (MoveCommandField field : MoveCommandField.values()) {
                        if (field.getID() == id) {
                            return field;
                        }
                        }
                        throw new NoSuchFieldError();
                    }
                }public enum StepCommandField {StepMode(0),StepSize(1),TransitionTime(2),OptionsMask(3),OptionsOverride(4),;
                    private final int id;
                    StepCommandField(int id) {
                        this.id = id;
                    }

                    public int getID() {
                        return id;
                    }
                    public static StepCommandField value(int id) throws NoSuchFieldError {
                        for (StepCommandField field : StepCommandField.values()) {
                        if (field.getID() == id) {
                            return field;
                        }
                        }
                        throw new NoSuchFieldError();
                    }
                }public enum StopCommandField {OptionsMask(0),OptionsOverride(1),;
                    private final int id;
                    StopCommandField(int id) {
                        this.id = id;
                    }

                    public int getID() {
                        return id;
                    }
                    public static StopCommandField value(int id) throws NoSuchFieldError {
                        for (StopCommandField field : StopCommandField.values()) {
                        if (field.getID() == id) {
                            return field;
                        }
                        }
                        throw new NoSuchFieldError();
                    }
                }public enum MoveToLevelWithOnOffCommandField {Level(0),TransitionTime(1),OptionsMask(2),OptionsOverride(3),;
                    private final int id;
                    MoveToLevelWithOnOffCommandField(int id) {
                        this.id = id;
                    }

                    public int getID() {
                        return id;
                    }
                    public static MoveToLevelWithOnOffCommandField value(int id) throws NoSuchFieldError {
                        for (MoveToLevelWithOnOffCommandField field : MoveToLevelWithOnOffCommandField.values()) {
                        if (field.getID() == id) {
                            return field;
                        }
                        }
                        throw new NoSuchFieldError();
                    }
                }public enum MoveWithOnOffCommandField {MoveMode(0),Rate(1),OptionsMask(2),OptionsOverride(3),;
                    private final int id;
                    MoveWithOnOffCommandField(int id) {
                        this.id = id;
                    }

                    public int getID() {
                        return id;
                    }
                    public static MoveWithOnOffCommandField value(int id) throws NoSuchFieldError {
                        for (MoveWithOnOffCommandField field : MoveWithOnOffCommandField.values()) {
                        if (field.getID() == id) {
                            return field;
                        }
                        }
                        throw new NoSuchFieldError();
                    }
                }public enum StepWithOnOffCommandField {StepMode(0),StepSize(1),TransitionTime(2),OptionsMask(3),OptionsOverride(4),;
                    private final int id;
                    StepWithOnOffCommandField(int id) {
                        this.id = id;
                    }

                    public int getID() {
                        return id;
                    }
                    public static StepWithOnOffCommandField value(int id) throws NoSuchFieldError {
                        for (StepWithOnOffCommandField field : StepWithOnOffCommandField.values()) {
                        if (field.getID() == id) {
                            return field;
                        }
                        }
                        throw new NoSuchFieldError();
                    }
                }public enum StopWithOnOffCommandField {OptionsMask(0),OptionsOverride(1),;
                    private final int id;
                    StopWithOnOffCommandField(int id) {
                        this.id = id;
                    }

                    public int getID() {
                        return id;
                    }
                    public static StopWithOnOffCommandField value(int id) throws NoSuchFieldError {
                        for (StopWithOnOffCommandField field : StopWithOnOffCommandField.values()) {
                        if (field.getID() == id) {
                            return field;
                        }
                        }
                        throw new NoSuchFieldError();
                    }
                }public enum MoveToClosestFrequencyCommandField {Frequency(0),;
                    private final int id;
                    MoveToClosestFrequencyCommandField(int id) {
                        this.id = id;
                    }

                    public int getID() {
                        return id;
                    }
                    public static MoveToClosestFrequencyCommandField value(int id) throws NoSuchFieldError {
                        for (MoveToClosestFrequencyCommandField field : MoveToClosestFrequencyCommandField.values()) {
                        if (field.getID() == id) {
                            return field;
                        }
                        }
                        throw new NoSuchFieldError();
                    }
                }@Override
        public String getAttributeName(long id) throws NoSuchFieldError {
            return Attribute.value(id).toString();
        }

        @Override
        public String getEventName(long id) throws NoSuchFieldError {
            return Event.value(id).toString();
        }

        @Override
        public String getCommandName(long id) throws NoSuchFieldError {
            return Command.value(id).toString();
        }

        @Override
        public long getAttributeID(String name) throws IllegalArgumentException {
            return Attribute.valueOf(name).getID();
        }

        @Override
        public long getEventID(String name) throws IllegalArgumentException {
            return Event.valueOf(name).getID();
        }

        @Override
        public long getCommandID(String name) throws IllegalArgumentException {
            return Command.valueOf(name).getID();
        }
    }
    public static class BinaryInputBasic implements BaseCluster {
        public static final long ID = 15L;
        public long getID() {
            return ID;
        }

        public enum Attribute {
            ActiveText(4L),
            Description(28L),
            InactiveText(46L),
            OutOfService(81L),
            Polarity(84L),
            PresentValue(85L),
            Reliability(103L),
            StatusFlags(111L),
            ApplicationType(256L),
            GeneratedCommandList(65528L),
            AcceptedCommandList(65529L),
            EventList(65530L),
            AttributeList(65531L),
            FeatureMap(65532L),
            ClusterRevision(65533L),;
            private final long id;
            Attribute(long id) {
                this.id = id;
            }

            public long getID() {
                return id;
            }

            public static Attribute value(long id) throws NoSuchFieldError {
                for (Attribute attribute : Attribute.values()) {
                    if (attribute.getID() == id) {
                        return attribute;
                    }
                }
                throw new NoSuchFieldError();
            }
        }

        public enum Event {;
            private final long id;
            Event(long id) {
                this.id = id;
            }

            public long getID() {
                return id;
            }

            public static Event value(long id) throws NoSuchFieldError {
                for (Event event : Event.values()) {
                    if (event.getID() == id) {
                        return event;
                    }
                }
                throw new NoSuchFieldError();
            }
        }

        public enum Command {;
            private final long id;
            Command(long id) {
                this.id = id;
            }

            public long getID() {
                return id;
            }

            public static Command value(long id) throws NoSuchFieldError {
                for (Command command : Command.values()) {
                    if (command.getID() == id) {
                        return command;
                    }
                }
                throw new NoSuchFieldError();
            }
        }@Override
        public String getAttributeName(long id) throws NoSuchFieldError {
            return Attribute.value(id).toString();
        }

        @Override
        public String getEventName(long id) throws NoSuchFieldError {
            return Event.value(id).toString();
        }

        @Override
        public String getCommandName(long id) throws NoSuchFieldError {
            return Command.value(id).toString();
        }

        @Override
        public long getAttributeID(String name) throws IllegalArgumentException {
            return Attribute.valueOf(name).getID();
        }

        @Override
        public long getEventID(String name) throws IllegalArgumentException {
            return Event.valueOf(name).getID();
        }

        @Override
        public long getCommandID(String name) throws IllegalArgumentException {
            return Command.valueOf(name).getID();
        }
    }
    public static class PulseWidthModulation implements BaseCluster {
        public static final long ID = 28L;
        public long getID() {
            return ID;
        }

        public enum Attribute {
            GeneratedCommandList(65528L),
            AcceptedCommandList(65529L),
            EventList(65530L),
            AttributeList(65531L),
            FeatureMap(65532L),
            ClusterRevision(65533L),;
            private final long id;
            Attribute(long id) {
                this.id = id;
            }

            public long getID() {
                return id;
            }

            public static Attribute value(long id) throws NoSuchFieldError {
                for (Attribute attribute : Attribute.values()) {
                    if (attribute.getID() == id) {
                        return attribute;
                    }
                }
                throw new NoSuchFieldError();
            }
        }

        public enum Event {;
            private final long id;
            Event(long id) {
                this.id = id;
            }

            public long getID() {
                return id;
            }

            public static Event value(long id) throws NoSuchFieldError {
                for (Event event : Event.values()) {
                    if (event.getID() == id) {
                        return event;
                    }
                }
                throw new NoSuchFieldError();
            }
        }

        public enum Command {;
            private final long id;
            Command(long id) {
                this.id = id;
            }

            public long getID() {
                return id;
            }

            public static Command value(long id) throws NoSuchFieldError {
                for (Command command : Command.values()) {
                    if (command.getID() == id) {
                        return command;
                    }
                }
                throw new NoSuchFieldError();
            }
        }@Override
        public String getAttributeName(long id) throws NoSuchFieldError {
            return Attribute.value(id).toString();
        }

        @Override
        public String getEventName(long id) throws NoSuchFieldError {
            return Event.value(id).toString();
        }

        @Override
        public String getCommandName(long id) throws NoSuchFieldError {
            return Command.value(id).toString();
        }

        @Override
        public long getAttributeID(String name) throws IllegalArgumentException {
            return Attribute.valueOf(name).getID();
        }

        @Override
        public long getEventID(String name) throws IllegalArgumentException {
            return Event.valueOf(name).getID();
        }

        @Override
        public long getCommandID(String name) throws IllegalArgumentException {
            return Command.valueOf(name).getID();
        }
    }
    public static class Descriptor implements BaseCluster {
        public static final long ID = 29L;
        public long getID() {
            return ID;
        }

        public enum Attribute {
            DeviceTypeList(0L),
            ServerList(1L),
            ClientList(2L),
            PartsList(3L),
            GeneratedCommandList(65528L),
            AcceptedCommandList(65529L),
            EventList(65530L),
            AttributeList(65531L),
            FeatureMap(65532L),
            ClusterRevision(65533L),;
            private final long id;
            Attribute(long id) {
                this.id = id;
            }

            public long getID() {
                return id;
            }

            public static Attribute value(long id) throws NoSuchFieldError {
                for (Attribute attribute : Attribute.values()) {
                    if (attribute.getID() == id) {
                        return attribute;
                    }
                }
                throw new NoSuchFieldError();
            }
        }

        public enum Event {;
            private final long id;
            Event(long id) {
                this.id = id;
            }

            public long getID() {
                return id;
            }

            public static Event value(long id) throws NoSuchFieldError {
                for (Event event : Event.values()) {
                    if (event.getID() == id) {
                        return event;
                    }
                }
                throw new NoSuchFieldError();
            }
        }

        public enum Command {;
            private final long id;
            Command(long id) {
                this.id = id;
            }

            public long getID() {
                return id;
            }

            public static Command value(long id) throws NoSuchFieldError {
                for (Command command : Command.values()) {
                    if (command.getID() == id) {
                        return command;
                    }
                }
                throw new NoSuchFieldError();
            }
        }@Override
        public String getAttributeName(long id) throws NoSuchFieldError {
            return Attribute.value(id).toString();
        }

        @Override
        public String getEventName(long id) throws NoSuchFieldError {
            return Event.value(id).toString();
        }

        @Override
        public String getCommandName(long id) throws NoSuchFieldError {
            return Command.value(id).toString();
        }

        @Override
        public long getAttributeID(String name) throws IllegalArgumentException {
            return Attribute.valueOf(name).getID();
        }

        @Override
        public long getEventID(String name) throws IllegalArgumentException {
            return Event.valueOf(name).getID();
        }

        @Override
        public long getCommandID(String name) throws IllegalArgumentException {
            return Command.valueOf(name).getID();
        }
    }
    public static class Binding implements BaseCluster {
        public static final long ID = 30L;
        public long getID() {
            return ID;
        }

        public enum Attribute {
            Binding(0L),
            GeneratedCommandList(65528L),
            AcceptedCommandList(65529L),
            EventList(65530L),
            AttributeList(65531L),
            FeatureMap(65532L),
            ClusterRevision(65533L),;
            private final long id;
            Attribute(long id) {
                this.id = id;
            }

            public long getID() {
                return id;
            }

            public static Attribute value(long id) throws NoSuchFieldError {
                for (Attribute attribute : Attribute.values()) {
                    if (attribute.getID() == id) {
                        return attribute;
                    }
                }
                throw new NoSuchFieldError();
            }
        }

        public enum Event {;
            private final long id;
            Event(long id) {
                this.id = id;
            }

            public long getID() {
                return id;
            }

            public static Event value(long id) throws NoSuchFieldError {
                for (Event event : Event.values()) {
                    if (event.getID() == id) {
                        return event;
                    }
                }
                throw new NoSuchFieldError();
            }
        }

        public enum Command {;
            private final long id;
            Command(long id) {
                this.id = id;
            }

            public long getID() {
                return id;
            }

            public static Command value(long id) throws NoSuchFieldError {
                for (Command command : Command.values()) {
                    if (command.getID() == id) {
                        return command;
                    }
                }
                throw new NoSuchFieldError();
            }
        }@Override
        public String getAttributeName(long id) throws NoSuchFieldError {
            return Attribute.value(id).toString();
        }

        @Override
        public String getEventName(long id) throws NoSuchFieldError {
            return Event.value(id).toString();
        }

        @Override
        public String getCommandName(long id) throws NoSuchFieldError {
            return Command.value(id).toString();
        }

        @Override
        public long getAttributeID(String name) throws IllegalArgumentException {
            return Attribute.valueOf(name).getID();
        }

        @Override
        public long getEventID(String name) throws IllegalArgumentException {
            return Event.valueOf(name).getID();
        }

        @Override
        public long getCommandID(String name) throws IllegalArgumentException {
            return Command.valueOf(name).getID();
        }
    }
    public static class AccessControl implements BaseCluster {
        public static final long ID = 31L;
        public long getID() {
            return ID;
        }

        public enum Attribute {
            Acl(0L),
            Extension(1L),
            SubjectsPerAccessControlEntry(2L),
            TargetsPerAccessControlEntry(3L),
            AccessControlEntriesPerFabric(4L),
            GeneratedCommandList(65528L),
            AcceptedCommandList(65529L),
            EventList(65530L),
            AttributeList(65531L),
            FeatureMap(65532L),
            ClusterRevision(65533L),;
            private final long id;
            Attribute(long id) {
                this.id = id;
            }

            public long getID() {
                return id;
            }

            public static Attribute value(long id) throws NoSuchFieldError {
                for (Attribute attribute : Attribute.values()) {
                    if (attribute.getID() == id) {
                        return attribute;
                    }
                }
                throw new NoSuchFieldError();
            }
        }

        public enum Event {
            AccessControlEntryChanged(0L),
            AccessControlExtensionChanged(1L),;
            private final long id;
            Event(long id) {
                this.id = id;
            }

            public long getID() {
                return id;
            }

            public static Event value(long id) throws NoSuchFieldError {
                for (Event event : Event.values()) {
                    if (event.getID() == id) {
                        return event;
                    }
                }
                throw new NoSuchFieldError();
            }
        }

        public enum Command {;
            private final long id;
            Command(long id) {
                this.id = id;
            }

            public long getID() {
                return id;
            }

            public static Command value(long id) throws NoSuchFieldError {
                for (Command command : Command.values()) {
                    if (command.getID() == id) {
                        return command;
                    }
                }
                throw new NoSuchFieldError();
            }
        }@Override
        public String getAttributeName(long id) throws NoSuchFieldError {
            return Attribute.value(id).toString();
        }

        @Override
        public String getEventName(long id) throws NoSuchFieldError {
            return Event.value(id).toString();
        }

        @Override
        public String getCommandName(long id) throws NoSuchFieldError {
            return Command.value(id).toString();
        }

        @Override
        public long getAttributeID(String name) throws IllegalArgumentException {
            return Attribute.valueOf(name).getID();
        }

        @Override
        public long getEventID(String name) throws IllegalArgumentException {
            return Event.valueOf(name).getID();
        }

        @Override
        public long getCommandID(String name) throws IllegalArgumentException {
            return Command.valueOf(name).getID();
        }
    }
    public static class Actions implements BaseCluster {
        public static final long ID = 37L;
        public long getID() {
            return ID;
        }

        public enum Attribute {
            ActionList(0L),
            EndpointLists(1L),
            SetupURL(2L),
            GeneratedCommandList(65528L),
            AcceptedCommandList(65529L),
            EventList(65530L),
            AttributeList(65531L),
            FeatureMap(65532L),
            ClusterRevision(65533L),;
            private final long id;
            Attribute(long id) {
                this.id = id;
            }

            public long getID() {
                return id;
            }

            public static Attribute value(long id) throws NoSuchFieldError {
                for (Attribute attribute : Attribute.values()) {
                    if (attribute.getID() == id) {
                        return attribute;
                    }
                }
                throw new NoSuchFieldError();
            }
        }

        public enum Event {
            StateChanged(0L),
            ActionFailed(1L),;
            private final long id;
            Event(long id) {
                this.id = id;
            }

            public long getID() {
                return id;
            }

            public static Event value(long id) throws NoSuchFieldError {
                for (Event event : Event.values()) {
                    if (event.getID() == id) {
                        return event;
                    }
                }
                throw new NoSuchFieldError();
            }
        }

        public enum Command {
            InstantAction(0L),
            InstantActionWithTransition(1L),
            StartAction(2L),
            StartActionWithDuration(3L),
            StopAction(4L),
            PauseAction(5L),
            PauseActionWithDuration(6L),
            ResumeAction(7L),
            EnableAction(8L),
            EnableActionWithDuration(9L),
            DisableAction(10L),
            DisableActionWithDuration(11L),;
            private final long id;
            Command(long id) {
                this.id = id;
            }

            public long getID() {
                return id;
            }

            public static Command value(long id) throws NoSuchFieldError {
                for (Command command : Command.values()) {
                    if (command.getID() == id) {
                        return command;
                    }
                }
                throw new NoSuchFieldError();
            }
        }public enum InstantActionCommandField {ActionID(0),InvokeID(1),;
                    private final int id;
                    InstantActionCommandField(int id) {
                        this.id = id;
                    }

                    public int getID() {
                        return id;
                    }
                    public static InstantActionCommandField value(int id) throws NoSuchFieldError {
                        for (InstantActionCommandField field : InstantActionCommandField.values()) {
                        if (field.getID() == id) {
                            return field;
                        }
                        }
                        throw new NoSuchFieldError();
                    }
                }public enum InstantActionWithTransitionCommandField {ActionID(0),InvokeID(1),TransitionTime(2),;
                    private final int id;
                    InstantActionWithTransitionCommandField(int id) {
                        this.id = id;
                    }

                    public int getID() {
                        return id;
                    }
                    public static InstantActionWithTransitionCommandField value(int id) throws NoSuchFieldError {
                        for (InstantActionWithTransitionCommandField field : InstantActionWithTransitionCommandField.values()) {
                        if (field.getID() == id) {
                            return field;
                        }
                        }
                        throw new NoSuchFieldError();
                    }
                }public enum StartActionCommandField {ActionID(0),InvokeID(1),;
                    private final int id;
                    StartActionCommandField(int id) {
                        this.id = id;
                    }

                    public int getID() {
                        return id;
                    }
                    public static StartActionCommandField value(int id) throws NoSuchFieldError {
                        for (StartActionCommandField field : StartActionCommandField.values()) {
                        if (field.getID() == id) {
                            return field;
                        }
                        }
                        throw new NoSuchFieldError();
                    }
                }public enum StartActionWithDurationCommandField {ActionID(0),InvokeID(1),Duration(2),;
                    private final int id;
                    StartActionWithDurationCommandField(int id) {
                        this.id = id;
                    }

                    public int getID() {
                        return id;
                    }
                    public static StartActionWithDurationCommandField value(int id) throws NoSuchFieldError {
                        for (StartActionWithDurationCommandField field : StartActionWithDurationCommandField.values()) {
                        if (field.getID() == id) {
                            return field;
                        }
                        }
                        throw new NoSuchFieldError();
                    }
                }public enum StopActionCommandField {ActionID(0),InvokeID(1),;
                    private final int id;
                    StopActionCommandField(int id) {
                        this.id = id;
                    }

                    public int getID() {
                        return id;
                    }
                    public static StopActionCommandField value(int id) throws NoSuchFieldError {
                        for (StopActionCommandField field : StopActionCommandField.values()) {
                        if (field.getID() == id) {
                            return field;
                        }
                        }
                        throw new NoSuchFieldError();
                    }
                }public enum PauseActionCommandField {ActionID(0),InvokeID(1),;
                    private final int id;
                    PauseActionCommandField(int id) {
                        this.id = id;
                    }

                    public int getID() {
                        return id;
                    }
                    public static PauseActionCommandField value(int id) throws NoSuchFieldError {
                        for (PauseActionCommandField field : PauseActionCommandField.values()) {
                        if (field.getID() == id) {
                            return field;
                        }
                        }
                        throw new NoSuchFieldError();
                    }
                }public enum PauseActionWithDurationCommandField {ActionID(0),InvokeID(1),Duration(2),;
                    private final int id;
                    PauseActionWithDurationCommandField(int id) {
                        this.id = id;
                    }

                    public int getID() {
                        return id;
                    }
                    public static PauseActionWithDurationCommandField value(int id) throws NoSuchFieldError {
                        for (PauseActionWithDurationCommandField field : PauseActionWithDurationCommandField.values()) {
                        if (field.getID() == id) {
                            return field;
                        }
                        }
                        throw new NoSuchFieldError();
                    }
                }public enum ResumeActionCommandField {ActionID(0),InvokeID(1),;
                    private final int id;
                    ResumeActionCommandField(int id) {
                        this.id = id;
                    }

                    public int getID() {
                        return id;
                    }
                    public static ResumeActionCommandField value(int id) throws NoSuchFieldError {
                        for (ResumeActionCommandField field : ResumeActionCommandField.values()) {
                        if (field.getID() == id) {
                            return field;
                        }
                        }
                        throw new NoSuchFieldError();
                    }
                }public enum EnableActionCommandField {ActionID(0),InvokeID(1),;
                    private final int id;
                    EnableActionCommandField(int id) {
                        this.id = id;
                    }

                    public int getID() {
                        return id;
                    }
                    public static EnableActionCommandField value(int id) throws NoSuchFieldError {
                        for (EnableActionCommandField field : EnableActionCommandField.values()) {
                        if (field.getID() == id) {
                            return field;
                        }
                        }
                        throw new NoSuchFieldError();
                    }
                }public enum EnableActionWithDurationCommandField {ActionID(0),InvokeID(1),Duration(2),;
                    private final int id;
                    EnableActionWithDurationCommandField(int id) {
                        this.id = id;
                    }

                    public int getID() {
                        return id;
                    }
                    public static EnableActionWithDurationCommandField value(int id) throws NoSuchFieldError {
                        for (EnableActionWithDurationCommandField field : EnableActionWithDurationCommandField.values()) {
                        if (field.getID() == id) {
                            return field;
                        }
                        }
                        throw new NoSuchFieldError();
                    }
                }public enum DisableActionCommandField {ActionID(0),InvokeID(1),;
                    private final int id;
                    DisableActionCommandField(int id) {
                        this.id = id;
                    }

                    public int getID() {
                        return id;
                    }
                    public static DisableActionCommandField value(int id) throws NoSuchFieldError {
                        for (DisableActionCommandField field : DisableActionCommandField.values()) {
                        if (field.getID() == id) {
                            return field;
                        }
                        }
                        throw new NoSuchFieldError();
                    }
                }public enum DisableActionWithDurationCommandField {ActionID(0),InvokeID(1),Duration(2),;
                    private final int id;
                    DisableActionWithDurationCommandField(int id) {
                        this.id = id;
                    }

                    public int getID() {
                        return id;
                    }
                    public static DisableActionWithDurationCommandField value(int id) throws NoSuchFieldError {
                        for (DisableActionWithDurationCommandField field : DisableActionWithDurationCommandField.values()) {
                        if (field.getID() == id) {
                            return field;
                        }
                        }
                        throw new NoSuchFieldError();
                    }
                }@Override
        public String getAttributeName(long id) throws NoSuchFieldError {
            return Attribute.value(id).toString();
        }

        @Override
        public String getEventName(long id) throws NoSuchFieldError {
            return Event.value(id).toString();
        }

        @Override
        public String getCommandName(long id) throws NoSuchFieldError {
            return Command.value(id).toString();
        }

        @Override
        public long getAttributeID(String name) throws IllegalArgumentException {
            return Attribute.valueOf(name).getID();
        }

        @Override
        public long getEventID(String name) throws IllegalArgumentException {
            return Event.valueOf(name).getID();
        }

        @Override
        public long getCommandID(String name) throws IllegalArgumentException {
            return Command.valueOf(name).getID();
        }
    }
    public static class BasicInformation implements BaseCluster {
        public static final long ID = 40L;
        public long getID() {
            return ID;
        }

        public enum Attribute {
            DataModelRevision(0L),
            VendorName(1L),
            VendorID(2L),
            ProductName(3L),
            ProductID(4L),
            NodeLabel(5L),
            Location(6L),
            HardwareVersion(7L),
            HardwareVersionString(8L),
            SoftwareVersion(9L),
            SoftwareVersionString(10L),
            ManufacturingDate(11L),
            PartNumber(12L),
            ProductURL(13L),
            ProductLabel(14L),
            SerialNumber(15L),
            LocalConfigDisabled(16L),
            Reachable(17L),
            UniqueID(18L),
            CapabilityMinima(19L),
            ProductAppearance(20L),
            GeneratedCommandList(65528L),
            AcceptedCommandList(65529L),
            EventList(65530L),
            AttributeList(65531L),
            FeatureMap(65532L),
            ClusterRevision(65533L),;
            private final long id;
            Attribute(long id) {
                this.id = id;
            }

            public long getID() {
                return id;
            }

            public static Attribute value(long id) throws NoSuchFieldError {
                for (Attribute attribute : Attribute.values()) {
                    if (attribute.getID() == id) {
                        return attribute;
                    }
                }
                throw new NoSuchFieldError();
            }
        }

        public enum Event {
            StartUp(0L),
            ShutDown(1L),
            Leave(2L),
            ReachableChanged(3L),;
            private final long id;
            Event(long id) {
                this.id = id;
            }

            public long getID() {
                return id;
            }

            public static Event value(long id) throws NoSuchFieldError {
                for (Event event : Event.values()) {
                    if (event.getID() == id) {
                        return event;
                    }
                }
                throw new NoSuchFieldError();
            }
        }

        public enum Command {
            MfgSpecificPing(0L),;
            private final long id;
            Command(long id) {
                this.id = id;
            }

            public long getID() {
                return id;
            }

            public static Command value(long id) throws NoSuchFieldError {
                for (Command command : Command.values()) {
                    if (command.getID() == id) {
                        return command;
                    }
                }
                throw new NoSuchFieldError();
            }
        }@Override
        public String getAttributeName(long id) throws NoSuchFieldError {
            return Attribute.value(id).toString();
        }

        @Override
        public String getEventName(long id) throws NoSuchFieldError {
            return Event.value(id).toString();
        }

        @Override
        public String getCommandName(long id) throws NoSuchFieldError {
            return Command.value(id).toString();
        }

        @Override
        public long getAttributeID(String name) throws IllegalArgumentException {
            return Attribute.valueOf(name).getID();
        }

        @Override
        public long getEventID(String name) throws IllegalArgumentException {
            return Event.valueOf(name).getID();
        }

        @Override
        public long getCommandID(String name) throws IllegalArgumentException {
            return Command.valueOf(name).getID();
        }
    }
    public static class OtaSoftwareUpdateProvider implements BaseCluster {
        public static final long ID = 41L;
        public long getID() {
            return ID;
        }

        public enum Attribute {
            GeneratedCommandList(65528L),
            AcceptedCommandList(65529L),
            EventList(65530L),
            AttributeList(65531L),
            FeatureMap(65532L),
            ClusterRevision(65533L),;
            private final long id;
            Attribute(long id) {
                this.id = id;
            }

            public long getID() {
                return id;
            }

            public static Attribute value(long id) throws NoSuchFieldError {
                for (Attribute attribute : Attribute.values()) {
                    if (attribute.getID() == id) {
                        return attribute;
                    }
                }
                throw new NoSuchFieldError();
            }
        }

        public enum Event {;
            private final long id;
            Event(long id) {
                this.id = id;
            }

            public long getID() {
                return id;
            }

            public static Event value(long id) throws NoSuchFieldError {
                for (Event event : Event.values()) {
                    if (event.getID() == id) {
                        return event;
                    }
                }
                throw new NoSuchFieldError();
            }
        }

        public enum Command {
            QueryImage(0L),
            ApplyUpdateRequest(2L),
            NotifyUpdateApplied(4L),;
            private final long id;
            Command(long id) {
                this.id = id;
            }

            public long getID() {
                return id;
            }

            public static Command value(long id) throws NoSuchFieldError {
                for (Command command : Command.values()) {
                    if (command.getID() == id) {
                        return command;
                    }
                }
                throw new NoSuchFieldError();
            }
        }public enum QueryImageCommandField {VendorID(0),ProductID(1),SoftwareVersion(2),ProtocolsSupported(3),HardwareVersion(4),Location(5),RequestorCanConsent(6),MetadataForProvider(7),;
                    private final int id;
                    QueryImageCommandField(int id) {
                        this.id = id;
                    }

                    public int getID() {
                        return id;
                    }
                    public static QueryImageCommandField value(int id) throws NoSuchFieldError {
                        for (QueryImageCommandField field : QueryImageCommandField.values()) {
                        if (field.getID() == id) {
                            return field;
                        }
                        }
                        throw new NoSuchFieldError();
                    }
                }public enum ApplyUpdateRequestCommandField {UpdateToken(0),NewVersion(1),;
                    private final int id;
                    ApplyUpdateRequestCommandField(int id) {
                        this.id = id;
                    }

                    public int getID() {
                        return id;
                    }
                    public static ApplyUpdateRequestCommandField value(int id) throws NoSuchFieldError {
                        for (ApplyUpdateRequestCommandField field : ApplyUpdateRequestCommandField.values()) {
                        if (field.getID() == id) {
                            return field;
                        }
                        }
                        throw new NoSuchFieldError();
                    }
                }public enum NotifyUpdateAppliedCommandField {UpdateToken(0),SoftwareVersion(1),;
                    private final int id;
                    NotifyUpdateAppliedCommandField(int id) {
                        this.id = id;
                    }

                    public int getID() {
                        return id;
                    }
                    public static NotifyUpdateAppliedCommandField value(int id) throws NoSuchFieldError {
                        for (NotifyUpdateAppliedCommandField field : NotifyUpdateAppliedCommandField.values()) {
                        if (field.getID() == id) {
                            return field;
                        }
                        }
                        throw new NoSuchFieldError();
                    }
                }@Override
        public String getAttributeName(long id) throws NoSuchFieldError {
            return Attribute.value(id).toString();
        }

        @Override
        public String getEventName(long id) throws NoSuchFieldError {
            return Event.value(id).toString();
        }

        @Override
        public String getCommandName(long id) throws NoSuchFieldError {
            return Command.value(id).toString();
        }

        @Override
        public long getAttributeID(String name) throws IllegalArgumentException {
            return Attribute.valueOf(name).getID();
        }

        @Override
        public long getEventID(String name) throws IllegalArgumentException {
            return Event.valueOf(name).getID();
        }

        @Override
        public long getCommandID(String name) throws IllegalArgumentException {
            return Command.valueOf(name).getID();
        }
    }
    public static class OtaSoftwareUpdateRequestor implements BaseCluster {
        public static final long ID = 42L;
        public long getID() {
            return ID;
        }

        public enum Attribute {
            DefaultOTAProviders(0L),
            UpdatePossible(1L),
            UpdateState(2L),
            UpdateStateProgress(3L),
            GeneratedCommandList(65528L),
            AcceptedCommandList(65529L),
            EventList(65530L),
            AttributeList(65531L),
            FeatureMap(65532L),
            ClusterRevision(65533L),;
            private final long id;
            Attribute(long id) {
                this.id = id;
            }

            public long getID() {
                return id;
            }

            public static Attribute value(long id) throws NoSuchFieldError {
                for (Attribute attribute : Attribute.values()) {
                    if (attribute.getID() == id) {
                        return attribute;
                    }
                }
                throw new NoSuchFieldError();
            }
        }

        public enum Event {
            StateTransition(0L),
            VersionApplied(1L),
            DownloadError(2L),;
            private final long id;
            Event(long id) {
                this.id = id;
            }

            public long getID() {
                return id;
            }

            public static Event value(long id) throws NoSuchFieldError {
                for (Event event : Event.values()) {
                    if (event.getID() == id) {
                        return event;
                    }
                }
                throw new NoSuchFieldError();
            }
        }

        public enum Command {
            AnnounceOTAProvider(0L),;
            private final long id;
            Command(long id) {
                this.id = id;
            }

            public long getID() {
                return id;
            }

            public static Command value(long id) throws NoSuchFieldError {
                for (Command command : Command.values()) {
                    if (command.getID() == id) {
                        return command;
                    }
                }
                throw new NoSuchFieldError();
            }
        }public enum AnnounceOTAProviderCommandField {ProviderNodeID(0),VendorID(1),AnnouncementReason(2),MetadataForNode(3),Endpoint(4),;
                    private final int id;
                    AnnounceOTAProviderCommandField(int id) {
                        this.id = id;
                    }

                    public int getID() {
                        return id;
                    }
                    public static AnnounceOTAProviderCommandField value(int id) throws NoSuchFieldError {
                        for (AnnounceOTAProviderCommandField field : AnnounceOTAProviderCommandField.values()) {
                        if (field.getID() == id) {
                            return field;
                        }
                        }
                        throw new NoSuchFieldError();
                    }
                }@Override
        public String getAttributeName(long id) throws NoSuchFieldError {
            return Attribute.value(id).toString();
        }

        @Override
        public String getEventName(long id) throws NoSuchFieldError {
            return Event.value(id).toString();
        }

        @Override
        public String getCommandName(long id) throws NoSuchFieldError {
            return Command.value(id).toString();
        }

        @Override
        public long getAttributeID(String name) throws IllegalArgumentException {
            return Attribute.valueOf(name).getID();
        }

        @Override
        public long getEventID(String name) throws IllegalArgumentException {
            return Event.valueOf(name).getID();
        }

        @Override
        public long getCommandID(String name) throws IllegalArgumentException {
            return Command.valueOf(name).getID();
        }
    }
    public static class LocalizationConfiguration implements BaseCluster {
        public static final long ID = 43L;
        public long getID() {
            return ID;
        }

        public enum Attribute {
            ActiveLocale(0L),
            SupportedLocales(1L),
            GeneratedCommandList(65528L),
            AcceptedCommandList(65529L),
            EventList(65530L),
            AttributeList(65531L),
            FeatureMap(65532L),
            ClusterRevision(65533L),;
            private final long id;
            Attribute(long id) {
                this.id = id;
            }

            public long getID() {
                return id;
            }

            public static Attribute value(long id) throws NoSuchFieldError {
                for (Attribute attribute : Attribute.values()) {
                    if (attribute.getID() == id) {
                        return attribute;
                    }
                }
                throw new NoSuchFieldError();
            }
        }

        public enum Event {;
            private final long id;
            Event(long id) {
                this.id = id;
            }

            public long getID() {
                return id;
            }

            public static Event value(long id) throws NoSuchFieldError {
                for (Event event : Event.values()) {
                    if (event.getID() == id) {
                        return event;
                    }
                }
                throw new NoSuchFieldError();
            }
        }

        public enum Command {;
            private final long id;
            Command(long id) {
                this.id = id;
            }

            public long getID() {
                return id;
            }

            public static Command value(long id) throws NoSuchFieldError {
                for (Command command : Command.values()) {
                    if (command.getID() == id) {
                        return command;
                    }
                }
                throw new NoSuchFieldError();
            }
        }@Override
        public String getAttributeName(long id) throws NoSuchFieldError {
            return Attribute.value(id).toString();
        }

        @Override
        public String getEventName(long id) throws NoSuchFieldError {
            return Event.value(id).toString();
        }

        @Override
        public String getCommandName(long id) throws NoSuchFieldError {
            return Command.value(id).toString();
        }

        @Override
        public long getAttributeID(String name) throws IllegalArgumentException {
            return Attribute.valueOf(name).getID();
        }

        @Override
        public long getEventID(String name) throws IllegalArgumentException {
            return Event.valueOf(name).getID();
        }

        @Override
        public long getCommandID(String name) throws IllegalArgumentException {
            return Command.valueOf(name).getID();
        }
    }
    public static class TimeFormatLocalization implements BaseCluster {
        public static final long ID = 44L;
        public long getID() {
            return ID;
        }

        public enum Attribute {
            HourFormat(0L),
            ActiveCalendarType(1L),
            SupportedCalendarTypes(2L),
            GeneratedCommandList(65528L),
            AcceptedCommandList(65529L),
            EventList(65530L),
            AttributeList(65531L),
            FeatureMap(65532L),
            ClusterRevision(65533L),;
            private final long id;
            Attribute(long id) {
                this.id = id;
            }

            public long getID() {
                return id;
            }

            public static Attribute value(long id) throws NoSuchFieldError {
                for (Attribute attribute : Attribute.values()) {
                    if (attribute.getID() == id) {
                        return attribute;
                    }
                }
                throw new NoSuchFieldError();
            }
        }

        public enum Event {;
            private final long id;
            Event(long id) {
                this.id = id;
            }

            public long getID() {
                return id;
            }

            public static Event value(long id) throws NoSuchFieldError {
                for (Event event : Event.values()) {
                    if (event.getID() == id) {
                        return event;
                    }
                }
                throw new NoSuchFieldError();
            }
        }

        public enum Command {;
            private final long id;
            Command(long id) {
                this.id = id;
            }

            public long getID() {
                return id;
            }

            public static Command value(long id) throws NoSuchFieldError {
                for (Command command : Command.values()) {
                    if (command.getID() == id) {
                        return command;
                    }
                }
                throw new NoSuchFieldError();
            }
        }@Override
        public String getAttributeName(long id) throws NoSuchFieldError {
            return Attribute.value(id).toString();
        }

        @Override
        public String getEventName(long id) throws NoSuchFieldError {
            return Event.value(id).toString();
        }

        @Override
        public String getCommandName(long id) throws NoSuchFieldError {
            return Command.value(id).toString();
        }

        @Override
        public long getAttributeID(String name) throws IllegalArgumentException {
            return Attribute.valueOf(name).getID();
        }

        @Override
        public long getEventID(String name) throws IllegalArgumentException {
            return Event.valueOf(name).getID();
        }

        @Override
        public long getCommandID(String name) throws IllegalArgumentException {
            return Command.valueOf(name).getID();
        }
    }
    public static class UnitLocalization implements BaseCluster {
        public static final long ID = 45L;
        public long getID() {
            return ID;
        }

        public enum Attribute {
            TemperatureUnit(0L),
            GeneratedCommandList(65528L),
            AcceptedCommandList(65529L),
            EventList(65530L),
            AttributeList(65531L),
            FeatureMap(65532L),
            ClusterRevision(65533L),;
            private final long id;
            Attribute(long id) {
                this.id = id;
            }

            public long getID() {
                return id;
            }

            public static Attribute value(long id) throws NoSuchFieldError {
                for (Attribute attribute : Attribute.values()) {
                    if (attribute.getID() == id) {
                        return attribute;
                    }
                }
                throw new NoSuchFieldError();
            }
        }

        public enum Event {;
            private final long id;
            Event(long id) {
                this.id = id;
            }

            public long getID() {
                return id;
            }

            public static Event value(long id) throws NoSuchFieldError {
                for (Event event : Event.values()) {
                    if (event.getID() == id) {
                        return event;
                    }
                }
                throw new NoSuchFieldError();
            }
        }

        public enum Command {;
            private final long id;
            Command(long id) {
                this.id = id;
            }

            public long getID() {
                return id;
            }

            public static Command value(long id) throws NoSuchFieldError {
                for (Command command : Command.values()) {
                    if (command.getID() == id) {
                        return command;
                    }
                }
                throw new NoSuchFieldError();
            }
        }@Override
        public String getAttributeName(long id) throws NoSuchFieldError {
            return Attribute.value(id).toString();
        }

        @Override
        public String getEventName(long id) throws NoSuchFieldError {
            return Event.value(id).toString();
        }

        @Override
        public String getCommandName(long id) throws NoSuchFieldError {
            return Command.value(id).toString();
        }

        @Override
        public long getAttributeID(String name) throws IllegalArgumentException {
            return Attribute.valueOf(name).getID();
        }

        @Override
        public long getEventID(String name) throws IllegalArgumentException {
            return Event.valueOf(name).getID();
        }

        @Override
        public long getCommandID(String name) throws IllegalArgumentException {
            return Command.valueOf(name).getID();
        }
    }
    public static class PowerSourceConfiguration implements BaseCluster {
        public static final long ID = 46L;
        public long getID() {
            return ID;
        }

        public enum Attribute {
            Sources(0L),
            GeneratedCommandList(65528L),
            AcceptedCommandList(65529L),
            EventList(65530L),
            AttributeList(65531L),
            FeatureMap(65532L),
            ClusterRevision(65533L),;
            private final long id;
            Attribute(long id) {
                this.id = id;
            }

            public long getID() {
                return id;
            }

            public static Attribute value(long id) throws NoSuchFieldError {
                for (Attribute attribute : Attribute.values()) {
                    if (attribute.getID() == id) {
                        return attribute;
                    }
                }
                throw new NoSuchFieldError();
            }
        }

        public enum Event {;
            private final long id;
            Event(long id) {
                this.id = id;
            }

            public long getID() {
                return id;
            }

            public static Event value(long id) throws NoSuchFieldError {
                for (Event event : Event.values()) {
                    if (event.getID() == id) {
                        return event;
                    }
                }
                throw new NoSuchFieldError();
            }
        }

        public enum Command {;
            private final long id;
            Command(long id) {
                this.id = id;
            }

            public long getID() {
                return id;
            }

            public static Command value(long id) throws NoSuchFieldError {
                for (Command command : Command.values()) {
                    if (command.getID() == id) {
                        return command;
                    }
                }
                throw new NoSuchFieldError();
            }
        }@Override
        public String getAttributeName(long id) throws NoSuchFieldError {
            return Attribute.value(id).toString();
        }

        @Override
        public String getEventName(long id) throws NoSuchFieldError {
            return Event.value(id).toString();
        }

        @Override
        public String getCommandName(long id) throws NoSuchFieldError {
            return Command.value(id).toString();
        }

        @Override
        public long getAttributeID(String name) throws IllegalArgumentException {
            return Attribute.valueOf(name).getID();
        }

        @Override
        public long getEventID(String name) throws IllegalArgumentException {
            return Event.valueOf(name).getID();
        }

        @Override
        public long getCommandID(String name) throws IllegalArgumentException {
            return Command.valueOf(name).getID();
        }
    }
    public static class PowerSource implements BaseCluster {
        public static final long ID = 47L;
        public long getID() {
            return ID;
        }

        public enum Attribute {
            Status(0L),
            Order(1L),
            Description(2L),
            WiredAssessedInputVoltage(3L),
            WiredAssessedInputFrequency(4L),
            WiredCurrentType(5L),
            WiredAssessedCurrent(6L),
            WiredNominalVoltage(7L),
            WiredMaximumCurrent(8L),
            WiredPresent(9L),
            ActiveWiredFaults(10L),
            BatVoltage(11L),
            BatPercentRemaining(12L),
            BatTimeRemaining(13L),
            BatChargeLevel(14L),
            BatReplacementNeeded(15L),
            BatReplaceability(16L),
            BatPresent(17L),
            ActiveBatFaults(18L),
            BatReplacementDescription(19L),
            BatCommonDesignation(20L),
            BatANSIDesignation(21L),
            BatIECDesignation(22L),
            BatApprovedChemistry(23L),
            BatCapacity(24L),
            BatQuantity(25L),
            BatChargeState(26L),
            BatTimeToFullCharge(27L),
            BatFunctionalWhileCharging(28L),
            BatChargingCurrent(29L),
            ActiveBatChargeFaults(30L),
            GeneratedCommandList(65528L),
            AcceptedCommandList(65529L),
            EventList(65530L),
            AttributeList(65531L),
            FeatureMap(65532L),
            ClusterRevision(65533L),;
            private final long id;
            Attribute(long id) {
                this.id = id;
            }

            public long getID() {
                return id;
            }

            public static Attribute value(long id) throws NoSuchFieldError {
                for (Attribute attribute : Attribute.values()) {
                    if (attribute.getID() == id) {
                        return attribute;
                    }
                }
                throw new NoSuchFieldError();
            }
        }

        public enum Event {
            WiredFaultChange(0L),
            BatFaultChange(1L),
            BatChargeFaultChange(2L),;
            private final long id;
            Event(long id) {
                this.id = id;
            }

            public long getID() {
                return id;
            }

            public static Event value(long id) throws NoSuchFieldError {
                for (Event event : Event.values()) {
                    if (event.getID() == id) {
                        return event;
                    }
                }
                throw new NoSuchFieldError();
            }
        }

        public enum Command {;
            private final long id;
            Command(long id) {
                this.id = id;
            }

            public long getID() {
                return id;
            }

            public static Command value(long id) throws NoSuchFieldError {
                for (Command command : Command.values()) {
                    if (command.getID() == id) {
                        return command;
                    }
                }
                throw new NoSuchFieldError();
            }
        }@Override
        public String getAttributeName(long id) throws NoSuchFieldError {
            return Attribute.value(id).toString();
        }

        @Override
        public String getEventName(long id) throws NoSuchFieldError {
            return Event.value(id).toString();
        }

        @Override
        public String getCommandName(long id) throws NoSuchFieldError {
            return Command.value(id).toString();
        }

        @Override
        public long getAttributeID(String name) throws IllegalArgumentException {
            return Attribute.valueOf(name).getID();
        }

        @Override
        public long getEventID(String name) throws IllegalArgumentException {
            return Event.valueOf(name).getID();
        }

        @Override
        public long getCommandID(String name) throws IllegalArgumentException {
            return Command.valueOf(name).getID();
        }
    }
    public static class GeneralCommissioning implements BaseCluster {
        public static final long ID = 48L;
        public long getID() {
            return ID;
        }

        public enum Attribute {
            Breadcrumb(0L),
            BasicCommissioningInfo(1L),
            RegulatoryConfig(2L),
            LocationCapability(3L),
            SupportsConcurrentConnection(4L),
            GeneratedCommandList(65528L),
            AcceptedCommandList(65529L),
            EventList(65530L),
            AttributeList(65531L),
            FeatureMap(65532L),
            ClusterRevision(65533L),;
            private final long id;
            Attribute(long id) {
                this.id = id;
            }

            public long getID() {
                return id;
            }

            public static Attribute value(long id) throws NoSuchFieldError {
                for (Attribute attribute : Attribute.values()) {
                    if (attribute.getID() == id) {
                        return attribute;
                    }
                }
                throw new NoSuchFieldError();
            }
        }

        public enum Event {;
            private final long id;
            Event(long id) {
                this.id = id;
            }

            public long getID() {
                return id;
            }

            public static Event value(long id) throws NoSuchFieldError {
                for (Event event : Event.values()) {
                    if (event.getID() == id) {
                        return event;
                    }
                }
                throw new NoSuchFieldError();
            }
        }

        public enum Command {
            ArmFailSafe(0L),
            SetRegulatoryConfig(2L),
            CommissioningComplete(4L),;
            private final long id;
            Command(long id) {
                this.id = id;
            }

            public long getID() {
                return id;
            }

            public static Command value(long id) throws NoSuchFieldError {
                for (Command command : Command.values()) {
                    if (command.getID() == id) {
                        return command;
                    }
                }
                throw new NoSuchFieldError();
            }
        }public enum ArmFailSafeCommandField {ExpiryLengthSeconds(0),Breadcrumb(1),;
                    private final int id;
                    ArmFailSafeCommandField(int id) {
                        this.id = id;
                    }

                    public int getID() {
                        return id;
                    }
                    public static ArmFailSafeCommandField value(int id) throws NoSuchFieldError {
                        for (ArmFailSafeCommandField field : ArmFailSafeCommandField.values()) {
                        if (field.getID() == id) {
                            return field;
                        }
                        }
                        throw new NoSuchFieldError();
                    }
                }public enum SetRegulatoryConfigCommandField {NewRegulatoryConfig(0),CountryCode(1),Breadcrumb(2),;
                    private final int id;
                    SetRegulatoryConfigCommandField(int id) {
                        this.id = id;
                    }

                    public int getID() {
                        return id;
                    }
                    public static SetRegulatoryConfigCommandField value(int id) throws NoSuchFieldError {
                        for (SetRegulatoryConfigCommandField field : SetRegulatoryConfigCommandField.values()) {
                        if (field.getID() == id) {
                            return field;
                        }
                        }
                        throw new NoSuchFieldError();
                    }
                }@Override
        public String getAttributeName(long id) throws NoSuchFieldError {
            return Attribute.value(id).toString();
        }

        @Override
        public String getEventName(long id) throws NoSuchFieldError {
            return Event.value(id).toString();
        }

        @Override
        public String getCommandName(long id) throws NoSuchFieldError {
            return Command.value(id).toString();
        }

        @Override
        public long getAttributeID(String name) throws IllegalArgumentException {
            return Attribute.valueOf(name).getID();
        }

        @Override
        public long getEventID(String name) throws IllegalArgumentException {
            return Event.valueOf(name).getID();
        }

        @Override
        public long getCommandID(String name) throws IllegalArgumentException {
            return Command.valueOf(name).getID();
        }
    }
    public static class NetworkCommissioning implements BaseCluster {
        public static final long ID = 49L;
        public long getID() {
            return ID;
        }

        public enum Attribute {
            MaxNetworks(0L),
            Networks(1L),
            ScanMaxTimeSeconds(2L),
            ConnectMaxTimeSeconds(3L),
            InterfaceEnabled(4L),
            LastNetworkingStatus(5L),
            LastNetworkID(6L),
            LastConnectErrorValue(7L),
            GeneratedCommandList(65528L),
            AcceptedCommandList(65529L),
            EventList(65530L),
            AttributeList(65531L),
            FeatureMap(65532L),
            ClusterRevision(65533L),;
            private final long id;
            Attribute(long id) {
                this.id = id;
            }

            public long getID() {
                return id;
            }

            public static Attribute value(long id) throws NoSuchFieldError {
                for (Attribute attribute : Attribute.values()) {
                    if (attribute.getID() == id) {
                        return attribute;
                    }
                }
                throw new NoSuchFieldError();
            }
        }

        public enum Event {;
            private final long id;
            Event(long id) {
                this.id = id;
            }

            public long getID() {
                return id;
            }

            public static Event value(long id) throws NoSuchFieldError {
                for (Event event : Event.values()) {
                    if (event.getID() == id) {
                        return event;
                    }
                }
                throw new NoSuchFieldError();
            }
        }

        public enum Command {
            ScanNetworks(0L),
            AddOrUpdateWiFiNetwork(2L),
            AddOrUpdateThreadNetwork(3L),
            RemoveNetwork(4L),
            ConnectNetwork(6L),
            ReorderNetwork(8L),;
            private final long id;
            Command(long id) {
                this.id = id;
            }

            public long getID() {
                return id;
            }

            public static Command value(long id) throws NoSuchFieldError {
                for (Command command : Command.values()) {
                    if (command.getID() == id) {
                        return command;
                    }
                }
                throw new NoSuchFieldError();
            }
        }public enum ScanNetworksCommandField {Ssid(0),Breadcrumb(1),;
                    private final int id;
                    ScanNetworksCommandField(int id) {
                        this.id = id;
                    }

                    public int getID() {
                        return id;
                    }
                    public static ScanNetworksCommandField value(int id) throws NoSuchFieldError {
                        for (ScanNetworksCommandField field : ScanNetworksCommandField.values()) {
                        if (field.getID() == id) {
                            return field;
                        }
                        }
                        throw new NoSuchFieldError();
                    }
                }public enum AddOrUpdateWiFiNetworkCommandField {Ssid(0),Credentials(1),Breadcrumb(2),;
                    private final int id;
                    AddOrUpdateWiFiNetworkCommandField(int id) {
                        this.id = id;
                    }

                    public int getID() {
                        return id;
                    }
                    public static AddOrUpdateWiFiNetworkCommandField value(int id) throws NoSuchFieldError {
                        for (AddOrUpdateWiFiNetworkCommandField field : AddOrUpdateWiFiNetworkCommandField.values()) {
                        if (field.getID() == id) {
                            return field;
                        }
                        }
                        throw new NoSuchFieldError();
                    }
                }public enum AddOrUpdateThreadNetworkCommandField {OperationalDataset(0),Breadcrumb(1),;
                    private final int id;
                    AddOrUpdateThreadNetworkCommandField(int id) {
                        this.id = id;
                    }

                    public int getID() {
                        return id;
                    }
                    public static AddOrUpdateThreadNetworkCommandField value(int id) throws NoSuchFieldError {
                        for (AddOrUpdateThreadNetworkCommandField field : AddOrUpdateThreadNetworkCommandField.values()) {
                        if (field.getID() == id) {
                            return field;
                        }
                        }
                        throw new NoSuchFieldError();
                    }
                }public enum RemoveNetworkCommandField {NetworkID(0),Breadcrumb(1),;
                    private final int id;
                    RemoveNetworkCommandField(int id) {
                        this.id = id;
                    }

                    public int getID() {
                        return id;
                    }
                    public static RemoveNetworkCommandField value(int id) throws NoSuchFieldError {
                        for (RemoveNetworkCommandField field : RemoveNetworkCommandField.values()) {
                        if (field.getID() == id) {
                            return field;
                        }
                        }
                        throw new NoSuchFieldError();
                    }
                }public enum ConnectNetworkCommandField {NetworkID(0),Breadcrumb(1),;
                    private final int id;
                    ConnectNetworkCommandField(int id) {
                        this.id = id;
                    }

                    public int getID() {
                        return id;
                    }
                    public static ConnectNetworkCommandField value(int id) throws NoSuchFieldError {
                        for (ConnectNetworkCommandField field : ConnectNetworkCommandField.values()) {
                        if (field.getID() == id) {
                            return field;
                        }
                        }
                        throw new NoSuchFieldError();
                    }
                }public enum ReorderNetworkCommandField {NetworkID(0),NetworkIndex(1),Breadcrumb(2),;
                    private final int id;
                    ReorderNetworkCommandField(int id) {
                        this.id = id;
                    }

                    public int getID() {
                        return id;
                    }
                    public static ReorderNetworkCommandField value(int id) throws NoSuchFieldError {
                        for (ReorderNetworkCommandField field : ReorderNetworkCommandField.values()) {
                        if (field.getID() == id) {
                            return field;
                        }
                        }
                        throw new NoSuchFieldError();
                    }
                }@Override
        public String getAttributeName(long id) throws NoSuchFieldError {
            return Attribute.value(id).toString();
        }

        @Override
        public String getEventName(long id) throws NoSuchFieldError {
            return Event.value(id).toString();
        }

        @Override
        public String getCommandName(long id) throws NoSuchFieldError {
            return Command.value(id).toString();
        }

        @Override
        public long getAttributeID(String name) throws IllegalArgumentException {
            return Attribute.valueOf(name).getID();
        }

        @Override
        public long getEventID(String name) throws IllegalArgumentException {
            return Event.valueOf(name).getID();
        }

        @Override
        public long getCommandID(String name) throws IllegalArgumentException {
            return Command.valueOf(name).getID();
        }
    }
    public static class DiagnosticLogs implements BaseCluster {
        public static final long ID = 50L;
        public long getID() {
            return ID;
        }

        public enum Attribute {
            GeneratedCommandList(65528L),
            AcceptedCommandList(65529L),
            EventList(65530L),
            AttributeList(65531L),
            FeatureMap(65532L),
            ClusterRevision(65533L),;
            private final long id;
            Attribute(long id) {
                this.id = id;
            }

            public long getID() {
                return id;
            }

            public static Attribute value(long id) throws NoSuchFieldError {
                for (Attribute attribute : Attribute.values()) {
                    if (attribute.getID() == id) {
                        return attribute;
                    }
                }
                throw new NoSuchFieldError();
            }
        }

        public enum Event {;
            private final long id;
            Event(long id) {
                this.id = id;
            }

            public long getID() {
                return id;
            }

            public static Event value(long id) throws NoSuchFieldError {
                for (Event event : Event.values()) {
                    if (event.getID() == id) {
                        return event;
                    }
                }
                throw new NoSuchFieldError();
            }
        }

        public enum Command {
            RetrieveLogsRequest(0L),;
            private final long id;
            Command(long id) {
                this.id = id;
            }

            public long getID() {
                return id;
            }

            public static Command value(long id) throws NoSuchFieldError {
                for (Command command : Command.values()) {
                    if (command.getID() == id) {
                        return command;
                    }
                }
                throw new NoSuchFieldError();
            }
        }public enum RetrieveLogsRequestCommandField {Intent(0),RequestedProtocol(1),TransferFileDesignator(2),;
                    private final int id;
                    RetrieveLogsRequestCommandField(int id) {
                        this.id = id;
                    }

                    public int getID() {
                        return id;
                    }
                    public static RetrieveLogsRequestCommandField value(int id) throws NoSuchFieldError {
                        for (RetrieveLogsRequestCommandField field : RetrieveLogsRequestCommandField.values()) {
                        if (field.getID() == id) {
                            return field;
                        }
                        }
                        throw new NoSuchFieldError();
                    }
                }@Override
        public String getAttributeName(long id) throws NoSuchFieldError {
            return Attribute.value(id).toString();
        }

        @Override
        public String getEventName(long id) throws NoSuchFieldError {
            return Event.value(id).toString();
        }

        @Override
        public String getCommandName(long id) throws NoSuchFieldError {
            return Command.value(id).toString();
        }

        @Override
        public long getAttributeID(String name) throws IllegalArgumentException {
            return Attribute.valueOf(name).getID();
        }

        @Override
        public long getEventID(String name) throws IllegalArgumentException {
            return Event.valueOf(name).getID();
        }

        @Override
        public long getCommandID(String name) throws IllegalArgumentException {
            return Command.valueOf(name).getID();
        }
    }
    public static class GeneralDiagnostics implements BaseCluster {
        public static final long ID = 51L;
        public long getID() {
            return ID;
        }

        public enum Attribute {
            NetworkInterfaces(0L),
            RebootCount(1L),
            UpTime(2L),
            TotalOperationalHours(3L),
            BootReason(4L),
            ActiveHardwareFaults(5L),
            ActiveRadioFaults(6L),
            ActiveNetworkFaults(7L),
            TestEventTriggersEnabled(8L),
            GeneratedCommandList(65528L),
            AcceptedCommandList(65529L),
            EventList(65530L),
            AttributeList(65531L),
            FeatureMap(65532L),
            ClusterRevision(65533L),;
            private final long id;
            Attribute(long id) {
                this.id = id;
            }

            public long getID() {
                return id;
            }

            public static Attribute value(long id) throws NoSuchFieldError {
                for (Attribute attribute : Attribute.values()) {
                    if (attribute.getID() == id) {
                        return attribute;
                    }
                }
                throw new NoSuchFieldError();
            }
        }

        public enum Event {
            HardwareFaultChange(0L),
            RadioFaultChange(1L),
            NetworkFaultChange(2L),
            BootReason(3L),;
            private final long id;
            Event(long id) {
                this.id = id;
            }

            public long getID() {
                return id;
            }

            public static Event value(long id) throws NoSuchFieldError {
                for (Event event : Event.values()) {
                    if (event.getID() == id) {
                        return event;
                    }
                }
                throw new NoSuchFieldError();
            }
        }

        public enum Command {
            TestEventTrigger(0L),;
            private final long id;
            Command(long id) {
                this.id = id;
            }

            public long getID() {
                return id;
            }

            public static Command value(long id) throws NoSuchFieldError {
                for (Command command : Command.values()) {
                    if (command.getID() == id) {
                        return command;
                    }
                }
                throw new NoSuchFieldError();
            }
        }public enum TestEventTriggerCommandField {EnableKey(0),EventTrigger(1),;
                    private final int id;
                    TestEventTriggerCommandField(int id) {
                        this.id = id;
                    }

                    public int getID() {
                        return id;
                    }
                    public static TestEventTriggerCommandField value(int id) throws NoSuchFieldError {
                        for (TestEventTriggerCommandField field : TestEventTriggerCommandField.values()) {
                        if (field.getID() == id) {
                            return field;
                        }
                        }
                        throw new NoSuchFieldError();
                    }
                }@Override
        public String getAttributeName(long id) throws NoSuchFieldError {
            return Attribute.value(id).toString();
        }

        @Override
        public String getEventName(long id) throws NoSuchFieldError {
            return Event.value(id).toString();
        }

        @Override
        public String getCommandName(long id) throws NoSuchFieldError {
            return Command.value(id).toString();
        }

        @Override
        public long getAttributeID(String name) throws IllegalArgumentException {
            return Attribute.valueOf(name).getID();
        }

        @Override
        public long getEventID(String name) throws IllegalArgumentException {
            return Event.valueOf(name).getID();
        }

        @Override
        public long getCommandID(String name) throws IllegalArgumentException {
            return Command.valueOf(name).getID();
        }
    }
    public static class SoftwareDiagnostics implements BaseCluster {
        public static final long ID = 52L;
        public long getID() {
            return ID;
        }

        public enum Attribute {
            ThreadMetrics(0L),
            CurrentHeapFree(1L),
            CurrentHeapUsed(2L),
            CurrentHeapHighWatermark(3L),
            GeneratedCommandList(65528L),
            AcceptedCommandList(65529L),
            EventList(65530L),
            AttributeList(65531L),
            FeatureMap(65532L),
            ClusterRevision(65533L),;
            private final long id;
            Attribute(long id) {
                this.id = id;
            }

            public long getID() {
                return id;
            }

            public static Attribute value(long id) throws NoSuchFieldError {
                for (Attribute attribute : Attribute.values()) {
                    if (attribute.getID() == id) {
                        return attribute;
                    }
                }
                throw new NoSuchFieldError();
            }
        }

        public enum Event {
            SoftwareFault(0L),;
            private final long id;
            Event(long id) {
                this.id = id;
            }

            public long getID() {
                return id;
            }

            public static Event value(long id) throws NoSuchFieldError {
                for (Event event : Event.values()) {
                    if (event.getID() == id) {
                        return event;
                    }
                }
                throw new NoSuchFieldError();
            }
        }

        public enum Command {
            ResetWatermarks(0L),;
            private final long id;
            Command(long id) {
                this.id = id;
            }

            public long getID() {
                return id;
            }

            public static Command value(long id) throws NoSuchFieldError {
                for (Command command : Command.values()) {
                    if (command.getID() == id) {
                        return command;
                    }
                }
                throw new NoSuchFieldError();
            }
        }@Override
        public String getAttributeName(long id) throws NoSuchFieldError {
            return Attribute.value(id).toString();
        }

        @Override
        public String getEventName(long id) throws NoSuchFieldError {
            return Event.value(id).toString();
        }

        @Override
        public String getCommandName(long id) throws NoSuchFieldError {
            return Command.value(id).toString();
        }

        @Override
        public long getAttributeID(String name) throws IllegalArgumentException {
            return Attribute.valueOf(name).getID();
        }

        @Override
        public long getEventID(String name) throws IllegalArgumentException {
            return Event.valueOf(name).getID();
        }

        @Override
        public long getCommandID(String name) throws IllegalArgumentException {
            return Command.valueOf(name).getID();
        }
    }
    public static class ThreadNetworkDiagnostics implements BaseCluster {
        public static final long ID = 53L;
        public long getID() {
            return ID;
        }

        public enum Attribute {
            Channel(0L),
            RoutingRole(1L),
            NetworkName(2L),
            PanId(3L),
            ExtendedPanId(4L),
            MeshLocalPrefix(5L),
            OverrunCount(6L),
            NeighborTable(7L),
            RouteTable(8L),
            PartitionId(9L),
            Weighting(10L),
            DataVersion(11L),
            StableDataVersion(12L),
            LeaderRouterId(13L),
            DetachedRoleCount(14L),
            ChildRoleCount(15L),
            RouterRoleCount(16L),
            LeaderRoleCount(17L),
            AttachAttemptCount(18L),
            PartitionIdChangeCount(19L),
            BetterPartitionAttachAttemptCount(20L),
            ParentChangeCount(21L),
            TxTotalCount(22L),
            TxUnicastCount(23L),
            TxBroadcastCount(24L),
            TxAckRequestedCount(25L),
            TxAckedCount(26L),
            TxNoAckRequestedCount(27L),
            TxDataCount(28L),
            TxDataPollCount(29L),
            TxBeaconCount(30L),
            TxBeaconRequestCount(31L),
            TxOtherCount(32L),
            TxRetryCount(33L),
            TxDirectMaxRetryExpiryCount(34L),
            TxIndirectMaxRetryExpiryCount(35L),
            TxErrCcaCount(36L),
            TxErrAbortCount(37L),
            TxErrBusyChannelCount(38L),
            RxTotalCount(39L),
            RxUnicastCount(40L),
            RxBroadcastCount(41L),
            RxDataCount(42L),
            RxDataPollCount(43L),
            RxBeaconCount(44L),
            RxBeaconRequestCount(45L),
            RxOtherCount(46L),
            RxAddressFilteredCount(47L),
            RxDestAddrFilteredCount(48L),
            RxDuplicatedCount(49L),
            RxErrNoFrameCount(50L),
            RxErrUnknownNeighborCount(51L),
            RxErrInvalidSrcAddrCount(52L),
            RxErrSecCount(53L),
            RxErrFcsCount(54L),
            RxErrOtherCount(55L),
            ActiveTimestamp(56L),
            PendingTimestamp(57L),
            Delay(58L),
            SecurityPolicy(59L),
            ChannelPage0Mask(60L),
            OperationalDatasetComponents(61L),
            ActiveNetworkFaultsList(62L),
            GeneratedCommandList(65528L),
            AcceptedCommandList(65529L),
            EventList(65530L),
            AttributeList(65531L),
            FeatureMap(65532L),
            ClusterRevision(65533L),;
            private final long id;
            Attribute(long id) {
                this.id = id;
            }

            public long getID() {
                return id;
            }

            public static Attribute value(long id) throws NoSuchFieldError {
                for (Attribute attribute : Attribute.values()) {
                    if (attribute.getID() == id) {
                        return attribute;
                    }
                }
                throw new NoSuchFieldError();
            }
        }

        public enum Event {
            ConnectionStatus(0L),
            NetworkFaultChange(1L),;
            private final long id;
            Event(long id) {
                this.id = id;
            }

            public long getID() {
                return id;
            }

            public static Event value(long id) throws NoSuchFieldError {
                for (Event event : Event.values()) {
                    if (event.getID() == id) {
                        return event;
                    }
                }
                throw new NoSuchFieldError();
            }
        }

        public enum Command {
            ResetCounts(0L),;
            private final long id;
            Command(long id) {
                this.id = id;
            }

            public long getID() {
                return id;
            }

            public static Command value(long id) throws NoSuchFieldError {
                for (Command command : Command.values()) {
                    if (command.getID() == id) {
                        return command;
                    }
                }
                throw new NoSuchFieldError();
            }
        }@Override
        public String getAttributeName(long id) throws NoSuchFieldError {
            return Attribute.value(id).toString();
        }

        @Override
        public String getEventName(long id) throws NoSuchFieldError {
            return Event.value(id).toString();
        }

        @Override
        public String getCommandName(long id) throws NoSuchFieldError {
            return Command.value(id).toString();
        }

        @Override
        public long getAttributeID(String name) throws IllegalArgumentException {
            return Attribute.valueOf(name).getID();
        }

        @Override
        public long getEventID(String name) throws IllegalArgumentException {
            return Event.valueOf(name).getID();
        }

        @Override
        public long getCommandID(String name) throws IllegalArgumentException {
            return Command.valueOf(name).getID();
        }
    }
    public static class WiFiNetworkDiagnostics implements BaseCluster {
        public static final long ID = 54L;
        public long getID() {
            return ID;
        }

        public enum Attribute {
            Bssid(0L),
            SecurityType(1L),
            WiFiVersion(2L),
            ChannelNumber(3L),
            Rssi(4L),
            BeaconLostCount(5L),
            BeaconRxCount(6L),
            PacketMulticastRxCount(7L),
            PacketMulticastTxCount(8L),
            PacketUnicastRxCount(9L),
            PacketUnicastTxCount(10L),
            CurrentMaxRate(11L),
            OverrunCount(12L),
            GeneratedCommandList(65528L),
            AcceptedCommandList(65529L),
            EventList(65530L),
            AttributeList(65531L),
            FeatureMap(65532L),
            ClusterRevision(65533L),;
            private final long id;
            Attribute(long id) {
                this.id = id;
            }

            public long getID() {
                return id;
            }

            public static Attribute value(long id) throws NoSuchFieldError {
                for (Attribute attribute : Attribute.values()) {
                    if (attribute.getID() == id) {
                        return attribute;
                    }
                }
                throw new NoSuchFieldError();
            }
        }

        public enum Event {
            Disconnection(0L),
            AssociationFailure(1L),
            ConnectionStatus(2L),;
            private final long id;
            Event(long id) {
                this.id = id;
            }

            public long getID() {
                return id;
            }

            public static Event value(long id) throws NoSuchFieldError {
                for (Event event : Event.values()) {
                    if (event.getID() == id) {
                        return event;
                    }
                }
                throw new NoSuchFieldError();
            }
        }

        public enum Command {
            ResetCounts(0L),;
            private final long id;
            Command(long id) {
                this.id = id;
            }

            public long getID() {
                return id;
            }

            public static Command value(long id) throws NoSuchFieldError {
                for (Command command : Command.values()) {
                    if (command.getID() == id) {
                        return command;
                    }
                }
                throw new NoSuchFieldError();
            }
        }@Override
        public String getAttributeName(long id) throws NoSuchFieldError {
            return Attribute.value(id).toString();
        }

        @Override
        public String getEventName(long id) throws NoSuchFieldError {
            return Event.value(id).toString();
        }

        @Override
        public String getCommandName(long id) throws NoSuchFieldError {
            return Command.value(id).toString();
        }

        @Override
        public long getAttributeID(String name) throws IllegalArgumentException {
            return Attribute.valueOf(name).getID();
        }

        @Override
        public long getEventID(String name) throws IllegalArgumentException {
            return Event.valueOf(name).getID();
        }

        @Override
        public long getCommandID(String name) throws IllegalArgumentException {
            return Command.valueOf(name).getID();
        }
    }
    public static class EthernetNetworkDiagnostics implements BaseCluster {
        public static final long ID = 55L;
        public long getID() {
            return ID;
        }

        public enum Attribute {
            PHYRate(0L),
            FullDuplex(1L),
            PacketRxCount(2L),
            PacketTxCount(3L),
            TxErrCount(4L),
            CollisionCount(5L),
            OverrunCount(6L),
            CarrierDetect(7L),
            TimeSinceReset(8L),
            GeneratedCommandList(65528L),
            AcceptedCommandList(65529L),
            EventList(65530L),
            AttributeList(65531L),
            FeatureMap(65532L),
            ClusterRevision(65533L),;
            private final long id;
            Attribute(long id) {
                this.id = id;
            }

            public long getID() {
                return id;
            }

            public static Attribute value(long id) throws NoSuchFieldError {
                for (Attribute attribute : Attribute.values()) {
                    if (attribute.getID() == id) {
                        return attribute;
                    }
                }
                throw new NoSuchFieldError();
            }
        }

        public enum Event {;
            private final long id;
            Event(long id) {
                this.id = id;
            }

            public long getID() {
                return id;
            }

            public static Event value(long id) throws NoSuchFieldError {
                for (Event event : Event.values()) {
                    if (event.getID() == id) {
                        return event;
                    }
                }
                throw new NoSuchFieldError();
            }
        }

        public enum Command {
            ResetCounts(0L),;
            private final long id;
            Command(long id) {
                this.id = id;
            }

            public long getID() {
                return id;
            }

            public static Command value(long id) throws NoSuchFieldError {
                for (Command command : Command.values()) {
                    if (command.getID() == id) {
                        return command;
                    }
                }
                throw new NoSuchFieldError();
            }
        }@Override
        public String getAttributeName(long id) throws NoSuchFieldError {
            return Attribute.value(id).toString();
        }

        @Override
        public String getEventName(long id) throws NoSuchFieldError {
            return Event.value(id).toString();
        }

        @Override
        public String getCommandName(long id) throws NoSuchFieldError {
            return Command.value(id).toString();
        }

        @Override
        public long getAttributeID(String name) throws IllegalArgumentException {
            return Attribute.valueOf(name).getID();
        }

        @Override
        public long getEventID(String name) throws IllegalArgumentException {
            return Event.valueOf(name).getID();
        }

        @Override
        public long getCommandID(String name) throws IllegalArgumentException {
            return Command.valueOf(name).getID();
        }
    }
    public static class TimeSynchronization implements BaseCluster {
        public static final long ID = 56L;
        public long getID() {
            return ID;
        }

        public enum Attribute {
            UTCTime(0L),
            Granularity(1L),
            TimeSource(2L),
            TrustedTimeSource(3L),
            DefaultNTP(4L),
            TimeZone(5L),
            DSTOffset(6L),
            LocalTime(7L),
            TimeZoneDatabase(8L),
            NTPServerAvailable(9L),
            TimeZoneListMaxSize(10L),
            DSTOffsetListMaxSize(11L),
            SupportsDNSResolve(12L),
            GeneratedCommandList(65528L),
            AcceptedCommandList(65529L),
            EventList(65530L),
            AttributeList(65531L),
            FeatureMap(65532L),
            ClusterRevision(65533L),;
            private final long id;
            Attribute(long id) {
                this.id = id;
            }

            public long getID() {
                return id;
            }

            public static Attribute value(long id) throws NoSuchFieldError {
                for (Attribute attribute : Attribute.values()) {
                    if (attribute.getID() == id) {
                        return attribute;
                    }
                }
                throw new NoSuchFieldError();
            }
        }

        public enum Event {
            DSTTableEmpty(0L),
            DSTStatus(1L),
            TimeZoneStatus(2L),
            TimeFailure(3L),
            MissingTrustedTimeSource(4L),;
            private final long id;
            Event(long id) {
                this.id = id;
            }

            public long getID() {
                return id;
            }

            public static Event value(long id) throws NoSuchFieldError {
                for (Event event : Event.values()) {
                    if (event.getID() == id) {
                        return event;
                    }
                }
                throw new NoSuchFieldError();
            }
        }

        public enum Command {
            SetUTCTime(0L),
            SetTrustedTimeSource(1L),
            SetTimeZone(2L),
            SetDSTOffset(4L),
            SetDefaultNTP(5L),;
            private final long id;
            Command(long id) {
                this.id = id;
            }

            public long getID() {
                return id;
            }

            public static Command value(long id) throws NoSuchFieldError {
                for (Command command : Command.values()) {
                    if (command.getID() == id) {
                        return command;
                    }
                }
                throw new NoSuchFieldError();
            }
        }public enum SetUTCTimeCommandField {UTCTime(0),Granularity(1),TimeSource(2),;
                    private final int id;
                    SetUTCTimeCommandField(int id) {
                        this.id = id;
                    }

                    public int getID() {
                        return id;
                    }
                    public static SetUTCTimeCommandField value(int id) throws NoSuchFieldError {
                        for (SetUTCTimeCommandField field : SetUTCTimeCommandField.values()) {
                        if (field.getID() == id) {
                            return field;
                        }
                        }
                        throw new NoSuchFieldError();
                    }
                }public enum SetTrustedTimeSourceCommandField {TrustedTimeSource(0),;
                    private final int id;
                    SetTrustedTimeSourceCommandField(int id) {
                        this.id = id;
                    }

                    public int getID() {
                        return id;
                    }
                    public static SetTrustedTimeSourceCommandField value(int id) throws NoSuchFieldError {
                        for (SetTrustedTimeSourceCommandField field : SetTrustedTimeSourceCommandField.values()) {
                        if (field.getID() == id) {
                            return field;
                        }
                        }
                        throw new NoSuchFieldError();
                    }
                }public enum SetTimeZoneCommandField {TimeZone(0),;
                    private final int id;
                    SetTimeZoneCommandField(int id) {
                        this.id = id;
                    }

                    public int getID() {
                        return id;
                    }
                    public static SetTimeZoneCommandField value(int id) throws NoSuchFieldError {
                        for (SetTimeZoneCommandField field : SetTimeZoneCommandField.values()) {
                        if (field.getID() == id) {
                            return field;
                        }
                        }
                        throw new NoSuchFieldError();
                    }
                }public enum SetDSTOffsetCommandField {DSTOffset(0),;
                    private final int id;
                    SetDSTOffsetCommandField(int id) {
                        this.id = id;
                    }

                    public int getID() {
                        return id;
                    }
                    public static SetDSTOffsetCommandField value(int id) throws NoSuchFieldError {
                        for (SetDSTOffsetCommandField field : SetDSTOffsetCommandField.values()) {
                        if (field.getID() == id) {
                            return field;
                        }
                        }
                        throw new NoSuchFieldError();
                    }
                }public enum SetDefaultNTPCommandField {DefaultNTP(0),;
                    private final int id;
                    SetDefaultNTPCommandField(int id) {
                        this.id = id;
                    }

                    public int getID() {
                        return id;
                    }
                    public static SetDefaultNTPCommandField value(int id) throws NoSuchFieldError {
                        for (SetDefaultNTPCommandField field : SetDefaultNTPCommandField.values()) {
                        if (field.getID() == id) {
                            return field;
                        }
                        }
                        throw new NoSuchFieldError();
                    }
                }@Override
        public String getAttributeName(long id) throws NoSuchFieldError {
            return Attribute.value(id).toString();
        }

        @Override
        public String getEventName(long id) throws NoSuchFieldError {
            return Event.value(id).toString();
        }

        @Override
        public String getCommandName(long id) throws NoSuchFieldError {
            return Command.value(id).toString();
        }

        @Override
        public long getAttributeID(String name) throws IllegalArgumentException {
            return Attribute.valueOf(name).getID();
        }

        @Override
        public long getEventID(String name) throws IllegalArgumentException {
            return Event.valueOf(name).getID();
        }

        @Override
        public long getCommandID(String name) throws IllegalArgumentException {
            return Command.valueOf(name).getID();
        }
    }
    public static class BridgedDeviceBasicInformation implements BaseCluster {
        public static final long ID = 57L;
        public long getID() {
            return ID;
        }

        public enum Attribute {
            VendorName(1L),
            VendorID(2L),
            ProductName(3L),
            NodeLabel(5L),
            HardwareVersion(7L),
            HardwareVersionString(8L),
            SoftwareVersion(9L),
            SoftwareVersionString(10L),
            ManufacturingDate(11L),
            PartNumber(12L),
            ProductURL(13L),
            ProductLabel(14L),
            SerialNumber(15L),
            Reachable(17L),
            UniqueID(18L),
            ProductAppearance(20L),
            GeneratedCommandList(65528L),
            AcceptedCommandList(65529L),
            EventList(65530L),
            AttributeList(65531L),
            FeatureMap(65532L),
            ClusterRevision(65533L),;
            private final long id;
            Attribute(long id) {
                this.id = id;
            }

            public long getID() {
                return id;
            }

            public static Attribute value(long id) throws NoSuchFieldError {
                for (Attribute attribute : Attribute.values()) {
                    if (attribute.getID() == id) {
                        return attribute;
                    }
                }
                throw new NoSuchFieldError();
            }
        }

        public enum Event {
            StartUp(0L),
            ShutDown(1L),
            Leave(2L),
            ReachableChanged(3L),;
            private final long id;
            Event(long id) {
                this.id = id;
            }

            public long getID() {
                return id;
            }

            public static Event value(long id) throws NoSuchFieldError {
                for (Event event : Event.values()) {
                    if (event.getID() == id) {
                        return event;
                    }
                }
                throw new NoSuchFieldError();
            }
        }

        public enum Command {;
            private final long id;
            Command(long id) {
                this.id = id;
            }

            public long getID() {
                return id;
            }

            public static Command value(long id) throws NoSuchFieldError {
                for (Command command : Command.values()) {
                    if (command.getID() == id) {
                        return command;
                    }
                }
                throw new NoSuchFieldError();
            }
        }@Override
        public String getAttributeName(long id) throws NoSuchFieldError {
            return Attribute.value(id).toString();
        }

        @Override
        public String getEventName(long id) throws NoSuchFieldError {
            return Event.value(id).toString();
        }

        @Override
        public String getCommandName(long id) throws NoSuchFieldError {
            return Command.value(id).toString();
        }

        @Override
        public long getAttributeID(String name) throws IllegalArgumentException {
            return Attribute.valueOf(name).getID();
        }

        @Override
        public long getEventID(String name) throws IllegalArgumentException {
            return Event.valueOf(name).getID();
        }

        @Override
        public long getCommandID(String name) throws IllegalArgumentException {
            return Command.valueOf(name).getID();
        }
    }
    public static class Switch implements BaseCluster {
        public static final long ID = 59L;
        public long getID() {
            return ID;
        }

        public enum Attribute {
            NumberOfPositions(0L),
            CurrentPosition(1L),
            MultiPressMax(2L),
            GeneratedCommandList(65528L),
            AcceptedCommandList(65529L),
            EventList(65530L),
            AttributeList(65531L),
            FeatureMap(65532L),
            ClusterRevision(65533L),;
            private final long id;
            Attribute(long id) {
                this.id = id;
            }

            public long getID() {
                return id;
            }

            public static Attribute value(long id) throws NoSuchFieldError {
                for (Attribute attribute : Attribute.values()) {
                    if (attribute.getID() == id) {
                        return attribute;
                    }
                }
                throw new NoSuchFieldError();
            }
        }

        public enum Event {
            SwitchLatched(0L),
            InitialPress(1L),
            LongPress(2L),
            ShortRelease(3L),
            LongRelease(4L),
            MultiPressOngoing(5L),
            MultiPressComplete(6L),;
            private final long id;
            Event(long id) {
                this.id = id;
            }

            public long getID() {
                return id;
            }

            public static Event value(long id) throws NoSuchFieldError {
                for (Event event : Event.values()) {
                    if (event.getID() == id) {
                        return event;
                    }
                }
                throw new NoSuchFieldError();
            }
        }

        public enum Command {;
            private final long id;
            Command(long id) {
                this.id = id;
            }

            public long getID() {
                return id;
            }

            public static Command value(long id) throws NoSuchFieldError {
                for (Command command : Command.values()) {
                    if (command.getID() == id) {
                        return command;
                    }
                }
                throw new NoSuchFieldError();
            }
        }@Override
        public String getAttributeName(long id) throws NoSuchFieldError {
            return Attribute.value(id).toString();
        }

        @Override
        public String getEventName(long id) throws NoSuchFieldError {
            return Event.value(id).toString();
        }

        @Override
        public String getCommandName(long id) throws NoSuchFieldError {
            return Command.value(id).toString();
        }

        @Override
        public long getAttributeID(String name) throws IllegalArgumentException {
            return Attribute.valueOf(name).getID();
        }

        @Override
        public long getEventID(String name) throws IllegalArgumentException {
            return Event.valueOf(name).getID();
        }

        @Override
        public long getCommandID(String name) throws IllegalArgumentException {
            return Command.valueOf(name).getID();
        }
    }
    public static class AdministratorCommissioning implements BaseCluster {
        public static final long ID = 60L;
        public long getID() {
            return ID;
        }

        public enum Attribute {
            WindowStatus(0L),
            AdminFabricIndex(1L),
            AdminVendorId(2L),
            GeneratedCommandList(65528L),
            AcceptedCommandList(65529L),
            EventList(65530L),
            AttributeList(65531L),
            FeatureMap(65532L),
            ClusterRevision(65533L),;
            private final long id;
            Attribute(long id) {
                this.id = id;
            }

            public long getID() {
                return id;
            }

            public static Attribute value(long id) throws NoSuchFieldError {
                for (Attribute attribute : Attribute.values()) {
                    if (attribute.getID() == id) {
                        return attribute;
                    }
                }
                throw new NoSuchFieldError();
            }
        }

        public enum Event {;
            private final long id;
            Event(long id) {
                this.id = id;
            }

            public long getID() {
                return id;
            }

            public static Event value(long id) throws NoSuchFieldError {
                for (Event event : Event.values()) {
                    if (event.getID() == id) {
                        return event;
                    }
                }
                throw new NoSuchFieldError();
            }
        }

        public enum Command {
            OpenCommissioningWindow(0L),
            OpenBasicCommissioningWindow(1L),
            RevokeCommissioning(2L),;
            private final long id;
            Command(long id) {
                this.id = id;
            }

            public long getID() {
                return id;
            }

            public static Command value(long id) throws NoSuchFieldError {
                for (Command command : Command.values()) {
                    if (command.getID() == id) {
                        return command;
                    }
                }
                throw new NoSuchFieldError();
            }
        }public enum OpenCommissioningWindowCommandField {CommissioningTimeout(0),PAKEPasscodeVerifier(1),Discriminator(2),Iterations(3),Salt(4),;
                    private final int id;
                    OpenCommissioningWindowCommandField(int id) {
                        this.id = id;
                    }

                    public int getID() {
                        return id;
                    }
                    public static OpenCommissioningWindowCommandField value(int id) throws NoSuchFieldError {
                        for (OpenCommissioningWindowCommandField field : OpenCommissioningWindowCommandField.values()) {
                        if (field.getID() == id) {
                            return field;
                        }
                        }
                        throw new NoSuchFieldError();
                    }
                }public enum OpenBasicCommissioningWindowCommandField {CommissioningTimeout(0),;
                    private final int id;
                    OpenBasicCommissioningWindowCommandField(int id) {
                        this.id = id;
                    }

                    public int getID() {
                        return id;
                    }
                    public static OpenBasicCommissioningWindowCommandField value(int id) throws NoSuchFieldError {
                        for (OpenBasicCommissioningWindowCommandField field : OpenBasicCommissioningWindowCommandField.values()) {
                        if (field.getID() == id) {
                            return field;
                        }
                        }
                        throw new NoSuchFieldError();
                    }
                }@Override
        public String getAttributeName(long id) throws NoSuchFieldError {
            return Attribute.value(id).toString();
        }

        @Override
        public String getEventName(long id) throws NoSuchFieldError {
            return Event.value(id).toString();
        }

        @Override
        public String getCommandName(long id) throws NoSuchFieldError {
            return Command.value(id).toString();
        }

        @Override
        public long getAttributeID(String name) throws IllegalArgumentException {
            return Attribute.valueOf(name).getID();
        }

        @Override
        public long getEventID(String name) throws IllegalArgumentException {
            return Event.valueOf(name).getID();
        }

        @Override
        public long getCommandID(String name) throws IllegalArgumentException {
            return Command.valueOf(name).getID();
        }
    }
    public static class OperationalCredentials implements BaseCluster {
        public static final long ID = 62L;
        public long getID() {
            return ID;
        }

        public enum Attribute {
            NOCs(0L),
            Fabrics(1L),
            SupportedFabrics(2L),
            CommissionedFabrics(3L),
            TrustedRootCertificates(4L),
            CurrentFabricIndex(5L),
            GeneratedCommandList(65528L),
            AcceptedCommandList(65529L),
            EventList(65530L),
            AttributeList(65531L),
            FeatureMap(65532L),
            ClusterRevision(65533L),;
            private final long id;
            Attribute(long id) {
                this.id = id;
            }

            public long getID() {
                return id;
            }

            public static Attribute value(long id) throws NoSuchFieldError {
                for (Attribute attribute : Attribute.values()) {
                    if (attribute.getID() == id) {
                        return attribute;
                    }
                }
                throw new NoSuchFieldError();
            }
        }

        public enum Event {;
            private final long id;
            Event(long id) {
                this.id = id;
            }

            public long getID() {
                return id;
            }

            public static Event value(long id) throws NoSuchFieldError {
                for (Event event : Event.values()) {
                    if (event.getID() == id) {
                        return event;
                    }
                }
                throw new NoSuchFieldError();
            }
        }

        public enum Command {
            AttestationRequest(0L),
            CertificateChainRequest(2L),
            CSRRequest(4L),
            AddNOC(6L),
            UpdateNOC(7L),
            UpdateFabricLabel(9L),
            RemoveFabric(10L),
            AddTrustedRootCertificate(11L),;
            private final long id;
            Command(long id) {
                this.id = id;
            }

            public long getID() {
                return id;
            }

            public static Command value(long id) throws NoSuchFieldError {
                for (Command command : Command.values()) {
                    if (command.getID() == id) {
                        return command;
                    }
                }
                throw new NoSuchFieldError();
            }
        }public enum AttestationRequestCommandField {AttestationNonce(0),;
                    private final int id;
                    AttestationRequestCommandField(int id) {
                        this.id = id;
                    }

                    public int getID() {
                        return id;
                    }
                    public static AttestationRequestCommandField value(int id) throws NoSuchFieldError {
                        for (AttestationRequestCommandField field : AttestationRequestCommandField.values()) {
                        if (field.getID() == id) {
                            return field;
                        }
                        }
                        throw new NoSuchFieldError();
                    }
                }public enum CertificateChainRequestCommandField {CertificateType(0),;
                    private final int id;
                    CertificateChainRequestCommandField(int id) {
                        this.id = id;
                    }

                    public int getID() {
                        return id;
                    }
                    public static CertificateChainRequestCommandField value(int id) throws NoSuchFieldError {
                        for (CertificateChainRequestCommandField field : CertificateChainRequestCommandField.values()) {
                        if (field.getID() == id) {
                            return field;
                        }
                        }
                        throw new NoSuchFieldError();
                    }
                }public enum CSRRequestCommandField {CSRNonce(0),IsForUpdateNOC(1),;
                    private final int id;
                    CSRRequestCommandField(int id) {
                        this.id = id;
                    }

                    public int getID() {
                        return id;
                    }
                    public static CSRRequestCommandField value(int id) throws NoSuchFieldError {
                        for (CSRRequestCommandField field : CSRRequestCommandField.values()) {
                        if (field.getID() == id) {
                            return field;
                        }
                        }
                        throw new NoSuchFieldError();
                    }
                }public enum AddNOCCommandField {NOCValue(0),ICACValue(1),IPKValue(2),CaseAdminSubject(3),AdminVendorId(4),;
                    private final int id;
                    AddNOCCommandField(int id) {
                        this.id = id;
                    }

                    public int getID() {
                        return id;
                    }
                    public static AddNOCCommandField value(int id) throws NoSuchFieldError {
                        for (AddNOCCommandField field : AddNOCCommandField.values()) {
                        if (field.getID() == id) {
                            return field;
                        }
                        }
                        throw new NoSuchFieldError();
                    }
                }public enum UpdateNOCCommandField {NOCValue(0),ICACValue(1),;
                    private final int id;
                    UpdateNOCCommandField(int id) {
                        this.id = id;
                    }

                    public int getID() {
                        return id;
                    }
                    public static UpdateNOCCommandField value(int id) throws NoSuchFieldError {
                        for (UpdateNOCCommandField field : UpdateNOCCommandField.values()) {
                        if (field.getID() == id) {
                            return field;
                        }
                        }
                        throw new NoSuchFieldError();
                    }
                }public enum UpdateFabricLabelCommandField {Label(0),;
                    private final int id;
                    UpdateFabricLabelCommandField(int id) {
                        this.id = id;
                    }

                    public int getID() {
                        return id;
                    }
                    public static UpdateFabricLabelCommandField value(int id) throws NoSuchFieldError {
                        for (UpdateFabricLabelCommandField field : UpdateFabricLabelCommandField.values()) {
                        if (field.getID() == id) {
                            return field;
                        }
                        }
                        throw new NoSuchFieldError();
                    }
                }public enum RemoveFabricCommandField {FabricIndex(0),;
                    private final int id;
                    RemoveFabricCommandField(int id) {
                        this.id = id;
                    }

                    public int getID() {
                        return id;
                    }
                    public static RemoveFabricCommandField value(int id) throws NoSuchFieldError {
                        for (RemoveFabricCommandField field : RemoveFabricCommandField.values()) {
                        if (field.getID() == id) {
                            return field;
                        }
                        }
                        throw new NoSuchFieldError();
                    }
                }public enum AddTrustedRootCertificateCommandField {RootCACertificate(0),;
                    private final int id;
                    AddTrustedRootCertificateCommandField(int id) {
                        this.id = id;
                    }

                    public int getID() {
                        return id;
                    }
                    public static AddTrustedRootCertificateCommandField value(int id) throws NoSuchFieldError {
                        for (AddTrustedRootCertificateCommandField field : AddTrustedRootCertificateCommandField.values()) {
                        if (field.getID() == id) {
                            return field;
                        }
                        }
                        throw new NoSuchFieldError();
                    }
                }@Override
        public String getAttributeName(long id) throws NoSuchFieldError {
            return Attribute.value(id).toString();
        }

        @Override
        public String getEventName(long id) throws NoSuchFieldError {
            return Event.value(id).toString();
        }

        @Override
        public String getCommandName(long id) throws NoSuchFieldError {
            return Command.value(id).toString();
        }

        @Override
        public long getAttributeID(String name) throws IllegalArgumentException {
            return Attribute.valueOf(name).getID();
        }

        @Override
        public long getEventID(String name) throws IllegalArgumentException {
            return Event.valueOf(name).getID();
        }

        @Override
        public long getCommandID(String name) throws IllegalArgumentException {
            return Command.valueOf(name).getID();
        }
    }
    public static class GroupKeyManagement implements BaseCluster {
        public static final long ID = 63L;
        public long getID() {
            return ID;
        }

        public enum Attribute {
            GroupKeyMap(0L),
            GroupTable(1L),
            MaxGroupsPerFabric(2L),
            MaxGroupKeysPerFabric(3L),
            GeneratedCommandList(65528L),
            AcceptedCommandList(65529L),
            EventList(65530L),
            AttributeList(65531L),
            FeatureMap(65532L),
            ClusterRevision(65533L),;
            private final long id;
            Attribute(long id) {
                this.id = id;
            }

            public long getID() {
                return id;
            }

            public static Attribute value(long id) throws NoSuchFieldError {
                for (Attribute attribute : Attribute.values()) {
                    if (attribute.getID() == id) {
                        return attribute;
                    }
                }
                throw new NoSuchFieldError();
            }
        }

        public enum Event {;
            private final long id;
            Event(long id) {
                this.id = id;
            }

            public long getID() {
                return id;
            }

            public static Event value(long id) throws NoSuchFieldError {
                for (Event event : Event.values()) {
                    if (event.getID() == id) {
                        return event;
                    }
                }
                throw new NoSuchFieldError();
            }
        }

        public enum Command {
            KeySetWrite(0L),
            KeySetRead(1L),
            KeySetRemove(3L),
            KeySetReadAllIndices(4L),;
            private final long id;
            Command(long id) {
                this.id = id;
            }

            public long getID() {
                return id;
            }

            public static Command value(long id) throws NoSuchFieldError {
                for (Command command : Command.values()) {
                    if (command.getID() == id) {
                        return command;
                    }
                }
                throw new NoSuchFieldError();
            }
        }public enum KeySetWriteCommandField {GroupKeySet(0),;
                    private final int id;
                    KeySetWriteCommandField(int id) {
                        this.id = id;
                    }

                    public int getID() {
                        return id;
                    }
                    public static KeySetWriteCommandField value(int id) throws NoSuchFieldError {
                        for (KeySetWriteCommandField field : KeySetWriteCommandField.values()) {
                        if (field.getID() == id) {
                            return field;
                        }
                        }
                        throw new NoSuchFieldError();
                    }
                }public enum KeySetReadCommandField {GroupKeySetID(0),;
                    private final int id;
                    KeySetReadCommandField(int id) {
                        this.id = id;
                    }

                    public int getID() {
                        return id;
                    }
                    public static KeySetReadCommandField value(int id) throws NoSuchFieldError {
                        for (KeySetReadCommandField field : KeySetReadCommandField.values()) {
                        if (field.getID() == id) {
                            return field;
                        }
                        }
                        throw new NoSuchFieldError();
                    }
                }public enum KeySetRemoveCommandField {GroupKeySetID(0),;
                    private final int id;
                    KeySetRemoveCommandField(int id) {
                        this.id = id;
                    }

                    public int getID() {
                        return id;
                    }
                    public static KeySetRemoveCommandField value(int id) throws NoSuchFieldError {
                        for (KeySetRemoveCommandField field : KeySetRemoveCommandField.values()) {
                        if (field.getID() == id) {
                            return field;
                        }
                        }
                        throw new NoSuchFieldError();
                    }
                }public enum KeySetReadAllIndicesCommandField {GroupKeySetIDs(0),;
                    private final int id;
                    KeySetReadAllIndicesCommandField(int id) {
                        this.id = id;
                    }

                    public int getID() {
                        return id;
                    }
                    public static KeySetReadAllIndicesCommandField value(int id) throws NoSuchFieldError {
                        for (KeySetReadAllIndicesCommandField field : KeySetReadAllIndicesCommandField.values()) {
                        if (field.getID() == id) {
                            return field;
                        }
                        }
                        throw new NoSuchFieldError();
                    }
                }@Override
        public String getAttributeName(long id) throws NoSuchFieldError {
            return Attribute.value(id).toString();
        }

        @Override
        public String getEventName(long id) throws NoSuchFieldError {
            return Event.value(id).toString();
        }

        @Override
        public String getCommandName(long id) throws NoSuchFieldError {
            return Command.value(id).toString();
        }

        @Override
        public long getAttributeID(String name) throws IllegalArgumentException {
            return Attribute.valueOf(name).getID();
        }

        @Override
        public long getEventID(String name) throws IllegalArgumentException {
            return Event.valueOf(name).getID();
        }

        @Override
        public long getCommandID(String name) throws IllegalArgumentException {
            return Command.valueOf(name).getID();
        }
    }
    public static class FixedLabel implements BaseCluster {
        public static final long ID = 64L;
        public long getID() {
            return ID;
        }

        public enum Attribute {
            LabelList(0L),
            GeneratedCommandList(65528L),
            AcceptedCommandList(65529L),
            EventList(65530L),
            AttributeList(65531L),
            FeatureMap(65532L),
            ClusterRevision(65533L),;
            private final long id;
            Attribute(long id) {
                this.id = id;
            }

            public long getID() {
                return id;
            }

            public static Attribute value(long id) throws NoSuchFieldError {
                for (Attribute attribute : Attribute.values()) {
                    if (attribute.getID() == id) {
                        return attribute;
                    }
                }
                throw new NoSuchFieldError();
            }
        }

        public enum Event {;
            private final long id;
            Event(long id) {
                this.id = id;
            }

            public long getID() {
                return id;
            }

            public static Event value(long id) throws NoSuchFieldError {
                for (Event event : Event.values()) {
                    if (event.getID() == id) {
                        return event;
                    }
                }
                throw new NoSuchFieldError();
            }
        }

        public enum Command {;
            private final long id;
            Command(long id) {
                this.id = id;
            }

            public long getID() {
                return id;
            }

            public static Command value(long id) throws NoSuchFieldError {
                for (Command command : Command.values()) {
                    if (command.getID() == id) {
                        return command;
                    }
                }
                throw new NoSuchFieldError();
            }
        }@Override
        public String getAttributeName(long id) throws NoSuchFieldError {
            return Attribute.value(id).toString();
        }

        @Override
        public String getEventName(long id) throws NoSuchFieldError {
            return Event.value(id).toString();
        }

        @Override
        public String getCommandName(long id) throws NoSuchFieldError {
            return Command.value(id).toString();
        }

        @Override
        public long getAttributeID(String name) throws IllegalArgumentException {
            return Attribute.valueOf(name).getID();
        }

        @Override
        public long getEventID(String name) throws IllegalArgumentException {
            return Event.valueOf(name).getID();
        }

        @Override
        public long getCommandID(String name) throws IllegalArgumentException {
            return Command.valueOf(name).getID();
        }
    }
    public static class UserLabel implements BaseCluster {
        public static final long ID = 65L;
        public long getID() {
            return ID;
        }

        public enum Attribute {
            LabelList(0L),
            GeneratedCommandList(65528L),
            AcceptedCommandList(65529L),
            EventList(65530L),
            AttributeList(65531L),
            FeatureMap(65532L),
            ClusterRevision(65533L),;
            private final long id;
            Attribute(long id) {
                this.id = id;
            }

            public long getID() {
                return id;
            }

            public static Attribute value(long id) throws NoSuchFieldError {
                for (Attribute attribute : Attribute.values()) {
                    if (attribute.getID() == id) {
                        return attribute;
                    }
                }
                throw new NoSuchFieldError();
            }
        }

        public enum Event {;
            private final long id;
            Event(long id) {
                this.id = id;
            }

            public long getID() {
                return id;
            }

            public static Event value(long id) throws NoSuchFieldError {
                for (Event event : Event.values()) {
                    if (event.getID() == id) {
                        return event;
                    }
                }
                throw new NoSuchFieldError();
            }
        }

        public enum Command {;
            private final long id;
            Command(long id) {
                this.id = id;
            }

            public long getID() {
                return id;
            }

            public static Command value(long id) throws NoSuchFieldError {
                for (Command command : Command.values()) {
                    if (command.getID() == id) {
                        return command;
                    }
                }
                throw new NoSuchFieldError();
            }
        }@Override
        public String getAttributeName(long id) throws NoSuchFieldError {
            return Attribute.value(id).toString();
        }

        @Override
        public String getEventName(long id) throws NoSuchFieldError {
            return Event.value(id).toString();
        }

        @Override
        public String getCommandName(long id) throws NoSuchFieldError {
            return Command.value(id).toString();
        }

        @Override
        public long getAttributeID(String name) throws IllegalArgumentException {
            return Attribute.valueOf(name).getID();
        }

        @Override
        public long getEventID(String name) throws IllegalArgumentException {
            return Event.valueOf(name).getID();
        }

        @Override
        public long getCommandID(String name) throws IllegalArgumentException {
            return Command.valueOf(name).getID();
        }
    }
    public static class ProxyConfiguration implements BaseCluster {
        public static final long ID = 66L;
        public long getID() {
            return ID;
        }

        public enum Attribute {
            GeneratedCommandList(65528L),
            AcceptedCommandList(65529L),
            EventList(65530L),
            AttributeList(65531L),
            FeatureMap(65532L),
            ClusterRevision(65533L),;
            private final long id;
            Attribute(long id) {
                this.id = id;
            }

            public long getID() {
                return id;
            }

            public static Attribute value(long id) throws NoSuchFieldError {
                for (Attribute attribute : Attribute.values()) {
                    if (attribute.getID() == id) {
                        return attribute;
                    }
                }
                throw new NoSuchFieldError();
            }
        }

        public enum Event {;
            private final long id;
            Event(long id) {
                this.id = id;
            }

            public long getID() {
                return id;
            }

            public static Event value(long id) throws NoSuchFieldError {
                for (Event event : Event.values()) {
                    if (event.getID() == id) {
                        return event;
                    }
                }
                throw new NoSuchFieldError();
            }
        }

        public enum Command {;
            private final long id;
            Command(long id) {
                this.id = id;
            }

            public long getID() {
                return id;
            }

            public static Command value(long id) throws NoSuchFieldError {
                for (Command command : Command.values()) {
                    if (command.getID() == id) {
                        return command;
                    }
                }
                throw new NoSuchFieldError();
            }
        }@Override
        public String getAttributeName(long id) throws NoSuchFieldError {
            return Attribute.value(id).toString();
        }

        @Override
        public String getEventName(long id) throws NoSuchFieldError {
            return Event.value(id).toString();
        }

        @Override
        public String getCommandName(long id) throws NoSuchFieldError {
            return Command.value(id).toString();
        }

        @Override
        public long getAttributeID(String name) throws IllegalArgumentException {
            return Attribute.valueOf(name).getID();
        }

        @Override
        public long getEventID(String name) throws IllegalArgumentException {
            return Event.valueOf(name).getID();
        }

        @Override
        public long getCommandID(String name) throws IllegalArgumentException {
            return Command.valueOf(name).getID();
        }
    }
    public static class ProxyDiscovery implements BaseCluster {
        public static final long ID = 67L;
        public long getID() {
            return ID;
        }

        public enum Attribute {
            GeneratedCommandList(65528L),
            AcceptedCommandList(65529L),
            EventList(65530L),
            AttributeList(65531L),
            FeatureMap(65532L),
            ClusterRevision(65533L),;
            private final long id;
            Attribute(long id) {
                this.id = id;
            }

            public long getID() {
                return id;
            }

            public static Attribute value(long id) throws NoSuchFieldError {
                for (Attribute attribute : Attribute.values()) {
                    if (attribute.getID() == id) {
                        return attribute;
                    }
                }
                throw new NoSuchFieldError();
            }
        }

        public enum Event {;
            private final long id;
            Event(long id) {
                this.id = id;
            }

            public long getID() {
                return id;
            }

            public static Event value(long id) throws NoSuchFieldError {
                for (Event event : Event.values()) {
                    if (event.getID() == id) {
                        return event;
                    }
                }
                throw new NoSuchFieldError();
            }
        }

        public enum Command {;
            private final long id;
            Command(long id) {
                this.id = id;
            }

            public long getID() {
                return id;
            }

            public static Command value(long id) throws NoSuchFieldError {
                for (Command command : Command.values()) {
                    if (command.getID() == id) {
                        return command;
                    }
                }
                throw new NoSuchFieldError();
            }
        }@Override
        public String getAttributeName(long id) throws NoSuchFieldError {
            return Attribute.value(id).toString();
        }

        @Override
        public String getEventName(long id) throws NoSuchFieldError {
            return Event.value(id).toString();
        }

        @Override
        public String getCommandName(long id) throws NoSuchFieldError {
            return Command.value(id).toString();
        }

        @Override
        public long getAttributeID(String name) throws IllegalArgumentException {
            return Attribute.valueOf(name).getID();
        }

        @Override
        public long getEventID(String name) throws IllegalArgumentException {
            return Event.valueOf(name).getID();
        }

        @Override
        public long getCommandID(String name) throws IllegalArgumentException {
            return Command.valueOf(name).getID();
        }
    }
    public static class ProxyValid implements BaseCluster {
        public static final long ID = 68L;
        public long getID() {
            return ID;
        }

        public enum Attribute {
            GeneratedCommandList(65528L),
            AcceptedCommandList(65529L),
            EventList(65530L),
            AttributeList(65531L),
            FeatureMap(65532L),
            ClusterRevision(65533L),;
            private final long id;
            Attribute(long id) {
                this.id = id;
            }

            public long getID() {
                return id;
            }

            public static Attribute value(long id) throws NoSuchFieldError {
                for (Attribute attribute : Attribute.values()) {
                    if (attribute.getID() == id) {
                        return attribute;
                    }
                }
                throw new NoSuchFieldError();
            }
        }

        public enum Event {;
            private final long id;
            Event(long id) {
                this.id = id;
            }

            public long getID() {
                return id;
            }

            public static Event value(long id) throws NoSuchFieldError {
                for (Event event : Event.values()) {
                    if (event.getID() == id) {
                        return event;
                    }
                }
                throw new NoSuchFieldError();
            }
        }

        public enum Command {;
            private final long id;
            Command(long id) {
                this.id = id;
            }

            public long getID() {
                return id;
            }

            public static Command value(long id) throws NoSuchFieldError {
                for (Command command : Command.values()) {
                    if (command.getID() == id) {
                        return command;
                    }
                }
                throw new NoSuchFieldError();
            }
        }@Override
        public String getAttributeName(long id) throws NoSuchFieldError {
            return Attribute.value(id).toString();
        }

        @Override
        public String getEventName(long id) throws NoSuchFieldError {
            return Event.value(id).toString();
        }

        @Override
        public String getCommandName(long id) throws NoSuchFieldError {
            return Command.value(id).toString();
        }

        @Override
        public long getAttributeID(String name) throws IllegalArgumentException {
            return Attribute.valueOf(name).getID();
        }

        @Override
        public long getEventID(String name) throws IllegalArgumentException {
            return Event.valueOf(name).getID();
        }

        @Override
        public long getCommandID(String name) throws IllegalArgumentException {
            return Command.valueOf(name).getID();
        }
    }
    public static class BooleanState implements BaseCluster {
        public static final long ID = 69L;
        public long getID() {
            return ID;
        }

        public enum Attribute {
            StateValue(0L),
            GeneratedCommandList(65528L),
            AcceptedCommandList(65529L),
            EventList(65530L),
            AttributeList(65531L),
            FeatureMap(65532L),
            ClusterRevision(65533L),;
            private final long id;
            Attribute(long id) {
                this.id = id;
            }

            public long getID() {
                return id;
            }

            public static Attribute value(long id) throws NoSuchFieldError {
                for (Attribute attribute : Attribute.values()) {
                    if (attribute.getID() == id) {
                        return attribute;
                    }
                }
                throw new NoSuchFieldError();
            }
        }

        public enum Event {
            StateChange(0L),;
            private final long id;
            Event(long id) {
                this.id = id;
            }

            public long getID() {
                return id;
            }

            public static Event value(long id) throws NoSuchFieldError {
                for (Event event : Event.values()) {
                    if (event.getID() == id) {
                        return event;
                    }
                }
                throw new NoSuchFieldError();
            }
        }

        public enum Command {;
            private final long id;
            Command(long id) {
                this.id = id;
            }

            public long getID() {
                return id;
            }

            public static Command value(long id) throws NoSuchFieldError {
                for (Command command : Command.values()) {
                    if (command.getID() == id) {
                        return command;
                    }
                }
                throw new NoSuchFieldError();
            }
        }@Override
        public String getAttributeName(long id) throws NoSuchFieldError {
            return Attribute.value(id).toString();
        }

        @Override
        public String getEventName(long id) throws NoSuchFieldError {
            return Event.value(id).toString();
        }

        @Override
        public String getCommandName(long id) throws NoSuchFieldError {
            return Command.value(id).toString();
        }

        @Override
        public long getAttributeID(String name) throws IllegalArgumentException {
            return Attribute.valueOf(name).getID();
        }

        @Override
        public long getEventID(String name) throws IllegalArgumentException {
            return Event.valueOf(name).getID();
        }

        @Override
        public long getCommandID(String name) throws IllegalArgumentException {
            return Command.valueOf(name).getID();
        }
    }
    public static class IcdManagement implements BaseCluster {
        public static final long ID = 70L;
        public long getID() {
            return ID;
        }

        public enum Attribute {
            IdleModeInterval(0L),
            ActiveModeInterval(1L),
            ActiveModeThreshold(2L),
            RegisteredClients(3L),
            ICDCounter(4L),
            ClientsSupportedPerFabric(5L),
            GeneratedCommandList(65528L),
            AcceptedCommandList(65529L),
            EventList(65530L),
            AttributeList(65531L),
            FeatureMap(65532L),
            ClusterRevision(65533L),;
            private final long id;
            Attribute(long id) {
                this.id = id;
            }

            public long getID() {
                return id;
            }

            public static Attribute value(long id) throws NoSuchFieldError {
                for (Attribute attribute : Attribute.values()) {
                    if (attribute.getID() == id) {
                        return attribute;
                    }
                }
                throw new NoSuchFieldError();
            }
        }

        public enum Event {;
            private final long id;
            Event(long id) {
                this.id = id;
            }

            public long getID() {
                return id;
            }

            public static Event value(long id) throws NoSuchFieldError {
                for (Event event : Event.values()) {
                    if (event.getID() == id) {
                        return event;
                    }
                }
                throw new NoSuchFieldError();
            }
        }

        public enum Command {
            RegisterClient(0L),
            UnregisterClient(2L),
            StayActiveRequest(3L),;
            private final long id;
            Command(long id) {
                this.id = id;
            }

            public long getID() {
                return id;
            }

            public static Command value(long id) throws NoSuchFieldError {
                for (Command command : Command.values()) {
                    if (command.getID() == id) {
                        return command;
                    }
                }
                throw new NoSuchFieldError();
            }
        }public enum RegisterClientCommandField {CheckInNodeID(0),MonitoredSubject(1),Key(2),VerificationKey(3),;
                    private final int id;
                    RegisterClientCommandField(int id) {
                        this.id = id;
                    }

                    public int getID() {
                        return id;
                    }
                    public static RegisterClientCommandField value(int id) throws NoSuchFieldError {
                        for (RegisterClientCommandField field : RegisterClientCommandField.values()) {
                        if (field.getID() == id) {
                            return field;
                        }
                        }
                        throw new NoSuchFieldError();
                    }
                }public enum UnregisterClientCommandField {CheckInNodeID(0),Key(1),;
                    private final int id;
                    UnregisterClientCommandField(int id) {
                        this.id = id;
                    }

                    public int getID() {
                        return id;
                    }
                    public static UnregisterClientCommandField value(int id) throws NoSuchFieldError {
                        for (UnregisterClientCommandField field : UnregisterClientCommandField.values()) {
                        if (field.getID() == id) {
                            return field;
                        }
                        }
                        throw new NoSuchFieldError();
                    }
                }@Override
        public String getAttributeName(long id) throws NoSuchFieldError {
            return Attribute.value(id).toString();
        }

        @Override
        public String getEventName(long id) throws NoSuchFieldError {
            return Event.value(id).toString();
        }

        @Override
        public String getCommandName(long id) throws NoSuchFieldError {
            return Command.value(id).toString();
        }

        @Override
        public long getAttributeID(String name) throws IllegalArgumentException {
            return Attribute.valueOf(name).getID();
        }

        @Override
        public long getEventID(String name) throws IllegalArgumentException {
            return Event.valueOf(name).getID();
        }

        @Override
        public long getCommandID(String name) throws IllegalArgumentException {
            return Command.valueOf(name).getID();
        }
    }
    public static class ModeSelect implements BaseCluster {
        public static final long ID = 80L;
        public long getID() {
            return ID;
        }

        public enum Attribute {
            Description(0L),
            StandardNamespace(1L),
            SupportedModes(2L),
            CurrentMode(3L),
            StartUpMode(4L),
            OnMode(5L),
            GeneratedCommandList(65528L),
            AcceptedCommandList(65529L),
            EventList(65530L),
            AttributeList(65531L),
            FeatureMap(65532L),
            ClusterRevision(65533L),;
            private final long id;
            Attribute(long id) {
                this.id = id;
            }

            public long getID() {
                return id;
            }

            public static Attribute value(long id) throws NoSuchFieldError {
                for (Attribute attribute : Attribute.values()) {
                    if (attribute.getID() == id) {
                        return attribute;
                    }
                }
                throw new NoSuchFieldError();
            }
        }

        public enum Event {;
            private final long id;
            Event(long id) {
                this.id = id;
            }

            public long getID() {
                return id;
            }

            public static Event value(long id) throws NoSuchFieldError {
                for (Event event : Event.values()) {
                    if (event.getID() == id) {
                        return event;
                    }
                }
                throw new NoSuchFieldError();
            }
        }

        public enum Command {
            ChangeToMode(0L),;
            private final long id;
            Command(long id) {
                this.id = id;
            }

            public long getID() {
                return id;
            }

            public static Command value(long id) throws NoSuchFieldError {
                for (Command command : Command.values()) {
                    if (command.getID() == id) {
                        return command;
                    }
                }
                throw new NoSuchFieldError();
            }
        }public enum ChangeToModeCommandField {NewMode(0),;
                    private final int id;
                    ChangeToModeCommandField(int id) {
                        this.id = id;
                    }

                    public int getID() {
                        return id;
                    }
                    public static ChangeToModeCommandField value(int id) throws NoSuchFieldError {
                        for (ChangeToModeCommandField field : ChangeToModeCommandField.values()) {
                        if (field.getID() == id) {
                            return field;
                        }
                        }
                        throw new NoSuchFieldError();
                    }
                }@Override
        public String getAttributeName(long id) throws NoSuchFieldError {
            return Attribute.value(id).toString();
        }

        @Override
        public String getEventName(long id) throws NoSuchFieldError {
            return Event.value(id).toString();
        }

        @Override
        public String getCommandName(long id) throws NoSuchFieldError {
            return Command.value(id).toString();
        }

        @Override
        public long getAttributeID(String name) throws IllegalArgumentException {
            return Attribute.valueOf(name).getID();
        }

        @Override
        public long getEventID(String name) throws IllegalArgumentException {
            return Event.valueOf(name).getID();
        }

        @Override
        public long getCommandID(String name) throws IllegalArgumentException {
            return Command.valueOf(name).getID();
        }
    }
    public static class TemperatureControl implements BaseCluster {
        public static final long ID = 86L;
        public long getID() {
            return ID;
        }

        public enum Attribute {
            TemperatureSetpoint(0L),
            MinTemperature(1L),
            MaxTemperature(2L),
            Step(3L),
            CurrentTemperatureLevelIndex(4L),
            SupportedTemperatureLevels(5L),
            GeneratedCommandList(65528L),
            AcceptedCommandList(65529L),
            EventList(65530L),
            AttributeList(65531L),
            FeatureMap(65532L),
            ClusterRevision(65533L),;
            private final long id;
            Attribute(long id) {
                this.id = id;
            }

            public long getID() {
                return id;
            }

            public static Attribute value(long id) throws NoSuchFieldError {
                for (Attribute attribute : Attribute.values()) {
                    if (attribute.getID() == id) {
                        return attribute;
                    }
                }
                throw new NoSuchFieldError();
            }
        }

        public enum Event {;
            private final long id;
            Event(long id) {
                this.id = id;
            }

            public long getID() {
                return id;
            }

            public static Event value(long id) throws NoSuchFieldError {
                for (Event event : Event.values()) {
                    if (event.getID() == id) {
                        return event;
                    }
                }
                throw new NoSuchFieldError();
            }
        }

        public enum Command {
            SetTemperature(0L),;
            private final long id;
            Command(long id) {
                this.id = id;
            }

            public long getID() {
                return id;
            }

            public static Command value(long id) throws NoSuchFieldError {
                for (Command command : Command.values()) {
                    if (command.getID() == id) {
                        return command;
                    }
                }
                throw new NoSuchFieldError();
            }
        }public enum SetTemperatureCommandField {TargetTemperature(0),TargetTemperatureLevel(1),;
                    private final int id;
                    SetTemperatureCommandField(int id) {
                        this.id = id;
                    }

                    public int getID() {
                        return id;
                    }
                    public static SetTemperatureCommandField value(int id) throws NoSuchFieldError {
                        for (SetTemperatureCommandField field : SetTemperatureCommandField.values()) {
                        if (field.getID() == id) {
                            return field;
                        }
                        }
                        throw new NoSuchFieldError();
                    }
                }@Override
        public String getAttributeName(long id) throws NoSuchFieldError {
            return Attribute.value(id).toString();
        }

        @Override
        public String getEventName(long id) throws NoSuchFieldError {
            return Event.value(id).toString();
        }

        @Override
        public String getCommandName(long id) throws NoSuchFieldError {
            return Command.value(id).toString();
        }

        @Override
        public long getAttributeID(String name) throws IllegalArgumentException {
            return Attribute.valueOf(name).getID();
        }

        @Override
        public long getEventID(String name) throws IllegalArgumentException {
            return Event.valueOf(name).getID();
        }

        @Override
        public long getCommandID(String name) throws IllegalArgumentException {
            return Command.valueOf(name).getID();
        }
    }
    public static class RefrigeratorAlarm implements BaseCluster {
        public static final long ID = 87L;
        public long getID() {
            return ID;
        }

        public enum Attribute {
            Mask(0L),
            Latch(1L),
            State(2L),
            GeneratedCommandList(65528L),
            AcceptedCommandList(65529L),
            EventList(65530L),
            AttributeList(65531L),
            FeatureMap(65532L),
            ClusterRevision(65533L),;
            private final long id;
            Attribute(long id) {
                this.id = id;
            }

            public long getID() {
                return id;
            }

            public static Attribute value(long id) throws NoSuchFieldError {
                for (Attribute attribute : Attribute.values()) {
                    if (attribute.getID() == id) {
                        return attribute;
                    }
                }
                throw new NoSuchFieldError();
            }
        }

        public enum Event {
            Notify(0L),;
            private final long id;
            Event(long id) {
                this.id = id;
            }

            public long getID() {
                return id;
            }

            public static Event value(long id) throws NoSuchFieldError {
                for (Event event : Event.values()) {
                    if (event.getID() == id) {
                        return event;
                    }
                }
                throw new NoSuchFieldError();
            }
        }

        public enum Command {
            Reset(0L),;
            private final long id;
            Command(long id) {
                this.id = id;
            }

            public long getID() {
                return id;
            }

            public static Command value(long id) throws NoSuchFieldError {
                for (Command command : Command.values()) {
                    if (command.getID() == id) {
                        return command;
                    }
                }
                throw new NoSuchFieldError();
            }
        }public enum ResetCommandField {Alarms(0),Mask(1),;
                    private final int id;
                    ResetCommandField(int id) {
                        this.id = id;
                    }

                    public int getID() {
                        return id;
                    }
                    public static ResetCommandField value(int id) throws NoSuchFieldError {
                        for (ResetCommandField field : ResetCommandField.values()) {
                        if (field.getID() == id) {
                            return field;
                        }
                        }
                        throw new NoSuchFieldError();
                    }
                }@Override
        public String getAttributeName(long id) throws NoSuchFieldError {
            return Attribute.value(id).toString();
        }

        @Override
        public String getEventName(long id) throws NoSuchFieldError {
            return Event.value(id).toString();
        }

        @Override
        public String getCommandName(long id) throws NoSuchFieldError {
            return Command.value(id).toString();
        }

        @Override
        public long getAttributeID(String name) throws IllegalArgumentException {
            return Attribute.valueOf(name).getID();
        }

        @Override
        public long getEventID(String name) throws IllegalArgumentException {
            return Event.valueOf(name).getID();
        }

        @Override
        public long getCommandID(String name) throws IllegalArgumentException {
            return Command.valueOf(name).getID();
        }
    }
    public static class AirQuality implements BaseCluster {
        public static final long ID = 91L;
        public long getID() {
            return ID;
        }

        public enum Attribute {
            AirQuality(0L),
            GeneratedCommandList(65528L),
            AcceptedCommandList(65529L),
            EventList(65530L),
            AttributeList(65531L),
            FeatureMap(65532L),
            ClusterRevision(65533L),;
            private final long id;
            Attribute(long id) {
                this.id = id;
            }

            public long getID() {
                return id;
            }

            public static Attribute value(long id) throws NoSuchFieldError {
                for (Attribute attribute : Attribute.values()) {
                    if (attribute.getID() == id) {
                        return attribute;
                    }
                }
                throw new NoSuchFieldError();
            }
        }

        public enum Event {;
            private final long id;
            Event(long id) {
                this.id = id;
            }

            public long getID() {
                return id;
            }

            public static Event value(long id) throws NoSuchFieldError {
                for (Event event : Event.values()) {
                    if (event.getID() == id) {
                        return event;
                    }
                }
                throw new NoSuchFieldError();
            }
        }

        public enum Command {;
            private final long id;
            Command(long id) {
                this.id = id;
            }

            public long getID() {
                return id;
            }

            public static Command value(long id) throws NoSuchFieldError {
                for (Command command : Command.values()) {
                    if (command.getID() == id) {
                        return command;
                    }
                }
                throw new NoSuchFieldError();
            }
        }@Override
        public String getAttributeName(long id) throws NoSuchFieldError {
            return Attribute.value(id).toString();
        }

        @Override
        public String getEventName(long id) throws NoSuchFieldError {
            return Event.value(id).toString();
        }

        @Override
        public String getCommandName(long id) throws NoSuchFieldError {
            return Command.value(id).toString();
        }

        @Override
        public long getAttributeID(String name) throws IllegalArgumentException {
            return Attribute.valueOf(name).getID();
        }

        @Override
        public long getEventID(String name) throws IllegalArgumentException {
            return Event.valueOf(name).getID();
        }

        @Override
        public long getCommandID(String name) throws IllegalArgumentException {
            return Command.valueOf(name).getID();
        }
    }
    public static class SmokeCoAlarm implements BaseCluster {
        public static final long ID = 92L;
        public long getID() {
            return ID;
        }

        public enum Attribute {
            ExpressedState(0L),
            SmokeState(1L),
            COState(2L),
            BatteryAlert(3L),
            DeviceMuted(4L),
            TestInProgress(5L),
            HardwareFaultAlert(6L),
            EndOfServiceAlert(7L),
            InterconnectSmokeAlarm(8L),
            InterconnectCOAlarm(9L),
            ContaminationState(10L),
            SensitivityLevel(11L),
            GeneratedCommandList(65528L),
            AcceptedCommandList(65529L),
            EventList(65530L),
            AttributeList(65531L),
            FeatureMap(65532L),
            ClusterRevision(65533L),;
            private final long id;
            Attribute(long id) {
                this.id = id;
            }

            public long getID() {
                return id;
            }

            public static Attribute value(long id) throws NoSuchFieldError {
                for (Attribute attribute : Attribute.values()) {
                    if (attribute.getID() == id) {
                        return attribute;
                    }
                }
                throw new NoSuchFieldError();
            }
        }

        public enum Event {
            SmokeAlarm(0L),
            COAlarm(1L),
            LowBattery(2L),
            HardwareFault(3L),
            EndOfService(4L),
            SelfTestComplete(5L),
            AlarmMuted(6L),
            MuteEnded(7L),
            InterconnectSmokeAlarm(8L),
            InterconnectCOAlarm(9L),
            AllClear(10L),;
            private final long id;
            Event(long id) {
                this.id = id;
            }

            public long getID() {
                return id;
            }

            public static Event value(long id) throws NoSuchFieldError {
                for (Event event : Event.values()) {
                    if (event.getID() == id) {
                        return event;
                    }
                }
                throw new NoSuchFieldError();
            }
        }

        public enum Command {
            SelfTestRequest(0L),;
            private final long id;
            Command(long id) {
                this.id = id;
            }

            public long getID() {
                return id;
            }

            public static Command value(long id) throws NoSuchFieldError {
                for (Command command : Command.values()) {
                    if (command.getID() == id) {
                        return command;
                    }
                }
                throw new NoSuchFieldError();
            }
        }@Override
        public String getAttributeName(long id) throws NoSuchFieldError {
            return Attribute.value(id).toString();
        }

        @Override
        public String getEventName(long id) throws NoSuchFieldError {
            return Event.value(id).toString();
        }

        @Override
        public String getCommandName(long id) throws NoSuchFieldError {
            return Command.value(id).toString();
        }

        @Override
        public long getAttributeID(String name) throws IllegalArgumentException {
            return Attribute.valueOf(name).getID();
        }

        @Override
        public long getEventID(String name) throws IllegalArgumentException {
            return Event.valueOf(name).getID();
        }

        @Override
        public long getCommandID(String name) throws IllegalArgumentException {
            return Command.valueOf(name).getID();
        }
    }
    public static class HepaFilterMonitoring implements BaseCluster {
        public static final long ID = 113L;
        public long getID() {
            return ID;
        }

        public enum Attribute {
            Condition(0L),
            DegradationDirection(1L),
            ChangeIndication(2L),
            InPlaceIndicator(3L),
            GeneratedCommandList(65528L),
            AcceptedCommandList(65529L),
            EventList(65530L),
            AttributeList(65531L),
            FeatureMap(65532L),
            ClusterRevision(65533L),;
            private final long id;
            Attribute(long id) {
                this.id = id;
            }

            public long getID() {
                return id;
            }

            public static Attribute value(long id) throws NoSuchFieldError {
                for (Attribute attribute : Attribute.values()) {
                    if (attribute.getID() == id) {
                        return attribute;
                    }
                }
                throw new NoSuchFieldError();
            }
        }

        public enum Event {;
            private final long id;
            Event(long id) {
                this.id = id;
            }

            public long getID() {
                return id;
            }

            public static Event value(long id) throws NoSuchFieldError {
                for (Event event : Event.values()) {
                    if (event.getID() == id) {
                        return event;
                    }
                }
                throw new NoSuchFieldError();
            }
        }

        public enum Command {
            ResetCondition(0L),;
            private final long id;
            Command(long id) {
                this.id = id;
            }

            public long getID() {
                return id;
            }

            public static Command value(long id) throws NoSuchFieldError {
                for (Command command : Command.values()) {
                    if (command.getID() == id) {
                        return command;
                    }
                }
                throw new NoSuchFieldError();
            }
        }@Override
        public String getAttributeName(long id) throws NoSuchFieldError {
            return Attribute.value(id).toString();
        }

        @Override
        public String getEventName(long id) throws NoSuchFieldError {
            return Event.value(id).toString();
        }

        @Override
        public String getCommandName(long id) throws NoSuchFieldError {
            return Command.value(id).toString();
        }

        @Override
        public long getAttributeID(String name) throws IllegalArgumentException {
            return Attribute.valueOf(name).getID();
        }

        @Override
        public long getEventID(String name) throws IllegalArgumentException {
            return Event.valueOf(name).getID();
        }

        @Override
        public long getCommandID(String name) throws IllegalArgumentException {
            return Command.valueOf(name).getID();
        }
    }
    public static class ActivatedCarbonFilterMonitoring implements BaseCluster {
        public static final long ID = 114L;
        public long getID() {
            return ID;
        }

        public enum Attribute {
            Condition(0L),
            DegradationDirection(1L),
            ChangeIndication(2L),
            InPlaceIndicator(3L),
            GeneratedCommandList(65528L),
            AcceptedCommandList(65529L),
            EventList(65530L),
            AttributeList(65531L),
            FeatureMap(65532L),
            ClusterRevision(65533L),;
            private final long id;
            Attribute(long id) {
                this.id = id;
            }

            public long getID() {
                return id;
            }

            public static Attribute value(long id) throws NoSuchFieldError {
                for (Attribute attribute : Attribute.values()) {
                    if (attribute.getID() == id) {
                        return attribute;
                    }
                }
                throw new NoSuchFieldError();
            }
        }

        public enum Event {;
            private final long id;
            Event(long id) {
                this.id = id;
            }

            public long getID() {
                return id;
            }

            public static Event value(long id) throws NoSuchFieldError {
                for (Event event : Event.values()) {
                    if (event.getID() == id) {
                        return event;
                    }
                }
                throw new NoSuchFieldError();
            }
        }

        public enum Command {
            ResetCondition(0L),;
            private final long id;
            Command(long id) {
                this.id = id;
            }

            public long getID() {
                return id;
            }

            public static Command value(long id) throws NoSuchFieldError {
                for (Command command : Command.values()) {
                    if (command.getID() == id) {
                        return command;
                    }
                }
                throw new NoSuchFieldError();
            }
        }@Override
        public String getAttributeName(long id) throws NoSuchFieldError {
            return Attribute.value(id).toString();
        }

        @Override
        public String getEventName(long id) throws NoSuchFieldError {
            return Event.value(id).toString();
        }

        @Override
        public String getCommandName(long id) throws NoSuchFieldError {
            return Command.value(id).toString();
        }

        @Override
        public long getAttributeID(String name) throws IllegalArgumentException {
            return Attribute.valueOf(name).getID();
        }

        @Override
        public long getEventID(String name) throws IllegalArgumentException {
            return Event.valueOf(name).getID();
        }

        @Override
        public long getCommandID(String name) throws IllegalArgumentException {
            return Command.valueOf(name).getID();
        }
    }
    public static class CeramicFilterMonitoring implements BaseCluster {
        public static final long ID = 115L;
        public long getID() {
            return ID;
        }

        public enum Attribute {
            Condition(0L),
            DegradationDirection(1L),
            ChangeIndication(2L),
            InPlaceIndicator(3L),
            GeneratedCommandList(65528L),
            AcceptedCommandList(65529L),
            EventList(65530L),
            AttributeList(65531L),
            FeatureMap(65532L),
            ClusterRevision(65533L),;
            private final long id;
            Attribute(long id) {
                this.id = id;
            }

            public long getID() {
                return id;
            }

            public static Attribute value(long id) throws NoSuchFieldError {
                for (Attribute attribute : Attribute.values()) {
                    if (attribute.getID() == id) {
                        return attribute;
                    }
                }
                throw new NoSuchFieldError();
            }
        }

        public enum Event {;
            private final long id;
            Event(long id) {
                this.id = id;
            }

            public long getID() {
                return id;
            }

            public static Event value(long id) throws NoSuchFieldError {
                for (Event event : Event.values()) {
                    if (event.getID() == id) {
                        return event;
                    }
                }
                throw new NoSuchFieldError();
            }
        }

        public enum Command {
            ResetCondition(0L),;
            private final long id;
            Command(long id) {
                this.id = id;
            }

            public long getID() {
                return id;
            }

            public static Command value(long id) throws NoSuchFieldError {
                for (Command command : Command.values()) {
                    if (command.getID() == id) {
                        return command;
                    }
                }
                throw new NoSuchFieldError();
            }
        }@Override
        public String getAttributeName(long id) throws NoSuchFieldError {
            return Attribute.value(id).toString();
        }

        @Override
        public String getEventName(long id) throws NoSuchFieldError {
            return Event.value(id).toString();
        }

        @Override
        public String getCommandName(long id) throws NoSuchFieldError {
            return Command.value(id).toString();
        }

        @Override
        public long getAttributeID(String name) throws IllegalArgumentException {
            return Attribute.valueOf(name).getID();
        }

        @Override
        public long getEventID(String name) throws IllegalArgumentException {
            return Event.valueOf(name).getID();
        }

        @Override
        public long getCommandID(String name) throws IllegalArgumentException {
            return Command.valueOf(name).getID();
        }
    }
    public static class ElectrostaticFilterMonitoring implements BaseCluster {
        public static final long ID = 116L;
        public long getID() {
            return ID;
        }

        public enum Attribute {
            Condition(0L),
            DegradationDirection(1L),
            ChangeIndication(2L),
            InPlaceIndicator(3L),
            GeneratedCommandList(65528L),
            AcceptedCommandList(65529L),
            EventList(65530L),
            AttributeList(65531L),
            FeatureMap(65532L),
            ClusterRevision(65533L),;
            private final long id;
            Attribute(long id) {
                this.id = id;
            }

            public long getID() {
                return id;
            }

            public static Attribute value(long id) throws NoSuchFieldError {
                for (Attribute attribute : Attribute.values()) {
                    if (attribute.getID() == id) {
                        return attribute;
                    }
                }
                throw new NoSuchFieldError();
            }
        }

        public enum Event {;
            private final long id;
            Event(long id) {
                this.id = id;
            }

            public long getID() {
                return id;
            }

            public static Event value(long id) throws NoSuchFieldError {
                for (Event event : Event.values()) {
                    if (event.getID() == id) {
                        return event;
                    }
                }
                throw new NoSuchFieldError();
            }
        }

        public enum Command {
            ResetCondition(0L),;
            private final long id;
            Command(long id) {
                this.id = id;
            }

            public long getID() {
                return id;
            }

            public static Command value(long id) throws NoSuchFieldError {
                for (Command command : Command.values()) {
                    if (command.getID() == id) {
                        return command;
                    }
                }
                throw new NoSuchFieldError();
            }
        }@Override
        public String getAttributeName(long id) throws NoSuchFieldError {
            return Attribute.value(id).toString();
        }

        @Override
        public String getEventName(long id) throws NoSuchFieldError {
            return Event.value(id).toString();
        }

        @Override
        public String getCommandName(long id) throws NoSuchFieldError {
            return Command.value(id).toString();
        }

        @Override
        public long getAttributeID(String name) throws IllegalArgumentException {
            return Attribute.valueOf(name).getID();
        }

        @Override
        public long getEventID(String name) throws IllegalArgumentException {
            return Event.valueOf(name).getID();
        }

        @Override
        public long getCommandID(String name) throws IllegalArgumentException {
            return Command.valueOf(name).getID();
        }
    }
    public static class UvFilterMonitoring implements BaseCluster {
        public static final long ID = 117L;
        public long getID() {
            return ID;
        }

        public enum Attribute {
            Condition(0L),
            DegradationDirection(1L),
            ChangeIndication(2L),
            InPlaceIndicator(3L),
            GeneratedCommandList(65528L),
            AcceptedCommandList(65529L),
            EventList(65530L),
            AttributeList(65531L),
            FeatureMap(65532L),
            ClusterRevision(65533L),;
            private final long id;
            Attribute(long id) {
                this.id = id;
            }

            public long getID() {
                return id;
            }

            public static Attribute value(long id) throws NoSuchFieldError {
                for (Attribute attribute : Attribute.values()) {
                    if (attribute.getID() == id) {
                        return attribute;
                    }
                }
                throw new NoSuchFieldError();
            }
        }

        public enum Event {;
            private final long id;
            Event(long id) {
                this.id = id;
            }

            public long getID() {
                return id;
            }

            public static Event value(long id) throws NoSuchFieldError {
                for (Event event : Event.values()) {
                    if (event.getID() == id) {
                        return event;
                    }
                }
                throw new NoSuchFieldError();
            }
        }

        public enum Command {
            ResetCondition(0L),;
            private final long id;
            Command(long id) {
                this.id = id;
            }

            public long getID() {
                return id;
            }

            public static Command value(long id) throws NoSuchFieldError {
                for (Command command : Command.values()) {
                    if (command.getID() == id) {
                        return command;
                    }
                }
                throw new NoSuchFieldError();
            }
        }@Override
        public String getAttributeName(long id) throws NoSuchFieldError {
            return Attribute.value(id).toString();
        }

        @Override
        public String getEventName(long id) throws NoSuchFieldError {
            return Event.value(id).toString();
        }

        @Override
        public String getCommandName(long id) throws NoSuchFieldError {
            return Command.value(id).toString();
        }

        @Override
        public long getAttributeID(String name) throws IllegalArgumentException {
            return Attribute.valueOf(name).getID();
        }

        @Override
        public long getEventID(String name) throws IllegalArgumentException {
            return Event.valueOf(name).getID();
        }

        @Override
        public long getCommandID(String name) throws IllegalArgumentException {
            return Command.valueOf(name).getID();
        }
    }
    public static class IonizingFilterMonitoring implements BaseCluster {
        public static final long ID = 118L;
        public long getID() {
            return ID;
        }

        public enum Attribute {
            Condition(0L),
            DegradationDirection(1L),
            ChangeIndication(2L),
            InPlaceIndicator(3L),
            GeneratedCommandList(65528L),
            AcceptedCommandList(65529L),
            EventList(65530L),
            AttributeList(65531L),
            FeatureMap(65532L),
            ClusterRevision(65533L),;
            private final long id;
            Attribute(long id) {
                this.id = id;
            }

            public long getID() {
                return id;
            }

            public static Attribute value(long id) throws NoSuchFieldError {
                for (Attribute attribute : Attribute.values()) {
                    if (attribute.getID() == id) {
                        return attribute;
                    }
                }
                throw new NoSuchFieldError();
            }
        }

        public enum Event {;
            private final long id;
            Event(long id) {
                this.id = id;
            }

            public long getID() {
                return id;
            }

            public static Event value(long id) throws NoSuchFieldError {
                for (Event event : Event.values()) {
                    if (event.getID() == id) {
                        return event;
                    }
                }
                throw new NoSuchFieldError();
            }
        }

        public enum Command {
            ResetCondition(0L),;
            private final long id;
            Command(long id) {
                this.id = id;
            }

            public long getID() {
                return id;
            }

            public static Command value(long id) throws NoSuchFieldError {
                for (Command command : Command.values()) {
                    if (command.getID() == id) {
                        return command;
                    }
                }
                throw new NoSuchFieldError();
            }
        }@Override
        public String getAttributeName(long id) throws NoSuchFieldError {
            return Attribute.value(id).toString();
        }

        @Override
        public String getEventName(long id) throws NoSuchFieldError {
            return Event.value(id).toString();
        }

        @Override
        public String getCommandName(long id) throws NoSuchFieldError {
            return Command.value(id).toString();
        }

        @Override
        public long getAttributeID(String name) throws IllegalArgumentException {
            return Attribute.valueOf(name).getID();
        }

        @Override
        public long getEventID(String name) throws IllegalArgumentException {
            return Event.valueOf(name).getID();
        }

        @Override
        public long getCommandID(String name) throws IllegalArgumentException {
            return Command.valueOf(name).getID();
        }
    }
    public static class ZeoliteFilterMonitoring implements BaseCluster {
        public static final long ID = 119L;
        public long getID() {
            return ID;
        }

        public enum Attribute {
            Condition(0L),
            DegradationDirection(1L),
            ChangeIndication(2L),
            InPlaceIndicator(3L),
            GeneratedCommandList(65528L),
            AcceptedCommandList(65529L),
            EventList(65530L),
            AttributeList(65531L),
            FeatureMap(65532L),
            ClusterRevision(65533L),;
            private final long id;
            Attribute(long id) {
                this.id = id;
            }

            public long getID() {
                return id;
            }

            public static Attribute value(long id) throws NoSuchFieldError {
                for (Attribute attribute : Attribute.values()) {
                    if (attribute.getID() == id) {
                        return attribute;
                    }
                }
                throw new NoSuchFieldError();
            }
        }

        public enum Event {;
            private final long id;
            Event(long id) {
                this.id = id;
            }

            public long getID() {
                return id;
            }

            public static Event value(long id) throws NoSuchFieldError {
                for (Event event : Event.values()) {
                    if (event.getID() == id) {
                        return event;
                    }
                }
                throw new NoSuchFieldError();
            }
        }

        public enum Command {
            ResetCondition(0L),;
            private final long id;
            Command(long id) {
                this.id = id;
            }

            public long getID() {
                return id;
            }

            public static Command value(long id) throws NoSuchFieldError {
                for (Command command : Command.values()) {
                    if (command.getID() == id) {
                        return command;
                    }
                }
                throw new NoSuchFieldError();
            }
        }@Override
        public String getAttributeName(long id) throws NoSuchFieldError {
            return Attribute.value(id).toString();
        }

        @Override
        public String getEventName(long id) throws NoSuchFieldError {
            return Event.value(id).toString();
        }

        @Override
        public String getCommandName(long id) throws NoSuchFieldError {
            return Command.value(id).toString();
        }

        @Override
        public long getAttributeID(String name) throws IllegalArgumentException {
            return Attribute.valueOf(name).getID();
        }

        @Override
        public long getEventID(String name) throws IllegalArgumentException {
            return Event.valueOf(name).getID();
        }

        @Override
        public long getCommandID(String name) throws IllegalArgumentException {
            return Command.valueOf(name).getID();
        }
    }
    public static class OzoneFilterMonitoring implements BaseCluster {
        public static final long ID = 120L;
        public long getID() {
            return ID;
        }

        public enum Attribute {
            Condition(0L),
            DegradationDirection(1L),
            ChangeIndication(2L),
            InPlaceIndicator(3L),
            GeneratedCommandList(65528L),
            AcceptedCommandList(65529L),
            EventList(65530L),
            AttributeList(65531L),
            FeatureMap(65532L),
            ClusterRevision(65533L),;
            private final long id;
            Attribute(long id) {
                this.id = id;
            }

            public long getID() {
                return id;
            }

            public static Attribute value(long id) throws NoSuchFieldError {
                for (Attribute attribute : Attribute.values()) {
                    if (attribute.getID() == id) {
                        return attribute;
                    }
                }
                throw new NoSuchFieldError();
            }
        }

        public enum Event {;
            private final long id;
            Event(long id) {
                this.id = id;
            }

            public long getID() {
                return id;
            }

            public static Event value(long id) throws NoSuchFieldError {
                for (Event event : Event.values()) {
                    if (event.getID() == id) {
                        return event;
                    }
                }
                throw new NoSuchFieldError();
            }
        }

        public enum Command {
            ResetCondition(0L),;
            private final long id;
            Command(long id) {
                this.id = id;
            }

            public long getID() {
                return id;
            }

            public static Command value(long id) throws NoSuchFieldError {
                for (Command command : Command.values()) {
                    if (command.getID() == id) {
                        return command;
                    }
                }
                throw new NoSuchFieldError();
            }
        }@Override
        public String getAttributeName(long id) throws NoSuchFieldError {
            return Attribute.value(id).toString();
        }

        @Override
        public String getEventName(long id) throws NoSuchFieldError {
            return Event.value(id).toString();
        }

        @Override
        public String getCommandName(long id) throws NoSuchFieldError {
            return Command.value(id).toString();
        }

        @Override
        public long getAttributeID(String name) throws IllegalArgumentException {
            return Attribute.valueOf(name).getID();
        }

        @Override
        public long getEventID(String name) throws IllegalArgumentException {
            return Event.valueOf(name).getID();
        }

        @Override
        public long getCommandID(String name) throws IllegalArgumentException {
            return Command.valueOf(name).getID();
        }
    }
    public static class WaterTankMonitoring implements BaseCluster {
        public static final long ID = 121L;
        public long getID() {
            return ID;
        }

        public enum Attribute {
            Condition(0L),
            DegradationDirection(1L),
            ChangeIndication(2L),
            InPlaceIndicator(3L),
            GeneratedCommandList(65528L),
            AcceptedCommandList(65529L),
            EventList(65530L),
            AttributeList(65531L),
            FeatureMap(65532L),
            ClusterRevision(65533L),;
            private final long id;
            Attribute(long id) {
                this.id = id;
            }

            public long getID() {
                return id;
            }

            public static Attribute value(long id) throws NoSuchFieldError {
                for (Attribute attribute : Attribute.values()) {
                    if (attribute.getID() == id) {
                        return attribute;
                    }
                }
                throw new NoSuchFieldError();
            }
        }

        public enum Event {;
            private final long id;
            Event(long id) {
                this.id = id;
            }

            public long getID() {
                return id;
            }

            public static Event value(long id) throws NoSuchFieldError {
                for (Event event : Event.values()) {
                    if (event.getID() == id) {
                        return event;
                    }
                }
                throw new NoSuchFieldError();
            }
        }

        public enum Command {
            ResetCondition(0L),;
            private final long id;
            Command(long id) {
                this.id = id;
            }

            public long getID() {
                return id;
            }

            public static Command value(long id) throws NoSuchFieldError {
                for (Command command : Command.values()) {
                    if (command.getID() == id) {
                        return command;
                    }
                }
                throw new NoSuchFieldError();
            }
        }@Override
        public String getAttributeName(long id) throws NoSuchFieldError {
            return Attribute.value(id).toString();
        }

        @Override
        public String getEventName(long id) throws NoSuchFieldError {
            return Event.value(id).toString();
        }

        @Override
        public String getCommandName(long id) throws NoSuchFieldError {
            return Command.value(id).toString();
        }

        @Override
        public long getAttributeID(String name) throws IllegalArgumentException {
            return Attribute.valueOf(name).getID();
        }

        @Override
        public long getEventID(String name) throws IllegalArgumentException {
            return Event.valueOf(name).getID();
        }

        @Override
        public long getCommandID(String name) throws IllegalArgumentException {
            return Command.valueOf(name).getID();
        }
    }
    public static class FuelTankMonitoring implements BaseCluster {
        public static final long ID = 122L;
        public long getID() {
            return ID;
        }

        public enum Attribute {
            Condition(0L),
            DegradationDirection(1L),
            ChangeIndication(2L),
            InPlaceIndicator(3L),
            GeneratedCommandList(65528L),
            AcceptedCommandList(65529L),
            EventList(65530L),
            AttributeList(65531L),
            FeatureMap(65532L),
            ClusterRevision(65533L),;
            private final long id;
            Attribute(long id) {
                this.id = id;
            }

            public long getID() {
                return id;
            }

            public static Attribute value(long id) throws NoSuchFieldError {
                for (Attribute attribute : Attribute.values()) {
                    if (attribute.getID() == id) {
                        return attribute;
                    }
                }
                throw new NoSuchFieldError();
            }
        }

        public enum Event {;
            private final long id;
            Event(long id) {
                this.id = id;
            }

            public long getID() {
                return id;
            }

            public static Event value(long id) throws NoSuchFieldError {
                for (Event event : Event.values()) {
                    if (event.getID() == id) {
                        return event;
                    }
                }
                throw new NoSuchFieldError();
            }
        }

        public enum Command {
            ResetCondition(0L),;
            private final long id;
            Command(long id) {
                this.id = id;
            }

            public long getID() {
                return id;
            }

            public static Command value(long id) throws NoSuchFieldError {
                for (Command command : Command.values()) {
                    if (command.getID() == id) {
                        return command;
                    }
                }
                throw new NoSuchFieldError();
            }
        }@Override
        public String getAttributeName(long id) throws NoSuchFieldError {
            return Attribute.value(id).toString();
        }

        @Override
        public String getEventName(long id) throws NoSuchFieldError {
            return Event.value(id).toString();
        }

        @Override
        public String getCommandName(long id) throws NoSuchFieldError {
            return Command.value(id).toString();
        }

        @Override
        public long getAttributeID(String name) throws IllegalArgumentException {
            return Attribute.valueOf(name).getID();
        }

        @Override
        public long getEventID(String name) throws IllegalArgumentException {
            return Event.valueOf(name).getID();
        }

        @Override
        public long getCommandID(String name) throws IllegalArgumentException {
            return Command.valueOf(name).getID();
        }
    }
    public static class InkCartridgeMonitoring implements BaseCluster {
        public static final long ID = 123L;
        public long getID() {
            return ID;
        }

        public enum Attribute {
            Condition(0L),
            DegradationDirection(1L),
            ChangeIndication(2L),
            InPlaceIndicator(3L),
            GeneratedCommandList(65528L),
            AcceptedCommandList(65529L),
            EventList(65530L),
            AttributeList(65531L),
            FeatureMap(65532L),
            ClusterRevision(65533L),;
            private final long id;
            Attribute(long id) {
                this.id = id;
            }

            public long getID() {
                return id;
            }

            public static Attribute value(long id) throws NoSuchFieldError {
                for (Attribute attribute : Attribute.values()) {
                    if (attribute.getID() == id) {
                        return attribute;
                    }
                }
                throw new NoSuchFieldError();
            }
        }

        public enum Event {;
            private final long id;
            Event(long id) {
                this.id = id;
            }

            public long getID() {
                return id;
            }

            public static Event value(long id) throws NoSuchFieldError {
                for (Event event : Event.values()) {
                    if (event.getID() == id) {
                        return event;
                    }
                }
                throw new NoSuchFieldError();
            }
        }

        public enum Command {
            ResetCondition(0L),;
            private final long id;
            Command(long id) {
                this.id = id;
            }

            public long getID() {
                return id;
            }

            public static Command value(long id) throws NoSuchFieldError {
                for (Command command : Command.values()) {
                    if (command.getID() == id) {
                        return command;
                    }
                }
                throw new NoSuchFieldError();
            }
        }@Override
        public String getAttributeName(long id) throws NoSuchFieldError {
            return Attribute.value(id).toString();
        }

        @Override
        public String getEventName(long id) throws NoSuchFieldError {
            return Event.value(id).toString();
        }

        @Override
        public String getCommandName(long id) throws NoSuchFieldError {
            return Command.value(id).toString();
        }

        @Override
        public long getAttributeID(String name) throws IllegalArgumentException {
            return Attribute.valueOf(name).getID();
        }

        @Override
        public long getEventID(String name) throws IllegalArgumentException {
            return Event.valueOf(name).getID();
        }

        @Override
        public long getCommandID(String name) throws IllegalArgumentException {
            return Command.valueOf(name).getID();
        }
    }
    public static class TonerCartridgeMonitoring implements BaseCluster {
        public static final long ID = 124L;
        public long getID() {
            return ID;
        }

        public enum Attribute {
            Condition(0L),
            DegradationDirection(1L),
            ChangeIndication(2L),
            InPlaceIndicator(3L),
            GeneratedCommandList(65528L),
            AcceptedCommandList(65529L),
            EventList(65530L),
            AttributeList(65531L),
            FeatureMap(65532L),
            ClusterRevision(65533L),;
            private final long id;
            Attribute(long id) {
                this.id = id;
            }

            public long getID() {
                return id;
            }

            public static Attribute value(long id) throws NoSuchFieldError {
                for (Attribute attribute : Attribute.values()) {
                    if (attribute.getID() == id) {
                        return attribute;
                    }
                }
                throw new NoSuchFieldError();
            }
        }

        public enum Event {;
            private final long id;
            Event(long id) {
                this.id = id;
            }

            public long getID() {
                return id;
            }

            public static Event value(long id) throws NoSuchFieldError {
                for (Event event : Event.values()) {
                    if (event.getID() == id) {
                        return event;
                    }
                }
                throw new NoSuchFieldError();
            }
        }

        public enum Command {
            ResetCondition(0L),;
            private final long id;
            Command(long id) {
                this.id = id;
            }

            public long getID() {
                return id;
            }

            public static Command value(long id) throws NoSuchFieldError {
                for (Command command : Command.values()) {
                    if (command.getID() == id) {
                        return command;
                    }
                }
                throw new NoSuchFieldError();
            }
        }@Override
        public String getAttributeName(long id) throws NoSuchFieldError {
            return Attribute.value(id).toString();
        }

        @Override
        public String getEventName(long id) throws NoSuchFieldError {
            return Event.value(id).toString();
        }

        @Override
        public String getCommandName(long id) throws NoSuchFieldError {
            return Command.value(id).toString();
        }

        @Override
        public long getAttributeID(String name) throws IllegalArgumentException {
            return Attribute.valueOf(name).getID();
        }

        @Override
        public long getEventID(String name) throws IllegalArgumentException {
            return Event.valueOf(name).getID();
        }

        @Override
        public long getCommandID(String name) throws IllegalArgumentException {
            return Command.valueOf(name).getID();
        }
    }
    public static class DoorLock implements BaseCluster {
        public static final long ID = 257L;
        public long getID() {
            return ID;
        }

        public enum Attribute {
            LockState(0L),
            LockType(1L),
            ActuatorEnabled(2L),
            DoorState(3L),
            DoorOpenEvents(4L),
            DoorClosedEvents(5L),
            OpenPeriod(6L),
            NumberOfTotalUsersSupported(17L),
            NumberOfPINUsersSupported(18L),
            NumberOfRFIDUsersSupported(19L),
            NumberOfWeekDaySchedulesSupportedPerUser(20L),
            NumberOfYearDaySchedulesSupportedPerUser(21L),
            NumberOfHolidaySchedulesSupported(22L),
            MaxPINCodeLength(23L),
            MinPINCodeLength(24L),
            MaxRFIDCodeLength(25L),
            MinRFIDCodeLength(26L),
            CredentialRulesSupport(27L),
            NumberOfCredentialsSupportedPerUser(28L),
            Language(33L),
            LEDSettings(34L),
            AutoRelockTime(35L),
            SoundVolume(36L),
            OperatingMode(37L),
            SupportedOperatingModes(38L),
            DefaultConfigurationRegister(39L),
            EnableLocalProgramming(40L),
            EnableOneTouchLocking(41L),
            EnableInsideStatusLED(42L),
            EnablePrivacyModeButton(43L),
            LocalProgrammingFeatures(44L),
            WrongCodeEntryLimit(48L),
            UserCodeTemporaryDisableTime(49L),
            SendPINOverTheAir(50L),
            RequirePINforRemoteOperation(51L),
            ExpiringUserTimeout(53L),
            GeneratedCommandList(65528L),
            AcceptedCommandList(65529L),
            EventList(65530L),
            AttributeList(65531L),
            FeatureMap(65532L),
            ClusterRevision(65533L),;
            private final long id;
            Attribute(long id) {
                this.id = id;
            }

            public long getID() {
                return id;
            }

            public static Attribute value(long id) throws NoSuchFieldError {
                for (Attribute attribute : Attribute.values()) {
                    if (attribute.getID() == id) {
                        return attribute;
                    }
                }
                throw new NoSuchFieldError();
            }
        }

        public enum Event {
            DoorLockAlarm(0L),
            DoorStateChange(1L),
            LockOperation(2L),
            LockOperationError(3L),
            LockUserChange(4L),;
            private final long id;
            Event(long id) {
                this.id = id;
            }

            public long getID() {
                return id;
            }

            public static Event value(long id) throws NoSuchFieldError {
                for (Event event : Event.values()) {
                    if (event.getID() == id) {
                        return event;
                    }
                }
                throw new NoSuchFieldError();
            }
        }

        public enum Command {
            LockDoor(0L),
            UnlockDoor(1L),
            UnlockWithTimeout(3L),
            SetWeekDaySchedule(11L),
            GetWeekDaySchedule(12L),
            ClearWeekDaySchedule(13L),
            SetYearDaySchedule(14L),
            GetYearDaySchedule(15L),
            ClearYearDaySchedule(16L),
            SetHolidaySchedule(17L),
            GetHolidaySchedule(18L),
            ClearHolidaySchedule(19L),
            SetUser(26L),
            GetUser(27L),
            ClearUser(29L),
            SetCredential(34L),
            GetCredentialStatus(36L),
            ClearCredential(38L),
            UnboltDoor(39L),;
            private final long id;
            Command(long id) {
                this.id = id;
            }

            public long getID() {
                return id;
            }

            public static Command value(long id) throws NoSuchFieldError {
                for (Command command : Command.values()) {
                    if (command.getID() == id) {
                        return command;
                    }
                }
                throw new NoSuchFieldError();
            }
        }public enum LockDoorCommandField {PINCode(0),;
                    private final int id;
                    LockDoorCommandField(int id) {
                        this.id = id;
                    }

                    public int getID() {
                        return id;
                    }
                    public static LockDoorCommandField value(int id) throws NoSuchFieldError {
                        for (LockDoorCommandField field : LockDoorCommandField.values()) {
                        if (field.getID() == id) {
                            return field;
                        }
                        }
                        throw new NoSuchFieldError();
                    }
                }public enum UnlockDoorCommandField {PINCode(0),;
                    private final int id;
                    UnlockDoorCommandField(int id) {
                        this.id = id;
                    }

                    public int getID() {
                        return id;
                    }
                    public static UnlockDoorCommandField value(int id) throws NoSuchFieldError {
                        for (UnlockDoorCommandField field : UnlockDoorCommandField.values()) {
                        if (field.getID() == id) {
                            return field;
                        }
                        }
                        throw new NoSuchFieldError();
                    }
                }public enum UnlockWithTimeoutCommandField {Timeout(0),PINCode(1),;
                    private final int id;
                    UnlockWithTimeoutCommandField(int id) {
                        this.id = id;
                    }

                    public int getID() {
                        return id;
                    }
                    public static UnlockWithTimeoutCommandField value(int id) throws NoSuchFieldError {
                        for (UnlockWithTimeoutCommandField field : UnlockWithTimeoutCommandField.values()) {
                        if (field.getID() == id) {
                            return field;
                        }
                        }
                        throw new NoSuchFieldError();
                    }
                }public enum SetWeekDayScheduleCommandField {WeekDayIndex(0),UserIndex(1),DaysMask(2),StartHour(3),StartMinute(4),EndHour(5),EndMinute(6),;
                    private final int id;
                    SetWeekDayScheduleCommandField(int id) {
                        this.id = id;
                    }

                    public int getID() {
                        return id;
                    }
                    public static SetWeekDayScheduleCommandField value(int id) throws NoSuchFieldError {
                        for (SetWeekDayScheduleCommandField field : SetWeekDayScheduleCommandField.values()) {
                        if (field.getID() == id) {
                            return field;
                        }
                        }
                        throw new NoSuchFieldError();
                    }
                }public enum GetWeekDayScheduleCommandField {WeekDayIndex(0),UserIndex(1),;
                    private final int id;
                    GetWeekDayScheduleCommandField(int id) {
                        this.id = id;
                    }

                    public int getID() {
                        return id;
                    }
                    public static GetWeekDayScheduleCommandField value(int id) throws NoSuchFieldError {
                        for (GetWeekDayScheduleCommandField field : GetWeekDayScheduleCommandField.values()) {
                        if (field.getID() == id) {
                            return field;
                        }
                        }
                        throw new NoSuchFieldError();
                    }
                }public enum ClearWeekDayScheduleCommandField {WeekDayIndex(0),UserIndex(1),;
                    private final int id;
                    ClearWeekDayScheduleCommandField(int id) {
                        this.id = id;
                    }

                    public int getID() {
                        return id;
                    }
                    public static ClearWeekDayScheduleCommandField value(int id) throws NoSuchFieldError {
                        for (ClearWeekDayScheduleCommandField field : ClearWeekDayScheduleCommandField.values()) {
                        if (field.getID() == id) {
                            return field;
                        }
                        }
                        throw new NoSuchFieldError();
                    }
                }public enum SetYearDayScheduleCommandField {YearDayIndex(0),UserIndex(1),LocalStartTime(2),LocalEndTime(3),;
                    private final int id;
                    SetYearDayScheduleCommandField(int id) {
                        this.id = id;
                    }

                    public int getID() {
                        return id;
                    }
                    public static SetYearDayScheduleCommandField value(int id) throws NoSuchFieldError {
                        for (SetYearDayScheduleCommandField field : SetYearDayScheduleCommandField.values()) {
                        if (field.getID() == id) {
                            return field;
                        }
                        }
                        throw new NoSuchFieldError();
                    }
                }public enum GetYearDayScheduleCommandField {YearDayIndex(0),UserIndex(1),;
                    private final int id;
                    GetYearDayScheduleCommandField(int id) {
                        this.id = id;
                    }

                    public int getID() {
                        return id;
                    }
                    public static GetYearDayScheduleCommandField value(int id) throws NoSuchFieldError {
                        for (GetYearDayScheduleCommandField field : GetYearDayScheduleCommandField.values()) {
                        if (field.getID() == id) {
                            return field;
                        }
                        }
                        throw new NoSuchFieldError();
                    }
                }public enum ClearYearDayScheduleCommandField {YearDayIndex(0),UserIndex(1),;
                    private final int id;
                    ClearYearDayScheduleCommandField(int id) {
                        this.id = id;
                    }

                    public int getID() {
                        return id;
                    }
                    public static ClearYearDayScheduleCommandField value(int id) throws NoSuchFieldError {
                        for (ClearYearDayScheduleCommandField field : ClearYearDayScheduleCommandField.values()) {
                        if (field.getID() == id) {
                            return field;
                        }
                        }
                        throw new NoSuchFieldError();
                    }
                }public enum SetHolidayScheduleCommandField {HolidayIndex(0),LocalStartTime(1),LocalEndTime(2),OperatingMode(3),;
                    private final int id;
                    SetHolidayScheduleCommandField(int id) {
                        this.id = id;
                    }

                    public int getID() {
                        return id;
                    }
                    public static SetHolidayScheduleCommandField value(int id) throws NoSuchFieldError {
                        for (SetHolidayScheduleCommandField field : SetHolidayScheduleCommandField.values()) {
                        if (field.getID() == id) {
                            return field;
                        }
                        }
                        throw new NoSuchFieldError();
                    }
                }public enum GetHolidayScheduleCommandField {HolidayIndex(0),;
                    private final int id;
                    GetHolidayScheduleCommandField(int id) {
                        this.id = id;
                    }

                    public int getID() {
                        return id;
                    }
                    public static GetHolidayScheduleCommandField value(int id) throws NoSuchFieldError {
                        for (GetHolidayScheduleCommandField field : GetHolidayScheduleCommandField.values()) {
                        if (field.getID() == id) {
                            return field;
                        }
                        }
                        throw new NoSuchFieldError();
                    }
                }public enum ClearHolidayScheduleCommandField {HolidayIndex(0),;
                    private final int id;
                    ClearHolidayScheduleCommandField(int id) {
                        this.id = id;
                    }

                    public int getID() {
                        return id;
                    }
                    public static ClearHolidayScheduleCommandField value(int id) throws NoSuchFieldError {
                        for (ClearHolidayScheduleCommandField field : ClearHolidayScheduleCommandField.values()) {
                        if (field.getID() == id) {
                            return field;
                        }
                        }
                        throw new NoSuchFieldError();
                    }
                }public enum SetUserCommandField {OperationType(0),UserIndex(1),UserName(2),UserUniqueID(3),UserStatus(4),UserType(5),CredentialRule(6),;
                    private final int id;
                    SetUserCommandField(int id) {
                        this.id = id;
                    }

                    public int getID() {
                        return id;
                    }
                    public static SetUserCommandField value(int id) throws NoSuchFieldError {
                        for (SetUserCommandField field : SetUserCommandField.values()) {
                        if (field.getID() == id) {
                            return field;
                        }
                        }
                        throw new NoSuchFieldError();
                    }
                }public enum GetUserCommandField {UserIndex(0),;
                    private final int id;
                    GetUserCommandField(int id) {
                        this.id = id;
                    }

                    public int getID() {
                        return id;
                    }
                    public static GetUserCommandField value(int id) throws NoSuchFieldError {
                        for (GetUserCommandField field : GetUserCommandField.values()) {
                        if (field.getID() == id) {
                            return field;
                        }
                        }
                        throw new NoSuchFieldError();
                    }
                }public enum ClearUserCommandField {UserIndex(0),;
                    private final int id;
                    ClearUserCommandField(int id) {
                        this.id = id;
                    }

                    public int getID() {
                        return id;
                    }
                    public static ClearUserCommandField value(int id) throws NoSuchFieldError {
                        for (ClearUserCommandField field : ClearUserCommandField.values()) {
                        if (field.getID() == id) {
                            return field;
                        }
                        }
                        throw new NoSuchFieldError();
                    }
                }public enum SetCredentialCommandField {OperationType(0),Credential(1),CredentialData(2),UserIndex(3),UserStatus(4),UserType(5),;
                    private final int id;
                    SetCredentialCommandField(int id) {
                        this.id = id;
                    }

                    public int getID() {
                        return id;
                    }
                    public static SetCredentialCommandField value(int id) throws NoSuchFieldError {
                        for (SetCredentialCommandField field : SetCredentialCommandField.values()) {
                        if (field.getID() == id) {
                            return field;
                        }
                        }
                        throw new NoSuchFieldError();
                    }
                }public enum GetCredentialStatusCommandField {Credential(0),;
                    private final int id;
                    GetCredentialStatusCommandField(int id) {
                        this.id = id;
                    }

                    public int getID() {
                        return id;
                    }
                    public static GetCredentialStatusCommandField value(int id) throws NoSuchFieldError {
                        for (GetCredentialStatusCommandField field : GetCredentialStatusCommandField.values()) {
                        if (field.getID() == id) {
                            return field;
                        }
                        }
                        throw new NoSuchFieldError();
                    }
                }public enum ClearCredentialCommandField {Credential(0),;
                    private final int id;
                    ClearCredentialCommandField(int id) {
                        this.id = id;
                    }

                    public int getID() {
                        return id;
                    }
                    public static ClearCredentialCommandField value(int id) throws NoSuchFieldError {
                        for (ClearCredentialCommandField field : ClearCredentialCommandField.values()) {
                        if (field.getID() == id) {
                            return field;
                        }
                        }
                        throw new NoSuchFieldError();
                    }
                }public enum UnboltDoorCommandField {PINCode(0),;
                    private final int id;
                    UnboltDoorCommandField(int id) {
                        this.id = id;
                    }

                    public int getID() {
                        return id;
                    }
                    public static UnboltDoorCommandField value(int id) throws NoSuchFieldError {
                        for (UnboltDoorCommandField field : UnboltDoorCommandField.values()) {
                        if (field.getID() == id) {
                            return field;
                        }
                        }
                        throw new NoSuchFieldError();
                    }
                }@Override
        public String getAttributeName(long id) throws NoSuchFieldError {
            return Attribute.value(id).toString();
        }

        @Override
        public String getEventName(long id) throws NoSuchFieldError {
            return Event.value(id).toString();
        }

        @Override
        public String getCommandName(long id) throws NoSuchFieldError {
            return Command.value(id).toString();
        }

        @Override
        public long getAttributeID(String name) throws IllegalArgumentException {
            return Attribute.valueOf(name).getID();
        }

        @Override
        public long getEventID(String name) throws IllegalArgumentException {
            return Event.valueOf(name).getID();
        }

        @Override
        public long getCommandID(String name) throws IllegalArgumentException {
            return Command.valueOf(name).getID();
        }
    }
    public static class WindowCovering implements BaseCluster {
        public static final long ID = 258L;
        public long getID() {
            return ID;
        }

        public enum Attribute {
            Type(0L),
            PhysicalClosedLimitLift(1L),
            PhysicalClosedLimitTilt(2L),
            CurrentPositionLift(3L),
            CurrentPositionTilt(4L),
            NumberOfActuationsLift(5L),
            NumberOfActuationsTilt(6L),
            ConfigStatus(7L),
            CurrentPositionLiftPercentage(8L),
            CurrentPositionTiltPercentage(9L),
            OperationalStatus(10L),
            TargetPositionLiftPercent100ths(11L),
            TargetPositionTiltPercent100ths(12L),
            EndProductType(13L),
            CurrentPositionLiftPercent100ths(14L),
            CurrentPositionTiltPercent100ths(15L),
            InstalledOpenLimitLift(16L),
            InstalledClosedLimitLift(17L),
            InstalledOpenLimitTilt(18L),
            InstalledClosedLimitTilt(19L),
            Mode(23L),
            SafetyStatus(26L),
            GeneratedCommandList(65528L),
            AcceptedCommandList(65529L),
            EventList(65530L),
            AttributeList(65531L),
            FeatureMap(65532L),
            ClusterRevision(65533L),;
            private final long id;
            Attribute(long id) {
                this.id = id;
            }

            public long getID() {
                return id;
            }

            public static Attribute value(long id) throws NoSuchFieldError {
                for (Attribute attribute : Attribute.values()) {
                    if (attribute.getID() == id) {
                        return attribute;
                    }
                }
                throw new NoSuchFieldError();
            }
        }

        public enum Event {;
            private final long id;
            Event(long id) {
                this.id = id;
            }

            public long getID() {
                return id;
            }

            public static Event value(long id) throws NoSuchFieldError {
                for (Event event : Event.values()) {
                    if (event.getID() == id) {
                        return event;
                    }
                }
                throw new NoSuchFieldError();
            }
        }

        public enum Command {
            UpOrOpen(0L),
            DownOrClose(1L),
            StopMotion(2L),
            GoToLiftValue(4L),
            GoToLiftPercentage(5L),
            GoToTiltValue(7L),
            GoToTiltPercentage(8L),;
            private final long id;
            Command(long id) {
                this.id = id;
            }

            public long getID() {
                return id;
            }

            public static Command value(long id) throws NoSuchFieldError {
                for (Command command : Command.values()) {
                    if (command.getID() == id) {
                        return command;
                    }
                }
                throw new NoSuchFieldError();
            }
        }public enum GoToLiftValueCommandField {LiftValue(0),;
                    private final int id;
                    GoToLiftValueCommandField(int id) {
                        this.id = id;
                    }

                    public int getID() {
                        return id;
                    }
                    public static GoToLiftValueCommandField value(int id) throws NoSuchFieldError {
                        for (GoToLiftValueCommandField field : GoToLiftValueCommandField.values()) {
                        if (field.getID() == id) {
                            return field;
                        }
                        }
                        throw new NoSuchFieldError();
                    }
                }public enum GoToLiftPercentageCommandField {LiftPercent100thsValue(0),;
                    private final int id;
                    GoToLiftPercentageCommandField(int id) {
                        this.id = id;
                    }

                    public int getID() {
                        return id;
                    }
                    public static GoToLiftPercentageCommandField value(int id) throws NoSuchFieldError {
                        for (GoToLiftPercentageCommandField field : GoToLiftPercentageCommandField.values()) {
                        if (field.getID() == id) {
                            return field;
                        }
                        }
                        throw new NoSuchFieldError();
                    }
                }public enum GoToTiltValueCommandField {TiltValue(0),;
                    private final int id;
                    GoToTiltValueCommandField(int id) {
                        this.id = id;
                    }

                    public int getID() {
                        return id;
                    }
                    public static GoToTiltValueCommandField value(int id) throws NoSuchFieldError {
                        for (GoToTiltValueCommandField field : GoToTiltValueCommandField.values()) {
                        if (field.getID() == id) {
                            return field;
                        }
                        }
                        throw new NoSuchFieldError();
                    }
                }public enum GoToTiltPercentageCommandField {TiltPercent100thsValue(0),;
                    private final int id;
                    GoToTiltPercentageCommandField(int id) {
                        this.id = id;
                    }

                    public int getID() {
                        return id;
                    }
                    public static GoToTiltPercentageCommandField value(int id) throws NoSuchFieldError {
                        for (GoToTiltPercentageCommandField field : GoToTiltPercentageCommandField.values()) {
                        if (field.getID() == id) {
                            return field;
                        }
                        }
                        throw new NoSuchFieldError();
                    }
                }@Override
        public String getAttributeName(long id) throws NoSuchFieldError {
            return Attribute.value(id).toString();
        }

        @Override
        public String getEventName(long id) throws NoSuchFieldError {
            return Event.value(id).toString();
        }

        @Override
        public String getCommandName(long id) throws NoSuchFieldError {
            return Command.value(id).toString();
        }

        @Override
        public long getAttributeID(String name) throws IllegalArgumentException {
            return Attribute.valueOf(name).getID();
        }

        @Override
        public long getEventID(String name) throws IllegalArgumentException {
            return Event.valueOf(name).getID();
        }

        @Override
        public long getCommandID(String name) throws IllegalArgumentException {
            return Command.valueOf(name).getID();
        }
    }
    public static class BarrierControl implements BaseCluster {
        public static final long ID = 259L;
        public long getID() {
            return ID;
        }

        public enum Attribute {
            BarrierMovingState(1L),
            BarrierSafetyStatus(2L),
            BarrierCapabilities(3L),
            BarrierOpenEvents(4L),
            BarrierCloseEvents(5L),
            BarrierCommandOpenEvents(6L),
            BarrierCommandCloseEvents(7L),
            BarrierOpenPeriod(8L),
            BarrierClosePeriod(9L),
            BarrierPosition(10L),
            GeneratedCommandList(65528L),
            AcceptedCommandList(65529L),
            EventList(65530L),
            AttributeList(65531L),
            FeatureMap(65532L),
            ClusterRevision(65533L),;
            private final long id;
            Attribute(long id) {
                this.id = id;
            }

            public long getID() {
                return id;
            }

            public static Attribute value(long id) throws NoSuchFieldError {
                for (Attribute attribute : Attribute.values()) {
                    if (attribute.getID() == id) {
                        return attribute;
                    }
                }
                throw new NoSuchFieldError();
            }
        }

        public enum Event {;
            private final long id;
            Event(long id) {
                this.id = id;
            }

            public long getID() {
                return id;
            }

            public static Event value(long id) throws NoSuchFieldError {
                for (Event event : Event.values()) {
                    if (event.getID() == id) {
                        return event;
                    }
                }
                throw new NoSuchFieldError();
            }
        }

        public enum Command {
            BarrierControlGoToPercent(0L),
            BarrierControlStop(1L),;
            private final long id;
            Command(long id) {
                this.id = id;
            }

            public long getID() {
                return id;
            }

            public static Command value(long id) throws NoSuchFieldError {
                for (Command command : Command.values()) {
                    if (command.getID() == id) {
                        return command;
                    }
                }
                throw new NoSuchFieldError();
            }
        }public enum BarrierControlGoToPercentCommandField {PercentOpen(0),;
                    private final int id;
                    BarrierControlGoToPercentCommandField(int id) {
                        this.id = id;
                    }

                    public int getID() {
                        return id;
                    }
                    public static BarrierControlGoToPercentCommandField value(int id) throws NoSuchFieldError {
                        for (BarrierControlGoToPercentCommandField field : BarrierControlGoToPercentCommandField.values()) {
                        if (field.getID() == id) {
                            return field;
                        }
                        }
                        throw new NoSuchFieldError();
                    }
                }@Override
        public String getAttributeName(long id) throws NoSuchFieldError {
            return Attribute.value(id).toString();
        }

        @Override
        public String getEventName(long id) throws NoSuchFieldError {
            return Event.value(id).toString();
        }

        @Override
        public String getCommandName(long id) throws NoSuchFieldError {
            return Command.value(id).toString();
        }

        @Override
        public long getAttributeID(String name) throws IllegalArgumentException {
            return Attribute.valueOf(name).getID();
        }

        @Override
        public long getEventID(String name) throws IllegalArgumentException {
            return Event.valueOf(name).getID();
        }

        @Override
        public long getCommandID(String name) throws IllegalArgumentException {
            return Command.valueOf(name).getID();
        }
    }
    public static class PumpConfigurationAndControl implements BaseCluster {
        public static final long ID = 512L;
        public long getID() {
            return ID;
        }

        public enum Attribute {
            MaxPressure(0L),
            MaxSpeed(1L),
            MaxFlow(2L),
            MinConstPressure(3L),
            MaxConstPressure(4L),
            MinCompPressure(5L),
            MaxCompPressure(6L),
            MinConstSpeed(7L),
            MaxConstSpeed(8L),
            MinConstFlow(9L),
            MaxConstFlow(10L),
            MinConstTemp(11L),
            MaxConstTemp(12L),
            PumpStatus(16L),
            EffectiveOperationMode(17L),
            EffectiveControlMode(18L),
            Capacity(19L),
            Speed(20L),
            LifetimeRunningHours(21L),
            Power(22L),
            LifetimeEnergyConsumed(23L),
            OperationMode(32L),
            ControlMode(33L),
            GeneratedCommandList(65528L),
            AcceptedCommandList(65529L),
            EventList(65530L),
            AttributeList(65531L),
            FeatureMap(65532L),
            ClusterRevision(65533L),;
            private final long id;
            Attribute(long id) {
                this.id = id;
            }

            public long getID() {
                return id;
            }

            public static Attribute value(long id) throws NoSuchFieldError {
                for (Attribute attribute : Attribute.values()) {
                    if (attribute.getID() == id) {
                        return attribute;
                    }
                }
                throw new NoSuchFieldError();
            }
        }

        public enum Event {
            SupplyVoltageLow(0L),
            SupplyVoltageHigh(1L),
            PowerMissingPhase(2L),
            SystemPressureLow(3L),
            SystemPressureHigh(4L),
            DryRunning(5L),
            MotorTemperatureHigh(6L),
            PumpMotorFatalFailure(7L),
            ElectronicTemperatureHigh(8L),
            PumpBlocked(9L),
            SensorFailure(10L),
            ElectronicNonFatalFailure(11L),
            ElectronicFatalFailure(12L),
            GeneralFault(13L),
            Leakage(14L),
            AirDetection(15L),
            TurbineOperation(16L),;
            private final long id;
            Event(long id) {
                this.id = id;
            }

            public long getID() {
                return id;
            }

            public static Event value(long id) throws NoSuchFieldError {
                for (Event event : Event.values()) {
                    if (event.getID() == id) {
                        return event;
                    }
                }
                throw new NoSuchFieldError();
            }
        }

        public enum Command {;
            private final long id;
            Command(long id) {
                this.id = id;
            }

            public long getID() {
                return id;
            }

            public static Command value(long id) throws NoSuchFieldError {
                for (Command command : Command.values()) {
                    if (command.getID() == id) {
                        return command;
                    }
                }
                throw new NoSuchFieldError();
            }
        }@Override
        public String getAttributeName(long id) throws NoSuchFieldError {
            return Attribute.value(id).toString();
        }

        @Override
        public String getEventName(long id) throws NoSuchFieldError {
            return Event.value(id).toString();
        }

        @Override
        public String getCommandName(long id) throws NoSuchFieldError {
            return Command.value(id).toString();
        }

        @Override
        public long getAttributeID(String name) throws IllegalArgumentException {
            return Attribute.valueOf(name).getID();
        }

        @Override
        public long getEventID(String name) throws IllegalArgumentException {
            return Event.valueOf(name).getID();
        }

        @Override
        public long getCommandID(String name) throws IllegalArgumentException {
            return Command.valueOf(name).getID();
        }
    }
    public static class Thermostat implements BaseCluster {
        public static final long ID = 513L;
        public long getID() {
            return ID;
        }

        public enum Attribute {
            LocalTemperature(0L),
            OutdoorTemperature(1L),
            Occupancy(2L),
            AbsMinHeatSetpointLimit(3L),
            AbsMaxHeatSetpointLimit(4L),
            AbsMinCoolSetpointLimit(5L),
            AbsMaxCoolSetpointLimit(6L),
            PICoolingDemand(7L),
            PIHeatingDemand(8L),
            HVACSystemTypeConfiguration(9L),
            LocalTemperatureCalibration(16L),
            OccupiedCoolingSetpoint(17L),
            OccupiedHeatingSetpoint(18L),
            UnoccupiedCoolingSetpoint(19L),
            UnoccupiedHeatingSetpoint(20L),
            MinHeatSetpointLimit(21L),
            MaxHeatSetpointLimit(22L),
            MinCoolSetpointLimit(23L),
            MaxCoolSetpointLimit(24L),
            MinSetpointDeadBand(25L),
            RemoteSensing(26L),
            ControlSequenceOfOperation(27L),
            SystemMode(28L),
            ThermostatRunningMode(30L),
            StartOfWeek(32L),
            NumberOfWeeklyTransitions(33L),
            NumberOfDailyTransitions(34L),
            TemperatureSetpointHold(35L),
            TemperatureSetpointHoldDuration(36L),
            ThermostatProgrammingOperationMode(37L),
            ThermostatRunningState(41L),
            SetpointChangeSource(48L),
            SetpointChangeAmount(49L),
            SetpointChangeSourceTimestamp(50L),
            OccupiedSetback(52L),
            OccupiedSetbackMin(53L),
            OccupiedSetbackMax(54L),
            UnoccupiedSetback(55L),
            UnoccupiedSetbackMin(56L),
            UnoccupiedSetbackMax(57L),
            EmergencyHeatDelta(58L),
            ACType(64L),
            ACCapacity(65L),
            ACRefrigerantType(66L),
            ACCompressorType(67L),
            ACErrorCode(68L),
            ACLouverPosition(69L),
            ACCoilTemperature(70L),
            ACCapacityformat(71L),
            GeneratedCommandList(65528L),
            AcceptedCommandList(65529L),
            EventList(65530L),
            AttributeList(65531L),
            FeatureMap(65532L),
            ClusterRevision(65533L),;
            private final long id;
            Attribute(long id) {
                this.id = id;
            }

            public long getID() {
                return id;
            }

            public static Attribute value(long id) throws NoSuchFieldError {
                for (Attribute attribute : Attribute.values()) {
                    if (attribute.getID() == id) {
                        return attribute;
                    }
                }
                throw new NoSuchFieldError();
            }
        }

        public enum Event {;
            private final long id;
            Event(long id) {
                this.id = id;
            }

            public long getID() {
                return id;
            }

            public static Event value(long id) throws NoSuchFieldError {
                for (Event event : Event.values()) {
                    if (event.getID() == id) {
                        return event;
                    }
                }
                throw new NoSuchFieldError();
            }
        }

        public enum Command {
            SetpointRaiseLower(0L),
            SetWeeklySchedule(1L),
            GetWeeklySchedule(2L),
            ClearWeeklySchedule(3L),;
            private final long id;
            Command(long id) {
                this.id = id;
            }

            public long getID() {
                return id;
            }

            public static Command value(long id) throws NoSuchFieldError {
                for (Command command : Command.values()) {
                    if (command.getID() == id) {
                        return command;
                    }
                }
                throw new NoSuchFieldError();
            }
        }public enum SetpointRaiseLowerCommandField {Mode(0),Amount(1),;
                    private final int id;
                    SetpointRaiseLowerCommandField(int id) {
                        this.id = id;
                    }

                    public int getID() {
                        return id;
                    }
                    public static SetpointRaiseLowerCommandField value(int id) throws NoSuchFieldError {
                        for (SetpointRaiseLowerCommandField field : SetpointRaiseLowerCommandField.values()) {
                        if (field.getID() == id) {
                            return field;
                        }
                        }
                        throw new NoSuchFieldError();
                    }
                }public enum SetWeeklyScheduleCommandField {NumberOfTransitionsForSequence(0),DayOfWeekForSequence(1),ModeForSequence(2),Transitions(3),;
                    private final int id;
                    SetWeeklyScheduleCommandField(int id) {
                        this.id = id;
                    }

                    public int getID() {
                        return id;
                    }
                    public static SetWeeklyScheduleCommandField value(int id) throws NoSuchFieldError {
                        for (SetWeeklyScheduleCommandField field : SetWeeklyScheduleCommandField.values()) {
                        if (field.getID() == id) {
                            return field;
                        }
                        }
                        throw new NoSuchFieldError();
                    }
                }public enum GetWeeklyScheduleCommandField {DaysToReturn(0),ModeToReturn(1),;
                    private final int id;
                    GetWeeklyScheduleCommandField(int id) {
                        this.id = id;
                    }

                    public int getID() {
                        return id;
                    }
                    public static GetWeeklyScheduleCommandField value(int id) throws NoSuchFieldError {
                        for (GetWeeklyScheduleCommandField field : GetWeeklyScheduleCommandField.values()) {
                        if (field.getID() == id) {
                            return field;
                        }
                        }
                        throw new NoSuchFieldError();
                    }
                }@Override
        public String getAttributeName(long id) throws NoSuchFieldError {
            return Attribute.value(id).toString();
        }

        @Override
        public String getEventName(long id) throws NoSuchFieldError {
            return Event.value(id).toString();
        }

        @Override
        public String getCommandName(long id) throws NoSuchFieldError {
            return Command.value(id).toString();
        }

        @Override
        public long getAttributeID(String name) throws IllegalArgumentException {
            return Attribute.valueOf(name).getID();
        }

        @Override
        public long getEventID(String name) throws IllegalArgumentException {
            return Event.valueOf(name).getID();
        }

        @Override
        public long getCommandID(String name) throws IllegalArgumentException {
            return Command.valueOf(name).getID();
        }
    }
    public static class FanControl implements BaseCluster {
        public static final long ID = 514L;
        public long getID() {
            return ID;
        }

        public enum Attribute {
            FanMode(0L),
            FanModeSequence(1L),
            PercentSetting(2L),
            PercentCurrent(3L),
            SpeedMax(4L),
            SpeedSetting(5L),
            SpeedCurrent(6L),
            RockSupport(7L),
            RockSetting(8L),
            WindSupport(9L),
            WindSetting(10L),
            GeneratedCommandList(65528L),
            AcceptedCommandList(65529L),
            EventList(65530L),
            AttributeList(65531L),
            FeatureMap(65532L),
            ClusterRevision(65533L),;
            private final long id;
            Attribute(long id) {
                this.id = id;
            }

            public long getID() {
                return id;
            }

            public static Attribute value(long id) throws NoSuchFieldError {
                for (Attribute attribute : Attribute.values()) {
                    if (attribute.getID() == id) {
                        return attribute;
                    }
                }
                throw new NoSuchFieldError();
            }
        }

        public enum Event {;
            private final long id;
            Event(long id) {
                this.id = id;
            }

            public long getID() {
                return id;
            }

            public static Event value(long id) throws NoSuchFieldError {
                for (Event event : Event.values()) {
                    if (event.getID() == id) {
                        return event;
                    }
                }
                throw new NoSuchFieldError();
            }
        }

        public enum Command {;
            private final long id;
            Command(long id) {
                this.id = id;
            }

            public long getID() {
                return id;
            }

            public static Command value(long id) throws NoSuchFieldError {
                for (Command command : Command.values()) {
                    if (command.getID() == id) {
                        return command;
                    }
                }
                throw new NoSuchFieldError();
            }
        }@Override
        public String getAttributeName(long id) throws NoSuchFieldError {
            return Attribute.value(id).toString();
        }

        @Override
        public String getEventName(long id) throws NoSuchFieldError {
            return Event.value(id).toString();
        }

        @Override
        public String getCommandName(long id) throws NoSuchFieldError {
            return Command.value(id).toString();
        }

        @Override
        public long getAttributeID(String name) throws IllegalArgumentException {
            return Attribute.valueOf(name).getID();
        }

        @Override
        public long getEventID(String name) throws IllegalArgumentException {
            return Event.valueOf(name).getID();
        }

        @Override
        public long getCommandID(String name) throws IllegalArgumentException {
            return Command.valueOf(name).getID();
        }
    }
    public static class ThermostatUserInterfaceConfiguration implements BaseCluster {
        public static final long ID = 516L;
        public long getID() {
            return ID;
        }

        public enum Attribute {
            TemperatureDisplayMode(0L),
            KeypadLockout(1L),
            ScheduleProgrammingVisibility(2L),
            GeneratedCommandList(65528L),
            AcceptedCommandList(65529L),
            EventList(65530L),
            AttributeList(65531L),
            FeatureMap(65532L),
            ClusterRevision(65533L),;
            private final long id;
            Attribute(long id) {
                this.id = id;
            }

            public long getID() {
                return id;
            }

            public static Attribute value(long id) throws NoSuchFieldError {
                for (Attribute attribute : Attribute.values()) {
                    if (attribute.getID() == id) {
                        return attribute;
                    }
                }
                throw new NoSuchFieldError();
            }
        }

        public enum Event {;
            private final long id;
            Event(long id) {
                this.id = id;
            }

            public long getID() {
                return id;
            }

            public static Event value(long id) throws NoSuchFieldError {
                for (Event event : Event.values()) {
                    if (event.getID() == id) {
                        return event;
                    }
                }
                throw new NoSuchFieldError();
            }
        }

        public enum Command {;
            private final long id;
            Command(long id) {
                this.id = id;
            }

            public long getID() {
                return id;
            }

            public static Command value(long id) throws NoSuchFieldError {
                for (Command command : Command.values()) {
                    if (command.getID() == id) {
                        return command;
                    }
                }
                throw new NoSuchFieldError();
            }
        }@Override
        public String getAttributeName(long id) throws NoSuchFieldError {
            return Attribute.value(id).toString();
        }

        @Override
        public String getEventName(long id) throws NoSuchFieldError {
            return Event.value(id).toString();
        }

        @Override
        public String getCommandName(long id) throws NoSuchFieldError {
            return Command.value(id).toString();
        }

        @Override
        public long getAttributeID(String name) throws IllegalArgumentException {
            return Attribute.valueOf(name).getID();
        }

        @Override
        public long getEventID(String name) throws IllegalArgumentException {
            return Event.valueOf(name).getID();
        }

        @Override
        public long getCommandID(String name) throws IllegalArgumentException {
            return Command.valueOf(name).getID();
        }
    }
    public static class ColorControl implements BaseCluster {
        public static final long ID = 768L;
        public long getID() {
            return ID;
        }

        public enum Attribute {
            CurrentHue(0L),
            CurrentSaturation(1L),
            RemainingTime(2L),
            CurrentX(3L),
            CurrentY(4L),
            DriftCompensation(5L),
            CompensationText(6L),
            ColorTemperatureMireds(7L),
            ColorMode(8L),
            Options(15L),
            NumberOfPrimaries(16L),
            Primary1X(17L),
            Primary1Y(18L),
            Primary1Intensity(19L),
            Primary2X(21L),
            Primary2Y(22L),
            Primary2Intensity(23L),
            Primary3X(25L),
            Primary3Y(26L),
            Primary3Intensity(27L),
            Primary4X(32L),
            Primary4Y(33L),
            Primary4Intensity(34L),
            Primary5X(36L),
            Primary5Y(37L),
            Primary5Intensity(38L),
            Primary6X(40L),
            Primary6Y(41L),
            Primary6Intensity(42L),
            WhitePointX(48L),
            WhitePointY(49L),
            ColorPointRX(50L),
            ColorPointRY(51L),
            ColorPointRIntensity(52L),
            ColorPointGX(54L),
            ColorPointGY(55L),
            ColorPointGIntensity(56L),
            ColorPointBX(58L),
            ColorPointBY(59L),
            ColorPointBIntensity(60L),
            EnhancedCurrentHue(16384L),
            EnhancedColorMode(16385L),
            ColorLoopActive(16386L),
            ColorLoopDirection(16387L),
            ColorLoopTime(16388L),
            ColorLoopStartEnhancedHue(16389L),
            ColorLoopStoredEnhancedHue(16390L),
            ColorCapabilities(16394L),
            ColorTempPhysicalMinMireds(16395L),
            ColorTempPhysicalMaxMireds(16396L),
            CoupleColorTempToLevelMinMireds(16397L),
            StartUpColorTemperatureMireds(16400L),
            GeneratedCommandList(65528L),
            AcceptedCommandList(65529L),
            EventList(65530L),
            AttributeList(65531L),
            FeatureMap(65532L),
            ClusterRevision(65533L),;
            private final long id;
            Attribute(long id) {
                this.id = id;
            }

            public long getID() {
                return id;
            }

            public static Attribute value(long id) throws NoSuchFieldError {
                for (Attribute attribute : Attribute.values()) {
                    if (attribute.getID() == id) {
                        return attribute;
                    }
                }
                throw new NoSuchFieldError();
            }
        }

        public enum Event {;
            private final long id;
            Event(long id) {
                this.id = id;
            }

            public long getID() {
                return id;
            }

            public static Event value(long id) throws NoSuchFieldError {
                for (Event event : Event.values()) {
                    if (event.getID() == id) {
                        return event;
                    }
                }
                throw new NoSuchFieldError();
            }
        }

        public enum Command {
            MoveToHue(0L),
            MoveHue(1L),
            StepHue(2L),
            MoveToSaturation(3L),
            MoveSaturation(4L),
            StepSaturation(5L),
            MoveToHueAndSaturation(6L),
            MoveToColor(7L),
            MoveColor(8L),
            StepColor(9L),
            MoveToColorTemperature(10L),
            EnhancedMoveToHue(64L),
            EnhancedMoveHue(65L),
            EnhancedStepHue(66L),
            EnhancedMoveToHueAndSaturation(67L),
            ColorLoopSet(68L),
            StopMoveStep(71L),
            MoveColorTemperature(75L),
            StepColorTemperature(76L),;
            private final long id;
            Command(long id) {
                this.id = id;
            }

            public long getID() {
                return id;
            }

            public static Command value(long id) throws NoSuchFieldError {
                for (Command command : Command.values()) {
                    if (command.getID() == id) {
                        return command;
                    }
                }
                throw new NoSuchFieldError();
            }
        }public enum MoveToHueCommandField {Hue(0),Direction(1),TransitionTime(2),OptionsMask(3),OptionsOverride(4),;
                    private final int id;
                    MoveToHueCommandField(int id) {
                        this.id = id;
                    }

                    public int getID() {
                        return id;
                    }
                    public static MoveToHueCommandField value(int id) throws NoSuchFieldError {
                        for (MoveToHueCommandField field : MoveToHueCommandField.values()) {
                        if (field.getID() == id) {
                            return field;
                        }
                        }
                        throw new NoSuchFieldError();
                    }
                }public enum MoveHueCommandField {MoveMode(0),Rate(1),OptionsMask(2),OptionsOverride(3),;
                    private final int id;
                    MoveHueCommandField(int id) {
                        this.id = id;
                    }

                    public int getID() {
                        return id;
                    }
                    public static MoveHueCommandField value(int id) throws NoSuchFieldError {
                        for (MoveHueCommandField field : MoveHueCommandField.values()) {
                        if (field.getID() == id) {
                            return field;
                        }
                        }
                        throw new NoSuchFieldError();
                    }
                }public enum StepHueCommandField {StepMode(0),StepSize(1),TransitionTime(2),OptionsMask(3),OptionsOverride(4),;
                    private final int id;
                    StepHueCommandField(int id) {
                        this.id = id;
                    }

                    public int getID() {
                        return id;
                    }
                    public static StepHueCommandField value(int id) throws NoSuchFieldError {
                        for (StepHueCommandField field : StepHueCommandField.values()) {
                        if (field.getID() == id) {
                            return field;
                        }
                        }
                        throw new NoSuchFieldError();
                    }
                }public enum MoveToSaturationCommandField {Saturation(0),TransitionTime(1),OptionsMask(2),OptionsOverride(3),;
                    private final int id;
                    MoveToSaturationCommandField(int id) {
                        this.id = id;
                    }

                    public int getID() {
                        return id;
                    }
                    public static MoveToSaturationCommandField value(int id) throws NoSuchFieldError {
                        for (MoveToSaturationCommandField field : MoveToSaturationCommandField.values()) {
                        if (field.getID() == id) {
                            return field;
                        }
                        }
                        throw new NoSuchFieldError();
                    }
                }public enum MoveSaturationCommandField {MoveMode(0),Rate(1),OptionsMask(2),OptionsOverride(3),;
                    private final int id;
                    MoveSaturationCommandField(int id) {
                        this.id = id;
                    }

                    public int getID() {
                        return id;
                    }
                    public static MoveSaturationCommandField value(int id) throws NoSuchFieldError {
                        for (MoveSaturationCommandField field : MoveSaturationCommandField.values()) {
                        if (field.getID() == id) {
                            return field;
                        }
                        }
                        throw new NoSuchFieldError();
                    }
                }public enum StepSaturationCommandField {StepMode(0),StepSize(1),TransitionTime(2),OptionsMask(3),OptionsOverride(4),;
                    private final int id;
                    StepSaturationCommandField(int id) {
                        this.id = id;
                    }

                    public int getID() {
                        return id;
                    }
                    public static StepSaturationCommandField value(int id) throws NoSuchFieldError {
                        for (StepSaturationCommandField field : StepSaturationCommandField.values()) {
                        if (field.getID() == id) {
                            return field;
                        }
                        }
                        throw new NoSuchFieldError();
                    }
                }public enum MoveToHueAndSaturationCommandField {Hue(0),Saturation(1),TransitionTime(2),OptionsMask(3),OptionsOverride(4),;
                    private final int id;
                    MoveToHueAndSaturationCommandField(int id) {
                        this.id = id;
                    }

                    public int getID() {
                        return id;
                    }
                    public static MoveToHueAndSaturationCommandField value(int id) throws NoSuchFieldError {
                        for (MoveToHueAndSaturationCommandField field : MoveToHueAndSaturationCommandField.values()) {
                        if (field.getID() == id) {
                            return field;
                        }
                        }
                        throw new NoSuchFieldError();
                    }
                }public enum MoveToColorCommandField {ColorX(0),ColorY(1),TransitionTime(2),OptionsMask(3),OptionsOverride(4),;
                    private final int id;
                    MoveToColorCommandField(int id) {
                        this.id = id;
                    }

                    public int getID() {
                        return id;
                    }
                    public static MoveToColorCommandField value(int id) throws NoSuchFieldError {
                        for (MoveToColorCommandField field : MoveToColorCommandField.values()) {
                        if (field.getID() == id) {
                            return field;
                        }
                        }
                        throw new NoSuchFieldError();
                    }
                }public enum MoveColorCommandField {RateX(0),RateY(1),OptionsMask(2),OptionsOverride(3),;
                    private final int id;
                    MoveColorCommandField(int id) {
                        this.id = id;
                    }

                    public int getID() {
                        return id;
                    }
                    public static MoveColorCommandField value(int id) throws NoSuchFieldError {
                        for (MoveColorCommandField field : MoveColorCommandField.values()) {
                        if (field.getID() == id) {
                            return field;
                        }
                        }
                        throw new NoSuchFieldError();
                    }
                }public enum StepColorCommandField {StepX(0),StepY(1),TransitionTime(2),OptionsMask(3),OptionsOverride(4),;
                    private final int id;
                    StepColorCommandField(int id) {
                        this.id = id;
                    }

                    public int getID() {
                        return id;
                    }
                    public static StepColorCommandField value(int id) throws NoSuchFieldError {
                        for (StepColorCommandField field : StepColorCommandField.values()) {
                        if (field.getID() == id) {
                            return field;
                        }
                        }
                        throw new NoSuchFieldError();
                    }
                }public enum MoveToColorTemperatureCommandField {ColorTemperatureMireds(0),TransitionTime(1),OptionsMask(2),OptionsOverride(3),;
                    private final int id;
                    MoveToColorTemperatureCommandField(int id) {
                        this.id = id;
                    }

                    public int getID() {
                        return id;
                    }
                    public static MoveToColorTemperatureCommandField value(int id) throws NoSuchFieldError {
                        for (MoveToColorTemperatureCommandField field : MoveToColorTemperatureCommandField.values()) {
                        if (field.getID() == id) {
                            return field;
                        }
                        }
                        throw new NoSuchFieldError();
                    }
                }public enum EnhancedMoveToHueCommandField {EnhancedHue(0),Direction(1),TransitionTime(2),OptionsMask(3),OptionsOverride(4),;
                    private final int id;
                    EnhancedMoveToHueCommandField(int id) {
                        this.id = id;
                    }

                    public int getID() {
                        return id;
                    }
                    public static EnhancedMoveToHueCommandField value(int id) throws NoSuchFieldError {
                        for (EnhancedMoveToHueCommandField field : EnhancedMoveToHueCommandField.values()) {
                        if (field.getID() == id) {
                            return field;
                        }
                        }
                        throw new NoSuchFieldError();
                    }
                }public enum EnhancedMoveHueCommandField {MoveMode(0),Rate(1),OptionsMask(2),OptionsOverride(3),;
                    private final int id;
                    EnhancedMoveHueCommandField(int id) {
                        this.id = id;
                    }

                    public int getID() {
                        return id;
                    }
                    public static EnhancedMoveHueCommandField value(int id) throws NoSuchFieldError {
                        for (EnhancedMoveHueCommandField field : EnhancedMoveHueCommandField.values()) {
                        if (field.getID() == id) {
                            return field;
                        }
                        }
                        throw new NoSuchFieldError();
                    }
                }public enum EnhancedStepHueCommandField {StepMode(0),StepSize(1),TransitionTime(2),OptionsMask(3),OptionsOverride(4),;
                    private final int id;
                    EnhancedStepHueCommandField(int id) {
                        this.id = id;
                    }

                    public int getID() {
                        return id;
                    }
                    public static EnhancedStepHueCommandField value(int id) throws NoSuchFieldError {
                        for (EnhancedStepHueCommandField field : EnhancedStepHueCommandField.values()) {
                        if (field.getID() == id) {
                            return field;
                        }
                        }
                        throw new NoSuchFieldError();
                    }
                }public enum EnhancedMoveToHueAndSaturationCommandField {EnhancedHue(0),Saturation(1),TransitionTime(2),OptionsMask(3),OptionsOverride(4),;
                    private final int id;
                    EnhancedMoveToHueAndSaturationCommandField(int id) {
                        this.id = id;
                    }

                    public int getID() {
                        return id;
                    }
                    public static EnhancedMoveToHueAndSaturationCommandField value(int id) throws NoSuchFieldError {
                        for (EnhancedMoveToHueAndSaturationCommandField field : EnhancedMoveToHueAndSaturationCommandField.values()) {
                        if (field.getID() == id) {
                            return field;
                        }
                        }
                        throw new NoSuchFieldError();
                    }
                }public enum ColorLoopSetCommandField {UpdateFlags(0),Action(1),Direction(2),Time(3),StartHue(4),OptionsMask(5),OptionsOverride(6),;
                    private final int id;
                    ColorLoopSetCommandField(int id) {
                        this.id = id;
                    }

                    public int getID() {
                        return id;
                    }
                    public static ColorLoopSetCommandField value(int id) throws NoSuchFieldError {
                        for (ColorLoopSetCommandField field : ColorLoopSetCommandField.values()) {
                        if (field.getID() == id) {
                            return field;
                        }
                        }
                        throw new NoSuchFieldError();
                    }
                }public enum StopMoveStepCommandField {OptionsMask(0),OptionsOverride(1),;
                    private final int id;
                    StopMoveStepCommandField(int id) {
                        this.id = id;
                    }

                    public int getID() {
                        return id;
                    }
                    public static StopMoveStepCommandField value(int id) throws NoSuchFieldError {
                        for (StopMoveStepCommandField field : StopMoveStepCommandField.values()) {
                        if (field.getID() == id) {
                            return field;
                        }
                        }
                        throw new NoSuchFieldError();
                    }
                }public enum MoveColorTemperatureCommandField {MoveMode(0),Rate(1),ColorTemperatureMinimumMireds(2),ColorTemperatureMaximumMireds(3),OptionsMask(4),OptionsOverride(5),;
                    private final int id;
                    MoveColorTemperatureCommandField(int id) {
                        this.id = id;
                    }

                    public int getID() {
                        return id;
                    }
                    public static MoveColorTemperatureCommandField value(int id) throws NoSuchFieldError {
                        for (MoveColorTemperatureCommandField field : MoveColorTemperatureCommandField.values()) {
                        if (field.getID() == id) {
                            return field;
                        }
                        }
                        throw new NoSuchFieldError();
                    }
                }public enum StepColorTemperatureCommandField {StepMode(0),StepSize(1),TransitionTime(2),ColorTemperatureMinimumMireds(3),ColorTemperatureMaximumMireds(4),OptionsMask(5),OptionsOverride(6),;
                    private final int id;
                    StepColorTemperatureCommandField(int id) {
                        this.id = id;
                    }

                    public int getID() {
                        return id;
                    }
                    public static StepColorTemperatureCommandField value(int id) throws NoSuchFieldError {
                        for (StepColorTemperatureCommandField field : StepColorTemperatureCommandField.values()) {
                        if (field.getID() == id) {
                            return field;
                        }
                        }
                        throw new NoSuchFieldError();
                    }
                }@Override
        public String getAttributeName(long id) throws NoSuchFieldError {
            return Attribute.value(id).toString();
        }

        @Override
        public String getEventName(long id) throws NoSuchFieldError {
            return Event.value(id).toString();
        }

        @Override
        public String getCommandName(long id) throws NoSuchFieldError {
            return Command.value(id).toString();
        }

        @Override
        public long getAttributeID(String name) throws IllegalArgumentException {
            return Attribute.valueOf(name).getID();
        }

        @Override
        public long getEventID(String name) throws IllegalArgumentException {
            return Event.valueOf(name).getID();
        }

        @Override
        public long getCommandID(String name) throws IllegalArgumentException {
            return Command.valueOf(name).getID();
        }
    }
    public static class BallastConfiguration implements BaseCluster {
        public static final long ID = 769L;
        public long getID() {
            return ID;
        }

        public enum Attribute {
            PhysicalMinLevel(0L),
            PhysicalMaxLevel(1L),
            BallastStatus(2L),
            MinLevel(16L),
            MaxLevel(17L),
            IntrinsicBallastFactor(20L),
            BallastFactorAdjustment(21L),
            LampQuantity(32L),
            LampType(48L),
            LampManufacturer(49L),
            LampRatedHours(50L),
            LampBurnHours(51L),
            LampAlarmMode(52L),
            LampBurnHoursTripPoint(53L),
            GeneratedCommandList(65528L),
            AcceptedCommandList(65529L),
            EventList(65530L),
            AttributeList(65531L),
            FeatureMap(65532L),
            ClusterRevision(65533L),;
            private final long id;
            Attribute(long id) {
                this.id = id;
            }

            public long getID() {
                return id;
            }

            public static Attribute value(long id) throws NoSuchFieldError {
                for (Attribute attribute : Attribute.values()) {
                    if (attribute.getID() == id) {
                        return attribute;
                    }
                }
                throw new NoSuchFieldError();
            }
        }

        public enum Event {;
            private final long id;
            Event(long id) {
                this.id = id;
            }

            public long getID() {
                return id;
            }

            public static Event value(long id) throws NoSuchFieldError {
                for (Event event : Event.values()) {
                    if (event.getID() == id) {
                        return event;
                    }
                }
                throw new NoSuchFieldError();
            }
        }

        public enum Command {;
            private final long id;
            Command(long id) {
                this.id = id;
            }

            public long getID() {
                return id;
            }

            public static Command value(long id) throws NoSuchFieldError {
                for (Command command : Command.values()) {
                    if (command.getID() == id) {
                        return command;
                    }
                }
                throw new NoSuchFieldError();
            }
        }@Override
        public String getAttributeName(long id) throws NoSuchFieldError {
            return Attribute.value(id).toString();
        }

        @Override
        public String getEventName(long id) throws NoSuchFieldError {
            return Event.value(id).toString();
        }

        @Override
        public String getCommandName(long id) throws NoSuchFieldError {
            return Command.value(id).toString();
        }

        @Override
        public long getAttributeID(String name) throws IllegalArgumentException {
            return Attribute.valueOf(name).getID();
        }

        @Override
        public long getEventID(String name) throws IllegalArgumentException {
            return Event.valueOf(name).getID();
        }

        @Override
        public long getCommandID(String name) throws IllegalArgumentException {
            return Command.valueOf(name).getID();
        }
    }
    public static class IlluminanceMeasurement implements BaseCluster {
        public static final long ID = 1024L;
        public long getID() {
            return ID;
        }

        public enum Attribute {
            MeasuredValue(0L),
            MinMeasuredValue(1L),
            MaxMeasuredValue(2L),
            Tolerance(3L),
            LightSensorType(4L),
            GeneratedCommandList(65528L),
            AcceptedCommandList(65529L),
            EventList(65530L),
            AttributeList(65531L),
            FeatureMap(65532L),
            ClusterRevision(65533L),;
            private final long id;
            Attribute(long id) {
                this.id = id;
            }

            public long getID() {
                return id;
            }

            public static Attribute value(long id) throws NoSuchFieldError {
                for (Attribute attribute : Attribute.values()) {
                    if (attribute.getID() == id) {
                        return attribute;
                    }
                }
                throw new NoSuchFieldError();
            }
        }

        public enum Event {;
            private final long id;
            Event(long id) {
                this.id = id;
            }

            public long getID() {
                return id;
            }

            public static Event value(long id) throws NoSuchFieldError {
                for (Event event : Event.values()) {
                    if (event.getID() == id) {
                        return event;
                    }
                }
                throw new NoSuchFieldError();
            }
        }

        public enum Command {;
            private final long id;
            Command(long id) {
                this.id = id;
            }

            public long getID() {
                return id;
            }

            public static Command value(long id) throws NoSuchFieldError {
                for (Command command : Command.values()) {
                    if (command.getID() == id) {
                        return command;
                    }
                }
                throw new NoSuchFieldError();
            }
        }@Override
        public String getAttributeName(long id) throws NoSuchFieldError {
            return Attribute.value(id).toString();
        }

        @Override
        public String getEventName(long id) throws NoSuchFieldError {
            return Event.value(id).toString();
        }

        @Override
        public String getCommandName(long id) throws NoSuchFieldError {
            return Command.value(id).toString();
        }

        @Override
        public long getAttributeID(String name) throws IllegalArgumentException {
            return Attribute.valueOf(name).getID();
        }

        @Override
        public long getEventID(String name) throws IllegalArgumentException {
            return Event.valueOf(name).getID();
        }

        @Override
        public long getCommandID(String name) throws IllegalArgumentException {
            return Command.valueOf(name).getID();
        }
    }
    public static class TemperatureMeasurement implements BaseCluster {
        public static final long ID = 1026L;
        public long getID() {
            return ID;
        }

        public enum Attribute {
            MeasuredValue(0L),
            MinMeasuredValue(1L),
            MaxMeasuredValue(2L),
            Tolerance(3L),
            GeneratedCommandList(65528L),
            AcceptedCommandList(65529L),
            EventList(65530L),
            AttributeList(65531L),
            FeatureMap(65532L),
            ClusterRevision(65533L),;
            private final long id;
            Attribute(long id) {
                this.id = id;
            }

            public long getID() {
                return id;
            }

            public static Attribute value(long id) throws NoSuchFieldError {
                for (Attribute attribute : Attribute.values()) {
                    if (attribute.getID() == id) {
                        return attribute;
                    }
                }
                throw new NoSuchFieldError();
            }
        }

        public enum Event {;
            private final long id;
            Event(long id) {
                this.id = id;
            }

            public long getID() {
                return id;
            }

            public static Event value(long id) throws NoSuchFieldError {
                for (Event event : Event.values()) {
                    if (event.getID() == id) {
                        return event;
                    }
                }
                throw new NoSuchFieldError();
            }
        }

        public enum Command {;
            private final long id;
            Command(long id) {
                this.id = id;
            }

            public long getID() {
                return id;
            }

            public static Command value(long id) throws NoSuchFieldError {
                for (Command command : Command.values()) {
                    if (command.getID() == id) {
                        return command;
                    }
                }
                throw new NoSuchFieldError();
            }
        }@Override
        public String getAttributeName(long id) throws NoSuchFieldError {
            return Attribute.value(id).toString();
        }

        @Override
        public String getEventName(long id) throws NoSuchFieldError {
            return Event.value(id).toString();
        }

        @Override
        public String getCommandName(long id) throws NoSuchFieldError {
            return Command.value(id).toString();
        }

        @Override
        public long getAttributeID(String name) throws IllegalArgumentException {
            return Attribute.valueOf(name).getID();
        }

        @Override
        public long getEventID(String name) throws IllegalArgumentException {
            return Event.valueOf(name).getID();
        }

        @Override
        public long getCommandID(String name) throws IllegalArgumentException {
            return Command.valueOf(name).getID();
        }
    }
    public static class PressureMeasurement implements BaseCluster {
        public static final long ID = 1027L;
        public long getID() {
            return ID;
        }

        public enum Attribute {
            MeasuredValue(0L),
            MinMeasuredValue(1L),
            MaxMeasuredValue(2L),
            Tolerance(3L),
            ScaledValue(16L),
            MinScaledValue(17L),
            MaxScaledValue(18L),
            ScaledTolerance(19L),
            Scale(20L),
            GeneratedCommandList(65528L),
            AcceptedCommandList(65529L),
            EventList(65530L),
            AttributeList(65531L),
            FeatureMap(65532L),
            ClusterRevision(65533L),;
            private final long id;
            Attribute(long id) {
                this.id = id;
            }

            public long getID() {
                return id;
            }

            public static Attribute value(long id) throws NoSuchFieldError {
                for (Attribute attribute : Attribute.values()) {
                    if (attribute.getID() == id) {
                        return attribute;
                    }
                }
                throw new NoSuchFieldError();
            }
        }

        public enum Event {;
            private final long id;
            Event(long id) {
                this.id = id;
            }

            public long getID() {
                return id;
            }

            public static Event value(long id) throws NoSuchFieldError {
                for (Event event : Event.values()) {
                    if (event.getID() == id) {
                        return event;
                    }
                }
                throw new NoSuchFieldError();
            }
        }

        public enum Command {;
            private final long id;
            Command(long id) {
                this.id = id;
            }

            public long getID() {
                return id;
            }

            public static Command value(long id) throws NoSuchFieldError {
                for (Command command : Command.values()) {
                    if (command.getID() == id) {
                        return command;
                    }
                }
                throw new NoSuchFieldError();
            }
        }@Override
        public String getAttributeName(long id) throws NoSuchFieldError {
            return Attribute.value(id).toString();
        }

        @Override
        public String getEventName(long id) throws NoSuchFieldError {
            return Event.value(id).toString();
        }

        @Override
        public String getCommandName(long id) throws NoSuchFieldError {
            return Command.value(id).toString();
        }

        @Override
        public long getAttributeID(String name) throws IllegalArgumentException {
            return Attribute.valueOf(name).getID();
        }

        @Override
        public long getEventID(String name) throws IllegalArgumentException {
            return Event.valueOf(name).getID();
        }

        @Override
        public long getCommandID(String name) throws IllegalArgumentException {
            return Command.valueOf(name).getID();
        }
    }
    public static class FlowMeasurement implements BaseCluster {
        public static final long ID = 1028L;
        public long getID() {
            return ID;
        }

        public enum Attribute {
            MeasuredValue(0L),
            MinMeasuredValue(1L),
            MaxMeasuredValue(2L),
            Tolerance(3L),
            GeneratedCommandList(65528L),
            AcceptedCommandList(65529L),
            EventList(65530L),
            AttributeList(65531L),
            FeatureMap(65532L),
            ClusterRevision(65533L),;
            private final long id;
            Attribute(long id) {
                this.id = id;
            }

            public long getID() {
                return id;
            }

            public static Attribute value(long id) throws NoSuchFieldError {
                for (Attribute attribute : Attribute.values()) {
                    if (attribute.getID() == id) {
                        return attribute;
                    }
                }
                throw new NoSuchFieldError();
            }
        }

        public enum Event {;
            private final long id;
            Event(long id) {
                this.id = id;
            }

            public long getID() {
                return id;
            }

            public static Event value(long id) throws NoSuchFieldError {
                for (Event event : Event.values()) {
                    if (event.getID() == id) {
                        return event;
                    }
                }
                throw new NoSuchFieldError();
            }
        }

        public enum Command {;
            private final long id;
            Command(long id) {
                this.id = id;
            }

            public long getID() {
                return id;
            }

            public static Command value(long id) throws NoSuchFieldError {
                for (Command command : Command.values()) {
                    if (command.getID() == id) {
                        return command;
                    }
                }
                throw new NoSuchFieldError();
            }
        }@Override
        public String getAttributeName(long id) throws NoSuchFieldError {
            return Attribute.value(id).toString();
        }

        @Override
        public String getEventName(long id) throws NoSuchFieldError {
            return Event.value(id).toString();
        }

        @Override
        public String getCommandName(long id) throws NoSuchFieldError {
            return Command.value(id).toString();
        }

        @Override
        public long getAttributeID(String name) throws IllegalArgumentException {
            return Attribute.valueOf(name).getID();
        }

        @Override
        public long getEventID(String name) throws IllegalArgumentException {
            return Event.valueOf(name).getID();
        }

        @Override
        public long getCommandID(String name) throws IllegalArgumentException {
            return Command.valueOf(name).getID();
        }
    }
    public static class RelativeHumidityMeasurement implements BaseCluster {
        public static final long ID = 1029L;
        public long getID() {
            return ID;
        }

        public enum Attribute {
            MeasuredValue(0L),
            MinMeasuredValue(1L),
            MaxMeasuredValue(2L),
            Tolerance(3L),
            GeneratedCommandList(65528L),
            AcceptedCommandList(65529L),
            EventList(65530L),
            AttributeList(65531L),
            FeatureMap(65532L),
            ClusterRevision(65533L),;
            private final long id;
            Attribute(long id) {
                this.id = id;
            }

            public long getID() {
                return id;
            }

            public static Attribute value(long id) throws NoSuchFieldError {
                for (Attribute attribute : Attribute.values()) {
                    if (attribute.getID() == id) {
                        return attribute;
                    }
                }
                throw new NoSuchFieldError();
            }
        }

        public enum Event {;
            private final long id;
            Event(long id) {
                this.id = id;
            }

            public long getID() {
                return id;
            }

            public static Event value(long id) throws NoSuchFieldError {
                for (Event event : Event.values()) {
                    if (event.getID() == id) {
                        return event;
                    }
                }
                throw new NoSuchFieldError();
            }
        }

        public enum Command {;
            private final long id;
            Command(long id) {
                this.id = id;
            }

            public long getID() {
                return id;
            }

            public static Command value(long id) throws NoSuchFieldError {
                for (Command command : Command.values()) {
                    if (command.getID() == id) {
                        return command;
                    }
                }
                throw new NoSuchFieldError();
            }
        }@Override
        public String getAttributeName(long id) throws NoSuchFieldError {
            return Attribute.value(id).toString();
        }

        @Override
        public String getEventName(long id) throws NoSuchFieldError {
            return Event.value(id).toString();
        }

        @Override
        public String getCommandName(long id) throws NoSuchFieldError {
            return Command.value(id).toString();
        }

        @Override
        public long getAttributeID(String name) throws IllegalArgumentException {
            return Attribute.valueOf(name).getID();
        }

        @Override
        public long getEventID(String name) throws IllegalArgumentException {
            return Event.valueOf(name).getID();
        }

        @Override
        public long getCommandID(String name) throws IllegalArgumentException {
            return Command.valueOf(name).getID();
        }
    }
    public static class OccupancySensing implements BaseCluster {
        public static final long ID = 1030L;
        public long getID() {
            return ID;
        }

        public enum Attribute {
            Occupancy(0L),
            OccupancySensorType(1L),
            OccupancySensorTypeBitmap(2L),
            PIROccupiedToUnoccupiedDelay(16L),
            PIRUnoccupiedToOccupiedDelay(17L),
            PIRUnoccupiedToOccupiedThreshold(18L),
            UltrasonicOccupiedToUnoccupiedDelay(32L),
            UltrasonicUnoccupiedToOccupiedDelay(33L),
            UltrasonicUnoccupiedToOccupiedThreshold(34L),
            PhysicalContactOccupiedToUnoccupiedDelay(48L),
            PhysicalContactUnoccupiedToOccupiedDelay(49L),
            PhysicalContactUnoccupiedToOccupiedThreshold(50L),
            GeneratedCommandList(65528L),
            AcceptedCommandList(65529L),
            EventList(65530L),
            AttributeList(65531L),
            FeatureMap(65532L),
            ClusterRevision(65533L),;
            private final long id;
            Attribute(long id) {
                this.id = id;
            }

            public long getID() {
                return id;
            }

            public static Attribute value(long id) throws NoSuchFieldError {
                for (Attribute attribute : Attribute.values()) {
                    if (attribute.getID() == id) {
                        return attribute;
                    }
                }
                throw new NoSuchFieldError();
            }
        }

        public enum Event {;
            private final long id;
            Event(long id) {
                this.id = id;
            }

            public long getID() {
                return id;
            }

            public static Event value(long id) throws NoSuchFieldError {
                for (Event event : Event.values()) {
                    if (event.getID() == id) {
                        return event;
                    }
                }
                throw new NoSuchFieldError();
            }
        }

        public enum Command {;
            private final long id;
            Command(long id) {
                this.id = id;
            }

            public long getID() {
                return id;
            }

            public static Command value(long id) throws NoSuchFieldError {
                for (Command command : Command.values()) {
                    if (command.getID() == id) {
                        return command;
                    }
                }
                throw new NoSuchFieldError();
            }
        }@Override
        public String getAttributeName(long id) throws NoSuchFieldError {
            return Attribute.value(id).toString();
        }

        @Override
        public String getEventName(long id) throws NoSuchFieldError {
            return Event.value(id).toString();
        }

        @Override
        public String getCommandName(long id) throws NoSuchFieldError {
            return Command.value(id).toString();
        }

        @Override
        public long getAttributeID(String name) throws IllegalArgumentException {
            return Attribute.valueOf(name).getID();
        }

        @Override
        public long getEventID(String name) throws IllegalArgumentException {
            return Event.valueOf(name).getID();
        }

        @Override
        public long getCommandID(String name) throws IllegalArgumentException {
            return Command.valueOf(name).getID();
        }
    }
    public static class WakeOnLan implements BaseCluster {
        public static final long ID = 1283L;
        public long getID() {
            return ID;
        }

        public enum Attribute {
            MACAddress(0L),
            GeneratedCommandList(65528L),
            AcceptedCommandList(65529L),
            EventList(65530L),
            AttributeList(65531L),
            FeatureMap(65532L),
            ClusterRevision(65533L),;
            private final long id;
            Attribute(long id) {
                this.id = id;
            }

            public long getID() {
                return id;
            }

            public static Attribute value(long id) throws NoSuchFieldError {
                for (Attribute attribute : Attribute.values()) {
                    if (attribute.getID() == id) {
                        return attribute;
                    }
                }
                throw new NoSuchFieldError();
            }
        }

        public enum Event {;
            private final long id;
            Event(long id) {
                this.id = id;
            }

            public long getID() {
                return id;
            }

            public static Event value(long id) throws NoSuchFieldError {
                for (Event event : Event.values()) {
                    if (event.getID() == id) {
                        return event;
                    }
                }
                throw new NoSuchFieldError();
            }
        }

        public enum Command {;
            private final long id;
            Command(long id) {
                this.id = id;
            }

            public long getID() {
                return id;
            }

            public static Command value(long id) throws NoSuchFieldError {
                for (Command command : Command.values()) {
                    if (command.getID() == id) {
                        return command;
                    }
                }
                throw new NoSuchFieldError();
            }
        }@Override
        public String getAttributeName(long id) throws NoSuchFieldError {
            return Attribute.value(id).toString();
        }

        @Override
        public String getEventName(long id) throws NoSuchFieldError {
            return Event.value(id).toString();
        }

        @Override
        public String getCommandName(long id) throws NoSuchFieldError {
            return Command.value(id).toString();
        }

        @Override
        public long getAttributeID(String name) throws IllegalArgumentException {
            return Attribute.valueOf(name).getID();
        }

        @Override
        public long getEventID(String name) throws IllegalArgumentException {
            return Event.valueOf(name).getID();
        }

        @Override
        public long getCommandID(String name) throws IllegalArgumentException {
            return Command.valueOf(name).getID();
        }
    }
    public static class Channel implements BaseCluster {
        public static final long ID = 1284L;
        public long getID() {
            return ID;
        }

        public enum Attribute {
            ChannelList(0L),
            Lineup(1L),
            CurrentChannel(2L),
            GeneratedCommandList(65528L),
            AcceptedCommandList(65529L),
            EventList(65530L),
            AttributeList(65531L),
            FeatureMap(65532L),
            ClusterRevision(65533L),;
            private final long id;
            Attribute(long id) {
                this.id = id;
            }

            public long getID() {
                return id;
            }

            public static Attribute value(long id) throws NoSuchFieldError {
                for (Attribute attribute : Attribute.values()) {
                    if (attribute.getID() == id) {
                        return attribute;
                    }
                }
                throw new NoSuchFieldError();
            }
        }

        public enum Event {;
            private final long id;
            Event(long id) {
                this.id = id;
            }

            public long getID() {
                return id;
            }

            public static Event value(long id) throws NoSuchFieldError {
                for (Event event : Event.values()) {
                    if (event.getID() == id) {
                        return event;
                    }
                }
                throw new NoSuchFieldError();
            }
        }

        public enum Command {
            ChangeChannel(0L),
            ChangeChannelByNumber(2L),
            SkipChannel(3L),;
            private final long id;
            Command(long id) {
                this.id = id;
            }

            public long getID() {
                return id;
            }

            public static Command value(long id) throws NoSuchFieldError {
                for (Command command : Command.values()) {
                    if (command.getID() == id) {
                        return command;
                    }
                }
                throw new NoSuchFieldError();
            }
        }public enum ChangeChannelCommandField {Match(0),;
                    private final int id;
                    ChangeChannelCommandField(int id) {
                        this.id = id;
                    }

                    public int getID() {
                        return id;
                    }
                    public static ChangeChannelCommandField value(int id) throws NoSuchFieldError {
                        for (ChangeChannelCommandField field : ChangeChannelCommandField.values()) {
                        if (field.getID() == id) {
                            return field;
                        }
                        }
                        throw new NoSuchFieldError();
                    }
                }public enum ChangeChannelByNumberCommandField {MajorNumber(0),MinorNumber(1),;
                    private final int id;
                    ChangeChannelByNumberCommandField(int id) {
                        this.id = id;
                    }

                    public int getID() {
                        return id;
                    }
                    public static ChangeChannelByNumberCommandField value(int id) throws NoSuchFieldError {
                        for (ChangeChannelByNumberCommandField field : ChangeChannelByNumberCommandField.values()) {
                        if (field.getID() == id) {
                            return field;
                        }
                        }
                        throw new NoSuchFieldError();
                    }
                }public enum SkipChannelCommandField {Count(0),;
                    private final int id;
                    SkipChannelCommandField(int id) {
                        this.id = id;
                    }

                    public int getID() {
                        return id;
                    }
                    public static SkipChannelCommandField value(int id) throws NoSuchFieldError {
                        for (SkipChannelCommandField field : SkipChannelCommandField.values()) {
                        if (field.getID() == id) {
                            return field;
                        }
                        }
                        throw new NoSuchFieldError();
                    }
                }@Override
        public String getAttributeName(long id) throws NoSuchFieldError {
            return Attribute.value(id).toString();
        }

        @Override
        public String getEventName(long id) throws NoSuchFieldError {
            return Event.value(id).toString();
        }

        @Override
        public String getCommandName(long id) throws NoSuchFieldError {
            return Command.value(id).toString();
        }

        @Override
        public long getAttributeID(String name) throws IllegalArgumentException {
            return Attribute.valueOf(name).getID();
        }

        @Override
        public long getEventID(String name) throws IllegalArgumentException {
            return Event.valueOf(name).getID();
        }

        @Override
        public long getCommandID(String name) throws IllegalArgumentException {
            return Command.valueOf(name).getID();
        }
    }
    public static class TargetNavigator implements BaseCluster {
        public static final long ID = 1285L;
        public long getID() {
            return ID;
        }

        public enum Attribute {
            TargetList(0L),
            CurrentTarget(1L),
            GeneratedCommandList(65528L),
            AcceptedCommandList(65529L),
            EventList(65530L),
            AttributeList(65531L),
            FeatureMap(65532L),
            ClusterRevision(65533L),;
            private final long id;
            Attribute(long id) {
                this.id = id;
            }

            public long getID() {
                return id;
            }

            public static Attribute value(long id) throws NoSuchFieldError {
                for (Attribute attribute : Attribute.values()) {
                    if (attribute.getID() == id) {
                        return attribute;
                    }
                }
                throw new NoSuchFieldError();
            }
        }

        public enum Event {;
            private final long id;
            Event(long id) {
                this.id = id;
            }

            public long getID() {
                return id;
            }

            public static Event value(long id) throws NoSuchFieldError {
                for (Event event : Event.values()) {
                    if (event.getID() == id) {
                        return event;
                    }
                }
                throw new NoSuchFieldError();
            }
        }

        public enum Command {
            NavigateTarget(0L),;
            private final long id;
            Command(long id) {
                this.id = id;
            }

            public long getID() {
                return id;
            }

            public static Command value(long id) throws NoSuchFieldError {
                for (Command command : Command.values()) {
                    if (command.getID() == id) {
                        return command;
                    }
                }
                throw new NoSuchFieldError();
            }
        }public enum NavigateTargetCommandField {Target(0),Data(1),;
                    private final int id;
                    NavigateTargetCommandField(int id) {
                        this.id = id;
                    }

                    public int getID() {
                        return id;
                    }
                    public static NavigateTargetCommandField value(int id) throws NoSuchFieldError {
                        for (NavigateTargetCommandField field : NavigateTargetCommandField.values()) {
                        if (field.getID() == id) {
                            return field;
                        }
                        }
                        throw new NoSuchFieldError();
                    }
                }@Override
        public String getAttributeName(long id) throws NoSuchFieldError {
            return Attribute.value(id).toString();
        }

        @Override
        public String getEventName(long id) throws NoSuchFieldError {
            return Event.value(id).toString();
        }

        @Override
        public String getCommandName(long id) throws NoSuchFieldError {
            return Command.value(id).toString();
        }

        @Override
        public long getAttributeID(String name) throws IllegalArgumentException {
            return Attribute.valueOf(name).getID();
        }

        @Override
        public long getEventID(String name) throws IllegalArgumentException {
            return Event.valueOf(name).getID();
        }

        @Override
        public long getCommandID(String name) throws IllegalArgumentException {
            return Command.valueOf(name).getID();
        }
    }
    public static class MediaPlayback implements BaseCluster {
        public static final long ID = 1286L;
        public long getID() {
            return ID;
        }

        public enum Attribute {
            CurrentState(0L),
            StartTime(1L),
            Duration(2L),
            SampledPosition(3L),
            PlaybackSpeed(4L),
            SeekRangeEnd(5L),
            SeekRangeStart(6L),
            GeneratedCommandList(65528L),
            AcceptedCommandList(65529L),
            EventList(65530L),
            AttributeList(65531L),
            FeatureMap(65532L),
            ClusterRevision(65533L),;
            private final long id;
            Attribute(long id) {
                this.id = id;
            }

            public long getID() {
                return id;
            }

            public static Attribute value(long id) throws NoSuchFieldError {
                for (Attribute attribute : Attribute.values()) {
                    if (attribute.getID() == id) {
                        return attribute;
                    }
                }
                throw new NoSuchFieldError();
            }
        }

        public enum Event {;
            private final long id;
            Event(long id) {
                this.id = id;
            }

            public long getID() {
                return id;
            }

            public static Event value(long id) throws NoSuchFieldError {
                for (Event event : Event.values()) {
                    if (event.getID() == id) {
                        return event;
                    }
                }
                throw new NoSuchFieldError();
            }
        }

        public enum Command {
            Play(0L),
            Pause(1L),
            Stop(2L),
            StartOver(3L),
            Previous(4L),
            Next(5L),
            Rewind(6L),
            FastForward(7L),
            SkipForward(8L),
            SkipBackward(9L),
            Seek(11L),;
            private final long id;
            Command(long id) {
                this.id = id;
            }

            public long getID() {
                return id;
            }

            public static Command value(long id) throws NoSuchFieldError {
                for (Command command : Command.values()) {
                    if (command.getID() == id) {
                        return command;
                    }
                }
                throw new NoSuchFieldError();
            }
        }public enum SkipForwardCommandField {DeltaPositionMilliseconds(0),;
                    private final int id;
                    SkipForwardCommandField(int id) {
                        this.id = id;
                    }

                    public int getID() {
                        return id;
                    }
                    public static SkipForwardCommandField value(int id) throws NoSuchFieldError {
                        for (SkipForwardCommandField field : SkipForwardCommandField.values()) {
                        if (field.getID() == id) {
                            return field;
                        }
                        }
                        throw new NoSuchFieldError();
                    }
                }public enum SkipBackwardCommandField {DeltaPositionMilliseconds(0),;
                    private final int id;
                    SkipBackwardCommandField(int id) {
                        this.id = id;
                    }

                    public int getID() {
                        return id;
                    }
                    public static SkipBackwardCommandField value(int id) throws NoSuchFieldError {
                        for (SkipBackwardCommandField field : SkipBackwardCommandField.values()) {
                        if (field.getID() == id) {
                            return field;
                        }
                        }
                        throw new NoSuchFieldError();
                    }
                }public enum SeekCommandField {Position(0),;
                    private final int id;
                    SeekCommandField(int id) {
                        this.id = id;
                    }

                    public int getID() {
                        return id;
                    }
                    public static SeekCommandField value(int id) throws NoSuchFieldError {
                        for (SeekCommandField field : SeekCommandField.values()) {
                        if (field.getID() == id) {
                            return field;
                        }
                        }
                        throw new NoSuchFieldError();
                    }
                }@Override
        public String getAttributeName(long id) throws NoSuchFieldError {
            return Attribute.value(id).toString();
        }

        @Override
        public String getEventName(long id) throws NoSuchFieldError {
            return Event.value(id).toString();
        }

        @Override
        public String getCommandName(long id) throws NoSuchFieldError {
            return Command.value(id).toString();
        }

        @Override
        public long getAttributeID(String name) throws IllegalArgumentException {
            return Attribute.valueOf(name).getID();
        }

        @Override
        public long getEventID(String name) throws IllegalArgumentException {
            return Event.valueOf(name).getID();
        }

        @Override
        public long getCommandID(String name) throws IllegalArgumentException {
            return Command.valueOf(name).getID();
        }
    }
    public static class MediaInput implements BaseCluster {
        public static final long ID = 1287L;
        public long getID() {
            return ID;
        }

        public enum Attribute {
            InputList(0L),
            CurrentInput(1L),
            GeneratedCommandList(65528L),
            AcceptedCommandList(65529L),
            EventList(65530L),
            AttributeList(65531L),
            FeatureMap(65532L),
            ClusterRevision(65533L),;
            private final long id;
            Attribute(long id) {
                this.id = id;
            }

            public long getID() {
                return id;
            }

            public static Attribute value(long id) throws NoSuchFieldError {
                for (Attribute attribute : Attribute.values()) {
                    if (attribute.getID() == id) {
                        return attribute;
                    }
                }
                throw new NoSuchFieldError();
            }
        }

        public enum Event {;
            private final long id;
            Event(long id) {
                this.id = id;
            }

            public long getID() {
                return id;
            }

            public static Event value(long id) throws NoSuchFieldError {
                for (Event event : Event.values()) {
                    if (event.getID() == id) {
                        return event;
                    }
                }
                throw new NoSuchFieldError();
            }
        }

        public enum Command {
            SelectInput(0L),
            ShowInputStatus(1L),
            HideInputStatus(2L),
            RenameInput(3L),;
            private final long id;
            Command(long id) {
                this.id = id;
            }

            public long getID() {
                return id;
            }

            public static Command value(long id) throws NoSuchFieldError {
                for (Command command : Command.values()) {
                    if (command.getID() == id) {
                        return command;
                    }
                }
                throw new NoSuchFieldError();
            }
        }public enum SelectInputCommandField {Index(0),;
                    private final int id;
                    SelectInputCommandField(int id) {
                        this.id = id;
                    }

                    public int getID() {
                        return id;
                    }
                    public static SelectInputCommandField value(int id) throws NoSuchFieldError {
                        for (SelectInputCommandField field : SelectInputCommandField.values()) {
                        if (field.getID() == id) {
                            return field;
                        }
                        }
                        throw new NoSuchFieldError();
                    }
                }public enum RenameInputCommandField {Index(0),Name(1),;
                    private final int id;
                    RenameInputCommandField(int id) {
                        this.id = id;
                    }

                    public int getID() {
                        return id;
                    }
                    public static RenameInputCommandField value(int id) throws NoSuchFieldError {
                        for (RenameInputCommandField field : RenameInputCommandField.values()) {
                        if (field.getID() == id) {
                            return field;
                        }
                        }
                        throw new NoSuchFieldError();
                    }
                }@Override
        public String getAttributeName(long id) throws NoSuchFieldError {
            return Attribute.value(id).toString();
        }

        @Override
        public String getEventName(long id) throws NoSuchFieldError {
            return Event.value(id).toString();
        }

        @Override
        public String getCommandName(long id) throws NoSuchFieldError {
            return Command.value(id).toString();
        }

        @Override
        public long getAttributeID(String name) throws IllegalArgumentException {
            return Attribute.valueOf(name).getID();
        }

        @Override
        public long getEventID(String name) throws IllegalArgumentException {
            return Event.valueOf(name).getID();
        }

        @Override
        public long getCommandID(String name) throws IllegalArgumentException {
            return Command.valueOf(name).getID();
        }
    }
    public static class LowPower implements BaseCluster {
        public static final long ID = 1288L;
        public long getID() {
            return ID;
        }

        public enum Attribute {
            GeneratedCommandList(65528L),
            AcceptedCommandList(65529L),
            EventList(65530L),
            AttributeList(65531L),
            FeatureMap(65532L),
            ClusterRevision(65533L),;
            private final long id;
            Attribute(long id) {
                this.id = id;
            }

            public long getID() {
                return id;
            }

            public static Attribute value(long id) throws NoSuchFieldError {
                for (Attribute attribute : Attribute.values()) {
                    if (attribute.getID() == id) {
                        return attribute;
                    }
                }
                throw new NoSuchFieldError();
            }
        }

        public enum Event {;
            private final long id;
            Event(long id) {
                this.id = id;
            }

            public long getID() {
                return id;
            }

            public static Event value(long id) throws NoSuchFieldError {
                for (Event event : Event.values()) {
                    if (event.getID() == id) {
                        return event;
                    }
                }
                throw new NoSuchFieldError();
            }
        }

        public enum Command {
            Sleep(0L),;
            private final long id;
            Command(long id) {
                this.id = id;
            }

            public long getID() {
                return id;
            }

            public static Command value(long id) throws NoSuchFieldError {
                for (Command command : Command.values()) {
                    if (command.getID() == id) {
                        return command;
                    }
                }
                throw new NoSuchFieldError();
            }
        }@Override
        public String getAttributeName(long id) throws NoSuchFieldError {
            return Attribute.value(id).toString();
        }

        @Override
        public String getEventName(long id) throws NoSuchFieldError {
            return Event.value(id).toString();
        }

        @Override
        public String getCommandName(long id) throws NoSuchFieldError {
            return Command.value(id).toString();
        }

        @Override
        public long getAttributeID(String name) throws IllegalArgumentException {
            return Attribute.valueOf(name).getID();
        }

        @Override
        public long getEventID(String name) throws IllegalArgumentException {
            return Event.valueOf(name).getID();
        }

        @Override
        public long getCommandID(String name) throws IllegalArgumentException {
            return Command.valueOf(name).getID();
        }
    }
    public static class KeypadInput implements BaseCluster {
        public static final long ID = 1289L;
        public long getID() {
            return ID;
        }

        public enum Attribute {
            GeneratedCommandList(65528L),
            AcceptedCommandList(65529L),
            EventList(65530L),
            AttributeList(65531L),
            FeatureMap(65532L),
            ClusterRevision(65533L),;
            private final long id;
            Attribute(long id) {
                this.id = id;
            }

            public long getID() {
                return id;
            }

            public static Attribute value(long id) throws NoSuchFieldError {
                for (Attribute attribute : Attribute.values()) {
                    if (attribute.getID() == id) {
                        return attribute;
                    }
                }
                throw new NoSuchFieldError();
            }
        }

        public enum Event {;
            private final long id;
            Event(long id) {
                this.id = id;
            }

            public long getID() {
                return id;
            }

            public static Event value(long id) throws NoSuchFieldError {
                for (Event event : Event.values()) {
                    if (event.getID() == id) {
                        return event;
                    }
                }
                throw new NoSuchFieldError();
            }
        }

        public enum Command {
            SendKey(0L),;
            private final long id;
            Command(long id) {
                this.id = id;
            }

            public long getID() {
                return id;
            }

            public static Command value(long id) throws NoSuchFieldError {
                for (Command command : Command.values()) {
                    if (command.getID() == id) {
                        return command;
                    }
                }
                throw new NoSuchFieldError();
            }
        }public enum SendKeyCommandField {KeyCode(0),;
                    private final int id;
                    SendKeyCommandField(int id) {
                        this.id = id;
                    }

                    public int getID() {
                        return id;
                    }
                    public static SendKeyCommandField value(int id) throws NoSuchFieldError {
                        for (SendKeyCommandField field : SendKeyCommandField.values()) {
                        if (field.getID() == id) {
                            return field;
                        }
                        }
                        throw new NoSuchFieldError();
                    }
                }@Override
        public String getAttributeName(long id) throws NoSuchFieldError {
            return Attribute.value(id).toString();
        }

        @Override
        public String getEventName(long id) throws NoSuchFieldError {
            return Event.value(id).toString();
        }

        @Override
        public String getCommandName(long id) throws NoSuchFieldError {
            return Command.value(id).toString();
        }

        @Override
        public long getAttributeID(String name) throws IllegalArgumentException {
            return Attribute.valueOf(name).getID();
        }

        @Override
        public long getEventID(String name) throws IllegalArgumentException {
            return Event.valueOf(name).getID();
        }

        @Override
        public long getCommandID(String name) throws IllegalArgumentException {
            return Command.valueOf(name).getID();
        }
    }
    public static class ContentLauncher implements BaseCluster {
        public static final long ID = 1290L;
        public long getID() {
            return ID;
        }

        public enum Attribute {
            AcceptHeader(0L),
            SupportedStreamingProtocols(1L),
            GeneratedCommandList(65528L),
            AcceptedCommandList(65529L),
            EventList(65530L),
            AttributeList(65531L),
            FeatureMap(65532L),
            ClusterRevision(65533L),;
            private final long id;
            Attribute(long id) {
                this.id = id;
            }

            public long getID() {
                return id;
            }

            public static Attribute value(long id) throws NoSuchFieldError {
                for (Attribute attribute : Attribute.values()) {
                    if (attribute.getID() == id) {
                        return attribute;
                    }
                }
                throw new NoSuchFieldError();
            }
        }

        public enum Event {;
            private final long id;
            Event(long id) {
                this.id = id;
            }

            public long getID() {
                return id;
            }

            public static Event value(long id) throws NoSuchFieldError {
                for (Event event : Event.values()) {
                    if (event.getID() == id) {
                        return event;
                    }
                }
                throw new NoSuchFieldError();
            }
        }

        public enum Command {
            LaunchContent(0L),
            LaunchURL(1L),;
            private final long id;
            Command(long id) {
                this.id = id;
            }

            public long getID() {
                return id;
            }

            public static Command value(long id) throws NoSuchFieldError {
                for (Command command : Command.values()) {
                    if (command.getID() == id) {
                        return command;
                    }
                }
                throw new NoSuchFieldError();
            }
        }public enum LaunchContentCommandField {Search(0),AutoPlay(1),Data(2),;
                    private final int id;
                    LaunchContentCommandField(int id) {
                        this.id = id;
                    }

                    public int getID() {
                        return id;
                    }
                    public static LaunchContentCommandField value(int id) throws NoSuchFieldError {
                        for (LaunchContentCommandField field : LaunchContentCommandField.values()) {
                        if (field.getID() == id) {
                            return field;
                        }
                        }
                        throw new NoSuchFieldError();
                    }
                }public enum LaunchURLCommandField {ContentURL(0),DisplayString(1),BrandingInformation(2),;
                    private final int id;
                    LaunchURLCommandField(int id) {
                        this.id = id;
                    }

                    public int getID() {
                        return id;
                    }
                    public static LaunchURLCommandField value(int id) throws NoSuchFieldError {
                        for (LaunchURLCommandField field : LaunchURLCommandField.values()) {
                        if (field.getID() == id) {
                            return field;
                        }
                        }
                        throw new NoSuchFieldError();
                    }
                }@Override
        public String getAttributeName(long id) throws NoSuchFieldError {
            return Attribute.value(id).toString();
        }

        @Override
        public String getEventName(long id) throws NoSuchFieldError {
            return Event.value(id).toString();
        }

        @Override
        public String getCommandName(long id) throws NoSuchFieldError {
            return Command.value(id).toString();
        }

        @Override
        public long getAttributeID(String name) throws IllegalArgumentException {
            return Attribute.valueOf(name).getID();
        }

        @Override
        public long getEventID(String name) throws IllegalArgumentException {
            return Event.valueOf(name).getID();
        }

        @Override
        public long getCommandID(String name) throws IllegalArgumentException {
            return Command.valueOf(name).getID();
        }
    }
    public static class AudioOutput implements BaseCluster {
        public static final long ID = 1291L;
        public long getID() {
            return ID;
        }

        public enum Attribute {
            OutputList(0L),
            CurrentOutput(1L),
            GeneratedCommandList(65528L),
            AcceptedCommandList(65529L),
            EventList(65530L),
            AttributeList(65531L),
            FeatureMap(65532L),
            ClusterRevision(65533L),;
            private final long id;
            Attribute(long id) {
                this.id = id;
            }

            public long getID() {
                return id;
            }

            public static Attribute value(long id) throws NoSuchFieldError {
                for (Attribute attribute : Attribute.values()) {
                    if (attribute.getID() == id) {
                        return attribute;
                    }
                }
                throw new NoSuchFieldError();
            }
        }

        public enum Event {;
            private final long id;
            Event(long id) {
                this.id = id;
            }

            public long getID() {
                return id;
            }

            public static Event value(long id) throws NoSuchFieldError {
                for (Event event : Event.values()) {
                    if (event.getID() == id) {
                        return event;
                    }
                }
                throw new NoSuchFieldError();
            }
        }

        public enum Command {
            SelectOutput(0L),
            RenameOutput(1L),;
            private final long id;
            Command(long id) {
                this.id = id;
            }

            public long getID() {
                return id;
            }

            public static Command value(long id) throws NoSuchFieldError {
                for (Command command : Command.values()) {
                    if (command.getID() == id) {
                        return command;
                    }
                }
                throw new NoSuchFieldError();
            }
        }public enum SelectOutputCommandField {Index(0),;
                    private final int id;
                    SelectOutputCommandField(int id) {
                        this.id = id;
                    }

                    public int getID() {
                        return id;
                    }
                    public static SelectOutputCommandField value(int id) throws NoSuchFieldError {
                        for (SelectOutputCommandField field : SelectOutputCommandField.values()) {
                        if (field.getID() == id) {
                            return field;
                        }
                        }
                        throw new NoSuchFieldError();
                    }
                }public enum RenameOutputCommandField {Index(0),Name(1),;
                    private final int id;
                    RenameOutputCommandField(int id) {
                        this.id = id;
                    }

                    public int getID() {
                        return id;
                    }
                    public static RenameOutputCommandField value(int id) throws NoSuchFieldError {
                        for (RenameOutputCommandField field : RenameOutputCommandField.values()) {
                        if (field.getID() == id) {
                            return field;
                        }
                        }
                        throw new NoSuchFieldError();
                    }
                }@Override
        public String getAttributeName(long id) throws NoSuchFieldError {
            return Attribute.value(id).toString();
        }

        @Override
        public String getEventName(long id) throws NoSuchFieldError {
            return Event.value(id).toString();
        }

        @Override
        public String getCommandName(long id) throws NoSuchFieldError {
            return Command.value(id).toString();
        }

        @Override
        public long getAttributeID(String name) throws IllegalArgumentException {
            return Attribute.valueOf(name).getID();
        }

        @Override
        public long getEventID(String name) throws IllegalArgumentException {
            return Event.valueOf(name).getID();
        }

        @Override
        public long getCommandID(String name) throws IllegalArgumentException {
            return Command.valueOf(name).getID();
        }
    }
    public static class ApplicationLauncher implements BaseCluster {
        public static final long ID = 1292L;
        public long getID() {
            return ID;
        }

        public enum Attribute {
            CatalogList(0L),
            CurrentApp(1L),
            GeneratedCommandList(65528L),
            AcceptedCommandList(65529L),
            EventList(65530L),
            AttributeList(65531L),
            FeatureMap(65532L),
            ClusterRevision(65533L),;
            private final long id;
            Attribute(long id) {
                this.id = id;
            }

            public long getID() {
                return id;
            }

            public static Attribute value(long id) throws NoSuchFieldError {
                for (Attribute attribute : Attribute.values()) {
                    if (attribute.getID() == id) {
                        return attribute;
                    }
                }
                throw new NoSuchFieldError();
            }
        }

        public enum Event {;
            private final long id;
            Event(long id) {
                this.id = id;
            }

            public long getID() {
                return id;
            }

            public static Event value(long id) throws NoSuchFieldError {
                for (Event event : Event.values()) {
                    if (event.getID() == id) {
                        return event;
                    }
                }
                throw new NoSuchFieldError();
            }
        }

        public enum Command {
            LaunchApp(0L),
            StopApp(1L),
            HideApp(2L),;
            private final long id;
            Command(long id) {
                this.id = id;
            }

            public long getID() {
                return id;
            }

            public static Command value(long id) throws NoSuchFieldError {
                for (Command command : Command.values()) {
                    if (command.getID() == id) {
                        return command;
                    }
                }
                throw new NoSuchFieldError();
            }
        }public enum LaunchAppCommandField {Application(0),Data(1),;
                    private final int id;
                    LaunchAppCommandField(int id) {
                        this.id = id;
                    }

                    public int getID() {
                        return id;
                    }
                    public static LaunchAppCommandField value(int id) throws NoSuchFieldError {
                        for (LaunchAppCommandField field : LaunchAppCommandField.values()) {
                        if (field.getID() == id) {
                            return field;
                        }
                        }
                        throw new NoSuchFieldError();
                    }
                }public enum StopAppCommandField {Application(0),;
                    private final int id;
                    StopAppCommandField(int id) {
                        this.id = id;
                    }

                    public int getID() {
                        return id;
                    }
                    public static StopAppCommandField value(int id) throws NoSuchFieldError {
                        for (StopAppCommandField field : StopAppCommandField.values()) {
                        if (field.getID() == id) {
                            return field;
                        }
                        }
                        throw new NoSuchFieldError();
                    }
                }public enum HideAppCommandField {Application(0),;
                    private final int id;
                    HideAppCommandField(int id) {
                        this.id = id;
                    }

                    public int getID() {
                        return id;
                    }
                    public static HideAppCommandField value(int id) throws NoSuchFieldError {
                        for (HideAppCommandField field : HideAppCommandField.values()) {
                        if (field.getID() == id) {
                            return field;
                        }
                        }
                        throw new NoSuchFieldError();
                    }
                }@Override
        public String getAttributeName(long id) throws NoSuchFieldError {
            return Attribute.value(id).toString();
        }

        @Override
        public String getEventName(long id) throws NoSuchFieldError {
            return Event.value(id).toString();
        }

        @Override
        public String getCommandName(long id) throws NoSuchFieldError {
            return Command.value(id).toString();
        }

        @Override
        public long getAttributeID(String name) throws IllegalArgumentException {
            return Attribute.valueOf(name).getID();
        }

        @Override
        public long getEventID(String name) throws IllegalArgumentException {
            return Event.valueOf(name).getID();
        }

        @Override
        public long getCommandID(String name) throws IllegalArgumentException {
            return Command.valueOf(name).getID();
        }
    }
    public static class ApplicationBasic implements BaseCluster {
        public static final long ID = 1293L;
        public long getID() {
            return ID;
        }

        public enum Attribute {
            VendorName(0L),
            VendorID(1L),
            ApplicationName(2L),
            ProductID(3L),
            Application(4L),
            Status(5L),
            ApplicationVersion(6L),
            AllowedVendorList(7L),
            GeneratedCommandList(65528L),
            AcceptedCommandList(65529L),
            EventList(65530L),
            AttributeList(65531L),
            FeatureMap(65532L),
            ClusterRevision(65533L),;
            private final long id;
            Attribute(long id) {
                this.id = id;
            }

            public long getID() {
                return id;
            }

            public static Attribute value(long id) throws NoSuchFieldError {
                for (Attribute attribute : Attribute.values()) {
                    if (attribute.getID() == id) {
                        return attribute;
                    }
                }
                throw new NoSuchFieldError();
            }
        }

        public enum Event {;
            private final long id;
            Event(long id) {
                this.id = id;
            }

            public long getID() {
                return id;
            }

            public static Event value(long id) throws NoSuchFieldError {
                for (Event event : Event.values()) {
                    if (event.getID() == id) {
                        return event;
                    }
                }
                throw new NoSuchFieldError();
            }
        }

        public enum Command {;
            private final long id;
            Command(long id) {
                this.id = id;
            }

            public long getID() {
                return id;
            }

            public static Command value(long id) throws NoSuchFieldError {
                for (Command command : Command.values()) {
                    if (command.getID() == id) {
                        return command;
                    }
                }
                throw new NoSuchFieldError();
            }
        }@Override
        public String getAttributeName(long id) throws NoSuchFieldError {
            return Attribute.value(id).toString();
        }

        @Override
        public String getEventName(long id) throws NoSuchFieldError {
            return Event.value(id).toString();
        }

        @Override
        public String getCommandName(long id) throws NoSuchFieldError {
            return Command.value(id).toString();
        }

        @Override
        public long getAttributeID(String name) throws IllegalArgumentException {
            return Attribute.valueOf(name).getID();
        }

        @Override
        public long getEventID(String name) throws IllegalArgumentException {
            return Event.valueOf(name).getID();
        }

        @Override
        public long getCommandID(String name) throws IllegalArgumentException {
            return Command.valueOf(name).getID();
        }
    }
    public static class AccountLogin implements BaseCluster {
        public static final long ID = 1294L;
        public long getID() {
            return ID;
        }

        public enum Attribute {
            GeneratedCommandList(65528L),
            AcceptedCommandList(65529L),
            EventList(65530L),
            AttributeList(65531L),
            FeatureMap(65532L),
            ClusterRevision(65533L),;
            private final long id;
            Attribute(long id) {
                this.id = id;
            }

            public long getID() {
                return id;
            }

            public static Attribute value(long id) throws NoSuchFieldError {
                for (Attribute attribute : Attribute.values()) {
                    if (attribute.getID() == id) {
                        return attribute;
                    }
                }
                throw new NoSuchFieldError();
            }
        }

        public enum Event {;
            private final long id;
            Event(long id) {
                this.id = id;
            }

            public long getID() {
                return id;
            }

            public static Event value(long id) throws NoSuchFieldError {
                for (Event event : Event.values()) {
                    if (event.getID() == id) {
                        return event;
                    }
                }
                throw new NoSuchFieldError();
            }
        }

        public enum Command {
            GetSetupPIN(0L),
            Login(2L),
            Logout(3L),;
            private final long id;
            Command(long id) {
                this.id = id;
            }

            public long getID() {
                return id;
            }

            public static Command value(long id) throws NoSuchFieldError {
                for (Command command : Command.values()) {
                    if (command.getID() == id) {
                        return command;
                    }
                }
                throw new NoSuchFieldError();
            }
        }public enum GetSetupPINCommandField {TempAccountIdentifier(0),;
                    private final int id;
                    GetSetupPINCommandField(int id) {
                        this.id = id;
                    }

                    public int getID() {
                        return id;
                    }
                    public static GetSetupPINCommandField value(int id) throws NoSuchFieldError {
                        for (GetSetupPINCommandField field : GetSetupPINCommandField.values()) {
                        if (field.getID() == id) {
                            return field;
                        }
                        }
                        throw new NoSuchFieldError();
                    }
                }public enum LoginCommandField {TempAccountIdentifier(0),SetupPIN(1),;
                    private final int id;
                    LoginCommandField(int id) {
                        this.id = id;
                    }

                    public int getID() {
                        return id;
                    }
                    public static LoginCommandField value(int id) throws NoSuchFieldError {
                        for (LoginCommandField field : LoginCommandField.values()) {
                        if (field.getID() == id) {
                            return field;
                        }
                        }
                        throw new NoSuchFieldError();
                    }
                }@Override
        public String getAttributeName(long id) throws NoSuchFieldError {
            return Attribute.value(id).toString();
        }

        @Override
        public String getEventName(long id) throws NoSuchFieldError {
            return Event.value(id).toString();
        }

        @Override
        public String getCommandName(long id) throws NoSuchFieldError {
            return Command.value(id).toString();
        }

        @Override
        public long getAttributeID(String name) throws IllegalArgumentException {
            return Attribute.valueOf(name).getID();
        }

        @Override
        public long getEventID(String name) throws IllegalArgumentException {
            return Event.valueOf(name).getID();
        }

        @Override
        public long getCommandID(String name) throws IllegalArgumentException {
            return Command.valueOf(name).getID();
        }
    }
    public static class ElectricalMeasurement implements BaseCluster {
        public static final long ID = 2820L;
        public long getID() {
            return ID;
        }

        public enum Attribute {
            MeasurementType(0L),
            DcVoltage(256L),
            DcVoltageMin(257L),
            DcVoltageMax(258L),
            DcCurrent(259L),
            DcCurrentMin(260L),
            DcCurrentMax(261L),
            DcPower(262L),
            DcPowerMin(263L),
            DcPowerMax(264L),
            DcVoltageMultiplier(512L),
            DcVoltageDivisor(513L),
            DcCurrentMultiplier(514L),
            DcCurrentDivisor(515L),
            DcPowerMultiplier(516L),
            DcPowerDivisor(517L),
            AcFrequency(768L),
            AcFrequencyMin(769L),
            AcFrequencyMax(770L),
            NeutralCurrent(771L),
            TotalActivePower(772L),
            TotalReactivePower(773L),
            TotalApparentPower(774L),
            Measured1stHarmonicCurrent(775L),
            Measured3rdHarmonicCurrent(776L),
            Measured5thHarmonicCurrent(777L),
            Measured7thHarmonicCurrent(778L),
            Measured9thHarmonicCurrent(779L),
            Measured11thHarmonicCurrent(780L),
            MeasuredPhase1stHarmonicCurrent(781L),
            MeasuredPhase3rdHarmonicCurrent(782L),
            MeasuredPhase5thHarmonicCurrent(783L),
            MeasuredPhase7thHarmonicCurrent(784L),
            MeasuredPhase9thHarmonicCurrent(785L),
            MeasuredPhase11thHarmonicCurrent(786L),
            AcFrequencyMultiplier(1024L),
            AcFrequencyDivisor(1025L),
            PowerMultiplier(1026L),
            PowerDivisor(1027L),
            HarmonicCurrentMultiplier(1028L),
            PhaseHarmonicCurrentMultiplier(1029L),
            InstantaneousVoltage(1280L),
            InstantaneousLineCurrent(1281L),
            InstantaneousActiveCurrent(1282L),
            InstantaneousReactiveCurrent(1283L),
            InstantaneousPower(1284L),
            RmsVoltage(1285L),
            RmsVoltageMin(1286L),
            RmsVoltageMax(1287L),
            RmsCurrent(1288L),
            RmsCurrentMin(1289L),
            RmsCurrentMax(1290L),
            ActivePower(1291L),
            ActivePowerMin(1292L),
            ActivePowerMax(1293L),
            ReactivePower(1294L),
            ApparentPower(1295L),
            PowerFactor(1296L),
            AverageRmsVoltageMeasurementPeriod(1297L),
            AverageRmsUnderVoltageCounter(1299L),
            RmsExtremeOverVoltagePeriod(1300L),
            RmsExtremeUnderVoltagePeriod(1301L),
            RmsVoltageSagPeriod(1302L),
            RmsVoltageSwellPeriod(1303L),
            AcVoltageMultiplier(1536L),
            AcVoltageDivisor(1537L),
            AcCurrentMultiplier(1538L),
            AcCurrentDivisor(1539L),
            AcPowerMultiplier(1540L),
            AcPowerDivisor(1541L),
            OverloadAlarmsMask(1792L),
            VoltageOverload(1793L),
            CurrentOverload(1794L),
            AcOverloadAlarmsMask(2048L),
            AcVoltageOverload(2049L),
            AcCurrentOverload(2050L),
            AcActivePowerOverload(2051L),
            AcReactivePowerOverload(2052L),
            AverageRmsOverVoltage(2053L),
            AverageRmsUnderVoltage(2054L),
            RmsExtremeOverVoltage(2055L),
            RmsExtremeUnderVoltage(2056L),
            RmsVoltageSag(2057L),
            RmsVoltageSwell(2058L),
            LineCurrentPhaseB(2305L),
            ActiveCurrentPhaseB(2306L),
            ReactiveCurrentPhaseB(2307L),
            RmsVoltagePhaseB(2309L),
            RmsVoltageMinPhaseB(2310L),
            RmsVoltageMaxPhaseB(2311L),
            RmsCurrentPhaseB(2312L),
            RmsCurrentMinPhaseB(2313L),
            RmsCurrentMaxPhaseB(2314L),
            ActivePowerPhaseB(2315L),
            ActivePowerMinPhaseB(2316L),
            ActivePowerMaxPhaseB(2317L),
            ReactivePowerPhaseB(2318L),
            ApparentPowerPhaseB(2319L),
            PowerFactorPhaseB(2320L),
            AverageRmsVoltageMeasurementPeriodPhaseB(2321L),
            AverageRmsOverVoltageCounterPhaseB(2322L),
            AverageRmsUnderVoltageCounterPhaseB(2323L),
            RmsExtremeOverVoltagePeriodPhaseB(2324L),
            RmsExtremeUnderVoltagePeriodPhaseB(2325L),
            RmsVoltageSagPeriodPhaseB(2326L),
            RmsVoltageSwellPeriodPhaseB(2327L),
            LineCurrentPhaseC(2561L),
            ActiveCurrentPhaseC(2562L),
            ReactiveCurrentPhaseC(2563L),
            RmsVoltagePhaseC(2565L),
            RmsVoltageMinPhaseC(2566L),
            RmsVoltageMaxPhaseC(2567L),
            RmsCurrentPhaseC(2568L),
            RmsCurrentMinPhaseC(2569L),
            RmsCurrentMaxPhaseC(2570L),
            ActivePowerPhaseC(2571L),
            ActivePowerMinPhaseC(2572L),
            ActivePowerMaxPhaseC(2573L),
            ReactivePowerPhaseC(2574L),
            ApparentPowerPhaseC(2575L),
            PowerFactorPhaseC(2576L),
            AverageRmsVoltageMeasurementPeriodPhaseC(2577L),
            AverageRmsOverVoltageCounterPhaseC(2578L),
            AverageRmsUnderVoltageCounterPhaseC(2579L),
            RmsExtremeOverVoltagePeriodPhaseC(2580L),
            RmsExtremeUnderVoltagePeriodPhaseC(2581L),
            RmsVoltageSagPeriodPhaseC(2582L),
            RmsVoltageSwellPeriodPhaseC(2583L),
            GeneratedCommandList(65528L),
            AcceptedCommandList(65529L),
            EventList(65530L),
            AttributeList(65531L),
            FeatureMap(65532L),
            ClusterRevision(65533L),;
            private final long id;
            Attribute(long id) {
                this.id = id;
            }

            public long getID() {
                return id;
            }

            public static Attribute value(long id) throws NoSuchFieldError {
                for (Attribute attribute : Attribute.values()) {
                    if (attribute.getID() == id) {
                        return attribute;
                    }
                }
                throw new NoSuchFieldError();
            }
        }

        public enum Event {;
            private final long id;
            Event(long id) {
                this.id = id;
            }

            public long getID() {
                return id;
            }

            public static Event value(long id) throws NoSuchFieldError {
                for (Event event : Event.values()) {
                    if (event.getID() == id) {
                        return event;
                    }
                }
                throw new NoSuchFieldError();
            }
        }

        public enum Command {
            GetProfileInfoCommand(0L),
            GetMeasurementProfileCommand(1L),;
            private final long id;
            Command(long id) {
                this.id = id;
            }

            public long getID() {
                return id;
            }

            public static Command value(long id) throws NoSuchFieldError {
                for (Command command : Command.values()) {
                    if (command.getID() == id) {
                        return command;
                    }
                }
                throw new NoSuchFieldError();
            }
        }public enum GetMeasurementProfileCommandCommandField {AttributeId(0),StartTime(1),NumberOfIntervals(2),;
                    private final int id;
                    GetMeasurementProfileCommandCommandField(int id) {
                        this.id = id;
                    }

                    public int getID() {
                        return id;
                    }
                    public static GetMeasurementProfileCommandCommandField value(int id) throws NoSuchFieldError {
                        for (GetMeasurementProfileCommandCommandField field : GetMeasurementProfileCommandCommandField.values()) {
                        if (field.getID() == id) {
                            return field;
                        }
                        }
                        throw new NoSuchFieldError();
                    }
                }@Override
        public String getAttributeName(long id) throws NoSuchFieldError {
            return Attribute.value(id).toString();
        }

        @Override
        public String getEventName(long id) throws NoSuchFieldError {
            return Event.value(id).toString();
        }

        @Override
        public String getCommandName(long id) throws NoSuchFieldError {
            return Command.value(id).toString();
        }

        @Override
        public long getAttributeID(String name) throws IllegalArgumentException {
            return Attribute.valueOf(name).getID();
        }

        @Override
        public long getEventID(String name) throws IllegalArgumentException {
            return Event.valueOf(name).getID();
        }

        @Override
        public long getCommandID(String name) throws IllegalArgumentException {
            return Command.valueOf(name).getID();
        }
    }
    public static class UnitTesting implements BaseCluster {
        public static final long ID = 4294048773L;
        public long getID() {
            return ID;
        }

        public enum Attribute {
            Boolean(0L),
            Bitmap8(1L),
            Bitmap16(2L),
            Bitmap32(3L),
            Bitmap64(4L),
            Int8u(5L),
            Int16u(6L),
            Int24u(7L),
            Int32u(8L),
            Int40u(9L),
            Int48u(10L),
            Int56u(11L),
            Int64u(12L),
            Int8s(13L),
            Int16s(14L),
            Int24s(15L),
            Int32s(16L),
            Int40s(17L),
            Int48s(18L),
            Int56s(19L),
            Int64s(20L),
            Enum8(21L),
            Enum16(22L),
            FloatSingle(23L),
            FloatDouble(24L),
            OctetString(25L),
            ListInt8u(26L),
            ListOctetString(27L),
            ListStructOctetString(28L),
            LongOctetString(29L),
            CharString(30L),
            LongCharString(31L),
            EpochUs(32L),
            EpochS(33L),
            VendorId(34L),
            ListNullablesAndOptionalsStruct(35L),
            EnumAttr(36L),
            StructAttr(37L),
            RangeRestrictedInt8u(38L),
            RangeRestrictedInt8s(39L),
            RangeRestrictedInt16u(40L),
            RangeRestrictedInt16s(41L),
            ListLongOctetString(42L),
            ListFabricScoped(43L),
            TimedWriteBoolean(48L),
            GeneralErrorBoolean(49L),
            ClusterErrorBoolean(50L),
            Unsupported(255L),
            NullableBoolean(16384L),
            NullableBitmap8(16385L),
            NullableBitmap16(16386L),
            NullableBitmap32(16387L),
            NullableBitmap64(16388L),
            NullableInt8u(16389L),
            NullableInt16u(16390L),
            NullableInt24u(16391L),
            NullableInt32u(16392L),
            NullableInt40u(16393L),
            NullableInt48u(16394L),
            NullableInt56u(16395L),
            NullableInt64u(16396L),
            NullableInt8s(16397L),
            NullableInt16s(16398L),
            NullableInt24s(16399L),
            NullableInt32s(16400L),
            NullableInt40s(16401L),
            NullableInt48s(16402L),
            NullableInt56s(16403L),
            NullableInt64s(16404L),
            NullableEnum8(16405L),
            NullableEnum16(16406L),
            NullableFloatSingle(16407L),
            NullableFloatDouble(16408L),
            NullableOctetString(16409L),
            NullableCharString(16414L),
            NullableEnumAttr(16420L),
            NullableStruct(16421L),
            NullableRangeRestrictedInt8u(16422L),
            NullableRangeRestrictedInt8s(16423L),
            NullableRangeRestrictedInt16u(16424L),
            NullableRangeRestrictedInt16s(16425L),
            WriteOnlyInt8u(16426L),
            GeneratedCommandList(65528L),
            AcceptedCommandList(65529L),
            EventList(65530L),
            AttributeList(65531L),
            FeatureMap(65532L),
            ClusterRevision(65533L),;
            private final long id;
            Attribute(long id) {
                this.id = id;
            }

            public long getID() {
                return id;
            }

            public static Attribute value(long id) throws NoSuchFieldError {
                for (Attribute attribute : Attribute.values()) {
                    if (attribute.getID() == id) {
                        return attribute;
                    }
                }
                throw new NoSuchFieldError();
            }
        }

        public enum Event {
            TestEvent(1L),
            TestFabricScopedEvent(2L),;
            private final long id;
            Event(long id) {
                this.id = id;
            }

            public long getID() {
                return id;
            }

            public static Event value(long id) throws NoSuchFieldError {
                for (Event event : Event.values()) {
                    if (event.getID() == id) {
                        return event;
                    }
                }
                throw new NoSuchFieldError();
            }
        }

        public enum Command {
            Test(0L),
            TestNotHandled(1L),
            TestSpecific(2L),
            TestUnknownCommand(3L),
            TestAddArguments(4L),
            TestSimpleArgumentRequest(5L),
            TestStructArrayArgumentRequest(6L),
            TestStructArgumentRequest(7L),
            TestNestedStructArgumentRequest(8L),
            TestListStructArgumentRequest(9L),
            TestListInt8UArgumentRequest(10L),
            TestNestedStructListArgumentRequest(11L),
            TestListNestedStructListArgumentRequest(12L),
            TestListInt8UReverseRequest(13L),
            TestEnumsRequest(14L),
            TestNullableOptionalRequest(15L),
            TestComplexNullableOptionalRequest(16L),
            SimpleStructEchoRequest(17L),
            TimedInvokeRequest(18L),
            TestSimpleOptionalArgumentRequest(19L),
            TestEmitTestEventRequest(20L),
            TestEmitTestFabricScopedEventRequest(21L),;
            private final long id;
            Command(long id) {
                this.id = id;
            }

            public long getID() {
                return id;
            }

            public static Command value(long id) throws NoSuchFieldError {
                for (Command command : Command.values()) {
                    if (command.getID() == id) {
                        return command;
                    }
                }
                throw new NoSuchFieldError();
            }
        }public enum TestAddArgumentsCommandField {Arg1(0),Arg2(1),;
                    private final int id;
                    TestAddArgumentsCommandField(int id) {
                        this.id = id;
                    }

                    public int getID() {
                        return id;
                    }
                    public static TestAddArgumentsCommandField value(int id) throws NoSuchFieldError {
                        for (TestAddArgumentsCommandField field : TestAddArgumentsCommandField.values()) {
                        if (field.getID() == id) {
                            return field;
                        }
                        }
                        throw new NoSuchFieldError();
                    }
                }public enum TestSimpleArgumentRequestCommandField {Arg1(0),;
                    private final int id;
                    TestSimpleArgumentRequestCommandField(int id) {
                        this.id = id;
                    }

                    public int getID() {
                        return id;
                    }
                    public static TestSimpleArgumentRequestCommandField value(int id) throws NoSuchFieldError {
                        for (TestSimpleArgumentRequestCommandField field : TestSimpleArgumentRequestCommandField.values()) {
                        if (field.getID() == id) {
                            return field;
                        }
                        }
                        throw new NoSuchFieldError();
                    }
                }public enum TestStructArrayArgumentRequestCommandField {Arg1(0),Arg2(1),Arg3(2),Arg4(3),Arg5(4),Arg6(5),;
                    private final int id;
                    TestStructArrayArgumentRequestCommandField(int id) {
                        this.id = id;
                    }

                    public int getID() {
                        return id;
                    }
                    public static TestStructArrayArgumentRequestCommandField value(int id) throws NoSuchFieldError {
                        for (TestStructArrayArgumentRequestCommandField field : TestStructArrayArgumentRequestCommandField.values()) {
                        if (field.getID() == id) {
                            return field;
                        }
                        }
                        throw new NoSuchFieldError();
                    }
                }public enum TestStructArgumentRequestCommandField {Arg1(0),;
                    private final int id;
                    TestStructArgumentRequestCommandField(int id) {
                        this.id = id;
                    }

                    public int getID() {
                        return id;
                    }
                    public static TestStructArgumentRequestCommandField value(int id) throws NoSuchFieldError {
                        for (TestStructArgumentRequestCommandField field : TestStructArgumentRequestCommandField.values()) {
                        if (field.getID() == id) {
                            return field;
                        }
                        }
                        throw new NoSuchFieldError();
                    }
                }public enum TestNestedStructArgumentRequestCommandField {Arg1(0),;
                    private final int id;
                    TestNestedStructArgumentRequestCommandField(int id) {
                        this.id = id;
                    }

                    public int getID() {
                        return id;
                    }
                    public static TestNestedStructArgumentRequestCommandField value(int id) throws NoSuchFieldError {
                        for (TestNestedStructArgumentRequestCommandField field : TestNestedStructArgumentRequestCommandField.values()) {
                        if (field.getID() == id) {
                            return field;
                        }
                        }
                        throw new NoSuchFieldError();
                    }
                }public enum TestListStructArgumentRequestCommandField {Arg1(0),;
                    private final int id;
                    TestListStructArgumentRequestCommandField(int id) {
                        this.id = id;
                    }

                    public int getID() {
                        return id;
                    }
                    public static TestListStructArgumentRequestCommandField value(int id) throws NoSuchFieldError {
                        for (TestListStructArgumentRequestCommandField field : TestListStructArgumentRequestCommandField.values()) {
                        if (field.getID() == id) {
                            return field;
                        }
                        }
                        throw new NoSuchFieldError();
                    }
                }public enum TestListInt8UArgumentRequestCommandField {Arg1(0),;
                    private final int id;
                    TestListInt8UArgumentRequestCommandField(int id) {
                        this.id = id;
                    }

                    public int getID() {
                        return id;
                    }
                    public static TestListInt8UArgumentRequestCommandField value(int id) throws NoSuchFieldError {
                        for (TestListInt8UArgumentRequestCommandField field : TestListInt8UArgumentRequestCommandField.values()) {
                        if (field.getID() == id) {
                            return field;
                        }
                        }
                        throw new NoSuchFieldError();
                    }
                }public enum TestNestedStructListArgumentRequestCommandField {Arg1(0),;
                    private final int id;
                    TestNestedStructListArgumentRequestCommandField(int id) {
                        this.id = id;
                    }

                    public int getID() {
                        return id;
                    }
                    public static TestNestedStructListArgumentRequestCommandField value(int id) throws NoSuchFieldError {
                        for (TestNestedStructListArgumentRequestCommandField field : TestNestedStructListArgumentRequestCommandField.values()) {
                        if (field.getID() == id) {
                            return field;
                        }
                        }
                        throw new NoSuchFieldError();
                    }
                }public enum TestListNestedStructListArgumentRequestCommandField {Arg1(0),;
                    private final int id;
                    TestListNestedStructListArgumentRequestCommandField(int id) {
                        this.id = id;
                    }

                    public int getID() {
                        return id;
                    }
                    public static TestListNestedStructListArgumentRequestCommandField value(int id) throws NoSuchFieldError {
                        for (TestListNestedStructListArgumentRequestCommandField field : TestListNestedStructListArgumentRequestCommandField.values()) {
                        if (field.getID() == id) {
                            return field;
                        }
                        }
                        throw new NoSuchFieldError();
                    }
                }public enum TestListInt8UReverseRequestCommandField {Arg1(0),;
                    private final int id;
                    TestListInt8UReverseRequestCommandField(int id) {
                        this.id = id;
                    }

                    public int getID() {
                        return id;
                    }
                    public static TestListInt8UReverseRequestCommandField value(int id) throws NoSuchFieldError {
                        for (TestListInt8UReverseRequestCommandField field : TestListInt8UReverseRequestCommandField.values()) {
                        if (field.getID() == id) {
                            return field;
                        }
                        }
                        throw new NoSuchFieldError();
                    }
                }public enum TestEnumsRequestCommandField {Arg1(0),Arg2(1),;
                    private final int id;
                    TestEnumsRequestCommandField(int id) {
                        this.id = id;
                    }

                    public int getID() {
                        return id;
                    }
                    public static TestEnumsRequestCommandField value(int id) throws NoSuchFieldError {
                        for (TestEnumsRequestCommandField field : TestEnumsRequestCommandField.values()) {
                        if (field.getID() == id) {
                            return field;
                        }
                        }
                        throw new NoSuchFieldError();
                    }
                }public enum TestNullableOptionalRequestCommandField {Arg1(0),;
                    private final int id;
                    TestNullableOptionalRequestCommandField(int id) {
                        this.id = id;
                    }

                    public int getID() {
                        return id;
                    }
                    public static TestNullableOptionalRequestCommandField value(int id) throws NoSuchFieldError {
                        for (TestNullableOptionalRequestCommandField field : TestNullableOptionalRequestCommandField.values()) {
                        if (field.getID() == id) {
                            return field;
                        }
                        }
                        throw new NoSuchFieldError();
                    }
                }public enum TestComplexNullableOptionalRequestCommandField {NullableInt(0),OptionalInt(1),NullableOptionalInt(2),NullableString(3),OptionalString(4),NullableOptionalString(5),NullableStruct(6),OptionalStruct(7),NullableOptionalStruct(8),NullableList(9),OptionalList(10),NullableOptionalList(11),;
                    private final int id;
                    TestComplexNullableOptionalRequestCommandField(int id) {
                        this.id = id;
                    }

                    public int getID() {
                        return id;
                    }
                    public static TestComplexNullableOptionalRequestCommandField value(int id) throws NoSuchFieldError {
                        for (TestComplexNullableOptionalRequestCommandField field : TestComplexNullableOptionalRequestCommandField.values()) {
                        if (field.getID() == id) {
                            return field;
                        }
                        }
                        throw new NoSuchFieldError();
                    }
                }public enum SimpleStructEchoRequestCommandField {Arg1(0),;
                    private final int id;
                    SimpleStructEchoRequestCommandField(int id) {
                        this.id = id;
                    }

                    public int getID() {
                        return id;
                    }
                    public static SimpleStructEchoRequestCommandField value(int id) throws NoSuchFieldError {
                        for (SimpleStructEchoRequestCommandField field : SimpleStructEchoRequestCommandField.values()) {
                        if (field.getID() == id) {
                            return field;
                        }
                        }
                        throw new NoSuchFieldError();
                    }
                }public enum TestSimpleOptionalArgumentRequestCommandField {Arg1(0),;
                    private final int id;
                    TestSimpleOptionalArgumentRequestCommandField(int id) {
                        this.id = id;
                    }

                    public int getID() {
                        return id;
                    }
                    public static TestSimpleOptionalArgumentRequestCommandField value(int id) throws NoSuchFieldError {
                        for (TestSimpleOptionalArgumentRequestCommandField field : TestSimpleOptionalArgumentRequestCommandField.values()) {
                        if (field.getID() == id) {
                            return field;
                        }
                        }
                        throw new NoSuchFieldError();
                    }
                }public enum TestEmitTestEventRequestCommandField {Arg1(0),Arg2(1),Arg3(2),;
                    private final int id;
                    TestEmitTestEventRequestCommandField(int id) {
                        this.id = id;
                    }

                    public int getID() {
                        return id;
                    }
                    public static TestEmitTestEventRequestCommandField value(int id) throws NoSuchFieldError {
                        for (TestEmitTestEventRequestCommandField field : TestEmitTestEventRequestCommandField.values()) {
                        if (field.getID() == id) {
                            return field;
                        }
                        }
                        throw new NoSuchFieldError();
                    }
                }public enum TestEmitTestFabricScopedEventRequestCommandField {Arg1(0),;
                    private final int id;
                    TestEmitTestFabricScopedEventRequestCommandField(int id) {
                        this.id = id;
                    }

                    public int getID() {
                        return id;
                    }
                    public static TestEmitTestFabricScopedEventRequestCommandField value(int id) throws NoSuchFieldError {
                        for (TestEmitTestFabricScopedEventRequestCommandField field : TestEmitTestFabricScopedEventRequestCommandField.values()) {
                        if (field.getID() == id) {
                            return field;
                        }
                        }
                        throw new NoSuchFieldError();
                    }
                }@Override
        public String getAttributeName(long id) throws NoSuchFieldError {
            return Attribute.value(id).toString();
        }

        @Override
        public String getEventName(long id) throws NoSuchFieldError {
            return Event.value(id).toString();
        }

        @Override
        public String getCommandName(long id) throws NoSuchFieldError {
            return Command.value(id).toString();
        }

        @Override
        public long getAttributeID(String name) throws IllegalArgumentException {
            return Attribute.valueOf(name).getID();
        }

        @Override
        public long getEventID(String name) throws IllegalArgumentException {
            return Event.valueOf(name).getID();
        }

        @Override
        public long getCommandID(String name) throws IllegalArgumentException {
            return Command.valueOf(name).getID();
        }
    }
    public static class FaultInjection implements BaseCluster {
        public static final long ID = 4294048774L;
        public long getID() {
            return ID;
        }

        public enum Attribute {
            GeneratedCommandList(65528L),
            AcceptedCommandList(65529L),
            EventList(65530L),
            AttributeList(65531L),
            FeatureMap(65532L),
            ClusterRevision(65533L),;
            private final long id;
            Attribute(long id) {
                this.id = id;
            }

            public long getID() {
                return id;
            }

            public static Attribute value(long id) throws NoSuchFieldError {
                for (Attribute attribute : Attribute.values()) {
                    if (attribute.getID() == id) {
                        return attribute;
                    }
                }
                throw new NoSuchFieldError();
            }
        }

        public enum Event {;
            private final long id;
            Event(long id) {
                this.id = id;
            }

            public long getID() {
                return id;
            }

            public static Event value(long id) throws NoSuchFieldError {
                for (Event event : Event.values()) {
                    if (event.getID() == id) {
                        return event;
                    }
                }
                throw new NoSuchFieldError();
            }
        }

        public enum Command {
            FailAtFault(0L),
            FailRandomlyAtFault(1L),;
            private final long id;
            Command(long id) {
                this.id = id;
            }

            public long getID() {
                return id;
            }

            public static Command value(long id) throws NoSuchFieldError {
                for (Command command : Command.values()) {
                    if (command.getID() == id) {
                        return command;
                    }
                }
                throw new NoSuchFieldError();
            }
        }public enum FailAtFaultCommandField {Type(0),Id(1),NumCallsToSkip(2),NumCallsToFail(3),TakeMutex(4),;
                    private final int id;
                    FailAtFaultCommandField(int id) {
                        this.id = id;
                    }

                    public int getID() {
                        return id;
                    }
                    public static FailAtFaultCommandField value(int id) throws NoSuchFieldError {
                        for (FailAtFaultCommandField field : FailAtFaultCommandField.values()) {
                        if (field.getID() == id) {
                            return field;
                        }
                        }
                        throw new NoSuchFieldError();
                    }
                }public enum FailRandomlyAtFaultCommandField {Type(0),Id(1),Percentage(2),;
                    private final int id;
                    FailRandomlyAtFaultCommandField(int id) {
                        this.id = id;
                    }

                    public int getID() {
                        return id;
                    }
                    public static FailRandomlyAtFaultCommandField value(int id) throws NoSuchFieldError {
                        for (FailRandomlyAtFaultCommandField field : FailRandomlyAtFaultCommandField.values()) {
                        if (field.getID() == id) {
                            return field;
                        }
                        }
                        throw new NoSuchFieldError();
                    }
                }@Override
        public String getAttributeName(long id) throws NoSuchFieldError {
            return Attribute.value(id).toString();
        }

        @Override
        public String getEventName(long id) throws NoSuchFieldError {
            return Event.value(id).toString();
        }

        @Override
        public String getCommandName(long id) throws NoSuchFieldError {
            return Command.value(id).toString();
        }

        @Override
        public long getAttributeID(String name) throws IllegalArgumentException {
            return Attribute.valueOf(name).getID();
        }

        @Override
        public long getEventID(String name) throws IllegalArgumentException {
            return Event.valueOf(name).getID();
        }

        @Override
        public long getCommandID(String name) throws IllegalArgumentException {
            return Command.valueOf(name).getID();
        }
    }}<|MERGE_RESOLUTION|>--- conflicted
+++ resolved
@@ -17,201 +17,6 @@
 package chip.devicecontroller;
 
 public class ClusterIDMapping {
-<<<<<<< HEAD
-  public interface BaseCluster {
-    long getID();
-
-    String getAttributeName(long id) throws NoSuchFieldError;
-
-    String getEventName(long id) throws NoSuchFieldError;
-
-    String getCommandName(long id) throws NoSuchFieldError;
-
-    long getAttributeID(String name) throws IllegalArgumentException;
-
-    long getEventID(String name) throws IllegalArgumentException;
-
-    long getCommandID(String name) throws IllegalArgumentException;
-  }
-
-  public static BaseCluster getCluster(long clusterId) {
-    if (clusterId == Identify.ID) {
-      return new Identify();
-    }
-    if (clusterId == Groups.ID) {
-      return new Groups();
-    }
-    if (clusterId == Scenes.ID) {
-      return new Scenes();
-    }
-    if (clusterId == OnOff.ID) {
-      return new OnOff();
-    }
-    if (clusterId == OnOffSwitchConfiguration.ID) {
-      return new OnOffSwitchConfiguration();
-    }
-    if (clusterId == LevelControl.ID) {
-      return new LevelControl();
-    }
-    if (clusterId == BinaryInputBasic.ID) {
-      return new BinaryInputBasic();
-    }
-    if (clusterId == PulseWidthModulation.ID) {
-      return new PulseWidthModulation();
-    }
-    if (clusterId == Descriptor.ID) {
-      return new Descriptor();
-    }
-    if (clusterId == Binding.ID) {
-      return new Binding();
-    }
-    if (clusterId == AccessControl.ID) {
-      return new AccessControl();
-    }
-    if (clusterId == Actions.ID) {
-      return new Actions();
-    }
-    if (clusterId == BasicInformation.ID) {
-      return new BasicInformation();
-    }
-    if (clusterId == OtaSoftwareUpdateProvider.ID) {
-      return new OtaSoftwareUpdateProvider();
-    }
-    if (clusterId == OtaSoftwareUpdateRequestor.ID) {
-      return new OtaSoftwareUpdateRequestor();
-    }
-    if (clusterId == LocalizationConfiguration.ID) {
-      return new LocalizationConfiguration();
-    }
-    if (clusterId == TimeFormatLocalization.ID) {
-      return new TimeFormatLocalization();
-    }
-    if (clusterId == UnitLocalization.ID) {
-      return new UnitLocalization();
-    }
-    if (clusterId == PowerSourceConfiguration.ID) {
-      return new PowerSourceConfiguration();
-    }
-    if (clusterId == PowerSource.ID) {
-      return new PowerSource();
-    }
-    if (clusterId == GeneralCommissioning.ID) {
-      return new GeneralCommissioning();
-    }
-    if (clusterId == NetworkCommissioning.ID) {
-      return new NetworkCommissioning();
-    }
-    if (clusterId == DiagnosticLogs.ID) {
-      return new DiagnosticLogs();
-    }
-    if (clusterId == GeneralDiagnostics.ID) {
-      return new GeneralDiagnostics();
-    }
-    if (clusterId == SoftwareDiagnostics.ID) {
-      return new SoftwareDiagnostics();
-    }
-    if (clusterId == ThreadNetworkDiagnostics.ID) {
-      return new ThreadNetworkDiagnostics();
-    }
-    if (clusterId == WiFiNetworkDiagnostics.ID) {
-      return new WiFiNetworkDiagnostics();
-    }
-    if (clusterId == EthernetNetworkDiagnostics.ID) {
-      return new EthernetNetworkDiagnostics();
-    }
-    if (clusterId == TimeSynchronization.ID) {
-      return new TimeSynchronization();
-    }
-    if (clusterId == BridgedDeviceBasicInformation.ID) {
-      return new BridgedDeviceBasicInformation();
-    }
-    if (clusterId == Switch.ID) {
-      return new Switch();
-    }
-    if (clusterId == AdministratorCommissioning.ID) {
-      return new AdministratorCommissioning();
-    }
-    if (clusterId == OperationalCredentials.ID) {
-      return new OperationalCredentials();
-    }
-    if (clusterId == GroupKeyManagement.ID) {
-      return new GroupKeyManagement();
-    }
-    if (clusterId == FixedLabel.ID) {
-      return new FixedLabel();
-    }
-    if (clusterId == UserLabel.ID) {
-      return new UserLabel();
-    }
-    if (clusterId == ProxyConfiguration.ID) {
-      return new ProxyConfiguration();
-    }
-    if (clusterId == ProxyDiscovery.ID) {
-      return new ProxyDiscovery();
-    }
-    if (clusterId == ProxyValid.ID) {
-      return new ProxyValid();
-    }
-    if (clusterId == BooleanState.ID) {
-      return new BooleanState();
-    }
-    if (clusterId == IcdManagement.ID) {
-      return new IcdManagement();
-    }
-    if (clusterId == ModeSelect.ID) {
-      return new ModeSelect();
-    }
-    if (clusterId == TemperatureControl.ID) {
-      return new TemperatureControl();
-    }
-    if (clusterId == RefrigeratorAlarm.ID) {
-      return new RefrigeratorAlarm();
-    }
-    if (clusterId == AirQuality.ID) {
-      return new AirQuality();
-    }
-    if (clusterId == SmokeCoAlarm.ID) {
-      return new SmokeCoAlarm();
-    }
-    if (clusterId == OperationalState.ID) {
-      return new OperationalState();
-    }
-    if (clusterId == HepaFilterMonitoring.ID) {
-      return new HepaFilterMonitoring();
-    }
-    if (clusterId == ActivatedCarbonFilterMonitoring.ID) {
-      return new ActivatedCarbonFilterMonitoring();
-    }
-    if (clusterId == CeramicFilterMonitoring.ID) {
-      return new CeramicFilterMonitoring();
-    }
-    if (clusterId == ElectrostaticFilterMonitoring.ID) {
-      return new ElectrostaticFilterMonitoring();
-    }
-    if (clusterId == UvFilterMonitoring.ID) {
-      return new UvFilterMonitoring();
-    }
-    if (clusterId == IonizingFilterMonitoring.ID) {
-      return new IonizingFilterMonitoring();
-    }
-    if (clusterId == ZeoliteFilterMonitoring.ID) {
-      return new ZeoliteFilterMonitoring();
-    }
-    if (clusterId == OzoneFilterMonitoring.ID) {
-      return new OzoneFilterMonitoring();
-    }
-    if (clusterId == WaterTankMonitoring.ID) {
-      return new WaterTankMonitoring();
-    }
-    if (clusterId == FuelTankMonitoring.ID) {
-      return new FuelTankMonitoring();
-    }
-    if (clusterId == InkCartridgeMonitoring.ID) {
-      return new InkCartridgeMonitoring();
-    }
-    if (clusterId == TonerCartridgeMonitoring.ID) {
-      return new TonerCartridgeMonitoring();
-=======
     public interface BaseCluster {
         long getID();
         String getAttributeName(long id) throws NoSuchFieldError;
@@ -220,7 +25,6 @@
         long getAttributeID(String name) throws IllegalArgumentException;
         long getEventID(String name) throws IllegalArgumentException;
         long getCommandID(String name) throws IllegalArgumentException;
->>>>>>> 4699e199
     }
 
     public static BaseCluster getCluster(long clusterId) {
@@ -278,10735 +82,8 @@
         if (clusterId == UnitLocalization.ID) {
             return new UnitLocalization();
         }
-<<<<<<< HEAD
-        throw new NoSuchFieldError();
-      }
-    }
-
-    public enum Command {
-      Off(0L),
-      On(1L),
-      Toggle(2L),
-      OffWithEffect(64L),
-      OnWithRecallGlobalScene(65L),
-      OnWithTimedOff(66L),
-      ;
-      private final long id;
-
-      Command(long id) {
-        this.id = id;
-      }
-
-      public long getID() {
-        return id;
-      }
-
-      public static Command value(long id) throws NoSuchFieldError {
-        for (Command command : Command.values()) {
-          if (command.getID() == id) {
-            return command;
-          }
-        }
-        throw new NoSuchFieldError();
-      }
-    }
-
-    public enum OffWithEffectCommandField {
-      EffectIdentifier(0),
-      EffectVariant(1),
-      ;
-      private final int id;
-
-      OffWithEffectCommandField(int id) {
-        this.id = id;
-      }
-
-      public int getID() {
-        return id;
-      }
-
-      public static OffWithEffectCommandField value(int id) throws NoSuchFieldError {
-        for (OffWithEffectCommandField field : OffWithEffectCommandField.values()) {
-          if (field.getID() == id) {
-            return field;
-          }
-        }
-        throw new NoSuchFieldError();
-      }
-    }
-
-    public enum OnWithTimedOffCommandField {
-      OnOffControl(0),
-      OnTime(1),
-      OffWaitTime(2),
-      ;
-      private final int id;
-
-      OnWithTimedOffCommandField(int id) {
-        this.id = id;
-      }
-
-      public int getID() {
-        return id;
-      }
-
-      public static OnWithTimedOffCommandField value(int id) throws NoSuchFieldError {
-        for (OnWithTimedOffCommandField field : OnWithTimedOffCommandField.values()) {
-          if (field.getID() == id) {
-            return field;
-          }
-        }
-        throw new NoSuchFieldError();
-      }
-    }
-
-    @Override
-    public String getAttributeName(long id) throws NoSuchFieldError {
-      return Attribute.value(id).toString();
-    }
-
-    @Override
-    public String getEventName(long id) throws NoSuchFieldError {
-      return Event.value(id).toString();
-    }
-
-    @Override
-    public String getCommandName(long id) throws NoSuchFieldError {
-      return Command.value(id).toString();
-    }
-
-    @Override
-    public long getAttributeID(String name) throws IllegalArgumentException {
-      return Attribute.valueOf(name).getID();
-    }
-
-    @Override
-    public long getEventID(String name) throws IllegalArgumentException {
-      return Event.valueOf(name).getID();
-    }
-
-    @Override
-    public long getCommandID(String name) throws IllegalArgumentException {
-      return Command.valueOf(name).getID();
-    }
-  }
-
-  public static class OnOffSwitchConfiguration implements BaseCluster {
-    public static final long ID = 7L;
-
-    public long getID() {
-      return ID;
-    }
-
-    public enum Attribute {
-      SwitchType(0L),
-      SwitchActions(16L),
-      GeneratedCommandList(65528L),
-      AcceptedCommandList(65529L),
-      EventList(65530L),
-      AttributeList(65531L),
-      FeatureMap(65532L),
-      ClusterRevision(65533L),
-      ;
-      private final long id;
-
-      Attribute(long id) {
-        this.id = id;
-      }
-
-      public long getID() {
-        return id;
-      }
-
-      public static Attribute value(long id) throws NoSuchFieldError {
-        for (Attribute attribute : Attribute.values()) {
-          if (attribute.getID() == id) {
-            return attribute;
-          }
-        }
-        throw new NoSuchFieldError();
-      }
-    }
-
-    public enum Event {
-      ;
-      private final long id;
-
-      Event(long id) {
-        this.id = id;
-      }
-
-      public long getID() {
-        return id;
-      }
-
-      public static Event value(long id) throws NoSuchFieldError {
-        for (Event event : Event.values()) {
-          if (event.getID() == id) {
-            return event;
-          }
-        }
-        throw new NoSuchFieldError();
-      }
-    }
-
-    public enum Command {
-      ;
-      private final long id;
-
-      Command(long id) {
-        this.id = id;
-      }
-
-      public long getID() {
-        return id;
-      }
-
-      public static Command value(long id) throws NoSuchFieldError {
-        for (Command command : Command.values()) {
-          if (command.getID() == id) {
-            return command;
-          }
-        }
-        throw new NoSuchFieldError();
-      }
-    }
-
-    @Override
-    public String getAttributeName(long id) throws NoSuchFieldError {
-      return Attribute.value(id).toString();
-    }
-
-    @Override
-    public String getEventName(long id) throws NoSuchFieldError {
-      return Event.value(id).toString();
-    }
-
-    @Override
-    public String getCommandName(long id) throws NoSuchFieldError {
-      return Command.value(id).toString();
-    }
-
-    @Override
-    public long getAttributeID(String name) throws IllegalArgumentException {
-      return Attribute.valueOf(name).getID();
-    }
-
-    @Override
-    public long getEventID(String name) throws IllegalArgumentException {
-      return Event.valueOf(name).getID();
-    }
-
-    @Override
-    public long getCommandID(String name) throws IllegalArgumentException {
-      return Command.valueOf(name).getID();
-    }
-  }
-
-  public static class LevelControl implements BaseCluster {
-    public static final long ID = 8L;
-
-    public long getID() {
-      return ID;
-    }
-
-    public enum Attribute {
-      CurrentLevel(0L),
-      RemainingTime(1L),
-      MinLevel(2L),
-      MaxLevel(3L),
-      CurrentFrequency(4L),
-      MinFrequency(5L),
-      MaxFrequency(6L),
-      Options(15L),
-      OnOffTransitionTime(16L),
-      OnLevel(17L),
-      OnTransitionTime(18L),
-      OffTransitionTime(19L),
-      DefaultMoveRate(20L),
-      StartUpCurrentLevel(16384L),
-      GeneratedCommandList(65528L),
-      AcceptedCommandList(65529L),
-      EventList(65530L),
-      AttributeList(65531L),
-      FeatureMap(65532L),
-      ClusterRevision(65533L),
-      ;
-      private final long id;
-
-      Attribute(long id) {
-        this.id = id;
-      }
-
-      public long getID() {
-        return id;
-      }
-
-      public static Attribute value(long id) throws NoSuchFieldError {
-        for (Attribute attribute : Attribute.values()) {
-          if (attribute.getID() == id) {
-            return attribute;
-          }
-        }
-        throw new NoSuchFieldError();
-      }
-    }
-
-    public enum Event {
-      ;
-      private final long id;
-
-      Event(long id) {
-        this.id = id;
-      }
-
-      public long getID() {
-        return id;
-      }
-
-      public static Event value(long id) throws NoSuchFieldError {
-        for (Event event : Event.values()) {
-          if (event.getID() == id) {
-            return event;
-          }
-        }
-        throw new NoSuchFieldError();
-      }
-    }
-
-    public enum Command {
-      MoveToLevel(0L),
-      Move(1L),
-      Step(2L),
-      Stop(3L),
-      MoveToLevelWithOnOff(4L),
-      MoveWithOnOff(5L),
-      StepWithOnOff(6L),
-      StopWithOnOff(7L),
-      MoveToClosestFrequency(8L),
-      ;
-      private final long id;
-
-      Command(long id) {
-        this.id = id;
-      }
-
-      public long getID() {
-        return id;
-      }
-
-      public static Command value(long id) throws NoSuchFieldError {
-        for (Command command : Command.values()) {
-          if (command.getID() == id) {
-            return command;
-          }
-        }
-        throw new NoSuchFieldError();
-      }
-    }
-
-    public enum MoveToLevelCommandField {
-      Level(0),
-      TransitionTime(1),
-      OptionsMask(2),
-      OptionsOverride(3),
-      ;
-      private final int id;
-
-      MoveToLevelCommandField(int id) {
-        this.id = id;
-      }
-
-      public int getID() {
-        return id;
-      }
-
-      public static MoveToLevelCommandField value(int id) throws NoSuchFieldError {
-        for (MoveToLevelCommandField field : MoveToLevelCommandField.values()) {
-          if (field.getID() == id) {
-            return field;
-          }
-        }
-        throw new NoSuchFieldError();
-      }
-    }
-
-    public enum MoveCommandField {
-      MoveMode(0),
-      Rate(1),
-      OptionsMask(2),
-      OptionsOverride(3),
-      ;
-      private final int id;
-
-      MoveCommandField(int id) {
-        this.id = id;
-      }
-
-      public int getID() {
-        return id;
-      }
-
-      public static MoveCommandField value(int id) throws NoSuchFieldError {
-        for (MoveCommandField field : MoveCommandField.values()) {
-          if (field.getID() == id) {
-            return field;
-          }
-        }
-        throw new NoSuchFieldError();
-      }
-    }
-
-    public enum StepCommandField {
-      StepMode(0),
-      StepSize(1),
-      TransitionTime(2),
-      OptionsMask(3),
-      OptionsOverride(4),
-      ;
-      private final int id;
-
-      StepCommandField(int id) {
-        this.id = id;
-      }
-
-      public int getID() {
-        return id;
-      }
-
-      public static StepCommandField value(int id) throws NoSuchFieldError {
-        for (StepCommandField field : StepCommandField.values()) {
-          if (field.getID() == id) {
-            return field;
-          }
-        }
-        throw new NoSuchFieldError();
-      }
-    }
-
-    public enum StopCommandField {
-      OptionsMask(0),
-      OptionsOverride(1),
-      ;
-      private final int id;
-
-      StopCommandField(int id) {
-        this.id = id;
-      }
-
-      public int getID() {
-        return id;
-      }
-
-      public static StopCommandField value(int id) throws NoSuchFieldError {
-        for (StopCommandField field : StopCommandField.values()) {
-          if (field.getID() == id) {
-            return field;
-          }
-        }
-        throw new NoSuchFieldError();
-      }
-    }
-
-    public enum MoveToLevelWithOnOffCommandField {
-      Level(0),
-      TransitionTime(1),
-      OptionsMask(2),
-      OptionsOverride(3),
-      ;
-      private final int id;
-
-      MoveToLevelWithOnOffCommandField(int id) {
-        this.id = id;
-      }
-
-      public int getID() {
-        return id;
-      }
-
-      public static MoveToLevelWithOnOffCommandField value(int id) throws NoSuchFieldError {
-        for (MoveToLevelWithOnOffCommandField field : MoveToLevelWithOnOffCommandField.values()) {
-          if (field.getID() == id) {
-            return field;
-          }
-        }
-        throw new NoSuchFieldError();
-      }
-    }
-
-    public enum MoveWithOnOffCommandField {
-      MoveMode(0),
-      Rate(1),
-      OptionsMask(2),
-      OptionsOverride(3),
-      ;
-      private final int id;
-
-      MoveWithOnOffCommandField(int id) {
-        this.id = id;
-      }
-
-      public int getID() {
-        return id;
-      }
-
-      public static MoveWithOnOffCommandField value(int id) throws NoSuchFieldError {
-        for (MoveWithOnOffCommandField field : MoveWithOnOffCommandField.values()) {
-          if (field.getID() == id) {
-            return field;
-          }
-        }
-        throw new NoSuchFieldError();
-      }
-    }
-
-    public enum StepWithOnOffCommandField {
-      StepMode(0),
-      StepSize(1),
-      TransitionTime(2),
-      OptionsMask(3),
-      OptionsOverride(4),
-      ;
-      private final int id;
-
-      StepWithOnOffCommandField(int id) {
-        this.id = id;
-      }
-
-      public int getID() {
-        return id;
-      }
-
-      public static StepWithOnOffCommandField value(int id) throws NoSuchFieldError {
-        for (StepWithOnOffCommandField field : StepWithOnOffCommandField.values()) {
-          if (field.getID() == id) {
-            return field;
-          }
-        }
-        throw new NoSuchFieldError();
-      }
-    }
-
-    public enum StopWithOnOffCommandField {
-      OptionsMask(0),
-      OptionsOverride(1),
-      ;
-      private final int id;
-
-      StopWithOnOffCommandField(int id) {
-        this.id = id;
-      }
-
-      public int getID() {
-        return id;
-      }
-
-      public static StopWithOnOffCommandField value(int id) throws NoSuchFieldError {
-        for (StopWithOnOffCommandField field : StopWithOnOffCommandField.values()) {
-          if (field.getID() == id) {
-            return field;
-          }
-        }
-        throw new NoSuchFieldError();
-      }
-    }
-
-    public enum MoveToClosestFrequencyCommandField {
-      Frequency(0),
-      ;
-      private final int id;
-
-      MoveToClosestFrequencyCommandField(int id) {
-        this.id = id;
-      }
-
-      public int getID() {
-        return id;
-      }
-
-      public static MoveToClosestFrequencyCommandField value(int id) throws NoSuchFieldError {
-        for (MoveToClosestFrequencyCommandField field :
-            MoveToClosestFrequencyCommandField.values()) {
-          if (field.getID() == id) {
-            return field;
-          }
-        }
-        throw new NoSuchFieldError();
-      }
-    }
-
-    @Override
-    public String getAttributeName(long id) throws NoSuchFieldError {
-      return Attribute.value(id).toString();
-    }
-
-    @Override
-    public String getEventName(long id) throws NoSuchFieldError {
-      return Event.value(id).toString();
-    }
-
-    @Override
-    public String getCommandName(long id) throws NoSuchFieldError {
-      return Command.value(id).toString();
-    }
-
-    @Override
-    public long getAttributeID(String name) throws IllegalArgumentException {
-      return Attribute.valueOf(name).getID();
-    }
-
-    @Override
-    public long getEventID(String name) throws IllegalArgumentException {
-      return Event.valueOf(name).getID();
-    }
-
-    @Override
-    public long getCommandID(String name) throws IllegalArgumentException {
-      return Command.valueOf(name).getID();
-    }
-  }
-
-  public static class BinaryInputBasic implements BaseCluster {
-    public static final long ID = 15L;
-
-    public long getID() {
-      return ID;
-    }
-
-    public enum Attribute {
-      ActiveText(4L),
-      Description(28L),
-      InactiveText(46L),
-      OutOfService(81L),
-      Polarity(84L),
-      PresentValue(85L),
-      Reliability(103L),
-      StatusFlags(111L),
-      ApplicationType(256L),
-      GeneratedCommandList(65528L),
-      AcceptedCommandList(65529L),
-      EventList(65530L),
-      AttributeList(65531L),
-      FeatureMap(65532L),
-      ClusterRevision(65533L),
-      ;
-      private final long id;
-
-      Attribute(long id) {
-        this.id = id;
-      }
-
-      public long getID() {
-        return id;
-      }
-
-      public static Attribute value(long id) throws NoSuchFieldError {
-        for (Attribute attribute : Attribute.values()) {
-          if (attribute.getID() == id) {
-            return attribute;
-          }
-        }
-        throw new NoSuchFieldError();
-      }
-    }
-
-    public enum Event {
-      ;
-      private final long id;
-
-      Event(long id) {
-        this.id = id;
-      }
-
-      public long getID() {
-        return id;
-      }
-
-      public static Event value(long id) throws NoSuchFieldError {
-        for (Event event : Event.values()) {
-          if (event.getID() == id) {
-            return event;
-          }
-        }
-        throw new NoSuchFieldError();
-      }
-    }
-
-    public enum Command {
-      ;
-      private final long id;
-
-      Command(long id) {
-        this.id = id;
-      }
-
-      public long getID() {
-        return id;
-      }
-
-      public static Command value(long id) throws NoSuchFieldError {
-        for (Command command : Command.values()) {
-          if (command.getID() == id) {
-            return command;
-          }
-        }
-        throw new NoSuchFieldError();
-      }
-    }
-
-    @Override
-    public String getAttributeName(long id) throws NoSuchFieldError {
-      return Attribute.value(id).toString();
-    }
-
-    @Override
-    public String getEventName(long id) throws NoSuchFieldError {
-      return Event.value(id).toString();
-    }
-
-    @Override
-    public String getCommandName(long id) throws NoSuchFieldError {
-      return Command.value(id).toString();
-    }
-
-    @Override
-    public long getAttributeID(String name) throws IllegalArgumentException {
-      return Attribute.valueOf(name).getID();
-    }
-
-    @Override
-    public long getEventID(String name) throws IllegalArgumentException {
-      return Event.valueOf(name).getID();
-    }
-
-    @Override
-    public long getCommandID(String name) throws IllegalArgumentException {
-      return Command.valueOf(name).getID();
-    }
-  }
-
-  public static class PulseWidthModulation implements BaseCluster {
-    public static final long ID = 28L;
-
-    public long getID() {
-      return ID;
-    }
-
-    public enum Attribute {
-      GeneratedCommandList(65528L),
-      AcceptedCommandList(65529L),
-      EventList(65530L),
-      AttributeList(65531L),
-      FeatureMap(65532L),
-      ClusterRevision(65533L),
-      ;
-      private final long id;
-
-      Attribute(long id) {
-        this.id = id;
-      }
-
-      public long getID() {
-        return id;
-      }
-
-      public static Attribute value(long id) throws NoSuchFieldError {
-        for (Attribute attribute : Attribute.values()) {
-          if (attribute.getID() == id) {
-            return attribute;
-          }
-        }
-        throw new NoSuchFieldError();
-      }
-    }
-
-    public enum Event {
-      ;
-      private final long id;
-
-      Event(long id) {
-        this.id = id;
-      }
-
-      public long getID() {
-        return id;
-      }
-
-      public static Event value(long id) throws NoSuchFieldError {
-        for (Event event : Event.values()) {
-          if (event.getID() == id) {
-            return event;
-          }
-        }
-        throw new NoSuchFieldError();
-      }
-    }
-
-    public enum Command {
-      ;
-      private final long id;
-
-      Command(long id) {
-        this.id = id;
-      }
-
-      public long getID() {
-        return id;
-      }
-
-      public static Command value(long id) throws NoSuchFieldError {
-        for (Command command : Command.values()) {
-          if (command.getID() == id) {
-            return command;
-          }
-        }
-        throw new NoSuchFieldError();
-      }
-    }
-
-    @Override
-    public String getAttributeName(long id) throws NoSuchFieldError {
-      return Attribute.value(id).toString();
-    }
-
-    @Override
-    public String getEventName(long id) throws NoSuchFieldError {
-      return Event.value(id).toString();
-    }
-
-    @Override
-    public String getCommandName(long id) throws NoSuchFieldError {
-      return Command.value(id).toString();
-    }
-
-    @Override
-    public long getAttributeID(String name) throws IllegalArgumentException {
-      return Attribute.valueOf(name).getID();
-    }
-
-    @Override
-    public long getEventID(String name) throws IllegalArgumentException {
-      return Event.valueOf(name).getID();
-    }
-
-    @Override
-    public long getCommandID(String name) throws IllegalArgumentException {
-      return Command.valueOf(name).getID();
-    }
-  }
-
-  public static class Descriptor implements BaseCluster {
-    public static final long ID = 29L;
-
-    public long getID() {
-      return ID;
-    }
-
-    public enum Attribute {
-      DeviceTypeList(0L),
-      ServerList(1L),
-      ClientList(2L),
-      PartsList(3L),
-      GeneratedCommandList(65528L),
-      AcceptedCommandList(65529L),
-      EventList(65530L),
-      AttributeList(65531L),
-      FeatureMap(65532L),
-      ClusterRevision(65533L),
-      ;
-      private final long id;
-
-      Attribute(long id) {
-        this.id = id;
-      }
-
-      public long getID() {
-        return id;
-      }
-
-      public static Attribute value(long id) throws NoSuchFieldError {
-        for (Attribute attribute : Attribute.values()) {
-          if (attribute.getID() == id) {
-            return attribute;
-          }
-        }
-        throw new NoSuchFieldError();
-      }
-    }
-
-    public enum Event {
-      ;
-      private final long id;
-
-      Event(long id) {
-        this.id = id;
-      }
-
-      public long getID() {
-        return id;
-      }
-
-      public static Event value(long id) throws NoSuchFieldError {
-        for (Event event : Event.values()) {
-          if (event.getID() == id) {
-            return event;
-          }
-        }
-        throw new NoSuchFieldError();
-      }
-    }
-
-    public enum Command {
-      ;
-      private final long id;
-
-      Command(long id) {
-        this.id = id;
-      }
-
-      public long getID() {
-        return id;
-      }
-
-      public static Command value(long id) throws NoSuchFieldError {
-        for (Command command : Command.values()) {
-          if (command.getID() == id) {
-            return command;
-          }
-        }
-        throw new NoSuchFieldError();
-      }
-    }
-
-    @Override
-    public String getAttributeName(long id) throws NoSuchFieldError {
-      return Attribute.value(id).toString();
-    }
-
-    @Override
-    public String getEventName(long id) throws NoSuchFieldError {
-      return Event.value(id).toString();
-    }
-
-    @Override
-    public String getCommandName(long id) throws NoSuchFieldError {
-      return Command.value(id).toString();
-    }
-
-    @Override
-    public long getAttributeID(String name) throws IllegalArgumentException {
-      return Attribute.valueOf(name).getID();
-    }
-
-    @Override
-    public long getEventID(String name) throws IllegalArgumentException {
-      return Event.valueOf(name).getID();
-    }
-
-    @Override
-    public long getCommandID(String name) throws IllegalArgumentException {
-      return Command.valueOf(name).getID();
-    }
-  }
-
-  public static class Binding implements BaseCluster {
-    public static final long ID = 30L;
-
-    public long getID() {
-      return ID;
-    }
-
-    public enum Attribute {
-      Binding(0L),
-      GeneratedCommandList(65528L),
-      AcceptedCommandList(65529L),
-      EventList(65530L),
-      AttributeList(65531L),
-      FeatureMap(65532L),
-      ClusterRevision(65533L),
-      ;
-      private final long id;
-
-      Attribute(long id) {
-        this.id = id;
-      }
-
-      public long getID() {
-        return id;
-      }
-
-      public static Attribute value(long id) throws NoSuchFieldError {
-        for (Attribute attribute : Attribute.values()) {
-          if (attribute.getID() == id) {
-            return attribute;
-          }
-        }
-        throw new NoSuchFieldError();
-      }
-    }
-
-    public enum Event {
-      ;
-      private final long id;
-
-      Event(long id) {
-        this.id = id;
-      }
-
-      public long getID() {
-        return id;
-      }
-
-      public static Event value(long id) throws NoSuchFieldError {
-        for (Event event : Event.values()) {
-          if (event.getID() == id) {
-            return event;
-          }
-        }
-        throw new NoSuchFieldError();
-      }
-    }
-
-    public enum Command {
-      ;
-      private final long id;
-
-      Command(long id) {
-        this.id = id;
-      }
-
-      public long getID() {
-        return id;
-      }
-
-      public static Command value(long id) throws NoSuchFieldError {
-        for (Command command : Command.values()) {
-          if (command.getID() == id) {
-            return command;
-          }
-        }
-        throw new NoSuchFieldError();
-      }
-    }
-
-    @Override
-    public String getAttributeName(long id) throws NoSuchFieldError {
-      return Attribute.value(id).toString();
-    }
-
-    @Override
-    public String getEventName(long id) throws NoSuchFieldError {
-      return Event.value(id).toString();
-    }
-
-    @Override
-    public String getCommandName(long id) throws NoSuchFieldError {
-      return Command.value(id).toString();
-    }
-
-    @Override
-    public long getAttributeID(String name) throws IllegalArgumentException {
-      return Attribute.valueOf(name).getID();
-    }
-
-    @Override
-    public long getEventID(String name) throws IllegalArgumentException {
-      return Event.valueOf(name).getID();
-    }
-
-    @Override
-    public long getCommandID(String name) throws IllegalArgumentException {
-      return Command.valueOf(name).getID();
-    }
-  }
-
-  public static class AccessControl implements BaseCluster {
-    public static final long ID = 31L;
-
-    public long getID() {
-      return ID;
-    }
-
-    public enum Attribute {
-      Acl(0L),
-      Extension(1L),
-      SubjectsPerAccessControlEntry(2L),
-      TargetsPerAccessControlEntry(3L),
-      AccessControlEntriesPerFabric(4L),
-      GeneratedCommandList(65528L),
-      AcceptedCommandList(65529L),
-      EventList(65530L),
-      AttributeList(65531L),
-      FeatureMap(65532L),
-      ClusterRevision(65533L),
-      ;
-      private final long id;
-
-      Attribute(long id) {
-        this.id = id;
-      }
-
-      public long getID() {
-        return id;
-      }
-
-      public static Attribute value(long id) throws NoSuchFieldError {
-        for (Attribute attribute : Attribute.values()) {
-          if (attribute.getID() == id) {
-            return attribute;
-          }
-        }
-        throw new NoSuchFieldError();
-      }
-    }
-
-    public enum Event {
-      AccessControlEntryChanged(0L),
-      AccessControlExtensionChanged(1L),
-      ;
-      private final long id;
-
-      Event(long id) {
-        this.id = id;
-      }
-
-      public long getID() {
-        return id;
-      }
-
-      public static Event value(long id) throws NoSuchFieldError {
-        for (Event event : Event.values()) {
-          if (event.getID() == id) {
-            return event;
-          }
-        }
-        throw new NoSuchFieldError();
-      }
-    }
-
-    public enum Command {
-      ;
-      private final long id;
-
-      Command(long id) {
-        this.id = id;
-      }
-
-      public long getID() {
-        return id;
-      }
-
-      public static Command value(long id) throws NoSuchFieldError {
-        for (Command command : Command.values()) {
-          if (command.getID() == id) {
-            return command;
-          }
-        }
-        throw new NoSuchFieldError();
-      }
-    }
-
-    @Override
-    public String getAttributeName(long id) throws NoSuchFieldError {
-      return Attribute.value(id).toString();
-    }
-
-    @Override
-    public String getEventName(long id) throws NoSuchFieldError {
-      return Event.value(id).toString();
-    }
-
-    @Override
-    public String getCommandName(long id) throws NoSuchFieldError {
-      return Command.value(id).toString();
-    }
-
-    @Override
-    public long getAttributeID(String name) throws IllegalArgumentException {
-      return Attribute.valueOf(name).getID();
-    }
-
-    @Override
-    public long getEventID(String name) throws IllegalArgumentException {
-      return Event.valueOf(name).getID();
-    }
-
-    @Override
-    public long getCommandID(String name) throws IllegalArgumentException {
-      return Command.valueOf(name).getID();
-    }
-  }
-
-  public static class Actions implements BaseCluster {
-    public static final long ID = 37L;
-
-    public long getID() {
-      return ID;
-    }
-
-    public enum Attribute {
-      ActionList(0L),
-      EndpointLists(1L),
-      SetupURL(2L),
-      GeneratedCommandList(65528L),
-      AcceptedCommandList(65529L),
-      EventList(65530L),
-      AttributeList(65531L),
-      FeatureMap(65532L),
-      ClusterRevision(65533L),
-      ;
-      private final long id;
-
-      Attribute(long id) {
-        this.id = id;
-      }
-
-      public long getID() {
-        return id;
-      }
-
-      public static Attribute value(long id) throws NoSuchFieldError {
-        for (Attribute attribute : Attribute.values()) {
-          if (attribute.getID() == id) {
-            return attribute;
-          }
-        }
-        throw new NoSuchFieldError();
-      }
-    }
-
-    public enum Event {
-      StateChanged(0L),
-      ActionFailed(1L),
-      ;
-      private final long id;
-
-      Event(long id) {
-        this.id = id;
-      }
-
-      public long getID() {
-        return id;
-      }
-
-      public static Event value(long id) throws NoSuchFieldError {
-        for (Event event : Event.values()) {
-          if (event.getID() == id) {
-            return event;
-          }
-        }
-        throw new NoSuchFieldError();
-      }
-    }
-
-    public enum Command {
-      InstantAction(0L),
-      InstantActionWithTransition(1L),
-      StartAction(2L),
-      StartActionWithDuration(3L),
-      StopAction(4L),
-      PauseAction(5L),
-      PauseActionWithDuration(6L),
-      ResumeAction(7L),
-      EnableAction(8L),
-      EnableActionWithDuration(9L),
-      DisableAction(10L),
-      DisableActionWithDuration(11L),
-      ;
-      private final long id;
-
-      Command(long id) {
-        this.id = id;
-      }
-
-      public long getID() {
-        return id;
-      }
-
-      public static Command value(long id) throws NoSuchFieldError {
-        for (Command command : Command.values()) {
-          if (command.getID() == id) {
-            return command;
-          }
-        }
-        throw new NoSuchFieldError();
-      }
-    }
-
-    public enum InstantActionCommandField {
-      ActionID(0),
-      InvokeID(1),
-      ;
-      private final int id;
-
-      InstantActionCommandField(int id) {
-        this.id = id;
-      }
-
-      public int getID() {
-        return id;
-      }
-
-      public static InstantActionCommandField value(int id) throws NoSuchFieldError {
-        for (InstantActionCommandField field : InstantActionCommandField.values()) {
-          if (field.getID() == id) {
-            return field;
-          }
-        }
-        throw new NoSuchFieldError();
-      }
-    }
-
-    public enum InstantActionWithTransitionCommandField {
-      ActionID(0),
-      InvokeID(1),
-      TransitionTime(2),
-      ;
-      private final int id;
-
-      InstantActionWithTransitionCommandField(int id) {
-        this.id = id;
-      }
-
-      public int getID() {
-        return id;
-      }
-
-      public static InstantActionWithTransitionCommandField value(int id) throws NoSuchFieldError {
-        for (InstantActionWithTransitionCommandField field :
-            InstantActionWithTransitionCommandField.values()) {
-          if (field.getID() == id) {
-            return field;
-          }
-        }
-        throw new NoSuchFieldError();
-      }
-    }
-
-    public enum StartActionCommandField {
-      ActionID(0),
-      InvokeID(1),
-      ;
-      private final int id;
-
-      StartActionCommandField(int id) {
-        this.id = id;
-      }
-
-      public int getID() {
-        return id;
-      }
-
-      public static StartActionCommandField value(int id) throws NoSuchFieldError {
-        for (StartActionCommandField field : StartActionCommandField.values()) {
-          if (field.getID() == id) {
-            return field;
-          }
-        }
-        throw new NoSuchFieldError();
-      }
-    }
-
-    public enum StartActionWithDurationCommandField {
-      ActionID(0),
-      InvokeID(1),
-      Duration(2),
-      ;
-      private final int id;
-
-      StartActionWithDurationCommandField(int id) {
-        this.id = id;
-      }
-
-      public int getID() {
-        return id;
-      }
-
-      public static StartActionWithDurationCommandField value(int id) throws NoSuchFieldError {
-        for (StartActionWithDurationCommandField field :
-            StartActionWithDurationCommandField.values()) {
-          if (field.getID() == id) {
-            return field;
-          }
-        }
-        throw new NoSuchFieldError();
-      }
-    }
-
-    public enum StopActionCommandField {
-      ActionID(0),
-      InvokeID(1),
-      ;
-      private final int id;
-
-      StopActionCommandField(int id) {
-        this.id = id;
-      }
-
-      public int getID() {
-        return id;
-      }
-
-      public static StopActionCommandField value(int id) throws NoSuchFieldError {
-        for (StopActionCommandField field : StopActionCommandField.values()) {
-          if (field.getID() == id) {
-            return field;
-          }
-        }
-        throw new NoSuchFieldError();
-      }
-    }
-
-    public enum PauseActionCommandField {
-      ActionID(0),
-      InvokeID(1),
-      ;
-      private final int id;
-
-      PauseActionCommandField(int id) {
-        this.id = id;
-      }
-
-      public int getID() {
-        return id;
-      }
-
-      public static PauseActionCommandField value(int id) throws NoSuchFieldError {
-        for (PauseActionCommandField field : PauseActionCommandField.values()) {
-          if (field.getID() == id) {
-            return field;
-          }
-        }
-        throw new NoSuchFieldError();
-      }
-    }
-
-    public enum PauseActionWithDurationCommandField {
-      ActionID(0),
-      InvokeID(1),
-      Duration(2),
-      ;
-      private final int id;
-
-      PauseActionWithDurationCommandField(int id) {
-        this.id = id;
-      }
-
-      public int getID() {
-        return id;
-      }
-
-      public static PauseActionWithDurationCommandField value(int id) throws NoSuchFieldError {
-        for (PauseActionWithDurationCommandField field :
-            PauseActionWithDurationCommandField.values()) {
-          if (field.getID() == id) {
-            return field;
-          }
-        }
-        throw new NoSuchFieldError();
-      }
-    }
-
-    public enum ResumeActionCommandField {
-      ActionID(0),
-      InvokeID(1),
-      ;
-      private final int id;
-
-      ResumeActionCommandField(int id) {
-        this.id = id;
-      }
-
-      public int getID() {
-        return id;
-      }
-
-      public static ResumeActionCommandField value(int id) throws NoSuchFieldError {
-        for (ResumeActionCommandField field : ResumeActionCommandField.values()) {
-          if (field.getID() == id) {
-            return field;
-          }
-        }
-        throw new NoSuchFieldError();
-      }
-    }
-
-    public enum EnableActionCommandField {
-      ActionID(0),
-      InvokeID(1),
-      ;
-      private final int id;
-
-      EnableActionCommandField(int id) {
-        this.id = id;
-      }
-
-      public int getID() {
-        return id;
-      }
-
-      public static EnableActionCommandField value(int id) throws NoSuchFieldError {
-        for (EnableActionCommandField field : EnableActionCommandField.values()) {
-          if (field.getID() == id) {
-            return field;
-          }
-        }
-        throw new NoSuchFieldError();
-      }
-    }
-
-    public enum EnableActionWithDurationCommandField {
-      ActionID(0),
-      InvokeID(1),
-      Duration(2),
-      ;
-      private final int id;
-
-      EnableActionWithDurationCommandField(int id) {
-        this.id = id;
-      }
-
-      public int getID() {
-        return id;
-      }
-
-      public static EnableActionWithDurationCommandField value(int id) throws NoSuchFieldError {
-        for (EnableActionWithDurationCommandField field :
-            EnableActionWithDurationCommandField.values()) {
-          if (field.getID() == id) {
-            return field;
-          }
-        }
-        throw new NoSuchFieldError();
-      }
-    }
-
-    public enum DisableActionCommandField {
-      ActionID(0),
-      InvokeID(1),
-      ;
-      private final int id;
-
-      DisableActionCommandField(int id) {
-        this.id = id;
-      }
-
-      public int getID() {
-        return id;
-      }
-
-      public static DisableActionCommandField value(int id) throws NoSuchFieldError {
-        for (DisableActionCommandField field : DisableActionCommandField.values()) {
-          if (field.getID() == id) {
-            return field;
-          }
-        }
-        throw new NoSuchFieldError();
-      }
-    }
-
-    public enum DisableActionWithDurationCommandField {
-      ActionID(0),
-      InvokeID(1),
-      Duration(2),
-      ;
-      private final int id;
-
-      DisableActionWithDurationCommandField(int id) {
-        this.id = id;
-      }
-
-      public int getID() {
-        return id;
-      }
-
-      public static DisableActionWithDurationCommandField value(int id) throws NoSuchFieldError {
-        for (DisableActionWithDurationCommandField field :
-            DisableActionWithDurationCommandField.values()) {
-          if (field.getID() == id) {
-            return field;
-          }
-        }
-        throw new NoSuchFieldError();
-      }
-    }
-
-    @Override
-    public String getAttributeName(long id) throws NoSuchFieldError {
-      return Attribute.value(id).toString();
-    }
-
-    @Override
-    public String getEventName(long id) throws NoSuchFieldError {
-      return Event.value(id).toString();
-    }
-
-    @Override
-    public String getCommandName(long id) throws NoSuchFieldError {
-      return Command.value(id).toString();
-    }
-
-    @Override
-    public long getAttributeID(String name) throws IllegalArgumentException {
-      return Attribute.valueOf(name).getID();
-    }
-
-    @Override
-    public long getEventID(String name) throws IllegalArgumentException {
-      return Event.valueOf(name).getID();
-    }
-
-    @Override
-    public long getCommandID(String name) throws IllegalArgumentException {
-      return Command.valueOf(name).getID();
-    }
-  }
-
-  public static class BasicInformation implements BaseCluster {
-    public static final long ID = 40L;
-
-    public long getID() {
-      return ID;
-    }
-
-    public enum Attribute {
-      DataModelRevision(0L),
-      VendorName(1L),
-      VendorID(2L),
-      ProductName(3L),
-      ProductID(4L),
-      NodeLabel(5L),
-      Location(6L),
-      HardwareVersion(7L),
-      HardwareVersionString(8L),
-      SoftwareVersion(9L),
-      SoftwareVersionString(10L),
-      ManufacturingDate(11L),
-      PartNumber(12L),
-      ProductURL(13L),
-      ProductLabel(14L),
-      SerialNumber(15L),
-      LocalConfigDisabled(16L),
-      Reachable(17L),
-      UniqueID(18L),
-      CapabilityMinima(19L),
-      ProductAppearance(20L),
-      GeneratedCommandList(65528L),
-      AcceptedCommandList(65529L),
-      EventList(65530L),
-      AttributeList(65531L),
-      FeatureMap(65532L),
-      ClusterRevision(65533L),
-      ;
-      private final long id;
-
-      Attribute(long id) {
-        this.id = id;
-      }
-
-      public long getID() {
-        return id;
-      }
-
-      public static Attribute value(long id) throws NoSuchFieldError {
-        for (Attribute attribute : Attribute.values()) {
-          if (attribute.getID() == id) {
-            return attribute;
-          }
-        }
-        throw new NoSuchFieldError();
-      }
-    }
-
-    public enum Event {
-      StartUp(0L),
-      ShutDown(1L),
-      Leave(2L),
-      ReachableChanged(3L),
-      ;
-      private final long id;
-
-      Event(long id) {
-        this.id = id;
-      }
-
-      public long getID() {
-        return id;
-      }
-
-      public static Event value(long id) throws NoSuchFieldError {
-        for (Event event : Event.values()) {
-          if (event.getID() == id) {
-            return event;
-          }
-        }
-        throw new NoSuchFieldError();
-      }
-    }
-
-    public enum Command {
-      MfgSpecificPing(0L),
-      ;
-      private final long id;
-
-      Command(long id) {
-        this.id = id;
-      }
-
-      public long getID() {
-        return id;
-      }
-
-      public static Command value(long id) throws NoSuchFieldError {
-        for (Command command : Command.values()) {
-          if (command.getID() == id) {
-            return command;
-          }
-        }
-        throw new NoSuchFieldError();
-      }
-    }
-
-    @Override
-    public String getAttributeName(long id) throws NoSuchFieldError {
-      return Attribute.value(id).toString();
-    }
-
-    @Override
-    public String getEventName(long id) throws NoSuchFieldError {
-      return Event.value(id).toString();
-    }
-
-    @Override
-    public String getCommandName(long id) throws NoSuchFieldError {
-      return Command.value(id).toString();
-    }
-
-    @Override
-    public long getAttributeID(String name) throws IllegalArgumentException {
-      return Attribute.valueOf(name).getID();
-    }
-
-    @Override
-    public long getEventID(String name) throws IllegalArgumentException {
-      return Event.valueOf(name).getID();
-    }
-
-    @Override
-    public long getCommandID(String name) throws IllegalArgumentException {
-      return Command.valueOf(name).getID();
-    }
-  }
-
-  public static class OtaSoftwareUpdateProvider implements BaseCluster {
-    public static final long ID = 41L;
-
-    public long getID() {
-      return ID;
-    }
-
-    public enum Attribute {
-      GeneratedCommandList(65528L),
-      AcceptedCommandList(65529L),
-      EventList(65530L),
-      AttributeList(65531L),
-      FeatureMap(65532L),
-      ClusterRevision(65533L),
-      ;
-      private final long id;
-
-      Attribute(long id) {
-        this.id = id;
-      }
-
-      public long getID() {
-        return id;
-      }
-
-      public static Attribute value(long id) throws NoSuchFieldError {
-        for (Attribute attribute : Attribute.values()) {
-          if (attribute.getID() == id) {
-            return attribute;
-          }
-        }
-        throw new NoSuchFieldError();
-      }
-    }
-
-    public enum Event {
-      ;
-      private final long id;
-
-      Event(long id) {
-        this.id = id;
-      }
-
-      public long getID() {
-        return id;
-      }
-
-      public static Event value(long id) throws NoSuchFieldError {
-        for (Event event : Event.values()) {
-          if (event.getID() == id) {
-            return event;
-          }
-        }
-        throw new NoSuchFieldError();
-      }
-    }
-
-    public enum Command {
-      QueryImage(0L),
-      ApplyUpdateRequest(2L),
-      NotifyUpdateApplied(4L),
-      ;
-      private final long id;
-
-      Command(long id) {
-        this.id = id;
-      }
-
-      public long getID() {
-        return id;
-      }
-
-      public static Command value(long id) throws NoSuchFieldError {
-        for (Command command : Command.values()) {
-          if (command.getID() == id) {
-            return command;
-          }
-        }
-        throw new NoSuchFieldError();
-      }
-    }
-
-    public enum QueryImageCommandField {
-      VendorID(0),
-      ProductID(1),
-      SoftwareVersion(2),
-      ProtocolsSupported(3),
-      HardwareVersion(4),
-      Location(5),
-      RequestorCanConsent(6),
-      MetadataForProvider(7),
-      ;
-      private final int id;
-
-      QueryImageCommandField(int id) {
-        this.id = id;
-      }
-
-      public int getID() {
-        return id;
-      }
-
-      public static QueryImageCommandField value(int id) throws NoSuchFieldError {
-        for (QueryImageCommandField field : QueryImageCommandField.values()) {
-          if (field.getID() == id) {
-            return field;
-          }
-        }
-        throw new NoSuchFieldError();
-      }
-    }
-
-    public enum ApplyUpdateRequestCommandField {
-      UpdateToken(0),
-      NewVersion(1),
-      ;
-      private final int id;
-
-      ApplyUpdateRequestCommandField(int id) {
-        this.id = id;
-      }
-
-      public int getID() {
-        return id;
-      }
-
-      public static ApplyUpdateRequestCommandField value(int id) throws NoSuchFieldError {
-        for (ApplyUpdateRequestCommandField field : ApplyUpdateRequestCommandField.values()) {
-          if (field.getID() == id) {
-            return field;
-          }
-        }
-        throw new NoSuchFieldError();
-      }
-    }
-
-    public enum NotifyUpdateAppliedCommandField {
-      UpdateToken(0),
-      SoftwareVersion(1),
-      ;
-      private final int id;
-
-      NotifyUpdateAppliedCommandField(int id) {
-        this.id = id;
-      }
-
-      public int getID() {
-        return id;
-      }
-
-      public static NotifyUpdateAppliedCommandField value(int id) throws NoSuchFieldError {
-        for (NotifyUpdateAppliedCommandField field : NotifyUpdateAppliedCommandField.values()) {
-          if (field.getID() == id) {
-            return field;
-          }
-        }
-        throw new NoSuchFieldError();
-      }
-    }
-
-    @Override
-    public String getAttributeName(long id) throws NoSuchFieldError {
-      return Attribute.value(id).toString();
-    }
-
-    @Override
-    public String getEventName(long id) throws NoSuchFieldError {
-      return Event.value(id).toString();
-    }
-
-    @Override
-    public String getCommandName(long id) throws NoSuchFieldError {
-      return Command.value(id).toString();
-    }
-
-    @Override
-    public long getAttributeID(String name) throws IllegalArgumentException {
-      return Attribute.valueOf(name).getID();
-    }
-
-    @Override
-    public long getEventID(String name) throws IllegalArgumentException {
-      return Event.valueOf(name).getID();
-    }
-
-    @Override
-    public long getCommandID(String name) throws IllegalArgumentException {
-      return Command.valueOf(name).getID();
-    }
-  }
-
-  public static class OtaSoftwareUpdateRequestor implements BaseCluster {
-    public static final long ID = 42L;
-
-    public long getID() {
-      return ID;
-    }
-
-    public enum Attribute {
-      DefaultOTAProviders(0L),
-      UpdatePossible(1L),
-      UpdateState(2L),
-      UpdateStateProgress(3L),
-      GeneratedCommandList(65528L),
-      AcceptedCommandList(65529L),
-      EventList(65530L),
-      AttributeList(65531L),
-      FeatureMap(65532L),
-      ClusterRevision(65533L),
-      ;
-      private final long id;
-
-      Attribute(long id) {
-        this.id = id;
-      }
-
-      public long getID() {
-        return id;
-      }
-
-      public static Attribute value(long id) throws NoSuchFieldError {
-        for (Attribute attribute : Attribute.values()) {
-          if (attribute.getID() == id) {
-            return attribute;
-          }
-        }
-        throw new NoSuchFieldError();
-      }
-    }
-
-    public enum Event {
-      StateTransition(0L),
-      VersionApplied(1L),
-      DownloadError(2L),
-      ;
-      private final long id;
-
-      Event(long id) {
-        this.id = id;
-      }
-
-      public long getID() {
-        return id;
-      }
-
-      public static Event value(long id) throws NoSuchFieldError {
-        for (Event event : Event.values()) {
-          if (event.getID() == id) {
-            return event;
-          }
-        }
-        throw new NoSuchFieldError();
-      }
-    }
-
-    public enum Command {
-      AnnounceOTAProvider(0L),
-      ;
-      private final long id;
-
-      Command(long id) {
-        this.id = id;
-      }
-
-      public long getID() {
-        return id;
-      }
-
-      public static Command value(long id) throws NoSuchFieldError {
-        for (Command command : Command.values()) {
-          if (command.getID() == id) {
-            return command;
-          }
-        }
-        throw new NoSuchFieldError();
-      }
-    }
-
-    public enum AnnounceOTAProviderCommandField {
-      ProviderNodeID(0),
-      VendorID(1),
-      AnnouncementReason(2),
-      MetadataForNode(3),
-      Endpoint(4),
-      ;
-      private final int id;
-
-      AnnounceOTAProviderCommandField(int id) {
-        this.id = id;
-      }
-
-      public int getID() {
-        return id;
-      }
-
-      public static AnnounceOTAProviderCommandField value(int id) throws NoSuchFieldError {
-        for (AnnounceOTAProviderCommandField field : AnnounceOTAProviderCommandField.values()) {
-          if (field.getID() == id) {
-            return field;
-          }
-        }
-        throw new NoSuchFieldError();
-      }
-    }
-
-    @Override
-    public String getAttributeName(long id) throws NoSuchFieldError {
-      return Attribute.value(id).toString();
-    }
-
-    @Override
-    public String getEventName(long id) throws NoSuchFieldError {
-      return Event.value(id).toString();
-    }
-
-    @Override
-    public String getCommandName(long id) throws NoSuchFieldError {
-      return Command.value(id).toString();
-    }
-
-    @Override
-    public long getAttributeID(String name) throws IllegalArgumentException {
-      return Attribute.valueOf(name).getID();
-    }
-
-    @Override
-    public long getEventID(String name) throws IllegalArgumentException {
-      return Event.valueOf(name).getID();
-    }
-
-    @Override
-    public long getCommandID(String name) throws IllegalArgumentException {
-      return Command.valueOf(name).getID();
-    }
-  }
-
-  public static class LocalizationConfiguration implements BaseCluster {
-    public static final long ID = 43L;
-
-    public long getID() {
-      return ID;
-    }
-
-    public enum Attribute {
-      ActiveLocale(0L),
-      SupportedLocales(1L),
-      GeneratedCommandList(65528L),
-      AcceptedCommandList(65529L),
-      EventList(65530L),
-      AttributeList(65531L),
-      FeatureMap(65532L),
-      ClusterRevision(65533L),
-      ;
-      private final long id;
-
-      Attribute(long id) {
-        this.id = id;
-      }
-
-      public long getID() {
-        return id;
-      }
-
-      public static Attribute value(long id) throws NoSuchFieldError {
-        for (Attribute attribute : Attribute.values()) {
-          if (attribute.getID() == id) {
-            return attribute;
-          }
-        }
-        throw new NoSuchFieldError();
-      }
-    }
-
-    public enum Event {
-      ;
-      private final long id;
-
-      Event(long id) {
-        this.id = id;
-      }
-
-      public long getID() {
-        return id;
-      }
-
-      public static Event value(long id) throws NoSuchFieldError {
-        for (Event event : Event.values()) {
-          if (event.getID() == id) {
-            return event;
-          }
-        }
-        throw new NoSuchFieldError();
-      }
-    }
-
-    public enum Command {
-      ;
-      private final long id;
-
-      Command(long id) {
-        this.id = id;
-      }
-
-      public long getID() {
-        return id;
-      }
-
-      public static Command value(long id) throws NoSuchFieldError {
-        for (Command command : Command.values()) {
-          if (command.getID() == id) {
-            return command;
-          }
-        }
-        throw new NoSuchFieldError();
-      }
-    }
-
-    @Override
-    public String getAttributeName(long id) throws NoSuchFieldError {
-      return Attribute.value(id).toString();
-    }
-
-    @Override
-    public String getEventName(long id) throws NoSuchFieldError {
-      return Event.value(id).toString();
-    }
-
-    @Override
-    public String getCommandName(long id) throws NoSuchFieldError {
-      return Command.value(id).toString();
-    }
-
-    @Override
-    public long getAttributeID(String name) throws IllegalArgumentException {
-      return Attribute.valueOf(name).getID();
-    }
-
-    @Override
-    public long getEventID(String name) throws IllegalArgumentException {
-      return Event.valueOf(name).getID();
-    }
-
-    @Override
-    public long getCommandID(String name) throws IllegalArgumentException {
-      return Command.valueOf(name).getID();
-    }
-  }
-
-  public static class TimeFormatLocalization implements BaseCluster {
-    public static final long ID = 44L;
-
-    public long getID() {
-      return ID;
-    }
-
-    public enum Attribute {
-      HourFormat(0L),
-      ActiveCalendarType(1L),
-      SupportedCalendarTypes(2L),
-      GeneratedCommandList(65528L),
-      AcceptedCommandList(65529L),
-      EventList(65530L),
-      AttributeList(65531L),
-      FeatureMap(65532L),
-      ClusterRevision(65533L),
-      ;
-      private final long id;
-
-      Attribute(long id) {
-        this.id = id;
-      }
-
-      public long getID() {
-        return id;
-      }
-
-      public static Attribute value(long id) throws NoSuchFieldError {
-        for (Attribute attribute : Attribute.values()) {
-          if (attribute.getID() == id) {
-            return attribute;
-          }
-        }
-        throw new NoSuchFieldError();
-      }
-    }
-
-    public enum Event {
-      ;
-      private final long id;
-
-      Event(long id) {
-        this.id = id;
-      }
-
-      public long getID() {
-        return id;
-      }
-
-      public static Event value(long id) throws NoSuchFieldError {
-        for (Event event : Event.values()) {
-          if (event.getID() == id) {
-            return event;
-          }
-        }
-        throw new NoSuchFieldError();
-      }
-    }
-
-    public enum Command {
-      ;
-      private final long id;
-
-      Command(long id) {
-        this.id = id;
-      }
-
-      public long getID() {
-        return id;
-      }
-
-      public static Command value(long id) throws NoSuchFieldError {
-        for (Command command : Command.values()) {
-          if (command.getID() == id) {
-            return command;
-          }
-        }
-        throw new NoSuchFieldError();
-      }
-    }
-
-    @Override
-    public String getAttributeName(long id) throws NoSuchFieldError {
-      return Attribute.value(id).toString();
-    }
-
-    @Override
-    public String getEventName(long id) throws NoSuchFieldError {
-      return Event.value(id).toString();
-    }
-
-    @Override
-    public String getCommandName(long id) throws NoSuchFieldError {
-      return Command.value(id).toString();
-    }
-
-    @Override
-    public long getAttributeID(String name) throws IllegalArgumentException {
-      return Attribute.valueOf(name).getID();
-    }
-
-    @Override
-    public long getEventID(String name) throws IllegalArgumentException {
-      return Event.valueOf(name).getID();
-    }
-
-    @Override
-    public long getCommandID(String name) throws IllegalArgumentException {
-      return Command.valueOf(name).getID();
-    }
-  }
-
-  public static class UnitLocalization implements BaseCluster {
-    public static final long ID = 45L;
-
-    public long getID() {
-      return ID;
-    }
-
-    public enum Attribute {
-      TemperatureUnit(0L),
-      GeneratedCommandList(65528L),
-      AcceptedCommandList(65529L),
-      EventList(65530L),
-      AttributeList(65531L),
-      FeatureMap(65532L),
-      ClusterRevision(65533L),
-      ;
-      private final long id;
-
-      Attribute(long id) {
-        this.id = id;
-      }
-
-      public long getID() {
-        return id;
-      }
-
-      public static Attribute value(long id) throws NoSuchFieldError {
-        for (Attribute attribute : Attribute.values()) {
-          if (attribute.getID() == id) {
-            return attribute;
-          }
-        }
-        throw new NoSuchFieldError();
-      }
-    }
-
-    public enum Event {
-      ;
-      private final long id;
-
-      Event(long id) {
-        this.id = id;
-      }
-
-      public long getID() {
-        return id;
-      }
-
-      public static Event value(long id) throws NoSuchFieldError {
-        for (Event event : Event.values()) {
-          if (event.getID() == id) {
-            return event;
-          }
-        }
-        throw new NoSuchFieldError();
-      }
-    }
-
-    public enum Command {
-      ;
-      private final long id;
-
-      Command(long id) {
-        this.id = id;
-      }
-
-      public long getID() {
-        return id;
-      }
-
-      public static Command value(long id) throws NoSuchFieldError {
-        for (Command command : Command.values()) {
-          if (command.getID() == id) {
-            return command;
-          }
-        }
-        throw new NoSuchFieldError();
-      }
-    }
-
-    @Override
-    public String getAttributeName(long id) throws NoSuchFieldError {
-      return Attribute.value(id).toString();
-    }
-
-    @Override
-    public String getEventName(long id) throws NoSuchFieldError {
-      return Event.value(id).toString();
-    }
-
-    @Override
-    public String getCommandName(long id) throws NoSuchFieldError {
-      return Command.value(id).toString();
-    }
-
-    @Override
-    public long getAttributeID(String name) throws IllegalArgumentException {
-      return Attribute.valueOf(name).getID();
-    }
-
-    @Override
-    public long getEventID(String name) throws IllegalArgumentException {
-      return Event.valueOf(name).getID();
-    }
-
-    @Override
-    public long getCommandID(String name) throws IllegalArgumentException {
-      return Command.valueOf(name).getID();
-    }
-  }
-
-  public static class PowerSourceConfiguration implements BaseCluster {
-    public static final long ID = 46L;
-
-    public long getID() {
-      return ID;
-    }
-
-    public enum Attribute {
-      Sources(0L),
-      GeneratedCommandList(65528L),
-      AcceptedCommandList(65529L),
-      EventList(65530L),
-      AttributeList(65531L),
-      FeatureMap(65532L),
-      ClusterRevision(65533L),
-      ;
-      private final long id;
-
-      Attribute(long id) {
-        this.id = id;
-      }
-
-      public long getID() {
-        return id;
-      }
-
-      public static Attribute value(long id) throws NoSuchFieldError {
-        for (Attribute attribute : Attribute.values()) {
-          if (attribute.getID() == id) {
-            return attribute;
-          }
-        }
-        throw new NoSuchFieldError();
-      }
-    }
-
-    public enum Event {
-      ;
-      private final long id;
-
-      Event(long id) {
-        this.id = id;
-      }
-
-      public long getID() {
-        return id;
-      }
-
-      public static Event value(long id) throws NoSuchFieldError {
-        for (Event event : Event.values()) {
-          if (event.getID() == id) {
-            return event;
-          }
-        }
-        throw new NoSuchFieldError();
-      }
-    }
-
-    public enum Command {
-      ;
-      private final long id;
-
-      Command(long id) {
-        this.id = id;
-      }
-
-      public long getID() {
-        return id;
-      }
-
-      public static Command value(long id) throws NoSuchFieldError {
-        for (Command command : Command.values()) {
-          if (command.getID() == id) {
-            return command;
-          }
-        }
-        throw new NoSuchFieldError();
-      }
-    }
-
-    @Override
-    public String getAttributeName(long id) throws NoSuchFieldError {
-      return Attribute.value(id).toString();
-    }
-
-    @Override
-    public String getEventName(long id) throws NoSuchFieldError {
-      return Event.value(id).toString();
-    }
-
-    @Override
-    public String getCommandName(long id) throws NoSuchFieldError {
-      return Command.value(id).toString();
-    }
-
-    @Override
-    public long getAttributeID(String name) throws IllegalArgumentException {
-      return Attribute.valueOf(name).getID();
-    }
-
-    @Override
-    public long getEventID(String name) throws IllegalArgumentException {
-      return Event.valueOf(name).getID();
-    }
-
-    @Override
-    public long getCommandID(String name) throws IllegalArgumentException {
-      return Command.valueOf(name).getID();
-    }
-  }
-
-  public static class PowerSource implements BaseCluster {
-    public static final long ID = 47L;
-
-    public long getID() {
-      return ID;
-    }
-
-    public enum Attribute {
-      Status(0L),
-      Order(1L),
-      Description(2L),
-      WiredAssessedInputVoltage(3L),
-      WiredAssessedInputFrequency(4L),
-      WiredCurrentType(5L),
-      WiredAssessedCurrent(6L),
-      WiredNominalVoltage(7L),
-      WiredMaximumCurrent(8L),
-      WiredPresent(9L),
-      ActiveWiredFaults(10L),
-      BatVoltage(11L),
-      BatPercentRemaining(12L),
-      BatTimeRemaining(13L),
-      BatChargeLevel(14L),
-      BatReplacementNeeded(15L),
-      BatReplaceability(16L),
-      BatPresent(17L),
-      ActiveBatFaults(18L),
-      BatReplacementDescription(19L),
-      BatCommonDesignation(20L),
-      BatANSIDesignation(21L),
-      BatIECDesignation(22L),
-      BatApprovedChemistry(23L),
-      BatCapacity(24L),
-      BatQuantity(25L),
-      BatChargeState(26L),
-      BatTimeToFullCharge(27L),
-      BatFunctionalWhileCharging(28L),
-      BatChargingCurrent(29L),
-      ActiveBatChargeFaults(30L),
-      GeneratedCommandList(65528L),
-      AcceptedCommandList(65529L),
-      EventList(65530L),
-      AttributeList(65531L),
-      FeatureMap(65532L),
-      ClusterRevision(65533L),
-      ;
-      private final long id;
-
-      Attribute(long id) {
-        this.id = id;
-      }
-
-      public long getID() {
-        return id;
-      }
-
-      public static Attribute value(long id) throws NoSuchFieldError {
-        for (Attribute attribute : Attribute.values()) {
-          if (attribute.getID() == id) {
-            return attribute;
-          }
-        }
-        throw new NoSuchFieldError();
-      }
-    }
-
-    public enum Event {
-      WiredFaultChange(0L),
-      BatFaultChange(1L),
-      BatChargeFaultChange(2L),
-      ;
-      private final long id;
-
-      Event(long id) {
-        this.id = id;
-      }
-
-      public long getID() {
-        return id;
-      }
-
-      public static Event value(long id) throws NoSuchFieldError {
-        for (Event event : Event.values()) {
-          if (event.getID() == id) {
-            return event;
-          }
-        }
-        throw new NoSuchFieldError();
-      }
-    }
-
-    public enum Command {
-      ;
-      private final long id;
-
-      Command(long id) {
-        this.id = id;
-      }
-
-      public long getID() {
-        return id;
-      }
-
-      public static Command value(long id) throws NoSuchFieldError {
-        for (Command command : Command.values()) {
-          if (command.getID() == id) {
-            return command;
-          }
-        }
-        throw new NoSuchFieldError();
-      }
-    }
-
-    @Override
-    public String getAttributeName(long id) throws NoSuchFieldError {
-      return Attribute.value(id).toString();
-    }
-
-    @Override
-    public String getEventName(long id) throws NoSuchFieldError {
-      return Event.value(id).toString();
-    }
-
-    @Override
-    public String getCommandName(long id) throws NoSuchFieldError {
-      return Command.value(id).toString();
-    }
-
-    @Override
-    public long getAttributeID(String name) throws IllegalArgumentException {
-      return Attribute.valueOf(name).getID();
-    }
-
-    @Override
-    public long getEventID(String name) throws IllegalArgumentException {
-      return Event.valueOf(name).getID();
-    }
-
-    @Override
-    public long getCommandID(String name) throws IllegalArgumentException {
-      return Command.valueOf(name).getID();
-    }
-  }
-
-  public static class GeneralCommissioning implements BaseCluster {
-    public static final long ID = 48L;
-
-    public long getID() {
-      return ID;
-    }
-
-    public enum Attribute {
-      Breadcrumb(0L),
-      BasicCommissioningInfo(1L),
-      RegulatoryConfig(2L),
-      LocationCapability(3L),
-      SupportsConcurrentConnection(4L),
-      GeneratedCommandList(65528L),
-      AcceptedCommandList(65529L),
-      EventList(65530L),
-      AttributeList(65531L),
-      FeatureMap(65532L),
-      ClusterRevision(65533L),
-      ;
-      private final long id;
-
-      Attribute(long id) {
-        this.id = id;
-      }
-
-      public long getID() {
-        return id;
-      }
-
-      public static Attribute value(long id) throws NoSuchFieldError {
-        for (Attribute attribute : Attribute.values()) {
-          if (attribute.getID() == id) {
-            return attribute;
-          }
-        }
-        throw new NoSuchFieldError();
-      }
-    }
-
-    public enum Event {
-      ;
-      private final long id;
-
-      Event(long id) {
-        this.id = id;
-      }
-
-      public long getID() {
-        return id;
-      }
-
-      public static Event value(long id) throws NoSuchFieldError {
-        for (Event event : Event.values()) {
-          if (event.getID() == id) {
-            return event;
-          }
-        }
-        throw new NoSuchFieldError();
-      }
-    }
-
-    public enum Command {
-      ArmFailSafe(0L),
-      SetRegulatoryConfig(2L),
-      CommissioningComplete(4L),
-      ;
-      private final long id;
-
-      Command(long id) {
-        this.id = id;
-      }
-
-      public long getID() {
-        return id;
-      }
-
-      public static Command value(long id) throws NoSuchFieldError {
-        for (Command command : Command.values()) {
-          if (command.getID() == id) {
-            return command;
-          }
-        }
-        throw new NoSuchFieldError();
-      }
-    }
-
-    public enum ArmFailSafeCommandField {
-      ExpiryLengthSeconds(0),
-      Breadcrumb(1),
-      ;
-      private final int id;
-
-      ArmFailSafeCommandField(int id) {
-        this.id = id;
-      }
-
-      public int getID() {
-        return id;
-      }
-
-      public static ArmFailSafeCommandField value(int id) throws NoSuchFieldError {
-        for (ArmFailSafeCommandField field : ArmFailSafeCommandField.values()) {
-          if (field.getID() == id) {
-            return field;
-          }
-        }
-        throw new NoSuchFieldError();
-      }
-    }
-
-    public enum SetRegulatoryConfigCommandField {
-      NewRegulatoryConfig(0),
-      CountryCode(1),
-      Breadcrumb(2),
-      ;
-      private final int id;
-
-      SetRegulatoryConfigCommandField(int id) {
-        this.id = id;
-      }
-
-      public int getID() {
-        return id;
-      }
-
-      public static SetRegulatoryConfigCommandField value(int id) throws NoSuchFieldError {
-        for (SetRegulatoryConfigCommandField field : SetRegulatoryConfigCommandField.values()) {
-          if (field.getID() == id) {
-            return field;
-          }
-        }
-        throw new NoSuchFieldError();
-      }
-    }
-
-    @Override
-    public String getAttributeName(long id) throws NoSuchFieldError {
-      return Attribute.value(id).toString();
-    }
-
-    @Override
-    public String getEventName(long id) throws NoSuchFieldError {
-      return Event.value(id).toString();
-    }
-
-    @Override
-    public String getCommandName(long id) throws NoSuchFieldError {
-      return Command.value(id).toString();
-    }
-
-    @Override
-    public long getAttributeID(String name) throws IllegalArgumentException {
-      return Attribute.valueOf(name).getID();
-    }
-
-    @Override
-    public long getEventID(String name) throws IllegalArgumentException {
-      return Event.valueOf(name).getID();
-    }
-
-    @Override
-    public long getCommandID(String name) throws IllegalArgumentException {
-      return Command.valueOf(name).getID();
-    }
-  }
-
-  public static class NetworkCommissioning implements BaseCluster {
-    public static final long ID = 49L;
-
-    public long getID() {
-      return ID;
-    }
-
-    public enum Attribute {
-      MaxNetworks(0L),
-      Networks(1L),
-      ScanMaxTimeSeconds(2L),
-      ConnectMaxTimeSeconds(3L),
-      InterfaceEnabled(4L),
-      LastNetworkingStatus(5L),
-      LastNetworkID(6L),
-      LastConnectErrorValue(7L),
-      GeneratedCommandList(65528L),
-      AcceptedCommandList(65529L),
-      EventList(65530L),
-      AttributeList(65531L),
-      FeatureMap(65532L),
-      ClusterRevision(65533L),
-      ;
-      private final long id;
-
-      Attribute(long id) {
-        this.id = id;
-      }
-
-      public long getID() {
-        return id;
-      }
-
-      public static Attribute value(long id) throws NoSuchFieldError {
-        for (Attribute attribute : Attribute.values()) {
-          if (attribute.getID() == id) {
-            return attribute;
-          }
-        }
-        throw new NoSuchFieldError();
-      }
-    }
-
-    public enum Event {
-      ;
-      private final long id;
-
-      Event(long id) {
-        this.id = id;
-      }
-
-      public long getID() {
-        return id;
-      }
-
-      public static Event value(long id) throws NoSuchFieldError {
-        for (Event event : Event.values()) {
-          if (event.getID() == id) {
-            return event;
-          }
-        }
-        throw new NoSuchFieldError();
-      }
-    }
-
-    public enum Command {
-      ScanNetworks(0L),
-      AddOrUpdateWiFiNetwork(2L),
-      AddOrUpdateThreadNetwork(3L),
-      RemoveNetwork(4L),
-      ConnectNetwork(6L),
-      ReorderNetwork(8L),
-      ;
-      private final long id;
-
-      Command(long id) {
-        this.id = id;
-      }
-
-      public long getID() {
-        return id;
-      }
-
-      public static Command value(long id) throws NoSuchFieldError {
-        for (Command command : Command.values()) {
-          if (command.getID() == id) {
-            return command;
-          }
-        }
-        throw new NoSuchFieldError();
-      }
-    }
-
-    public enum ScanNetworksCommandField {
-      Ssid(0),
-      Breadcrumb(1),
-      ;
-      private final int id;
-
-      ScanNetworksCommandField(int id) {
-        this.id = id;
-      }
-
-      public int getID() {
-        return id;
-      }
-
-      public static ScanNetworksCommandField value(int id) throws NoSuchFieldError {
-        for (ScanNetworksCommandField field : ScanNetworksCommandField.values()) {
-          if (field.getID() == id) {
-            return field;
-          }
-        }
-        throw new NoSuchFieldError();
-      }
-    }
-
-    public enum AddOrUpdateWiFiNetworkCommandField {
-      Ssid(0),
-      Credentials(1),
-      Breadcrumb(2),
-      ;
-      private final int id;
-
-      AddOrUpdateWiFiNetworkCommandField(int id) {
-        this.id = id;
-      }
-
-      public int getID() {
-        return id;
-      }
-
-      public static AddOrUpdateWiFiNetworkCommandField value(int id) throws NoSuchFieldError {
-        for (AddOrUpdateWiFiNetworkCommandField field :
-            AddOrUpdateWiFiNetworkCommandField.values()) {
-          if (field.getID() == id) {
-            return field;
-          }
-        }
-        throw new NoSuchFieldError();
-      }
-    }
-
-    public enum AddOrUpdateThreadNetworkCommandField {
-      OperationalDataset(0),
-      Breadcrumb(1),
-      ;
-      private final int id;
-
-      AddOrUpdateThreadNetworkCommandField(int id) {
-        this.id = id;
-      }
-
-      public int getID() {
-        return id;
-      }
-
-      public static AddOrUpdateThreadNetworkCommandField value(int id) throws NoSuchFieldError {
-        for (AddOrUpdateThreadNetworkCommandField field :
-            AddOrUpdateThreadNetworkCommandField.values()) {
-          if (field.getID() == id) {
-            return field;
-          }
-        }
-        throw new NoSuchFieldError();
-      }
-    }
-
-    public enum RemoveNetworkCommandField {
-      NetworkID(0),
-      Breadcrumb(1),
-      ;
-      private final int id;
-
-      RemoveNetworkCommandField(int id) {
-        this.id = id;
-      }
-
-      public int getID() {
-        return id;
-      }
-
-      public static RemoveNetworkCommandField value(int id) throws NoSuchFieldError {
-        for (RemoveNetworkCommandField field : RemoveNetworkCommandField.values()) {
-          if (field.getID() == id) {
-            return field;
-          }
-        }
-        throw new NoSuchFieldError();
-      }
-    }
-
-    public enum ConnectNetworkCommandField {
-      NetworkID(0),
-      Breadcrumb(1),
-      ;
-      private final int id;
-
-      ConnectNetworkCommandField(int id) {
-        this.id = id;
-      }
-
-      public int getID() {
-        return id;
-      }
-
-      public static ConnectNetworkCommandField value(int id) throws NoSuchFieldError {
-        for (ConnectNetworkCommandField field : ConnectNetworkCommandField.values()) {
-          if (field.getID() == id) {
-            return field;
-          }
-        }
-        throw new NoSuchFieldError();
-      }
-    }
-
-    public enum ReorderNetworkCommandField {
-      NetworkID(0),
-      NetworkIndex(1),
-      Breadcrumb(2),
-      ;
-      private final int id;
-
-      ReorderNetworkCommandField(int id) {
-        this.id = id;
-      }
-
-      public int getID() {
-        return id;
-      }
-
-      public static ReorderNetworkCommandField value(int id) throws NoSuchFieldError {
-        for (ReorderNetworkCommandField field : ReorderNetworkCommandField.values()) {
-          if (field.getID() == id) {
-            return field;
-          }
-        }
-        throw new NoSuchFieldError();
-      }
-    }
-
-    @Override
-    public String getAttributeName(long id) throws NoSuchFieldError {
-      return Attribute.value(id).toString();
-    }
-
-    @Override
-    public String getEventName(long id) throws NoSuchFieldError {
-      return Event.value(id).toString();
-    }
-
-    @Override
-    public String getCommandName(long id) throws NoSuchFieldError {
-      return Command.value(id).toString();
-    }
-
-    @Override
-    public long getAttributeID(String name) throws IllegalArgumentException {
-      return Attribute.valueOf(name).getID();
-    }
-
-    @Override
-    public long getEventID(String name) throws IllegalArgumentException {
-      return Event.valueOf(name).getID();
-    }
-
-    @Override
-    public long getCommandID(String name) throws IllegalArgumentException {
-      return Command.valueOf(name).getID();
-    }
-  }
-
-  public static class DiagnosticLogs implements BaseCluster {
-    public static final long ID = 50L;
-
-    public long getID() {
-      return ID;
-    }
-
-    public enum Attribute {
-      GeneratedCommandList(65528L),
-      AcceptedCommandList(65529L),
-      EventList(65530L),
-      AttributeList(65531L),
-      FeatureMap(65532L),
-      ClusterRevision(65533L),
-      ;
-      private final long id;
-
-      Attribute(long id) {
-        this.id = id;
-      }
-
-      public long getID() {
-        return id;
-      }
-
-      public static Attribute value(long id) throws NoSuchFieldError {
-        for (Attribute attribute : Attribute.values()) {
-          if (attribute.getID() == id) {
-            return attribute;
-          }
-        }
-        throw new NoSuchFieldError();
-      }
-    }
-
-    public enum Event {
-      ;
-      private final long id;
-
-      Event(long id) {
-        this.id = id;
-      }
-
-      public long getID() {
-        return id;
-      }
-
-      public static Event value(long id) throws NoSuchFieldError {
-        for (Event event : Event.values()) {
-          if (event.getID() == id) {
-            return event;
-          }
-        }
-        throw new NoSuchFieldError();
-      }
-    }
-
-    public enum Command {
-      RetrieveLogsRequest(0L),
-      ;
-      private final long id;
-
-      Command(long id) {
-        this.id = id;
-      }
-
-      public long getID() {
-        return id;
-      }
-
-      public static Command value(long id) throws NoSuchFieldError {
-        for (Command command : Command.values()) {
-          if (command.getID() == id) {
-            return command;
-          }
-        }
-        throw new NoSuchFieldError();
-      }
-    }
-
-    public enum RetrieveLogsRequestCommandField {
-      Intent(0),
-      RequestedProtocol(1),
-      TransferFileDesignator(2),
-      ;
-      private final int id;
-
-      RetrieveLogsRequestCommandField(int id) {
-        this.id = id;
-      }
-
-      public int getID() {
-        return id;
-      }
-
-      public static RetrieveLogsRequestCommandField value(int id) throws NoSuchFieldError {
-        for (RetrieveLogsRequestCommandField field : RetrieveLogsRequestCommandField.values()) {
-          if (field.getID() == id) {
-            return field;
-          }
-        }
-        throw new NoSuchFieldError();
-      }
-    }
-
-    @Override
-    public String getAttributeName(long id) throws NoSuchFieldError {
-      return Attribute.value(id).toString();
-    }
-
-    @Override
-    public String getEventName(long id) throws NoSuchFieldError {
-      return Event.value(id).toString();
-    }
-
-    @Override
-    public String getCommandName(long id) throws NoSuchFieldError {
-      return Command.value(id).toString();
-    }
-
-    @Override
-    public long getAttributeID(String name) throws IllegalArgumentException {
-      return Attribute.valueOf(name).getID();
-    }
-
-    @Override
-    public long getEventID(String name) throws IllegalArgumentException {
-      return Event.valueOf(name).getID();
-    }
-
-    @Override
-    public long getCommandID(String name) throws IllegalArgumentException {
-      return Command.valueOf(name).getID();
-    }
-  }
-
-  public static class GeneralDiagnostics implements BaseCluster {
-    public static final long ID = 51L;
-
-    public long getID() {
-      return ID;
-    }
-
-    public enum Attribute {
-      NetworkInterfaces(0L),
-      RebootCount(1L),
-      UpTime(2L),
-      TotalOperationalHours(3L),
-      BootReason(4L),
-      ActiveHardwareFaults(5L),
-      ActiveRadioFaults(6L),
-      ActiveNetworkFaults(7L),
-      TestEventTriggersEnabled(8L),
-      GeneratedCommandList(65528L),
-      AcceptedCommandList(65529L),
-      EventList(65530L),
-      AttributeList(65531L),
-      FeatureMap(65532L),
-      ClusterRevision(65533L),
-      ;
-      private final long id;
-
-      Attribute(long id) {
-        this.id = id;
-      }
-
-      public long getID() {
-        return id;
-      }
-
-      public static Attribute value(long id) throws NoSuchFieldError {
-        for (Attribute attribute : Attribute.values()) {
-          if (attribute.getID() == id) {
-            return attribute;
-          }
-        }
-        throw new NoSuchFieldError();
-      }
-    }
-
-    public enum Event {
-      HardwareFaultChange(0L),
-      RadioFaultChange(1L),
-      NetworkFaultChange(2L),
-      BootReason(3L),
-      ;
-      private final long id;
-
-      Event(long id) {
-        this.id = id;
-      }
-
-      public long getID() {
-        return id;
-      }
-
-      public static Event value(long id) throws NoSuchFieldError {
-        for (Event event : Event.values()) {
-          if (event.getID() == id) {
-            return event;
-          }
-        }
-        throw new NoSuchFieldError();
-      }
-    }
-
-    public enum Command {
-      TestEventTrigger(0L),
-      ;
-      private final long id;
-
-      Command(long id) {
-        this.id = id;
-      }
-
-      public long getID() {
-        return id;
-      }
-
-      public static Command value(long id) throws NoSuchFieldError {
-        for (Command command : Command.values()) {
-          if (command.getID() == id) {
-            return command;
-          }
-        }
-        throw new NoSuchFieldError();
-      }
-    }
-
-    public enum TestEventTriggerCommandField {
-      EnableKey(0),
-      EventTrigger(1),
-      ;
-      private final int id;
-
-      TestEventTriggerCommandField(int id) {
-        this.id = id;
-      }
-
-      public int getID() {
-        return id;
-      }
-
-      public static TestEventTriggerCommandField value(int id) throws NoSuchFieldError {
-        for (TestEventTriggerCommandField field : TestEventTriggerCommandField.values()) {
-          if (field.getID() == id) {
-            return field;
-          }
-        }
-        throw new NoSuchFieldError();
-      }
-    }
-
-    @Override
-    public String getAttributeName(long id) throws NoSuchFieldError {
-      return Attribute.value(id).toString();
-    }
-
-    @Override
-    public String getEventName(long id) throws NoSuchFieldError {
-      return Event.value(id).toString();
-    }
-
-    @Override
-    public String getCommandName(long id) throws NoSuchFieldError {
-      return Command.value(id).toString();
-    }
-
-    @Override
-    public long getAttributeID(String name) throws IllegalArgumentException {
-      return Attribute.valueOf(name).getID();
-    }
-
-    @Override
-    public long getEventID(String name) throws IllegalArgumentException {
-      return Event.valueOf(name).getID();
-    }
-
-    @Override
-    public long getCommandID(String name) throws IllegalArgumentException {
-      return Command.valueOf(name).getID();
-    }
-  }
-
-  public static class SoftwareDiagnostics implements BaseCluster {
-    public static final long ID = 52L;
-
-    public long getID() {
-      return ID;
-    }
-
-    public enum Attribute {
-      ThreadMetrics(0L),
-      CurrentHeapFree(1L),
-      CurrentHeapUsed(2L),
-      CurrentHeapHighWatermark(3L),
-      GeneratedCommandList(65528L),
-      AcceptedCommandList(65529L),
-      EventList(65530L),
-      AttributeList(65531L),
-      FeatureMap(65532L),
-      ClusterRevision(65533L),
-      ;
-      private final long id;
-
-      Attribute(long id) {
-        this.id = id;
-      }
-
-      public long getID() {
-        return id;
-      }
-
-      public static Attribute value(long id) throws NoSuchFieldError {
-        for (Attribute attribute : Attribute.values()) {
-          if (attribute.getID() == id) {
-            return attribute;
-          }
-        }
-        throw new NoSuchFieldError();
-      }
-    }
-
-    public enum Event {
-      SoftwareFault(0L),
-      ;
-      private final long id;
-
-      Event(long id) {
-        this.id = id;
-      }
-
-      public long getID() {
-        return id;
-      }
-
-      public static Event value(long id) throws NoSuchFieldError {
-        for (Event event : Event.values()) {
-          if (event.getID() == id) {
-            return event;
-          }
-        }
-        throw new NoSuchFieldError();
-      }
-    }
-
-    public enum Command {
-      ResetWatermarks(0L),
-      ;
-      private final long id;
-
-      Command(long id) {
-        this.id = id;
-      }
-
-      public long getID() {
-        return id;
-      }
-
-      public static Command value(long id) throws NoSuchFieldError {
-        for (Command command : Command.values()) {
-          if (command.getID() == id) {
-            return command;
-          }
-        }
-        throw new NoSuchFieldError();
-      }
-    }
-
-    @Override
-    public String getAttributeName(long id) throws NoSuchFieldError {
-      return Attribute.value(id).toString();
-    }
-
-    @Override
-    public String getEventName(long id) throws NoSuchFieldError {
-      return Event.value(id).toString();
-    }
-
-    @Override
-    public String getCommandName(long id) throws NoSuchFieldError {
-      return Command.value(id).toString();
-    }
-
-    @Override
-    public long getAttributeID(String name) throws IllegalArgumentException {
-      return Attribute.valueOf(name).getID();
-    }
-
-    @Override
-    public long getEventID(String name) throws IllegalArgumentException {
-      return Event.valueOf(name).getID();
-    }
-
-    @Override
-    public long getCommandID(String name) throws IllegalArgumentException {
-      return Command.valueOf(name).getID();
-    }
-  }
-
-  public static class ThreadNetworkDiagnostics implements BaseCluster {
-    public static final long ID = 53L;
-
-    public long getID() {
-      return ID;
-    }
-
-    public enum Attribute {
-      Channel(0L),
-      RoutingRole(1L),
-      NetworkName(2L),
-      PanId(3L),
-      ExtendedPanId(4L),
-      MeshLocalPrefix(5L),
-      OverrunCount(6L),
-      NeighborTable(7L),
-      RouteTable(8L),
-      PartitionId(9L),
-      Weighting(10L),
-      DataVersion(11L),
-      StableDataVersion(12L),
-      LeaderRouterId(13L),
-      DetachedRoleCount(14L),
-      ChildRoleCount(15L),
-      RouterRoleCount(16L),
-      LeaderRoleCount(17L),
-      AttachAttemptCount(18L),
-      PartitionIdChangeCount(19L),
-      BetterPartitionAttachAttemptCount(20L),
-      ParentChangeCount(21L),
-      TxTotalCount(22L),
-      TxUnicastCount(23L),
-      TxBroadcastCount(24L),
-      TxAckRequestedCount(25L),
-      TxAckedCount(26L),
-      TxNoAckRequestedCount(27L),
-      TxDataCount(28L),
-      TxDataPollCount(29L),
-      TxBeaconCount(30L),
-      TxBeaconRequestCount(31L),
-      TxOtherCount(32L),
-      TxRetryCount(33L),
-      TxDirectMaxRetryExpiryCount(34L),
-      TxIndirectMaxRetryExpiryCount(35L),
-      TxErrCcaCount(36L),
-      TxErrAbortCount(37L),
-      TxErrBusyChannelCount(38L),
-      RxTotalCount(39L),
-      RxUnicastCount(40L),
-      RxBroadcastCount(41L),
-      RxDataCount(42L),
-      RxDataPollCount(43L),
-      RxBeaconCount(44L),
-      RxBeaconRequestCount(45L),
-      RxOtherCount(46L),
-      RxAddressFilteredCount(47L),
-      RxDestAddrFilteredCount(48L),
-      RxDuplicatedCount(49L),
-      RxErrNoFrameCount(50L),
-      RxErrUnknownNeighborCount(51L),
-      RxErrInvalidSrcAddrCount(52L),
-      RxErrSecCount(53L),
-      RxErrFcsCount(54L),
-      RxErrOtherCount(55L),
-      ActiveTimestamp(56L),
-      PendingTimestamp(57L),
-      Delay(58L),
-      SecurityPolicy(59L),
-      ChannelPage0Mask(60L),
-      OperationalDatasetComponents(61L),
-      ActiveNetworkFaultsList(62L),
-      GeneratedCommandList(65528L),
-      AcceptedCommandList(65529L),
-      EventList(65530L),
-      AttributeList(65531L),
-      FeatureMap(65532L),
-      ClusterRevision(65533L),
-      ;
-      private final long id;
-
-      Attribute(long id) {
-        this.id = id;
-      }
-
-      public long getID() {
-        return id;
-      }
-
-      public static Attribute value(long id) throws NoSuchFieldError {
-        for (Attribute attribute : Attribute.values()) {
-          if (attribute.getID() == id) {
-            return attribute;
-          }
-        }
-        throw new NoSuchFieldError();
-      }
-    }
-
-    public enum Event {
-      ConnectionStatus(0L),
-      NetworkFaultChange(1L),
-      ;
-      private final long id;
-
-      Event(long id) {
-        this.id = id;
-      }
-
-      public long getID() {
-        return id;
-      }
-
-      public static Event value(long id) throws NoSuchFieldError {
-        for (Event event : Event.values()) {
-          if (event.getID() == id) {
-            return event;
-          }
-        }
-        throw new NoSuchFieldError();
-      }
-    }
-
-    public enum Command {
-      ResetCounts(0L),
-      ;
-      private final long id;
-
-      Command(long id) {
-        this.id = id;
-      }
-
-      public long getID() {
-        return id;
-      }
-
-      public static Command value(long id) throws NoSuchFieldError {
-        for (Command command : Command.values()) {
-          if (command.getID() == id) {
-            return command;
-          }
-        }
-        throw new NoSuchFieldError();
-      }
-    }
-
-    @Override
-    public String getAttributeName(long id) throws NoSuchFieldError {
-      return Attribute.value(id).toString();
-    }
-
-    @Override
-    public String getEventName(long id) throws NoSuchFieldError {
-      return Event.value(id).toString();
-    }
-
-    @Override
-    public String getCommandName(long id) throws NoSuchFieldError {
-      return Command.value(id).toString();
-    }
-
-    @Override
-    public long getAttributeID(String name) throws IllegalArgumentException {
-      return Attribute.valueOf(name).getID();
-    }
-
-    @Override
-    public long getEventID(String name) throws IllegalArgumentException {
-      return Event.valueOf(name).getID();
-    }
-
-    @Override
-    public long getCommandID(String name) throws IllegalArgumentException {
-      return Command.valueOf(name).getID();
-    }
-  }
-
-  public static class WiFiNetworkDiagnostics implements BaseCluster {
-    public static final long ID = 54L;
-
-    public long getID() {
-      return ID;
-    }
-
-    public enum Attribute {
-      Bssid(0L),
-      SecurityType(1L),
-      WiFiVersion(2L),
-      ChannelNumber(3L),
-      Rssi(4L),
-      BeaconLostCount(5L),
-      BeaconRxCount(6L),
-      PacketMulticastRxCount(7L),
-      PacketMulticastTxCount(8L),
-      PacketUnicastRxCount(9L),
-      PacketUnicastTxCount(10L),
-      CurrentMaxRate(11L),
-      OverrunCount(12L),
-      GeneratedCommandList(65528L),
-      AcceptedCommandList(65529L),
-      EventList(65530L),
-      AttributeList(65531L),
-      FeatureMap(65532L),
-      ClusterRevision(65533L),
-      ;
-      private final long id;
-
-      Attribute(long id) {
-        this.id = id;
-      }
-
-      public long getID() {
-        return id;
-      }
-
-      public static Attribute value(long id) throws NoSuchFieldError {
-        for (Attribute attribute : Attribute.values()) {
-          if (attribute.getID() == id) {
-            return attribute;
-          }
-        }
-        throw new NoSuchFieldError();
-      }
-    }
-
-    public enum Event {
-      Disconnection(0L),
-      AssociationFailure(1L),
-      ConnectionStatus(2L),
-      ;
-      private final long id;
-
-      Event(long id) {
-        this.id = id;
-      }
-
-      public long getID() {
-        return id;
-      }
-
-      public static Event value(long id) throws NoSuchFieldError {
-        for (Event event : Event.values()) {
-          if (event.getID() == id) {
-            return event;
-          }
-        }
-        throw new NoSuchFieldError();
-      }
-    }
-
-    public enum Command {
-      ResetCounts(0L),
-      ;
-      private final long id;
-
-      Command(long id) {
-        this.id = id;
-      }
-
-      public long getID() {
-        return id;
-      }
-
-      public static Command value(long id) throws NoSuchFieldError {
-        for (Command command : Command.values()) {
-          if (command.getID() == id) {
-            return command;
-          }
-        }
-        throw new NoSuchFieldError();
-      }
-    }
-
-    @Override
-    public String getAttributeName(long id) throws NoSuchFieldError {
-      return Attribute.value(id).toString();
-    }
-
-    @Override
-    public String getEventName(long id) throws NoSuchFieldError {
-      return Event.value(id).toString();
-    }
-
-    @Override
-    public String getCommandName(long id) throws NoSuchFieldError {
-      return Command.value(id).toString();
-    }
-
-    @Override
-    public long getAttributeID(String name) throws IllegalArgumentException {
-      return Attribute.valueOf(name).getID();
-    }
-
-    @Override
-    public long getEventID(String name) throws IllegalArgumentException {
-      return Event.valueOf(name).getID();
-    }
-
-    @Override
-    public long getCommandID(String name) throws IllegalArgumentException {
-      return Command.valueOf(name).getID();
-    }
-  }
-
-  public static class EthernetNetworkDiagnostics implements BaseCluster {
-    public static final long ID = 55L;
-
-    public long getID() {
-      return ID;
-    }
-
-    public enum Attribute {
-      PHYRate(0L),
-      FullDuplex(1L),
-      PacketRxCount(2L),
-      PacketTxCount(3L),
-      TxErrCount(4L),
-      CollisionCount(5L),
-      OverrunCount(6L),
-      CarrierDetect(7L),
-      TimeSinceReset(8L),
-      GeneratedCommandList(65528L),
-      AcceptedCommandList(65529L),
-      EventList(65530L),
-      AttributeList(65531L),
-      FeatureMap(65532L),
-      ClusterRevision(65533L),
-      ;
-      private final long id;
-
-      Attribute(long id) {
-        this.id = id;
-      }
-
-      public long getID() {
-        return id;
-      }
-
-      public static Attribute value(long id) throws NoSuchFieldError {
-        for (Attribute attribute : Attribute.values()) {
-          if (attribute.getID() == id) {
-            return attribute;
-          }
-        }
-        throw new NoSuchFieldError();
-      }
-    }
-
-    public enum Event {
-      ;
-      private final long id;
-
-      Event(long id) {
-        this.id = id;
-      }
-
-      public long getID() {
-        return id;
-      }
-
-      public static Event value(long id) throws NoSuchFieldError {
-        for (Event event : Event.values()) {
-          if (event.getID() == id) {
-            return event;
-          }
-        }
-        throw new NoSuchFieldError();
-      }
-    }
-
-    public enum Command {
-      ResetCounts(0L),
-      ;
-      private final long id;
-
-      Command(long id) {
-        this.id = id;
-      }
-
-      public long getID() {
-        return id;
-      }
-
-      public static Command value(long id) throws NoSuchFieldError {
-        for (Command command : Command.values()) {
-          if (command.getID() == id) {
-            return command;
-          }
-        }
-        throw new NoSuchFieldError();
-      }
-    }
-
-    @Override
-    public String getAttributeName(long id) throws NoSuchFieldError {
-      return Attribute.value(id).toString();
-    }
-
-    @Override
-    public String getEventName(long id) throws NoSuchFieldError {
-      return Event.value(id).toString();
-    }
-
-    @Override
-    public String getCommandName(long id) throws NoSuchFieldError {
-      return Command.value(id).toString();
-    }
-
-    @Override
-    public long getAttributeID(String name) throws IllegalArgumentException {
-      return Attribute.valueOf(name).getID();
-    }
-
-    @Override
-    public long getEventID(String name) throws IllegalArgumentException {
-      return Event.valueOf(name).getID();
-    }
-
-    @Override
-    public long getCommandID(String name) throws IllegalArgumentException {
-      return Command.valueOf(name).getID();
-    }
-  }
-
-  public static class TimeSynchronization implements BaseCluster {
-    public static final long ID = 56L;
-
-    public long getID() {
-      return ID;
-    }
-
-    public enum Attribute {
-      UTCTime(0L),
-      Granularity(1L),
-      TimeSource(2L),
-      TrustedTimeSource(3L),
-      DefaultNTP(4L),
-      TimeZone(5L),
-      DSTOffset(6L),
-      LocalTime(7L),
-      TimeZoneDatabase(8L),
-      NTPServerAvailable(9L),
-      TimeZoneListMaxSize(10L),
-      DSTOffsetListMaxSize(11L),
-      SupportsDNSResolve(12L),
-      GeneratedCommandList(65528L),
-      AcceptedCommandList(65529L),
-      EventList(65530L),
-      AttributeList(65531L),
-      FeatureMap(65532L),
-      ClusterRevision(65533L),
-      ;
-      private final long id;
-
-      Attribute(long id) {
-        this.id = id;
-      }
-
-      public long getID() {
-        return id;
-      }
-
-      public static Attribute value(long id) throws NoSuchFieldError {
-        for (Attribute attribute : Attribute.values()) {
-          if (attribute.getID() == id) {
-            return attribute;
-          }
-        }
-        throw new NoSuchFieldError();
-      }
-    }
-
-    public enum Event {
-      DSTTableEmpty(0L),
-      DSTStatus(1L),
-      TimeZoneStatus(2L),
-      TimeFailure(3L),
-      MissingTrustedTimeSource(4L),
-      ;
-      private final long id;
-
-      Event(long id) {
-        this.id = id;
-      }
-
-      public long getID() {
-        return id;
-      }
-
-      public static Event value(long id) throws NoSuchFieldError {
-        for (Event event : Event.values()) {
-          if (event.getID() == id) {
-            return event;
-          }
-        }
-        throw new NoSuchFieldError();
-      }
-    }
-
-    public enum Command {
-      SetUTCTime(0L),
-      SetTrustedTimeSource(1L),
-      SetTimeZone(2L),
-      SetDSTOffset(4L),
-      SetDefaultNTP(5L),
-      ;
-      private final long id;
-
-      Command(long id) {
-        this.id = id;
-      }
-
-      public long getID() {
-        return id;
-      }
-
-      public static Command value(long id) throws NoSuchFieldError {
-        for (Command command : Command.values()) {
-          if (command.getID() == id) {
-            return command;
-          }
-        }
-        throw new NoSuchFieldError();
-      }
-    }
-
-    public enum SetUTCTimeCommandField {
-      UTCTime(0),
-      Granularity(1),
-      TimeSource(2),
-      ;
-      private final int id;
-
-      SetUTCTimeCommandField(int id) {
-        this.id = id;
-      }
-
-      public int getID() {
-        return id;
-      }
-
-      public static SetUTCTimeCommandField value(int id) throws NoSuchFieldError {
-        for (SetUTCTimeCommandField field : SetUTCTimeCommandField.values()) {
-          if (field.getID() == id) {
-            return field;
-          }
-        }
-        throw new NoSuchFieldError();
-      }
-    }
-
-    public enum SetTrustedTimeSourceCommandField {
-      TrustedTimeSource(0),
-      ;
-      private final int id;
-
-      SetTrustedTimeSourceCommandField(int id) {
-        this.id = id;
-      }
-
-      public int getID() {
-        return id;
-      }
-
-      public static SetTrustedTimeSourceCommandField value(int id) throws NoSuchFieldError {
-        for (SetTrustedTimeSourceCommandField field : SetTrustedTimeSourceCommandField.values()) {
-          if (field.getID() == id) {
-            return field;
-          }
-        }
-        throw new NoSuchFieldError();
-      }
-    }
-
-    public enum SetTimeZoneCommandField {
-      TimeZone(0),
-      ;
-      private final int id;
-
-      SetTimeZoneCommandField(int id) {
-        this.id = id;
-      }
-
-      public int getID() {
-        return id;
-      }
-
-      public static SetTimeZoneCommandField value(int id) throws NoSuchFieldError {
-        for (SetTimeZoneCommandField field : SetTimeZoneCommandField.values()) {
-          if (field.getID() == id) {
-            return field;
-          }
-        }
-        throw new NoSuchFieldError();
-      }
-    }
-
-    public enum SetDSTOffsetCommandField {
-      DSTOffset(0),
-      ;
-      private final int id;
-
-      SetDSTOffsetCommandField(int id) {
-        this.id = id;
-      }
-
-      public int getID() {
-        return id;
-      }
-
-      public static SetDSTOffsetCommandField value(int id) throws NoSuchFieldError {
-        for (SetDSTOffsetCommandField field : SetDSTOffsetCommandField.values()) {
-          if (field.getID() == id) {
-            return field;
-          }
-        }
-        throw new NoSuchFieldError();
-      }
-    }
-
-    public enum SetDefaultNTPCommandField {
-      DefaultNTP(0),
-      ;
-      private final int id;
-
-      SetDefaultNTPCommandField(int id) {
-        this.id = id;
-      }
-
-      public int getID() {
-        return id;
-      }
-
-      public static SetDefaultNTPCommandField value(int id) throws NoSuchFieldError {
-        for (SetDefaultNTPCommandField field : SetDefaultNTPCommandField.values()) {
-          if (field.getID() == id) {
-            return field;
-          }
-        }
-        throw new NoSuchFieldError();
-      }
-    }
-
-    @Override
-    public String getAttributeName(long id) throws NoSuchFieldError {
-      return Attribute.value(id).toString();
-    }
-
-    @Override
-    public String getEventName(long id) throws NoSuchFieldError {
-      return Event.value(id).toString();
-    }
-
-    @Override
-    public String getCommandName(long id) throws NoSuchFieldError {
-      return Command.value(id).toString();
-    }
-
-    @Override
-    public long getAttributeID(String name) throws IllegalArgumentException {
-      return Attribute.valueOf(name).getID();
-    }
-
-    @Override
-    public long getEventID(String name) throws IllegalArgumentException {
-      return Event.valueOf(name).getID();
-    }
-
-    @Override
-    public long getCommandID(String name) throws IllegalArgumentException {
-      return Command.valueOf(name).getID();
-    }
-  }
-
-  public static class BridgedDeviceBasicInformation implements BaseCluster {
-    public static final long ID = 57L;
-
-    public long getID() {
-      return ID;
-    }
-
-    public enum Attribute {
-      VendorName(1L),
-      VendorID(2L),
-      ProductName(3L),
-      NodeLabel(5L),
-      HardwareVersion(7L),
-      HardwareVersionString(8L),
-      SoftwareVersion(9L),
-      SoftwareVersionString(10L),
-      ManufacturingDate(11L),
-      PartNumber(12L),
-      ProductURL(13L),
-      ProductLabel(14L),
-      SerialNumber(15L),
-      Reachable(17L),
-      UniqueID(18L),
-      ProductAppearance(20L),
-      GeneratedCommandList(65528L),
-      AcceptedCommandList(65529L),
-      EventList(65530L),
-      AttributeList(65531L),
-      FeatureMap(65532L),
-      ClusterRevision(65533L),
-      ;
-      private final long id;
-
-      Attribute(long id) {
-        this.id = id;
-      }
-
-      public long getID() {
-        return id;
-      }
-
-      public static Attribute value(long id) throws NoSuchFieldError {
-        for (Attribute attribute : Attribute.values()) {
-          if (attribute.getID() == id) {
-            return attribute;
-          }
-        }
-        throw new NoSuchFieldError();
-      }
-    }
-
-    public enum Event {
-      StartUp(0L),
-      ShutDown(1L),
-      Leave(2L),
-      ReachableChanged(3L),
-      ;
-      private final long id;
-
-      Event(long id) {
-        this.id = id;
-      }
-
-      public long getID() {
-        return id;
-      }
-
-      public static Event value(long id) throws NoSuchFieldError {
-        for (Event event : Event.values()) {
-          if (event.getID() == id) {
-            return event;
-          }
-        }
-        throw new NoSuchFieldError();
-      }
-    }
-
-    public enum Command {
-      ;
-      private final long id;
-
-      Command(long id) {
-        this.id = id;
-      }
-
-      public long getID() {
-        return id;
-      }
-
-      public static Command value(long id) throws NoSuchFieldError {
-        for (Command command : Command.values()) {
-          if (command.getID() == id) {
-            return command;
-          }
-        }
-        throw new NoSuchFieldError();
-      }
-    }
-
-    @Override
-    public String getAttributeName(long id) throws NoSuchFieldError {
-      return Attribute.value(id).toString();
-    }
-
-    @Override
-    public String getEventName(long id) throws NoSuchFieldError {
-      return Event.value(id).toString();
-    }
-
-    @Override
-    public String getCommandName(long id) throws NoSuchFieldError {
-      return Command.value(id).toString();
-    }
-
-    @Override
-    public long getAttributeID(String name) throws IllegalArgumentException {
-      return Attribute.valueOf(name).getID();
-    }
-
-    @Override
-    public long getEventID(String name) throws IllegalArgumentException {
-      return Event.valueOf(name).getID();
-    }
-
-    @Override
-    public long getCommandID(String name) throws IllegalArgumentException {
-      return Command.valueOf(name).getID();
-    }
-  }
-
-  public static class Switch implements BaseCluster {
-    public static final long ID = 59L;
-
-    public long getID() {
-      return ID;
-    }
-
-    public enum Attribute {
-      NumberOfPositions(0L),
-      CurrentPosition(1L),
-      MultiPressMax(2L),
-      GeneratedCommandList(65528L),
-      AcceptedCommandList(65529L),
-      EventList(65530L),
-      AttributeList(65531L),
-      FeatureMap(65532L),
-      ClusterRevision(65533L),
-      ;
-      private final long id;
-
-      Attribute(long id) {
-        this.id = id;
-      }
-
-      public long getID() {
-        return id;
-      }
-
-      public static Attribute value(long id) throws NoSuchFieldError {
-        for (Attribute attribute : Attribute.values()) {
-          if (attribute.getID() == id) {
-            return attribute;
-          }
-        }
-        throw new NoSuchFieldError();
-      }
-    }
-
-    public enum Event {
-      SwitchLatched(0L),
-      InitialPress(1L),
-      LongPress(2L),
-      ShortRelease(3L),
-      LongRelease(4L),
-      MultiPressOngoing(5L),
-      MultiPressComplete(6L),
-      ;
-      private final long id;
-
-      Event(long id) {
-        this.id = id;
-      }
-
-      public long getID() {
-        return id;
-      }
-
-      public static Event value(long id) throws NoSuchFieldError {
-        for (Event event : Event.values()) {
-          if (event.getID() == id) {
-            return event;
-          }
-        }
-        throw new NoSuchFieldError();
-      }
-    }
-
-    public enum Command {
-      ;
-      private final long id;
-
-      Command(long id) {
-        this.id = id;
-      }
-
-      public long getID() {
-        return id;
-      }
-
-      public static Command value(long id) throws NoSuchFieldError {
-        for (Command command : Command.values()) {
-          if (command.getID() == id) {
-            return command;
-          }
-        }
-        throw new NoSuchFieldError();
-      }
-    }
-
-    @Override
-    public String getAttributeName(long id) throws NoSuchFieldError {
-      return Attribute.value(id).toString();
-    }
-
-    @Override
-    public String getEventName(long id) throws NoSuchFieldError {
-      return Event.value(id).toString();
-    }
-
-    @Override
-    public String getCommandName(long id) throws NoSuchFieldError {
-      return Command.value(id).toString();
-    }
-
-    @Override
-    public long getAttributeID(String name) throws IllegalArgumentException {
-      return Attribute.valueOf(name).getID();
-    }
-
-    @Override
-    public long getEventID(String name) throws IllegalArgumentException {
-      return Event.valueOf(name).getID();
-    }
-
-    @Override
-    public long getCommandID(String name) throws IllegalArgumentException {
-      return Command.valueOf(name).getID();
-    }
-  }
-
-  public static class AdministratorCommissioning implements BaseCluster {
-    public static final long ID = 60L;
-
-    public long getID() {
-      return ID;
-    }
-
-    public enum Attribute {
-      WindowStatus(0L),
-      AdminFabricIndex(1L),
-      AdminVendorId(2L),
-      GeneratedCommandList(65528L),
-      AcceptedCommandList(65529L),
-      EventList(65530L),
-      AttributeList(65531L),
-      FeatureMap(65532L),
-      ClusterRevision(65533L),
-      ;
-      private final long id;
-
-      Attribute(long id) {
-        this.id = id;
-      }
-
-      public long getID() {
-        return id;
-      }
-
-      public static Attribute value(long id) throws NoSuchFieldError {
-        for (Attribute attribute : Attribute.values()) {
-          if (attribute.getID() == id) {
-            return attribute;
-          }
-        }
-        throw new NoSuchFieldError();
-      }
-    }
-
-    public enum Event {
-      ;
-      private final long id;
-
-      Event(long id) {
-        this.id = id;
-      }
-
-      public long getID() {
-        return id;
-      }
-
-      public static Event value(long id) throws NoSuchFieldError {
-        for (Event event : Event.values()) {
-          if (event.getID() == id) {
-            return event;
-          }
-        }
-        throw new NoSuchFieldError();
-      }
-    }
-
-    public enum Command {
-      OpenCommissioningWindow(0L),
-      OpenBasicCommissioningWindow(1L),
-      RevokeCommissioning(2L),
-      ;
-      private final long id;
-
-      Command(long id) {
-        this.id = id;
-      }
-
-      public long getID() {
-        return id;
-      }
-
-      public static Command value(long id) throws NoSuchFieldError {
-        for (Command command : Command.values()) {
-          if (command.getID() == id) {
-            return command;
-          }
-        }
-        throw new NoSuchFieldError();
-      }
-    }
-
-    public enum OpenCommissioningWindowCommandField {
-      CommissioningTimeout(0),
-      PAKEPasscodeVerifier(1),
-      Discriminator(2),
-      Iterations(3),
-      Salt(4),
-      ;
-      private final int id;
-
-      OpenCommissioningWindowCommandField(int id) {
-        this.id = id;
-      }
-
-      public int getID() {
-        return id;
-      }
-
-      public static OpenCommissioningWindowCommandField value(int id) throws NoSuchFieldError {
-        for (OpenCommissioningWindowCommandField field :
-            OpenCommissioningWindowCommandField.values()) {
-          if (field.getID() == id) {
-            return field;
-          }
-        }
-        throw new NoSuchFieldError();
-      }
-    }
-
-    public enum OpenBasicCommissioningWindowCommandField {
-      CommissioningTimeout(0),
-      ;
-      private final int id;
-
-      OpenBasicCommissioningWindowCommandField(int id) {
-        this.id = id;
-      }
-
-      public int getID() {
-        return id;
-      }
-
-      public static OpenBasicCommissioningWindowCommandField value(int id) throws NoSuchFieldError {
-        for (OpenBasicCommissioningWindowCommandField field :
-            OpenBasicCommissioningWindowCommandField.values()) {
-          if (field.getID() == id) {
-            return field;
-          }
-        }
-        throw new NoSuchFieldError();
-      }
-    }
-
-    @Override
-    public String getAttributeName(long id) throws NoSuchFieldError {
-      return Attribute.value(id).toString();
-    }
-
-    @Override
-    public String getEventName(long id) throws NoSuchFieldError {
-      return Event.value(id).toString();
-    }
-
-    @Override
-    public String getCommandName(long id) throws NoSuchFieldError {
-      return Command.value(id).toString();
-    }
-
-    @Override
-    public long getAttributeID(String name) throws IllegalArgumentException {
-      return Attribute.valueOf(name).getID();
-    }
-
-    @Override
-    public long getEventID(String name) throws IllegalArgumentException {
-      return Event.valueOf(name).getID();
-    }
-
-    @Override
-    public long getCommandID(String name) throws IllegalArgumentException {
-      return Command.valueOf(name).getID();
-    }
-  }
-
-  public static class OperationalCredentials implements BaseCluster {
-    public static final long ID = 62L;
-
-    public long getID() {
-      return ID;
-    }
-
-    public enum Attribute {
-      NOCs(0L),
-      Fabrics(1L),
-      SupportedFabrics(2L),
-      CommissionedFabrics(3L),
-      TrustedRootCertificates(4L),
-      CurrentFabricIndex(5L),
-      GeneratedCommandList(65528L),
-      AcceptedCommandList(65529L),
-      EventList(65530L),
-      AttributeList(65531L),
-      FeatureMap(65532L),
-      ClusterRevision(65533L),
-      ;
-      private final long id;
-
-      Attribute(long id) {
-        this.id = id;
-      }
-
-      public long getID() {
-        return id;
-      }
-
-      public static Attribute value(long id) throws NoSuchFieldError {
-        for (Attribute attribute : Attribute.values()) {
-          if (attribute.getID() == id) {
-            return attribute;
-          }
-        }
-        throw new NoSuchFieldError();
-      }
-    }
-
-    public enum Event {
-      ;
-      private final long id;
-
-      Event(long id) {
-        this.id = id;
-      }
-
-      public long getID() {
-        return id;
-      }
-
-      public static Event value(long id) throws NoSuchFieldError {
-        for (Event event : Event.values()) {
-          if (event.getID() == id) {
-            return event;
-          }
-        }
-        throw new NoSuchFieldError();
-      }
-    }
-
-    public enum Command {
-      AttestationRequest(0L),
-      CertificateChainRequest(2L),
-      CSRRequest(4L),
-      AddNOC(6L),
-      UpdateNOC(7L),
-      UpdateFabricLabel(9L),
-      RemoveFabric(10L),
-      AddTrustedRootCertificate(11L),
-      ;
-      private final long id;
-
-      Command(long id) {
-        this.id = id;
-      }
-
-      public long getID() {
-        return id;
-      }
-
-      public static Command value(long id) throws NoSuchFieldError {
-        for (Command command : Command.values()) {
-          if (command.getID() == id) {
-            return command;
-          }
-        }
-        throw new NoSuchFieldError();
-      }
-    }
-
-    public enum AttestationRequestCommandField {
-      AttestationNonce(0),
-      ;
-      private final int id;
-
-      AttestationRequestCommandField(int id) {
-        this.id = id;
-      }
-
-      public int getID() {
-        return id;
-      }
-
-      public static AttestationRequestCommandField value(int id) throws NoSuchFieldError {
-        for (AttestationRequestCommandField field : AttestationRequestCommandField.values()) {
-          if (field.getID() == id) {
-            return field;
-          }
-        }
-        throw new NoSuchFieldError();
-      }
-    }
-
-    public enum CertificateChainRequestCommandField {
-      CertificateType(0),
-      ;
-      private final int id;
-
-      CertificateChainRequestCommandField(int id) {
-        this.id = id;
-      }
-
-      public int getID() {
-        return id;
-      }
-
-      public static CertificateChainRequestCommandField value(int id) throws NoSuchFieldError {
-        for (CertificateChainRequestCommandField field :
-            CertificateChainRequestCommandField.values()) {
-          if (field.getID() == id) {
-            return field;
-          }
-        }
-        throw new NoSuchFieldError();
-      }
-    }
-
-    public enum CSRRequestCommandField {
-      CSRNonce(0),
-      IsForUpdateNOC(1),
-      ;
-      private final int id;
-
-      CSRRequestCommandField(int id) {
-        this.id = id;
-      }
-
-      public int getID() {
-        return id;
-      }
-
-      public static CSRRequestCommandField value(int id) throws NoSuchFieldError {
-        for (CSRRequestCommandField field : CSRRequestCommandField.values()) {
-          if (field.getID() == id) {
-            return field;
-          }
-        }
-        throw new NoSuchFieldError();
-      }
-    }
-
-    public enum AddNOCCommandField {
-      NOCValue(0),
-      ICACValue(1),
-      IPKValue(2),
-      CaseAdminSubject(3),
-      AdminVendorId(4),
-      ;
-      private final int id;
-
-      AddNOCCommandField(int id) {
-        this.id = id;
-      }
-
-      public int getID() {
-        return id;
-      }
-
-      public static AddNOCCommandField value(int id) throws NoSuchFieldError {
-        for (AddNOCCommandField field : AddNOCCommandField.values()) {
-          if (field.getID() == id) {
-            return field;
-          }
-        }
-        throw new NoSuchFieldError();
-      }
-    }
-
-    public enum UpdateNOCCommandField {
-      NOCValue(0),
-      ICACValue(1),
-      ;
-      private final int id;
-
-      UpdateNOCCommandField(int id) {
-        this.id = id;
-      }
-
-      public int getID() {
-        return id;
-      }
-
-      public static UpdateNOCCommandField value(int id) throws NoSuchFieldError {
-        for (UpdateNOCCommandField field : UpdateNOCCommandField.values()) {
-          if (field.getID() == id) {
-            return field;
-          }
-        }
-        throw new NoSuchFieldError();
-      }
-    }
-
-    public enum UpdateFabricLabelCommandField {
-      Label(0),
-      ;
-      private final int id;
-
-      UpdateFabricLabelCommandField(int id) {
-        this.id = id;
-      }
-
-      public int getID() {
-        return id;
-      }
-
-      public static UpdateFabricLabelCommandField value(int id) throws NoSuchFieldError {
-        for (UpdateFabricLabelCommandField field : UpdateFabricLabelCommandField.values()) {
-          if (field.getID() == id) {
-            return field;
-          }
-        }
-        throw new NoSuchFieldError();
-      }
-    }
-
-    public enum RemoveFabricCommandField {
-      FabricIndex(0),
-      ;
-      private final int id;
-
-      RemoveFabricCommandField(int id) {
-        this.id = id;
-      }
-
-      public int getID() {
-        return id;
-      }
-
-      public static RemoveFabricCommandField value(int id) throws NoSuchFieldError {
-        for (RemoveFabricCommandField field : RemoveFabricCommandField.values()) {
-          if (field.getID() == id) {
-            return field;
-          }
-        }
-        throw new NoSuchFieldError();
-      }
-    }
-
-    public enum AddTrustedRootCertificateCommandField {
-      RootCACertificate(0),
-      ;
-      private final int id;
-
-      AddTrustedRootCertificateCommandField(int id) {
-        this.id = id;
-      }
-
-      public int getID() {
-        return id;
-      }
-
-      public static AddTrustedRootCertificateCommandField value(int id) throws NoSuchFieldError {
-        for (AddTrustedRootCertificateCommandField field :
-            AddTrustedRootCertificateCommandField.values()) {
-          if (field.getID() == id) {
-            return field;
-          }
-        }
-        throw new NoSuchFieldError();
-      }
-    }
-
-    @Override
-    public String getAttributeName(long id) throws NoSuchFieldError {
-      return Attribute.value(id).toString();
-    }
-
-    @Override
-    public String getEventName(long id) throws NoSuchFieldError {
-      return Event.value(id).toString();
-    }
-
-    @Override
-    public String getCommandName(long id) throws NoSuchFieldError {
-      return Command.value(id).toString();
-    }
-
-    @Override
-    public long getAttributeID(String name) throws IllegalArgumentException {
-      return Attribute.valueOf(name).getID();
-    }
-
-    @Override
-    public long getEventID(String name) throws IllegalArgumentException {
-      return Event.valueOf(name).getID();
-    }
-
-    @Override
-    public long getCommandID(String name) throws IllegalArgumentException {
-      return Command.valueOf(name).getID();
-    }
-  }
-
-  public static class GroupKeyManagement implements BaseCluster {
-    public static final long ID = 63L;
-
-    public long getID() {
-      return ID;
-    }
-
-    public enum Attribute {
-      GroupKeyMap(0L),
-      GroupTable(1L),
-      MaxGroupsPerFabric(2L),
-      MaxGroupKeysPerFabric(3L),
-      GeneratedCommandList(65528L),
-      AcceptedCommandList(65529L),
-      EventList(65530L),
-      AttributeList(65531L),
-      FeatureMap(65532L),
-      ClusterRevision(65533L),
-      ;
-      private final long id;
-
-      Attribute(long id) {
-        this.id = id;
-      }
-
-      public long getID() {
-        return id;
-      }
-
-      public static Attribute value(long id) throws NoSuchFieldError {
-        for (Attribute attribute : Attribute.values()) {
-          if (attribute.getID() == id) {
-            return attribute;
-          }
-        }
-        throw new NoSuchFieldError();
-      }
-    }
-
-    public enum Event {
-      ;
-      private final long id;
-
-      Event(long id) {
-        this.id = id;
-      }
-
-      public long getID() {
-        return id;
-      }
-
-      public static Event value(long id) throws NoSuchFieldError {
-        for (Event event : Event.values()) {
-          if (event.getID() == id) {
-            return event;
-          }
-        }
-        throw new NoSuchFieldError();
-      }
-    }
-
-    public enum Command {
-      KeySetWrite(0L),
-      KeySetRead(1L),
-      KeySetRemove(3L),
-      KeySetReadAllIndices(4L),
-      ;
-      private final long id;
-
-      Command(long id) {
-        this.id = id;
-      }
-
-      public long getID() {
-        return id;
-      }
-
-      public static Command value(long id) throws NoSuchFieldError {
-        for (Command command : Command.values()) {
-          if (command.getID() == id) {
-            return command;
-          }
-        }
-        throw new NoSuchFieldError();
-      }
-    }
-
-    public enum KeySetWriteCommandField {
-      GroupKeySet(0),
-      ;
-      private final int id;
-
-      KeySetWriteCommandField(int id) {
-        this.id = id;
-      }
-
-      public int getID() {
-        return id;
-      }
-
-      public static KeySetWriteCommandField value(int id) throws NoSuchFieldError {
-        for (KeySetWriteCommandField field : KeySetWriteCommandField.values()) {
-          if (field.getID() == id) {
-            return field;
-          }
-        }
-        throw new NoSuchFieldError();
-      }
-    }
-
-    public enum KeySetReadCommandField {
-      GroupKeySetID(0),
-      ;
-      private final int id;
-
-      KeySetReadCommandField(int id) {
-        this.id = id;
-      }
-
-      public int getID() {
-        return id;
-      }
-
-      public static KeySetReadCommandField value(int id) throws NoSuchFieldError {
-        for (KeySetReadCommandField field : KeySetReadCommandField.values()) {
-          if (field.getID() == id) {
-            return field;
-          }
-        }
-        throw new NoSuchFieldError();
-      }
-    }
-
-    public enum KeySetRemoveCommandField {
-      GroupKeySetID(0),
-      ;
-      private final int id;
-
-      KeySetRemoveCommandField(int id) {
-        this.id = id;
-      }
-
-      public int getID() {
-        return id;
-      }
-
-      public static KeySetRemoveCommandField value(int id) throws NoSuchFieldError {
-        for (KeySetRemoveCommandField field : KeySetRemoveCommandField.values()) {
-          if (field.getID() == id) {
-            return field;
-          }
-        }
-        throw new NoSuchFieldError();
-      }
-    }
-
-    public enum KeySetReadAllIndicesCommandField {
-      GroupKeySetIDs(0),
-      ;
-      private final int id;
-
-      KeySetReadAllIndicesCommandField(int id) {
-        this.id = id;
-      }
-
-      public int getID() {
-        return id;
-      }
-
-      public static KeySetReadAllIndicesCommandField value(int id) throws NoSuchFieldError {
-        for (KeySetReadAllIndicesCommandField field : KeySetReadAllIndicesCommandField.values()) {
-          if (field.getID() == id) {
-            return field;
-          }
-        }
-        throw new NoSuchFieldError();
-      }
-    }
-
-    @Override
-    public String getAttributeName(long id) throws NoSuchFieldError {
-      return Attribute.value(id).toString();
-    }
-
-    @Override
-    public String getEventName(long id) throws NoSuchFieldError {
-      return Event.value(id).toString();
-    }
-
-    @Override
-    public String getCommandName(long id) throws NoSuchFieldError {
-      return Command.value(id).toString();
-    }
-
-    @Override
-    public long getAttributeID(String name) throws IllegalArgumentException {
-      return Attribute.valueOf(name).getID();
-    }
-
-    @Override
-    public long getEventID(String name) throws IllegalArgumentException {
-      return Event.valueOf(name).getID();
-    }
-
-    @Override
-    public long getCommandID(String name) throws IllegalArgumentException {
-      return Command.valueOf(name).getID();
-    }
-  }
-
-  public static class FixedLabel implements BaseCluster {
-    public static final long ID = 64L;
-
-    public long getID() {
-      return ID;
-    }
-
-    public enum Attribute {
-      LabelList(0L),
-      GeneratedCommandList(65528L),
-      AcceptedCommandList(65529L),
-      EventList(65530L),
-      AttributeList(65531L),
-      FeatureMap(65532L),
-      ClusterRevision(65533L),
-      ;
-      private final long id;
-
-      Attribute(long id) {
-        this.id = id;
-      }
-
-      public long getID() {
-        return id;
-      }
-
-      public static Attribute value(long id) throws NoSuchFieldError {
-        for (Attribute attribute : Attribute.values()) {
-          if (attribute.getID() == id) {
-            return attribute;
-          }
-        }
-        throw new NoSuchFieldError();
-      }
-    }
-
-    public enum Event {
-      ;
-      private final long id;
-
-      Event(long id) {
-        this.id = id;
-      }
-
-      public long getID() {
-        return id;
-      }
-
-      public static Event value(long id) throws NoSuchFieldError {
-        for (Event event : Event.values()) {
-          if (event.getID() == id) {
-            return event;
-          }
-        }
-        throw new NoSuchFieldError();
-      }
-    }
-
-    public enum Command {
-      ;
-      private final long id;
-
-      Command(long id) {
-        this.id = id;
-      }
-
-      public long getID() {
-        return id;
-      }
-
-      public static Command value(long id) throws NoSuchFieldError {
-        for (Command command : Command.values()) {
-          if (command.getID() == id) {
-            return command;
-          }
-        }
-        throw new NoSuchFieldError();
-      }
-    }
-
-    @Override
-    public String getAttributeName(long id) throws NoSuchFieldError {
-      return Attribute.value(id).toString();
-    }
-
-    @Override
-    public String getEventName(long id) throws NoSuchFieldError {
-      return Event.value(id).toString();
-    }
-
-    @Override
-    public String getCommandName(long id) throws NoSuchFieldError {
-      return Command.value(id).toString();
-    }
-
-    @Override
-    public long getAttributeID(String name) throws IllegalArgumentException {
-      return Attribute.valueOf(name).getID();
-    }
-
-    @Override
-    public long getEventID(String name) throws IllegalArgumentException {
-      return Event.valueOf(name).getID();
-    }
-
-    @Override
-    public long getCommandID(String name) throws IllegalArgumentException {
-      return Command.valueOf(name).getID();
-    }
-  }
-
-  public static class UserLabel implements BaseCluster {
-    public static final long ID = 65L;
-
-    public long getID() {
-      return ID;
-    }
-
-    public enum Attribute {
-      LabelList(0L),
-      GeneratedCommandList(65528L),
-      AcceptedCommandList(65529L),
-      EventList(65530L),
-      AttributeList(65531L),
-      FeatureMap(65532L),
-      ClusterRevision(65533L),
-      ;
-      private final long id;
-
-      Attribute(long id) {
-        this.id = id;
-      }
-
-      public long getID() {
-        return id;
-      }
-
-      public static Attribute value(long id) throws NoSuchFieldError {
-        for (Attribute attribute : Attribute.values()) {
-          if (attribute.getID() == id) {
-            return attribute;
-          }
-        }
-        throw new NoSuchFieldError();
-      }
-    }
-
-    public enum Event {
-      ;
-      private final long id;
-
-      Event(long id) {
-        this.id = id;
-      }
-
-      public long getID() {
-        return id;
-      }
-
-      public static Event value(long id) throws NoSuchFieldError {
-        for (Event event : Event.values()) {
-          if (event.getID() == id) {
-            return event;
-          }
-        }
-        throw new NoSuchFieldError();
-      }
-    }
-
-    public enum Command {
-      ;
-      private final long id;
-
-      Command(long id) {
-        this.id = id;
-      }
-
-      public long getID() {
-        return id;
-      }
-
-      public static Command value(long id) throws NoSuchFieldError {
-        for (Command command : Command.values()) {
-          if (command.getID() == id) {
-            return command;
-          }
-        }
-        throw new NoSuchFieldError();
-      }
-    }
-
-    @Override
-    public String getAttributeName(long id) throws NoSuchFieldError {
-      return Attribute.value(id).toString();
-    }
-
-    @Override
-    public String getEventName(long id) throws NoSuchFieldError {
-      return Event.value(id).toString();
-    }
-
-    @Override
-    public String getCommandName(long id) throws NoSuchFieldError {
-      return Command.value(id).toString();
-    }
-
-    @Override
-    public long getAttributeID(String name) throws IllegalArgumentException {
-      return Attribute.valueOf(name).getID();
-    }
-
-    @Override
-    public long getEventID(String name) throws IllegalArgumentException {
-      return Event.valueOf(name).getID();
-    }
-
-    @Override
-    public long getCommandID(String name) throws IllegalArgumentException {
-      return Command.valueOf(name).getID();
-    }
-  }
-
-  public static class ProxyConfiguration implements BaseCluster {
-    public static final long ID = 66L;
-
-    public long getID() {
-      return ID;
-    }
-
-    public enum Attribute {
-      GeneratedCommandList(65528L),
-      AcceptedCommandList(65529L),
-      EventList(65530L),
-      AttributeList(65531L),
-      FeatureMap(65532L),
-      ClusterRevision(65533L),
-      ;
-      private final long id;
-
-      Attribute(long id) {
-        this.id = id;
-      }
-
-      public long getID() {
-        return id;
-      }
-
-      public static Attribute value(long id) throws NoSuchFieldError {
-        for (Attribute attribute : Attribute.values()) {
-          if (attribute.getID() == id) {
-            return attribute;
-          }
-        }
-        throw new NoSuchFieldError();
-      }
-    }
-
-    public enum Event {
-      ;
-      private final long id;
-
-      Event(long id) {
-        this.id = id;
-      }
-
-      public long getID() {
-        return id;
-      }
-
-      public static Event value(long id) throws NoSuchFieldError {
-        for (Event event : Event.values()) {
-          if (event.getID() == id) {
-            return event;
-          }
-        }
-        throw new NoSuchFieldError();
-      }
-    }
-
-    public enum Command {
-      ;
-      private final long id;
-
-      Command(long id) {
-        this.id = id;
-      }
-
-      public long getID() {
-        return id;
-      }
-
-      public static Command value(long id) throws NoSuchFieldError {
-        for (Command command : Command.values()) {
-          if (command.getID() == id) {
-            return command;
-          }
-        }
-        throw new NoSuchFieldError();
-      }
-    }
-
-    @Override
-    public String getAttributeName(long id) throws NoSuchFieldError {
-      return Attribute.value(id).toString();
-    }
-
-    @Override
-    public String getEventName(long id) throws NoSuchFieldError {
-      return Event.value(id).toString();
-    }
-
-    @Override
-    public String getCommandName(long id) throws NoSuchFieldError {
-      return Command.value(id).toString();
-    }
-
-    @Override
-    public long getAttributeID(String name) throws IllegalArgumentException {
-      return Attribute.valueOf(name).getID();
-    }
-
-    @Override
-    public long getEventID(String name) throws IllegalArgumentException {
-      return Event.valueOf(name).getID();
-    }
-
-    @Override
-    public long getCommandID(String name) throws IllegalArgumentException {
-      return Command.valueOf(name).getID();
-    }
-  }
-
-  public static class ProxyDiscovery implements BaseCluster {
-    public static final long ID = 67L;
-
-    public long getID() {
-      return ID;
-    }
-
-    public enum Attribute {
-      GeneratedCommandList(65528L),
-      AcceptedCommandList(65529L),
-      EventList(65530L),
-      AttributeList(65531L),
-      FeatureMap(65532L),
-      ClusterRevision(65533L),
-      ;
-      private final long id;
-
-      Attribute(long id) {
-        this.id = id;
-      }
-
-      public long getID() {
-        return id;
-      }
-
-      public static Attribute value(long id) throws NoSuchFieldError {
-        for (Attribute attribute : Attribute.values()) {
-          if (attribute.getID() == id) {
-            return attribute;
-          }
-        }
-        throw new NoSuchFieldError();
-      }
-    }
-
-    public enum Event {
-      ;
-      private final long id;
-
-      Event(long id) {
-        this.id = id;
-      }
-
-      public long getID() {
-        return id;
-      }
-
-      public static Event value(long id) throws NoSuchFieldError {
-        for (Event event : Event.values()) {
-          if (event.getID() == id) {
-            return event;
-          }
-        }
-        throw new NoSuchFieldError();
-      }
-    }
-
-    public enum Command {
-      ;
-      private final long id;
-
-      Command(long id) {
-        this.id = id;
-      }
-
-      public long getID() {
-        return id;
-      }
-
-      public static Command value(long id) throws NoSuchFieldError {
-        for (Command command : Command.values()) {
-          if (command.getID() == id) {
-            return command;
-          }
-        }
-        throw new NoSuchFieldError();
-      }
-    }
-
-    @Override
-    public String getAttributeName(long id) throws NoSuchFieldError {
-      return Attribute.value(id).toString();
-    }
-
-    @Override
-    public String getEventName(long id) throws NoSuchFieldError {
-      return Event.value(id).toString();
-    }
-
-    @Override
-    public String getCommandName(long id) throws NoSuchFieldError {
-      return Command.value(id).toString();
-    }
-
-    @Override
-    public long getAttributeID(String name) throws IllegalArgumentException {
-      return Attribute.valueOf(name).getID();
-    }
-
-    @Override
-    public long getEventID(String name) throws IllegalArgumentException {
-      return Event.valueOf(name).getID();
-    }
-
-    @Override
-    public long getCommandID(String name) throws IllegalArgumentException {
-      return Command.valueOf(name).getID();
-    }
-  }
-
-  public static class ProxyValid implements BaseCluster {
-    public static final long ID = 68L;
-
-    public long getID() {
-      return ID;
-    }
-
-    public enum Attribute {
-      GeneratedCommandList(65528L),
-      AcceptedCommandList(65529L),
-      EventList(65530L),
-      AttributeList(65531L),
-      FeatureMap(65532L),
-      ClusterRevision(65533L),
-      ;
-      private final long id;
-
-      Attribute(long id) {
-        this.id = id;
-      }
-
-      public long getID() {
-        return id;
-      }
-
-      public static Attribute value(long id) throws NoSuchFieldError {
-        for (Attribute attribute : Attribute.values()) {
-          if (attribute.getID() == id) {
-            return attribute;
-          }
-        }
-        throw new NoSuchFieldError();
-      }
-    }
-
-    public enum Event {
-      ;
-      private final long id;
-
-      Event(long id) {
-        this.id = id;
-      }
-
-      public long getID() {
-        return id;
-      }
-
-      public static Event value(long id) throws NoSuchFieldError {
-        for (Event event : Event.values()) {
-          if (event.getID() == id) {
-            return event;
-          }
-        }
-        throw new NoSuchFieldError();
-      }
-    }
-
-    public enum Command {
-      ;
-      private final long id;
-
-      Command(long id) {
-        this.id = id;
-      }
-
-      public long getID() {
-        return id;
-      }
-
-      public static Command value(long id) throws NoSuchFieldError {
-        for (Command command : Command.values()) {
-          if (command.getID() == id) {
-            return command;
-          }
-        }
-        throw new NoSuchFieldError();
-      }
-    }
-
-    @Override
-    public String getAttributeName(long id) throws NoSuchFieldError {
-      return Attribute.value(id).toString();
-    }
-
-    @Override
-    public String getEventName(long id) throws NoSuchFieldError {
-      return Event.value(id).toString();
-    }
-
-    @Override
-    public String getCommandName(long id) throws NoSuchFieldError {
-      return Command.value(id).toString();
-    }
-
-    @Override
-    public long getAttributeID(String name) throws IllegalArgumentException {
-      return Attribute.valueOf(name).getID();
-    }
-
-    @Override
-    public long getEventID(String name) throws IllegalArgumentException {
-      return Event.valueOf(name).getID();
-    }
-
-    @Override
-    public long getCommandID(String name) throws IllegalArgumentException {
-      return Command.valueOf(name).getID();
-    }
-  }
-
-  public static class BooleanState implements BaseCluster {
-    public static final long ID = 69L;
-
-    public long getID() {
-      return ID;
-    }
-
-    public enum Attribute {
-      StateValue(0L),
-      GeneratedCommandList(65528L),
-      AcceptedCommandList(65529L),
-      EventList(65530L),
-      AttributeList(65531L),
-      FeatureMap(65532L),
-      ClusterRevision(65533L),
-      ;
-      private final long id;
-
-      Attribute(long id) {
-        this.id = id;
-      }
-
-      public long getID() {
-        return id;
-      }
-
-      public static Attribute value(long id) throws NoSuchFieldError {
-        for (Attribute attribute : Attribute.values()) {
-          if (attribute.getID() == id) {
-            return attribute;
-          }
-        }
-        throw new NoSuchFieldError();
-      }
-    }
-
-    public enum Event {
-      StateChange(0L),
-      ;
-      private final long id;
-
-      Event(long id) {
-        this.id = id;
-      }
-
-      public long getID() {
-        return id;
-      }
-
-      public static Event value(long id) throws NoSuchFieldError {
-        for (Event event : Event.values()) {
-          if (event.getID() == id) {
-            return event;
-          }
-        }
-        throw new NoSuchFieldError();
-      }
-    }
-
-    public enum Command {
-      ;
-      private final long id;
-
-      Command(long id) {
-        this.id = id;
-      }
-
-      public long getID() {
-        return id;
-      }
-
-      public static Command value(long id) throws NoSuchFieldError {
-        for (Command command : Command.values()) {
-          if (command.getID() == id) {
-            return command;
-          }
-        }
-        throw new NoSuchFieldError();
-      }
-    }
-
-    @Override
-    public String getAttributeName(long id) throws NoSuchFieldError {
-      return Attribute.value(id).toString();
-    }
-
-    @Override
-    public String getEventName(long id) throws NoSuchFieldError {
-      return Event.value(id).toString();
-    }
-
-    @Override
-    public String getCommandName(long id) throws NoSuchFieldError {
-      return Command.value(id).toString();
-    }
-
-    @Override
-    public long getAttributeID(String name) throws IllegalArgumentException {
-      return Attribute.valueOf(name).getID();
-    }
-
-    @Override
-    public long getEventID(String name) throws IllegalArgumentException {
-      return Event.valueOf(name).getID();
-    }
-
-    @Override
-    public long getCommandID(String name) throws IllegalArgumentException {
-      return Command.valueOf(name).getID();
-    }
-  }
-
-  public static class IcdManagement implements BaseCluster {
-    public static final long ID = 70L;
-
-    public long getID() {
-      return ID;
-    }
-
-    public enum Attribute {
-      IdleModeInterval(0L),
-      ActiveModeInterval(1L),
-      ActiveModeThreshold(2L),
-      RegisteredClients(3L),
-      ICDCounter(4L),
-      ClientsSupportedPerFabric(5L),
-      GeneratedCommandList(65528L),
-      AcceptedCommandList(65529L),
-      EventList(65530L),
-      AttributeList(65531L),
-      FeatureMap(65532L),
-      ClusterRevision(65533L),
-      ;
-      private final long id;
-
-      Attribute(long id) {
-        this.id = id;
-      }
-
-      public long getID() {
-        return id;
-      }
-
-      public static Attribute value(long id) throws NoSuchFieldError {
-        for (Attribute attribute : Attribute.values()) {
-          if (attribute.getID() == id) {
-            return attribute;
-          }
-        }
-        throw new NoSuchFieldError();
-      }
-    }
-
-    public enum Event {
-      ;
-      private final long id;
-
-      Event(long id) {
-        this.id = id;
-      }
-
-      public long getID() {
-        return id;
-      }
-
-      public static Event value(long id) throws NoSuchFieldError {
-        for (Event event : Event.values()) {
-          if (event.getID() == id) {
-            return event;
-          }
-        }
-        throw new NoSuchFieldError();
-      }
-    }
-
-    public enum Command {
-      RegisterClient(0L),
-      UnregisterClient(2L),
-      StayActiveRequest(3L),
-      ;
-      private final long id;
-
-      Command(long id) {
-        this.id = id;
-      }
-
-      public long getID() {
-        return id;
-      }
-
-      public static Command value(long id) throws NoSuchFieldError {
-        for (Command command : Command.values()) {
-          if (command.getID() == id) {
-            return command;
-          }
-        }
-        throw new NoSuchFieldError();
-      }
-    }
-
-    public enum RegisterClientCommandField {
-      CheckInNodeID(0),
-      MonitoredSubject(1),
-      Key(2),
-      VerificationKey(3),
-      ;
-      private final int id;
-
-      RegisterClientCommandField(int id) {
-        this.id = id;
-      }
-
-      public int getID() {
-        return id;
-      }
-
-      public static RegisterClientCommandField value(int id) throws NoSuchFieldError {
-        for (RegisterClientCommandField field : RegisterClientCommandField.values()) {
-          if (field.getID() == id) {
-            return field;
-          }
-        }
-        throw new NoSuchFieldError();
-      }
-    }
-
-    public enum UnregisterClientCommandField {
-      CheckInNodeID(0),
-      Key(1),
-      ;
-      private final int id;
-
-      UnregisterClientCommandField(int id) {
-        this.id = id;
-      }
-
-      public int getID() {
-        return id;
-      }
-
-      public static UnregisterClientCommandField value(int id) throws NoSuchFieldError {
-        for (UnregisterClientCommandField field : UnregisterClientCommandField.values()) {
-          if (field.getID() == id) {
-            return field;
-          }
-        }
-        throw new NoSuchFieldError();
-      }
-    }
-
-    @Override
-    public String getAttributeName(long id) throws NoSuchFieldError {
-      return Attribute.value(id).toString();
-    }
-
-    @Override
-    public String getEventName(long id) throws NoSuchFieldError {
-      return Event.value(id).toString();
-    }
-
-    @Override
-    public String getCommandName(long id) throws NoSuchFieldError {
-      return Command.value(id).toString();
-    }
-
-    @Override
-    public long getAttributeID(String name) throws IllegalArgumentException {
-      return Attribute.valueOf(name).getID();
-    }
-
-    @Override
-    public long getEventID(String name) throws IllegalArgumentException {
-      return Event.valueOf(name).getID();
-    }
-
-    @Override
-    public long getCommandID(String name) throws IllegalArgumentException {
-      return Command.valueOf(name).getID();
-    }
-  }
-
-  public static class ModeSelect implements BaseCluster {
-    public static final long ID = 80L;
-
-    public long getID() {
-      return ID;
-    }
-
-    public enum Attribute {
-      Description(0L),
-      StandardNamespace(1L),
-      SupportedModes(2L),
-      CurrentMode(3L),
-      StartUpMode(4L),
-      OnMode(5L),
-      GeneratedCommandList(65528L),
-      AcceptedCommandList(65529L),
-      EventList(65530L),
-      AttributeList(65531L),
-      FeatureMap(65532L),
-      ClusterRevision(65533L),
-      ;
-      private final long id;
-
-      Attribute(long id) {
-        this.id = id;
-      }
-
-      public long getID() {
-        return id;
-      }
-
-      public static Attribute value(long id) throws NoSuchFieldError {
-        for (Attribute attribute : Attribute.values()) {
-          if (attribute.getID() == id) {
-            return attribute;
-          }
-        }
-        throw new NoSuchFieldError();
-      }
-    }
-
-    public enum Event {
-      ;
-      private final long id;
-
-      Event(long id) {
-        this.id = id;
-      }
-
-      public long getID() {
-        return id;
-      }
-
-      public static Event value(long id) throws NoSuchFieldError {
-        for (Event event : Event.values()) {
-          if (event.getID() == id) {
-            return event;
-          }
-        }
-        throw new NoSuchFieldError();
-      }
-    }
-
-    public enum Command {
-      ChangeToMode(0L),
-      ;
-      private final long id;
-
-      Command(long id) {
-        this.id = id;
-      }
-
-      public long getID() {
-        return id;
-      }
-
-      public static Command value(long id) throws NoSuchFieldError {
-        for (Command command : Command.values()) {
-          if (command.getID() == id) {
-            return command;
-          }
-        }
-        throw new NoSuchFieldError();
-      }
-    }
-
-    public enum ChangeToModeCommandField {
-      NewMode(0),
-      ;
-      private final int id;
-
-      ChangeToModeCommandField(int id) {
-        this.id = id;
-      }
-
-      public int getID() {
-        return id;
-      }
-
-      public static ChangeToModeCommandField value(int id) throws NoSuchFieldError {
-        for (ChangeToModeCommandField field : ChangeToModeCommandField.values()) {
-          if (field.getID() == id) {
-            return field;
-          }
-        }
-        throw new NoSuchFieldError();
-      }
-    }
-
-    @Override
-    public String getAttributeName(long id) throws NoSuchFieldError {
-      return Attribute.value(id).toString();
-    }
-
-    @Override
-    public String getEventName(long id) throws NoSuchFieldError {
-      return Event.value(id).toString();
-    }
-
-    @Override
-    public String getCommandName(long id) throws NoSuchFieldError {
-      return Command.value(id).toString();
-    }
-
-    @Override
-    public long getAttributeID(String name) throws IllegalArgumentException {
-      return Attribute.valueOf(name).getID();
-    }
-
-    @Override
-    public long getEventID(String name) throws IllegalArgumentException {
-      return Event.valueOf(name).getID();
-    }
-
-    @Override
-    public long getCommandID(String name) throws IllegalArgumentException {
-      return Command.valueOf(name).getID();
-    }
-  }
-
-  public static class TemperatureControl implements BaseCluster {
-    public static final long ID = 86L;
-
-    public long getID() {
-      return ID;
-    }
-
-    public enum Attribute {
-      TemperatureSetpoint(0L),
-      MinTemperature(1L),
-      MaxTemperature(2L),
-      Step(3L),
-      CurrentTemperatureLevelIndex(4L),
-      SupportedTemperatureLevels(5L),
-      GeneratedCommandList(65528L),
-      AcceptedCommandList(65529L),
-      EventList(65530L),
-      AttributeList(65531L),
-      FeatureMap(65532L),
-      ClusterRevision(65533L),
-      ;
-      private final long id;
-
-      Attribute(long id) {
-        this.id = id;
-      }
-
-      public long getID() {
-        return id;
-      }
-
-      public static Attribute value(long id) throws NoSuchFieldError {
-        for (Attribute attribute : Attribute.values()) {
-          if (attribute.getID() == id) {
-            return attribute;
-          }
-        }
-        throw new NoSuchFieldError();
-      }
-    }
-
-    public enum Event {
-      ;
-      private final long id;
-
-      Event(long id) {
-        this.id = id;
-      }
-
-      public long getID() {
-        return id;
-      }
-
-      public static Event value(long id) throws NoSuchFieldError {
-        for (Event event : Event.values()) {
-          if (event.getID() == id) {
-            return event;
-          }
-        }
-        throw new NoSuchFieldError();
-      }
-    }
-
-    public enum Command {
-      SetTemperature(0L),
-      ;
-      private final long id;
-
-      Command(long id) {
-        this.id = id;
-      }
-
-      public long getID() {
-        return id;
-      }
-
-      public static Command value(long id) throws NoSuchFieldError {
-        for (Command command : Command.values()) {
-          if (command.getID() == id) {
-            return command;
-          }
-        }
-        throw new NoSuchFieldError();
-      }
-    }
-
-    public enum SetTemperatureCommandField {
-      TargetTemperature(0),
-      TargetTemperatureLevel(1),
-      ;
-      private final int id;
-
-      SetTemperatureCommandField(int id) {
-        this.id = id;
-      }
-
-      public int getID() {
-        return id;
-      }
-
-      public static SetTemperatureCommandField value(int id) throws NoSuchFieldError {
-        for (SetTemperatureCommandField field : SetTemperatureCommandField.values()) {
-          if (field.getID() == id) {
-            return field;
-          }
-        }
-        throw new NoSuchFieldError();
-      }
-    }
-
-    @Override
-    public String getAttributeName(long id) throws NoSuchFieldError {
-      return Attribute.value(id).toString();
-    }
-
-    @Override
-    public String getEventName(long id) throws NoSuchFieldError {
-      return Event.value(id).toString();
-    }
-
-    @Override
-    public String getCommandName(long id) throws NoSuchFieldError {
-      return Command.value(id).toString();
-    }
-
-    @Override
-    public long getAttributeID(String name) throws IllegalArgumentException {
-      return Attribute.valueOf(name).getID();
-    }
-
-    @Override
-    public long getEventID(String name) throws IllegalArgumentException {
-      return Event.valueOf(name).getID();
-    }
-
-    @Override
-    public long getCommandID(String name) throws IllegalArgumentException {
-      return Command.valueOf(name).getID();
-    }
-  }
-
-  public static class RefrigeratorAlarm implements BaseCluster {
-    public static final long ID = 87L;
-
-    public long getID() {
-      return ID;
-    }
-
-    public enum Attribute {
-      Mask(0L),
-      Latch(1L),
-      State(2L),
-      GeneratedCommandList(65528L),
-      AcceptedCommandList(65529L),
-      EventList(65530L),
-      AttributeList(65531L),
-      FeatureMap(65532L),
-      ClusterRevision(65533L),
-      ;
-      private final long id;
-
-      Attribute(long id) {
-        this.id = id;
-      }
-
-      public long getID() {
-        return id;
-      }
-
-      public static Attribute value(long id) throws NoSuchFieldError {
-        for (Attribute attribute : Attribute.values()) {
-          if (attribute.getID() == id) {
-            return attribute;
-          }
-        }
-        throw new NoSuchFieldError();
-      }
-    }
-
-    public enum Event {
-      Notify(0L),
-      ;
-      private final long id;
-
-      Event(long id) {
-        this.id = id;
-      }
-
-      public long getID() {
-        return id;
-      }
-
-      public static Event value(long id) throws NoSuchFieldError {
-        for (Event event : Event.values()) {
-          if (event.getID() == id) {
-            return event;
-          }
-        }
-        throw new NoSuchFieldError();
-      }
-    }
-
-    public enum Command {
-      Reset(0L),
-      ;
-      private final long id;
-
-      Command(long id) {
-        this.id = id;
-      }
-
-      public long getID() {
-        return id;
-      }
-
-      public static Command value(long id) throws NoSuchFieldError {
-        for (Command command : Command.values()) {
-          if (command.getID() == id) {
-            return command;
-          }
-        }
-        throw new NoSuchFieldError();
-      }
-    }
-
-    public enum ResetCommandField {
-      Alarms(0),
-      Mask(1),
-      ;
-      private final int id;
-
-      ResetCommandField(int id) {
-        this.id = id;
-      }
-
-      public int getID() {
-        return id;
-      }
-
-      public static ResetCommandField value(int id) throws NoSuchFieldError {
-        for (ResetCommandField field : ResetCommandField.values()) {
-          if (field.getID() == id) {
-            return field;
-          }
-        }
-        throw new NoSuchFieldError();
-      }
-    }
-
-    @Override
-    public String getAttributeName(long id) throws NoSuchFieldError {
-      return Attribute.value(id).toString();
-    }
-
-    @Override
-    public String getEventName(long id) throws NoSuchFieldError {
-      return Event.value(id).toString();
-    }
-
-    @Override
-    public String getCommandName(long id) throws NoSuchFieldError {
-      return Command.value(id).toString();
-    }
-
-    @Override
-    public long getAttributeID(String name) throws IllegalArgumentException {
-      return Attribute.valueOf(name).getID();
-    }
-
-    @Override
-    public long getEventID(String name) throws IllegalArgumentException {
-      return Event.valueOf(name).getID();
-    }
-
-    @Override
-    public long getCommandID(String name) throws IllegalArgumentException {
-      return Command.valueOf(name).getID();
-    }
-  }
-
-  public static class AirQuality implements BaseCluster {
-    public static final long ID = 91L;
-
-    public long getID() {
-      return ID;
-    }
-
-    public enum Attribute {
-      AirQuality(0L),
-      GeneratedCommandList(65528L),
-      AcceptedCommandList(65529L),
-      EventList(65530L),
-      AttributeList(65531L),
-      FeatureMap(65532L),
-      ClusterRevision(65533L),
-      ;
-      private final long id;
-
-      Attribute(long id) {
-        this.id = id;
-      }
-
-      public long getID() {
-        return id;
-      }
-
-      public static Attribute value(long id) throws NoSuchFieldError {
-        for (Attribute attribute : Attribute.values()) {
-          if (attribute.getID() == id) {
-            return attribute;
-          }
-        }
-        throw new NoSuchFieldError();
-      }
-    }
-
-    public enum Event {
-      ;
-      private final long id;
-
-      Event(long id) {
-        this.id = id;
-      }
-
-      public long getID() {
-        return id;
-      }
-
-      public static Event value(long id) throws NoSuchFieldError {
-        for (Event event : Event.values()) {
-          if (event.getID() == id) {
-            return event;
-          }
-        }
-        throw new NoSuchFieldError();
-      }
-    }
-
-    public enum Command {
-      ;
-      private final long id;
-
-      Command(long id) {
-        this.id = id;
-      }
-
-      public long getID() {
-        return id;
-      }
-
-      public static Command value(long id) throws NoSuchFieldError {
-        for (Command command : Command.values()) {
-          if (command.getID() == id) {
-            return command;
-          }
-        }
-        throw new NoSuchFieldError();
-      }
-    }
-
-    @Override
-    public String getAttributeName(long id) throws NoSuchFieldError {
-      return Attribute.value(id).toString();
-    }
-
-    @Override
-    public String getEventName(long id) throws NoSuchFieldError {
-      return Event.value(id).toString();
-    }
-
-    @Override
-    public String getCommandName(long id) throws NoSuchFieldError {
-      return Command.value(id).toString();
-    }
-
-    @Override
-    public long getAttributeID(String name) throws IllegalArgumentException {
-      return Attribute.valueOf(name).getID();
-    }
-
-    @Override
-    public long getEventID(String name) throws IllegalArgumentException {
-      return Event.valueOf(name).getID();
-    }
-
-    @Override
-    public long getCommandID(String name) throws IllegalArgumentException {
-      return Command.valueOf(name).getID();
-    }
-  }
-
-  public static class SmokeCoAlarm implements BaseCluster {
-    public static final long ID = 92L;
-
-    public long getID() {
-      return ID;
-    }
-
-    public enum Attribute {
-      ExpressedState(0L),
-      SmokeState(1L),
-      COState(2L),
-      BatteryAlert(3L),
-      DeviceMuted(4L),
-      TestInProgress(5L),
-      HardwareFaultAlert(6L),
-      EndOfServiceAlert(7L),
-      InterconnectSmokeAlarm(8L),
-      InterconnectCOAlarm(9L),
-      ContaminationState(10L),
-      SensitivityLevel(11L),
-      GeneratedCommandList(65528L),
-      AcceptedCommandList(65529L),
-      EventList(65530L),
-      AttributeList(65531L),
-      FeatureMap(65532L),
-      ClusterRevision(65533L),
-      ;
-      private final long id;
-
-      Attribute(long id) {
-        this.id = id;
-      }
-
-      public long getID() {
-        return id;
-      }
-
-      public static Attribute value(long id) throws NoSuchFieldError {
-        for (Attribute attribute : Attribute.values()) {
-          if (attribute.getID() == id) {
-            return attribute;
-          }
-        }
-        throw new NoSuchFieldError();
-      }
-    }
-
-    public enum Event {
-      SmokeAlarm(0L),
-      COAlarm(1L),
-      LowBattery(2L),
-      HardwareFault(3L),
-      EndOfService(4L),
-      SelfTestComplete(5L),
-      AlarmMuted(6L),
-      MuteEnded(7L),
-      InterconnectSmokeAlarm(8L),
-      InterconnectCOAlarm(9L),
-      AllClear(10L),
-      ;
-      private final long id;
-
-      Event(long id) {
-        this.id = id;
-      }
-
-      public long getID() {
-        return id;
-      }
-
-      public static Event value(long id) throws NoSuchFieldError {
-        for (Event event : Event.values()) {
-          if (event.getID() == id) {
-            return event;
-          }
-        }
-        throw new NoSuchFieldError();
-      }
-    }
-
-    public enum Command {
-      SelfTestRequest(0L),
-      ;
-      private final long id;
-
-      Command(long id) {
-        this.id = id;
-      }
-
-      public long getID() {
-        return id;
-      }
-
-      public static Command value(long id) throws NoSuchFieldError {
-        for (Command command : Command.values()) {
-          if (command.getID() == id) {
-            return command;
-          }
-        }
-        throw new NoSuchFieldError();
-      }
-    }
-
-    @Override
-    public String getAttributeName(long id) throws NoSuchFieldError {
-      return Attribute.value(id).toString();
-    }
-
-    @Override
-    public String getEventName(long id) throws NoSuchFieldError {
-      return Event.value(id).toString();
-    }
-
-    @Override
-    public String getCommandName(long id) throws NoSuchFieldError {
-      return Command.value(id).toString();
-    }
-
-    @Override
-    public long getAttributeID(String name) throws IllegalArgumentException {
-      return Attribute.valueOf(name).getID();
-    }
-
-    @Override
-    public long getEventID(String name) throws IllegalArgumentException {
-      return Event.valueOf(name).getID();
-    }
-
-    @Override
-    public long getCommandID(String name) throws IllegalArgumentException {
-      return Command.valueOf(name).getID();
-    }
-  }
-
-  public static class OperationalState implements BaseCluster {
-    public static final long ID = 96L;
-
-    public long getID() {
-      return ID;
-    }
-
-    public enum Attribute {
-      PhaseList(0L),
-      CurrentPhase(1L),
-      CountdownTime(2L),
-      OperationalStateList(3L),
-      OperationalState(4L),
-      OperationalError(5L),
-      GeneratedCommandList(65528L),
-      AcceptedCommandList(65529L),
-      EventList(65530L),
-      AttributeList(65531L),
-      FeatureMap(65532L),
-      ClusterRevision(65533L),
-      ;
-      private final long id;
-
-      Attribute(long id) {
-        this.id = id;
-      }
-
-      public long getID() {
-        return id;
-      }
-
-      public static Attribute value(long id) throws NoSuchFieldError {
-        for (Attribute attribute : Attribute.values()) {
-          if (attribute.getID() == id) {
-            return attribute;
-          }
-        }
-        throw new NoSuchFieldError();
-      }
-    }
-
-    public enum Event {
-      OperationalError(0L),
-      OperationCompletion(1L),
-      ;
-      private final long id;
-
-      Event(long id) {
-        this.id = id;
-      }
-
-      public long getID() {
-        return id;
-      }
-
-      public static Event value(long id) throws NoSuchFieldError {
-        for (Event event : Event.values()) {
-          if (event.getID() == id) {
-            return event;
-          }
-        }
-        throw new NoSuchFieldError();
-      }
-    }
-
-    public enum Command {
-      Pause(0L),
-      Stop(1L),
-      Start(2L),
-      Resume(3L),
-      ;
-      private final long id;
-
-      Command(long id) {
-        this.id = id;
-      }
-
-      public long getID() {
-        return id;
-      }
-
-      public static Command value(long id) throws NoSuchFieldError {
-        for (Command command : Command.values()) {
-          if (command.getID() == id) {
-            return command;
-          }
-        }
-        throw new NoSuchFieldError();
-      }
-    }
-
-    @Override
-    public String getAttributeName(long id) throws NoSuchFieldError {
-      return Attribute.value(id).toString();
-    }
-
-    @Override
-    public String getEventName(long id) throws NoSuchFieldError {
-      return Event.value(id).toString();
-    }
-
-    @Override
-    public String getCommandName(long id) throws NoSuchFieldError {
-      return Command.value(id).toString();
-    }
-
-    @Override
-    public long getAttributeID(String name) throws IllegalArgumentException {
-      return Attribute.valueOf(name).getID();
-    }
-
-    @Override
-    public long getEventID(String name) throws IllegalArgumentException {
-      return Event.valueOf(name).getID();
-    }
-
-    @Override
-    public long getCommandID(String name) throws IllegalArgumentException {
-      return Command.valueOf(name).getID();
-    }
-  }
-
-  public static class HepaFilterMonitoring implements BaseCluster {
-    public static final long ID = 113L;
-
-    public long getID() {
-      return ID;
-    }
-
-    public enum Attribute {
-      Condition(0L),
-      DegradationDirection(1L),
-      ChangeIndication(2L),
-      InPlaceIndicator(3L),
-      GeneratedCommandList(65528L),
-      AcceptedCommandList(65529L),
-      EventList(65530L),
-      AttributeList(65531L),
-      FeatureMap(65532L),
-      ClusterRevision(65533L),
-      ;
-      private final long id;
-
-      Attribute(long id) {
-        this.id = id;
-      }
-
-      public long getID() {
-        return id;
-      }
-
-      public static Attribute value(long id) throws NoSuchFieldError {
-        for (Attribute attribute : Attribute.values()) {
-          if (attribute.getID() == id) {
-            return attribute;
-          }
-        }
-        throw new NoSuchFieldError();
-      }
-    }
-
-    public enum Event {
-      ;
-      private final long id;
-
-      Event(long id) {
-        this.id = id;
-      }
-
-      public long getID() {
-        return id;
-      }
-
-      public static Event value(long id) throws NoSuchFieldError {
-        for (Event event : Event.values()) {
-          if (event.getID() == id) {
-            return event;
-          }
-        }
-        throw new NoSuchFieldError();
-      }
-    }
-
-    public enum Command {
-      ResetCondition(0L),
-      ;
-      private final long id;
-
-      Command(long id) {
-        this.id = id;
-      }
-
-      public long getID() {
-        return id;
-      }
-
-      public static Command value(long id) throws NoSuchFieldError {
-        for (Command command : Command.values()) {
-          if (command.getID() == id) {
-            return command;
-          }
-        }
-        throw new NoSuchFieldError();
-      }
-    }
-
-    @Override
-    public String getAttributeName(long id) throws NoSuchFieldError {
-      return Attribute.value(id).toString();
-    }
-
-    @Override
-    public String getEventName(long id) throws NoSuchFieldError {
-      return Event.value(id).toString();
-    }
-
-    @Override
-    public String getCommandName(long id) throws NoSuchFieldError {
-      return Command.value(id).toString();
-    }
-
-    @Override
-    public long getAttributeID(String name) throws IllegalArgumentException {
-      return Attribute.valueOf(name).getID();
-    }
-
-    @Override
-    public long getEventID(String name) throws IllegalArgumentException {
-      return Event.valueOf(name).getID();
-    }
-
-    @Override
-    public long getCommandID(String name) throws IllegalArgumentException {
-      return Command.valueOf(name).getID();
-    }
-  }
-
-  public static class ActivatedCarbonFilterMonitoring implements BaseCluster {
-    public static final long ID = 114L;
-
-    public long getID() {
-      return ID;
-    }
-
-    public enum Attribute {
-      Condition(0L),
-      DegradationDirection(1L),
-      ChangeIndication(2L),
-      InPlaceIndicator(3L),
-      GeneratedCommandList(65528L),
-      AcceptedCommandList(65529L),
-      EventList(65530L),
-      AttributeList(65531L),
-      FeatureMap(65532L),
-      ClusterRevision(65533L),
-      ;
-      private final long id;
-
-      Attribute(long id) {
-        this.id = id;
-      }
-
-      public long getID() {
-        return id;
-      }
-
-      public static Attribute value(long id) throws NoSuchFieldError {
-        for (Attribute attribute : Attribute.values()) {
-          if (attribute.getID() == id) {
-            return attribute;
-          }
-        }
-        throw new NoSuchFieldError();
-      }
-    }
-
-    public enum Event {
-      ;
-      private final long id;
-
-      Event(long id) {
-        this.id = id;
-      }
-
-      public long getID() {
-        return id;
-      }
-
-      public static Event value(long id) throws NoSuchFieldError {
-        for (Event event : Event.values()) {
-          if (event.getID() == id) {
-            return event;
-          }
-        }
-        throw new NoSuchFieldError();
-      }
-    }
-
-    public enum Command {
-      ResetCondition(0L),
-      ;
-      private final long id;
-
-      Command(long id) {
-        this.id = id;
-      }
-
-      public long getID() {
-        return id;
-      }
-
-      public static Command value(long id) throws NoSuchFieldError {
-        for (Command command : Command.values()) {
-          if (command.getID() == id) {
-            return command;
-          }
-        }
-        throw new NoSuchFieldError();
-      }
-    }
-
-    @Override
-    public String getAttributeName(long id) throws NoSuchFieldError {
-      return Attribute.value(id).toString();
-    }
-
-    @Override
-    public String getEventName(long id) throws NoSuchFieldError {
-      return Event.value(id).toString();
-    }
-
-    @Override
-    public String getCommandName(long id) throws NoSuchFieldError {
-      return Command.value(id).toString();
-    }
-
-    @Override
-    public long getAttributeID(String name) throws IllegalArgumentException {
-      return Attribute.valueOf(name).getID();
-    }
-
-    @Override
-    public long getEventID(String name) throws IllegalArgumentException {
-      return Event.valueOf(name).getID();
-    }
-
-    @Override
-    public long getCommandID(String name) throws IllegalArgumentException {
-      return Command.valueOf(name).getID();
-    }
-  }
-
-  public static class CeramicFilterMonitoring implements BaseCluster {
-    public static final long ID = 115L;
-
-    public long getID() {
-      return ID;
-    }
-
-    public enum Attribute {
-      Condition(0L),
-      DegradationDirection(1L),
-      ChangeIndication(2L),
-      InPlaceIndicator(3L),
-      GeneratedCommandList(65528L),
-      AcceptedCommandList(65529L),
-      EventList(65530L),
-      AttributeList(65531L),
-      FeatureMap(65532L),
-      ClusterRevision(65533L),
-      ;
-      private final long id;
-
-      Attribute(long id) {
-        this.id = id;
-      }
-
-      public long getID() {
-        return id;
-      }
-
-      public static Attribute value(long id) throws NoSuchFieldError {
-        for (Attribute attribute : Attribute.values()) {
-          if (attribute.getID() == id) {
-            return attribute;
-          }
-        }
-        throw new NoSuchFieldError();
-      }
-    }
-
-    public enum Event {
-      ;
-      private final long id;
-
-      Event(long id) {
-        this.id = id;
-      }
-
-      public long getID() {
-        return id;
-      }
-
-      public static Event value(long id) throws NoSuchFieldError {
-        for (Event event : Event.values()) {
-          if (event.getID() == id) {
-            return event;
-          }
-        }
-        throw new NoSuchFieldError();
-      }
-    }
-
-    public enum Command {
-      ResetCondition(0L),
-      ;
-      private final long id;
-
-      Command(long id) {
-        this.id = id;
-      }
-
-      public long getID() {
-        return id;
-      }
-
-      public static Command value(long id) throws NoSuchFieldError {
-        for (Command command : Command.values()) {
-          if (command.getID() == id) {
-            return command;
-          }
-        }
-        throw new NoSuchFieldError();
-      }
-    }
-
-    @Override
-    public String getAttributeName(long id) throws NoSuchFieldError {
-      return Attribute.value(id).toString();
-    }
-
-    @Override
-    public String getEventName(long id) throws NoSuchFieldError {
-      return Event.value(id).toString();
-    }
-
-    @Override
-    public String getCommandName(long id) throws NoSuchFieldError {
-      return Command.value(id).toString();
-    }
-
-    @Override
-    public long getAttributeID(String name) throws IllegalArgumentException {
-      return Attribute.valueOf(name).getID();
-    }
-
-    @Override
-    public long getEventID(String name) throws IllegalArgumentException {
-      return Event.valueOf(name).getID();
-    }
-
-    @Override
-    public long getCommandID(String name) throws IllegalArgumentException {
-      return Command.valueOf(name).getID();
-    }
-  }
-
-  public static class ElectrostaticFilterMonitoring implements BaseCluster {
-    public static final long ID = 116L;
-
-    public long getID() {
-      return ID;
-    }
-
-    public enum Attribute {
-      Condition(0L),
-      DegradationDirection(1L),
-      ChangeIndication(2L),
-      InPlaceIndicator(3L),
-      GeneratedCommandList(65528L),
-      AcceptedCommandList(65529L),
-      EventList(65530L),
-      AttributeList(65531L),
-      FeatureMap(65532L),
-      ClusterRevision(65533L),
-      ;
-      private final long id;
-
-      Attribute(long id) {
-        this.id = id;
-      }
-
-      public long getID() {
-        return id;
-      }
-
-      public static Attribute value(long id) throws NoSuchFieldError {
-        for (Attribute attribute : Attribute.values()) {
-          if (attribute.getID() == id) {
-            return attribute;
-          }
-        }
-        throw new NoSuchFieldError();
-      }
-    }
-
-    public enum Event {
-      ;
-      private final long id;
-
-      Event(long id) {
-        this.id = id;
-      }
-
-      public long getID() {
-        return id;
-      }
-
-      public static Event value(long id) throws NoSuchFieldError {
-        for (Event event : Event.values()) {
-          if (event.getID() == id) {
-            return event;
-          }
-        }
-        throw new NoSuchFieldError();
-      }
-    }
-
-    public enum Command {
-      ResetCondition(0L),
-      ;
-      private final long id;
-
-      Command(long id) {
-        this.id = id;
-      }
-
-      public long getID() {
-        return id;
-      }
-
-      public static Command value(long id) throws NoSuchFieldError {
-        for (Command command : Command.values()) {
-          if (command.getID() == id) {
-            return command;
-          }
-        }
-        throw new NoSuchFieldError();
-      }
-    }
-
-    @Override
-    public String getAttributeName(long id) throws NoSuchFieldError {
-      return Attribute.value(id).toString();
-    }
-
-    @Override
-    public String getEventName(long id) throws NoSuchFieldError {
-      return Event.value(id).toString();
-    }
-
-    @Override
-    public String getCommandName(long id) throws NoSuchFieldError {
-      return Command.value(id).toString();
-    }
-
-    @Override
-    public long getAttributeID(String name) throws IllegalArgumentException {
-      return Attribute.valueOf(name).getID();
-    }
-
-    @Override
-    public long getEventID(String name) throws IllegalArgumentException {
-      return Event.valueOf(name).getID();
-    }
-
-    @Override
-    public long getCommandID(String name) throws IllegalArgumentException {
-      return Command.valueOf(name).getID();
-    }
-  }
-
-  public static class UvFilterMonitoring implements BaseCluster {
-    public static final long ID = 117L;
-
-    public long getID() {
-      return ID;
-    }
-
-    public enum Attribute {
-      Condition(0L),
-      DegradationDirection(1L),
-      ChangeIndication(2L),
-      InPlaceIndicator(3L),
-      GeneratedCommandList(65528L),
-      AcceptedCommandList(65529L),
-      EventList(65530L),
-      AttributeList(65531L),
-      FeatureMap(65532L),
-      ClusterRevision(65533L),
-      ;
-      private final long id;
-
-      Attribute(long id) {
-        this.id = id;
-      }
-
-      public long getID() {
-        return id;
-      }
-
-      public static Attribute value(long id) throws NoSuchFieldError {
-        for (Attribute attribute : Attribute.values()) {
-          if (attribute.getID() == id) {
-            return attribute;
-          }
-        }
-        throw new NoSuchFieldError();
-      }
-    }
-
-    public enum Event {
-      ;
-      private final long id;
-
-      Event(long id) {
-        this.id = id;
-      }
-
-      public long getID() {
-        return id;
-      }
-
-      public static Event value(long id) throws NoSuchFieldError {
-        for (Event event : Event.values()) {
-          if (event.getID() == id) {
-            return event;
-          }
-        }
-        throw new NoSuchFieldError();
-      }
-    }
-
-    public enum Command {
-      ResetCondition(0L),
-      ;
-      private final long id;
-
-      Command(long id) {
-        this.id = id;
-      }
-
-      public long getID() {
-        return id;
-      }
-
-      public static Command value(long id) throws NoSuchFieldError {
-        for (Command command : Command.values()) {
-          if (command.getID() == id) {
-            return command;
-          }
-        }
-        throw new NoSuchFieldError();
-      }
-    }
-
-    @Override
-    public String getAttributeName(long id) throws NoSuchFieldError {
-      return Attribute.value(id).toString();
-    }
-
-    @Override
-    public String getEventName(long id) throws NoSuchFieldError {
-      return Event.value(id).toString();
-    }
-
-    @Override
-    public String getCommandName(long id) throws NoSuchFieldError {
-      return Command.value(id).toString();
-    }
-
-    @Override
-    public long getAttributeID(String name) throws IllegalArgumentException {
-      return Attribute.valueOf(name).getID();
-    }
-
-    @Override
-    public long getEventID(String name) throws IllegalArgumentException {
-      return Event.valueOf(name).getID();
-    }
-
-    @Override
-    public long getCommandID(String name) throws IllegalArgumentException {
-      return Command.valueOf(name).getID();
-    }
-  }
-
-  public static class IonizingFilterMonitoring implements BaseCluster {
-    public static final long ID = 118L;
-
-    public long getID() {
-      return ID;
-    }
-
-    public enum Attribute {
-      Condition(0L),
-      DegradationDirection(1L),
-      ChangeIndication(2L),
-      InPlaceIndicator(3L),
-      GeneratedCommandList(65528L),
-      AcceptedCommandList(65529L),
-      EventList(65530L),
-      AttributeList(65531L),
-      FeatureMap(65532L),
-      ClusterRevision(65533L),
-      ;
-      private final long id;
-
-      Attribute(long id) {
-        this.id = id;
-      }
-
-      public long getID() {
-        return id;
-      }
-
-      public static Attribute value(long id) throws NoSuchFieldError {
-        for (Attribute attribute : Attribute.values()) {
-          if (attribute.getID() == id) {
-            return attribute;
-          }
-        }
-        throw new NoSuchFieldError();
-      }
-    }
-
-    public enum Event {
-      ;
-      private final long id;
-
-      Event(long id) {
-        this.id = id;
-      }
-
-      public long getID() {
-        return id;
-      }
-
-      public static Event value(long id) throws NoSuchFieldError {
-        for (Event event : Event.values()) {
-          if (event.getID() == id) {
-            return event;
-          }
-        }
-        throw new NoSuchFieldError();
-      }
-    }
-
-    public enum Command {
-      ResetCondition(0L),
-      ;
-      private final long id;
-
-      Command(long id) {
-        this.id = id;
-      }
-
-      public long getID() {
-        return id;
-      }
-
-      public static Command value(long id) throws NoSuchFieldError {
-        for (Command command : Command.values()) {
-          if (command.getID() == id) {
-            return command;
-          }
-        }
-        throw new NoSuchFieldError();
-      }
-    }
-
-    @Override
-    public String getAttributeName(long id) throws NoSuchFieldError {
-      return Attribute.value(id).toString();
-    }
-
-    @Override
-    public String getEventName(long id) throws NoSuchFieldError {
-      return Event.value(id).toString();
-    }
-
-    @Override
-    public String getCommandName(long id) throws NoSuchFieldError {
-      return Command.value(id).toString();
-    }
-
-    @Override
-    public long getAttributeID(String name) throws IllegalArgumentException {
-      return Attribute.valueOf(name).getID();
-    }
-
-    @Override
-    public long getEventID(String name) throws IllegalArgumentException {
-      return Event.valueOf(name).getID();
-    }
-
-    @Override
-    public long getCommandID(String name) throws IllegalArgumentException {
-      return Command.valueOf(name).getID();
-    }
-  }
-
-  public static class ZeoliteFilterMonitoring implements BaseCluster {
-    public static final long ID = 119L;
-
-    public long getID() {
-      return ID;
-    }
-
-    public enum Attribute {
-      Condition(0L),
-      DegradationDirection(1L),
-      ChangeIndication(2L),
-      InPlaceIndicator(3L),
-      GeneratedCommandList(65528L),
-      AcceptedCommandList(65529L),
-      EventList(65530L),
-      AttributeList(65531L),
-      FeatureMap(65532L),
-      ClusterRevision(65533L),
-      ;
-      private final long id;
-
-      Attribute(long id) {
-        this.id = id;
-      }
-
-      public long getID() {
-        return id;
-      }
-
-      public static Attribute value(long id) throws NoSuchFieldError {
-        for (Attribute attribute : Attribute.values()) {
-          if (attribute.getID() == id) {
-            return attribute;
-          }
-        }
-        throw new NoSuchFieldError();
-      }
-    }
-
-    public enum Event {
-      ;
-      private final long id;
-
-      Event(long id) {
-        this.id = id;
-      }
-
-      public long getID() {
-        return id;
-      }
-
-      public static Event value(long id) throws NoSuchFieldError {
-        for (Event event : Event.values()) {
-          if (event.getID() == id) {
-            return event;
-          }
-        }
-        throw new NoSuchFieldError();
-      }
-    }
-
-    public enum Command {
-      ResetCondition(0L),
-      ;
-      private final long id;
-
-      Command(long id) {
-        this.id = id;
-      }
-
-      public long getID() {
-        return id;
-      }
-
-      public static Command value(long id) throws NoSuchFieldError {
-        for (Command command : Command.values()) {
-          if (command.getID() == id) {
-            return command;
-          }
-        }
-        throw new NoSuchFieldError();
-      }
-    }
-
-    @Override
-    public String getAttributeName(long id) throws NoSuchFieldError {
-      return Attribute.value(id).toString();
-    }
-
-    @Override
-    public String getEventName(long id) throws NoSuchFieldError {
-      return Event.value(id).toString();
-    }
-
-    @Override
-    public String getCommandName(long id) throws NoSuchFieldError {
-      return Command.value(id).toString();
-    }
-
-    @Override
-    public long getAttributeID(String name) throws IllegalArgumentException {
-      return Attribute.valueOf(name).getID();
-    }
-
-    @Override
-    public long getEventID(String name) throws IllegalArgumentException {
-      return Event.valueOf(name).getID();
-    }
-
-    @Override
-    public long getCommandID(String name) throws IllegalArgumentException {
-      return Command.valueOf(name).getID();
-    }
-  }
-
-  public static class OzoneFilterMonitoring implements BaseCluster {
-    public static final long ID = 120L;
-
-    public long getID() {
-      return ID;
-    }
-
-    public enum Attribute {
-      Condition(0L),
-      DegradationDirection(1L),
-      ChangeIndication(2L),
-      InPlaceIndicator(3L),
-      GeneratedCommandList(65528L),
-      AcceptedCommandList(65529L),
-      EventList(65530L),
-      AttributeList(65531L),
-      FeatureMap(65532L),
-      ClusterRevision(65533L),
-      ;
-      private final long id;
-
-      Attribute(long id) {
-        this.id = id;
-      }
-
-      public long getID() {
-        return id;
-      }
-
-      public static Attribute value(long id) throws NoSuchFieldError {
-        for (Attribute attribute : Attribute.values()) {
-          if (attribute.getID() == id) {
-            return attribute;
-          }
-        }
-        throw new NoSuchFieldError();
-      }
-    }
-
-    public enum Event {
-      ;
-      private final long id;
-
-      Event(long id) {
-        this.id = id;
-      }
-
-      public long getID() {
-        return id;
-      }
-
-      public static Event value(long id) throws NoSuchFieldError {
-        for (Event event : Event.values()) {
-          if (event.getID() == id) {
-            return event;
-          }
-        }
-        throw new NoSuchFieldError();
-      }
-    }
-
-    public enum Command {
-      ResetCondition(0L),
-      ;
-      private final long id;
-
-      Command(long id) {
-        this.id = id;
-      }
-
-      public long getID() {
-        return id;
-      }
-
-      public static Command value(long id) throws NoSuchFieldError {
-        for (Command command : Command.values()) {
-          if (command.getID() == id) {
-            return command;
-          }
-        }
-        throw new NoSuchFieldError();
-      }
-    }
-
-    @Override
-    public String getAttributeName(long id) throws NoSuchFieldError {
-      return Attribute.value(id).toString();
-    }
-
-    @Override
-    public String getEventName(long id) throws NoSuchFieldError {
-      return Event.value(id).toString();
-    }
-
-    @Override
-    public String getCommandName(long id) throws NoSuchFieldError {
-      return Command.value(id).toString();
-    }
-
-    @Override
-    public long getAttributeID(String name) throws IllegalArgumentException {
-      return Attribute.valueOf(name).getID();
-    }
-
-    @Override
-    public long getEventID(String name) throws IllegalArgumentException {
-      return Event.valueOf(name).getID();
-    }
-
-    @Override
-    public long getCommandID(String name) throws IllegalArgumentException {
-      return Command.valueOf(name).getID();
-    }
-  }
-
-  public static class WaterTankMonitoring implements BaseCluster {
-    public static final long ID = 121L;
-
-    public long getID() {
-      return ID;
-    }
-
-    public enum Attribute {
-      Condition(0L),
-      DegradationDirection(1L),
-      ChangeIndication(2L),
-      InPlaceIndicator(3L),
-      GeneratedCommandList(65528L),
-      AcceptedCommandList(65529L),
-      EventList(65530L),
-      AttributeList(65531L),
-      FeatureMap(65532L),
-      ClusterRevision(65533L),
-      ;
-      private final long id;
-
-      Attribute(long id) {
-        this.id = id;
-      }
-
-      public long getID() {
-        return id;
-      }
-
-      public static Attribute value(long id) throws NoSuchFieldError {
-        for (Attribute attribute : Attribute.values()) {
-          if (attribute.getID() == id) {
-            return attribute;
-          }
-        }
-        throw new NoSuchFieldError();
-      }
-    }
-
-    public enum Event {
-      ;
-      private final long id;
-
-      Event(long id) {
-        this.id = id;
-      }
-
-      public long getID() {
-        return id;
-      }
-
-      public static Event value(long id) throws NoSuchFieldError {
-        for (Event event : Event.values()) {
-          if (event.getID() == id) {
-            return event;
-          }
-        }
-        throw new NoSuchFieldError();
-      }
-    }
-
-    public enum Command {
-      ResetCondition(0L),
-      ;
-      private final long id;
-
-      Command(long id) {
-        this.id = id;
-      }
-
-      public long getID() {
-        return id;
-      }
-
-      public static Command value(long id) throws NoSuchFieldError {
-        for (Command command : Command.values()) {
-          if (command.getID() == id) {
-            return command;
-          }
-        }
-        throw new NoSuchFieldError();
-      }
-    }
-
-    @Override
-    public String getAttributeName(long id) throws NoSuchFieldError {
-      return Attribute.value(id).toString();
-    }
-
-    @Override
-    public String getEventName(long id) throws NoSuchFieldError {
-      return Event.value(id).toString();
-    }
-
-    @Override
-    public String getCommandName(long id) throws NoSuchFieldError {
-      return Command.value(id).toString();
-    }
-
-    @Override
-    public long getAttributeID(String name) throws IllegalArgumentException {
-      return Attribute.valueOf(name).getID();
-    }
-
-    @Override
-    public long getEventID(String name) throws IllegalArgumentException {
-      return Event.valueOf(name).getID();
-    }
-
-    @Override
-    public long getCommandID(String name) throws IllegalArgumentException {
-      return Command.valueOf(name).getID();
-    }
-  }
-
-  public static class FuelTankMonitoring implements BaseCluster {
-    public static final long ID = 122L;
-
-    public long getID() {
-      return ID;
-    }
-
-    public enum Attribute {
-      Condition(0L),
-      DegradationDirection(1L),
-      ChangeIndication(2L),
-      InPlaceIndicator(3L),
-      GeneratedCommandList(65528L),
-      AcceptedCommandList(65529L),
-      EventList(65530L),
-      AttributeList(65531L),
-      FeatureMap(65532L),
-      ClusterRevision(65533L),
-      ;
-      private final long id;
-
-      Attribute(long id) {
-        this.id = id;
-      }
-
-      public long getID() {
-        return id;
-      }
-
-      public static Attribute value(long id) throws NoSuchFieldError {
-        for (Attribute attribute : Attribute.values()) {
-          if (attribute.getID() == id) {
-            return attribute;
-          }
-        }
-        throw new NoSuchFieldError();
-      }
-    }
-
-    public enum Event {
-      ;
-      private final long id;
-
-      Event(long id) {
-        this.id = id;
-      }
-
-      public long getID() {
-        return id;
-      }
-
-      public static Event value(long id) throws NoSuchFieldError {
-        for (Event event : Event.values()) {
-          if (event.getID() == id) {
-            return event;
-          }
-        }
-        throw new NoSuchFieldError();
-      }
-    }
-
-    public enum Command {
-      ResetCondition(0L),
-      ;
-      private final long id;
-
-      Command(long id) {
-        this.id = id;
-      }
-
-      public long getID() {
-        return id;
-      }
-
-      public static Command value(long id) throws NoSuchFieldError {
-        for (Command command : Command.values()) {
-          if (command.getID() == id) {
-            return command;
-          }
-        }
-        throw new NoSuchFieldError();
-      }
-    }
-
-    @Override
-    public String getAttributeName(long id) throws NoSuchFieldError {
-      return Attribute.value(id).toString();
-    }
-
-    @Override
-    public String getEventName(long id) throws NoSuchFieldError {
-      return Event.value(id).toString();
-    }
-
-    @Override
-    public String getCommandName(long id) throws NoSuchFieldError {
-      return Command.value(id).toString();
-    }
-
-    @Override
-    public long getAttributeID(String name) throws IllegalArgumentException {
-      return Attribute.valueOf(name).getID();
-    }
-
-    @Override
-    public long getEventID(String name) throws IllegalArgumentException {
-      return Event.valueOf(name).getID();
-    }
-
-    @Override
-    public long getCommandID(String name) throws IllegalArgumentException {
-      return Command.valueOf(name).getID();
-    }
-  }
-
-  public static class InkCartridgeMonitoring implements BaseCluster {
-    public static final long ID = 123L;
-
-    public long getID() {
-      return ID;
-    }
-
-    public enum Attribute {
-      Condition(0L),
-      DegradationDirection(1L),
-      ChangeIndication(2L),
-      InPlaceIndicator(3L),
-      GeneratedCommandList(65528L),
-      AcceptedCommandList(65529L),
-      EventList(65530L),
-      AttributeList(65531L),
-      FeatureMap(65532L),
-      ClusterRevision(65533L),
-      ;
-      private final long id;
-
-      Attribute(long id) {
-        this.id = id;
-      }
-
-      public long getID() {
-        return id;
-      }
-
-      public static Attribute value(long id) throws NoSuchFieldError {
-        for (Attribute attribute : Attribute.values()) {
-          if (attribute.getID() == id) {
-            return attribute;
-          }
-        }
-        throw new NoSuchFieldError();
-      }
-    }
-
-    public enum Event {
-      ;
-      private final long id;
-
-      Event(long id) {
-        this.id = id;
-      }
-
-      public long getID() {
-        return id;
-      }
-
-      public static Event value(long id) throws NoSuchFieldError {
-        for (Event event : Event.values()) {
-          if (event.getID() == id) {
-            return event;
-          }
-        }
-        throw new NoSuchFieldError();
-      }
-    }
-
-    public enum Command {
-      ResetCondition(0L),
-      ;
-      private final long id;
-
-      Command(long id) {
-        this.id = id;
-      }
-
-      public long getID() {
-        return id;
-      }
-
-      public static Command value(long id) throws NoSuchFieldError {
-        for (Command command : Command.values()) {
-          if (command.getID() == id) {
-            return command;
-          }
-        }
-        throw new NoSuchFieldError();
-      }
-    }
-
-    @Override
-    public String getAttributeName(long id) throws NoSuchFieldError {
-      return Attribute.value(id).toString();
-    }
-
-    @Override
-    public String getEventName(long id) throws NoSuchFieldError {
-      return Event.value(id).toString();
-    }
-
-    @Override
-    public String getCommandName(long id) throws NoSuchFieldError {
-      return Command.value(id).toString();
-    }
-
-    @Override
-    public long getAttributeID(String name) throws IllegalArgumentException {
-      return Attribute.valueOf(name).getID();
-    }
-
-    @Override
-    public long getEventID(String name) throws IllegalArgumentException {
-      return Event.valueOf(name).getID();
-    }
-
-    @Override
-    public long getCommandID(String name) throws IllegalArgumentException {
-      return Command.valueOf(name).getID();
-    }
-  }
-
-  public static class TonerCartridgeMonitoring implements BaseCluster {
-    public static final long ID = 124L;
-
-    public long getID() {
-      return ID;
-    }
-
-    public enum Attribute {
-      Condition(0L),
-      DegradationDirection(1L),
-      ChangeIndication(2L),
-      InPlaceIndicator(3L),
-      GeneratedCommandList(65528L),
-      AcceptedCommandList(65529L),
-      EventList(65530L),
-      AttributeList(65531L),
-      FeatureMap(65532L),
-      ClusterRevision(65533L),
-      ;
-      private final long id;
-
-      Attribute(long id) {
-        this.id = id;
-      }
-
-      public long getID() {
-        return id;
-      }
-
-      public static Attribute value(long id) throws NoSuchFieldError {
-        for (Attribute attribute : Attribute.values()) {
-          if (attribute.getID() == id) {
-            return attribute;
-          }
-        }
-        throw new NoSuchFieldError();
-      }
-    }
-
-    public enum Event {
-      ;
-      private final long id;
-
-      Event(long id) {
-        this.id = id;
-      }
-
-      public long getID() {
-        return id;
-      }
-
-      public static Event value(long id) throws NoSuchFieldError {
-        for (Event event : Event.values()) {
-          if (event.getID() == id) {
-            return event;
-          }
-        }
-        throw new NoSuchFieldError();
-      }
-    }
-
-    public enum Command {
-      ResetCondition(0L),
-      ;
-      private final long id;
-
-      Command(long id) {
-        this.id = id;
-      }
-
-      public long getID() {
-        return id;
-      }
-
-      public static Command value(long id) throws NoSuchFieldError {
-        for (Command command : Command.values()) {
-          if (command.getID() == id) {
-            return command;
-          }
-        }
-        throw new NoSuchFieldError();
-      }
-    }
-
-    @Override
-    public String getAttributeName(long id) throws NoSuchFieldError {
-      return Attribute.value(id).toString();
-    }
-
-    @Override
-    public String getEventName(long id) throws NoSuchFieldError {
-      return Event.value(id).toString();
-    }
-
-    @Override
-    public String getCommandName(long id) throws NoSuchFieldError {
-      return Command.value(id).toString();
-    }
-
-    @Override
-    public long getAttributeID(String name) throws IllegalArgumentException {
-      return Attribute.valueOf(name).getID();
-    }
-
-    @Override
-    public long getEventID(String name) throws IllegalArgumentException {
-      return Event.valueOf(name).getID();
-    }
-
-    @Override
-    public long getCommandID(String name) throws IllegalArgumentException {
-      return Command.valueOf(name).getID();
-    }
-  }
-
-  public static class DoorLock implements BaseCluster {
-    public static final long ID = 257L;
-
-    public long getID() {
-      return ID;
-    }
-
-    public enum Attribute {
-      LockState(0L),
-      LockType(1L),
-      ActuatorEnabled(2L),
-      DoorState(3L),
-      DoorOpenEvents(4L),
-      DoorClosedEvents(5L),
-      OpenPeriod(6L),
-      NumberOfTotalUsersSupported(17L),
-      NumberOfPINUsersSupported(18L),
-      NumberOfRFIDUsersSupported(19L),
-      NumberOfWeekDaySchedulesSupportedPerUser(20L),
-      NumberOfYearDaySchedulesSupportedPerUser(21L),
-      NumberOfHolidaySchedulesSupported(22L),
-      MaxPINCodeLength(23L),
-      MinPINCodeLength(24L),
-      MaxRFIDCodeLength(25L),
-      MinRFIDCodeLength(26L),
-      CredentialRulesSupport(27L),
-      NumberOfCredentialsSupportedPerUser(28L),
-      Language(33L),
-      LEDSettings(34L),
-      AutoRelockTime(35L),
-      SoundVolume(36L),
-      OperatingMode(37L),
-      SupportedOperatingModes(38L),
-      DefaultConfigurationRegister(39L),
-      EnableLocalProgramming(40L),
-      EnableOneTouchLocking(41L),
-      EnableInsideStatusLED(42L),
-      EnablePrivacyModeButton(43L),
-      LocalProgrammingFeatures(44L),
-      WrongCodeEntryLimit(48L),
-      UserCodeTemporaryDisableTime(49L),
-      SendPINOverTheAir(50L),
-      RequirePINforRemoteOperation(51L),
-      ExpiringUserTimeout(53L),
-      GeneratedCommandList(65528L),
-      AcceptedCommandList(65529L),
-      EventList(65530L),
-      AttributeList(65531L),
-      FeatureMap(65532L),
-      ClusterRevision(65533L),
-      ;
-      private final long id;
-
-      Attribute(long id) {
-        this.id = id;
-      }
-
-      public long getID() {
-        return id;
-      }
-
-      public static Attribute value(long id) throws NoSuchFieldError {
-        for (Attribute attribute : Attribute.values()) {
-          if (attribute.getID() == id) {
-            return attribute;
-          }
-        }
-        throw new NoSuchFieldError();
-      }
-    }
-
-    public enum Event {
-      DoorLockAlarm(0L),
-      DoorStateChange(1L),
-      LockOperation(2L),
-      LockOperationError(3L),
-      LockUserChange(4L),
-      ;
-      private final long id;
-
-      Event(long id) {
-        this.id = id;
-      }
-
-      public long getID() {
-        return id;
-      }
-
-      public static Event value(long id) throws NoSuchFieldError {
-        for (Event event : Event.values()) {
-          if (event.getID() == id) {
-            return event;
-          }
-        }
-        throw new NoSuchFieldError();
-      }
-    }
-
-    public enum Command {
-      LockDoor(0L),
-      UnlockDoor(1L),
-      UnlockWithTimeout(3L),
-      SetWeekDaySchedule(11L),
-      GetWeekDaySchedule(12L),
-      ClearWeekDaySchedule(13L),
-      SetYearDaySchedule(14L),
-      GetYearDaySchedule(15L),
-      ClearYearDaySchedule(16L),
-      SetHolidaySchedule(17L),
-      GetHolidaySchedule(18L),
-      ClearHolidaySchedule(19L),
-      SetUser(26L),
-      GetUser(27L),
-      ClearUser(29L),
-      SetCredential(34L),
-      GetCredentialStatus(36L),
-      ClearCredential(38L),
-      UnboltDoor(39L),
-      ;
-      private final long id;
-
-      Command(long id) {
-        this.id = id;
-      }
-
-      public long getID() {
-        return id;
-      }
-
-      public static Command value(long id) throws NoSuchFieldError {
-        for (Command command : Command.values()) {
-          if (command.getID() == id) {
-            return command;
-          }
-        }
-        throw new NoSuchFieldError();
-      }
-    }
-
-    public enum LockDoorCommandField {
-      PINCode(0),
-      ;
-      private final int id;
-
-      LockDoorCommandField(int id) {
-        this.id = id;
-      }
-
-      public int getID() {
-        return id;
-      }
-
-      public static LockDoorCommandField value(int id) throws NoSuchFieldError {
-        for (LockDoorCommandField field : LockDoorCommandField.values()) {
-          if (field.getID() == id) {
-            return field;
-          }
-        }
-        throw new NoSuchFieldError();
-      }
-    }
-
-    public enum UnlockDoorCommandField {
-      PINCode(0),
-      ;
-      private final int id;
-
-      UnlockDoorCommandField(int id) {
-        this.id = id;
-      }
-
-      public int getID() {
-        return id;
-      }
-
-      public static UnlockDoorCommandField value(int id) throws NoSuchFieldError {
-        for (UnlockDoorCommandField field : UnlockDoorCommandField.values()) {
-          if (field.getID() == id) {
-            return field;
-          }
-        }
-        throw new NoSuchFieldError();
-      }
-    }
-
-    public enum UnlockWithTimeoutCommandField {
-      Timeout(0),
-      PINCode(1),
-      ;
-      private final int id;
-
-      UnlockWithTimeoutCommandField(int id) {
-        this.id = id;
-      }
-
-      public int getID() {
-        return id;
-      }
-
-      public static UnlockWithTimeoutCommandField value(int id) throws NoSuchFieldError {
-        for (UnlockWithTimeoutCommandField field : UnlockWithTimeoutCommandField.values()) {
-          if (field.getID() == id) {
-            return field;
-          }
-        }
-        throw new NoSuchFieldError();
-      }
-    }
-
-    public enum SetWeekDayScheduleCommandField {
-      WeekDayIndex(0),
-      UserIndex(1),
-      DaysMask(2),
-      StartHour(3),
-      StartMinute(4),
-      EndHour(5),
-      EndMinute(6),
-      ;
-      private final int id;
-
-      SetWeekDayScheduleCommandField(int id) {
-        this.id = id;
-      }
-
-      public int getID() {
-        return id;
-      }
-
-      public static SetWeekDayScheduleCommandField value(int id) throws NoSuchFieldError {
-        for (SetWeekDayScheduleCommandField field : SetWeekDayScheduleCommandField.values()) {
-          if (field.getID() == id) {
-            return field;
-          }
-        }
-        throw new NoSuchFieldError();
-      }
-    }
-
-    public enum GetWeekDayScheduleCommandField {
-      WeekDayIndex(0),
-      UserIndex(1),
-      ;
-      private final int id;
-
-      GetWeekDayScheduleCommandField(int id) {
-        this.id = id;
-      }
-
-      public int getID() {
-        return id;
-      }
-
-      public static GetWeekDayScheduleCommandField value(int id) throws NoSuchFieldError {
-        for (GetWeekDayScheduleCommandField field : GetWeekDayScheduleCommandField.values()) {
-          if (field.getID() == id) {
-            return field;
-          }
-        }
-        throw new NoSuchFieldError();
-      }
-    }
-
-    public enum ClearWeekDayScheduleCommandField {
-      WeekDayIndex(0),
-      UserIndex(1),
-      ;
-      private final int id;
-
-      ClearWeekDayScheduleCommandField(int id) {
-        this.id = id;
-      }
-
-      public int getID() {
-        return id;
-      }
-
-      public static ClearWeekDayScheduleCommandField value(int id) throws NoSuchFieldError {
-        for (ClearWeekDayScheduleCommandField field : ClearWeekDayScheduleCommandField.values()) {
-          if (field.getID() == id) {
-            return field;
-          }
-        }
-        throw new NoSuchFieldError();
-      }
-    }
-
-    public enum SetYearDayScheduleCommandField {
-      YearDayIndex(0),
-      UserIndex(1),
-      LocalStartTime(2),
-      LocalEndTime(3),
-      ;
-      private final int id;
-
-      SetYearDayScheduleCommandField(int id) {
-        this.id = id;
-      }
-
-      public int getID() {
-        return id;
-      }
-
-      public static SetYearDayScheduleCommandField value(int id) throws NoSuchFieldError {
-        for (SetYearDayScheduleCommandField field : SetYearDayScheduleCommandField.values()) {
-          if (field.getID() == id) {
-            return field;
-          }
-        }
-        throw new NoSuchFieldError();
-      }
-    }
-
-    public enum GetYearDayScheduleCommandField {
-      YearDayIndex(0),
-      UserIndex(1),
-      ;
-      private final int id;
-
-      GetYearDayScheduleCommandField(int id) {
-        this.id = id;
-      }
-
-      public int getID() {
-        return id;
-      }
-
-      public static GetYearDayScheduleCommandField value(int id) throws NoSuchFieldError {
-        for (GetYearDayScheduleCommandField field : GetYearDayScheduleCommandField.values()) {
-          if (field.getID() == id) {
-            return field;
-          }
-        }
-        throw new NoSuchFieldError();
-      }
-    }
-
-    public enum ClearYearDayScheduleCommandField {
-      YearDayIndex(0),
-      UserIndex(1),
-      ;
-      private final int id;
-
-      ClearYearDayScheduleCommandField(int id) {
-        this.id = id;
-      }
-
-      public int getID() {
-        return id;
-      }
-
-      public static ClearYearDayScheduleCommandField value(int id) throws NoSuchFieldError {
-        for (ClearYearDayScheduleCommandField field : ClearYearDayScheduleCommandField.values()) {
-          if (field.getID() == id) {
-            return field;
-          }
-        }
-        throw new NoSuchFieldError();
-      }
-    }
-
-    public enum SetHolidayScheduleCommandField {
-      HolidayIndex(0),
-      LocalStartTime(1),
-      LocalEndTime(2),
-      OperatingMode(3),
-      ;
-      private final int id;
-
-      SetHolidayScheduleCommandField(int id) {
-        this.id = id;
-      }
-
-      public int getID() {
-        return id;
-      }
-
-      public static SetHolidayScheduleCommandField value(int id) throws NoSuchFieldError {
-        for (SetHolidayScheduleCommandField field : SetHolidayScheduleCommandField.values()) {
-          if (field.getID() == id) {
-            return field;
-          }
-        }
-        throw new NoSuchFieldError();
-      }
-    }
-
-    public enum GetHolidayScheduleCommandField {
-      HolidayIndex(0),
-      ;
-      private final int id;
-
-      GetHolidayScheduleCommandField(int id) {
-        this.id = id;
-      }
-
-      public int getID() {
-        return id;
-      }
-
-      public static GetHolidayScheduleCommandField value(int id) throws NoSuchFieldError {
-        for (GetHolidayScheduleCommandField field : GetHolidayScheduleCommandField.values()) {
-          if (field.getID() == id) {
-            return field;
-          }
-        }
-        throw new NoSuchFieldError();
-      }
-    }
-
-    public enum ClearHolidayScheduleCommandField {
-      HolidayIndex(0),
-      ;
-      private final int id;
-
-      ClearHolidayScheduleCommandField(int id) {
-        this.id = id;
-      }
-
-      public int getID() {
-        return id;
-      }
-
-      public static ClearHolidayScheduleCommandField value(int id) throws NoSuchFieldError {
-        for (ClearHolidayScheduleCommandField field : ClearHolidayScheduleCommandField.values()) {
-          if (field.getID() == id) {
-            return field;
-          }
-        }
-        throw new NoSuchFieldError();
-      }
-    }
-
-    public enum SetUserCommandField {
-      OperationType(0),
-      UserIndex(1),
-      UserName(2),
-      UserUniqueID(3),
-      UserStatus(4),
-      UserType(5),
-      CredentialRule(6),
-      ;
-      private final int id;
-
-      SetUserCommandField(int id) {
-        this.id = id;
-      }
-
-      public int getID() {
-        return id;
-      }
-
-      public static SetUserCommandField value(int id) throws NoSuchFieldError {
-        for (SetUserCommandField field : SetUserCommandField.values()) {
-          if (field.getID() == id) {
-            return field;
-          }
-        }
-        throw new NoSuchFieldError();
-      }
-    }
-
-    public enum GetUserCommandField {
-      UserIndex(0),
-      ;
-      private final int id;
-
-      GetUserCommandField(int id) {
-        this.id = id;
-      }
-
-      public int getID() {
-        return id;
-      }
-
-      public static GetUserCommandField value(int id) throws NoSuchFieldError {
-        for (GetUserCommandField field : GetUserCommandField.values()) {
-          if (field.getID() == id) {
-            return field;
-          }
-        }
-        throw new NoSuchFieldError();
-      }
-    }
-
-    public enum ClearUserCommandField {
-      UserIndex(0),
-      ;
-      private final int id;
-
-      ClearUserCommandField(int id) {
-        this.id = id;
-      }
-
-      public int getID() {
-        return id;
-      }
-
-      public static ClearUserCommandField value(int id) throws NoSuchFieldError {
-        for (ClearUserCommandField field : ClearUserCommandField.values()) {
-          if (field.getID() == id) {
-            return field;
-          }
-        }
-        throw new NoSuchFieldError();
-      }
-    }
-
-    public enum SetCredentialCommandField {
-      OperationType(0),
-      Credential(1),
-      CredentialData(2),
-      UserIndex(3),
-      UserStatus(4),
-      UserType(5),
-      ;
-      private final int id;
-
-      SetCredentialCommandField(int id) {
-        this.id = id;
-      }
-
-      public int getID() {
-        return id;
-      }
-
-      public static SetCredentialCommandField value(int id) throws NoSuchFieldError {
-        for (SetCredentialCommandField field : SetCredentialCommandField.values()) {
-          if (field.getID() == id) {
-            return field;
-          }
-        }
-        throw new NoSuchFieldError();
-      }
-    }
-
-    public enum GetCredentialStatusCommandField {
-      Credential(0),
-      ;
-      private final int id;
-
-      GetCredentialStatusCommandField(int id) {
-        this.id = id;
-      }
-
-      public int getID() {
-        return id;
-      }
-
-      public static GetCredentialStatusCommandField value(int id) throws NoSuchFieldError {
-        for (GetCredentialStatusCommandField field : GetCredentialStatusCommandField.values()) {
-          if (field.getID() == id) {
-            return field;
-          }
-        }
-        throw new NoSuchFieldError();
-      }
-    }
-
-    public enum ClearCredentialCommandField {
-      Credential(0),
-      ;
-      private final int id;
-
-      ClearCredentialCommandField(int id) {
-        this.id = id;
-      }
-
-      public int getID() {
-        return id;
-      }
-
-      public static ClearCredentialCommandField value(int id) throws NoSuchFieldError {
-        for (ClearCredentialCommandField field : ClearCredentialCommandField.values()) {
-          if (field.getID() == id) {
-            return field;
-          }
-        }
-        throw new NoSuchFieldError();
-      }
-    }
-
-    public enum UnboltDoorCommandField {
-      PINCode(0),
-      ;
-      private final int id;
-
-      UnboltDoorCommandField(int id) {
-        this.id = id;
-      }
-
-      public int getID() {
-        return id;
-      }
-
-      public static UnboltDoorCommandField value(int id) throws NoSuchFieldError {
-        for (UnboltDoorCommandField field : UnboltDoorCommandField.values()) {
-          if (field.getID() == id) {
-            return field;
-          }
-        }
-        throw new NoSuchFieldError();
-      }
-    }
-
-    @Override
-    public String getAttributeName(long id) throws NoSuchFieldError {
-      return Attribute.value(id).toString();
-    }
-
-    @Override
-    public String getEventName(long id) throws NoSuchFieldError {
-      return Event.value(id).toString();
-    }
-
-    @Override
-    public String getCommandName(long id) throws NoSuchFieldError {
-      return Command.value(id).toString();
-    }
-
-    @Override
-    public long getAttributeID(String name) throws IllegalArgumentException {
-      return Attribute.valueOf(name).getID();
-    }
-
-    @Override
-    public long getEventID(String name) throws IllegalArgumentException {
-      return Event.valueOf(name).getID();
-    }
-
-    @Override
-    public long getCommandID(String name) throws IllegalArgumentException {
-      return Command.valueOf(name).getID();
-    }
-  }
-
-  public static class WindowCovering implements BaseCluster {
-    public static final long ID = 258L;
-
-    public long getID() {
-      return ID;
-    }
-
-    public enum Attribute {
-      Type(0L),
-      PhysicalClosedLimitLift(1L),
-      PhysicalClosedLimitTilt(2L),
-      CurrentPositionLift(3L),
-      CurrentPositionTilt(4L),
-      NumberOfActuationsLift(5L),
-      NumberOfActuationsTilt(6L),
-      ConfigStatus(7L),
-      CurrentPositionLiftPercentage(8L),
-      CurrentPositionTiltPercentage(9L),
-      OperationalStatus(10L),
-      TargetPositionLiftPercent100ths(11L),
-      TargetPositionTiltPercent100ths(12L),
-      EndProductType(13L),
-      CurrentPositionLiftPercent100ths(14L),
-      CurrentPositionTiltPercent100ths(15L),
-      InstalledOpenLimitLift(16L),
-      InstalledClosedLimitLift(17L),
-      InstalledOpenLimitTilt(18L),
-      InstalledClosedLimitTilt(19L),
-      Mode(23L),
-      SafetyStatus(26L),
-      GeneratedCommandList(65528L),
-      AcceptedCommandList(65529L),
-      EventList(65530L),
-      AttributeList(65531L),
-      FeatureMap(65532L),
-      ClusterRevision(65533L),
-      ;
-      private final long id;
-
-      Attribute(long id) {
-        this.id = id;
-      }
-
-      public long getID() {
-        return id;
-      }
-
-      public static Attribute value(long id) throws NoSuchFieldError {
-        for (Attribute attribute : Attribute.values()) {
-          if (attribute.getID() == id) {
-            return attribute;
-          }
-        }
-        throw new NoSuchFieldError();
-      }
-    }
-
-    public enum Event {
-      ;
-      private final long id;
-
-      Event(long id) {
-        this.id = id;
-      }
-
-      public long getID() {
-        return id;
-      }
-
-      public static Event value(long id) throws NoSuchFieldError {
-        for (Event event : Event.values()) {
-          if (event.getID() == id) {
-            return event;
-          }
-        }
-        throw new NoSuchFieldError();
-      }
-    }
-
-    public enum Command {
-      UpOrOpen(0L),
-      DownOrClose(1L),
-      StopMotion(2L),
-      GoToLiftValue(4L),
-      GoToLiftPercentage(5L),
-      GoToTiltValue(7L),
-      GoToTiltPercentage(8L),
-      ;
-      private final long id;
-
-      Command(long id) {
-        this.id = id;
-      }
-
-      public long getID() {
-        return id;
-      }
-
-      public static Command value(long id) throws NoSuchFieldError {
-        for (Command command : Command.values()) {
-          if (command.getID() == id) {
-            return command;
-          }
-        }
-        throw new NoSuchFieldError();
-      }
-    }
-
-    public enum GoToLiftValueCommandField {
-      LiftValue(0),
-      ;
-      private final int id;
-
-      GoToLiftValueCommandField(int id) {
-        this.id = id;
-      }
-
-      public int getID() {
-        return id;
-      }
-
-      public static GoToLiftValueCommandField value(int id) throws NoSuchFieldError {
-        for (GoToLiftValueCommandField field : GoToLiftValueCommandField.values()) {
-          if (field.getID() == id) {
-            return field;
-          }
-        }
-        throw new NoSuchFieldError();
-      }
-    }
-
-    public enum GoToLiftPercentageCommandField {
-      LiftPercent100thsValue(0),
-      ;
-      private final int id;
-
-      GoToLiftPercentageCommandField(int id) {
-        this.id = id;
-      }
-
-      public int getID() {
-        return id;
-      }
-
-      public static GoToLiftPercentageCommandField value(int id) throws NoSuchFieldError {
-        for (GoToLiftPercentageCommandField field : GoToLiftPercentageCommandField.values()) {
-          if (field.getID() == id) {
-            return field;
-          }
-        }
-        throw new NoSuchFieldError();
-      }
-    }
-
-    public enum GoToTiltValueCommandField {
-      TiltValue(0),
-      ;
-      private final int id;
-
-      GoToTiltValueCommandField(int id) {
-        this.id = id;
-      }
-
-      public int getID() {
-        return id;
-      }
-
-      public static GoToTiltValueCommandField value(int id) throws NoSuchFieldError {
-        for (GoToTiltValueCommandField field : GoToTiltValueCommandField.values()) {
-          if (field.getID() == id) {
-            return field;
-          }
-        }
-        throw new NoSuchFieldError();
-      }
-    }
-
-    public enum GoToTiltPercentageCommandField {
-      TiltPercent100thsValue(0),
-      ;
-      private final int id;
-
-      GoToTiltPercentageCommandField(int id) {
-        this.id = id;
-      }
-
-      public int getID() {
-        return id;
-      }
-
-      public static GoToTiltPercentageCommandField value(int id) throws NoSuchFieldError {
-        for (GoToTiltPercentageCommandField field : GoToTiltPercentageCommandField.values()) {
-          if (field.getID() == id) {
-            return field;
-          }
-        }
-        throw new NoSuchFieldError();
-      }
-    }
-
-    @Override
-    public String getAttributeName(long id) throws NoSuchFieldError {
-      return Attribute.value(id).toString();
-    }
-
-    @Override
-    public String getEventName(long id) throws NoSuchFieldError {
-      return Event.value(id).toString();
-    }
-
-    @Override
-    public String getCommandName(long id) throws NoSuchFieldError {
-      return Command.value(id).toString();
-    }
-
-    @Override
-    public long getAttributeID(String name) throws IllegalArgumentException {
-      return Attribute.valueOf(name).getID();
-    }
-
-    @Override
-    public long getEventID(String name) throws IllegalArgumentException {
-      return Event.valueOf(name).getID();
-    }
-
-    @Override
-    public long getCommandID(String name) throws IllegalArgumentException {
-      return Command.valueOf(name).getID();
-    }
-  }
-
-  public static class BarrierControl implements BaseCluster {
-    public static final long ID = 259L;
-
-    public long getID() {
-      return ID;
-    }
-
-    public enum Attribute {
-      BarrierMovingState(1L),
-      BarrierSafetyStatus(2L),
-      BarrierCapabilities(3L),
-      BarrierOpenEvents(4L),
-      BarrierCloseEvents(5L),
-      BarrierCommandOpenEvents(6L),
-      BarrierCommandCloseEvents(7L),
-      BarrierOpenPeriod(8L),
-      BarrierClosePeriod(9L),
-      BarrierPosition(10L),
-      GeneratedCommandList(65528L),
-      AcceptedCommandList(65529L),
-      EventList(65530L),
-      AttributeList(65531L),
-      FeatureMap(65532L),
-      ClusterRevision(65533L),
-      ;
-      private final long id;
-
-      Attribute(long id) {
-        this.id = id;
-      }
-
-      public long getID() {
-        return id;
-      }
-
-      public static Attribute value(long id) throws NoSuchFieldError {
-        for (Attribute attribute : Attribute.values()) {
-          if (attribute.getID() == id) {
-            return attribute;
-          }
-        }
-        throw new NoSuchFieldError();
-      }
-    }
-
-    public enum Event {
-      ;
-      private final long id;
-
-      Event(long id) {
-        this.id = id;
-      }
-
-      public long getID() {
-        return id;
-      }
-
-      public static Event value(long id) throws NoSuchFieldError {
-        for (Event event : Event.values()) {
-          if (event.getID() == id) {
-            return event;
-          }
-        }
-        throw new NoSuchFieldError();
-      }
-    }
-
-    public enum Command {
-      BarrierControlGoToPercent(0L),
-      BarrierControlStop(1L),
-      ;
-      private final long id;
-
-      Command(long id) {
-        this.id = id;
-      }
-
-      public long getID() {
-        return id;
-      }
-
-      public static Command value(long id) throws NoSuchFieldError {
-        for (Command command : Command.values()) {
-          if (command.getID() == id) {
-            return command;
-          }
-        }
-        throw new NoSuchFieldError();
-      }
-    }
-
-    public enum BarrierControlGoToPercentCommandField {
-      PercentOpen(0),
-      ;
-      private final int id;
-
-      BarrierControlGoToPercentCommandField(int id) {
-        this.id = id;
-      }
-
-      public int getID() {
-        return id;
-      }
-
-      public static BarrierControlGoToPercentCommandField value(int id) throws NoSuchFieldError {
-        for (BarrierControlGoToPercentCommandField field :
-            BarrierControlGoToPercentCommandField.values()) {
-          if (field.getID() == id) {
-            return field;
-          }
-        }
-        throw new NoSuchFieldError();
-      }
-    }
-
-    @Override
-    public String getAttributeName(long id) throws NoSuchFieldError {
-      return Attribute.value(id).toString();
-    }
-
-    @Override
-    public String getEventName(long id) throws NoSuchFieldError {
-      return Event.value(id).toString();
-    }
-
-    @Override
-    public String getCommandName(long id) throws NoSuchFieldError {
-      return Command.value(id).toString();
-    }
-
-    @Override
-    public long getAttributeID(String name) throws IllegalArgumentException {
-      return Attribute.valueOf(name).getID();
-    }
-
-    @Override
-    public long getEventID(String name) throws IllegalArgumentException {
-      return Event.valueOf(name).getID();
-    }
-
-    @Override
-    public long getCommandID(String name) throws IllegalArgumentException {
-      return Command.valueOf(name).getID();
-    }
-  }
-
-  public static class PumpConfigurationAndControl implements BaseCluster {
-    public static final long ID = 512L;
-
-    public long getID() {
-      return ID;
-    }
-
-    public enum Attribute {
-      MaxPressure(0L),
-      MaxSpeed(1L),
-      MaxFlow(2L),
-      MinConstPressure(3L),
-      MaxConstPressure(4L),
-      MinCompPressure(5L),
-      MaxCompPressure(6L),
-      MinConstSpeed(7L),
-      MaxConstSpeed(8L),
-      MinConstFlow(9L),
-      MaxConstFlow(10L),
-      MinConstTemp(11L),
-      MaxConstTemp(12L),
-      PumpStatus(16L),
-      EffectiveOperationMode(17L),
-      EffectiveControlMode(18L),
-      Capacity(19L),
-      Speed(20L),
-      LifetimeRunningHours(21L),
-      Power(22L),
-      LifetimeEnergyConsumed(23L),
-      OperationMode(32L),
-      ControlMode(33L),
-      GeneratedCommandList(65528L),
-      AcceptedCommandList(65529L),
-      EventList(65530L),
-      AttributeList(65531L),
-      FeatureMap(65532L),
-      ClusterRevision(65533L),
-      ;
-      private final long id;
-
-      Attribute(long id) {
-        this.id = id;
-      }
-
-      public long getID() {
-        return id;
-      }
-
-      public static Attribute value(long id) throws NoSuchFieldError {
-        for (Attribute attribute : Attribute.values()) {
-          if (attribute.getID() == id) {
-            return attribute;
-          }
-        }
-        throw new NoSuchFieldError();
-      }
-    }
-
-    public enum Event {
-      SupplyVoltageLow(0L),
-      SupplyVoltageHigh(1L),
-      PowerMissingPhase(2L),
-      SystemPressureLow(3L),
-      SystemPressureHigh(4L),
-      DryRunning(5L),
-      MotorTemperatureHigh(6L),
-      PumpMotorFatalFailure(7L),
-      ElectronicTemperatureHigh(8L),
-      PumpBlocked(9L),
-      SensorFailure(10L),
-      ElectronicNonFatalFailure(11L),
-      ElectronicFatalFailure(12L),
-      GeneralFault(13L),
-      Leakage(14L),
-      AirDetection(15L),
-      TurbineOperation(16L),
-      ;
-      private final long id;
-
-      Event(long id) {
-        this.id = id;
-      }
-
-      public long getID() {
-        return id;
-      }
-
-      public static Event value(long id) throws NoSuchFieldError {
-        for (Event event : Event.values()) {
-          if (event.getID() == id) {
-            return event;
-          }
-        }
-        throw new NoSuchFieldError();
-      }
-    }
-
-    public enum Command {
-      ;
-      private final long id;
-
-      Command(long id) {
-        this.id = id;
-      }
-
-      public long getID() {
-        return id;
-      }
-
-      public static Command value(long id) throws NoSuchFieldError {
-        for (Command command : Command.values()) {
-          if (command.getID() == id) {
-            return command;
-          }
-        }
-        throw new NoSuchFieldError();
-      }
-    }
-
-    @Override
-    public String getAttributeName(long id) throws NoSuchFieldError {
-      return Attribute.value(id).toString();
-    }
-
-    @Override
-    public String getEventName(long id) throws NoSuchFieldError {
-      return Event.value(id).toString();
-    }
-
-    @Override
-    public String getCommandName(long id) throws NoSuchFieldError {
-      return Command.value(id).toString();
-    }
-
-    @Override
-    public long getAttributeID(String name) throws IllegalArgumentException {
-      return Attribute.valueOf(name).getID();
-    }
-
-    @Override
-    public long getEventID(String name) throws IllegalArgumentException {
-      return Event.valueOf(name).getID();
-    }
-
-    @Override
-    public long getCommandID(String name) throws IllegalArgumentException {
-      return Command.valueOf(name).getID();
-    }
-  }
-
-  public static class Thermostat implements BaseCluster {
-    public static final long ID = 513L;
-
-    public long getID() {
-      return ID;
-    }
-
-    public enum Attribute {
-      LocalTemperature(0L),
-      OutdoorTemperature(1L),
-      Occupancy(2L),
-      AbsMinHeatSetpointLimit(3L),
-      AbsMaxHeatSetpointLimit(4L),
-      AbsMinCoolSetpointLimit(5L),
-      AbsMaxCoolSetpointLimit(6L),
-      PICoolingDemand(7L),
-      PIHeatingDemand(8L),
-      HVACSystemTypeConfiguration(9L),
-      LocalTemperatureCalibration(16L),
-      OccupiedCoolingSetpoint(17L),
-      OccupiedHeatingSetpoint(18L),
-      UnoccupiedCoolingSetpoint(19L),
-      UnoccupiedHeatingSetpoint(20L),
-      MinHeatSetpointLimit(21L),
-      MaxHeatSetpointLimit(22L),
-      MinCoolSetpointLimit(23L),
-      MaxCoolSetpointLimit(24L),
-      MinSetpointDeadBand(25L),
-      RemoteSensing(26L),
-      ControlSequenceOfOperation(27L),
-      SystemMode(28L),
-      ThermostatRunningMode(30L),
-      StartOfWeek(32L),
-      NumberOfWeeklyTransitions(33L),
-      NumberOfDailyTransitions(34L),
-      TemperatureSetpointHold(35L),
-      TemperatureSetpointHoldDuration(36L),
-      ThermostatProgrammingOperationMode(37L),
-      ThermostatRunningState(41L),
-      SetpointChangeSource(48L),
-      SetpointChangeAmount(49L),
-      SetpointChangeSourceTimestamp(50L),
-      OccupiedSetback(52L),
-      OccupiedSetbackMin(53L),
-      OccupiedSetbackMax(54L),
-      UnoccupiedSetback(55L),
-      UnoccupiedSetbackMin(56L),
-      UnoccupiedSetbackMax(57L),
-      EmergencyHeatDelta(58L),
-      ACType(64L),
-      ACCapacity(65L),
-      ACRefrigerantType(66L),
-      ACCompressorType(67L),
-      ACErrorCode(68L),
-      ACLouverPosition(69L),
-      ACCoilTemperature(70L),
-      ACCapacityformat(71L),
-      GeneratedCommandList(65528L),
-      AcceptedCommandList(65529L),
-      EventList(65530L),
-      AttributeList(65531L),
-      FeatureMap(65532L),
-      ClusterRevision(65533L),
-      ;
-      private final long id;
-
-      Attribute(long id) {
-        this.id = id;
-      }
-
-      public long getID() {
-        return id;
-      }
-
-      public static Attribute value(long id) throws NoSuchFieldError {
-        for (Attribute attribute : Attribute.values()) {
-          if (attribute.getID() == id) {
-            return attribute;
-          }
-        }
-        throw new NoSuchFieldError();
-      }
-    }
-
-    public enum Event {
-      ;
-      private final long id;
-
-      Event(long id) {
-        this.id = id;
-      }
-
-      public long getID() {
-        return id;
-      }
-
-      public static Event value(long id) throws NoSuchFieldError {
-        for (Event event : Event.values()) {
-          if (event.getID() == id) {
-            return event;
-          }
-        }
-        throw new NoSuchFieldError();
-      }
-    }
-
-    public enum Command {
-      SetpointRaiseLower(0L),
-      SetWeeklySchedule(1L),
-      GetWeeklySchedule(2L),
-      ClearWeeklySchedule(3L),
-      ;
-      private final long id;
-
-      Command(long id) {
-        this.id = id;
-      }
-
-      public long getID() {
-        return id;
-      }
-
-      public static Command value(long id) throws NoSuchFieldError {
-        for (Command command : Command.values()) {
-          if (command.getID() == id) {
-            return command;
-          }
-        }
-        throw new NoSuchFieldError();
-      }
-    }
-
-    public enum SetpointRaiseLowerCommandField {
-      Mode(0),
-      Amount(1),
-      ;
-      private final int id;
-
-      SetpointRaiseLowerCommandField(int id) {
-        this.id = id;
-      }
-
-      public int getID() {
-        return id;
-      }
-
-      public static SetpointRaiseLowerCommandField value(int id) throws NoSuchFieldError {
-        for (SetpointRaiseLowerCommandField field : SetpointRaiseLowerCommandField.values()) {
-          if (field.getID() == id) {
-            return field;
-          }
-        }
-        throw new NoSuchFieldError();
-      }
-    }
-
-    public enum SetWeeklyScheduleCommandField {
-      NumberOfTransitionsForSequence(0),
-      DayOfWeekForSequence(1),
-      ModeForSequence(2),
-      Transitions(3),
-      ;
-      private final int id;
-
-      SetWeeklyScheduleCommandField(int id) {
-        this.id = id;
-      }
-
-      public int getID() {
-        return id;
-      }
-
-      public static SetWeeklyScheduleCommandField value(int id) throws NoSuchFieldError {
-        for (SetWeeklyScheduleCommandField field : SetWeeklyScheduleCommandField.values()) {
-          if (field.getID() == id) {
-            return field;
-          }
-        }
-        throw new NoSuchFieldError();
-      }
-    }
-
-    public enum GetWeeklyScheduleCommandField {
-      DaysToReturn(0),
-      ModeToReturn(1),
-      ;
-      private final int id;
-
-      GetWeeklyScheduleCommandField(int id) {
-        this.id = id;
-      }
-
-      public int getID() {
-        return id;
-      }
-
-      public static GetWeeklyScheduleCommandField value(int id) throws NoSuchFieldError {
-        for (GetWeeklyScheduleCommandField field : GetWeeklyScheduleCommandField.values()) {
-          if (field.getID() == id) {
-            return field;
-          }
-        }
-        throw new NoSuchFieldError();
-      }
-    }
-
-    @Override
-    public String getAttributeName(long id) throws NoSuchFieldError {
-      return Attribute.value(id).toString();
-    }
-
-    @Override
-    public String getEventName(long id) throws NoSuchFieldError {
-      return Event.value(id).toString();
-    }
-
-    @Override
-    public String getCommandName(long id) throws NoSuchFieldError {
-      return Command.value(id).toString();
-    }
-
-    @Override
-    public long getAttributeID(String name) throws IllegalArgumentException {
-      return Attribute.valueOf(name).getID();
-    }
-
-    @Override
-    public long getEventID(String name) throws IllegalArgumentException {
-      return Event.valueOf(name).getID();
-    }
-
-    @Override
-    public long getCommandID(String name) throws IllegalArgumentException {
-      return Command.valueOf(name).getID();
-    }
-  }
-
-  public static class FanControl implements BaseCluster {
-    public static final long ID = 514L;
-
-    public long getID() {
-      return ID;
-    }
-
-    public enum Attribute {
-      FanMode(0L),
-      FanModeSequence(1L),
-      PercentSetting(2L),
-      PercentCurrent(3L),
-      SpeedMax(4L),
-      SpeedSetting(5L),
-      SpeedCurrent(6L),
-      RockSupport(7L),
-      RockSetting(8L),
-      WindSupport(9L),
-      WindSetting(10L),
-      GeneratedCommandList(65528L),
-      AcceptedCommandList(65529L),
-      EventList(65530L),
-      AttributeList(65531L),
-      FeatureMap(65532L),
-      ClusterRevision(65533L),
-      ;
-      private final long id;
-
-      Attribute(long id) {
-        this.id = id;
-      }
-
-      public long getID() {
-        return id;
-      }
-
-      public static Attribute value(long id) throws NoSuchFieldError {
-        for (Attribute attribute : Attribute.values()) {
-          if (attribute.getID() == id) {
-            return attribute;
-          }
-        }
-        throw new NoSuchFieldError();
-      }
-    }
-
-    public enum Event {
-      ;
-      private final long id;
-
-      Event(long id) {
-        this.id = id;
-      }
-
-      public long getID() {
-        return id;
-      }
-
-      public static Event value(long id) throws NoSuchFieldError {
-        for (Event event : Event.values()) {
-          if (event.getID() == id) {
-            return event;
-          }
-        }
-        throw new NoSuchFieldError();
-      }
-    }
-
-    public enum Command {
-      ;
-      private final long id;
-
-      Command(long id) {
-        this.id = id;
-      }
-
-      public long getID() {
-        return id;
-      }
-
-      public static Command value(long id) throws NoSuchFieldError {
-        for (Command command : Command.values()) {
-          if (command.getID() == id) {
-            return command;
-          }
-        }
-        throw new NoSuchFieldError();
-      }
-    }
-
-    @Override
-    public String getAttributeName(long id) throws NoSuchFieldError {
-      return Attribute.value(id).toString();
-    }
-
-    @Override
-    public String getEventName(long id) throws NoSuchFieldError {
-      return Event.value(id).toString();
-    }
-
-    @Override
-    public String getCommandName(long id) throws NoSuchFieldError {
-      return Command.value(id).toString();
-    }
-
-    @Override
-    public long getAttributeID(String name) throws IllegalArgumentException {
-      return Attribute.valueOf(name).getID();
-    }
-
-    @Override
-    public long getEventID(String name) throws IllegalArgumentException {
-      return Event.valueOf(name).getID();
-    }
-
-    @Override
-    public long getCommandID(String name) throws IllegalArgumentException {
-      return Command.valueOf(name).getID();
-    }
-  }
-
-  public static class ThermostatUserInterfaceConfiguration implements BaseCluster {
-    public static final long ID = 516L;
-
-    public long getID() {
-      return ID;
-    }
-
-    public enum Attribute {
-      TemperatureDisplayMode(0L),
-      KeypadLockout(1L),
-      ScheduleProgrammingVisibility(2L),
-      GeneratedCommandList(65528L),
-      AcceptedCommandList(65529L),
-      EventList(65530L),
-      AttributeList(65531L),
-      FeatureMap(65532L),
-      ClusterRevision(65533L),
-      ;
-      private final long id;
-
-      Attribute(long id) {
-        this.id = id;
-      }
-
-      public long getID() {
-        return id;
-      }
-
-      public static Attribute value(long id) throws NoSuchFieldError {
-        for (Attribute attribute : Attribute.values()) {
-          if (attribute.getID() == id) {
-            return attribute;
-          }
-        }
-        throw new NoSuchFieldError();
-      }
-    }
-
-    public enum Event {
-      ;
-      private final long id;
-
-      Event(long id) {
-        this.id = id;
-      }
-
-      public long getID() {
-        return id;
-      }
-
-      public static Event value(long id) throws NoSuchFieldError {
-        for (Event event : Event.values()) {
-          if (event.getID() == id) {
-            return event;
-          }
-        }
-        throw new NoSuchFieldError();
-      }
-    }
-
-    public enum Command {
-      ;
-      private final long id;
-
-      Command(long id) {
-        this.id = id;
-      }
-
-      public long getID() {
-        return id;
-      }
-
-      public static Command value(long id) throws NoSuchFieldError {
-        for (Command command : Command.values()) {
-          if (command.getID() == id) {
-            return command;
-          }
-        }
-        throw new NoSuchFieldError();
-      }
-    }
-
-    @Override
-    public String getAttributeName(long id) throws NoSuchFieldError {
-      return Attribute.value(id).toString();
-    }
-
-    @Override
-    public String getEventName(long id) throws NoSuchFieldError {
-      return Event.value(id).toString();
-    }
-
-    @Override
-    public String getCommandName(long id) throws NoSuchFieldError {
-      return Command.value(id).toString();
-    }
-
-    @Override
-    public long getAttributeID(String name) throws IllegalArgumentException {
-      return Attribute.valueOf(name).getID();
-    }
-
-    @Override
-    public long getEventID(String name) throws IllegalArgumentException {
-      return Event.valueOf(name).getID();
-    }
-
-    @Override
-    public long getCommandID(String name) throws IllegalArgumentException {
-      return Command.valueOf(name).getID();
-    }
-  }
-
-  public static class ColorControl implements BaseCluster {
-    public static final long ID = 768L;
-
-    public long getID() {
-      return ID;
-    }
-
-    public enum Attribute {
-      CurrentHue(0L),
-      CurrentSaturation(1L),
-      RemainingTime(2L),
-      CurrentX(3L),
-      CurrentY(4L),
-      DriftCompensation(5L),
-      CompensationText(6L),
-      ColorTemperatureMireds(7L),
-      ColorMode(8L),
-      Options(15L),
-      NumberOfPrimaries(16L),
-      Primary1X(17L),
-      Primary1Y(18L),
-      Primary1Intensity(19L),
-      Primary2X(21L),
-      Primary2Y(22L),
-      Primary2Intensity(23L),
-      Primary3X(25L),
-      Primary3Y(26L),
-      Primary3Intensity(27L),
-      Primary4X(32L),
-      Primary4Y(33L),
-      Primary4Intensity(34L),
-      Primary5X(36L),
-      Primary5Y(37L),
-      Primary5Intensity(38L),
-      Primary6X(40L),
-      Primary6Y(41L),
-      Primary6Intensity(42L),
-      WhitePointX(48L),
-      WhitePointY(49L),
-      ColorPointRX(50L),
-      ColorPointRY(51L),
-      ColorPointRIntensity(52L),
-      ColorPointGX(54L),
-      ColorPointGY(55L),
-      ColorPointGIntensity(56L),
-      ColorPointBX(58L),
-      ColorPointBY(59L),
-      ColorPointBIntensity(60L),
-      EnhancedCurrentHue(16384L),
-      EnhancedColorMode(16385L),
-      ColorLoopActive(16386L),
-      ColorLoopDirection(16387L),
-      ColorLoopTime(16388L),
-      ColorLoopStartEnhancedHue(16389L),
-      ColorLoopStoredEnhancedHue(16390L),
-      ColorCapabilities(16394L),
-      ColorTempPhysicalMinMireds(16395L),
-      ColorTempPhysicalMaxMireds(16396L),
-      CoupleColorTempToLevelMinMireds(16397L),
-      StartUpColorTemperatureMireds(16400L),
-      GeneratedCommandList(65528L),
-      AcceptedCommandList(65529L),
-      EventList(65530L),
-      AttributeList(65531L),
-      FeatureMap(65532L),
-      ClusterRevision(65533L),
-      ;
-      private final long id;
-
-      Attribute(long id) {
-        this.id = id;
-      }
-
-      public long getID() {
-        return id;
-      }
-
-      public static Attribute value(long id) throws NoSuchFieldError {
-        for (Attribute attribute : Attribute.values()) {
-          if (attribute.getID() == id) {
-            return attribute;
-          }
-        }
-        throw new NoSuchFieldError();
-      }
-    }
-
-    public enum Event {
-      ;
-      private final long id;
-
-      Event(long id) {
-        this.id = id;
-      }
-
-      public long getID() {
-        return id;
-      }
-
-      public static Event value(long id) throws NoSuchFieldError {
-        for (Event event : Event.values()) {
-          if (event.getID() == id) {
-            return event;
-          }
-        }
-        throw new NoSuchFieldError();
-      }
-    }
-
-    public enum Command {
-      MoveToHue(0L),
-      MoveHue(1L),
-      StepHue(2L),
-      MoveToSaturation(3L),
-      MoveSaturation(4L),
-      StepSaturation(5L),
-      MoveToHueAndSaturation(6L),
-      MoveToColor(7L),
-      MoveColor(8L),
-      StepColor(9L),
-      MoveToColorTemperature(10L),
-      EnhancedMoveToHue(64L),
-      EnhancedMoveHue(65L),
-      EnhancedStepHue(66L),
-      EnhancedMoveToHueAndSaturation(67L),
-      ColorLoopSet(68L),
-      StopMoveStep(71L),
-      MoveColorTemperature(75L),
-      StepColorTemperature(76L),
-      ;
-      private final long id;
-
-      Command(long id) {
-        this.id = id;
-      }
-
-      public long getID() {
-        return id;
-      }
-
-      public static Command value(long id) throws NoSuchFieldError {
-        for (Command command : Command.values()) {
-          if (command.getID() == id) {
-            return command;
-          }
-        }
-        throw new NoSuchFieldError();
-      }
-    }
-
-    public enum MoveToHueCommandField {
-      Hue(0),
-      Direction(1),
-      TransitionTime(2),
-      OptionsMask(3),
-      OptionsOverride(4),
-      ;
-      private final int id;
-
-      MoveToHueCommandField(int id) {
-        this.id = id;
-      }
-
-      public int getID() {
-        return id;
-      }
-
-      public static MoveToHueCommandField value(int id) throws NoSuchFieldError {
-        for (MoveToHueCommandField field : MoveToHueCommandField.values()) {
-          if (field.getID() == id) {
-            return field;
-          }
-        }
-        throw new NoSuchFieldError();
-      }
-    }
-
-    public enum MoveHueCommandField {
-      MoveMode(0),
-      Rate(1),
-      OptionsMask(2),
-      OptionsOverride(3),
-      ;
-      private final int id;
-
-      MoveHueCommandField(int id) {
-        this.id = id;
-      }
-
-      public int getID() {
-        return id;
-      }
-
-      public static MoveHueCommandField value(int id) throws NoSuchFieldError {
-        for (MoveHueCommandField field : MoveHueCommandField.values()) {
-          if (field.getID() == id) {
-            return field;
-          }
-        }
-        throw new NoSuchFieldError();
-      }
-    }
-
-    public enum StepHueCommandField {
-      StepMode(0),
-      StepSize(1),
-      TransitionTime(2),
-      OptionsMask(3),
-      OptionsOverride(4),
-      ;
-      private final int id;
-
-      StepHueCommandField(int id) {
-        this.id = id;
-      }
-
-      public int getID() {
-        return id;
-      }
-
-      public static StepHueCommandField value(int id) throws NoSuchFieldError {
-        for (StepHueCommandField field : StepHueCommandField.values()) {
-          if (field.getID() == id) {
-            return field;
-          }
-        }
-        throw new NoSuchFieldError();
-      }
-    }
-
-    public enum MoveToSaturationCommandField {
-      Saturation(0),
-      TransitionTime(1),
-      OptionsMask(2),
-      OptionsOverride(3),
-      ;
-      private final int id;
-
-      MoveToSaturationCommandField(int id) {
-        this.id = id;
-      }
-
-      public int getID() {
-        return id;
-      }
-
-      public static MoveToSaturationCommandField value(int id) throws NoSuchFieldError {
-        for (MoveToSaturationCommandField field : MoveToSaturationCommandField.values()) {
-          if (field.getID() == id) {
-            return field;
-          }
-        }
-        throw new NoSuchFieldError();
-      }
-    }
-
-    public enum MoveSaturationCommandField {
-      MoveMode(0),
-      Rate(1),
-      OptionsMask(2),
-      OptionsOverride(3),
-      ;
-      private final int id;
-
-      MoveSaturationCommandField(int id) {
-        this.id = id;
-      }
-
-      public int getID() {
-        return id;
-      }
-
-      public static MoveSaturationCommandField value(int id) throws NoSuchFieldError {
-        for (MoveSaturationCommandField field : MoveSaturationCommandField.values()) {
-          if (field.getID() == id) {
-            return field;
-          }
-        }
-        throw new NoSuchFieldError();
-      }
-    }
-
-    public enum StepSaturationCommandField {
-      StepMode(0),
-      StepSize(1),
-      TransitionTime(2),
-      OptionsMask(3),
-      OptionsOverride(4),
-      ;
-      private final int id;
-
-      StepSaturationCommandField(int id) {
-        this.id = id;
-      }
-
-      public int getID() {
-        return id;
-      }
-
-      public static StepSaturationCommandField value(int id) throws NoSuchFieldError {
-        for (StepSaturationCommandField field : StepSaturationCommandField.values()) {
-          if (field.getID() == id) {
-            return field;
-          }
-        }
-        throw new NoSuchFieldError();
-      }
-    }
-
-    public enum MoveToHueAndSaturationCommandField {
-      Hue(0),
-      Saturation(1),
-      TransitionTime(2),
-      OptionsMask(3),
-      OptionsOverride(4),
-      ;
-      private final int id;
-
-      MoveToHueAndSaturationCommandField(int id) {
-        this.id = id;
-      }
-
-      public int getID() {
-        return id;
-      }
-
-      public static MoveToHueAndSaturationCommandField value(int id) throws NoSuchFieldError {
-        for (MoveToHueAndSaturationCommandField field :
-            MoveToHueAndSaturationCommandField.values()) {
-          if (field.getID() == id) {
-            return field;
-          }
-        }
-        throw new NoSuchFieldError();
-      }
-    }
-
-    public enum MoveToColorCommandField {
-      ColorX(0),
-      ColorY(1),
-      TransitionTime(2),
-      OptionsMask(3),
-      OptionsOverride(4),
-      ;
-      private final int id;
-
-      MoveToColorCommandField(int id) {
-        this.id = id;
-      }
-
-      public int getID() {
-        return id;
-      }
-
-      public static MoveToColorCommandField value(int id) throws NoSuchFieldError {
-        for (MoveToColorCommandField field : MoveToColorCommandField.values()) {
-          if (field.getID() == id) {
-            return field;
-          }
-        }
-        throw new NoSuchFieldError();
-      }
-    }
-
-    public enum MoveColorCommandField {
-      RateX(0),
-      RateY(1),
-      OptionsMask(2),
-      OptionsOverride(3),
-      ;
-      private final int id;
-
-      MoveColorCommandField(int id) {
-        this.id = id;
-      }
-
-      public int getID() {
-        return id;
-      }
-
-      public static MoveColorCommandField value(int id) throws NoSuchFieldError {
-        for (MoveColorCommandField field : MoveColorCommandField.values()) {
-          if (field.getID() == id) {
-            return field;
-          }
-        }
-        throw new NoSuchFieldError();
-      }
-    }
-
-    public enum StepColorCommandField {
-      StepX(0),
-      StepY(1),
-      TransitionTime(2),
-      OptionsMask(3),
-      OptionsOverride(4),
-      ;
-      private final int id;
-
-      StepColorCommandField(int id) {
-        this.id = id;
-      }
-
-      public int getID() {
-        return id;
-      }
-
-      public static StepColorCommandField value(int id) throws NoSuchFieldError {
-        for (StepColorCommandField field : StepColorCommandField.values()) {
-          if (field.getID() == id) {
-            return field;
-          }
-        }
-        throw new NoSuchFieldError();
-      }
-    }
-
-    public enum MoveToColorTemperatureCommandField {
-      ColorTemperatureMireds(0),
-      TransitionTime(1),
-      OptionsMask(2),
-      OptionsOverride(3),
-      ;
-      private final int id;
-
-      MoveToColorTemperatureCommandField(int id) {
-        this.id = id;
-      }
-
-      public int getID() {
-        return id;
-      }
-
-      public static MoveToColorTemperatureCommandField value(int id) throws NoSuchFieldError {
-        for (MoveToColorTemperatureCommandField field :
-            MoveToColorTemperatureCommandField.values()) {
-          if (field.getID() == id) {
-            return field;
-          }
-        }
-        throw new NoSuchFieldError();
-      }
-    }
-
-    public enum EnhancedMoveToHueCommandField {
-      EnhancedHue(0),
-      Direction(1),
-      TransitionTime(2),
-      OptionsMask(3),
-      OptionsOverride(4),
-      ;
-      private final int id;
-
-      EnhancedMoveToHueCommandField(int id) {
-        this.id = id;
-      }
-
-      public int getID() {
-        return id;
-      }
-
-      public static EnhancedMoveToHueCommandField value(int id) throws NoSuchFieldError {
-        for (EnhancedMoveToHueCommandField field : EnhancedMoveToHueCommandField.values()) {
-          if (field.getID() == id) {
-            return field;
-          }
-        }
-        throw new NoSuchFieldError();
-      }
-    }
-
-    public enum EnhancedMoveHueCommandField {
-      MoveMode(0),
-      Rate(1),
-      OptionsMask(2),
-      OptionsOverride(3),
-      ;
-      private final int id;
-
-      EnhancedMoveHueCommandField(int id) {
-        this.id = id;
-      }
-
-      public int getID() {
-        return id;
-      }
-
-      public static EnhancedMoveHueCommandField value(int id) throws NoSuchFieldError {
-        for (EnhancedMoveHueCommandField field : EnhancedMoveHueCommandField.values()) {
-          if (field.getID() == id) {
-            return field;
-          }
-        }
-        throw new NoSuchFieldError();
-      }
-    }
-
-    public enum EnhancedStepHueCommandField {
-      StepMode(0),
-      StepSize(1),
-      TransitionTime(2),
-      OptionsMask(3),
-      OptionsOverride(4),
-      ;
-      private final int id;
-
-      EnhancedStepHueCommandField(int id) {
-        this.id = id;
-      }
-
-      public int getID() {
-        return id;
-      }
-
-      public static EnhancedStepHueCommandField value(int id) throws NoSuchFieldError {
-        for (EnhancedStepHueCommandField field : EnhancedStepHueCommandField.values()) {
-          if (field.getID() == id) {
-            return field;
-          }
-        }
-        throw new NoSuchFieldError();
-      }
-    }
-
-    public enum EnhancedMoveToHueAndSaturationCommandField {
-      EnhancedHue(0),
-      Saturation(1),
-      TransitionTime(2),
-      OptionsMask(3),
-      OptionsOverride(4),
-      ;
-      private final int id;
-
-      EnhancedMoveToHueAndSaturationCommandField(int id) {
-        this.id = id;
-      }
-
-      public int getID() {
-        return id;
-      }
-
-      public static EnhancedMoveToHueAndSaturationCommandField value(int id)
-          throws NoSuchFieldError {
-        for (EnhancedMoveToHueAndSaturationCommandField field :
-            EnhancedMoveToHueAndSaturationCommandField.values()) {
-          if (field.getID() == id) {
-            return field;
-          }
-        }
-        throw new NoSuchFieldError();
-      }
-    }
-
-    public enum ColorLoopSetCommandField {
-      UpdateFlags(0),
-      Action(1),
-      Direction(2),
-      Time(3),
-      StartHue(4),
-      OptionsMask(5),
-      OptionsOverride(6),
-      ;
-      private final int id;
-
-      ColorLoopSetCommandField(int id) {
-        this.id = id;
-      }
-
-      public int getID() {
-        return id;
-      }
-
-      public static ColorLoopSetCommandField value(int id) throws NoSuchFieldError {
-        for (ColorLoopSetCommandField field : ColorLoopSetCommandField.values()) {
-          if (field.getID() == id) {
-            return field;
-          }
-        }
-        throw new NoSuchFieldError();
-      }
-    }
-
-    public enum StopMoveStepCommandField {
-      OptionsMask(0),
-      OptionsOverride(1),
-      ;
-      private final int id;
-
-      StopMoveStepCommandField(int id) {
-        this.id = id;
-      }
-
-      public int getID() {
-        return id;
-      }
-
-      public static StopMoveStepCommandField value(int id) throws NoSuchFieldError {
-        for (StopMoveStepCommandField field : StopMoveStepCommandField.values()) {
-          if (field.getID() == id) {
-            return field;
-          }
-        }
-        throw new NoSuchFieldError();
-      }
-    }
-
-    public enum MoveColorTemperatureCommandField {
-      MoveMode(0),
-      Rate(1),
-      ColorTemperatureMinimumMireds(2),
-      ColorTemperatureMaximumMireds(3),
-      OptionsMask(4),
-      OptionsOverride(5),
-      ;
-      private final int id;
-
-      MoveColorTemperatureCommandField(int id) {
-        this.id = id;
-      }
-
-      public int getID() {
-        return id;
-      }
-
-      public static MoveColorTemperatureCommandField value(int id) throws NoSuchFieldError {
-        for (MoveColorTemperatureCommandField field : MoveColorTemperatureCommandField.values()) {
-          if (field.getID() == id) {
-            return field;
-          }
-        }
-        throw new NoSuchFieldError();
-      }
-    }
-
-    public enum StepColorTemperatureCommandField {
-      StepMode(0),
-      StepSize(1),
-      TransitionTime(2),
-      ColorTemperatureMinimumMireds(3),
-      ColorTemperatureMaximumMireds(4),
-      OptionsMask(5),
-      OptionsOverride(6),
-      ;
-      private final int id;
-
-      StepColorTemperatureCommandField(int id) {
-        this.id = id;
-      }
-
-      public int getID() {
-        return id;
-      }
-
-      public static StepColorTemperatureCommandField value(int id) throws NoSuchFieldError {
-        for (StepColorTemperatureCommandField field : StepColorTemperatureCommandField.values()) {
-          if (field.getID() == id) {
-            return field;
-          }
-        }
-        throw new NoSuchFieldError();
-      }
-    }
-
-    @Override
-    public String getAttributeName(long id) throws NoSuchFieldError {
-      return Attribute.value(id).toString();
-    }
-
-    @Override
-    public String getEventName(long id) throws NoSuchFieldError {
-      return Event.value(id).toString();
-    }
-
-    @Override
-    public String getCommandName(long id) throws NoSuchFieldError {
-      return Command.value(id).toString();
-    }
-
-    @Override
-    public long getAttributeID(String name) throws IllegalArgumentException {
-      return Attribute.valueOf(name).getID();
-    }
-
-    @Override
-    public long getEventID(String name) throws IllegalArgumentException {
-      return Event.valueOf(name).getID();
-    }
-
-    @Override
-    public long getCommandID(String name) throws IllegalArgumentException {
-      return Command.valueOf(name).getID();
-    }
-  }
-
-  public static class BallastConfiguration implements BaseCluster {
-    public static final long ID = 769L;
-
-    public long getID() {
-      return ID;
-    }
-
-    public enum Attribute {
-      PhysicalMinLevel(0L),
-      PhysicalMaxLevel(1L),
-      BallastStatus(2L),
-      MinLevel(16L),
-      MaxLevel(17L),
-      IntrinsicBallastFactor(20L),
-      BallastFactorAdjustment(21L),
-      LampQuantity(32L),
-      LampType(48L),
-      LampManufacturer(49L),
-      LampRatedHours(50L),
-      LampBurnHours(51L),
-      LampAlarmMode(52L),
-      LampBurnHoursTripPoint(53L),
-      GeneratedCommandList(65528L),
-      AcceptedCommandList(65529L),
-      EventList(65530L),
-      AttributeList(65531L),
-      FeatureMap(65532L),
-      ClusterRevision(65533L),
-      ;
-      private final long id;
-
-      Attribute(long id) {
-        this.id = id;
-      }
-
-      public long getID() {
-        return id;
-      }
-
-      public static Attribute value(long id) throws NoSuchFieldError {
-        for (Attribute attribute : Attribute.values()) {
-          if (attribute.getID() == id) {
-            return attribute;
-          }
-        }
-        throw new NoSuchFieldError();
-      }
-    }
-
-    public enum Event {
-      ;
-      private final long id;
-
-      Event(long id) {
-        this.id = id;
-      }
-
-      public long getID() {
-        return id;
-      }
-
-      public static Event value(long id) throws NoSuchFieldError {
-        for (Event event : Event.values()) {
-          if (event.getID() == id) {
-            return event;
-          }
-        }
-        throw new NoSuchFieldError();
-      }
-    }
-
-    public enum Command {
-      ;
-      private final long id;
-
-      Command(long id) {
-        this.id = id;
-      }
-
-      public long getID() {
-        return id;
-      }
-
-      public static Command value(long id) throws NoSuchFieldError {
-        for (Command command : Command.values()) {
-          if (command.getID() == id) {
-            return command;
-          }
-        }
-        throw new NoSuchFieldError();
-      }
-    }
-
-    @Override
-    public String getAttributeName(long id) throws NoSuchFieldError {
-      return Attribute.value(id).toString();
-    }
-
-    @Override
-    public String getEventName(long id) throws NoSuchFieldError {
-      return Event.value(id).toString();
-    }
-
-    @Override
-    public String getCommandName(long id) throws NoSuchFieldError {
-      return Command.value(id).toString();
-    }
-
-    @Override
-    public long getAttributeID(String name) throws IllegalArgumentException {
-      return Attribute.valueOf(name).getID();
-    }
-
-    @Override
-    public long getEventID(String name) throws IllegalArgumentException {
-      return Event.valueOf(name).getID();
-    }
-
-    @Override
-    public long getCommandID(String name) throws IllegalArgumentException {
-      return Command.valueOf(name).getID();
-    }
-  }
-
-  public static class IlluminanceMeasurement implements BaseCluster {
-    public static final long ID = 1024L;
-
-    public long getID() {
-      return ID;
-    }
-
-    public enum Attribute {
-      MeasuredValue(0L),
-      MinMeasuredValue(1L),
-      MaxMeasuredValue(2L),
-      Tolerance(3L),
-      LightSensorType(4L),
-      GeneratedCommandList(65528L),
-      AcceptedCommandList(65529L),
-      EventList(65530L),
-      AttributeList(65531L),
-      FeatureMap(65532L),
-      ClusterRevision(65533L),
-      ;
-      private final long id;
-
-      Attribute(long id) {
-        this.id = id;
-      }
-
-      public long getID() {
-        return id;
-      }
-
-      public static Attribute value(long id) throws NoSuchFieldError {
-        for (Attribute attribute : Attribute.values()) {
-          if (attribute.getID() == id) {
-            return attribute;
-          }
-        }
-        throw new NoSuchFieldError();
-      }
-    }
-
-    public enum Event {
-      ;
-      private final long id;
-
-      Event(long id) {
-        this.id = id;
-      }
-
-      public long getID() {
-        return id;
-      }
-
-      public static Event value(long id) throws NoSuchFieldError {
-        for (Event event : Event.values()) {
-          if (event.getID() == id) {
-            return event;
-          }
-        }
-        throw new NoSuchFieldError();
-      }
-    }
-
-    public enum Command {
-      ;
-      private final long id;
-
-      Command(long id) {
-        this.id = id;
-      }
-
-      public long getID() {
-        return id;
-      }
-
-      public static Command value(long id) throws NoSuchFieldError {
-        for (Command command : Command.values()) {
-          if (command.getID() == id) {
-            return command;
-          }
-        }
-        throw new NoSuchFieldError();
-      }
-    }
-
-    @Override
-    public String getAttributeName(long id) throws NoSuchFieldError {
-      return Attribute.value(id).toString();
-    }
-
-    @Override
-    public String getEventName(long id) throws NoSuchFieldError {
-      return Event.value(id).toString();
-    }
-
-    @Override
-    public String getCommandName(long id) throws NoSuchFieldError {
-      return Command.value(id).toString();
-    }
-
-    @Override
-    public long getAttributeID(String name) throws IllegalArgumentException {
-      return Attribute.valueOf(name).getID();
-    }
-
-    @Override
-    public long getEventID(String name) throws IllegalArgumentException {
-      return Event.valueOf(name).getID();
-    }
-
-    @Override
-    public long getCommandID(String name) throws IllegalArgumentException {
-      return Command.valueOf(name).getID();
-    }
-  }
-
-  public static class TemperatureMeasurement implements BaseCluster {
-    public static final long ID = 1026L;
-
-    public long getID() {
-      return ID;
-    }
-
-    public enum Attribute {
-      MeasuredValue(0L),
-      MinMeasuredValue(1L),
-      MaxMeasuredValue(2L),
-      Tolerance(3L),
-      GeneratedCommandList(65528L),
-      AcceptedCommandList(65529L),
-      EventList(65530L),
-      AttributeList(65531L),
-      FeatureMap(65532L),
-      ClusterRevision(65533L),
-      ;
-      private final long id;
-
-      Attribute(long id) {
-        this.id = id;
-      }
-
-      public long getID() {
-        return id;
-      }
-
-      public static Attribute value(long id) throws NoSuchFieldError {
-        for (Attribute attribute : Attribute.values()) {
-          if (attribute.getID() == id) {
-            return attribute;
-          }
-        }
-        throw new NoSuchFieldError();
-      }
-    }
-
-    public enum Event {
-      ;
-      private final long id;
-
-      Event(long id) {
-        this.id = id;
-      }
-
-      public long getID() {
-        return id;
-      }
-
-      public static Event value(long id) throws NoSuchFieldError {
-        for (Event event : Event.values()) {
-          if (event.getID() == id) {
-            return event;
-          }
-=======
         if (clusterId == PowerSourceConfiguration.ID) {
             return new PowerSourceConfiguration();
->>>>>>> 4699e199
         }
         if (clusterId == PowerSource.ID) {
             return new PowerSource();
