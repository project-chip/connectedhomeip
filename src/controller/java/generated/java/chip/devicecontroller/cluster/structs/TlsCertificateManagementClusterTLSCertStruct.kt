--- conflicted
+++ resolved
@@ -41,18 +41,11 @@
     tlvWriter.apply {
       startStructure(tlvTag)
       put(ContextSpecificTag(TAG_CAID), caid)
-<<<<<<< HEAD
-      if (certificate.isPresent) {
-      val optcertificate = certificate.get()
-      put(ContextSpecificTag(TAG_CERTIFICATE), optcertificate)
-    }
-=======
       if (certificate.isPresent) 
         val optcertificate = certificate.get()
         put(ContextSpecificTag(TAG_CERTIFICATE), optcertificate)
       }
       put(ContextSpecificTag(TAG_FABRIC_INDEX), fabricIndex)
->>>>>>> dd314e84
       endStructure()
     }
   }
@@ -65,14 +58,6 @@
     fun fromTlv(tlvTag: Tag, tlvReader: TlvReader) : TlsCertificateManagementClusterTLSCertStruct {
       tlvReader.enterStructure(tlvTag)
       val caid = tlvReader.getUInt(ContextSpecificTag(TAG_CAID))
-<<<<<<< HEAD
-      val certificate = if (tlvReader.isNextTag(ContextSpecificTag(TAG_CERTIFICATE))) {
-      Optional.of(tlvReader.getByteArray(ContextSpecificTag(TAG_CERTIFICATE)))
-    } else {
-      Optional.empty()
-    }
-      
-=======
       val certificate =
         if (tlvReader.isNextTag(ContextSpecificTag(TAG_CERTIFICATE))) {
           Optional.of(tlvReader.getByteArray(ContextSpecificTag(TAG_CERTIFICATE)))
@@ -80,7 +65,6 @@
           Optional.empty()
         }
       val fabricIndex = tlvReader.getUInt(ContextSpecificTag(TAG_FABRIC_INDEX))
->>>>>>> dd314e84
       tlvReader.exitContainer()
 
       return TlsCertificateManagementClusterTLSCertStruct(caid, certificate, fabricIndex)
