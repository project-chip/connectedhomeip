/*
 *
 *    Copyright (c) 2023 Project CHIP Authors
 *
 *    Licensed under the Apache License, Version 2.0 (the "License");
 *    you may not use this file except in compliance with the License.
 *    You may obtain a copy of the License at
 *
 *        http://www.apache.org/licenses/LICENSE-2.0
 *
 *    Unless required by applicable law or agreed to in writing, software
 *    distributed under the License is distributed on an "AS IS" BASIS,
 *    WITHOUT WARRANTIES OR CONDITIONS OF ANY KIND, either express or implied.
 *    See the License for the specific language governing permissions and
 *    limitations under the License.
 */
package chip.devicecontroller;

import javax.annotation.Nullable;
import java.util.ArrayList;
import java.util.Arrays;
import java.util.Optional;

import static chip.devicecontroller.ChipTLVType.*;

public class ChipEventStructs {
public static class AccessControlClusterAccessControlEntryChangedEvent {
  public @Nullable Long adminNodeID;
  public @Nullable Integer adminPasscodeID;
  public Integer changeType;
  public @Nullable ChipStructs.AccessControlClusterAccessControlEntryStruct latestValue;
  public Integer fabricIndex;
  private static final long ADMIN_NODE_I_D_ID = 1L;
  private static final long ADMIN_PASSCODE_I_D_ID = 2L;
  private static final long CHANGE_TYPE_ID = 3L;
  private static final long LATEST_VALUE_ID = 4L;
  private static final long FABRIC_INDEX_ID = 254L;

  public AccessControlClusterAccessControlEntryChangedEvent(
    @Nullable Long adminNodeID,
    @Nullable Integer adminPasscodeID,
    Integer changeType,
    @Nullable ChipStructs.AccessControlClusterAccessControlEntryStruct latestValue,
    Integer fabricIndex
  ) {
    this.adminNodeID = adminNodeID;
    this.adminPasscodeID = adminPasscodeID;
    this.changeType = changeType;
    this.latestValue = latestValue;
    this.fabricIndex = fabricIndex;
  }

  public StructType encodeTlv() {
    ArrayList<StructElement> values = new ArrayList<>();
    values.add(new StructElement(ADMIN_NODE_I_D_ID, adminNodeID != null ? new UIntType(adminNodeID) : new NullType()));
    values.add(new StructElement(ADMIN_PASSCODE_I_D_ID, adminPasscodeID != null ? new UIntType(adminPasscodeID) : new NullType()));
    values.add(new StructElement(CHANGE_TYPE_ID, new UIntType(changeType)));
    values.add(new StructElement(LATEST_VALUE_ID, latestValue != null ? latestValue.encodeTlv() : new NullType()));
    values.add(new StructElement(FABRIC_INDEX_ID, new UIntType(fabricIndex)));

    return new StructType(values);
  }

  public static AccessControlClusterAccessControlEntryChangedEvent decodeTlv(BaseTLVType tlvValue) {
    if (tlvValue == null || tlvValue.type() != TLVType.Struct) {
      return null;
    }
    @Nullable Long adminNodeID = null;
    @Nullable Integer adminPasscodeID = null;
    Integer changeType = null;
    @Nullable ChipStructs.AccessControlClusterAccessControlEntryStruct latestValue = null;
    Integer fabricIndex = null;
    for (StructElement element: ((StructType)tlvValue).value()) {
      if (element.contextTagNum() == ADMIN_NODE_I_D_ID) {
        if (element.value(BaseTLVType.class).type() == TLVType.UInt) {
          UIntType castingValue = element.value(UIntType.class);
          adminNodeID = castingValue.value(Long.class);
        }
      } else if (element.contextTagNum() == ADMIN_PASSCODE_I_D_ID) {
        if (element.value(BaseTLVType.class).type() == TLVType.UInt) {
          UIntType castingValue = element.value(UIntType.class);
          adminPasscodeID = castingValue.value(Integer.class);
        }
      } else if (element.contextTagNum() == CHANGE_TYPE_ID) {
        if (element.value(BaseTLVType.class).type() == TLVType.UInt) {
          UIntType castingValue = element.value(UIntType.class);
          changeType = castingValue.value(Integer.class);
        }
      } else if (element.contextTagNum() == LATEST_VALUE_ID) {
        if (element.value(BaseTLVType.class).type() == TLVType.Struct) {
          StructType castingValue = element.value(StructType.class);
          latestValue = ChipStructs.AccessControlClusterAccessControlEntryStruct.decodeTlv(castingValue);
        }
      } else if (element.contextTagNum() == FABRIC_INDEX_ID) {
        if (element.value(BaseTLVType.class).type() == TLVType.UInt) {
          UIntType castingValue = element.value(UIntType.class);
          fabricIndex = castingValue.value(Integer.class);
        }
      }
    }
    return new AccessControlClusterAccessControlEntryChangedEvent(
      adminNodeID,
      adminPasscodeID,
      changeType,
      latestValue,
      fabricIndex
    );
  }

  @Override
  public String toString() {
    StringBuilder output = new StringBuilder();
    output.append("AccessControlClusterAccessControlEntryChangedEvent {\n");
    output.append("\tadminNodeID: ");
    output.append(adminNodeID);
    output.append("\n");
    output.append("\tadminPasscodeID: ");
    output.append(adminPasscodeID);
    output.append("\n");
    output.append("\tchangeType: ");
    output.append(changeType);
    output.append("\n");
    output.append("\tlatestValue: ");
    output.append(latestValue);
    output.append("\n");
    output.append("\tfabricIndex: ");
    output.append(fabricIndex);
    output.append("\n");
    output.append("}\n");
    return output.toString();
  }
}
public static class AccessControlClusterAccessControlExtensionChangedEvent {
  public @Nullable Long adminNodeID;
  public @Nullable Integer adminPasscodeID;
  public Integer changeType;
  public @Nullable ChipStructs.AccessControlClusterAccessControlExtensionStruct latestValue;
  public Integer fabricIndex;
  private static final long ADMIN_NODE_I_D_ID = 1L;
  private static final long ADMIN_PASSCODE_I_D_ID = 2L;
  private static final long CHANGE_TYPE_ID = 3L;
  private static final long LATEST_VALUE_ID = 4L;
  private static final long FABRIC_INDEX_ID = 254L;

  public AccessControlClusterAccessControlExtensionChangedEvent(
    @Nullable Long adminNodeID,
    @Nullable Integer adminPasscodeID,
    Integer changeType,
    @Nullable ChipStructs.AccessControlClusterAccessControlExtensionStruct latestValue,
    Integer fabricIndex
  ) {
    this.adminNodeID = adminNodeID;
    this.adminPasscodeID = adminPasscodeID;
    this.changeType = changeType;
    this.latestValue = latestValue;
    this.fabricIndex = fabricIndex;
  }

  public StructType encodeTlv() {
    ArrayList<StructElement> values = new ArrayList<>();
    values.add(new StructElement(ADMIN_NODE_I_D_ID, adminNodeID != null ? new UIntType(adminNodeID) : new NullType()));
    values.add(new StructElement(ADMIN_PASSCODE_I_D_ID, adminPasscodeID != null ? new UIntType(adminPasscodeID) : new NullType()));
    values.add(new StructElement(CHANGE_TYPE_ID, new UIntType(changeType)));
    values.add(new StructElement(LATEST_VALUE_ID, latestValue != null ? latestValue.encodeTlv() : new NullType()));
    values.add(new StructElement(FABRIC_INDEX_ID, new UIntType(fabricIndex)));

    return new StructType(values);
  }

  public static AccessControlClusterAccessControlExtensionChangedEvent decodeTlv(BaseTLVType tlvValue) {
    if (tlvValue == null || tlvValue.type() != TLVType.Struct) {
      return null;
    }
    @Nullable Long adminNodeID = null;
    @Nullable Integer adminPasscodeID = null;
    Integer changeType = null;
    @Nullable ChipStructs.AccessControlClusterAccessControlExtensionStruct latestValue = null;
    Integer fabricIndex = null;
    for (StructElement element: ((StructType)tlvValue).value()) {
      if (element.contextTagNum() == ADMIN_NODE_I_D_ID) {
        if (element.value(BaseTLVType.class).type() == TLVType.UInt) {
          UIntType castingValue = element.value(UIntType.class);
          adminNodeID = castingValue.value(Long.class);
        }
      } else if (element.contextTagNum() == ADMIN_PASSCODE_I_D_ID) {
        if (element.value(BaseTLVType.class).type() == TLVType.UInt) {
          UIntType castingValue = element.value(UIntType.class);
          adminPasscodeID = castingValue.value(Integer.class);
        }
      } else if (element.contextTagNum() == CHANGE_TYPE_ID) {
        if (element.value(BaseTLVType.class).type() == TLVType.UInt) {
          UIntType castingValue = element.value(UIntType.class);
          changeType = castingValue.value(Integer.class);
        }
      } else if (element.contextTagNum() == LATEST_VALUE_ID) {
        if (element.value(BaseTLVType.class).type() == TLVType.Struct) {
          StructType castingValue = element.value(StructType.class);
          latestValue = ChipStructs.AccessControlClusterAccessControlExtensionStruct.decodeTlv(castingValue);
        }
      } else if (element.contextTagNum() == FABRIC_INDEX_ID) {
        if (element.value(BaseTLVType.class).type() == TLVType.UInt) {
          UIntType castingValue = element.value(UIntType.class);
          fabricIndex = castingValue.value(Integer.class);
        }
      }
    }
    return new AccessControlClusterAccessControlExtensionChangedEvent(
      adminNodeID,
      adminPasscodeID,
      changeType,
      latestValue,
      fabricIndex
    );
  }

  @Override
  public String toString() {
    StringBuilder output = new StringBuilder();
    output.append("AccessControlClusterAccessControlExtensionChangedEvent {\n");
    output.append("\tadminNodeID: ");
    output.append(adminNodeID);
    output.append("\n");
    output.append("\tadminPasscodeID: ");
    output.append(adminPasscodeID);
    output.append("\n");
    output.append("\tchangeType: ");
    output.append(changeType);
    output.append("\n");
    output.append("\tlatestValue: ");
    output.append(latestValue);
    output.append("\n");
    output.append("\tfabricIndex: ");
    output.append(fabricIndex);
    output.append("\n");
    output.append("}\n");
    return output.toString();
  }
}
public static class ActionsClusterStateChangedEvent {
  public Integer actionID;
  public Long invokeID;
  public Integer newState;
  private static final long ACTION_I_D_ID = 0L;
  private static final long INVOKE_I_D_ID = 1L;
  private static final long NEW_STATE_ID = 2L;

  public ActionsClusterStateChangedEvent(
    Integer actionID,
    Long invokeID,
    Integer newState
  ) {
    this.actionID = actionID;
    this.invokeID = invokeID;
    this.newState = newState;
  }

  public StructType encodeTlv() {
    ArrayList<StructElement> values = new ArrayList<>();
    values.add(new StructElement(ACTION_I_D_ID, new UIntType(actionID)));
    values.add(new StructElement(INVOKE_I_D_ID, new UIntType(invokeID)));
    values.add(new StructElement(NEW_STATE_ID, new UIntType(newState)));

    return new StructType(values);
  }

  public static ActionsClusterStateChangedEvent decodeTlv(BaseTLVType tlvValue) {
    if (tlvValue == null || tlvValue.type() != TLVType.Struct) {
      return null;
    }
    Integer actionID = null;
    Long invokeID = null;
    Integer newState = null;
    for (StructElement element: ((StructType)tlvValue).value()) {
      if (element.contextTagNum() == ACTION_I_D_ID) {
        if (element.value(BaseTLVType.class).type() == TLVType.UInt) {
          UIntType castingValue = element.value(UIntType.class);
          actionID = castingValue.value(Integer.class);
        }
      } else if (element.contextTagNum() == INVOKE_I_D_ID) {
        if (element.value(BaseTLVType.class).type() == TLVType.UInt) {
          UIntType castingValue = element.value(UIntType.class);
          invokeID = castingValue.value(Long.class);
        }
      } else if (element.contextTagNum() == NEW_STATE_ID) {
        if (element.value(BaseTLVType.class).type() == TLVType.UInt) {
          UIntType castingValue = element.value(UIntType.class);
          newState = castingValue.value(Integer.class);
        }
      }
    }
    return new ActionsClusterStateChangedEvent(
      actionID,
      invokeID,
      newState
    );
  }

  @Override
  public String toString() {
    StringBuilder output = new StringBuilder();
    output.append("ActionsClusterStateChangedEvent {\n");
    output.append("\tactionID: ");
    output.append(actionID);
    output.append("\n");
    output.append("\tinvokeID: ");
    output.append(invokeID);
    output.append("\n");
    output.append("\tnewState: ");
    output.append(newState);
    output.append("\n");
    output.append("}\n");
    return output.toString();
  }
}
public static class ActionsClusterActionFailedEvent {
  public Integer actionID;
  public Long invokeID;
  public Integer newState;
  public Integer error;
  private static final long ACTION_I_D_ID = 0L;
  private static final long INVOKE_I_D_ID = 1L;
  private static final long NEW_STATE_ID = 2L;
  private static final long ERROR_ID = 3L;

  public ActionsClusterActionFailedEvent(
    Integer actionID,
    Long invokeID,
    Integer newState,
    Integer error
  ) {
    this.actionID = actionID;
    this.invokeID = invokeID;
    this.newState = newState;
    this.error = error;
  }

  public StructType encodeTlv() {
    ArrayList<StructElement> values = new ArrayList<>();
    values.add(new StructElement(ACTION_I_D_ID, new UIntType(actionID)));
    values.add(new StructElement(INVOKE_I_D_ID, new UIntType(invokeID)));
    values.add(new StructElement(NEW_STATE_ID, new UIntType(newState)));
    values.add(new StructElement(ERROR_ID, new UIntType(error)));

    return new StructType(values);
  }

  public static ActionsClusterActionFailedEvent decodeTlv(BaseTLVType tlvValue) {
    if (tlvValue == null || tlvValue.type() != TLVType.Struct) {
      return null;
    }
    Integer actionID = null;
    Long invokeID = null;
    Integer newState = null;
    Integer error = null;
    for (StructElement element: ((StructType)tlvValue).value()) {
      if (element.contextTagNum() == ACTION_I_D_ID) {
        if (element.value(BaseTLVType.class).type() == TLVType.UInt) {
          UIntType castingValue = element.value(UIntType.class);
          actionID = castingValue.value(Integer.class);
        }
      } else if (element.contextTagNum() == INVOKE_I_D_ID) {
        if (element.value(BaseTLVType.class).type() == TLVType.UInt) {
          UIntType castingValue = element.value(UIntType.class);
          invokeID = castingValue.value(Long.class);
        }
      } else if (element.contextTagNum() == NEW_STATE_ID) {
        if (element.value(BaseTLVType.class).type() == TLVType.UInt) {
          UIntType castingValue = element.value(UIntType.class);
          newState = castingValue.value(Integer.class);
        }
      } else if (element.contextTagNum() == ERROR_ID) {
        if (element.value(BaseTLVType.class).type() == TLVType.UInt) {
          UIntType castingValue = element.value(UIntType.class);
          error = castingValue.value(Integer.class);
        }
      }
    }
    return new ActionsClusterActionFailedEvent(
      actionID,
      invokeID,
      newState,
      error
    );
  }

  @Override
  public String toString() {
    StringBuilder output = new StringBuilder();
    output.append("ActionsClusterActionFailedEvent {\n");
    output.append("\tactionID: ");
    output.append(actionID);
    output.append("\n");
    output.append("\tinvokeID: ");
    output.append(invokeID);
    output.append("\n");
    output.append("\tnewState: ");
    output.append(newState);
    output.append("\n");
    output.append("\terror: ");
    output.append(error);
    output.append("\n");
    output.append("}\n");
    return output.toString();
  }
}
public static class BasicInformationClusterStartUpEvent {
  public Long softwareVersion;
  private static final long SOFTWARE_VERSION_ID = 0L;

  public BasicInformationClusterStartUpEvent(
    Long softwareVersion
  ) {
    this.softwareVersion = softwareVersion;
  }

  public StructType encodeTlv() {
    ArrayList<StructElement> values = new ArrayList<>();
    values.add(new StructElement(SOFTWARE_VERSION_ID, new UIntType(softwareVersion)));

    return new StructType(values);
  }

  public static BasicInformationClusterStartUpEvent decodeTlv(BaseTLVType tlvValue) {
    if (tlvValue == null || tlvValue.type() != TLVType.Struct) {
      return null;
    }
    Long softwareVersion = null;
    for (StructElement element: ((StructType)tlvValue).value()) {
      if (element.contextTagNum() == SOFTWARE_VERSION_ID) {
        if (element.value(BaseTLVType.class).type() == TLVType.UInt) {
          UIntType castingValue = element.value(UIntType.class);
          softwareVersion = castingValue.value(Long.class);
        }
      }
    }
    return new BasicInformationClusterStartUpEvent(
      softwareVersion
    );
  }

  @Override
  public String toString() {
    StringBuilder output = new StringBuilder();
    output.append("BasicInformationClusterStartUpEvent {\n");
    output.append("\tsoftwareVersion: ");
    output.append(softwareVersion);
    output.append("\n");
    output.append("}\n");
    return output.toString();
  }
}
public static class BasicInformationClusterLeaveEvent {
  public Integer fabricIndex;
  private static final long FABRIC_INDEX_ID = 0L;

  public BasicInformationClusterLeaveEvent(
    Integer fabricIndex
  ) {
    this.fabricIndex = fabricIndex;
  }

  public StructType encodeTlv() {
    ArrayList<StructElement> values = new ArrayList<>();
    values.add(new StructElement(FABRIC_INDEX_ID, new UIntType(fabricIndex)));

    return new StructType(values);
  }

  public static BasicInformationClusterLeaveEvent decodeTlv(BaseTLVType tlvValue) {
    if (tlvValue == null || tlvValue.type() != TLVType.Struct) {
      return null;
    }
    Integer fabricIndex = null;
    for (StructElement element: ((StructType)tlvValue).value()) {
      if (element.contextTagNum() == FABRIC_INDEX_ID) {
        if (element.value(BaseTLVType.class).type() == TLVType.UInt) {
          UIntType castingValue = element.value(UIntType.class);
          fabricIndex = castingValue.value(Integer.class);
        }
      }
    }
    return new BasicInformationClusterLeaveEvent(
      fabricIndex
    );
  }

  @Override
  public String toString() {
    StringBuilder output = new StringBuilder();
    output.append("BasicInformationClusterLeaveEvent {\n");
    output.append("\tfabricIndex: ");
    output.append(fabricIndex);
    output.append("\n");
    output.append("}\n");
    return output.toString();
  }
}
public static class BasicInformationClusterReachableChangedEvent {
  public Boolean reachableNewValue;
  private static final long REACHABLE_NEW_VALUE_ID = 0L;

  public BasicInformationClusterReachableChangedEvent(
    Boolean reachableNewValue
  ) {
    this.reachableNewValue = reachableNewValue;
  }

  public StructType encodeTlv() {
    ArrayList<StructElement> values = new ArrayList<>();
    values.add(new StructElement(REACHABLE_NEW_VALUE_ID, new BooleanType(reachableNewValue)));

    return new StructType(values);
  }

  public static BasicInformationClusterReachableChangedEvent decodeTlv(BaseTLVType tlvValue) {
    if (tlvValue == null || tlvValue.type() != TLVType.Struct) {
      return null;
    }
    Boolean reachableNewValue = null;
    for (StructElement element: ((StructType)tlvValue).value()) {
      if (element.contextTagNum() == REACHABLE_NEW_VALUE_ID) {
        if (element.value(BaseTLVType.class).type() == TLVType.Boolean) {
          BooleanType castingValue = element.value(BooleanType.class);
          reachableNewValue = castingValue.value(Boolean.class);
        }
      }
    }
    return new BasicInformationClusterReachableChangedEvent(
      reachableNewValue
    );
  }

  @Override
  public String toString() {
    StringBuilder output = new StringBuilder();
    output.append("BasicInformationClusterReachableChangedEvent {\n");
    output.append("\treachableNewValue: ");
    output.append(reachableNewValue);
    output.append("\n");
    output.append("}\n");
    return output.toString();
  }
}
public static class OtaSoftwareUpdateRequestorClusterStateTransitionEvent {
  public Integer previousState;
  public Integer newState;
  public Integer reason;
  public @Nullable Long targetSoftwareVersion;
  private static final long PREVIOUS_STATE_ID = 0L;
  private static final long NEW_STATE_ID = 1L;
  private static final long REASON_ID = 2L;
  private static final long TARGET_SOFTWARE_VERSION_ID = 3L;

  public OtaSoftwareUpdateRequestorClusterStateTransitionEvent(
    Integer previousState,
    Integer newState,
    Integer reason,
    @Nullable Long targetSoftwareVersion
  ) {
    this.previousState = previousState;
    this.newState = newState;
    this.reason = reason;
    this.targetSoftwareVersion = targetSoftwareVersion;
  }

  public StructType encodeTlv() {
    ArrayList<StructElement> values = new ArrayList<>();
    values.add(new StructElement(PREVIOUS_STATE_ID, new UIntType(previousState)));
    values.add(new StructElement(NEW_STATE_ID, new UIntType(newState)));
    values.add(new StructElement(REASON_ID, new UIntType(reason)));
    values.add(new StructElement(TARGET_SOFTWARE_VERSION_ID, targetSoftwareVersion != null ? new UIntType(targetSoftwareVersion) : new NullType()));

    return new StructType(values);
  }

  public static OtaSoftwareUpdateRequestorClusterStateTransitionEvent decodeTlv(BaseTLVType tlvValue) {
    if (tlvValue == null || tlvValue.type() != TLVType.Struct) {
      return null;
    }
    Integer previousState = null;
    Integer newState = null;
    Integer reason = null;
    @Nullable Long targetSoftwareVersion = null;
    for (StructElement element: ((StructType)tlvValue).value()) {
      if (element.contextTagNum() == PREVIOUS_STATE_ID) {
        if (element.value(BaseTLVType.class).type() == TLVType.UInt) {
          UIntType castingValue = element.value(UIntType.class);
          previousState = castingValue.value(Integer.class);
        }
      } else if (element.contextTagNum() == NEW_STATE_ID) {
        if (element.value(BaseTLVType.class).type() == TLVType.UInt) {
          UIntType castingValue = element.value(UIntType.class);
          newState = castingValue.value(Integer.class);
        }
      } else if (element.contextTagNum() == REASON_ID) {
        if (element.value(BaseTLVType.class).type() == TLVType.UInt) {
          UIntType castingValue = element.value(UIntType.class);
          reason = castingValue.value(Integer.class);
        }
      } else if (element.contextTagNum() == TARGET_SOFTWARE_VERSION_ID) {
        if (element.value(BaseTLVType.class).type() == TLVType.UInt) {
          UIntType castingValue = element.value(UIntType.class);
          targetSoftwareVersion = castingValue.value(Long.class);
        }
      }
    }
    return new OtaSoftwareUpdateRequestorClusterStateTransitionEvent(
      previousState,
      newState,
      reason,
      targetSoftwareVersion
    );
  }

  @Override
  public String toString() {
    StringBuilder output = new StringBuilder();
    output.append("OtaSoftwareUpdateRequestorClusterStateTransitionEvent {\n");
    output.append("\tpreviousState: ");
    output.append(previousState);
    output.append("\n");
    output.append("\tnewState: ");
    output.append(newState);
    output.append("\n");
    output.append("\treason: ");
    output.append(reason);
    output.append("\n");
    output.append("\ttargetSoftwareVersion: ");
    output.append(targetSoftwareVersion);
    output.append("\n");
    output.append("}\n");
    return output.toString();
  }
}
public static class OtaSoftwareUpdateRequestorClusterVersionAppliedEvent {
  public Long softwareVersion;
  public Integer productID;
  private static final long SOFTWARE_VERSION_ID = 0L;
  private static final long PRODUCT_I_D_ID = 1L;

  public OtaSoftwareUpdateRequestorClusterVersionAppliedEvent(
    Long softwareVersion,
    Integer productID
  ) {
    this.softwareVersion = softwareVersion;
    this.productID = productID;
  }

  public StructType encodeTlv() {
    ArrayList<StructElement> values = new ArrayList<>();
    values.add(new StructElement(SOFTWARE_VERSION_ID, new UIntType(softwareVersion)));
    values.add(new StructElement(PRODUCT_I_D_ID, new UIntType(productID)));

    return new StructType(values);
  }

  public static OtaSoftwareUpdateRequestorClusterVersionAppliedEvent decodeTlv(BaseTLVType tlvValue) {
    if (tlvValue == null || tlvValue.type() != TLVType.Struct) {
      return null;
    }
    Long softwareVersion = null;
    Integer productID = null;
    for (StructElement element: ((StructType)tlvValue).value()) {
      if (element.contextTagNum() == SOFTWARE_VERSION_ID) {
        if (element.value(BaseTLVType.class).type() == TLVType.UInt) {
          UIntType castingValue = element.value(UIntType.class);
          softwareVersion = castingValue.value(Long.class);
        }
      } else if (element.contextTagNum() == PRODUCT_I_D_ID) {
        if (element.value(BaseTLVType.class).type() == TLVType.UInt) {
          UIntType castingValue = element.value(UIntType.class);
          productID = castingValue.value(Integer.class);
        }
      }
    }
    return new OtaSoftwareUpdateRequestorClusterVersionAppliedEvent(
      softwareVersion,
      productID
    );
  }

  @Override
  public String toString() {
    StringBuilder output = new StringBuilder();
    output.append("OtaSoftwareUpdateRequestorClusterVersionAppliedEvent {\n");
    output.append("\tsoftwareVersion: ");
    output.append(softwareVersion);
    output.append("\n");
    output.append("\tproductID: ");
    output.append(productID);
    output.append("\n");
    output.append("}\n");
    return output.toString();
  }
}
public static class OtaSoftwareUpdateRequestorClusterDownloadErrorEvent {
  public Long softwareVersion;
  public Long bytesDownloaded;
  public @Nullable Integer progressPercent;
  public @Nullable Long platformCode;
  private static final long SOFTWARE_VERSION_ID = 0L;
  private static final long BYTES_DOWNLOADED_ID = 1L;
  private static final long PROGRESS_PERCENT_ID = 2L;
  private static final long PLATFORM_CODE_ID = 3L;

  public OtaSoftwareUpdateRequestorClusterDownloadErrorEvent(
    Long softwareVersion,
    Long bytesDownloaded,
    @Nullable Integer progressPercent,
    @Nullable Long platformCode
  ) {
    this.softwareVersion = softwareVersion;
    this.bytesDownloaded = bytesDownloaded;
    this.progressPercent = progressPercent;
    this.platformCode = platformCode;
  }

  public StructType encodeTlv() {
    ArrayList<StructElement> values = new ArrayList<>();
    values.add(new StructElement(SOFTWARE_VERSION_ID, new UIntType(softwareVersion)));
    values.add(new StructElement(BYTES_DOWNLOADED_ID, new UIntType(bytesDownloaded)));
    values.add(new StructElement(PROGRESS_PERCENT_ID, progressPercent != null ? new UIntType(progressPercent) : new NullType()));
    values.add(new StructElement(PLATFORM_CODE_ID, platformCode != null ? new IntType(platformCode) : new NullType()));

    return new StructType(values);
  }

  public static OtaSoftwareUpdateRequestorClusterDownloadErrorEvent decodeTlv(BaseTLVType tlvValue) {
    if (tlvValue == null || tlvValue.type() != TLVType.Struct) {
      return null;
    }
    Long softwareVersion = null;
    Long bytesDownloaded = null;
    @Nullable Integer progressPercent = null;
    @Nullable Long platformCode = null;
    for (StructElement element: ((StructType)tlvValue).value()) {
      if (element.contextTagNum() == SOFTWARE_VERSION_ID) {
        if (element.value(BaseTLVType.class).type() == TLVType.UInt) {
          UIntType castingValue = element.value(UIntType.class);
          softwareVersion = castingValue.value(Long.class);
        }
      } else if (element.contextTagNum() == BYTES_DOWNLOADED_ID) {
        if (element.value(BaseTLVType.class).type() == TLVType.UInt) {
          UIntType castingValue = element.value(UIntType.class);
          bytesDownloaded = castingValue.value(Long.class);
        }
      } else if (element.contextTagNum() == PROGRESS_PERCENT_ID) {
        if (element.value(BaseTLVType.class).type() == TLVType.UInt) {
          UIntType castingValue = element.value(UIntType.class);
          progressPercent = castingValue.value(Integer.class);
        }
      } else if (element.contextTagNum() == PLATFORM_CODE_ID) {
        if (element.value(BaseTLVType.class).type() == TLVType.Int) {
          IntType castingValue = element.value(IntType.class);
          platformCode = castingValue.value(Long.class);
        }
      }
    }
    return new OtaSoftwareUpdateRequestorClusterDownloadErrorEvent(
      softwareVersion,
      bytesDownloaded,
      progressPercent,
      platformCode
    );
  }

  @Override
  public String toString() {
    StringBuilder output = new StringBuilder();
    output.append("OtaSoftwareUpdateRequestorClusterDownloadErrorEvent {\n");
    output.append("\tsoftwareVersion: ");
    output.append(softwareVersion);
    output.append("\n");
    output.append("\tbytesDownloaded: ");
    output.append(bytesDownloaded);
    output.append("\n");
    output.append("\tprogressPercent: ");
    output.append(progressPercent);
    output.append("\n");
    output.append("\tplatformCode: ");
    output.append(platformCode);
    output.append("\n");
    output.append("}\n");
    return output.toString();
  }
}
public static class PowerSourceClusterWiredFaultChangeEvent {
  public ArrayList<Integer> current;
  public ArrayList<Integer> previous;
  private static final long CURRENT_ID = 0L;
  private static final long PREVIOUS_ID = 1L;

  public PowerSourceClusterWiredFaultChangeEvent(
    ArrayList<Integer> current,
    ArrayList<Integer> previous
  ) {
    this.current = current;
    this.previous = previous;
  }

  public StructType encodeTlv() {
    ArrayList<StructElement> values = new ArrayList<>();
    values.add(new StructElement(CURRENT_ID, ArrayType.generateArrayType(current, (elementcurrent) -> new UIntType(elementcurrent))));
    values.add(new StructElement(PREVIOUS_ID, ArrayType.generateArrayType(previous, (elementprevious) -> new UIntType(elementprevious))));

    return new StructType(values);
  }

  public static PowerSourceClusterWiredFaultChangeEvent decodeTlv(BaseTLVType tlvValue) {
    if (tlvValue == null || tlvValue.type() != TLVType.Struct) {
      return null;
    }
    ArrayList<Integer> current = null;
    ArrayList<Integer> previous = null;
    for (StructElement element: ((StructType)tlvValue).value()) {
      if (element.contextTagNum() == CURRENT_ID) {
        if (element.value(BaseTLVType.class).type() == TLVType.Array) {
          ArrayType castingValue = element.value(ArrayType.class);
          current = castingValue.map((elementcastingValue) -> elementcastingValue.value(Integer.class));
        }
      } else if (element.contextTagNum() == PREVIOUS_ID) {
        if (element.value(BaseTLVType.class).type() == TLVType.Array) {
          ArrayType castingValue = element.value(ArrayType.class);
          previous = castingValue.map((elementcastingValue) -> elementcastingValue.value(Integer.class));
        }
      }
    }
    return new PowerSourceClusterWiredFaultChangeEvent(
      current,
      previous
    );
  }

  @Override
  public String toString() {
    StringBuilder output = new StringBuilder();
    output.append("PowerSourceClusterWiredFaultChangeEvent {\n");
    output.append("\tcurrent: ");
    output.append(current);
    output.append("\n");
    output.append("\tprevious: ");
    output.append(previous);
    output.append("\n");
    output.append("}\n");
    return output.toString();
  }
}
public static class PowerSourceClusterBatFaultChangeEvent {
  public ArrayList<Integer> current;
  public ArrayList<Integer> previous;
  private static final long CURRENT_ID = 0L;
  private static final long PREVIOUS_ID = 1L;

  public PowerSourceClusterBatFaultChangeEvent(
    ArrayList<Integer> current,
    ArrayList<Integer> previous
  ) {
    this.current = current;
    this.previous = previous;
  }

  public StructType encodeTlv() {
    ArrayList<StructElement> values = new ArrayList<>();
    values.add(new StructElement(CURRENT_ID, ArrayType.generateArrayType(current, (elementcurrent) -> new UIntType(elementcurrent))));
    values.add(new StructElement(PREVIOUS_ID, ArrayType.generateArrayType(previous, (elementprevious) -> new UIntType(elementprevious))));

    return new StructType(values);
  }

  public static PowerSourceClusterBatFaultChangeEvent decodeTlv(BaseTLVType tlvValue) {
    if (tlvValue == null || tlvValue.type() != TLVType.Struct) {
      return null;
    }
    ArrayList<Integer> current = null;
    ArrayList<Integer> previous = null;
    for (StructElement element: ((StructType)tlvValue).value()) {
      if (element.contextTagNum() == CURRENT_ID) {
        if (element.value(BaseTLVType.class).type() == TLVType.Array) {
          ArrayType castingValue = element.value(ArrayType.class);
          current = castingValue.map((elementcastingValue) -> elementcastingValue.value(Integer.class));
        }
      } else if (element.contextTagNum() == PREVIOUS_ID) {
        if (element.value(BaseTLVType.class).type() == TLVType.Array) {
          ArrayType castingValue = element.value(ArrayType.class);
          previous = castingValue.map((elementcastingValue) -> elementcastingValue.value(Integer.class));
        }
      }
    }
    return new PowerSourceClusterBatFaultChangeEvent(
      current,
      previous
    );
  }

  @Override
  public String toString() {
    StringBuilder output = new StringBuilder();
    output.append("PowerSourceClusterBatFaultChangeEvent {\n");
    output.append("\tcurrent: ");
    output.append(current);
    output.append("\n");
    output.append("\tprevious: ");
    output.append(previous);
    output.append("\n");
    output.append("}\n");
    return output.toString();
  }
}
public static class PowerSourceClusterBatChargeFaultChangeEvent {
  public ArrayList<Integer> current;
  public ArrayList<Integer> previous;
  private static final long CURRENT_ID = 0L;
  private static final long PREVIOUS_ID = 1L;

  public PowerSourceClusterBatChargeFaultChangeEvent(
    ArrayList<Integer> current,
    ArrayList<Integer> previous
  ) {
    this.current = current;
    this.previous = previous;
  }

  public StructType encodeTlv() {
    ArrayList<StructElement> values = new ArrayList<>();
    values.add(new StructElement(CURRENT_ID, ArrayType.generateArrayType(current, (elementcurrent) -> new UIntType(elementcurrent))));
    values.add(new StructElement(PREVIOUS_ID, ArrayType.generateArrayType(previous, (elementprevious) -> new UIntType(elementprevious))));

    return new StructType(values);
  }

  public static PowerSourceClusterBatChargeFaultChangeEvent decodeTlv(BaseTLVType tlvValue) {
    if (tlvValue == null || tlvValue.type() != TLVType.Struct) {
      return null;
    }
    ArrayList<Integer> current = null;
    ArrayList<Integer> previous = null;
    for (StructElement element: ((StructType)tlvValue).value()) {
      if (element.contextTagNum() == CURRENT_ID) {
        if (element.value(BaseTLVType.class).type() == TLVType.Array) {
          ArrayType castingValue = element.value(ArrayType.class);
          current = castingValue.map((elementcastingValue) -> elementcastingValue.value(Integer.class));
        }
      } else if (element.contextTagNum() == PREVIOUS_ID) {
        if (element.value(BaseTLVType.class).type() == TLVType.Array) {
          ArrayType castingValue = element.value(ArrayType.class);
          previous = castingValue.map((elementcastingValue) -> elementcastingValue.value(Integer.class));
        }
      }
    }
    return new PowerSourceClusterBatChargeFaultChangeEvent(
      current,
      previous
    );
  }

  @Override
  public String toString() {
    StringBuilder output = new StringBuilder();
    output.append("PowerSourceClusterBatChargeFaultChangeEvent {\n");
    output.append("\tcurrent: ");
    output.append(current);
    output.append("\n");
    output.append("\tprevious: ");
    output.append(previous);
    output.append("\n");
    output.append("}\n");
    return output.toString();
  }
}
public static class GeneralDiagnosticsClusterHardwareFaultChangeEvent {
  public ArrayList<Integer> current;
  public ArrayList<Integer> previous;
  private static final long CURRENT_ID = 0L;
  private static final long PREVIOUS_ID = 1L;

  public GeneralDiagnosticsClusterHardwareFaultChangeEvent(
    ArrayList<Integer> current,
    ArrayList<Integer> previous
  ) {
    this.current = current;
    this.previous = previous;
  }

  public StructType encodeTlv() {
    ArrayList<StructElement> values = new ArrayList<>();
    values.add(new StructElement(CURRENT_ID, ArrayType.generateArrayType(current, (elementcurrent) -> new UIntType(elementcurrent))));
    values.add(new StructElement(PREVIOUS_ID, ArrayType.generateArrayType(previous, (elementprevious) -> new UIntType(elementprevious))));

    return new StructType(values);
  }

  public static GeneralDiagnosticsClusterHardwareFaultChangeEvent decodeTlv(BaseTLVType tlvValue) {
    if (tlvValue == null || tlvValue.type() != TLVType.Struct) {
      return null;
    }
    ArrayList<Integer> current = null;
    ArrayList<Integer> previous = null;
    for (StructElement element: ((StructType)tlvValue).value()) {
      if (element.contextTagNum() == CURRENT_ID) {
        if (element.value(BaseTLVType.class).type() == TLVType.Array) {
          ArrayType castingValue = element.value(ArrayType.class);
          current = castingValue.map((elementcastingValue) -> elementcastingValue.value(Integer.class));
        }
      } else if (element.contextTagNum() == PREVIOUS_ID) {
        if (element.value(BaseTLVType.class).type() == TLVType.Array) {
          ArrayType castingValue = element.value(ArrayType.class);
          previous = castingValue.map((elementcastingValue) -> elementcastingValue.value(Integer.class));
        }
      }
    }
    return new GeneralDiagnosticsClusterHardwareFaultChangeEvent(
      current,
      previous
    );
  }

  @Override
  public String toString() {
    StringBuilder output = new StringBuilder();
    output.append("GeneralDiagnosticsClusterHardwareFaultChangeEvent {\n");
    output.append("\tcurrent: ");
    output.append(current);
    output.append("\n");
    output.append("\tprevious: ");
    output.append(previous);
    output.append("\n");
    output.append("}\n");
    return output.toString();
  }
}
public static class GeneralDiagnosticsClusterRadioFaultChangeEvent {
  public ArrayList<Integer> current;
  public ArrayList<Integer> previous;
  private static final long CURRENT_ID = 0L;
  private static final long PREVIOUS_ID = 1L;

  public GeneralDiagnosticsClusterRadioFaultChangeEvent(
    ArrayList<Integer> current,
    ArrayList<Integer> previous
  ) {
    this.current = current;
    this.previous = previous;
  }

  public StructType encodeTlv() {
    ArrayList<StructElement> values = new ArrayList<>();
    values.add(new StructElement(CURRENT_ID, ArrayType.generateArrayType(current, (elementcurrent) -> new UIntType(elementcurrent))));
    values.add(new StructElement(PREVIOUS_ID, ArrayType.generateArrayType(previous, (elementprevious) -> new UIntType(elementprevious))));

    return new StructType(values);
  }

  public static GeneralDiagnosticsClusterRadioFaultChangeEvent decodeTlv(BaseTLVType tlvValue) {
    if (tlvValue == null || tlvValue.type() != TLVType.Struct) {
      return null;
    }
    ArrayList<Integer> current = null;
    ArrayList<Integer> previous = null;
    for (StructElement element: ((StructType)tlvValue).value()) {
      if (element.contextTagNum() == CURRENT_ID) {
        if (element.value(BaseTLVType.class).type() == TLVType.Array) {
          ArrayType castingValue = element.value(ArrayType.class);
          current = castingValue.map((elementcastingValue) -> elementcastingValue.value(Integer.class));
        }
      } else if (element.contextTagNum() == PREVIOUS_ID) {
        if (element.value(BaseTLVType.class).type() == TLVType.Array) {
          ArrayType castingValue = element.value(ArrayType.class);
          previous = castingValue.map((elementcastingValue) -> elementcastingValue.value(Integer.class));
        }
      }
    }
    return new GeneralDiagnosticsClusterRadioFaultChangeEvent(
      current,
      previous
    );
  }

  @Override
  public String toString() {
    StringBuilder output = new StringBuilder();
    output.append("GeneralDiagnosticsClusterRadioFaultChangeEvent {\n");
    output.append("\tcurrent: ");
    output.append(current);
    output.append("\n");
    output.append("\tprevious: ");
    output.append(previous);
    output.append("\n");
    output.append("}\n");
    return output.toString();
  }
}
public static class GeneralDiagnosticsClusterNetworkFaultChangeEvent {
  public ArrayList<Integer> current;
  public ArrayList<Integer> previous;
  private static final long CURRENT_ID = 0L;
  private static final long PREVIOUS_ID = 1L;

  public GeneralDiagnosticsClusterNetworkFaultChangeEvent(
    ArrayList<Integer> current,
    ArrayList<Integer> previous
  ) {
    this.current = current;
    this.previous = previous;
  }

  public StructType encodeTlv() {
    ArrayList<StructElement> values = new ArrayList<>();
    values.add(new StructElement(CURRENT_ID, ArrayType.generateArrayType(current, (elementcurrent) -> new UIntType(elementcurrent))));
    values.add(new StructElement(PREVIOUS_ID, ArrayType.generateArrayType(previous, (elementprevious) -> new UIntType(elementprevious))));

    return new StructType(values);
  }

  public static GeneralDiagnosticsClusterNetworkFaultChangeEvent decodeTlv(BaseTLVType tlvValue) {
    if (tlvValue == null || tlvValue.type() != TLVType.Struct) {
      return null;
    }
    ArrayList<Integer> current = null;
    ArrayList<Integer> previous = null;
    for (StructElement element: ((StructType)tlvValue).value()) {
      if (element.contextTagNum() == CURRENT_ID) {
        if (element.value(BaseTLVType.class).type() == TLVType.Array) {
          ArrayType castingValue = element.value(ArrayType.class);
          current = castingValue.map((elementcastingValue) -> elementcastingValue.value(Integer.class));
        }
      } else if (element.contextTagNum() == PREVIOUS_ID) {
        if (element.value(BaseTLVType.class).type() == TLVType.Array) {
          ArrayType castingValue = element.value(ArrayType.class);
          previous = castingValue.map((elementcastingValue) -> elementcastingValue.value(Integer.class));
        }
      }
    }
    return new GeneralDiagnosticsClusterNetworkFaultChangeEvent(
      current,
      previous
    );
  }

  @Override
  public String toString() {
    StringBuilder output = new StringBuilder();
    output.append("GeneralDiagnosticsClusterNetworkFaultChangeEvent {\n");
    output.append("\tcurrent: ");
    output.append(current);
    output.append("\n");
    output.append("\tprevious: ");
    output.append(previous);
    output.append("\n");
    output.append("}\n");
    return output.toString();
  }
}
public static class GeneralDiagnosticsClusterBootReasonEvent {
  public Integer bootReason;
  private static final long BOOT_REASON_ID = 0L;

  public GeneralDiagnosticsClusterBootReasonEvent(
    Integer bootReason
  ) {
    this.bootReason = bootReason;
  }

  public StructType encodeTlv() {
    ArrayList<StructElement> values = new ArrayList<>();
    values.add(new StructElement(BOOT_REASON_ID, new UIntType(bootReason)));

    return new StructType(values);
  }

  public static GeneralDiagnosticsClusterBootReasonEvent decodeTlv(BaseTLVType tlvValue) {
    if (tlvValue == null || tlvValue.type() != TLVType.Struct) {
      return null;
    }
    Integer bootReason = null;
    for (StructElement element: ((StructType)tlvValue).value()) {
      if (element.contextTagNum() == BOOT_REASON_ID) {
        if (element.value(BaseTLVType.class).type() == TLVType.UInt) {
          UIntType castingValue = element.value(UIntType.class);
          bootReason = castingValue.value(Integer.class);
        }
      }
    }
    return new GeneralDiagnosticsClusterBootReasonEvent(
      bootReason
    );
  }

  @Override
  public String toString() {
    StringBuilder output = new StringBuilder();
    output.append("GeneralDiagnosticsClusterBootReasonEvent {\n");
    output.append("\tbootReason: ");
    output.append(bootReason);
    output.append("\n");
    output.append("}\n");
    return output.toString();
  }
}
public static class SoftwareDiagnosticsClusterSoftwareFaultEvent {
  public Long id;
  public Optional<String> name;
  public Optional<byte[]> faultRecording;
  private static final long ID_ID = 0L;
  private static final long NAME_ID = 1L;
  private static final long FAULT_RECORDING_ID = 2L;

  public SoftwareDiagnosticsClusterSoftwareFaultEvent(
    Long id,
    Optional<String> name,
    Optional<byte[]> faultRecording
  ) {
    this.id = id;
    this.name = name;
    this.faultRecording = faultRecording;
  }

  public StructType encodeTlv() {
    ArrayList<StructElement> values = new ArrayList<>();
    values.add(new StructElement(ID_ID, new UIntType(id)));
    values.add(new StructElement(NAME_ID, name.<BaseTLVType>map((nonOptionalname) -> new StringType(nonOptionalname)).orElse(new EmptyType())));
    values.add(new StructElement(FAULT_RECORDING_ID, faultRecording.<BaseTLVType>map((nonOptionalfaultRecording) -> new ByteArrayType(nonOptionalfaultRecording)).orElse(new EmptyType())));

    return new StructType(values);
  }

  public static SoftwareDiagnosticsClusterSoftwareFaultEvent decodeTlv(BaseTLVType tlvValue) {
    if (tlvValue == null || tlvValue.type() != TLVType.Struct) {
      return null;
    }
    Long id = null;
    Optional<String> name = Optional.empty();
    Optional<byte[]> faultRecording = Optional.empty();
    for (StructElement element: ((StructType)tlvValue).value()) {
      if (element.contextTagNum() == ID_ID) {
        if (element.value(BaseTLVType.class).type() == TLVType.UInt) {
          UIntType castingValue = element.value(UIntType.class);
          id = castingValue.value(Long.class);
        }
      } else if (element.contextTagNum() == NAME_ID) {
        if (element.value(BaseTLVType.class).type() == TLVType.String) {
          StringType castingValue = element.value(StringType.class);
          name = Optional.of(castingValue.value(String.class));
        }
      } else if (element.contextTagNum() == FAULT_RECORDING_ID) {
        if (element.value(BaseTLVType.class).type() == TLVType.ByteArray) {
          ByteArrayType castingValue = element.value(ByteArrayType.class);
          faultRecording = Optional.of(castingValue.value(byte[].class));
        }
      }
    }
    return new SoftwareDiagnosticsClusterSoftwareFaultEvent(
      id,
      name,
      faultRecording
    );
  }

  @Override
  public String toString() {
    StringBuilder output = new StringBuilder();
    output.append("SoftwareDiagnosticsClusterSoftwareFaultEvent {\n");
    output.append("\tid: ");
    output.append(id);
    output.append("\n");
    output.append("\tname: ");
    output.append(name);
    output.append("\n");
    output.append("\tfaultRecording: ");
    output.append(faultRecording.isPresent() ? Arrays.toString(faultRecording.get()) : "");
    output.append("\n");
    output.append("}\n");
    return output.toString();
  }
}
public static class ThreadNetworkDiagnosticsClusterConnectionStatusEvent {
  public Integer connectionStatus;
  private static final long CONNECTION_STATUS_ID = 0L;

  public ThreadNetworkDiagnosticsClusterConnectionStatusEvent(
    Integer connectionStatus
  ) {
    this.connectionStatus = connectionStatus;
  }

  public StructType encodeTlv() {
    ArrayList<StructElement> values = new ArrayList<>();
    values.add(new StructElement(CONNECTION_STATUS_ID, new UIntType(connectionStatus)));

    return new StructType(values);
  }

  public static ThreadNetworkDiagnosticsClusterConnectionStatusEvent decodeTlv(BaseTLVType tlvValue) {
    if (tlvValue == null || tlvValue.type() != TLVType.Struct) {
      return null;
    }
    Integer connectionStatus = null;
    for (StructElement element: ((StructType)tlvValue).value()) {
      if (element.contextTagNum() == CONNECTION_STATUS_ID) {
        if (element.value(BaseTLVType.class).type() == TLVType.UInt) {
          UIntType castingValue = element.value(UIntType.class);
          connectionStatus = castingValue.value(Integer.class);
        }
      }
    }
    return new ThreadNetworkDiagnosticsClusterConnectionStatusEvent(
      connectionStatus
    );
  }

  @Override
  public String toString() {
    StringBuilder output = new StringBuilder();
    output.append("ThreadNetworkDiagnosticsClusterConnectionStatusEvent {\n");
    output.append("\tconnectionStatus: ");
    output.append(connectionStatus);
    output.append("\n");
    output.append("}\n");
    return output.toString();
  }
}
public static class ThreadNetworkDiagnosticsClusterNetworkFaultChangeEvent {
  public ArrayList<Integer> current;
  public ArrayList<Integer> previous;
  private static final long CURRENT_ID = 0L;
  private static final long PREVIOUS_ID = 1L;

  public ThreadNetworkDiagnosticsClusterNetworkFaultChangeEvent(
    ArrayList<Integer> current,
    ArrayList<Integer> previous
  ) {
    this.current = current;
    this.previous = previous;
  }

  public StructType encodeTlv() {
    ArrayList<StructElement> values = new ArrayList<>();
    values.add(new StructElement(CURRENT_ID, ArrayType.generateArrayType(current, (elementcurrent) -> new UIntType(elementcurrent))));
    values.add(new StructElement(PREVIOUS_ID, ArrayType.generateArrayType(previous, (elementprevious) -> new UIntType(elementprevious))));

    return new StructType(values);
  }

  public static ThreadNetworkDiagnosticsClusterNetworkFaultChangeEvent decodeTlv(BaseTLVType tlvValue) {
    if (tlvValue == null || tlvValue.type() != TLVType.Struct) {
      return null;
    }
    ArrayList<Integer> current = null;
    ArrayList<Integer> previous = null;
    for (StructElement element: ((StructType)tlvValue).value()) {
      if (element.contextTagNum() == CURRENT_ID) {
        if (element.value(BaseTLVType.class).type() == TLVType.Array) {
          ArrayType castingValue = element.value(ArrayType.class);
          current = castingValue.map((elementcastingValue) -> elementcastingValue.value(Integer.class));
        }
      } else if (element.contextTagNum() == PREVIOUS_ID) {
        if (element.value(BaseTLVType.class).type() == TLVType.Array) {
          ArrayType castingValue = element.value(ArrayType.class);
          previous = castingValue.map((elementcastingValue) -> elementcastingValue.value(Integer.class));
        }
      }
    }
    return new ThreadNetworkDiagnosticsClusterNetworkFaultChangeEvent(
      current,
      previous
    );
  }

  @Override
  public String toString() {
    StringBuilder output = new StringBuilder();
    output.append("ThreadNetworkDiagnosticsClusterNetworkFaultChangeEvent {\n");
    output.append("\tcurrent: ");
    output.append(current);
    output.append("\n");
    output.append("\tprevious: ");
    output.append(previous);
    output.append("\n");
    output.append("}\n");
    return output.toString();
  }
}
public static class WiFiNetworkDiagnosticsClusterDisconnectionEvent {
  public Integer reasonCode;
  private static final long REASON_CODE_ID = 0L;

  public WiFiNetworkDiagnosticsClusterDisconnectionEvent(
    Integer reasonCode
  ) {
    this.reasonCode = reasonCode;
  }

  public StructType encodeTlv() {
    ArrayList<StructElement> values = new ArrayList<>();
    values.add(new StructElement(REASON_CODE_ID, new UIntType(reasonCode)));

    return new StructType(values);
  }

  public static WiFiNetworkDiagnosticsClusterDisconnectionEvent decodeTlv(BaseTLVType tlvValue) {
    if (tlvValue == null || tlvValue.type() != TLVType.Struct) {
      return null;
    }
    Integer reasonCode = null;
    for (StructElement element: ((StructType)tlvValue).value()) {
      if (element.contextTagNum() == REASON_CODE_ID) {
        if (element.value(BaseTLVType.class).type() == TLVType.UInt) {
          UIntType castingValue = element.value(UIntType.class);
          reasonCode = castingValue.value(Integer.class);
        }
      }
    }
    return new WiFiNetworkDiagnosticsClusterDisconnectionEvent(
      reasonCode
    );
  }

  @Override
  public String toString() {
    StringBuilder output = new StringBuilder();
    output.append("WiFiNetworkDiagnosticsClusterDisconnectionEvent {\n");
    output.append("\treasonCode: ");
    output.append(reasonCode);
    output.append("\n");
    output.append("}\n");
    return output.toString();
  }
}
public static class WiFiNetworkDiagnosticsClusterAssociationFailureEvent {
  public Integer associationFailureCause;
  public Integer status;
  private static final long ASSOCIATION_FAILURE_CAUSE_ID = 0L;
  private static final long STATUS_ID = 1L;

  public WiFiNetworkDiagnosticsClusterAssociationFailureEvent(
    Integer associationFailureCause,
    Integer status
  ) {
    this.associationFailureCause = associationFailureCause;
    this.status = status;
  }

  public StructType encodeTlv() {
    ArrayList<StructElement> values = new ArrayList<>();
    values.add(new StructElement(ASSOCIATION_FAILURE_CAUSE_ID, new UIntType(associationFailureCause)));
    values.add(new StructElement(STATUS_ID, new UIntType(status)));

    return new StructType(values);
  }

  public static WiFiNetworkDiagnosticsClusterAssociationFailureEvent decodeTlv(BaseTLVType tlvValue) {
    if (tlvValue == null || tlvValue.type() != TLVType.Struct) {
      return null;
    }
    Integer associationFailureCause = null;
    Integer status = null;
    for (StructElement element: ((StructType)tlvValue).value()) {
      if (element.contextTagNum() == ASSOCIATION_FAILURE_CAUSE_ID) {
        if (element.value(BaseTLVType.class).type() == TLVType.UInt) {
          UIntType castingValue = element.value(UIntType.class);
          associationFailureCause = castingValue.value(Integer.class);
        }
      } else if (element.contextTagNum() == STATUS_ID) {
        if (element.value(BaseTLVType.class).type() == TLVType.UInt) {
          UIntType castingValue = element.value(UIntType.class);
          status = castingValue.value(Integer.class);
        }
      }
    }
    return new WiFiNetworkDiagnosticsClusterAssociationFailureEvent(
      associationFailureCause,
      status
    );
  }

  @Override
  public String toString() {
    StringBuilder output = new StringBuilder();
    output.append("WiFiNetworkDiagnosticsClusterAssociationFailureEvent {\n");
    output.append("\tassociationFailureCause: ");
    output.append(associationFailureCause);
    output.append("\n");
    output.append("\tstatus: ");
    output.append(status);
    output.append("\n");
    output.append("}\n");
    return output.toString();
  }
}
public static class WiFiNetworkDiagnosticsClusterConnectionStatusEvent {
  public Integer connectionStatus;
  private static final long CONNECTION_STATUS_ID = 0L;

  public WiFiNetworkDiagnosticsClusterConnectionStatusEvent(
    Integer connectionStatus
  ) {
    this.connectionStatus = connectionStatus;
  }

  public StructType encodeTlv() {
    ArrayList<StructElement> values = new ArrayList<>();
    values.add(new StructElement(CONNECTION_STATUS_ID, new UIntType(connectionStatus)));

    return new StructType(values);
  }

  public static WiFiNetworkDiagnosticsClusterConnectionStatusEvent decodeTlv(BaseTLVType tlvValue) {
    if (tlvValue == null || tlvValue.type() != TLVType.Struct) {
      return null;
    }
    Integer connectionStatus = null;
    for (StructElement element: ((StructType)tlvValue).value()) {
      if (element.contextTagNum() == CONNECTION_STATUS_ID) {
        if (element.value(BaseTLVType.class).type() == TLVType.UInt) {
          UIntType castingValue = element.value(UIntType.class);
          connectionStatus = castingValue.value(Integer.class);
        }
      }
    }
    return new WiFiNetworkDiagnosticsClusterConnectionStatusEvent(
      connectionStatus
    );
  }

  @Override
  public String toString() {
    StringBuilder output = new StringBuilder();
    output.append("WiFiNetworkDiagnosticsClusterConnectionStatusEvent {\n");
    output.append("\tconnectionStatus: ");
    output.append(connectionStatus);
    output.append("\n");
    output.append("}\n");
    return output.toString();
  }
}
public static class TimeSynchronizationClusterDSTStatusEvent {
  public Boolean DSTOffsetActive;
  private static final long D_S_T_OFFSET_ACTIVE_ID = 0L;

  public TimeSynchronizationClusterDSTStatusEvent(
    Boolean DSTOffsetActive
  ) {
    this.DSTOffsetActive = DSTOffsetActive;
  }

  public StructType encodeTlv() {
    ArrayList<StructElement> values = new ArrayList<>();
    values.add(new StructElement(D_S_T_OFFSET_ACTIVE_ID, new BooleanType(DSTOffsetActive)));

    return new StructType(values);
  }

  public static TimeSynchronizationClusterDSTStatusEvent decodeTlv(BaseTLVType tlvValue) {
    if (tlvValue == null || tlvValue.type() != TLVType.Struct) {
      return null;
    }
    Boolean DSTOffsetActive = null;
    for (StructElement element: ((StructType)tlvValue).value()) {
      if (element.contextTagNum() == D_S_T_OFFSET_ACTIVE_ID) {
        if (element.value(BaseTLVType.class).type() == TLVType.Boolean) {
          BooleanType castingValue = element.value(BooleanType.class);
          DSTOffsetActive = castingValue.value(Boolean.class);
        }
      }
    }
    return new TimeSynchronizationClusterDSTStatusEvent(
      DSTOffsetActive
    );
  }

  @Override
  public String toString() {
    StringBuilder output = new StringBuilder();
    output.append("TimeSynchronizationClusterDSTStatusEvent {\n");
    output.append("\tDSTOffsetActive: ");
    output.append(DSTOffsetActive);
    output.append("\n");
    output.append("}\n");
    return output.toString();
  }
}
public static class TimeSynchronizationClusterTimeZoneStatusEvent {
  public Long offset;
  public Optional<String> name;
  private static final long OFFSET_ID = 0L;
  private static final long NAME_ID = 1L;

  public TimeSynchronizationClusterTimeZoneStatusEvent(
    Long offset,
    Optional<String> name
  ) {
    this.offset = offset;
    this.name = name;
  }

  public StructType encodeTlv() {
    ArrayList<StructElement> values = new ArrayList<>();
    values.add(new StructElement(OFFSET_ID, new IntType(offset)));
    values.add(new StructElement(NAME_ID, name.<BaseTLVType>map((nonOptionalname) -> new StringType(nonOptionalname)).orElse(new EmptyType())));

    return new StructType(values);
  }

  public static TimeSynchronizationClusterTimeZoneStatusEvent decodeTlv(BaseTLVType tlvValue) {
    if (tlvValue == null || tlvValue.type() != TLVType.Struct) {
      return null;
    }
    Long offset = null;
    Optional<String> name = Optional.empty();
    for (StructElement element: ((StructType)tlvValue).value()) {
      if (element.contextTagNum() == OFFSET_ID) {
        if (element.value(BaseTLVType.class).type() == TLVType.Int) {
          IntType castingValue = element.value(IntType.class);
          offset = castingValue.value(Long.class);
        }
      } else if (element.contextTagNum() == NAME_ID) {
        if (element.value(BaseTLVType.class).type() == TLVType.String) {
          StringType castingValue = element.value(StringType.class);
          name = Optional.of(castingValue.value(String.class));
        }
      }
    }
    return new TimeSynchronizationClusterTimeZoneStatusEvent(
      offset,
      name
    );
  }

  @Override
  public String toString() {
    StringBuilder output = new StringBuilder();
    output.append("TimeSynchronizationClusterTimeZoneStatusEvent {\n");
    output.append("\toffset: ");
    output.append(offset);
    output.append("\n");
    output.append("\tname: ");
    output.append(name);
    output.append("\n");
    output.append("}\n");
    return output.toString();
  }
}
public static class BridgedDeviceBasicInformationClusterStartUpEvent {
  public Long softwareVersion;
  private static final long SOFTWARE_VERSION_ID = 0L;

  public BridgedDeviceBasicInformationClusterStartUpEvent(
    Long softwareVersion
  ) {
    this.softwareVersion = softwareVersion;
  }

  public StructType encodeTlv() {
    ArrayList<StructElement> values = new ArrayList<>();
    values.add(new StructElement(SOFTWARE_VERSION_ID, new UIntType(softwareVersion)));

    return new StructType(values);
  }

  public static BridgedDeviceBasicInformationClusterStartUpEvent decodeTlv(BaseTLVType tlvValue) {
    if (tlvValue == null || tlvValue.type() != TLVType.Struct) {
      return null;
    }
    Long softwareVersion = null;
    for (StructElement element: ((StructType)tlvValue).value()) {
      if (element.contextTagNum() == SOFTWARE_VERSION_ID) {
        if (element.value(BaseTLVType.class).type() == TLVType.UInt) {
          UIntType castingValue = element.value(UIntType.class);
          softwareVersion = castingValue.value(Long.class);
        }
      }
    }
    return new BridgedDeviceBasicInformationClusterStartUpEvent(
      softwareVersion
    );
  }

  @Override
  public String toString() {
    StringBuilder output = new StringBuilder();
    output.append("BridgedDeviceBasicInformationClusterStartUpEvent {\n");
    output.append("\tsoftwareVersion: ");
    output.append(softwareVersion);
    output.append("\n");
    output.append("}\n");
    return output.toString();
  }
}
public static class BridgedDeviceBasicInformationClusterReachableChangedEvent {
  public Boolean reachableNewValue;
  private static final long REACHABLE_NEW_VALUE_ID = 0L;

  public BridgedDeviceBasicInformationClusterReachableChangedEvent(
    Boolean reachableNewValue
  ) {
    this.reachableNewValue = reachableNewValue;
  }

  public StructType encodeTlv() {
    ArrayList<StructElement> values = new ArrayList<>();
    values.add(new StructElement(REACHABLE_NEW_VALUE_ID, new BooleanType(reachableNewValue)));

    return new StructType(values);
  }

  public static BridgedDeviceBasicInformationClusterReachableChangedEvent decodeTlv(BaseTLVType tlvValue) {
    if (tlvValue == null || tlvValue.type() != TLVType.Struct) {
      return null;
    }
    Boolean reachableNewValue = null;
    for (StructElement element: ((StructType)tlvValue).value()) {
      if (element.contextTagNum() == REACHABLE_NEW_VALUE_ID) {
        if (element.value(BaseTLVType.class).type() == TLVType.Boolean) {
          BooleanType castingValue = element.value(BooleanType.class);
          reachableNewValue = castingValue.value(Boolean.class);
        }
      }
    }
    return new BridgedDeviceBasicInformationClusterReachableChangedEvent(
      reachableNewValue
    );
  }

  @Override
  public String toString() {
    StringBuilder output = new StringBuilder();
    output.append("BridgedDeviceBasicInformationClusterReachableChangedEvent {\n");
    output.append("\treachableNewValue: ");
    output.append(reachableNewValue);
    output.append("\n");
    output.append("}\n");
    return output.toString();
  }
}
public static class SwitchClusterSwitchLatchedEvent {
  public Integer newPosition;
  private static final long NEW_POSITION_ID = 0L;

  public SwitchClusterSwitchLatchedEvent(
    Integer newPosition
  ) {
    this.newPosition = newPosition;
  }

  public StructType encodeTlv() {
    ArrayList<StructElement> values = new ArrayList<>();
    values.add(new StructElement(NEW_POSITION_ID, new UIntType(newPosition)));

    return new StructType(values);
  }

  public static SwitchClusterSwitchLatchedEvent decodeTlv(BaseTLVType tlvValue) {
    if (tlvValue == null || tlvValue.type() != TLVType.Struct) {
      return null;
    }
    Integer newPosition = null;
    for (StructElement element: ((StructType)tlvValue).value()) {
      if (element.contextTagNum() == NEW_POSITION_ID) {
        if (element.value(BaseTLVType.class).type() == TLVType.UInt) {
          UIntType castingValue = element.value(UIntType.class);
          newPosition = castingValue.value(Integer.class);
        }
      }
    }
    return new SwitchClusterSwitchLatchedEvent(
      newPosition
    );
  }

  @Override
  public String toString() {
    StringBuilder output = new StringBuilder();
    output.append("SwitchClusterSwitchLatchedEvent {\n");
    output.append("\tnewPosition: ");
    output.append(newPosition);
    output.append("\n");
    output.append("}\n");
    return output.toString();
  }
}
public static class SwitchClusterInitialPressEvent {
  public Integer newPosition;
  private static final long NEW_POSITION_ID = 0L;

  public SwitchClusterInitialPressEvent(
    Integer newPosition
  ) {
    this.newPosition = newPosition;
  }

  public StructType encodeTlv() {
    ArrayList<StructElement> values = new ArrayList<>();
    values.add(new StructElement(NEW_POSITION_ID, new UIntType(newPosition)));

    return new StructType(values);
  }

  public static SwitchClusterInitialPressEvent decodeTlv(BaseTLVType tlvValue) {
    if (tlvValue == null || tlvValue.type() != TLVType.Struct) {
      return null;
    }
    Integer newPosition = null;
    for (StructElement element: ((StructType)tlvValue).value()) {
      if (element.contextTagNum() == NEW_POSITION_ID) {
        if (element.value(BaseTLVType.class).type() == TLVType.UInt) {
          UIntType castingValue = element.value(UIntType.class);
          newPosition = castingValue.value(Integer.class);
        }
      }
    }
    return new SwitchClusterInitialPressEvent(
      newPosition
    );
  }

  @Override
  public String toString() {
    StringBuilder output = new StringBuilder();
    output.append("SwitchClusterInitialPressEvent {\n");
    output.append("\tnewPosition: ");
    output.append(newPosition);
    output.append("\n");
    output.append("}\n");
    return output.toString();
  }
}
public static class SwitchClusterLongPressEvent {
  public Integer newPosition;
  private static final long NEW_POSITION_ID = 0L;

  public SwitchClusterLongPressEvent(
    Integer newPosition
  ) {
    this.newPosition = newPosition;
  }

  public StructType encodeTlv() {
    ArrayList<StructElement> values = new ArrayList<>();
    values.add(new StructElement(NEW_POSITION_ID, new UIntType(newPosition)));

    return new StructType(values);
  }

  public static SwitchClusterLongPressEvent decodeTlv(BaseTLVType tlvValue) {
    if (tlvValue == null || tlvValue.type() != TLVType.Struct) {
      return null;
    }
    Integer newPosition = null;
    for (StructElement element: ((StructType)tlvValue).value()) {
      if (element.contextTagNum() == NEW_POSITION_ID) {
        if (element.value(BaseTLVType.class).type() == TLVType.UInt) {
          UIntType castingValue = element.value(UIntType.class);
          newPosition = castingValue.value(Integer.class);
        }
      }
    }
    return new SwitchClusterLongPressEvent(
      newPosition
    );
  }

  @Override
  public String toString() {
    StringBuilder output = new StringBuilder();
    output.append("SwitchClusterLongPressEvent {\n");
    output.append("\tnewPosition: ");
    output.append(newPosition);
    output.append("\n");
    output.append("}\n");
    return output.toString();
  }
}
public static class SwitchClusterShortReleaseEvent {
  public Integer previousPosition;
  private static final long PREVIOUS_POSITION_ID = 0L;

  public SwitchClusterShortReleaseEvent(
    Integer previousPosition
  ) {
    this.previousPosition = previousPosition;
  }

  public StructType encodeTlv() {
    ArrayList<StructElement> values = new ArrayList<>();
    values.add(new StructElement(PREVIOUS_POSITION_ID, new UIntType(previousPosition)));

    return new StructType(values);
  }

  public static SwitchClusterShortReleaseEvent decodeTlv(BaseTLVType tlvValue) {
    if (tlvValue == null || tlvValue.type() != TLVType.Struct) {
      return null;
    }
    Integer previousPosition = null;
    for (StructElement element: ((StructType)tlvValue).value()) {
      if (element.contextTagNum() == PREVIOUS_POSITION_ID) {
        if (element.value(BaseTLVType.class).type() == TLVType.UInt) {
          UIntType castingValue = element.value(UIntType.class);
          previousPosition = castingValue.value(Integer.class);
        }
      }
    }
    return new SwitchClusterShortReleaseEvent(
      previousPosition
    );
  }

  @Override
  public String toString() {
    StringBuilder output = new StringBuilder();
    output.append("SwitchClusterShortReleaseEvent {\n");
    output.append("\tpreviousPosition: ");
    output.append(previousPosition);
    output.append("\n");
    output.append("}\n");
    return output.toString();
  }
}
public static class SwitchClusterLongReleaseEvent {
  public Integer previousPosition;
  private static final long PREVIOUS_POSITION_ID = 0L;

  public SwitchClusterLongReleaseEvent(
    Integer previousPosition
  ) {
    this.previousPosition = previousPosition;
  }

  public StructType encodeTlv() {
    ArrayList<StructElement> values = new ArrayList<>();
    values.add(new StructElement(PREVIOUS_POSITION_ID, new UIntType(previousPosition)));

    return new StructType(values);
  }

  public static SwitchClusterLongReleaseEvent decodeTlv(BaseTLVType tlvValue) {
    if (tlvValue == null || tlvValue.type() != TLVType.Struct) {
      return null;
    }
    Integer previousPosition = null;
    for (StructElement element: ((StructType)tlvValue).value()) {
      if (element.contextTagNum() == PREVIOUS_POSITION_ID) {
        if (element.value(BaseTLVType.class).type() == TLVType.UInt) {
          UIntType castingValue = element.value(UIntType.class);
          previousPosition = castingValue.value(Integer.class);
        }
      }
    }
    return new SwitchClusterLongReleaseEvent(
      previousPosition
    );
  }

  @Override
  public String toString() {
    StringBuilder output = new StringBuilder();
    output.append("SwitchClusterLongReleaseEvent {\n");
    output.append("\tpreviousPosition: ");
    output.append(previousPosition);
    output.append("\n");
    output.append("}\n");
    return output.toString();
  }
}
public static class SwitchClusterMultiPressOngoingEvent {
  public Integer newPosition;
  public Integer currentNumberOfPressesCounted;
  private static final long NEW_POSITION_ID = 0L;
  private static final long CURRENT_NUMBER_OF_PRESSES_COUNTED_ID = 1L;

  public SwitchClusterMultiPressOngoingEvent(
    Integer newPosition,
    Integer currentNumberOfPressesCounted
  ) {
    this.newPosition = newPosition;
    this.currentNumberOfPressesCounted = currentNumberOfPressesCounted;
  }

  public StructType encodeTlv() {
    ArrayList<StructElement> values = new ArrayList<>();
    values.add(new StructElement(NEW_POSITION_ID, new UIntType(newPosition)));
    values.add(new StructElement(CURRENT_NUMBER_OF_PRESSES_COUNTED_ID, new UIntType(currentNumberOfPressesCounted)));

    return new StructType(values);
  }

  public static SwitchClusterMultiPressOngoingEvent decodeTlv(BaseTLVType tlvValue) {
    if (tlvValue == null || tlvValue.type() != TLVType.Struct) {
      return null;
    }
    Integer newPosition = null;
    Integer currentNumberOfPressesCounted = null;
    for (StructElement element: ((StructType)tlvValue).value()) {
      if (element.contextTagNum() == NEW_POSITION_ID) {
        if (element.value(BaseTLVType.class).type() == TLVType.UInt) {
          UIntType castingValue = element.value(UIntType.class);
          newPosition = castingValue.value(Integer.class);
        }
      } else if (element.contextTagNum() == CURRENT_NUMBER_OF_PRESSES_COUNTED_ID) {
        if (element.value(BaseTLVType.class).type() == TLVType.UInt) {
          UIntType castingValue = element.value(UIntType.class);
          currentNumberOfPressesCounted = castingValue.value(Integer.class);
        }
      }
    }
    return new SwitchClusterMultiPressOngoingEvent(
      newPosition,
      currentNumberOfPressesCounted
    );
  }

  @Override
  public String toString() {
    StringBuilder output = new StringBuilder();
    output.append("SwitchClusterMultiPressOngoingEvent {\n");
    output.append("\tnewPosition: ");
    output.append(newPosition);
    output.append("\n");
    output.append("\tcurrentNumberOfPressesCounted: ");
    output.append(currentNumberOfPressesCounted);
    output.append("\n");
    output.append("}\n");
    return output.toString();
  }
}
public static class SwitchClusterMultiPressCompleteEvent {
  public Integer previousPosition;
  public Integer totalNumberOfPressesCounted;
  private static final long PREVIOUS_POSITION_ID = 0L;
  private static final long TOTAL_NUMBER_OF_PRESSES_COUNTED_ID = 1L;

  public SwitchClusterMultiPressCompleteEvent(
    Integer previousPosition,
    Integer totalNumberOfPressesCounted
  ) {
    this.previousPosition = previousPosition;
    this.totalNumberOfPressesCounted = totalNumberOfPressesCounted;
  }

  public StructType encodeTlv() {
    ArrayList<StructElement> values = new ArrayList<>();
    values.add(new StructElement(PREVIOUS_POSITION_ID, new UIntType(previousPosition)));
    values.add(new StructElement(TOTAL_NUMBER_OF_PRESSES_COUNTED_ID, new UIntType(totalNumberOfPressesCounted)));

    return new StructType(values);
  }

  public static SwitchClusterMultiPressCompleteEvent decodeTlv(BaseTLVType tlvValue) {
    if (tlvValue == null || tlvValue.type() != TLVType.Struct) {
      return null;
    }
    Integer previousPosition = null;
    Integer totalNumberOfPressesCounted = null;
    for (StructElement element: ((StructType)tlvValue).value()) {
      if (element.contextTagNum() == PREVIOUS_POSITION_ID) {
        if (element.value(BaseTLVType.class).type() == TLVType.UInt) {
          UIntType castingValue = element.value(UIntType.class);
          previousPosition = castingValue.value(Integer.class);
        }
      } else if (element.contextTagNum() == TOTAL_NUMBER_OF_PRESSES_COUNTED_ID) {
        if (element.value(BaseTLVType.class).type() == TLVType.UInt) {
          UIntType castingValue = element.value(UIntType.class);
          totalNumberOfPressesCounted = castingValue.value(Integer.class);
        }
      }
    }
    return new SwitchClusterMultiPressCompleteEvent(
      previousPosition,
      totalNumberOfPressesCounted
    );
  }

  @Override
  public String toString() {
    StringBuilder output = new StringBuilder();
    output.append("SwitchClusterMultiPressCompleteEvent {\n");
    output.append("\tpreviousPosition: ");
    output.append(previousPosition);
    output.append("\n");
    output.append("\ttotalNumberOfPressesCounted: ");
    output.append(totalNumberOfPressesCounted);
    output.append("\n");
    output.append("}\n");
    return output.toString();
  }
}
public static class BooleanStateClusterStateChangeEvent {
  public Boolean stateValue;
  private static final long STATE_VALUE_ID = 0L;

  public BooleanStateClusterStateChangeEvent(
    Boolean stateValue
  ) {
    this.stateValue = stateValue;
  }

  public StructType encodeTlv() {
    ArrayList<StructElement> values = new ArrayList<>();
    values.add(new StructElement(STATE_VALUE_ID, new BooleanType(stateValue)));

    return new StructType(values);
  }

  public static BooleanStateClusterStateChangeEvent decodeTlv(BaseTLVType tlvValue) {
    if (tlvValue == null || tlvValue.type() != TLVType.Struct) {
      return null;
    }
    Boolean stateValue = null;
    for (StructElement element: ((StructType)tlvValue).value()) {
      if (element.contextTagNum() == STATE_VALUE_ID) {
        if (element.value(BaseTLVType.class).type() == TLVType.Boolean) {
          BooleanType castingValue = element.value(BooleanType.class);
          stateValue = castingValue.value(Boolean.class);
        }
      }
    }
    return new BooleanStateClusterStateChangeEvent(
      stateValue
    );
  }

  @Override
  public String toString() {
    StringBuilder output = new StringBuilder();
    output.append("BooleanStateClusterStateChangeEvent {\n");
    output.append("\tstateValue: ");
    output.append(stateValue);
    output.append("\n");
    output.append("}\n");
    return output.toString();
  }
}
public static class RefrigeratorAlarmClusterNotifyEvent {
  public Long active;
  public Long inactive;
  public Long state;
  public Long mask;
  private static final long ACTIVE_ID = 0L;
  private static final long INACTIVE_ID = 1L;
  private static final long STATE_ID = 2L;
  private static final long MASK_ID = 3L;

  public RefrigeratorAlarmClusterNotifyEvent(
    Long active,
    Long inactive,
    Long state,
    Long mask
  ) {
    this.active = active;
    this.inactive = inactive;
    this.state = state;
    this.mask = mask;
  }

  public StructType encodeTlv() {
    ArrayList<StructElement> values = new ArrayList<>();
    values.add(new StructElement(ACTIVE_ID, new UIntType(active)));
    values.add(new StructElement(INACTIVE_ID, new UIntType(inactive)));
    values.add(new StructElement(STATE_ID, new UIntType(state)));
    values.add(new StructElement(MASK_ID, new UIntType(mask)));

    return new StructType(values);
  }

  public static RefrigeratorAlarmClusterNotifyEvent decodeTlv(BaseTLVType tlvValue) {
    if (tlvValue == null || tlvValue.type() != TLVType.Struct) {
      return null;
    }
    Long active = null;
    Long inactive = null;
    Long state = null;
    Long mask = null;
    for (StructElement element: ((StructType)tlvValue).value()) {
      if (element.contextTagNum() == ACTIVE_ID) {
        if (element.value(BaseTLVType.class).type() == TLVType.UInt) {
          UIntType castingValue = element.value(UIntType.class);
          active = castingValue.value(Long.class);
        }
      } else if (element.contextTagNum() == INACTIVE_ID) {
        if (element.value(BaseTLVType.class).type() == TLVType.UInt) {
          UIntType castingValue = element.value(UIntType.class);
          inactive = castingValue.value(Long.class);
        }
      } else if (element.contextTagNum() == STATE_ID) {
        if (element.value(BaseTLVType.class).type() == TLVType.UInt) {
          UIntType castingValue = element.value(UIntType.class);
          state = castingValue.value(Long.class);
        }
      } else if (element.contextTagNum() == MASK_ID) {
        if (element.value(BaseTLVType.class).type() == TLVType.UInt) {
          UIntType castingValue = element.value(UIntType.class);
          mask = castingValue.value(Long.class);
        }
      }
    }
    return new RefrigeratorAlarmClusterNotifyEvent(
      active,
      inactive,
      state,
      mask
    );
  }

  @Override
  public String toString() {
    StringBuilder output = new StringBuilder();
    output.append("RefrigeratorAlarmClusterNotifyEvent {\n");
    output.append("\tactive: ");
    output.append(active);
    output.append("\n");
    output.append("\tinactive: ");
    output.append(inactive);
    output.append("\n");
    output.append("\tstate: ");
    output.append(state);
    output.append("\n");
    output.append("\tmask: ");
    output.append(mask);
    output.append("\n");
    output.append("}\n");
    return output.toString();
  }
}
public static class SmokeCoAlarmClusterSmokeAlarmEvent {
  public Integer alarmSeverityLevel;
  private static final long ALARM_SEVERITY_LEVEL_ID = 0L;

  public SmokeCoAlarmClusterSmokeAlarmEvent(
    Integer alarmSeverityLevel
  ) {
    this.alarmSeverityLevel = alarmSeverityLevel;
  }

  public StructType encodeTlv() {
    ArrayList<StructElement> values = new ArrayList<>();
    values.add(new StructElement(ALARM_SEVERITY_LEVEL_ID, new UIntType(alarmSeverityLevel)));

    return new StructType(values);
  }

  public static SmokeCoAlarmClusterSmokeAlarmEvent decodeTlv(BaseTLVType tlvValue) {
    if (tlvValue == null || tlvValue.type() != TLVType.Struct) {
      return null;
    }
    Integer alarmSeverityLevel = null;
    for (StructElement element: ((StructType)tlvValue).value()) {
      if (element.contextTagNum() == ALARM_SEVERITY_LEVEL_ID) {
        if (element.value(BaseTLVType.class).type() == TLVType.UInt) {
          UIntType castingValue = element.value(UIntType.class);
          alarmSeverityLevel = castingValue.value(Integer.class);
        }
      }
    }
    return new SmokeCoAlarmClusterSmokeAlarmEvent(
      alarmSeverityLevel
    );
  }

  @Override
  public String toString() {
    StringBuilder output = new StringBuilder();
    output.append("SmokeCoAlarmClusterSmokeAlarmEvent {\n");
    output.append("\talarmSeverityLevel: ");
    output.append(alarmSeverityLevel);
    output.append("\n");
    output.append("}\n");
    return output.toString();
  }
}
public static class SmokeCoAlarmClusterCOAlarmEvent {
  public Integer alarmSeverityLevel;
  private static final long ALARM_SEVERITY_LEVEL_ID = 0L;

  public SmokeCoAlarmClusterCOAlarmEvent(
    Integer alarmSeverityLevel
  ) {
    this.alarmSeverityLevel = alarmSeverityLevel;
  }

  public StructType encodeTlv() {
    ArrayList<StructElement> values = new ArrayList<>();
    values.add(new StructElement(ALARM_SEVERITY_LEVEL_ID, new UIntType(alarmSeverityLevel)));

    return new StructType(values);
  }

  public static SmokeCoAlarmClusterCOAlarmEvent decodeTlv(BaseTLVType tlvValue) {
    if (tlvValue == null || tlvValue.type() != TLVType.Struct) {
      return null;
    }
    Integer alarmSeverityLevel = null;
    for (StructElement element: ((StructType)tlvValue).value()) {
      if (element.contextTagNum() == ALARM_SEVERITY_LEVEL_ID) {
        if (element.value(BaseTLVType.class).type() == TLVType.UInt) {
          UIntType castingValue = element.value(UIntType.class);
          alarmSeverityLevel = castingValue.value(Integer.class);
        }
      }
    }
    return new SmokeCoAlarmClusterCOAlarmEvent(
      alarmSeverityLevel
    );
  }

  @Override
  public String toString() {
    StringBuilder output = new StringBuilder();
    output.append("SmokeCoAlarmClusterCOAlarmEvent {\n");
    output.append("\talarmSeverityLevel: ");
    output.append(alarmSeverityLevel);
    output.append("\n");
    output.append("}\n");
    return output.toString();
  }
}
public static class SmokeCoAlarmClusterLowBatteryEvent {
  public Integer alarmSeverityLevel;
  private static final long ALARM_SEVERITY_LEVEL_ID = 0L;

  public SmokeCoAlarmClusterLowBatteryEvent(
    Integer alarmSeverityLevel
  ) {
    this.alarmSeverityLevel = alarmSeverityLevel;
  }

  public StructType encodeTlv() {
    ArrayList<StructElement> values = new ArrayList<>();
    values.add(new StructElement(ALARM_SEVERITY_LEVEL_ID, new UIntType(alarmSeverityLevel)));

    return new StructType(values);
  }

  public static SmokeCoAlarmClusterLowBatteryEvent decodeTlv(BaseTLVType tlvValue) {
    if (tlvValue == null || tlvValue.type() != TLVType.Struct) {
      return null;
    }
    Integer alarmSeverityLevel = null;
    for (StructElement element: ((StructType)tlvValue).value()) {
      if (element.contextTagNum() == ALARM_SEVERITY_LEVEL_ID) {
        if (element.value(BaseTLVType.class).type() == TLVType.UInt) {
          UIntType castingValue = element.value(UIntType.class);
          alarmSeverityLevel = castingValue.value(Integer.class);
        }
      }
    }
    return new SmokeCoAlarmClusterLowBatteryEvent(
      alarmSeverityLevel
    );
  }

  @Override
  public String toString() {
    StringBuilder output = new StringBuilder();
    output.append("SmokeCoAlarmClusterLowBatteryEvent {\n");
    output.append("\talarmSeverityLevel: ");
    output.append(alarmSeverityLevel);
    output.append("\n");
    output.append("}\n");
    return output.toString();
  }
}
public static class SmokeCoAlarmClusterInterconnectSmokeAlarmEvent {
  public Integer alarmSeverityLevel;
  private static final long ALARM_SEVERITY_LEVEL_ID = 0L;

  public SmokeCoAlarmClusterInterconnectSmokeAlarmEvent(
    Integer alarmSeverityLevel
  ) {
    this.alarmSeverityLevel = alarmSeverityLevel;
  }

  public StructType encodeTlv() {
    ArrayList<StructElement> values = new ArrayList<>();
    values.add(new StructElement(ALARM_SEVERITY_LEVEL_ID, new UIntType(alarmSeverityLevel)));

    return new StructType(values);
  }

  public static SmokeCoAlarmClusterInterconnectSmokeAlarmEvent decodeTlv(BaseTLVType tlvValue) {
    if (tlvValue == null || tlvValue.type() != TLVType.Struct) {
      return null;
    }
    Integer alarmSeverityLevel = null;
    for (StructElement element: ((StructType)tlvValue).value()) {
      if (element.contextTagNum() == ALARM_SEVERITY_LEVEL_ID) {
        if (element.value(BaseTLVType.class).type() == TLVType.UInt) {
          UIntType castingValue = element.value(UIntType.class);
          alarmSeverityLevel = castingValue.value(Integer.class);
        }
      }
    }
    return new SmokeCoAlarmClusterInterconnectSmokeAlarmEvent(
      alarmSeverityLevel
    );
  }

  @Override
  public String toString() {
    StringBuilder output = new StringBuilder();
    output.append("SmokeCoAlarmClusterInterconnectSmokeAlarmEvent {\n");
    output.append("\talarmSeverityLevel: ");
    output.append(alarmSeverityLevel);
    output.append("\n");
    output.append("}\n");
    return output.toString();
  }
}
public static class SmokeCoAlarmClusterInterconnectCOAlarmEvent {
  public Integer alarmSeverityLevel;
  private static final long ALARM_SEVERITY_LEVEL_ID = 0L;

  public SmokeCoAlarmClusterInterconnectCOAlarmEvent(
    Integer alarmSeverityLevel
  ) {
    this.alarmSeverityLevel = alarmSeverityLevel;
  }

  public StructType encodeTlv() {
    ArrayList<StructElement> values = new ArrayList<>();
    values.add(new StructElement(ALARM_SEVERITY_LEVEL_ID, new UIntType(alarmSeverityLevel)));

    return new StructType(values);
  }

  public static SmokeCoAlarmClusterInterconnectCOAlarmEvent decodeTlv(BaseTLVType tlvValue) {
    if (tlvValue == null || tlvValue.type() != TLVType.Struct) {
      return null;
    }
    Integer alarmSeverityLevel = null;
    for (StructElement element: ((StructType)tlvValue).value()) {
      if (element.contextTagNum() == ALARM_SEVERITY_LEVEL_ID) {
        if (element.value(BaseTLVType.class).type() == TLVType.UInt) {
          UIntType castingValue = element.value(UIntType.class);
          alarmSeverityLevel = castingValue.value(Integer.class);
        }
      }
    }
    return new SmokeCoAlarmClusterInterconnectCOAlarmEvent(
      alarmSeverityLevel
    );
  }

  @Override
  public String toString() {
    StringBuilder output = new StringBuilder();
    output.append("SmokeCoAlarmClusterInterconnectCOAlarmEvent {\n");
    output.append("\talarmSeverityLevel: ");
    output.append(alarmSeverityLevel);
    output.append("\n");
    output.append("}\n");
    return output.toString();
  }
}
public static class DishwasherAlarmClusterNotifyEvent {
  public Long active;
  public Long inactive;
  public Long state;
  public Long mask;
  private static final long ACTIVE_ID = 0L;
  private static final long INACTIVE_ID = 1L;
  private static final long STATE_ID = 2L;
  private static final long MASK_ID = 3L;

  public DishwasherAlarmClusterNotifyEvent(
    Long active,
    Long inactive,
    Long state,
    Long mask
  ) {
    this.active = active;
    this.inactive = inactive;
    this.state = state;
    this.mask = mask;
  }

  public StructType encodeTlv() {
    ArrayList<StructElement> values = new ArrayList<>();
    values.add(new StructElement(ACTIVE_ID, new UIntType(active)));
    values.add(new StructElement(INACTIVE_ID, new UIntType(inactive)));
    values.add(new StructElement(STATE_ID, new UIntType(state)));
    values.add(new StructElement(MASK_ID, new UIntType(mask)));

    return new StructType(values);
  }

  public static DishwasherAlarmClusterNotifyEvent decodeTlv(BaseTLVType tlvValue) {
    if (tlvValue == null || tlvValue.type() != TLVType.Struct) {
      return null;
    }
    Long active = null;
    Long inactive = null;
    Long state = null;
    Long mask = null;
    for (StructElement element: ((StructType)tlvValue).value()) {
      if (element.contextTagNum() == ACTIVE_ID) {
        if (element.value(BaseTLVType.class).type() == TLVType.UInt) {
          UIntType castingValue = element.value(UIntType.class);
          active = castingValue.value(Long.class);
        }
      } else if (element.contextTagNum() == INACTIVE_ID) {
        if (element.value(BaseTLVType.class).type() == TLVType.UInt) {
          UIntType castingValue = element.value(UIntType.class);
          inactive = castingValue.value(Long.class);
        }
      } else if (element.contextTagNum() == STATE_ID) {
        if (element.value(BaseTLVType.class).type() == TLVType.UInt) {
          UIntType castingValue = element.value(UIntType.class);
          state = castingValue.value(Long.class);
        }
      } else if (element.contextTagNum() == MASK_ID) {
        if (element.value(BaseTLVType.class).type() == TLVType.UInt) {
          UIntType castingValue = element.value(UIntType.class);
          mask = castingValue.value(Long.class);
        }
      }
    }
    return new DishwasherAlarmClusterNotifyEvent(
      active,
      inactive,
      state,
      mask
    );
  }

  @Override
  public String toString() {
    StringBuilder output = new StringBuilder();
    output.append("DishwasherAlarmClusterNotifyEvent {\n");
    output.append("\tactive: ");
    output.append(active);
    output.append("\n");
    output.append("\tinactive: ");
    output.append(inactive);
    output.append("\n");
    output.append("\tstate: ");
    output.append(state);
    output.append("\n");
    output.append("\tmask: ");
    output.append(mask);
    output.append("\n");
    output.append("}\n");
    return output.toString();
  }
}
public static class OperationalStateClusterOperationalErrorEvent {
  public ChipStructs.OperationalStateClusterErrorStateStruct errorState;
  private static final long ERROR_STATE_ID = 0L;

  public OperationalStateClusterOperationalErrorEvent(
    ChipStructs.OperationalStateClusterErrorStateStruct errorState
  ) {
    this.errorState = errorState;
  }

  public StructType encodeTlv() {
    ArrayList<StructElement> values = new ArrayList<>();
    values.add(new StructElement(ERROR_STATE_ID, errorState.encodeTlv()));

    return new StructType(values);
  }

  public static OperationalStateClusterOperationalErrorEvent decodeTlv(BaseTLVType tlvValue) {
    if (tlvValue == null || tlvValue.type() != TLVType.Struct) {
      return null;
    }
    ChipStructs.OperationalStateClusterErrorStateStruct errorState = null;
    for (StructElement element: ((StructType)tlvValue).value()) {
      if (element.contextTagNum() == ERROR_STATE_ID) {
        if (element.value(BaseTLVType.class).type() == TLVType.Struct) {
          StructType castingValue = element.value(StructType.class);
          errorState = ChipStructs.OperationalStateClusterErrorStateStruct.decodeTlv(castingValue);
        }
      }
    }
    return new OperationalStateClusterOperationalErrorEvent(
      errorState
    );
  }

  @Override
  public String toString() {
    StringBuilder output = new StringBuilder();
    output.append("OperationalStateClusterOperationalErrorEvent {\n");
    output.append("\terrorState: ");
    output.append(errorState);
    output.append("\n");
    output.append("}\n");
    return output.toString();
  }
}
public static class OperationalStateClusterOperationCompletionEvent {
  public Integer completionErrorCode;
  public @Nullable Optional<Long> totalOperationalTime;
  public @Nullable Optional<Long> pausedTime;
  private static final long COMPLETION_ERROR_CODE_ID = 0L;
  private static final long TOTAL_OPERATIONAL_TIME_ID = 1L;
  private static final long PAUSED_TIME_ID = 2L;

  public OperationalStateClusterOperationCompletionEvent(
    Integer completionErrorCode,
    @Nullable Optional<Long> totalOperationalTime,
    @Nullable Optional<Long> pausedTime
  ) {
    this.completionErrorCode = completionErrorCode;
    this.totalOperationalTime = totalOperationalTime;
    this.pausedTime = pausedTime;
  }

  public StructType encodeTlv() {
    ArrayList<StructElement> values = new ArrayList<>();
    values.add(new StructElement(COMPLETION_ERROR_CODE_ID, new UIntType(completionErrorCode)));
    values.add(new StructElement(TOTAL_OPERATIONAL_TIME_ID, totalOperationalTime != null ? totalOperationalTime.<BaseTLVType>map((nonOptionaltotalOperationalTime) -> new UIntType(nonOptionaltotalOperationalTime)).orElse(new EmptyType()) : new NullType()));
    values.add(new StructElement(PAUSED_TIME_ID, pausedTime != null ? pausedTime.<BaseTLVType>map((nonOptionalpausedTime) -> new UIntType(nonOptionalpausedTime)).orElse(new EmptyType()) : new NullType()));

    return new StructType(values);
  }

  public static OperationalStateClusterOperationCompletionEvent decodeTlv(BaseTLVType tlvValue) {
    if (tlvValue == null || tlvValue.type() != TLVType.Struct) {
      return null;
    }
    Integer completionErrorCode = null;
    @Nullable Optional<Long> totalOperationalTime = null;
    @Nullable Optional<Long> pausedTime = null;
    for (StructElement element: ((StructType)tlvValue).value()) {
      if (element.contextTagNum() == COMPLETION_ERROR_CODE_ID) {
        if (element.value(BaseTLVType.class).type() == TLVType.UInt) {
          UIntType castingValue = element.value(UIntType.class);
          completionErrorCode = castingValue.value(Integer.class);
        }
      } else if (element.contextTagNum() == TOTAL_OPERATIONAL_TIME_ID) {
        if (element.value(BaseTLVType.class).type() == TLVType.UInt) {
          UIntType castingValue = element.value(UIntType.class);
          totalOperationalTime = Optional.of(castingValue.value(Long.class));
        }
      } else if (element.contextTagNum() == PAUSED_TIME_ID) {
        if (element.value(BaseTLVType.class).type() == TLVType.UInt) {
          UIntType castingValue = element.value(UIntType.class);
          pausedTime = Optional.of(castingValue.value(Long.class));
        }
      }
    }
    return new OperationalStateClusterOperationCompletionEvent(
      completionErrorCode,
      totalOperationalTime,
      pausedTime
    );
  }

  @Override
  public String toString() {
    StringBuilder output = new StringBuilder();
    output.append("OperationalStateClusterOperationCompletionEvent {\n");
    output.append("\tcompletionErrorCode: ");
    output.append(completionErrorCode);
    output.append("\n");
    output.append("\ttotalOperationalTime: ");
    output.append(totalOperationalTime);
    output.append("\n");
    output.append("\tpausedTime: ");
    output.append(pausedTime);
    output.append("\n");
    output.append("}\n");
    return output.toString();
  }
}
public static class RvcOperationalStateClusterOperationalErrorEvent {
  public ChipStructs.RvcOperationalStateClusterErrorStateStruct errorState;
  private static final long ERROR_STATE_ID = 0L;

  public RvcOperationalStateClusterOperationalErrorEvent(
    ChipStructs.RvcOperationalStateClusterErrorStateStruct errorState
  ) {
    this.errorState = errorState;
  }

  public StructType encodeTlv() {
    ArrayList<StructElement> values = new ArrayList<>();
    values.add(new StructElement(ERROR_STATE_ID, errorState.encodeTlv()));

    return new StructType(values);
  }

  public static RvcOperationalStateClusterOperationalErrorEvent decodeTlv(BaseTLVType tlvValue) {
    if (tlvValue == null || tlvValue.type() != TLVType.Struct) {
      return null;
    }
    ChipStructs.RvcOperationalStateClusterErrorStateStruct errorState = null;
    for (StructElement element: ((StructType)tlvValue).value()) {
      if (element.contextTagNum() == ERROR_STATE_ID) {
        if (element.value(BaseTLVType.class).type() == TLVType.Struct) {
          StructType castingValue = element.value(StructType.class);
          errorState = ChipStructs.RvcOperationalStateClusterErrorStateStruct.decodeTlv(castingValue);
        }
      }
    }
    return new RvcOperationalStateClusterOperationalErrorEvent(
      errorState
    );
  }

  @Override
  public String toString() {
    StringBuilder output = new StringBuilder();
    output.append("RvcOperationalStateClusterOperationalErrorEvent {\n");
    output.append("\terrorState: ");
    output.append(errorState);
    output.append("\n");
    output.append("}\n");
    return output.toString();
  }
}
public static class RvcOperationalStateClusterOperationCompletionEvent {
  public Integer completionErrorCode;
  public @Nullable Optional<Long> totalOperationalTime;
  public @Nullable Optional<Long> pausedTime;
  private static final long COMPLETION_ERROR_CODE_ID = 0L;
  private static final long TOTAL_OPERATIONAL_TIME_ID = 1L;
  private static final long PAUSED_TIME_ID = 2L;

  public RvcOperationalStateClusterOperationCompletionEvent(
    Integer completionErrorCode,
    @Nullable Optional<Long> totalOperationalTime,
    @Nullable Optional<Long> pausedTime
  ) {
    this.completionErrorCode = completionErrorCode;
    this.totalOperationalTime = totalOperationalTime;
    this.pausedTime = pausedTime;
  }

  public StructType encodeTlv() {
    ArrayList<StructElement> values = new ArrayList<>();
    values.add(new StructElement(COMPLETION_ERROR_CODE_ID, new UIntType(completionErrorCode)));
    values.add(new StructElement(TOTAL_OPERATIONAL_TIME_ID, totalOperationalTime != null ? totalOperationalTime.<BaseTLVType>map((nonOptionaltotalOperationalTime) -> new UIntType(nonOptionaltotalOperationalTime)).orElse(new EmptyType()) : new NullType()));
    values.add(new StructElement(PAUSED_TIME_ID, pausedTime != null ? pausedTime.<BaseTLVType>map((nonOptionalpausedTime) -> new UIntType(nonOptionalpausedTime)).orElse(new EmptyType()) : new NullType()));

    return new StructType(values);
  }

  public static RvcOperationalStateClusterOperationCompletionEvent decodeTlv(BaseTLVType tlvValue) {
    if (tlvValue == null || tlvValue.type() != TLVType.Struct) {
      return null;
    }
    Integer completionErrorCode = null;
    @Nullable Optional<Long> totalOperationalTime = null;
    @Nullable Optional<Long> pausedTime = null;
    for (StructElement element: ((StructType)tlvValue).value()) {
      if (element.contextTagNum() == COMPLETION_ERROR_CODE_ID) {
        if (element.value(BaseTLVType.class).type() == TLVType.UInt) {
          UIntType castingValue = element.value(UIntType.class);
          completionErrorCode = castingValue.value(Integer.class);
        }
      } else if (element.contextTagNum() == TOTAL_OPERATIONAL_TIME_ID) {
        if (element.value(BaseTLVType.class).type() == TLVType.UInt) {
          UIntType castingValue = element.value(UIntType.class);
          totalOperationalTime = Optional.of(castingValue.value(Long.class));
        }
      } else if (element.contextTagNum() == PAUSED_TIME_ID) {
        if (element.value(BaseTLVType.class).type() == TLVType.UInt) {
          UIntType castingValue = element.value(UIntType.class);
          pausedTime = Optional.of(castingValue.value(Long.class));
        }
      }
    }
    return new RvcOperationalStateClusterOperationCompletionEvent(
      completionErrorCode,
      totalOperationalTime,
      pausedTime
    );
  }

  @Override
  public String toString() {
    StringBuilder output = new StringBuilder();
    output.append("RvcOperationalStateClusterOperationCompletionEvent {\n");
    output.append("\tcompletionErrorCode: ");
    output.append(completionErrorCode);
    output.append("\n");
    output.append("\ttotalOperationalTime: ");
    output.append(totalOperationalTime);
    output.append("\n");
    output.append("\tpausedTime: ");
    output.append(pausedTime);
    output.append("\n");
    output.append("}\n");
    return output.toString();
  }
}
<<<<<<< HEAD
public static class BooleanSensorConfigurationClusterAlarmsStateChangedEvent {
  public Integer alarmsActive;
  public Optional<Integer> alarmsSuppressed;
  public BooleanSensorConfigurationClusterAlarmsStateChangedEvent(
    Integer alarmsActive,
    Optional<Integer> alarmsSuppressed
  ) {
    this.alarmsActive = alarmsActive;
    this.alarmsSuppressed = alarmsSuppressed;
  }

  @Override
  public String toString() {
    StringBuilder output = new StringBuilder();
    output.append("BooleanSensorConfigurationClusterAlarmsStateChangedEvent {\n");
    output.append("\talarmsActive: ");
    output.append(alarmsActive);
    output.append("\n");
    output.append("\talarmsSuppressed: ");
    output.append(alarmsSuppressed);
    output.append("\n");
    output.append("}\n");
    return output.toString();
  }
}
public static class ValveConfigurationAndControlClusterValveStateChangedEvent {
  public Integer valveState;
  public ValveConfigurationAndControlClusterValveStateChangedEvent(
    Integer valveState
  ) {
    this.valveState = valveState;
  }

  @Override
  public String toString() {
    StringBuilder output = new StringBuilder();
    output.append("ValveConfigurationAndControlClusterValveStateChangedEvent {\n");
    output.append("\tvalveState: ");
    output.append(valveState);
    output.append("\n");
    output.append("}\n");
    return output.toString();
  }
}
public static class ValveConfigurationAndControlClusterValveFaultEvent {
  public Integer valveFault;
  public ValveConfigurationAndControlClusterValveFaultEvent(
    Integer valveFault
  ) {
    this.valveFault = valveFault;
=======
public static class DemandResponseLoadControlClusterLoadControlEventStatusChangeEvent {
  public byte[] eventID;
  public @Nullable Integer transitionIndex;
  public Integer status;
  public Integer criticality;
  public Integer control;
  public @Nullable Optional<ChipStructs.DemandResponseLoadControlClusterTemperatureControlStruct> temperatureControl;
  public @Nullable Optional<ChipStructs.DemandResponseLoadControlClusterAverageLoadControlStruct> averageLoadControl;
  public @Nullable Optional<ChipStructs.DemandResponseLoadControlClusterDutyCycleControlStruct> dutyCycleControl;
  public @Nullable Optional<ChipStructs.DemandResponseLoadControlClusterPowerSavingsControlStruct> powerSavingsControl;
  public @Nullable Optional<ChipStructs.DemandResponseLoadControlClusterHeatingSourceControlStruct> heatingSourceControl;
  private static final long EVENT_I_D_ID = 0L;
  private static final long TRANSITION_INDEX_ID = 1L;
  private static final long STATUS_ID = 2L;
  private static final long CRITICALITY_ID = 3L;
  private static final long CONTROL_ID = 4L;
  private static final long TEMPERATURE_CONTROL_ID = 5L;
  private static final long AVERAGE_LOAD_CONTROL_ID = 6L;
  private static final long DUTY_CYCLE_CONTROL_ID = 7L;
  private static final long POWER_SAVINGS_CONTROL_ID = 8L;
  private static final long HEATING_SOURCE_CONTROL_ID = 9L;

  public DemandResponseLoadControlClusterLoadControlEventStatusChangeEvent(
    byte[] eventID,
    @Nullable Integer transitionIndex,
    Integer status,
    Integer criticality,
    Integer control,
    @Nullable Optional<ChipStructs.DemandResponseLoadControlClusterTemperatureControlStruct> temperatureControl,
    @Nullable Optional<ChipStructs.DemandResponseLoadControlClusterAverageLoadControlStruct> averageLoadControl,
    @Nullable Optional<ChipStructs.DemandResponseLoadControlClusterDutyCycleControlStruct> dutyCycleControl,
    @Nullable Optional<ChipStructs.DemandResponseLoadControlClusterPowerSavingsControlStruct> powerSavingsControl,
    @Nullable Optional<ChipStructs.DemandResponseLoadControlClusterHeatingSourceControlStruct> heatingSourceControl
  ) {
    this.eventID = eventID;
    this.transitionIndex = transitionIndex;
    this.status = status;
    this.criticality = criticality;
    this.control = control;
    this.temperatureControl = temperatureControl;
    this.averageLoadControl = averageLoadControl;
    this.dutyCycleControl = dutyCycleControl;
    this.powerSavingsControl = powerSavingsControl;
    this.heatingSourceControl = heatingSourceControl;
  }

  public StructType encodeTlv() {
    ArrayList<StructElement> values = new ArrayList<>();
    values.add(new StructElement(EVENT_I_D_ID, new ByteArrayType(eventID)));
    values.add(new StructElement(TRANSITION_INDEX_ID, transitionIndex != null ? new UIntType(transitionIndex) : new NullType()));
    values.add(new StructElement(STATUS_ID, new UIntType(status)));
    values.add(new StructElement(CRITICALITY_ID, new UIntType(criticality)));
    values.add(new StructElement(CONTROL_ID, new UIntType(control)));
    values.add(new StructElement(TEMPERATURE_CONTROL_ID, temperatureControl != null ? temperatureControl.<BaseTLVType>map((nonOptionaltemperatureControl) -> nonOptionaltemperatureControl.encodeTlv()).orElse(new EmptyType()) : new NullType()));
    values.add(new StructElement(AVERAGE_LOAD_CONTROL_ID, averageLoadControl != null ? averageLoadControl.<BaseTLVType>map((nonOptionalaverageLoadControl) -> nonOptionalaverageLoadControl.encodeTlv()).orElse(new EmptyType()) : new NullType()));
    values.add(new StructElement(DUTY_CYCLE_CONTROL_ID, dutyCycleControl != null ? dutyCycleControl.<BaseTLVType>map((nonOptionaldutyCycleControl) -> nonOptionaldutyCycleControl.encodeTlv()).orElse(new EmptyType()) : new NullType()));
    values.add(new StructElement(POWER_SAVINGS_CONTROL_ID, powerSavingsControl != null ? powerSavingsControl.<BaseTLVType>map((nonOptionalpowerSavingsControl) -> nonOptionalpowerSavingsControl.encodeTlv()).orElse(new EmptyType()) : new NullType()));
    values.add(new StructElement(HEATING_SOURCE_CONTROL_ID, heatingSourceControl != null ? heatingSourceControl.<BaseTLVType>map((nonOptionalheatingSourceControl) -> nonOptionalheatingSourceControl.encodeTlv()).orElse(new EmptyType()) : new NullType()));

    return new StructType(values);
  }

  public static DemandResponseLoadControlClusterLoadControlEventStatusChangeEvent decodeTlv(BaseTLVType tlvValue) {
    if (tlvValue == null || tlvValue.type() != TLVType.Struct) {
      return null;
    }
    byte[] eventID = null;
    @Nullable Integer transitionIndex = null;
    Integer status = null;
    Integer criticality = null;
    Integer control = null;
    @Nullable Optional<ChipStructs.DemandResponseLoadControlClusterTemperatureControlStruct> temperatureControl = null;
    @Nullable Optional<ChipStructs.DemandResponseLoadControlClusterAverageLoadControlStruct> averageLoadControl = null;
    @Nullable Optional<ChipStructs.DemandResponseLoadControlClusterDutyCycleControlStruct> dutyCycleControl = null;
    @Nullable Optional<ChipStructs.DemandResponseLoadControlClusterPowerSavingsControlStruct> powerSavingsControl = null;
    @Nullable Optional<ChipStructs.DemandResponseLoadControlClusterHeatingSourceControlStruct> heatingSourceControl = null;
    for (StructElement element: ((StructType)tlvValue).value()) {
      if (element.contextTagNum() == EVENT_I_D_ID) {
        if (element.value(BaseTLVType.class).type() == TLVType.ByteArray) {
          ByteArrayType castingValue = element.value(ByteArrayType.class);
          eventID = castingValue.value(byte[].class);
        }
      } else if (element.contextTagNum() == TRANSITION_INDEX_ID) {
        if (element.value(BaseTLVType.class).type() == TLVType.UInt) {
          UIntType castingValue = element.value(UIntType.class);
          transitionIndex = castingValue.value(Integer.class);
        }
      } else if (element.contextTagNum() == STATUS_ID) {
        if (element.value(BaseTLVType.class).type() == TLVType.UInt) {
          UIntType castingValue = element.value(UIntType.class);
          status = castingValue.value(Integer.class);
        }
      } else if (element.contextTagNum() == CRITICALITY_ID) {
        if (element.value(BaseTLVType.class).type() == TLVType.UInt) {
          UIntType castingValue = element.value(UIntType.class);
          criticality = castingValue.value(Integer.class);
        }
      } else if (element.contextTagNum() == CONTROL_ID) {
        if (element.value(BaseTLVType.class).type() == TLVType.UInt) {
          UIntType castingValue = element.value(UIntType.class);
          control = castingValue.value(Integer.class);
        }
      } else if (element.contextTagNum() == TEMPERATURE_CONTROL_ID) {
        if (element.value(BaseTLVType.class).type() == TLVType.Struct) {
          StructType castingValue = element.value(StructType.class);
          temperatureControl = Optional.of(ChipStructs.DemandResponseLoadControlClusterTemperatureControlStruct.decodeTlv(castingValue));
        }
      } else if (element.contextTagNum() == AVERAGE_LOAD_CONTROL_ID) {
        if (element.value(BaseTLVType.class).type() == TLVType.Struct) {
          StructType castingValue = element.value(StructType.class);
          averageLoadControl = Optional.of(ChipStructs.DemandResponseLoadControlClusterAverageLoadControlStruct.decodeTlv(castingValue));
        }
      } else if (element.contextTagNum() == DUTY_CYCLE_CONTROL_ID) {
        if (element.value(BaseTLVType.class).type() == TLVType.Struct) {
          StructType castingValue = element.value(StructType.class);
          dutyCycleControl = Optional.of(ChipStructs.DemandResponseLoadControlClusterDutyCycleControlStruct.decodeTlv(castingValue));
        }
      } else if (element.contextTagNum() == POWER_SAVINGS_CONTROL_ID) {
        if (element.value(BaseTLVType.class).type() == TLVType.Struct) {
          StructType castingValue = element.value(StructType.class);
          powerSavingsControl = Optional.of(ChipStructs.DemandResponseLoadControlClusterPowerSavingsControlStruct.decodeTlv(castingValue));
        }
      } else if (element.contextTagNum() == HEATING_SOURCE_CONTROL_ID) {
        if (element.value(BaseTLVType.class).type() == TLVType.Struct) {
          StructType castingValue = element.value(StructType.class);
          heatingSourceControl = Optional.of(ChipStructs.DemandResponseLoadControlClusterHeatingSourceControlStruct.decodeTlv(castingValue));
        }
      }
    }
    return new DemandResponseLoadControlClusterLoadControlEventStatusChangeEvent(
      eventID,
      transitionIndex,
      status,
      criticality,
      control,
      temperatureControl,
      averageLoadControl,
      dutyCycleControl,
      powerSavingsControl,
      heatingSourceControl
    );
>>>>>>> aeee1274
  }

  @Override
  public String toString() {
    StringBuilder output = new StringBuilder();
<<<<<<< HEAD
    output.append("ValveConfigurationAndControlClusterValveFaultEvent {\n");
    output.append("\tvalveFault: ");
    output.append(valveFault);
=======
    output.append("DemandResponseLoadControlClusterLoadControlEventStatusChangeEvent {\n");
    output.append("\teventID: ");
    output.append(Arrays.toString(eventID));
    output.append("\n");
    output.append("\ttransitionIndex: ");
    output.append(transitionIndex);
    output.append("\n");
    output.append("\tstatus: ");
    output.append(status);
    output.append("\n");
    output.append("\tcriticality: ");
    output.append(criticality);
    output.append("\n");
    output.append("\tcontrol: ");
    output.append(control);
    output.append("\n");
    output.append("\ttemperatureControl: ");
    output.append(temperatureControl);
    output.append("\n");
    output.append("\taverageLoadControl: ");
    output.append(averageLoadControl);
    output.append("\n");
    output.append("\tdutyCycleControl: ");
    output.append(dutyCycleControl);
    output.append("\n");
    output.append("\tpowerSavingsControl: ");
    output.append(powerSavingsControl);
    output.append("\n");
    output.append("\theatingSourceControl: ");
    output.append(heatingSourceControl);
>>>>>>> aeee1274
    output.append("\n");
    output.append("}\n");
    return output.toString();
  }
}
public static class DoorLockClusterDoorLockAlarmEvent {
  public Integer alarmCode;
  private static final long ALARM_CODE_ID = 0L;

  public DoorLockClusterDoorLockAlarmEvent(
    Integer alarmCode
  ) {
    this.alarmCode = alarmCode;
  }

  public StructType encodeTlv() {
    ArrayList<StructElement> values = new ArrayList<>();
    values.add(new StructElement(ALARM_CODE_ID, new UIntType(alarmCode)));

    return new StructType(values);
  }

  public static DoorLockClusterDoorLockAlarmEvent decodeTlv(BaseTLVType tlvValue) {
    if (tlvValue == null || tlvValue.type() != TLVType.Struct) {
      return null;
    }
    Integer alarmCode = null;
    for (StructElement element: ((StructType)tlvValue).value()) {
      if (element.contextTagNum() == ALARM_CODE_ID) {
        if (element.value(BaseTLVType.class).type() == TLVType.UInt) {
          UIntType castingValue = element.value(UIntType.class);
          alarmCode = castingValue.value(Integer.class);
        }
      }
    }
    return new DoorLockClusterDoorLockAlarmEvent(
      alarmCode
    );
  }

  @Override
  public String toString() {
    StringBuilder output = new StringBuilder();
    output.append("DoorLockClusterDoorLockAlarmEvent {\n");
    output.append("\talarmCode: ");
    output.append(alarmCode);
    output.append("\n");
    output.append("}\n");
    return output.toString();
  }
}
public static class DoorLockClusterDoorStateChangeEvent {
  public Integer doorState;
  private static final long DOOR_STATE_ID = 0L;

  public DoorLockClusterDoorStateChangeEvent(
    Integer doorState
  ) {
    this.doorState = doorState;
  }

  public StructType encodeTlv() {
    ArrayList<StructElement> values = new ArrayList<>();
    values.add(new StructElement(DOOR_STATE_ID, new UIntType(doorState)));

    return new StructType(values);
  }

  public static DoorLockClusterDoorStateChangeEvent decodeTlv(BaseTLVType tlvValue) {
    if (tlvValue == null || tlvValue.type() != TLVType.Struct) {
      return null;
    }
    Integer doorState = null;
    for (StructElement element: ((StructType)tlvValue).value()) {
      if (element.contextTagNum() == DOOR_STATE_ID) {
        if (element.value(BaseTLVType.class).type() == TLVType.UInt) {
          UIntType castingValue = element.value(UIntType.class);
          doorState = castingValue.value(Integer.class);
        }
      }
    }
    return new DoorLockClusterDoorStateChangeEvent(
      doorState
    );
  }

  @Override
  public String toString() {
    StringBuilder output = new StringBuilder();
    output.append("DoorLockClusterDoorStateChangeEvent {\n");
    output.append("\tdoorState: ");
    output.append(doorState);
    output.append("\n");
    output.append("}\n");
    return output.toString();
  }
}
public static class DoorLockClusterLockOperationEvent {
  public Integer lockOperationType;
  public Integer operationSource;
  public @Nullable Integer userIndex;
  public @Nullable Integer fabricIndex;
  public @Nullable Long sourceNode;
  public @Nullable Optional<ArrayList<ChipStructs.DoorLockClusterCredentialStruct>> credentials;
  private static final long LOCK_OPERATION_TYPE_ID = 0L;
  private static final long OPERATION_SOURCE_ID = 1L;
  private static final long USER_INDEX_ID = 2L;
  private static final long FABRIC_INDEX_ID = 3L;
  private static final long SOURCE_NODE_ID = 4L;
  private static final long CREDENTIALS_ID = 5L;

  public DoorLockClusterLockOperationEvent(
    Integer lockOperationType,
    Integer operationSource,
    @Nullable Integer userIndex,
    @Nullable Integer fabricIndex,
    @Nullable Long sourceNode,
    @Nullable Optional<ArrayList<ChipStructs.DoorLockClusterCredentialStruct>> credentials
  ) {
    this.lockOperationType = lockOperationType;
    this.operationSource = operationSource;
    this.userIndex = userIndex;
    this.fabricIndex = fabricIndex;
    this.sourceNode = sourceNode;
    this.credentials = credentials;
  }

  public StructType encodeTlv() {
    ArrayList<StructElement> values = new ArrayList<>();
    values.add(new StructElement(LOCK_OPERATION_TYPE_ID, new UIntType(lockOperationType)));
    values.add(new StructElement(OPERATION_SOURCE_ID, new UIntType(operationSource)));
    values.add(new StructElement(USER_INDEX_ID, userIndex != null ? new UIntType(userIndex) : new NullType()));
    values.add(new StructElement(FABRIC_INDEX_ID, fabricIndex != null ? new UIntType(fabricIndex) : new NullType()));
    values.add(new StructElement(SOURCE_NODE_ID, sourceNode != null ? new UIntType(sourceNode) : new NullType()));
    values.add(new StructElement(CREDENTIALS_ID, credentials != null ? credentials.<BaseTLVType>map((nonOptionalcredentials) -> ArrayType.generateArrayType(nonOptionalcredentials, (elementnonOptionalcredentials) -> elementnonOptionalcredentials.encodeTlv())).orElse(new EmptyType()) : new NullType()));

    return new StructType(values);
  }

  public static DoorLockClusterLockOperationEvent decodeTlv(BaseTLVType tlvValue) {
    if (tlvValue == null || tlvValue.type() != TLVType.Struct) {
      return null;
    }
    Integer lockOperationType = null;
    Integer operationSource = null;
    @Nullable Integer userIndex = null;
    @Nullable Integer fabricIndex = null;
    @Nullable Long sourceNode = null;
    @Nullable Optional<ArrayList<ChipStructs.DoorLockClusterCredentialStruct>> credentials = null;
    for (StructElement element: ((StructType)tlvValue).value()) {
      if (element.contextTagNum() == LOCK_OPERATION_TYPE_ID) {
        if (element.value(BaseTLVType.class).type() == TLVType.UInt) {
          UIntType castingValue = element.value(UIntType.class);
          lockOperationType = castingValue.value(Integer.class);
        }
      } else if (element.contextTagNum() == OPERATION_SOURCE_ID) {
        if (element.value(BaseTLVType.class).type() == TLVType.UInt) {
          UIntType castingValue = element.value(UIntType.class);
          operationSource = castingValue.value(Integer.class);
        }
      } else if (element.contextTagNum() == USER_INDEX_ID) {
        if (element.value(BaseTLVType.class).type() == TLVType.UInt) {
          UIntType castingValue = element.value(UIntType.class);
          userIndex = castingValue.value(Integer.class);
        }
      } else if (element.contextTagNum() == FABRIC_INDEX_ID) {
        if (element.value(BaseTLVType.class).type() == TLVType.UInt) {
          UIntType castingValue = element.value(UIntType.class);
          fabricIndex = castingValue.value(Integer.class);
        }
      } else if (element.contextTagNum() == SOURCE_NODE_ID) {
        if (element.value(BaseTLVType.class).type() == TLVType.UInt) {
          UIntType castingValue = element.value(UIntType.class);
          sourceNode = castingValue.value(Long.class);
        }
      } else if (element.contextTagNum() == CREDENTIALS_ID) {
        if (element.value(BaseTLVType.class).type() == TLVType.Array) {
          ArrayType castingValue = element.value(ArrayType.class);
          credentials = Optional.of(castingValue.map((elementcastingValue) -> ChipStructs.DoorLockClusterCredentialStruct.decodeTlv(elementcastingValue)));
        }
      }
    }
    return new DoorLockClusterLockOperationEvent(
      lockOperationType,
      operationSource,
      userIndex,
      fabricIndex,
      sourceNode,
      credentials
    );
  }

  @Override
  public String toString() {
    StringBuilder output = new StringBuilder();
    output.append("DoorLockClusterLockOperationEvent {\n");
    output.append("\tlockOperationType: ");
    output.append(lockOperationType);
    output.append("\n");
    output.append("\toperationSource: ");
    output.append(operationSource);
    output.append("\n");
    output.append("\tuserIndex: ");
    output.append(userIndex);
    output.append("\n");
    output.append("\tfabricIndex: ");
    output.append(fabricIndex);
    output.append("\n");
    output.append("\tsourceNode: ");
    output.append(sourceNode);
    output.append("\n");
    output.append("\tcredentials: ");
    output.append(credentials);
    output.append("\n");
    output.append("}\n");
    return output.toString();
  }
}
public static class DoorLockClusterLockOperationErrorEvent {
  public Integer lockOperationType;
  public Integer operationSource;
  public Integer operationError;
  public @Nullable Integer userIndex;
  public @Nullable Integer fabricIndex;
  public @Nullable Long sourceNode;
  public @Nullable Optional<ArrayList<ChipStructs.DoorLockClusterCredentialStruct>> credentials;
  private static final long LOCK_OPERATION_TYPE_ID = 0L;
  private static final long OPERATION_SOURCE_ID = 1L;
  private static final long OPERATION_ERROR_ID = 2L;
  private static final long USER_INDEX_ID = 3L;
  private static final long FABRIC_INDEX_ID = 4L;
  private static final long SOURCE_NODE_ID = 5L;
  private static final long CREDENTIALS_ID = 6L;

  public DoorLockClusterLockOperationErrorEvent(
    Integer lockOperationType,
    Integer operationSource,
    Integer operationError,
    @Nullable Integer userIndex,
    @Nullable Integer fabricIndex,
    @Nullable Long sourceNode,
    @Nullable Optional<ArrayList<ChipStructs.DoorLockClusterCredentialStruct>> credentials
  ) {
    this.lockOperationType = lockOperationType;
    this.operationSource = operationSource;
    this.operationError = operationError;
    this.userIndex = userIndex;
    this.fabricIndex = fabricIndex;
    this.sourceNode = sourceNode;
    this.credentials = credentials;
  }

  public StructType encodeTlv() {
    ArrayList<StructElement> values = new ArrayList<>();
    values.add(new StructElement(LOCK_OPERATION_TYPE_ID, new UIntType(lockOperationType)));
    values.add(new StructElement(OPERATION_SOURCE_ID, new UIntType(operationSource)));
    values.add(new StructElement(OPERATION_ERROR_ID, new UIntType(operationError)));
    values.add(new StructElement(USER_INDEX_ID, userIndex != null ? new UIntType(userIndex) : new NullType()));
    values.add(new StructElement(FABRIC_INDEX_ID, fabricIndex != null ? new UIntType(fabricIndex) : new NullType()));
    values.add(new StructElement(SOURCE_NODE_ID, sourceNode != null ? new UIntType(sourceNode) : new NullType()));
    values.add(new StructElement(CREDENTIALS_ID, credentials != null ? credentials.<BaseTLVType>map((nonOptionalcredentials) -> ArrayType.generateArrayType(nonOptionalcredentials, (elementnonOptionalcredentials) -> elementnonOptionalcredentials.encodeTlv())).orElse(new EmptyType()) : new NullType()));

    return new StructType(values);
  }

  public static DoorLockClusterLockOperationErrorEvent decodeTlv(BaseTLVType tlvValue) {
    if (tlvValue == null || tlvValue.type() != TLVType.Struct) {
      return null;
    }
    Integer lockOperationType = null;
    Integer operationSource = null;
    Integer operationError = null;
    @Nullable Integer userIndex = null;
    @Nullable Integer fabricIndex = null;
    @Nullable Long sourceNode = null;
    @Nullable Optional<ArrayList<ChipStructs.DoorLockClusterCredentialStruct>> credentials = null;
    for (StructElement element: ((StructType)tlvValue).value()) {
      if (element.contextTagNum() == LOCK_OPERATION_TYPE_ID) {
        if (element.value(BaseTLVType.class).type() == TLVType.UInt) {
          UIntType castingValue = element.value(UIntType.class);
          lockOperationType = castingValue.value(Integer.class);
        }
      } else if (element.contextTagNum() == OPERATION_SOURCE_ID) {
        if (element.value(BaseTLVType.class).type() == TLVType.UInt) {
          UIntType castingValue = element.value(UIntType.class);
          operationSource = castingValue.value(Integer.class);
        }
      } else if (element.contextTagNum() == OPERATION_ERROR_ID) {
        if (element.value(BaseTLVType.class).type() == TLVType.UInt) {
          UIntType castingValue = element.value(UIntType.class);
          operationError = castingValue.value(Integer.class);
        }
      } else if (element.contextTagNum() == USER_INDEX_ID) {
        if (element.value(BaseTLVType.class).type() == TLVType.UInt) {
          UIntType castingValue = element.value(UIntType.class);
          userIndex = castingValue.value(Integer.class);
        }
      } else if (element.contextTagNum() == FABRIC_INDEX_ID) {
        if (element.value(BaseTLVType.class).type() == TLVType.UInt) {
          UIntType castingValue = element.value(UIntType.class);
          fabricIndex = castingValue.value(Integer.class);
        }
      } else if (element.contextTagNum() == SOURCE_NODE_ID) {
        if (element.value(BaseTLVType.class).type() == TLVType.UInt) {
          UIntType castingValue = element.value(UIntType.class);
          sourceNode = castingValue.value(Long.class);
        }
      } else if (element.contextTagNum() == CREDENTIALS_ID) {
        if (element.value(BaseTLVType.class).type() == TLVType.Array) {
          ArrayType castingValue = element.value(ArrayType.class);
          credentials = Optional.of(castingValue.map((elementcastingValue) -> ChipStructs.DoorLockClusterCredentialStruct.decodeTlv(elementcastingValue)));
        }
      }
    }
    return new DoorLockClusterLockOperationErrorEvent(
      lockOperationType,
      operationSource,
      operationError,
      userIndex,
      fabricIndex,
      sourceNode,
      credentials
    );
  }

  @Override
  public String toString() {
    StringBuilder output = new StringBuilder();
    output.append("DoorLockClusterLockOperationErrorEvent {\n");
    output.append("\tlockOperationType: ");
    output.append(lockOperationType);
    output.append("\n");
    output.append("\toperationSource: ");
    output.append(operationSource);
    output.append("\n");
    output.append("\toperationError: ");
    output.append(operationError);
    output.append("\n");
    output.append("\tuserIndex: ");
    output.append(userIndex);
    output.append("\n");
    output.append("\tfabricIndex: ");
    output.append(fabricIndex);
    output.append("\n");
    output.append("\tsourceNode: ");
    output.append(sourceNode);
    output.append("\n");
    output.append("\tcredentials: ");
    output.append(credentials);
    output.append("\n");
    output.append("}\n");
    return output.toString();
  }
}
public static class DoorLockClusterLockUserChangeEvent {
  public Integer lockDataType;
  public Integer dataOperationType;
  public Integer operationSource;
  public @Nullable Integer userIndex;
  public @Nullable Integer fabricIndex;
  public @Nullable Long sourceNode;
  public @Nullable Integer dataIndex;
  private static final long LOCK_DATA_TYPE_ID = 0L;
  private static final long DATA_OPERATION_TYPE_ID = 1L;
  private static final long OPERATION_SOURCE_ID = 2L;
  private static final long USER_INDEX_ID = 3L;
  private static final long FABRIC_INDEX_ID = 4L;
  private static final long SOURCE_NODE_ID = 5L;
  private static final long DATA_INDEX_ID = 6L;

  public DoorLockClusterLockUserChangeEvent(
    Integer lockDataType,
    Integer dataOperationType,
    Integer operationSource,
    @Nullable Integer userIndex,
    @Nullable Integer fabricIndex,
    @Nullable Long sourceNode,
    @Nullable Integer dataIndex
  ) {
    this.lockDataType = lockDataType;
    this.dataOperationType = dataOperationType;
    this.operationSource = operationSource;
    this.userIndex = userIndex;
    this.fabricIndex = fabricIndex;
    this.sourceNode = sourceNode;
    this.dataIndex = dataIndex;
  }

  public StructType encodeTlv() {
    ArrayList<StructElement> values = new ArrayList<>();
    values.add(new StructElement(LOCK_DATA_TYPE_ID, new UIntType(lockDataType)));
    values.add(new StructElement(DATA_OPERATION_TYPE_ID, new UIntType(dataOperationType)));
    values.add(new StructElement(OPERATION_SOURCE_ID, new UIntType(operationSource)));
    values.add(new StructElement(USER_INDEX_ID, userIndex != null ? new UIntType(userIndex) : new NullType()));
    values.add(new StructElement(FABRIC_INDEX_ID, fabricIndex != null ? new UIntType(fabricIndex) : new NullType()));
    values.add(new StructElement(SOURCE_NODE_ID, sourceNode != null ? new UIntType(sourceNode) : new NullType()));
    values.add(new StructElement(DATA_INDEX_ID, dataIndex != null ? new UIntType(dataIndex) : new NullType()));

    return new StructType(values);
  }

  public static DoorLockClusterLockUserChangeEvent decodeTlv(BaseTLVType tlvValue) {
    if (tlvValue == null || tlvValue.type() != TLVType.Struct) {
      return null;
    }
    Integer lockDataType = null;
    Integer dataOperationType = null;
    Integer operationSource = null;
    @Nullable Integer userIndex = null;
    @Nullable Integer fabricIndex = null;
    @Nullable Long sourceNode = null;
    @Nullable Integer dataIndex = null;
    for (StructElement element: ((StructType)tlvValue).value()) {
      if (element.contextTagNum() == LOCK_DATA_TYPE_ID) {
        if (element.value(BaseTLVType.class).type() == TLVType.UInt) {
          UIntType castingValue = element.value(UIntType.class);
          lockDataType = castingValue.value(Integer.class);
        }
      } else if (element.contextTagNum() == DATA_OPERATION_TYPE_ID) {
        if (element.value(BaseTLVType.class).type() == TLVType.UInt) {
          UIntType castingValue = element.value(UIntType.class);
          dataOperationType = castingValue.value(Integer.class);
        }
      } else if (element.contextTagNum() == OPERATION_SOURCE_ID) {
        if (element.value(BaseTLVType.class).type() == TLVType.UInt) {
          UIntType castingValue = element.value(UIntType.class);
          operationSource = castingValue.value(Integer.class);
        }
      } else if (element.contextTagNum() == USER_INDEX_ID) {
        if (element.value(BaseTLVType.class).type() == TLVType.UInt) {
          UIntType castingValue = element.value(UIntType.class);
          userIndex = castingValue.value(Integer.class);
        }
      } else if (element.contextTagNum() == FABRIC_INDEX_ID) {
        if (element.value(BaseTLVType.class).type() == TLVType.UInt) {
          UIntType castingValue = element.value(UIntType.class);
          fabricIndex = castingValue.value(Integer.class);
        }
      } else if (element.contextTagNum() == SOURCE_NODE_ID) {
        if (element.value(BaseTLVType.class).type() == TLVType.UInt) {
          UIntType castingValue = element.value(UIntType.class);
          sourceNode = castingValue.value(Long.class);
        }
      } else if (element.contextTagNum() == DATA_INDEX_ID) {
        if (element.value(BaseTLVType.class).type() == TLVType.UInt) {
          UIntType castingValue = element.value(UIntType.class);
          dataIndex = castingValue.value(Integer.class);
        }
      }
    }
    return new DoorLockClusterLockUserChangeEvent(
      lockDataType,
      dataOperationType,
      operationSource,
      userIndex,
      fabricIndex,
      sourceNode,
      dataIndex
    );
  }

  @Override
  public String toString() {
    StringBuilder output = new StringBuilder();
    output.append("DoorLockClusterLockUserChangeEvent {\n");
    output.append("\tlockDataType: ");
    output.append(lockDataType);
    output.append("\n");
    output.append("\tdataOperationType: ");
    output.append(dataOperationType);
    output.append("\n");
    output.append("\toperationSource: ");
    output.append(operationSource);
    output.append("\n");
    output.append("\tuserIndex: ");
    output.append(userIndex);
    output.append("\n");
    output.append("\tfabricIndex: ");
    output.append(fabricIndex);
    output.append("\n");
    output.append("\tsourceNode: ");
    output.append(sourceNode);
    output.append("\n");
    output.append("\tdataIndex: ");
    output.append(dataIndex);
    output.append("\n");
    output.append("}\n");
    return output.toString();
  }
}
public static class UnitTestingClusterTestEventEvent {
  public Integer arg1;
  public Integer arg2;
  public Boolean arg3;
  public ChipStructs.UnitTestingClusterSimpleStruct arg4;
  public ArrayList<ChipStructs.UnitTestingClusterSimpleStruct> arg5;
  public ArrayList<Integer> arg6;
  private static final long ARG1_ID = 1L;
  private static final long ARG2_ID = 2L;
  private static final long ARG3_ID = 3L;
  private static final long ARG4_ID = 4L;
  private static final long ARG5_ID = 5L;
  private static final long ARG6_ID = 6L;

  public UnitTestingClusterTestEventEvent(
    Integer arg1,
    Integer arg2,
    Boolean arg3,
    ChipStructs.UnitTestingClusterSimpleStruct arg4,
    ArrayList<ChipStructs.UnitTestingClusterSimpleStruct> arg5,
    ArrayList<Integer> arg6
  ) {
    this.arg1 = arg1;
    this.arg2 = arg2;
    this.arg3 = arg3;
    this.arg4 = arg4;
    this.arg5 = arg5;
    this.arg6 = arg6;
  }

  public StructType encodeTlv() {
    ArrayList<StructElement> values = new ArrayList<>();
    values.add(new StructElement(ARG1_ID, new UIntType(arg1)));
    values.add(new StructElement(ARG2_ID, new UIntType(arg2)));
    values.add(new StructElement(ARG3_ID, new BooleanType(arg3)));
    values.add(new StructElement(ARG4_ID, arg4.encodeTlv()));
    values.add(new StructElement(ARG5_ID, ArrayType.generateArrayType(arg5, (elementarg5) -> elementarg5.encodeTlv())));
    values.add(new StructElement(ARG6_ID, ArrayType.generateArrayType(arg6, (elementarg6) -> new UIntType(elementarg6))));

    return new StructType(values);
  }

  public static UnitTestingClusterTestEventEvent decodeTlv(BaseTLVType tlvValue) {
    if (tlvValue == null || tlvValue.type() != TLVType.Struct) {
      return null;
    }
    Integer arg1 = null;
    Integer arg2 = null;
    Boolean arg3 = null;
    ChipStructs.UnitTestingClusterSimpleStruct arg4 = null;
    ArrayList<ChipStructs.UnitTestingClusterSimpleStruct> arg5 = null;
    ArrayList<Integer> arg6 = null;
    for (StructElement element: ((StructType)tlvValue).value()) {
      if (element.contextTagNum() == ARG1_ID) {
        if (element.value(BaseTLVType.class).type() == TLVType.UInt) {
          UIntType castingValue = element.value(UIntType.class);
          arg1 = castingValue.value(Integer.class);
        }
      } else if (element.contextTagNum() == ARG2_ID) {
        if (element.value(BaseTLVType.class).type() == TLVType.UInt) {
          UIntType castingValue = element.value(UIntType.class);
          arg2 = castingValue.value(Integer.class);
        }
      } else if (element.contextTagNum() == ARG3_ID) {
        if (element.value(BaseTLVType.class).type() == TLVType.Boolean) {
          BooleanType castingValue = element.value(BooleanType.class);
          arg3 = castingValue.value(Boolean.class);
        }
      } else if (element.contextTagNum() == ARG4_ID) {
        if (element.value(BaseTLVType.class).type() == TLVType.Struct) {
          StructType castingValue = element.value(StructType.class);
          arg4 = ChipStructs.UnitTestingClusterSimpleStruct.decodeTlv(castingValue);
        }
      } else if (element.contextTagNum() == ARG5_ID) {
        if (element.value(BaseTLVType.class).type() == TLVType.Array) {
          ArrayType castingValue = element.value(ArrayType.class);
          arg5 = castingValue.map((elementcastingValue) -> ChipStructs.UnitTestingClusterSimpleStruct.decodeTlv(elementcastingValue));
        }
      } else if (element.contextTagNum() == ARG6_ID) {
        if (element.value(BaseTLVType.class).type() == TLVType.Array) {
          ArrayType castingValue = element.value(ArrayType.class);
          arg6 = castingValue.map((elementcastingValue) -> elementcastingValue.value(Integer.class));
        }
      }
    }
    return new UnitTestingClusterTestEventEvent(
      arg1,
      arg2,
      arg3,
      arg4,
      arg5,
      arg6
    );
  }

  @Override
  public String toString() {
    StringBuilder output = new StringBuilder();
    output.append("UnitTestingClusterTestEventEvent {\n");
    output.append("\targ1: ");
    output.append(arg1);
    output.append("\n");
    output.append("\targ2: ");
    output.append(arg2);
    output.append("\n");
    output.append("\targ3: ");
    output.append(arg3);
    output.append("\n");
    output.append("\targ4: ");
    output.append(arg4);
    output.append("\n");
    output.append("\targ5: ");
    output.append(arg5);
    output.append("\n");
    output.append("\targ6: ");
    output.append(arg6);
    output.append("\n");
    output.append("}\n");
    return output.toString();
  }
}
public static class UnitTestingClusterTestFabricScopedEventEvent {
  public Integer fabricIndex;
  private static final long FABRIC_INDEX_ID = 254L;

  public UnitTestingClusterTestFabricScopedEventEvent(
    Integer fabricIndex
  ) {
    this.fabricIndex = fabricIndex;
  }

  public StructType encodeTlv() {
    ArrayList<StructElement> values = new ArrayList<>();
    values.add(new StructElement(FABRIC_INDEX_ID, new UIntType(fabricIndex)));

    return new StructType(values);
  }

  public static UnitTestingClusterTestFabricScopedEventEvent decodeTlv(BaseTLVType tlvValue) {
    if (tlvValue == null || tlvValue.type() != TLVType.Struct) {
      return null;
    }
    Integer fabricIndex = null;
    for (StructElement element: ((StructType)tlvValue).value()) {
      if (element.contextTagNum() == FABRIC_INDEX_ID) {
        if (element.value(BaseTLVType.class).type() == TLVType.UInt) {
          UIntType castingValue = element.value(UIntType.class);
          fabricIndex = castingValue.value(Integer.class);
        }
      }
    }
    return new UnitTestingClusterTestFabricScopedEventEvent(
      fabricIndex
    );
  }

  @Override
  public String toString() {
    StringBuilder output = new StringBuilder();
    output.append("UnitTestingClusterTestFabricScopedEventEvent {\n");
    output.append("\tfabricIndex: ");
    output.append(fabricIndex);
    output.append("\n");
    output.append("}\n");
    return output.toString();
  }
}
}<|MERGE_RESOLUTION|>--- conflicted
+++ resolved
@@ -2785,10 +2785,12 @@
     return output.toString();
   }
 }
-<<<<<<< HEAD
 public static class BooleanSensorConfigurationClusterAlarmsStateChangedEvent {
   public Integer alarmsActive;
   public Optional<Integer> alarmsSuppressed;
+  private static final long ALARMS_ACTIVE_ID = 0L;
+  private static final long ALARMS_SUPPRESSED_ID = 1L;
+
   public BooleanSensorConfigurationClusterAlarmsStateChangedEvent(
     Integer alarmsActive,
     Optional<Integer> alarmsSuppressed
@@ -2797,6 +2799,39 @@
     this.alarmsSuppressed = alarmsSuppressed;
   }
 
+  public StructType encodeTlv() {
+    ArrayList<StructElement> values = new ArrayList<>();
+    values.add(new StructElement(ALARMS_ACTIVE_ID, new UIntType(alarmsActive)));
+    values.add(new StructElement(ALARMS_SUPPRESSED_ID, alarmsSuppressed.<BaseTLVType>map((nonOptionalalarmsSuppressed) -> new UIntType(nonOptionalalarmsSuppressed)).orElse(new EmptyType())));
+
+    return new StructType(values);
+  }
+
+  public static BooleanSensorConfigurationClusterAlarmsStateChangedEvent decodeTlv(BaseTLVType tlvValue) {
+    if (tlvValue == null || tlvValue.type() != TLVType.Struct) {
+      return null;
+    }
+    Integer alarmsActive = null;
+    Optional<Integer> alarmsSuppressed = Optional.empty();
+    for (StructElement element: ((StructType)tlvValue).value()) {
+      if (element.contextTagNum() == ALARMS_ACTIVE_ID) {
+        if (element.value(BaseTLVType.class).type() == TLVType.UInt) {
+          UIntType castingValue = element.value(UIntType.class);
+          alarmsActive = castingValue.value(Integer.class);
+        }
+      } else if (element.contextTagNum() == ALARMS_SUPPRESSED_ID) {
+        if (element.value(BaseTLVType.class).type() == TLVType.UInt) {
+          UIntType castingValue = element.value(UIntType.class);
+          alarmsSuppressed = Optional.of(castingValue.value(Integer.class));
+        }
+      }
+    }
+    return new BooleanSensorConfigurationClusterAlarmsStateChangedEvent(
+      alarmsActive,
+      alarmsSuppressed
+    );
+  }
+
   @Override
   public String toString() {
     StringBuilder output = new StringBuilder();
@@ -2813,10 +2848,37 @@
 }
 public static class ValveConfigurationAndControlClusterValveStateChangedEvent {
   public Integer valveState;
+  private static final long VALVE_STATE_ID = 0L;
+
   public ValveConfigurationAndControlClusterValveStateChangedEvent(
     Integer valveState
   ) {
     this.valveState = valveState;
+  }
+
+  public StructType encodeTlv() {
+    ArrayList<StructElement> values = new ArrayList<>();
+    values.add(new StructElement(VALVE_STATE_ID, new UIntType(valveState)));
+
+    return new StructType(values);
+  }
+
+  public static ValveConfigurationAndControlClusterValveStateChangedEvent decodeTlv(BaseTLVType tlvValue) {
+    if (tlvValue == null || tlvValue.type() != TLVType.Struct) {
+      return null;
+    }
+    Integer valveState = null;
+    for (StructElement element: ((StructType)tlvValue).value()) {
+      if (element.contextTagNum() == VALVE_STATE_ID) {
+        if (element.value(BaseTLVType.class).type() == TLVType.UInt) {
+          UIntType castingValue = element.value(UIntType.class);
+          valveState = castingValue.value(Integer.class);
+        }
+      }
+    }
+    return new ValveConfigurationAndControlClusterValveStateChangedEvent(
+      valveState
+    );
   }
 
   @Override
@@ -2832,11 +2894,50 @@
 }
 public static class ValveConfigurationAndControlClusterValveFaultEvent {
   public Integer valveFault;
+  private static final long VALVE_FAULT_ID = 0L;
+
   public ValveConfigurationAndControlClusterValveFaultEvent(
     Integer valveFault
   ) {
     this.valveFault = valveFault;
-=======
+  }
+
+  public StructType encodeTlv() {
+    ArrayList<StructElement> values = new ArrayList<>();
+    values.add(new StructElement(VALVE_FAULT_ID, new UIntType(valveFault)));
+
+    return new StructType(values);
+  }
+
+  public static ValveConfigurationAndControlClusterValveFaultEvent decodeTlv(BaseTLVType tlvValue) {
+    if (tlvValue == null || tlvValue.type() != TLVType.Struct) {
+      return null;
+    }
+    Integer valveFault = null;
+    for (StructElement element: ((StructType)tlvValue).value()) {
+      if (element.contextTagNum() == VALVE_FAULT_ID) {
+        if (element.value(BaseTLVType.class).type() == TLVType.UInt) {
+          UIntType castingValue = element.value(UIntType.class);
+          valveFault = castingValue.value(Integer.class);
+        }
+      }
+    }
+    return new ValveConfigurationAndControlClusterValveFaultEvent(
+      valveFault
+    );
+  }
+
+  @Override
+  public String toString() {
+    StringBuilder output = new StringBuilder();
+    output.append("ValveConfigurationAndControlClusterValveFaultEvent {\n");
+    output.append("\tvalveFault: ");
+    output.append(valveFault);
+    output.append("\n");
+    output.append("}\n");
+    return output.toString();
+  }
+}
 public static class DemandResponseLoadControlClusterLoadControlEventStatusChangeEvent {
   public byte[] eventID;
   public @Nullable Integer transitionIndex;
@@ -2978,17 +3079,11 @@
       powerSavingsControl,
       heatingSourceControl
     );
->>>>>>> aeee1274
-  }
-
-  @Override
-  public String toString() {
-    StringBuilder output = new StringBuilder();
-<<<<<<< HEAD
-    output.append("ValveConfigurationAndControlClusterValveFaultEvent {\n");
-    output.append("\tvalveFault: ");
-    output.append(valveFault);
-=======
+  }
+
+  @Override
+  public String toString() {
+    StringBuilder output = new StringBuilder();
     output.append("DemandResponseLoadControlClusterLoadControlEventStatusChangeEvent {\n");
     output.append("\teventID: ");
     output.append(Arrays.toString(eventID));
@@ -3019,7 +3114,6 @@
     output.append("\n");
     output.append("\theatingSourceControl: ");
     output.append(heatingSourceControl);
->>>>>>> aeee1274
     output.append("\n");
     output.append("}\n");
     return output.toString();
