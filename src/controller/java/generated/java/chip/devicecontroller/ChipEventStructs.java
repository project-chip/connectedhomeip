/*
 *
 *    Copyright (c) 2023 Project CHIP Authors
 *
 *    Licensed under the Apache License, Version 2.0 (the "License");
 *    you may not use this file except in compliance with the License.
 *    You may obtain a copy of the License at
 *
 *        http://www.apache.org/licenses/LICENSE-2.0
 *
 *    Unless required by applicable law or agreed to in writing, software
 *    distributed under the License is distributed on an "AS IS" BASIS,
 *    WITHOUT WARRANTIES OR CONDITIONS OF ANY KIND, either express or implied.
 *    See the License for the specific language governing permissions and
 *    limitations under the License.
 */
package chip.devicecontroller;

import javax.annotation.Nullable;
import java.util.ArrayList;
import java.util.Arrays;
import java.util.Optional;

import static chip.devicecontroller.ChipTLVType.*;

public class ChipEventStructs {
public static class AccessControlClusterAccessControlEntryChangedEvent {
  public @Nullable Long adminNodeID;
  public @Nullable Integer adminPasscodeID;
  public Integer changeType;
  public @Nullable ChipStructs.AccessControlClusterAccessControlEntryStruct latestValue;
  public Integer fabricIndex;
  private static final long ADMIN_NODE_I_D_ID = 1L;
  private static final long ADMIN_PASSCODE_I_D_ID = 2L;
  private static final long CHANGE_TYPE_ID = 3L;
  private static final long LATEST_VALUE_ID = 4L;
  private static final long FABRIC_INDEX_ID = 254L;

  public AccessControlClusterAccessControlEntryChangedEvent(
    @Nullable Long adminNodeID,
    @Nullable Integer adminPasscodeID,
    Integer changeType,
    @Nullable ChipStructs.AccessControlClusterAccessControlEntryStruct latestValue,
    Integer fabricIndex
  ) {
    this.adminNodeID = adminNodeID;
    this.adminPasscodeID = adminPasscodeID;
    this.changeType = changeType;
    this.latestValue = latestValue;
    this.fabricIndex = fabricIndex;
  }

  public StructType encodeTlv() {
    ArrayList<StructElement> values = new ArrayList<>();
    values.add(new StructElement(ADMIN_NODE_I_D_ID, adminNodeID != null ? new UIntType(adminNodeID) : new NullType()));
    values.add(new StructElement(ADMIN_PASSCODE_I_D_ID, adminPasscodeID != null ? new UIntType(adminPasscodeID) : new NullType()));
    values.add(new StructElement(CHANGE_TYPE_ID, new UIntType(changeType)));
    values.add(new StructElement(LATEST_VALUE_ID, latestValue != null ? latestValue.encodeTlv() : new NullType()));
    values.add(new StructElement(FABRIC_INDEX_ID, new UIntType(fabricIndex)));

    return new StructType(values);
  }

  public static AccessControlClusterAccessControlEntryChangedEvent decodeTlv(BaseTLVType tlvValue) {
    if (tlvValue == null || tlvValue.type() != TLVType.Struct) {
      return null;
    }
    @Nullable Long adminNodeID = null;
    @Nullable Integer adminPasscodeID = null;
    Integer changeType = null;
    @Nullable ChipStructs.AccessControlClusterAccessControlEntryStruct latestValue = null;
    Integer fabricIndex = null;
    for (StructElement element: ((StructType)tlvValue).value()) {
      if (element.contextTagNum() == ADMIN_NODE_I_D_ID) {
        if (element.value(BaseTLVType.class).type() == TLVType.UInt) {
          UIntType castingValue = element.value(UIntType.class);
          adminNodeID = castingValue.value(Long.class);
        }
      } else if (element.contextTagNum() == ADMIN_PASSCODE_I_D_ID) {
        if (element.value(BaseTLVType.class).type() == TLVType.UInt) {
          UIntType castingValue = element.value(UIntType.class);
          adminPasscodeID = castingValue.value(Integer.class);
        }
      } else if (element.contextTagNum() == CHANGE_TYPE_ID) {
        if (element.value(BaseTLVType.class).type() == TLVType.UInt) {
          UIntType castingValue = element.value(UIntType.class);
          changeType = castingValue.value(Integer.class);
        }
      } else if (element.contextTagNum() == LATEST_VALUE_ID) {
        if (element.value(BaseTLVType.class).type() == TLVType.Struct) {
          StructType castingValue = element.value(StructType.class);
          latestValue = ChipStructs.AccessControlClusterAccessControlEntryStruct.decodeTlv(castingValue);
        }
      } else if (element.contextTagNum() == FABRIC_INDEX_ID) {
        if (element.value(BaseTLVType.class).type() == TLVType.UInt) {
          UIntType castingValue = element.value(UIntType.class);
          fabricIndex = castingValue.value(Integer.class);
        }
      }
    }
    return new AccessControlClusterAccessControlEntryChangedEvent(
      adminNodeID,
      adminPasscodeID,
      changeType,
      latestValue,
      fabricIndex
    );
  }

  @Override
  public String toString() {
    StringBuilder output = new StringBuilder();
    output.append("AccessControlClusterAccessControlEntryChangedEvent {\n");
    output.append("\tadminNodeID: ");
    output.append(adminNodeID);
    output.append("\n");
    output.append("\tadminPasscodeID: ");
    output.append(adminPasscodeID);
    output.append("\n");
    output.append("\tchangeType: ");
    output.append(changeType);
    output.append("\n");
    output.append("\tlatestValue: ");
    output.append(latestValue);
    output.append("\n");
    output.append("\tfabricIndex: ");
    output.append(fabricIndex);
    output.append("\n");
    output.append("}\n");
    return output.toString();
  }
}
public static class AccessControlClusterAccessControlExtensionChangedEvent {
  public @Nullable Long adminNodeID;
  public @Nullable Integer adminPasscodeID;
  public Integer changeType;
  public @Nullable ChipStructs.AccessControlClusterAccessControlExtensionStruct latestValue;
  public Integer fabricIndex;
  private static final long ADMIN_NODE_I_D_ID = 1L;
  private static final long ADMIN_PASSCODE_I_D_ID = 2L;
  private static final long CHANGE_TYPE_ID = 3L;
  private static final long LATEST_VALUE_ID = 4L;
  private static final long FABRIC_INDEX_ID = 254L;

  public AccessControlClusterAccessControlExtensionChangedEvent(
    @Nullable Long adminNodeID,
    @Nullable Integer adminPasscodeID,
    Integer changeType,
    @Nullable ChipStructs.AccessControlClusterAccessControlExtensionStruct latestValue,
    Integer fabricIndex
  ) {
    this.adminNodeID = adminNodeID;
    this.adminPasscodeID = adminPasscodeID;
    this.changeType = changeType;
    this.latestValue = latestValue;
    this.fabricIndex = fabricIndex;
  }

  public StructType encodeTlv() {
    ArrayList<StructElement> values = new ArrayList<>();
    values.add(new StructElement(ADMIN_NODE_I_D_ID, adminNodeID != null ? new UIntType(adminNodeID) : new NullType()));
    values.add(new StructElement(ADMIN_PASSCODE_I_D_ID, adminPasscodeID != null ? new UIntType(adminPasscodeID) : new NullType()));
    values.add(new StructElement(CHANGE_TYPE_ID, new UIntType(changeType)));
    values.add(new StructElement(LATEST_VALUE_ID, latestValue != null ? latestValue.encodeTlv() : new NullType()));
    values.add(new StructElement(FABRIC_INDEX_ID, new UIntType(fabricIndex)));

    return new StructType(values);
  }

  public static AccessControlClusterAccessControlExtensionChangedEvent decodeTlv(BaseTLVType tlvValue) {
    if (tlvValue == null || tlvValue.type() != TLVType.Struct) {
      return null;
    }
    @Nullable Long adminNodeID = null;
    @Nullable Integer adminPasscodeID = null;
    Integer changeType = null;
    @Nullable ChipStructs.AccessControlClusterAccessControlExtensionStruct latestValue = null;
    Integer fabricIndex = null;
    for (StructElement element: ((StructType)tlvValue).value()) {
      if (element.contextTagNum() == ADMIN_NODE_I_D_ID) {
        if (element.value(BaseTLVType.class).type() == TLVType.UInt) {
          UIntType castingValue = element.value(UIntType.class);
          adminNodeID = castingValue.value(Long.class);
        }
      } else if (element.contextTagNum() == ADMIN_PASSCODE_I_D_ID) {
        if (element.value(BaseTLVType.class).type() == TLVType.UInt) {
          UIntType castingValue = element.value(UIntType.class);
          adminPasscodeID = castingValue.value(Integer.class);
        }
      } else if (element.contextTagNum() == CHANGE_TYPE_ID) {
        if (element.value(BaseTLVType.class).type() == TLVType.UInt) {
          UIntType castingValue = element.value(UIntType.class);
          changeType = castingValue.value(Integer.class);
        }
      } else if (element.contextTagNum() == LATEST_VALUE_ID) {
        if (element.value(BaseTLVType.class).type() == TLVType.Struct) {
          StructType castingValue = element.value(StructType.class);
          latestValue = ChipStructs.AccessControlClusterAccessControlExtensionStruct.decodeTlv(castingValue);
        }
      } else if (element.contextTagNum() == FABRIC_INDEX_ID) {
        if (element.value(BaseTLVType.class).type() == TLVType.UInt) {
          UIntType castingValue = element.value(UIntType.class);
          fabricIndex = castingValue.value(Integer.class);
        }
      }
    }
    return new AccessControlClusterAccessControlExtensionChangedEvent(
      adminNodeID,
      adminPasscodeID,
      changeType,
      latestValue,
      fabricIndex
    );
  }

  @Override
  public String toString() {
    StringBuilder output = new StringBuilder();
    output.append("AccessControlClusterAccessControlExtensionChangedEvent {\n");
    output.append("\tadminNodeID: ");
    output.append(adminNodeID);
    output.append("\n");
    output.append("\tadminPasscodeID: ");
    output.append(adminPasscodeID);
    output.append("\n");
    output.append("\tchangeType: ");
    output.append(changeType);
    output.append("\n");
    output.append("\tlatestValue: ");
    output.append(latestValue);
    output.append("\n");
    output.append("\tfabricIndex: ");
    output.append(fabricIndex);
    output.append("\n");
    output.append("}\n");
    return output.toString();
  }
}
public static class ActionsClusterStateChangedEvent {
  public Integer actionID;
  public Long invokeID;
  public Integer newState;
  private static final long ACTION_I_D_ID = 0L;
  private static final long INVOKE_I_D_ID = 1L;
  private static final long NEW_STATE_ID = 2L;

  public ActionsClusterStateChangedEvent(
    Integer actionID,
    Long invokeID,
    Integer newState
  ) {
    this.actionID = actionID;
    this.invokeID = invokeID;
    this.newState = newState;
  }

  public StructType encodeTlv() {
    ArrayList<StructElement> values = new ArrayList<>();
    values.add(new StructElement(ACTION_I_D_ID, new UIntType(actionID)));
    values.add(new StructElement(INVOKE_I_D_ID, new UIntType(invokeID)));
    values.add(new StructElement(NEW_STATE_ID, new UIntType(newState)));

    return new StructType(values);
  }

  public static ActionsClusterStateChangedEvent decodeTlv(BaseTLVType tlvValue) {
    if (tlvValue == null || tlvValue.type() != TLVType.Struct) {
      return null;
    }
    Integer actionID = null;
    Long invokeID = null;
    Integer newState = null;
    for (StructElement element: ((StructType)tlvValue).value()) {
      if (element.contextTagNum() == ACTION_I_D_ID) {
        if (element.value(BaseTLVType.class).type() == TLVType.UInt) {
          UIntType castingValue = element.value(UIntType.class);
          actionID = castingValue.value(Integer.class);
        }
      } else if (element.contextTagNum() == INVOKE_I_D_ID) {
        if (element.value(BaseTLVType.class).type() == TLVType.UInt) {
          UIntType castingValue = element.value(UIntType.class);
          invokeID = castingValue.value(Long.class);
        }
      } else if (element.contextTagNum() == NEW_STATE_ID) {
        if (element.value(BaseTLVType.class).type() == TLVType.UInt) {
          UIntType castingValue = element.value(UIntType.class);
          newState = castingValue.value(Integer.class);
        }
      }
    }
    return new ActionsClusterStateChangedEvent(
      actionID,
      invokeID,
      newState
    );
  }

  @Override
  public String toString() {
    StringBuilder output = new StringBuilder();
    output.append("ActionsClusterStateChangedEvent {\n");
    output.append("\tactionID: ");
    output.append(actionID);
    output.append("\n");
    output.append("\tinvokeID: ");
    output.append(invokeID);
    output.append("\n");
    output.append("\tnewState: ");
    output.append(newState);
    output.append("\n");
    output.append("}\n");
    return output.toString();
  }
}
public static class ActionsClusterActionFailedEvent {
  public Integer actionID;
  public Long invokeID;
  public Integer newState;
  public Integer error;
  private static final long ACTION_I_D_ID = 0L;
  private static final long INVOKE_I_D_ID = 1L;
  private static final long NEW_STATE_ID = 2L;
  private static final long ERROR_ID = 3L;

  public ActionsClusterActionFailedEvent(
    Integer actionID,
    Long invokeID,
    Integer newState,
    Integer error
  ) {
    this.actionID = actionID;
    this.invokeID = invokeID;
    this.newState = newState;
    this.error = error;
  }

  public StructType encodeTlv() {
    ArrayList<StructElement> values = new ArrayList<>();
    values.add(new StructElement(ACTION_I_D_ID, new UIntType(actionID)));
    values.add(new StructElement(INVOKE_I_D_ID, new UIntType(invokeID)));
    values.add(new StructElement(NEW_STATE_ID, new UIntType(newState)));
    values.add(new StructElement(ERROR_ID, new UIntType(error)));

    return new StructType(values);
  }

  public static ActionsClusterActionFailedEvent decodeTlv(BaseTLVType tlvValue) {
    if (tlvValue == null || tlvValue.type() != TLVType.Struct) {
      return null;
    }
    Integer actionID = null;
    Long invokeID = null;
    Integer newState = null;
    Integer error = null;
    for (StructElement element: ((StructType)tlvValue).value()) {
      if (element.contextTagNum() == ACTION_I_D_ID) {
        if (element.value(BaseTLVType.class).type() == TLVType.UInt) {
          UIntType castingValue = element.value(UIntType.class);
          actionID = castingValue.value(Integer.class);
        }
      } else if (element.contextTagNum() == INVOKE_I_D_ID) {
        if (element.value(BaseTLVType.class).type() == TLVType.UInt) {
          UIntType castingValue = element.value(UIntType.class);
          invokeID = castingValue.value(Long.class);
        }
      } else if (element.contextTagNum() == NEW_STATE_ID) {
        if (element.value(BaseTLVType.class).type() == TLVType.UInt) {
          UIntType castingValue = element.value(UIntType.class);
          newState = castingValue.value(Integer.class);
        }
      } else if (element.contextTagNum() == ERROR_ID) {
        if (element.value(BaseTLVType.class).type() == TLVType.UInt) {
          UIntType castingValue = element.value(UIntType.class);
          error = castingValue.value(Integer.class);
        }
      }
    }
    return new ActionsClusterActionFailedEvent(
      actionID,
      invokeID,
      newState,
      error
    );
  }

  @Override
  public String toString() {
    StringBuilder output = new StringBuilder();
    output.append("ActionsClusterActionFailedEvent {\n");
    output.append("\tactionID: ");
    output.append(actionID);
    output.append("\n");
    output.append("\tinvokeID: ");
    output.append(invokeID);
    output.append("\n");
    output.append("\tnewState: ");
    output.append(newState);
    output.append("\n");
    output.append("\terror: ");
    output.append(error);
    output.append("\n");
    output.append("}\n");
    return output.toString();
  }
}
public static class BasicInformationClusterStartUpEvent {
  public Long softwareVersion;
  private static final long SOFTWARE_VERSION_ID = 0L;

  public BasicInformationClusterStartUpEvent(
    Long softwareVersion
  ) {
    this.softwareVersion = softwareVersion;
  }

  public StructType encodeTlv() {
    ArrayList<StructElement> values = new ArrayList<>();
    values.add(new StructElement(SOFTWARE_VERSION_ID, new UIntType(softwareVersion)));

    return new StructType(values);
  }

  public static BasicInformationClusterStartUpEvent decodeTlv(BaseTLVType tlvValue) {
    if (tlvValue == null || tlvValue.type() != TLVType.Struct) {
      return null;
    }
    Long softwareVersion = null;
    for (StructElement element: ((StructType)tlvValue).value()) {
      if (element.contextTagNum() == SOFTWARE_VERSION_ID) {
        if (element.value(BaseTLVType.class).type() == TLVType.UInt) {
          UIntType castingValue = element.value(UIntType.class);
          softwareVersion = castingValue.value(Long.class);
        }
      }
    }
    return new BasicInformationClusterStartUpEvent(
      softwareVersion
    );
  }

  @Override
  public String toString() {
    StringBuilder output = new StringBuilder();
    output.append("BasicInformationClusterStartUpEvent {\n");
    output.append("\tsoftwareVersion: ");
    output.append(softwareVersion);
    output.append("\n");
    output.append("}\n");
    return output.toString();
  }
}
public static class BasicInformationClusterLeaveEvent {
  public Integer fabricIndex;
  private static final long FABRIC_INDEX_ID = 0L;

  public BasicInformationClusterLeaveEvent(
    Integer fabricIndex
  ) {
    this.fabricIndex = fabricIndex;
  }

  public StructType encodeTlv() {
    ArrayList<StructElement> values = new ArrayList<>();
    values.add(new StructElement(FABRIC_INDEX_ID, new UIntType(fabricIndex)));

    return new StructType(values);
  }

  public static BasicInformationClusterLeaveEvent decodeTlv(BaseTLVType tlvValue) {
    if (tlvValue == null || tlvValue.type() != TLVType.Struct) {
      return null;
    }
    Integer fabricIndex = null;
    for (StructElement element: ((StructType)tlvValue).value()) {
      if (element.contextTagNum() == FABRIC_INDEX_ID) {
        if (element.value(BaseTLVType.class).type() == TLVType.UInt) {
          UIntType castingValue = element.value(UIntType.class);
          fabricIndex = castingValue.value(Integer.class);
        }
      }
    }
    return new BasicInformationClusterLeaveEvent(
      fabricIndex
    );
  }

  @Override
  public String toString() {
    StringBuilder output = new StringBuilder();
    output.append("BasicInformationClusterLeaveEvent {\n");
    output.append("\tfabricIndex: ");
    output.append(fabricIndex);
    output.append("\n");
    output.append("}\n");
    return output.toString();
  }
}
public static class BasicInformationClusterReachableChangedEvent {
  public Boolean reachableNewValue;
  private static final long REACHABLE_NEW_VALUE_ID = 0L;

  public BasicInformationClusterReachableChangedEvent(
    Boolean reachableNewValue
  ) {
    this.reachableNewValue = reachableNewValue;
  }

  public StructType encodeTlv() {
    ArrayList<StructElement> values = new ArrayList<>();
    values.add(new StructElement(REACHABLE_NEW_VALUE_ID, new BooleanType(reachableNewValue)));

    return new StructType(values);
  }

  public static BasicInformationClusterReachableChangedEvent decodeTlv(BaseTLVType tlvValue) {
    if (tlvValue == null || tlvValue.type() != TLVType.Struct) {
      return null;
    }
    Boolean reachableNewValue = null;
    for (StructElement element: ((StructType)tlvValue).value()) {
      if (element.contextTagNum() == REACHABLE_NEW_VALUE_ID) {
        if (element.value(BaseTLVType.class).type() == TLVType.Boolean) {
          BooleanType castingValue = element.value(BooleanType.class);
          reachableNewValue = castingValue.value(Boolean.class);
        }
      }
    }
    return new BasicInformationClusterReachableChangedEvent(
      reachableNewValue
    );
  }

  @Override
  public String toString() {
    StringBuilder output = new StringBuilder();
    output.append("BasicInformationClusterReachableChangedEvent {\n");
    output.append("\treachableNewValue: ");
    output.append(reachableNewValue);
    output.append("\n");
    output.append("}\n");
    return output.toString();
  }
}
public static class OtaSoftwareUpdateRequestorClusterStateTransitionEvent {
  public Integer previousState;
  public Integer newState;
  public Integer reason;
  public @Nullable Long targetSoftwareVersion;
  private static final long PREVIOUS_STATE_ID = 0L;
  private static final long NEW_STATE_ID = 1L;
  private static final long REASON_ID = 2L;
  private static final long TARGET_SOFTWARE_VERSION_ID = 3L;

  public OtaSoftwareUpdateRequestorClusterStateTransitionEvent(
    Integer previousState,
    Integer newState,
    Integer reason,
    @Nullable Long targetSoftwareVersion
  ) {
    this.previousState = previousState;
    this.newState = newState;
    this.reason = reason;
    this.targetSoftwareVersion = targetSoftwareVersion;
  }

  public StructType encodeTlv() {
    ArrayList<StructElement> values = new ArrayList<>();
    values.add(new StructElement(PREVIOUS_STATE_ID, new UIntType(previousState)));
    values.add(new StructElement(NEW_STATE_ID, new UIntType(newState)));
    values.add(new StructElement(REASON_ID, new UIntType(reason)));
    values.add(new StructElement(TARGET_SOFTWARE_VERSION_ID, targetSoftwareVersion != null ? new UIntType(targetSoftwareVersion) : new NullType()));

    return new StructType(values);
  }

  public static OtaSoftwareUpdateRequestorClusterStateTransitionEvent decodeTlv(BaseTLVType tlvValue) {
    if (tlvValue == null || tlvValue.type() != TLVType.Struct) {
      return null;
    }
    Integer previousState = null;
    Integer newState = null;
    Integer reason = null;
    @Nullable Long targetSoftwareVersion = null;
    for (StructElement element: ((StructType)tlvValue).value()) {
      if (element.contextTagNum() == PREVIOUS_STATE_ID) {
        if (element.value(BaseTLVType.class).type() == TLVType.UInt) {
          UIntType castingValue = element.value(UIntType.class);
          previousState = castingValue.value(Integer.class);
        }
      } else if (element.contextTagNum() == NEW_STATE_ID) {
        if (element.value(BaseTLVType.class).type() == TLVType.UInt) {
          UIntType castingValue = element.value(UIntType.class);
          newState = castingValue.value(Integer.class);
        }
      } else if (element.contextTagNum() == REASON_ID) {
        if (element.value(BaseTLVType.class).type() == TLVType.UInt) {
          UIntType castingValue = element.value(UIntType.class);
          reason = castingValue.value(Integer.class);
        }
      } else if (element.contextTagNum() == TARGET_SOFTWARE_VERSION_ID) {
        if (element.value(BaseTLVType.class).type() == TLVType.UInt) {
          UIntType castingValue = element.value(UIntType.class);
          targetSoftwareVersion = castingValue.value(Long.class);
        }
      }
    }
    return new OtaSoftwareUpdateRequestorClusterStateTransitionEvent(
      previousState,
      newState,
      reason,
      targetSoftwareVersion
    );
  }

  @Override
  public String toString() {
    StringBuilder output = new StringBuilder();
    output.append("OtaSoftwareUpdateRequestorClusterStateTransitionEvent {\n");
    output.append("\tpreviousState: ");
    output.append(previousState);
    output.append("\n");
    output.append("\tnewState: ");
    output.append(newState);
    output.append("\n");
    output.append("\treason: ");
    output.append(reason);
    output.append("\n");
    output.append("\ttargetSoftwareVersion: ");
    output.append(targetSoftwareVersion);
    output.append("\n");
    output.append("}\n");
    return output.toString();
  }
}
public static class OtaSoftwareUpdateRequestorClusterVersionAppliedEvent {
  public Long softwareVersion;
  public Integer productID;
  private static final long SOFTWARE_VERSION_ID = 0L;
  private static final long PRODUCT_I_D_ID = 1L;

  public OtaSoftwareUpdateRequestorClusterVersionAppliedEvent(
    Long softwareVersion,
    Integer productID
  ) {
    this.softwareVersion = softwareVersion;
    this.productID = productID;
  }

  public StructType encodeTlv() {
    ArrayList<StructElement> values = new ArrayList<>();
    values.add(new StructElement(SOFTWARE_VERSION_ID, new UIntType(softwareVersion)));
    values.add(new StructElement(PRODUCT_I_D_ID, new UIntType(productID)));

    return new StructType(values);
  }

  public static OtaSoftwareUpdateRequestorClusterVersionAppliedEvent decodeTlv(BaseTLVType tlvValue) {
    if (tlvValue == null || tlvValue.type() != TLVType.Struct) {
      return null;
    }
    Long softwareVersion = null;
    Integer productID = null;
    for (StructElement element: ((StructType)tlvValue).value()) {
      if (element.contextTagNum() == SOFTWARE_VERSION_ID) {
        if (element.value(BaseTLVType.class).type() == TLVType.UInt) {
          UIntType castingValue = element.value(UIntType.class);
          softwareVersion = castingValue.value(Long.class);
        }
      } else if (element.contextTagNum() == PRODUCT_I_D_ID) {
        if (element.value(BaseTLVType.class).type() == TLVType.UInt) {
          UIntType castingValue = element.value(UIntType.class);
          productID = castingValue.value(Integer.class);
        }
      }
    }
    return new OtaSoftwareUpdateRequestorClusterVersionAppliedEvent(
      softwareVersion,
      productID
    );
  }

  @Override
  public String toString() {
    StringBuilder output = new StringBuilder();
    output.append("OtaSoftwareUpdateRequestorClusterVersionAppliedEvent {\n");
    output.append("\tsoftwareVersion: ");
    output.append(softwareVersion);
    output.append("\n");
    output.append("\tproductID: ");
    output.append(productID);
    output.append("\n");
    output.append("}\n");
    return output.toString();
  }
}
public static class OtaSoftwareUpdateRequestorClusterDownloadErrorEvent {
  public Long softwareVersion;
  public Long bytesDownloaded;
  public @Nullable Integer progressPercent;
  public @Nullable Long platformCode;
  private static final long SOFTWARE_VERSION_ID = 0L;
  private static final long BYTES_DOWNLOADED_ID = 1L;
  private static final long PROGRESS_PERCENT_ID = 2L;
  private static final long PLATFORM_CODE_ID = 3L;

  public OtaSoftwareUpdateRequestorClusterDownloadErrorEvent(
    Long softwareVersion,
    Long bytesDownloaded,
    @Nullable Integer progressPercent,
    @Nullable Long platformCode
  ) {
    this.softwareVersion = softwareVersion;
    this.bytesDownloaded = bytesDownloaded;
    this.progressPercent = progressPercent;
    this.platformCode = platformCode;
  }

  public StructType encodeTlv() {
    ArrayList<StructElement> values = new ArrayList<>();
    values.add(new StructElement(SOFTWARE_VERSION_ID, new UIntType(softwareVersion)));
    values.add(new StructElement(BYTES_DOWNLOADED_ID, new UIntType(bytesDownloaded)));
    values.add(new StructElement(PROGRESS_PERCENT_ID, progressPercent != null ? new UIntType(progressPercent) : new NullType()));
    values.add(new StructElement(PLATFORM_CODE_ID, platformCode != null ? new IntType(platformCode) : new NullType()));

    return new StructType(values);
  }

  public static OtaSoftwareUpdateRequestorClusterDownloadErrorEvent decodeTlv(BaseTLVType tlvValue) {
    if (tlvValue == null || tlvValue.type() != TLVType.Struct) {
      return null;
    }
    Long softwareVersion = null;
    Long bytesDownloaded = null;
    @Nullable Integer progressPercent = null;
    @Nullable Long platformCode = null;
    for (StructElement element: ((StructType)tlvValue).value()) {
      if (element.contextTagNum() == SOFTWARE_VERSION_ID) {
        if (element.value(BaseTLVType.class).type() == TLVType.UInt) {
          UIntType castingValue = element.value(UIntType.class);
          softwareVersion = castingValue.value(Long.class);
        }
      } else if (element.contextTagNum() == BYTES_DOWNLOADED_ID) {
        if (element.value(BaseTLVType.class).type() == TLVType.UInt) {
          UIntType castingValue = element.value(UIntType.class);
          bytesDownloaded = castingValue.value(Long.class);
        }
      } else if (element.contextTagNum() == PROGRESS_PERCENT_ID) {
        if (element.value(BaseTLVType.class).type() == TLVType.UInt) {
          UIntType castingValue = element.value(UIntType.class);
          progressPercent = castingValue.value(Integer.class);
        }
      } else if (element.contextTagNum() == PLATFORM_CODE_ID) {
        if (element.value(BaseTLVType.class).type() == TLVType.Int) {
          IntType castingValue = element.value(IntType.class);
          platformCode = castingValue.value(Long.class);
        }
      }
    }
    return new OtaSoftwareUpdateRequestorClusterDownloadErrorEvent(
      softwareVersion,
      bytesDownloaded,
      progressPercent,
      platformCode
    );
  }

  @Override
  public String toString() {
    StringBuilder output = new StringBuilder();
    output.append("OtaSoftwareUpdateRequestorClusterDownloadErrorEvent {\n");
    output.append("\tsoftwareVersion: ");
    output.append(softwareVersion);
    output.append("\n");
    output.append("\tbytesDownloaded: ");
    output.append(bytesDownloaded);
    output.append("\n");
    output.append("\tprogressPercent: ");
    output.append(progressPercent);
    output.append("\n");
    output.append("\tplatformCode: ");
    output.append(platformCode);
    output.append("\n");
    output.append("}\n");
    return output.toString();
  }
}
public static class PowerSourceClusterWiredFaultChangeEvent {
  public ArrayList<Integer> current;
  public ArrayList<Integer> previous;
  private static final long CURRENT_ID = 0L;
  private static final long PREVIOUS_ID = 1L;

  public PowerSourceClusterWiredFaultChangeEvent(
    ArrayList<Integer> current,
    ArrayList<Integer> previous
  ) {
    this.current = current;
    this.previous = previous;
  }

  public StructType encodeTlv() {
    ArrayList<StructElement> values = new ArrayList<>();
    values.add(new StructElement(CURRENT_ID, ArrayType.generateArrayType(current, (elementcurrent) -> new UIntType(elementcurrent))));
    values.add(new StructElement(PREVIOUS_ID, ArrayType.generateArrayType(previous, (elementprevious) -> new UIntType(elementprevious))));

    return new StructType(values);
  }

  public static PowerSourceClusterWiredFaultChangeEvent decodeTlv(BaseTLVType tlvValue) {
    if (tlvValue == null || tlvValue.type() != TLVType.Struct) {
      return null;
    }
    ArrayList<Integer> current = null;
    ArrayList<Integer> previous = null;
    for (StructElement element: ((StructType)tlvValue).value()) {
      if (element.contextTagNum() == CURRENT_ID) {
        if (element.value(BaseTLVType.class).type() == TLVType.Array) {
          ArrayType castingValue = element.value(ArrayType.class);
          current = castingValue.map((elementcastingValue) -> elementcastingValue.value(Integer.class));
        }
      } else if (element.contextTagNum() == PREVIOUS_ID) {
        if (element.value(BaseTLVType.class).type() == TLVType.Array) {
          ArrayType castingValue = element.value(ArrayType.class);
          previous = castingValue.map((elementcastingValue) -> elementcastingValue.value(Integer.class));
        }
      }
    }
    return new PowerSourceClusterWiredFaultChangeEvent(
      current,
      previous
    );
  }

  @Override
  public String toString() {
    StringBuilder output = new StringBuilder();
    output.append("PowerSourceClusterWiredFaultChangeEvent {\n");
    output.append("\tcurrent: ");
    output.append(current);
    output.append("\n");
    output.append("\tprevious: ");
    output.append(previous);
    output.append("\n");
    output.append("}\n");
    return output.toString();
  }
}
public static class PowerSourceClusterBatFaultChangeEvent {
  public ArrayList<Integer> current;
  public ArrayList<Integer> previous;
  private static final long CURRENT_ID = 0L;
  private static final long PREVIOUS_ID = 1L;

  public PowerSourceClusterBatFaultChangeEvent(
    ArrayList<Integer> current,
    ArrayList<Integer> previous
  ) {
    this.current = current;
    this.previous = previous;
  }

  public StructType encodeTlv() {
    ArrayList<StructElement> values = new ArrayList<>();
    values.add(new StructElement(CURRENT_ID, ArrayType.generateArrayType(current, (elementcurrent) -> new UIntType(elementcurrent))));
    values.add(new StructElement(PREVIOUS_ID, ArrayType.generateArrayType(previous, (elementprevious) -> new UIntType(elementprevious))));

    return new StructType(values);
  }

  public static PowerSourceClusterBatFaultChangeEvent decodeTlv(BaseTLVType tlvValue) {
    if (tlvValue == null || tlvValue.type() != TLVType.Struct) {
      return null;
    }
    ArrayList<Integer> current = null;
    ArrayList<Integer> previous = null;
    for (StructElement element: ((StructType)tlvValue).value()) {
      if (element.contextTagNum() == CURRENT_ID) {
        if (element.value(BaseTLVType.class).type() == TLVType.Array) {
          ArrayType castingValue = element.value(ArrayType.class);
          current = castingValue.map((elementcastingValue) -> elementcastingValue.value(Integer.class));
        }
      } else if (element.contextTagNum() == PREVIOUS_ID) {
        if (element.value(BaseTLVType.class).type() == TLVType.Array) {
          ArrayType castingValue = element.value(ArrayType.class);
          previous = castingValue.map((elementcastingValue) -> elementcastingValue.value(Integer.class));
        }
      }
    }
    return new PowerSourceClusterBatFaultChangeEvent(
      current,
      previous
    );
  }

  @Override
  public String toString() {
    StringBuilder output = new StringBuilder();
    output.append("PowerSourceClusterBatFaultChangeEvent {\n");
    output.append("\tcurrent: ");
    output.append(current);
    output.append("\n");
    output.append("\tprevious: ");
    output.append(previous);
    output.append("\n");
    output.append("}\n");
    return output.toString();
  }
}
public static class PowerSourceClusterBatChargeFaultChangeEvent {
  public ArrayList<Integer> current;
  public ArrayList<Integer> previous;
  private static final long CURRENT_ID = 0L;
  private static final long PREVIOUS_ID = 1L;

  public PowerSourceClusterBatChargeFaultChangeEvent(
    ArrayList<Integer> current,
    ArrayList<Integer> previous
  ) {
    this.current = current;
    this.previous = previous;
  }

  public StructType encodeTlv() {
    ArrayList<StructElement> values = new ArrayList<>();
    values.add(new StructElement(CURRENT_ID, ArrayType.generateArrayType(current, (elementcurrent) -> new UIntType(elementcurrent))));
    values.add(new StructElement(PREVIOUS_ID, ArrayType.generateArrayType(previous, (elementprevious) -> new UIntType(elementprevious))));

    return new StructType(values);
  }

  public static PowerSourceClusterBatChargeFaultChangeEvent decodeTlv(BaseTLVType tlvValue) {
    if (tlvValue == null || tlvValue.type() != TLVType.Struct) {
      return null;
    }
    ArrayList<Integer> current = null;
    ArrayList<Integer> previous = null;
    for (StructElement element: ((StructType)tlvValue).value()) {
      if (element.contextTagNum() == CURRENT_ID) {
        if (element.value(BaseTLVType.class).type() == TLVType.Array) {
          ArrayType castingValue = element.value(ArrayType.class);
          current = castingValue.map((elementcastingValue) -> elementcastingValue.value(Integer.class));
        }
      } else if (element.contextTagNum() == PREVIOUS_ID) {
        if (element.value(BaseTLVType.class).type() == TLVType.Array) {
          ArrayType castingValue = element.value(ArrayType.class);
          previous = castingValue.map((elementcastingValue) -> elementcastingValue.value(Integer.class));
        }
      }
    }
    return new PowerSourceClusterBatChargeFaultChangeEvent(
      current,
      previous
    );
  }

  @Override
  public String toString() {
    StringBuilder output = new StringBuilder();
    output.append("PowerSourceClusterBatChargeFaultChangeEvent {\n");
    output.append("\tcurrent: ");
    output.append(current);
    output.append("\n");
    output.append("\tprevious: ");
    output.append(previous);
    output.append("\n");
    output.append("}\n");
    return output.toString();
  }
}
public static class GeneralDiagnosticsClusterHardwareFaultChangeEvent {
  public ArrayList<Integer> current;
  public ArrayList<Integer> previous;
  private static final long CURRENT_ID = 0L;
  private static final long PREVIOUS_ID = 1L;

  public GeneralDiagnosticsClusterHardwareFaultChangeEvent(
    ArrayList<Integer> current,
    ArrayList<Integer> previous
  ) {
    this.current = current;
    this.previous = previous;
  }

  public StructType encodeTlv() {
    ArrayList<StructElement> values = new ArrayList<>();
    values.add(new StructElement(CURRENT_ID, ArrayType.generateArrayType(current, (elementcurrent) -> new UIntType(elementcurrent))));
    values.add(new StructElement(PREVIOUS_ID, ArrayType.generateArrayType(previous, (elementprevious) -> new UIntType(elementprevious))));

    return new StructType(values);
  }

  public static GeneralDiagnosticsClusterHardwareFaultChangeEvent decodeTlv(BaseTLVType tlvValue) {
    if (tlvValue == null || tlvValue.type() != TLVType.Struct) {
      return null;
    }
    ArrayList<Integer> current = null;
    ArrayList<Integer> previous = null;
    for (StructElement element: ((StructType)tlvValue).value()) {
      if (element.contextTagNum() == CURRENT_ID) {
        if (element.value(BaseTLVType.class).type() == TLVType.Array) {
          ArrayType castingValue = element.value(ArrayType.class);
          current = castingValue.map((elementcastingValue) -> elementcastingValue.value(Integer.class));
        }
      } else if (element.contextTagNum() == PREVIOUS_ID) {
        if (element.value(BaseTLVType.class).type() == TLVType.Array) {
          ArrayType castingValue = element.value(ArrayType.class);
          previous = castingValue.map((elementcastingValue) -> elementcastingValue.value(Integer.class));
        }
      }
    }
    return new GeneralDiagnosticsClusterHardwareFaultChangeEvent(
      current,
      previous
    );
  }

  @Override
  public String toString() {
    StringBuilder output = new StringBuilder();
    output.append("GeneralDiagnosticsClusterHardwareFaultChangeEvent {\n");
    output.append("\tcurrent: ");
    output.append(current);
    output.append("\n");
    output.append("\tprevious: ");
    output.append(previous);
    output.append("\n");
    output.append("}\n");
    return output.toString();
  }
}
public static class GeneralDiagnosticsClusterRadioFaultChangeEvent {
  public ArrayList<Integer> current;
  public ArrayList<Integer> previous;
  private static final long CURRENT_ID = 0L;
  private static final long PREVIOUS_ID = 1L;

  public GeneralDiagnosticsClusterRadioFaultChangeEvent(
    ArrayList<Integer> current,
    ArrayList<Integer> previous
  ) {
    this.current = current;
    this.previous = previous;
  }

  public StructType encodeTlv() {
    ArrayList<StructElement> values = new ArrayList<>();
    values.add(new StructElement(CURRENT_ID, ArrayType.generateArrayType(current, (elementcurrent) -> new UIntType(elementcurrent))));
    values.add(new StructElement(PREVIOUS_ID, ArrayType.generateArrayType(previous, (elementprevious) -> new UIntType(elementprevious))));

    return new StructType(values);
  }

  public static GeneralDiagnosticsClusterRadioFaultChangeEvent decodeTlv(BaseTLVType tlvValue) {
    if (tlvValue == null || tlvValue.type() != TLVType.Struct) {
      return null;
    }
    ArrayList<Integer> current = null;
    ArrayList<Integer> previous = null;
    for (StructElement element: ((StructType)tlvValue).value()) {
      if (element.contextTagNum() == CURRENT_ID) {
        if (element.value(BaseTLVType.class).type() == TLVType.Array) {
          ArrayType castingValue = element.value(ArrayType.class);
          current = castingValue.map((elementcastingValue) -> elementcastingValue.value(Integer.class));
        }
      } else if (element.contextTagNum() == PREVIOUS_ID) {
        if (element.value(BaseTLVType.class).type() == TLVType.Array) {
          ArrayType castingValue = element.value(ArrayType.class);
          previous = castingValue.map((elementcastingValue) -> elementcastingValue.value(Integer.class));
        }
      }
    }
    return new GeneralDiagnosticsClusterRadioFaultChangeEvent(
      current,
      previous
    );
  }

  @Override
  public String toString() {
    StringBuilder output = new StringBuilder();
    output.append("GeneralDiagnosticsClusterRadioFaultChangeEvent {\n");
    output.append("\tcurrent: ");
    output.append(current);
    output.append("\n");
    output.append("\tprevious: ");
    output.append(previous);
    output.append("\n");
    output.append("}\n");
    return output.toString();
  }
}
public static class GeneralDiagnosticsClusterNetworkFaultChangeEvent {
  public ArrayList<Integer> current;
  public ArrayList<Integer> previous;
  private static final long CURRENT_ID = 0L;
  private static final long PREVIOUS_ID = 1L;

  public GeneralDiagnosticsClusterNetworkFaultChangeEvent(
    ArrayList<Integer> current,
    ArrayList<Integer> previous
  ) {
    this.current = current;
    this.previous = previous;
  }

  public StructType encodeTlv() {
    ArrayList<StructElement> values = new ArrayList<>();
    values.add(new StructElement(CURRENT_ID, ArrayType.generateArrayType(current, (elementcurrent) -> new UIntType(elementcurrent))));
    values.add(new StructElement(PREVIOUS_ID, ArrayType.generateArrayType(previous, (elementprevious) -> new UIntType(elementprevious))));

    return new StructType(values);
  }

  public static GeneralDiagnosticsClusterNetworkFaultChangeEvent decodeTlv(BaseTLVType tlvValue) {
    if (tlvValue == null || tlvValue.type() != TLVType.Struct) {
      return null;
    }
    ArrayList<Integer> current = null;
    ArrayList<Integer> previous = null;
    for (StructElement element: ((StructType)tlvValue).value()) {
      if (element.contextTagNum() == CURRENT_ID) {
        if (element.value(BaseTLVType.class).type() == TLVType.Array) {
          ArrayType castingValue = element.value(ArrayType.class);
          current = castingValue.map((elementcastingValue) -> elementcastingValue.value(Integer.class));
        }
      } else if (element.contextTagNum() == PREVIOUS_ID) {
        if (element.value(BaseTLVType.class).type() == TLVType.Array) {
          ArrayType castingValue = element.value(ArrayType.class);
          previous = castingValue.map((elementcastingValue) -> elementcastingValue.value(Integer.class));
        }
      }
    }
    return new GeneralDiagnosticsClusterNetworkFaultChangeEvent(
      current,
      previous
    );
  }

  @Override
  public String toString() {
    StringBuilder output = new StringBuilder();
    output.append("GeneralDiagnosticsClusterNetworkFaultChangeEvent {\n");
    output.append("\tcurrent: ");
    output.append(current);
    output.append("\n");
    output.append("\tprevious: ");
    output.append(previous);
    output.append("\n");
    output.append("}\n");
    return output.toString();
  }
}
public static class GeneralDiagnosticsClusterBootReasonEvent {
  public Integer bootReason;
  private static final long BOOT_REASON_ID = 0L;

  public GeneralDiagnosticsClusterBootReasonEvent(
    Integer bootReason
  ) {
    this.bootReason = bootReason;
  }

  public StructType encodeTlv() {
    ArrayList<StructElement> values = new ArrayList<>();
    values.add(new StructElement(BOOT_REASON_ID, new UIntType(bootReason)));

    return new StructType(values);
  }

  public static GeneralDiagnosticsClusterBootReasonEvent decodeTlv(BaseTLVType tlvValue) {
    if (tlvValue == null || tlvValue.type() != TLVType.Struct) {
      return null;
    }
    Integer bootReason = null;
    for (StructElement element: ((StructType)tlvValue).value()) {
      if (element.contextTagNum() == BOOT_REASON_ID) {
        if (element.value(BaseTLVType.class).type() == TLVType.UInt) {
          UIntType castingValue = element.value(UIntType.class);
          bootReason = castingValue.value(Integer.class);
        }
      }
    }
    return new GeneralDiagnosticsClusterBootReasonEvent(
      bootReason
    );
  }

  @Override
  public String toString() {
    StringBuilder output = new StringBuilder();
    output.append("GeneralDiagnosticsClusterBootReasonEvent {\n");
    output.append("\tbootReason: ");
    output.append(bootReason);
    output.append("\n");
    output.append("}\n");
    return output.toString();
  }
}
public static class SoftwareDiagnosticsClusterSoftwareFaultEvent {
  public Long id;
  public Optional<String> name;
  public Optional<byte[]> faultRecording;
  private static final long ID_ID = 0L;
  private static final long NAME_ID = 1L;
  private static final long FAULT_RECORDING_ID = 2L;

  public SoftwareDiagnosticsClusterSoftwareFaultEvent(
    Long id,
    Optional<String> name,
    Optional<byte[]> faultRecording
  ) {
    this.id = id;
    this.name = name;
    this.faultRecording = faultRecording;
  }

  public StructType encodeTlv() {
    ArrayList<StructElement> values = new ArrayList<>();
    values.add(new StructElement(ID_ID, new UIntType(id)));
    values.add(new StructElement(NAME_ID, name.<BaseTLVType>map((nonOptionalname) -> new StringType(nonOptionalname)).orElse(new EmptyType())));
    values.add(new StructElement(FAULT_RECORDING_ID, faultRecording.<BaseTLVType>map((nonOptionalfaultRecording) -> new ByteArrayType(nonOptionalfaultRecording)).orElse(new EmptyType())));

    return new StructType(values);
  }

  public static SoftwareDiagnosticsClusterSoftwareFaultEvent decodeTlv(BaseTLVType tlvValue) {
    if (tlvValue == null || tlvValue.type() != TLVType.Struct) {
      return null;
    }
    Long id = null;
    Optional<String> name = Optional.empty();
    Optional<byte[]> faultRecording = Optional.empty();
    for (StructElement element: ((StructType)tlvValue).value()) {
      if (element.contextTagNum() == ID_ID) {
        if (element.value(BaseTLVType.class).type() == TLVType.UInt) {
          UIntType castingValue = element.value(UIntType.class);
          id = castingValue.value(Long.class);
        }
      } else if (element.contextTagNum() == NAME_ID) {
        if (element.value(BaseTLVType.class).type() == TLVType.String) {
          StringType castingValue = element.value(StringType.class);
          name = Optional.of(castingValue.value(String.class));
        }
      } else if (element.contextTagNum() == FAULT_RECORDING_ID) {
        if (element.value(BaseTLVType.class).type() == TLVType.ByteArray) {
          ByteArrayType castingValue = element.value(ByteArrayType.class);
          faultRecording = Optional.of(castingValue.value(byte[].class));
        }
      }
    }
    return new SoftwareDiagnosticsClusterSoftwareFaultEvent(
      id,
      name,
      faultRecording
    );
  }

  @Override
  public String toString() {
    StringBuilder output = new StringBuilder();
    output.append("SoftwareDiagnosticsClusterSoftwareFaultEvent {\n");
    output.append("\tid: ");
    output.append(id);
    output.append("\n");
    output.append("\tname: ");
    output.append(name);
    output.append("\n");
    output.append("\tfaultRecording: ");
    output.append(faultRecording.isPresent() ? Arrays.toString(faultRecording.get()) : "");
    output.append("\n");
    output.append("}\n");
    return output.toString();
  }
}
public static class ThreadNetworkDiagnosticsClusterConnectionStatusEvent {
  public Integer connectionStatus;
  private static final long CONNECTION_STATUS_ID = 0L;

  public ThreadNetworkDiagnosticsClusterConnectionStatusEvent(
    Integer connectionStatus
  ) {
    this.connectionStatus = connectionStatus;
  }

  public StructType encodeTlv() {
    ArrayList<StructElement> values = new ArrayList<>();
    values.add(new StructElement(CONNECTION_STATUS_ID, new UIntType(connectionStatus)));

    return new StructType(values);
  }

  public static ThreadNetworkDiagnosticsClusterConnectionStatusEvent decodeTlv(BaseTLVType tlvValue) {
    if (tlvValue == null || tlvValue.type() != TLVType.Struct) {
      return null;
    }
    Integer connectionStatus = null;
    for (StructElement element: ((StructType)tlvValue).value()) {
      if (element.contextTagNum() == CONNECTION_STATUS_ID) {
        if (element.value(BaseTLVType.class).type() == TLVType.UInt) {
          UIntType castingValue = element.value(UIntType.class);
          connectionStatus = castingValue.value(Integer.class);
        }
      }
    }
    return new ThreadNetworkDiagnosticsClusterConnectionStatusEvent(
      connectionStatus
    );
  }

  @Override
  public String toString() {
    StringBuilder output = new StringBuilder();
    output.append("ThreadNetworkDiagnosticsClusterConnectionStatusEvent {\n");
    output.append("\tconnectionStatus: ");
    output.append(connectionStatus);
    output.append("\n");
    output.append("}\n");
    return output.toString();
  }
}
public static class ThreadNetworkDiagnosticsClusterNetworkFaultChangeEvent {
  public ArrayList<Integer> current;
  public ArrayList<Integer> previous;
  private static final long CURRENT_ID = 0L;
  private static final long PREVIOUS_ID = 1L;

  public ThreadNetworkDiagnosticsClusterNetworkFaultChangeEvent(
    ArrayList<Integer> current,
    ArrayList<Integer> previous
  ) {
    this.current = current;
    this.previous = previous;
  }

  public StructType encodeTlv() {
    ArrayList<StructElement> values = new ArrayList<>();
    values.add(new StructElement(CURRENT_ID, ArrayType.generateArrayType(current, (elementcurrent) -> new UIntType(elementcurrent))));
    values.add(new StructElement(PREVIOUS_ID, ArrayType.generateArrayType(previous, (elementprevious) -> new UIntType(elementprevious))));

    return new StructType(values);
  }

  public static ThreadNetworkDiagnosticsClusterNetworkFaultChangeEvent decodeTlv(BaseTLVType tlvValue) {
    if (tlvValue == null || tlvValue.type() != TLVType.Struct) {
      return null;
    }
    ArrayList<Integer> current = null;
    ArrayList<Integer> previous = null;
    for (StructElement element: ((StructType)tlvValue).value()) {
      if (element.contextTagNum() == CURRENT_ID) {
        if (element.value(BaseTLVType.class).type() == TLVType.Array) {
          ArrayType castingValue = element.value(ArrayType.class);
          current = castingValue.map((elementcastingValue) -> elementcastingValue.value(Integer.class));
        }
      } else if (element.contextTagNum() == PREVIOUS_ID) {
        if (element.value(BaseTLVType.class).type() == TLVType.Array) {
          ArrayType castingValue = element.value(ArrayType.class);
          previous = castingValue.map((elementcastingValue) -> elementcastingValue.value(Integer.class));
        }
      }
    }
    return new ThreadNetworkDiagnosticsClusterNetworkFaultChangeEvent(
      current,
      previous
    );
  }

  @Override
  public String toString() {
    StringBuilder output = new StringBuilder();
    output.append("ThreadNetworkDiagnosticsClusterNetworkFaultChangeEvent {\n");
    output.append("\tcurrent: ");
    output.append(current);
    output.append("\n");
    output.append("\tprevious: ");
    output.append(previous);
    output.append("\n");
    output.append("}\n");
    return output.toString();
  }
}
public static class WiFiNetworkDiagnosticsClusterDisconnectionEvent {
  public Integer reasonCode;
  private static final long REASON_CODE_ID = 0L;

  public WiFiNetworkDiagnosticsClusterDisconnectionEvent(
    Integer reasonCode
  ) {
    this.reasonCode = reasonCode;
  }

  public StructType encodeTlv() {
    ArrayList<StructElement> values = new ArrayList<>();
    values.add(new StructElement(REASON_CODE_ID, new UIntType(reasonCode)));

    return new StructType(values);
  }

  public static WiFiNetworkDiagnosticsClusterDisconnectionEvent decodeTlv(BaseTLVType tlvValue) {
    if (tlvValue == null || tlvValue.type() != TLVType.Struct) {
      return null;
    }
    Integer reasonCode = null;
    for (StructElement element: ((StructType)tlvValue).value()) {
      if (element.contextTagNum() == REASON_CODE_ID) {
        if (element.value(BaseTLVType.class).type() == TLVType.UInt) {
          UIntType castingValue = element.value(UIntType.class);
          reasonCode = castingValue.value(Integer.class);
        }
      }
    }
    return new WiFiNetworkDiagnosticsClusterDisconnectionEvent(
      reasonCode
    );
  }

  @Override
  public String toString() {
    StringBuilder output = new StringBuilder();
    output.append("WiFiNetworkDiagnosticsClusterDisconnectionEvent {\n");
    output.append("\treasonCode: ");
    output.append(reasonCode);
    output.append("\n");
    output.append("}\n");
    return output.toString();
  }
}
public static class WiFiNetworkDiagnosticsClusterAssociationFailureEvent {
  public Integer associationFailureCause;
  public Integer status;
  private static final long ASSOCIATION_FAILURE_CAUSE_ID = 0L;
  private static final long STATUS_ID = 1L;

  public WiFiNetworkDiagnosticsClusterAssociationFailureEvent(
    Integer associationFailureCause,
    Integer status
  ) {
    this.associationFailureCause = associationFailureCause;
    this.status = status;
  }

  public StructType encodeTlv() {
    ArrayList<StructElement> values = new ArrayList<>();
    values.add(new StructElement(ASSOCIATION_FAILURE_CAUSE_ID, new UIntType(associationFailureCause)));
    values.add(new StructElement(STATUS_ID, new UIntType(status)));

    return new StructType(values);
  }

  public static WiFiNetworkDiagnosticsClusterAssociationFailureEvent decodeTlv(BaseTLVType tlvValue) {
    if (tlvValue == null || tlvValue.type() != TLVType.Struct) {
      return null;
    }
    Integer associationFailureCause = null;
    Integer status = null;
    for (StructElement element: ((StructType)tlvValue).value()) {
      if (element.contextTagNum() == ASSOCIATION_FAILURE_CAUSE_ID) {
        if (element.value(BaseTLVType.class).type() == TLVType.UInt) {
          UIntType castingValue = element.value(UIntType.class);
          associationFailureCause = castingValue.value(Integer.class);
        }
      } else if (element.contextTagNum() == STATUS_ID) {
        if (element.value(BaseTLVType.class).type() == TLVType.UInt) {
          UIntType castingValue = element.value(UIntType.class);
          status = castingValue.value(Integer.class);
        }
      }
    }
    return new WiFiNetworkDiagnosticsClusterAssociationFailureEvent(
      associationFailureCause,
      status
    );
  }

  @Override
  public String toString() {
    StringBuilder output = new StringBuilder();
    output.append("WiFiNetworkDiagnosticsClusterAssociationFailureEvent {\n");
    output.append("\tassociationFailureCause: ");
    output.append(associationFailureCause);
    output.append("\n");
    output.append("\tstatus: ");
    output.append(status);
    output.append("\n");
    output.append("}\n");
    return output.toString();
  }
}
public static class WiFiNetworkDiagnosticsClusterConnectionStatusEvent {
  public Integer connectionStatus;
  private static final long CONNECTION_STATUS_ID = 0L;

  public WiFiNetworkDiagnosticsClusterConnectionStatusEvent(
    Integer connectionStatus
  ) {
    this.connectionStatus = connectionStatus;
  }

  public StructType encodeTlv() {
    ArrayList<StructElement> values = new ArrayList<>();
    values.add(new StructElement(CONNECTION_STATUS_ID, new UIntType(connectionStatus)));

    return new StructType(values);
  }

  public static WiFiNetworkDiagnosticsClusterConnectionStatusEvent decodeTlv(BaseTLVType tlvValue) {
    if (tlvValue == null || tlvValue.type() != TLVType.Struct) {
      return null;
    }
    Integer connectionStatus = null;
    for (StructElement element: ((StructType)tlvValue).value()) {
      if (element.contextTagNum() == CONNECTION_STATUS_ID) {
        if (element.value(BaseTLVType.class).type() == TLVType.UInt) {
          UIntType castingValue = element.value(UIntType.class);
          connectionStatus = castingValue.value(Integer.class);
        }
      }
    }
    return new WiFiNetworkDiagnosticsClusterConnectionStatusEvent(
      connectionStatus
    );
  }

  @Override
  public String toString() {
    StringBuilder output = new StringBuilder();
    output.append("WiFiNetworkDiagnosticsClusterConnectionStatusEvent {\n");
    output.append("\tconnectionStatus: ");
    output.append(connectionStatus);
    output.append("\n");
    output.append("}\n");
    return output.toString();
  }
}
public static class TimeSynchronizationClusterDSTStatusEvent {
  public Boolean DSTOffsetActive;
  private static final long D_S_T_OFFSET_ACTIVE_ID = 0L;

  public TimeSynchronizationClusterDSTStatusEvent(
    Boolean DSTOffsetActive
  ) {
    this.DSTOffsetActive = DSTOffsetActive;
  }

  public StructType encodeTlv() {
    ArrayList<StructElement> values = new ArrayList<>();
    values.add(new StructElement(D_S_T_OFFSET_ACTIVE_ID, new BooleanType(DSTOffsetActive)));

    return new StructType(values);
  }

  public static TimeSynchronizationClusterDSTStatusEvent decodeTlv(BaseTLVType tlvValue) {
    if (tlvValue == null || tlvValue.type() != TLVType.Struct) {
      return null;
    }
    Boolean DSTOffsetActive = null;
    for (StructElement element: ((StructType)tlvValue).value()) {
      if (element.contextTagNum() == D_S_T_OFFSET_ACTIVE_ID) {
        if (element.value(BaseTLVType.class).type() == TLVType.Boolean) {
          BooleanType castingValue = element.value(BooleanType.class);
          DSTOffsetActive = castingValue.value(Boolean.class);
        }
      }
    }
    return new TimeSynchronizationClusterDSTStatusEvent(
      DSTOffsetActive
    );
  }

  @Override
  public String toString() {
    StringBuilder output = new StringBuilder();
    output.append("TimeSynchronizationClusterDSTStatusEvent {\n");
    output.append("\tDSTOffsetActive: ");
    output.append(DSTOffsetActive);
    output.append("\n");
    output.append("}\n");
    return output.toString();
  }
}
public static class TimeSynchronizationClusterTimeZoneStatusEvent {
  public Long offset;
  public Optional<String> name;
  private static final long OFFSET_ID = 0L;
  private static final long NAME_ID = 1L;

  public TimeSynchronizationClusterTimeZoneStatusEvent(
    Long offset,
    Optional<String> name
  ) {
    this.offset = offset;
    this.name = name;
  }

  public StructType encodeTlv() {
    ArrayList<StructElement> values = new ArrayList<>();
    values.add(new StructElement(OFFSET_ID, new IntType(offset)));
    values.add(new StructElement(NAME_ID, name.<BaseTLVType>map((nonOptionalname) -> new StringType(nonOptionalname)).orElse(new EmptyType())));

    return new StructType(values);
  }

  public static TimeSynchronizationClusterTimeZoneStatusEvent decodeTlv(BaseTLVType tlvValue) {
    if (tlvValue == null || tlvValue.type() != TLVType.Struct) {
      return null;
    }
    Long offset = null;
    Optional<String> name = Optional.empty();
    for (StructElement element: ((StructType)tlvValue).value()) {
      if (element.contextTagNum() == OFFSET_ID) {
        if (element.value(BaseTLVType.class).type() == TLVType.Int) {
          IntType castingValue = element.value(IntType.class);
          offset = castingValue.value(Long.class);
        }
      } else if (element.contextTagNum() == NAME_ID) {
        if (element.value(BaseTLVType.class).type() == TLVType.String) {
          StringType castingValue = element.value(StringType.class);
          name = Optional.of(castingValue.value(String.class));
        }
      }
    }
    return new TimeSynchronizationClusterTimeZoneStatusEvent(
      offset,
      name
    );
  }

  @Override
  public String toString() {
    StringBuilder output = new StringBuilder();
    output.append("TimeSynchronizationClusterTimeZoneStatusEvent {\n");
    output.append("\toffset: ");
    output.append(offset);
    output.append("\n");
    output.append("\tname: ");
    output.append(name);
    output.append("\n");
    output.append("}\n");
    return output.toString();
  }
}
public static class BridgedDeviceBasicInformationClusterStartUpEvent {
  public Long softwareVersion;
  private static final long SOFTWARE_VERSION_ID = 0L;

  public BridgedDeviceBasicInformationClusterStartUpEvent(
    Long softwareVersion
  ) {
    this.softwareVersion = softwareVersion;
  }

  public StructType encodeTlv() {
    ArrayList<StructElement> values = new ArrayList<>();
    values.add(new StructElement(SOFTWARE_VERSION_ID, new UIntType(softwareVersion)));

    return new StructType(values);
  }

  public static BridgedDeviceBasicInformationClusterStartUpEvent decodeTlv(BaseTLVType tlvValue) {
    if (tlvValue == null || tlvValue.type() != TLVType.Struct) {
      return null;
    }
    Long softwareVersion = null;
    for (StructElement element: ((StructType)tlvValue).value()) {
      if (element.contextTagNum() == SOFTWARE_VERSION_ID) {
        if (element.value(BaseTLVType.class).type() == TLVType.UInt) {
          UIntType castingValue = element.value(UIntType.class);
          softwareVersion = castingValue.value(Long.class);
        }
      }
    }
    return new BridgedDeviceBasicInformationClusterStartUpEvent(
      softwareVersion
    );
  }

  @Override
  public String toString() {
    StringBuilder output = new StringBuilder();
    output.append("BridgedDeviceBasicInformationClusterStartUpEvent {\n");
    output.append("\tsoftwareVersion: ");
    output.append(softwareVersion);
    output.append("\n");
    output.append("}\n");
    return output.toString();
  }
}
public static class BridgedDeviceBasicInformationClusterReachableChangedEvent {
  public Boolean reachableNewValue;
  private static final long REACHABLE_NEW_VALUE_ID = 0L;

  public BridgedDeviceBasicInformationClusterReachableChangedEvent(
    Boolean reachableNewValue
  ) {
    this.reachableNewValue = reachableNewValue;
  }

  public StructType encodeTlv() {
    ArrayList<StructElement> values = new ArrayList<>();
    values.add(new StructElement(REACHABLE_NEW_VALUE_ID, new BooleanType(reachableNewValue)));

    return new StructType(values);
  }

  public static BridgedDeviceBasicInformationClusterReachableChangedEvent decodeTlv(BaseTLVType tlvValue) {
    if (tlvValue == null || tlvValue.type() != TLVType.Struct) {
      return null;
    }
    Boolean reachableNewValue = null;
    for (StructElement element: ((StructType)tlvValue).value()) {
      if (element.contextTagNum() == REACHABLE_NEW_VALUE_ID) {
        if (element.value(BaseTLVType.class).type() == TLVType.Boolean) {
          BooleanType castingValue = element.value(BooleanType.class);
          reachableNewValue = castingValue.value(Boolean.class);
        }
      }
    }
    return new BridgedDeviceBasicInformationClusterReachableChangedEvent(
      reachableNewValue
    );
  }

  @Override
  public String toString() {
    StringBuilder output = new StringBuilder();
    output.append("BridgedDeviceBasicInformationClusterReachableChangedEvent {\n");
    output.append("\treachableNewValue: ");
    output.append(reachableNewValue);
    output.append("\n");
    output.append("}\n");
    return output.toString();
  }
}
public static class SwitchClusterSwitchLatchedEvent {
  public Integer newPosition;
  private static final long NEW_POSITION_ID = 0L;

  public SwitchClusterSwitchLatchedEvent(
    Integer newPosition
  ) {
    this.newPosition = newPosition;
  }

  public StructType encodeTlv() {
    ArrayList<StructElement> values = new ArrayList<>();
    values.add(new StructElement(NEW_POSITION_ID, new UIntType(newPosition)));

    return new StructType(values);
  }

  public static SwitchClusterSwitchLatchedEvent decodeTlv(BaseTLVType tlvValue) {
    if (tlvValue == null || tlvValue.type() != TLVType.Struct) {
      return null;
    }
    Integer newPosition = null;
    for (StructElement element: ((StructType)tlvValue).value()) {
      if (element.contextTagNum() == NEW_POSITION_ID) {
        if (element.value(BaseTLVType.class).type() == TLVType.UInt) {
          UIntType castingValue = element.value(UIntType.class);
          newPosition = castingValue.value(Integer.class);
        }
      }
    }
    return new SwitchClusterSwitchLatchedEvent(
      newPosition
    );
  }

  @Override
  public String toString() {
    StringBuilder output = new StringBuilder();
    output.append("SwitchClusterSwitchLatchedEvent {\n");
    output.append("\tnewPosition: ");
    output.append(newPosition);
    output.append("\n");
    output.append("}\n");
    return output.toString();
  }
}
public static class SwitchClusterInitialPressEvent {
  public Integer newPosition;
  private static final long NEW_POSITION_ID = 0L;

  public SwitchClusterInitialPressEvent(
    Integer newPosition
  ) {
    this.newPosition = newPosition;
  }

  public StructType encodeTlv() {
    ArrayList<StructElement> values = new ArrayList<>();
    values.add(new StructElement(NEW_POSITION_ID, new UIntType(newPosition)));

    return new StructType(values);
  }

  public static SwitchClusterInitialPressEvent decodeTlv(BaseTLVType tlvValue) {
    if (tlvValue == null || tlvValue.type() != TLVType.Struct) {
      return null;
    }
    Integer newPosition = null;
    for (StructElement element: ((StructType)tlvValue).value()) {
      if (element.contextTagNum() == NEW_POSITION_ID) {
        if (element.value(BaseTLVType.class).type() == TLVType.UInt) {
          UIntType castingValue = element.value(UIntType.class);
          newPosition = castingValue.value(Integer.class);
        }
      }
    }
    return new SwitchClusterInitialPressEvent(
      newPosition
    );
  }

  @Override
  public String toString() {
    StringBuilder output = new StringBuilder();
    output.append("SwitchClusterInitialPressEvent {\n");
    output.append("\tnewPosition: ");
    output.append(newPosition);
    output.append("\n");
    output.append("}\n");
    return output.toString();
  }
}
public static class SwitchClusterLongPressEvent {
  public Integer newPosition;
  private static final long NEW_POSITION_ID = 0L;

  public SwitchClusterLongPressEvent(
    Integer newPosition
  ) {
    this.newPosition = newPosition;
  }

  public StructType encodeTlv() {
    ArrayList<StructElement> values = new ArrayList<>();
    values.add(new StructElement(NEW_POSITION_ID, new UIntType(newPosition)));

    return new StructType(values);
  }

  public static SwitchClusterLongPressEvent decodeTlv(BaseTLVType tlvValue) {
    if (tlvValue == null || tlvValue.type() != TLVType.Struct) {
      return null;
    }
    Integer newPosition = null;
    for (StructElement element: ((StructType)tlvValue).value()) {
      if (element.contextTagNum() == NEW_POSITION_ID) {
        if (element.value(BaseTLVType.class).type() == TLVType.UInt) {
          UIntType castingValue = element.value(UIntType.class);
          newPosition = castingValue.value(Integer.class);
        }
      }
    }
    return new SwitchClusterLongPressEvent(
      newPosition
    );
  }

  @Override
  public String toString() {
    StringBuilder output = new StringBuilder();
    output.append("SwitchClusterLongPressEvent {\n");
    output.append("\tnewPosition: ");
    output.append(newPosition);
    output.append("\n");
    output.append("}\n");
    return output.toString();
  }
}
public static class SwitchClusterShortReleaseEvent {
  public Integer previousPosition;
  private static final long PREVIOUS_POSITION_ID = 0L;

  public SwitchClusterShortReleaseEvent(
    Integer previousPosition
  ) {
    this.previousPosition = previousPosition;
  }

  public StructType encodeTlv() {
    ArrayList<StructElement> values = new ArrayList<>();
    values.add(new StructElement(PREVIOUS_POSITION_ID, new UIntType(previousPosition)));

    return new StructType(values);
  }

  public static SwitchClusterShortReleaseEvent decodeTlv(BaseTLVType tlvValue) {
    if (tlvValue == null || tlvValue.type() != TLVType.Struct) {
      return null;
    }
    Integer previousPosition = null;
    for (StructElement element: ((StructType)tlvValue).value()) {
      if (element.contextTagNum() == PREVIOUS_POSITION_ID) {
        if (element.value(BaseTLVType.class).type() == TLVType.UInt) {
          UIntType castingValue = element.value(UIntType.class);
          previousPosition = castingValue.value(Integer.class);
        }
      }
    }
    return new SwitchClusterShortReleaseEvent(
      previousPosition
    );
  }

  @Override
  public String toString() {
    StringBuilder output = new StringBuilder();
    output.append("SwitchClusterShortReleaseEvent {\n");
    output.append("\tpreviousPosition: ");
    output.append(previousPosition);
    output.append("\n");
    output.append("}\n");
    return output.toString();
  }
}
public static class SwitchClusterLongReleaseEvent {
  public Integer previousPosition;
  private static final long PREVIOUS_POSITION_ID = 0L;

  public SwitchClusterLongReleaseEvent(
    Integer previousPosition
  ) {
    this.previousPosition = previousPosition;
  }

  public StructType encodeTlv() {
    ArrayList<StructElement> values = new ArrayList<>();
    values.add(new StructElement(PREVIOUS_POSITION_ID, new UIntType(previousPosition)));

    return new StructType(values);
  }

  public static SwitchClusterLongReleaseEvent decodeTlv(BaseTLVType tlvValue) {
    if (tlvValue == null || tlvValue.type() != TLVType.Struct) {
      return null;
    }
    Integer previousPosition = null;
    for (StructElement element: ((StructType)tlvValue).value()) {
      if (element.contextTagNum() == PREVIOUS_POSITION_ID) {
        if (element.value(BaseTLVType.class).type() == TLVType.UInt) {
          UIntType castingValue = element.value(UIntType.class);
          previousPosition = castingValue.value(Integer.class);
        }
      }
    }
    return new SwitchClusterLongReleaseEvent(
      previousPosition
    );
  }

  @Override
  public String toString() {
    StringBuilder output = new StringBuilder();
    output.append("SwitchClusterLongReleaseEvent {\n");
    output.append("\tpreviousPosition: ");
    output.append(previousPosition);
    output.append("\n");
    output.append("}\n");
    return output.toString();
  }
}
public static class SwitchClusterMultiPressOngoingEvent {
  public Integer newPosition;
  public Integer currentNumberOfPressesCounted;
  private static final long NEW_POSITION_ID = 0L;
  private static final long CURRENT_NUMBER_OF_PRESSES_COUNTED_ID = 1L;

  public SwitchClusterMultiPressOngoingEvent(
    Integer newPosition,
    Integer currentNumberOfPressesCounted
  ) {
    this.newPosition = newPosition;
    this.currentNumberOfPressesCounted = currentNumberOfPressesCounted;
  }

  public StructType encodeTlv() {
    ArrayList<StructElement> values = new ArrayList<>();
    values.add(new StructElement(NEW_POSITION_ID, new UIntType(newPosition)));
    values.add(new StructElement(CURRENT_NUMBER_OF_PRESSES_COUNTED_ID, new UIntType(currentNumberOfPressesCounted)));

    return new StructType(values);
  }

  public static SwitchClusterMultiPressOngoingEvent decodeTlv(BaseTLVType tlvValue) {
    if (tlvValue == null || tlvValue.type() != TLVType.Struct) {
      return null;
    }
    Integer newPosition = null;
    Integer currentNumberOfPressesCounted = null;
    for (StructElement element: ((StructType)tlvValue).value()) {
      if (element.contextTagNum() == NEW_POSITION_ID) {
        if (element.value(BaseTLVType.class).type() == TLVType.UInt) {
          UIntType castingValue = element.value(UIntType.class);
          newPosition = castingValue.value(Integer.class);
        }
      } else if (element.contextTagNum() == CURRENT_NUMBER_OF_PRESSES_COUNTED_ID) {
        if (element.value(BaseTLVType.class).type() == TLVType.UInt) {
          UIntType castingValue = element.value(UIntType.class);
          currentNumberOfPressesCounted = castingValue.value(Integer.class);
        }
      }
    }
    return new SwitchClusterMultiPressOngoingEvent(
      newPosition,
      currentNumberOfPressesCounted
    );
  }

  @Override
  public String toString() {
    StringBuilder output = new StringBuilder();
    output.append("SwitchClusterMultiPressOngoingEvent {\n");
    output.append("\tnewPosition: ");
    output.append(newPosition);
    output.append("\n");
    output.append("\tcurrentNumberOfPressesCounted: ");
    output.append(currentNumberOfPressesCounted);
    output.append("\n");
    output.append("}\n");
    return output.toString();
  }
}
public static class SwitchClusterMultiPressCompleteEvent {
  public Integer previousPosition;
  public Integer totalNumberOfPressesCounted;
  private static final long PREVIOUS_POSITION_ID = 0L;
  private static final long TOTAL_NUMBER_OF_PRESSES_COUNTED_ID = 1L;

  public SwitchClusterMultiPressCompleteEvent(
    Integer previousPosition,
    Integer totalNumberOfPressesCounted
  ) {
    this.previousPosition = previousPosition;
    this.totalNumberOfPressesCounted = totalNumberOfPressesCounted;
  }

  public StructType encodeTlv() {
    ArrayList<StructElement> values = new ArrayList<>();
    values.add(new StructElement(PREVIOUS_POSITION_ID, new UIntType(previousPosition)));
    values.add(new StructElement(TOTAL_NUMBER_OF_PRESSES_COUNTED_ID, new UIntType(totalNumberOfPressesCounted)));

    return new StructType(values);
  }

  public static SwitchClusterMultiPressCompleteEvent decodeTlv(BaseTLVType tlvValue) {
    if (tlvValue == null || tlvValue.type() != TLVType.Struct) {
      return null;
    }
    Integer previousPosition = null;
    Integer totalNumberOfPressesCounted = null;
    for (StructElement element: ((StructType)tlvValue).value()) {
      if (element.contextTagNum() == PREVIOUS_POSITION_ID) {
        if (element.value(BaseTLVType.class).type() == TLVType.UInt) {
          UIntType castingValue = element.value(UIntType.class);
          previousPosition = castingValue.value(Integer.class);
        }
      } else if (element.contextTagNum() == TOTAL_NUMBER_OF_PRESSES_COUNTED_ID) {
        if (element.value(BaseTLVType.class).type() == TLVType.UInt) {
          UIntType castingValue = element.value(UIntType.class);
          totalNumberOfPressesCounted = castingValue.value(Integer.class);
        }
      }
    }
    return new SwitchClusterMultiPressCompleteEvent(
      previousPosition,
      totalNumberOfPressesCounted
    );
  }

  @Override
  public String toString() {
    StringBuilder output = new StringBuilder();
    output.append("SwitchClusterMultiPressCompleteEvent {\n");
    output.append("\tpreviousPosition: ");
    output.append(previousPosition);
    output.append("\n");
    output.append("\ttotalNumberOfPressesCounted: ");
    output.append(totalNumberOfPressesCounted);
    output.append("\n");
    output.append("}\n");
    return output.toString();
  }
}
public static class BooleanStateClusterStateChangeEvent {
  public Boolean stateValue;
  private static final long STATE_VALUE_ID = 0L;

  public BooleanStateClusterStateChangeEvent(
    Boolean stateValue
  ) {
    this.stateValue = stateValue;
  }

  public StructType encodeTlv() {
    ArrayList<StructElement> values = new ArrayList<>();
    values.add(new StructElement(STATE_VALUE_ID, new BooleanType(stateValue)));

    return new StructType(values);
  }

  public static BooleanStateClusterStateChangeEvent decodeTlv(BaseTLVType tlvValue) {
    if (tlvValue == null || tlvValue.type() != TLVType.Struct) {
      return null;
    }
    Boolean stateValue = null;
    for (StructElement element: ((StructType)tlvValue).value()) {
      if (element.contextTagNum() == STATE_VALUE_ID) {
        if (element.value(BaseTLVType.class).type() == TLVType.Boolean) {
          BooleanType castingValue = element.value(BooleanType.class);
          stateValue = castingValue.value(Boolean.class);
        }
      }
    }
    return new BooleanStateClusterStateChangeEvent(
      stateValue
    );
  }

  @Override
  public String toString() {
    StringBuilder output = new StringBuilder();
    output.append("BooleanStateClusterStateChangeEvent {\n");
    output.append("\tstateValue: ");
    output.append(stateValue);
    output.append("\n");
    output.append("}\n");
    return output.toString();
  }
}
public static class OvenCavityOperationalStateClusterOperationalErrorEvent {
  public ChipStructs.OvenCavityOperationalStateClusterErrorStateStruct errorState;
  private static final long ERROR_STATE_ID = 0L;

  public OvenCavityOperationalStateClusterOperationalErrorEvent(
    ChipStructs.OvenCavityOperationalStateClusterErrorStateStruct errorState
  ) {
    this.errorState = errorState;
  }

  public StructType encodeTlv() {
    ArrayList<StructElement> values = new ArrayList<>();
    values.add(new StructElement(ERROR_STATE_ID, errorState.encodeTlv()));

    return new StructType(values);
  }

  public static OvenCavityOperationalStateClusterOperationalErrorEvent decodeTlv(BaseTLVType tlvValue) {
    if (tlvValue == null || tlvValue.type() != TLVType.Struct) {
      return null;
    }
    ChipStructs.OvenCavityOperationalStateClusterErrorStateStruct errorState = null;
    for (StructElement element: ((StructType)tlvValue).value()) {
      if (element.contextTagNum() == ERROR_STATE_ID) {
        if (element.value(BaseTLVType.class).type() == TLVType.Struct) {
          StructType castingValue = element.value(StructType.class);
          errorState = ChipStructs.OvenCavityOperationalStateClusterErrorStateStruct.decodeTlv(castingValue);
        }
      }
    }
    return new OvenCavityOperationalStateClusterOperationalErrorEvent(
      errorState
    );
  }

  @Override
  public String toString() {
    StringBuilder output = new StringBuilder();
    output.append("OvenCavityOperationalStateClusterOperationalErrorEvent {\n");
    output.append("\terrorState: ");
    output.append(errorState);
    output.append("\n");
    output.append("}\n");
    return output.toString();
  }
}
public static class OvenCavityOperationalStateClusterOperationCompletionEvent {
  public Integer completionErrorCode;
  public @Nullable Optional<Long> totalOperationalTime;
  public @Nullable Optional<Long> pausedTime;
  private static final long COMPLETION_ERROR_CODE_ID = 0L;
  private static final long TOTAL_OPERATIONAL_TIME_ID = 1L;
  private static final long PAUSED_TIME_ID = 2L;

  public OvenCavityOperationalStateClusterOperationCompletionEvent(
    Integer completionErrorCode,
    @Nullable Optional<Long> totalOperationalTime,
    @Nullable Optional<Long> pausedTime
  ) {
    this.completionErrorCode = completionErrorCode;
    this.totalOperationalTime = totalOperationalTime;
    this.pausedTime = pausedTime;
  }

  public StructType encodeTlv() {
    ArrayList<StructElement> values = new ArrayList<>();
    values.add(new StructElement(COMPLETION_ERROR_CODE_ID, new UIntType(completionErrorCode)));
    values.add(new StructElement(TOTAL_OPERATIONAL_TIME_ID, totalOperationalTime != null ? totalOperationalTime.<BaseTLVType>map((nonOptionaltotalOperationalTime) -> new UIntType(nonOptionaltotalOperationalTime)).orElse(new EmptyType()) : new NullType()));
    values.add(new StructElement(PAUSED_TIME_ID, pausedTime != null ? pausedTime.<BaseTLVType>map((nonOptionalpausedTime) -> new UIntType(nonOptionalpausedTime)).orElse(new EmptyType()) : new NullType()));

    return new StructType(values);
  }

  public static OvenCavityOperationalStateClusterOperationCompletionEvent decodeTlv(BaseTLVType tlvValue) {
    if (tlvValue == null || tlvValue.type() != TLVType.Struct) {
      return null;
    }
    Integer completionErrorCode = null;
    @Nullable Optional<Long> totalOperationalTime = null;
    @Nullable Optional<Long> pausedTime = null;
    for (StructElement element: ((StructType)tlvValue).value()) {
      if (element.contextTagNum() == COMPLETION_ERROR_CODE_ID) {
        if (element.value(BaseTLVType.class).type() == TLVType.UInt) {
          UIntType castingValue = element.value(UIntType.class);
          completionErrorCode = castingValue.value(Integer.class);
        }
      } else if (element.contextTagNum() == TOTAL_OPERATIONAL_TIME_ID) {
        if (element.value(BaseTLVType.class).type() == TLVType.UInt) {
          UIntType castingValue = element.value(UIntType.class);
          totalOperationalTime = Optional.of(castingValue.value(Long.class));
        }
      } else if (element.contextTagNum() == PAUSED_TIME_ID) {
        if (element.value(BaseTLVType.class).type() == TLVType.UInt) {
          UIntType castingValue = element.value(UIntType.class);
          pausedTime = Optional.of(castingValue.value(Long.class));
        }
      }
    }
    return new OvenCavityOperationalStateClusterOperationCompletionEvent(
      completionErrorCode,
      totalOperationalTime,
      pausedTime
    );
  }

  @Override
  public String toString() {
    StringBuilder output = new StringBuilder();
    output.append("OvenCavityOperationalStateClusterOperationCompletionEvent {\n");
    output.append("\tcompletionErrorCode: ");
    output.append(completionErrorCode);
    output.append("\n");
    output.append("\ttotalOperationalTime: ");
    output.append(totalOperationalTime);
    output.append("\n");
    output.append("\tpausedTime: ");
    output.append(pausedTime);
    output.append("\n");
    output.append("}\n");
    return output.toString();
  }
}
public static class RefrigeratorAlarmClusterNotifyEvent {
  public Long active;
  public Long inactive;
  public Long state;
  public Long mask;
  private static final long ACTIVE_ID = 0L;
  private static final long INACTIVE_ID = 1L;
  private static final long STATE_ID = 2L;
  private static final long MASK_ID = 3L;

  public RefrigeratorAlarmClusterNotifyEvent(
    Long active,
    Long inactive,
    Long state,
    Long mask
  ) {
    this.active = active;
    this.inactive = inactive;
    this.state = state;
    this.mask = mask;
  }

  public StructType encodeTlv() {
    ArrayList<StructElement> values = new ArrayList<>();
    values.add(new StructElement(ACTIVE_ID, new UIntType(active)));
    values.add(new StructElement(INACTIVE_ID, new UIntType(inactive)));
    values.add(new StructElement(STATE_ID, new UIntType(state)));
    values.add(new StructElement(MASK_ID, new UIntType(mask)));

    return new StructType(values);
  }

  public static RefrigeratorAlarmClusterNotifyEvent decodeTlv(BaseTLVType tlvValue) {
    if (tlvValue == null || tlvValue.type() != TLVType.Struct) {
      return null;
    }
    Long active = null;
    Long inactive = null;
    Long state = null;
    Long mask = null;
    for (StructElement element: ((StructType)tlvValue).value()) {
      if (element.contextTagNum() == ACTIVE_ID) {
        if (element.value(BaseTLVType.class).type() == TLVType.UInt) {
          UIntType castingValue = element.value(UIntType.class);
          active = castingValue.value(Long.class);
        }
      } else if (element.contextTagNum() == INACTIVE_ID) {
        if (element.value(BaseTLVType.class).type() == TLVType.UInt) {
          UIntType castingValue = element.value(UIntType.class);
          inactive = castingValue.value(Long.class);
        }
      } else if (element.contextTagNum() == STATE_ID) {
        if (element.value(BaseTLVType.class).type() == TLVType.UInt) {
          UIntType castingValue = element.value(UIntType.class);
          state = castingValue.value(Long.class);
        }
      } else if (element.contextTagNum() == MASK_ID) {
        if (element.value(BaseTLVType.class).type() == TLVType.UInt) {
          UIntType castingValue = element.value(UIntType.class);
          mask = castingValue.value(Long.class);
        }
      }
    }
    return new RefrigeratorAlarmClusterNotifyEvent(
      active,
      inactive,
      state,
      mask
    );
  }

  @Override
  public String toString() {
    StringBuilder output = new StringBuilder();
    output.append("RefrigeratorAlarmClusterNotifyEvent {\n");
    output.append("\tactive: ");
    output.append(active);
    output.append("\n");
    output.append("\tinactive: ");
    output.append(inactive);
    output.append("\n");
    output.append("\tstate: ");
    output.append(state);
    output.append("\n");
    output.append("\tmask: ");
    output.append(mask);
    output.append("\n");
    output.append("}\n");
    return output.toString();
  }
}
public static class SmokeCoAlarmClusterSmokeAlarmEvent {
  public Integer alarmSeverityLevel;
  private static final long ALARM_SEVERITY_LEVEL_ID = 0L;

  public SmokeCoAlarmClusterSmokeAlarmEvent(
    Integer alarmSeverityLevel
  ) {
    this.alarmSeverityLevel = alarmSeverityLevel;
  }

  public StructType encodeTlv() {
    ArrayList<StructElement> values = new ArrayList<>();
    values.add(new StructElement(ALARM_SEVERITY_LEVEL_ID, new UIntType(alarmSeverityLevel)));

    return new StructType(values);
  }

  public static SmokeCoAlarmClusterSmokeAlarmEvent decodeTlv(BaseTLVType tlvValue) {
    if (tlvValue == null || tlvValue.type() != TLVType.Struct) {
      return null;
    }
    Integer alarmSeverityLevel = null;
    for (StructElement element: ((StructType)tlvValue).value()) {
      if (element.contextTagNum() == ALARM_SEVERITY_LEVEL_ID) {
        if (element.value(BaseTLVType.class).type() == TLVType.UInt) {
          UIntType castingValue = element.value(UIntType.class);
          alarmSeverityLevel = castingValue.value(Integer.class);
        }
      }
    }
    return new SmokeCoAlarmClusterSmokeAlarmEvent(
      alarmSeverityLevel
    );
  }

  @Override
  public String toString() {
    StringBuilder output = new StringBuilder();
    output.append("SmokeCoAlarmClusterSmokeAlarmEvent {\n");
    output.append("\talarmSeverityLevel: ");
    output.append(alarmSeverityLevel);
    output.append("\n");
    output.append("}\n");
    return output.toString();
  }
}
public static class SmokeCoAlarmClusterCOAlarmEvent {
  public Integer alarmSeverityLevel;
  private static final long ALARM_SEVERITY_LEVEL_ID = 0L;

  public SmokeCoAlarmClusterCOAlarmEvent(
    Integer alarmSeverityLevel
  ) {
    this.alarmSeverityLevel = alarmSeverityLevel;
  }

  public StructType encodeTlv() {
    ArrayList<StructElement> values = new ArrayList<>();
    values.add(new StructElement(ALARM_SEVERITY_LEVEL_ID, new UIntType(alarmSeverityLevel)));

    return new StructType(values);
  }

  public static SmokeCoAlarmClusterCOAlarmEvent decodeTlv(BaseTLVType tlvValue) {
    if (tlvValue == null || tlvValue.type() != TLVType.Struct) {
      return null;
    }
    Integer alarmSeverityLevel = null;
    for (StructElement element: ((StructType)tlvValue).value()) {
      if (element.contextTagNum() == ALARM_SEVERITY_LEVEL_ID) {
        if (element.value(BaseTLVType.class).type() == TLVType.UInt) {
          UIntType castingValue = element.value(UIntType.class);
          alarmSeverityLevel = castingValue.value(Integer.class);
        }
      }
    }
    return new SmokeCoAlarmClusterCOAlarmEvent(
      alarmSeverityLevel
    );
  }

  @Override
  public String toString() {
    StringBuilder output = new StringBuilder();
    output.append("SmokeCoAlarmClusterCOAlarmEvent {\n");
    output.append("\talarmSeverityLevel: ");
    output.append(alarmSeverityLevel);
    output.append("\n");
    output.append("}\n");
    return output.toString();
  }
}
public static class SmokeCoAlarmClusterLowBatteryEvent {
  public Integer alarmSeverityLevel;
  private static final long ALARM_SEVERITY_LEVEL_ID = 0L;

  public SmokeCoAlarmClusterLowBatteryEvent(
    Integer alarmSeverityLevel
  ) {
    this.alarmSeverityLevel = alarmSeverityLevel;
  }

  public StructType encodeTlv() {
    ArrayList<StructElement> values = new ArrayList<>();
    values.add(new StructElement(ALARM_SEVERITY_LEVEL_ID, new UIntType(alarmSeverityLevel)));

    return new StructType(values);
  }

  public static SmokeCoAlarmClusterLowBatteryEvent decodeTlv(BaseTLVType tlvValue) {
    if (tlvValue == null || tlvValue.type() != TLVType.Struct) {
      return null;
    }
    Integer alarmSeverityLevel = null;
    for (StructElement element: ((StructType)tlvValue).value()) {
      if (element.contextTagNum() == ALARM_SEVERITY_LEVEL_ID) {
        if (element.value(BaseTLVType.class).type() == TLVType.UInt) {
          UIntType castingValue = element.value(UIntType.class);
          alarmSeverityLevel = castingValue.value(Integer.class);
        }
      }
    }
    return new SmokeCoAlarmClusterLowBatteryEvent(
      alarmSeverityLevel
    );
  }

  @Override
  public String toString() {
    StringBuilder output = new StringBuilder();
    output.append("SmokeCoAlarmClusterLowBatteryEvent {\n");
    output.append("\talarmSeverityLevel: ");
    output.append(alarmSeverityLevel);
    output.append("\n");
    output.append("}\n");
    return output.toString();
  }
}
public static class SmokeCoAlarmClusterInterconnectSmokeAlarmEvent {
  public Integer alarmSeverityLevel;
  private static final long ALARM_SEVERITY_LEVEL_ID = 0L;

  public SmokeCoAlarmClusterInterconnectSmokeAlarmEvent(
    Integer alarmSeverityLevel
  ) {
    this.alarmSeverityLevel = alarmSeverityLevel;
  }

  public StructType encodeTlv() {
    ArrayList<StructElement> values = new ArrayList<>();
    values.add(new StructElement(ALARM_SEVERITY_LEVEL_ID, new UIntType(alarmSeverityLevel)));

    return new StructType(values);
  }

  public static SmokeCoAlarmClusterInterconnectSmokeAlarmEvent decodeTlv(BaseTLVType tlvValue) {
    if (tlvValue == null || tlvValue.type() != TLVType.Struct) {
      return null;
    }
    Integer alarmSeverityLevel = null;
    for (StructElement element: ((StructType)tlvValue).value()) {
      if (element.contextTagNum() == ALARM_SEVERITY_LEVEL_ID) {
        if (element.value(BaseTLVType.class).type() == TLVType.UInt) {
          UIntType castingValue = element.value(UIntType.class);
          alarmSeverityLevel = castingValue.value(Integer.class);
        }
      }
    }
    return new SmokeCoAlarmClusterInterconnectSmokeAlarmEvent(
      alarmSeverityLevel
    );
  }

  @Override
  public String toString() {
    StringBuilder output = new StringBuilder();
    output.append("SmokeCoAlarmClusterInterconnectSmokeAlarmEvent {\n");
    output.append("\talarmSeverityLevel: ");
    output.append(alarmSeverityLevel);
    output.append("\n");
    output.append("}\n");
    return output.toString();
  }
}
public static class SmokeCoAlarmClusterInterconnectCOAlarmEvent {
  public Integer alarmSeverityLevel;
  private static final long ALARM_SEVERITY_LEVEL_ID = 0L;

  public SmokeCoAlarmClusterInterconnectCOAlarmEvent(
    Integer alarmSeverityLevel
  ) {
    this.alarmSeverityLevel = alarmSeverityLevel;
  }

  public StructType encodeTlv() {
    ArrayList<StructElement> values = new ArrayList<>();
    values.add(new StructElement(ALARM_SEVERITY_LEVEL_ID, new UIntType(alarmSeverityLevel)));

    return new StructType(values);
  }

  public static SmokeCoAlarmClusterInterconnectCOAlarmEvent decodeTlv(BaseTLVType tlvValue) {
    if (tlvValue == null || tlvValue.type() != TLVType.Struct) {
      return null;
    }
    Integer alarmSeverityLevel = null;
    for (StructElement element: ((StructType)tlvValue).value()) {
      if (element.contextTagNum() == ALARM_SEVERITY_LEVEL_ID) {
        if (element.value(BaseTLVType.class).type() == TLVType.UInt) {
          UIntType castingValue = element.value(UIntType.class);
          alarmSeverityLevel = castingValue.value(Integer.class);
        }
      }
    }
    return new SmokeCoAlarmClusterInterconnectCOAlarmEvent(
      alarmSeverityLevel
    );
  }

  @Override
  public String toString() {
    StringBuilder output = new StringBuilder();
    output.append("SmokeCoAlarmClusterInterconnectCOAlarmEvent {\n");
    output.append("\talarmSeverityLevel: ");
    output.append(alarmSeverityLevel);
    output.append("\n");
    output.append("}\n");
    return output.toString();
  }
}
public static class DishwasherAlarmClusterNotifyEvent {
  public Long active;
  public Long inactive;
  public Long state;
  public Long mask;
  private static final long ACTIVE_ID = 0L;
  private static final long INACTIVE_ID = 1L;
  private static final long STATE_ID = 2L;
  private static final long MASK_ID = 3L;

  public DishwasherAlarmClusterNotifyEvent(
    Long active,
    Long inactive,
    Long state,
    Long mask
  ) {
    this.active = active;
    this.inactive = inactive;
    this.state = state;
    this.mask = mask;
  }

  public StructType encodeTlv() {
    ArrayList<StructElement> values = new ArrayList<>();
    values.add(new StructElement(ACTIVE_ID, new UIntType(active)));
    values.add(new StructElement(INACTIVE_ID, new UIntType(inactive)));
    values.add(new StructElement(STATE_ID, new UIntType(state)));
    values.add(new StructElement(MASK_ID, new UIntType(mask)));

    return new StructType(values);
  }

  public static DishwasherAlarmClusterNotifyEvent decodeTlv(BaseTLVType tlvValue) {
    if (tlvValue == null || tlvValue.type() != TLVType.Struct) {
      return null;
    }
    Long active = null;
    Long inactive = null;
    Long state = null;
    Long mask = null;
    for (StructElement element: ((StructType)tlvValue).value()) {
      if (element.contextTagNum() == ACTIVE_ID) {
        if (element.value(BaseTLVType.class).type() == TLVType.UInt) {
          UIntType castingValue = element.value(UIntType.class);
          active = castingValue.value(Long.class);
        }
      } else if (element.contextTagNum() == INACTIVE_ID) {
        if (element.value(BaseTLVType.class).type() == TLVType.UInt) {
          UIntType castingValue = element.value(UIntType.class);
          inactive = castingValue.value(Long.class);
        }
      } else if (element.contextTagNum() == STATE_ID) {
        if (element.value(BaseTLVType.class).type() == TLVType.UInt) {
          UIntType castingValue = element.value(UIntType.class);
          state = castingValue.value(Long.class);
        }
      } else if (element.contextTagNum() == MASK_ID) {
        if (element.value(BaseTLVType.class).type() == TLVType.UInt) {
          UIntType castingValue = element.value(UIntType.class);
          mask = castingValue.value(Long.class);
        }
      }
    }
    return new DishwasherAlarmClusterNotifyEvent(
      active,
      inactive,
      state,
      mask
    );
  }

  @Override
  public String toString() {
    StringBuilder output = new StringBuilder();
    output.append("DishwasherAlarmClusterNotifyEvent {\n");
    output.append("\tactive: ");
    output.append(active);
    output.append("\n");
    output.append("\tinactive: ");
    output.append(inactive);
    output.append("\n");
    output.append("\tstate: ");
    output.append(state);
    output.append("\n");
    output.append("\tmask: ");
    output.append(mask);
    output.append("\n");
    output.append("}\n");
    return output.toString();
  }
}
public static class OperationalStateClusterOperationalErrorEvent {
  public ChipStructs.OperationalStateClusterErrorStateStruct errorState;
  private static final long ERROR_STATE_ID = 0L;

  public OperationalStateClusterOperationalErrorEvent(
    ChipStructs.OperationalStateClusterErrorStateStruct errorState
  ) {
    this.errorState = errorState;
  }

  public StructType encodeTlv() {
    ArrayList<StructElement> values = new ArrayList<>();
    values.add(new StructElement(ERROR_STATE_ID, errorState.encodeTlv()));

    return new StructType(values);
  }

  public static OperationalStateClusterOperationalErrorEvent decodeTlv(BaseTLVType tlvValue) {
    if (tlvValue == null || tlvValue.type() != TLVType.Struct) {
      return null;
    }
    ChipStructs.OperationalStateClusterErrorStateStruct errorState = null;
    for (StructElement element: ((StructType)tlvValue).value()) {
      if (element.contextTagNum() == ERROR_STATE_ID) {
        if (element.value(BaseTLVType.class).type() == TLVType.Struct) {
          StructType castingValue = element.value(StructType.class);
          errorState = ChipStructs.OperationalStateClusterErrorStateStruct.decodeTlv(castingValue);
        }
      }
    }
    return new OperationalStateClusterOperationalErrorEvent(
      errorState
    );
  }

  @Override
  public String toString() {
    StringBuilder output = new StringBuilder();
    output.append("OperationalStateClusterOperationalErrorEvent {\n");
    output.append("\terrorState: ");
    output.append(errorState);
    output.append("\n");
    output.append("}\n");
    return output.toString();
  }
}
public static class OperationalStateClusterOperationCompletionEvent {
  public Integer completionErrorCode;
  public @Nullable Optional<Long> totalOperationalTime;
  public @Nullable Optional<Long> pausedTime;
  private static final long COMPLETION_ERROR_CODE_ID = 0L;
  private static final long TOTAL_OPERATIONAL_TIME_ID = 1L;
  private static final long PAUSED_TIME_ID = 2L;

  public OperationalStateClusterOperationCompletionEvent(
    Integer completionErrorCode,
    @Nullable Optional<Long> totalOperationalTime,
    @Nullable Optional<Long> pausedTime
  ) {
    this.completionErrorCode = completionErrorCode;
    this.totalOperationalTime = totalOperationalTime;
    this.pausedTime = pausedTime;
  }

  public StructType encodeTlv() {
    ArrayList<StructElement> values = new ArrayList<>();
    values.add(new StructElement(COMPLETION_ERROR_CODE_ID, new UIntType(completionErrorCode)));
    values.add(new StructElement(TOTAL_OPERATIONAL_TIME_ID, totalOperationalTime != null ? totalOperationalTime.<BaseTLVType>map((nonOptionaltotalOperationalTime) -> new UIntType(nonOptionaltotalOperationalTime)).orElse(new EmptyType()) : new NullType()));
    values.add(new StructElement(PAUSED_TIME_ID, pausedTime != null ? pausedTime.<BaseTLVType>map((nonOptionalpausedTime) -> new UIntType(nonOptionalpausedTime)).orElse(new EmptyType()) : new NullType()));

    return new StructType(values);
  }

  public static OperationalStateClusterOperationCompletionEvent decodeTlv(BaseTLVType tlvValue) {
    if (tlvValue == null || tlvValue.type() != TLVType.Struct) {
      return null;
    }
    Integer completionErrorCode = null;
    @Nullable Optional<Long> totalOperationalTime = null;
    @Nullable Optional<Long> pausedTime = null;
    for (StructElement element: ((StructType)tlvValue).value()) {
      if (element.contextTagNum() == COMPLETION_ERROR_CODE_ID) {
        if (element.value(BaseTLVType.class).type() == TLVType.UInt) {
          UIntType castingValue = element.value(UIntType.class);
          completionErrorCode = castingValue.value(Integer.class);
        }
      } else if (element.contextTagNum() == TOTAL_OPERATIONAL_TIME_ID) {
        if (element.value(BaseTLVType.class).type() == TLVType.UInt) {
          UIntType castingValue = element.value(UIntType.class);
          totalOperationalTime = Optional.of(castingValue.value(Long.class));
        }
      } else if (element.contextTagNum() == PAUSED_TIME_ID) {
        if (element.value(BaseTLVType.class).type() == TLVType.UInt) {
          UIntType castingValue = element.value(UIntType.class);
          pausedTime = Optional.of(castingValue.value(Long.class));
        }
      }
    }
    return new OperationalStateClusterOperationCompletionEvent(
      completionErrorCode,
      totalOperationalTime,
      pausedTime
    );
  }

  @Override
  public String toString() {
    StringBuilder output = new StringBuilder();
    output.append("OperationalStateClusterOperationCompletionEvent {\n");
    output.append("\tcompletionErrorCode: ");
    output.append(completionErrorCode);
    output.append("\n");
    output.append("\ttotalOperationalTime: ");
    output.append(totalOperationalTime);
    output.append("\n");
    output.append("\tpausedTime: ");
    output.append(pausedTime);
    output.append("\n");
    output.append("}\n");
    return output.toString();
  }
}
public static class RvcOperationalStateClusterOperationalErrorEvent {
  public ChipStructs.RvcOperationalStateClusterErrorStateStruct errorState;
  private static final long ERROR_STATE_ID = 0L;

  public RvcOperationalStateClusterOperationalErrorEvent(
    ChipStructs.RvcOperationalStateClusterErrorStateStruct errorState
  ) {
    this.errorState = errorState;
  }

  public StructType encodeTlv() {
    ArrayList<StructElement> values = new ArrayList<>();
    values.add(new StructElement(ERROR_STATE_ID, errorState.encodeTlv()));

    return new StructType(values);
  }

  public static RvcOperationalStateClusterOperationalErrorEvent decodeTlv(BaseTLVType tlvValue) {
    if (tlvValue == null || tlvValue.type() != TLVType.Struct) {
      return null;
    }
    ChipStructs.RvcOperationalStateClusterErrorStateStruct errorState = null;
    for (StructElement element: ((StructType)tlvValue).value()) {
      if (element.contextTagNum() == ERROR_STATE_ID) {
        if (element.value(BaseTLVType.class).type() == TLVType.Struct) {
          StructType castingValue = element.value(StructType.class);
          errorState = ChipStructs.RvcOperationalStateClusterErrorStateStruct.decodeTlv(castingValue);
        }
      }
    }
    return new RvcOperationalStateClusterOperationalErrorEvent(
      errorState
    );
  }

  @Override
  public String toString() {
    StringBuilder output = new StringBuilder();
    output.append("RvcOperationalStateClusterOperationalErrorEvent {\n");
    output.append("\terrorState: ");
    output.append(errorState);
    output.append("\n");
    output.append("}\n");
    return output.toString();
  }
}
public static class RvcOperationalStateClusterOperationCompletionEvent {
  public Integer completionErrorCode;
  public @Nullable Optional<Long> totalOperationalTime;
  public @Nullable Optional<Long> pausedTime;
  private static final long COMPLETION_ERROR_CODE_ID = 0L;
  private static final long TOTAL_OPERATIONAL_TIME_ID = 1L;
  private static final long PAUSED_TIME_ID = 2L;

  public RvcOperationalStateClusterOperationCompletionEvent(
    Integer completionErrorCode,
    @Nullable Optional<Long> totalOperationalTime,
    @Nullable Optional<Long> pausedTime
  ) {
    this.completionErrorCode = completionErrorCode;
    this.totalOperationalTime = totalOperationalTime;
    this.pausedTime = pausedTime;
  }

  public StructType encodeTlv() {
    ArrayList<StructElement> values = new ArrayList<>();
    values.add(new StructElement(COMPLETION_ERROR_CODE_ID, new UIntType(completionErrorCode)));
    values.add(new StructElement(TOTAL_OPERATIONAL_TIME_ID, totalOperationalTime != null ? totalOperationalTime.<BaseTLVType>map((nonOptionaltotalOperationalTime) -> new UIntType(nonOptionaltotalOperationalTime)).orElse(new EmptyType()) : new NullType()));
    values.add(new StructElement(PAUSED_TIME_ID, pausedTime != null ? pausedTime.<BaseTLVType>map((nonOptionalpausedTime) -> new UIntType(nonOptionalpausedTime)).orElse(new EmptyType()) : new NullType()));

    return new StructType(values);
  }

  public static RvcOperationalStateClusterOperationCompletionEvent decodeTlv(BaseTLVType tlvValue) {
    if (tlvValue == null || tlvValue.type() != TLVType.Struct) {
      return null;
    }
    Integer completionErrorCode = null;
    @Nullable Optional<Long> totalOperationalTime = null;
    @Nullable Optional<Long> pausedTime = null;
    for (StructElement element: ((StructType)tlvValue).value()) {
      if (element.contextTagNum() == COMPLETION_ERROR_CODE_ID) {
        if (element.value(BaseTLVType.class).type() == TLVType.UInt) {
          UIntType castingValue = element.value(UIntType.class);
          completionErrorCode = castingValue.value(Integer.class);
        }
      } else if (element.contextTagNum() == TOTAL_OPERATIONAL_TIME_ID) {
        if (element.value(BaseTLVType.class).type() == TLVType.UInt) {
          UIntType castingValue = element.value(UIntType.class);
          totalOperationalTime = Optional.of(castingValue.value(Long.class));
        }
      } else if (element.contextTagNum() == PAUSED_TIME_ID) {
        if (element.value(BaseTLVType.class).type() == TLVType.UInt) {
          UIntType castingValue = element.value(UIntType.class);
          pausedTime = Optional.of(castingValue.value(Long.class));
        }
      }
    }
    return new RvcOperationalStateClusterOperationCompletionEvent(
      completionErrorCode,
      totalOperationalTime,
      pausedTime
    );
  }

  @Override
  public String toString() {
    StringBuilder output = new StringBuilder();
    output.append("RvcOperationalStateClusterOperationCompletionEvent {\n");
    output.append("\tcompletionErrorCode: ");
    output.append(completionErrorCode);
    output.append("\n");
    output.append("\ttotalOperationalTime: ");
    output.append(totalOperationalTime);
    output.append("\n");
    output.append("\tpausedTime: ");
    output.append(pausedTime);
    output.append("\n");
    output.append("}\n");
    return output.toString();
  }
}
<<<<<<< HEAD
public static class ElectricalEnergyMeasurementClusterCumulativeEnergyImportedEvent {
  public Long importedTimestamp;
  public Long energyImported;
  private static final long IMPORTED_TIMESTAMP_ID = 0L;
  private static final long ENERGY_IMPORTED_ID = 1L;

  public ElectricalEnergyMeasurementClusterCumulativeEnergyImportedEvent(
    Long importedTimestamp,
    Long energyImported
  ) {
    this.importedTimestamp = importedTimestamp;
    this.energyImported = energyImported;
  }

  public StructType encodeTlv() {
    ArrayList<StructElement> values = new ArrayList<>();
    values.add(new StructElement(IMPORTED_TIMESTAMP_ID, new UIntType(importedTimestamp)));
    values.add(new StructElement(ENERGY_IMPORTED_ID, new UIntType(energyImported)));

    return new StructType(values);
  }

  public static ElectricalEnergyMeasurementClusterCumulativeEnergyImportedEvent decodeTlv(BaseTLVType tlvValue) {
    if (tlvValue == null || tlvValue.type() != TLVType.Struct) {
      return null;
    }
    Long importedTimestamp = null;
    Long energyImported = null;
    for (StructElement element: ((StructType)tlvValue).value()) {
      if (element.contextTagNum() == IMPORTED_TIMESTAMP_ID) {
        if (element.value(BaseTLVType.class).type() == TLVType.UInt) {
          UIntType castingValue = element.value(UIntType.class);
          importedTimestamp = castingValue.value(Long.class);
        }
      } else if (element.contextTagNum() == ENERGY_IMPORTED_ID) {
        if (element.value(BaseTLVType.class).type() == TLVType.UInt) {
          UIntType castingValue = element.value(UIntType.class);
          energyImported = castingValue.value(Long.class);
        }
      }
    }
    return new ElectricalEnergyMeasurementClusterCumulativeEnergyImportedEvent(
      importedTimestamp,
      energyImported
    );
  }

  @Override
  public String toString() {
    StringBuilder output = new StringBuilder();
    output.append("ElectricalEnergyMeasurementClusterCumulativeEnergyImportedEvent {\n");
    output.append("\timportedTimestamp: ");
    output.append(importedTimestamp);
    output.append("\n");
    output.append("\tenergyImported: ");
    output.append(energyImported);
    output.append("\n");
    output.append("}\n");
    return output.toString();
  }
}
public static class ElectricalEnergyMeasurementClusterCumulativeEnergyExportedEvent {
  public Long importedTimestamp;
  public Long energyExported;
  private static final long IMPORTED_TIMESTAMP_ID = 0L;
  private static final long ENERGY_EXPORTED_ID = 1L;

  public ElectricalEnergyMeasurementClusterCumulativeEnergyExportedEvent(
    Long importedTimestamp,
    Long energyExported
  ) {
    this.importedTimestamp = importedTimestamp;
    this.energyExported = energyExported;
  }

  public StructType encodeTlv() {
    ArrayList<StructElement> values = new ArrayList<>();
    values.add(new StructElement(IMPORTED_TIMESTAMP_ID, new UIntType(importedTimestamp)));
    values.add(new StructElement(ENERGY_EXPORTED_ID, new UIntType(energyExported)));

    return new StructType(values);
  }

  public static ElectricalEnergyMeasurementClusterCumulativeEnergyExportedEvent decodeTlv(BaseTLVType tlvValue) {
    if (tlvValue == null || tlvValue.type() != TLVType.Struct) {
      return null;
    }
    Long importedTimestamp = null;
    Long energyExported = null;
    for (StructElement element: ((StructType)tlvValue).value()) {
      if (element.contextTagNum() == IMPORTED_TIMESTAMP_ID) {
        if (element.value(BaseTLVType.class).type() == TLVType.UInt) {
          UIntType castingValue = element.value(UIntType.class);
          importedTimestamp = castingValue.value(Long.class);
        }
      } else if (element.contextTagNum() == ENERGY_EXPORTED_ID) {
        if (element.value(BaseTLVType.class).type() == TLVType.UInt) {
          UIntType castingValue = element.value(UIntType.class);
          energyExported = castingValue.value(Long.class);
        }
      }
    }
    return new ElectricalEnergyMeasurementClusterCumulativeEnergyExportedEvent(
      importedTimestamp,
      energyExported
    );
  }

  @Override
  public String toString() {
    StringBuilder output = new StringBuilder();
    output.append("ElectricalEnergyMeasurementClusterCumulativeEnergyExportedEvent {\n");
    output.append("\timportedTimestamp: ");
    output.append(importedTimestamp);
    output.append("\n");
    output.append("\tenergyExported: ");
    output.append(energyExported);
    output.append("\n");
    output.append("}\n");
    return output.toString();
  }
}
public static class ElectricalEnergyMeasurementClusterPeriodicEnergyImportedEvent {
  public Long periodStart;
  public Long periodEnd;
  public Long energyImported;
  private static final long PERIOD_START_ID = 0L;
  private static final long PERIOD_END_ID = 1L;
  private static final long ENERGY_IMPORTED_ID = 2L;

  public ElectricalEnergyMeasurementClusterPeriodicEnergyImportedEvent(
    Long periodStart,
    Long periodEnd,
    Long energyImported
  ) {
    this.periodStart = periodStart;
    this.periodEnd = periodEnd;
    this.energyImported = energyImported;
  }

  public StructType encodeTlv() {
    ArrayList<StructElement> values = new ArrayList<>();
    values.add(new StructElement(PERIOD_START_ID, new UIntType(periodStart)));
    values.add(new StructElement(PERIOD_END_ID, new UIntType(periodEnd)));
    values.add(new StructElement(ENERGY_IMPORTED_ID, new UIntType(energyImported)));

    return new StructType(values);
  }

  public static ElectricalEnergyMeasurementClusterPeriodicEnergyImportedEvent decodeTlv(BaseTLVType tlvValue) {
    if (tlvValue == null || tlvValue.type() != TLVType.Struct) {
      return null;
    }
    Long periodStart = null;
    Long periodEnd = null;
    Long energyImported = null;
    for (StructElement element: ((StructType)tlvValue).value()) {
      if (element.contextTagNum() == PERIOD_START_ID) {
        if (element.value(BaseTLVType.class).type() == TLVType.UInt) {
          UIntType castingValue = element.value(UIntType.class);
          periodStart = castingValue.value(Long.class);
        }
      } else if (element.contextTagNum() == PERIOD_END_ID) {
        if (element.value(BaseTLVType.class).type() == TLVType.UInt) {
          UIntType castingValue = element.value(UIntType.class);
          periodEnd = castingValue.value(Long.class);
        }
      } else if (element.contextTagNum() == ENERGY_IMPORTED_ID) {
        if (element.value(BaseTLVType.class).type() == TLVType.UInt) {
          UIntType castingValue = element.value(UIntType.class);
          energyImported = castingValue.value(Long.class);
        }
      }
    }
    return new ElectricalEnergyMeasurementClusterPeriodicEnergyImportedEvent(
      periodStart,
      periodEnd,
      energyImported
    );
  }

  @Override
  public String toString() {
    StringBuilder output = new StringBuilder();
    output.append("ElectricalEnergyMeasurementClusterPeriodicEnergyImportedEvent {\n");
    output.append("\tperiodStart: ");
    output.append(periodStart);
    output.append("\n");
    output.append("\tperiodEnd: ");
    output.append(periodEnd);
    output.append("\n");
    output.append("\tenergyImported: ");
    output.append(energyImported);
    output.append("\n");
    output.append("}\n");
    return output.toString();
  }
}
public static class ElectricalEnergyMeasurementClusterPeriodicEnergyExportedEvent {
  public Long periodStart;
  public Long periodEnd;
  public Long energyExported;
  private static final long PERIOD_START_ID = 0L;
  private static final long PERIOD_END_ID = 1L;
  private static final long ENERGY_EXPORTED_ID = 2L;

  public ElectricalEnergyMeasurementClusterPeriodicEnergyExportedEvent(
    Long periodStart,
    Long periodEnd,
    Long energyExported
  ) {
    this.periodStart = periodStart;
    this.periodEnd = periodEnd;
    this.energyExported = energyExported;
  }

  public StructType encodeTlv() {
    ArrayList<StructElement> values = new ArrayList<>();
    values.add(new StructElement(PERIOD_START_ID, new UIntType(periodStart)));
    values.add(new StructElement(PERIOD_END_ID, new UIntType(periodEnd)));
    values.add(new StructElement(ENERGY_EXPORTED_ID, new UIntType(energyExported)));

    return new StructType(values);
  }

  public static ElectricalEnergyMeasurementClusterPeriodicEnergyExportedEvent decodeTlv(BaseTLVType tlvValue) {
    if (tlvValue == null || tlvValue.type() != TLVType.Struct) {
      return null;
    }
    Long periodStart = null;
    Long periodEnd = null;
    Long energyExported = null;
    for (StructElement element: ((StructType)tlvValue).value()) {
      if (element.contextTagNum() == PERIOD_START_ID) {
        if (element.value(BaseTLVType.class).type() == TLVType.UInt) {
          UIntType castingValue = element.value(UIntType.class);
          periodStart = castingValue.value(Long.class);
        }
      } else if (element.contextTagNum() == PERIOD_END_ID) {
        if (element.value(BaseTLVType.class).type() == TLVType.UInt) {
          UIntType castingValue = element.value(UIntType.class);
          periodEnd = castingValue.value(Long.class);
        }
      } else if (element.contextTagNum() == ENERGY_EXPORTED_ID) {
        if (element.value(BaseTLVType.class).type() == TLVType.UInt) {
          UIntType castingValue = element.value(UIntType.class);
          energyExported = castingValue.value(Long.class);
        }
      }
    }
    return new ElectricalEnergyMeasurementClusterPeriodicEnergyExportedEvent(
      periodStart,
      periodEnd,
      energyExported
    );
  }

  @Override
  public String toString() {
    StringBuilder output = new StringBuilder();
    output.append("ElectricalEnergyMeasurementClusterPeriodicEnergyExportedEvent {\n");
    output.append("\tperiodStart: ");
    output.append(periodStart);
    output.append("\n");
    output.append("\tperiodEnd: ");
    output.append(periodEnd);
    output.append("\n");
    output.append("\tenergyExported: ");
    output.append(energyExported);
    output.append("\n");
    output.append("}\n");
    return output.toString();
  }
}
public static class ElectricalEnergyMeasurementClusterEphemeralEnergyImportedEvent {
  public Long periodStart;
  public Long periodEnd;
  public Long energyImported;
  private static final long PERIOD_START_ID = 0L;
  private static final long PERIOD_END_ID = 1L;
  private static final long ENERGY_IMPORTED_ID = 2L;

  public ElectricalEnergyMeasurementClusterEphemeralEnergyImportedEvent(
    Long periodStart,
    Long periodEnd,
    Long energyImported
  ) {
    this.periodStart = periodStart;
    this.periodEnd = periodEnd;
    this.energyImported = energyImported;
  }

  public StructType encodeTlv() {
    ArrayList<StructElement> values = new ArrayList<>();
    values.add(new StructElement(PERIOD_START_ID, new UIntType(periodStart)));
    values.add(new StructElement(PERIOD_END_ID, new UIntType(periodEnd)));
    values.add(new StructElement(ENERGY_IMPORTED_ID, new UIntType(energyImported)));

    return new StructType(values);
  }

  public static ElectricalEnergyMeasurementClusterEphemeralEnergyImportedEvent decodeTlv(BaseTLVType tlvValue) {
    if (tlvValue == null || tlvValue.type() != TLVType.Struct) {
      return null;
    }
    Long periodStart = null;
    Long periodEnd = null;
    Long energyImported = null;
    for (StructElement element: ((StructType)tlvValue).value()) {
      if (element.contextTagNum() == PERIOD_START_ID) {
        if (element.value(BaseTLVType.class).type() == TLVType.UInt) {
          UIntType castingValue = element.value(UIntType.class);
          periodStart = castingValue.value(Long.class);
        }
      } else if (element.contextTagNum() == PERIOD_END_ID) {
        if (element.value(BaseTLVType.class).type() == TLVType.UInt) {
          UIntType castingValue = element.value(UIntType.class);
          periodEnd = castingValue.value(Long.class);
        }
      } else if (element.contextTagNum() == ENERGY_IMPORTED_ID) {
        if (element.value(BaseTLVType.class).type() == TLVType.UInt) {
          UIntType castingValue = element.value(UIntType.class);
          energyImported = castingValue.value(Long.class);
        }
      }
    }
    return new ElectricalEnergyMeasurementClusterEphemeralEnergyImportedEvent(
      periodStart,
      periodEnd,
      energyImported
    );
  }

  @Override
  public String toString() {
    StringBuilder output = new StringBuilder();
    output.append("ElectricalEnergyMeasurementClusterEphemeralEnergyImportedEvent {\n");
    output.append("\tperiodStart: ");
    output.append(periodStart);
    output.append("\n");
    output.append("\tperiodEnd: ");
    output.append(periodEnd);
    output.append("\n");
    output.append("\tenergyImported: ");
    output.append(energyImported);
    output.append("\n");
    output.append("}\n");
    return output.toString();
  }
}
public static class ElectricalEnergyMeasurementClusterEphemeralEnergyExportedEvent {
  public Long periodStart;
  public Long periodEnd;
  public Long energyExported;
  private static final long PERIOD_START_ID = 0L;
  private static final long PERIOD_END_ID = 1L;
  private static final long ENERGY_EXPORTED_ID = 2L;

  public ElectricalEnergyMeasurementClusterEphemeralEnergyExportedEvent(
    Long periodStart,
    Long periodEnd,
    Long energyExported
  ) {
    this.periodStart = periodStart;
    this.periodEnd = periodEnd;
    this.energyExported = energyExported;
  }

  public StructType encodeTlv() {
    ArrayList<StructElement> values = new ArrayList<>();
    values.add(new StructElement(PERIOD_START_ID, new UIntType(periodStart)));
    values.add(new StructElement(PERIOD_END_ID, new UIntType(periodEnd)));
    values.add(new StructElement(ENERGY_EXPORTED_ID, new UIntType(energyExported)));

    return new StructType(values);
  }

  public static ElectricalEnergyMeasurementClusterEphemeralEnergyExportedEvent decodeTlv(BaseTLVType tlvValue) {
    if (tlvValue == null || tlvValue.type() != TLVType.Struct) {
      return null;
    }
    Long periodStart = null;
    Long periodEnd = null;
    Long energyExported = null;
    for (StructElement element: ((StructType)tlvValue).value()) {
      if (element.contextTagNum() == PERIOD_START_ID) {
        if (element.value(BaseTLVType.class).type() == TLVType.UInt) {
          UIntType castingValue = element.value(UIntType.class);
          periodStart = castingValue.value(Long.class);
        }
      } else if (element.contextTagNum() == PERIOD_END_ID) {
        if (element.value(BaseTLVType.class).type() == TLVType.UInt) {
          UIntType castingValue = element.value(UIntType.class);
          periodEnd = castingValue.value(Long.class);
        }
      } else if (element.contextTagNum() == ENERGY_EXPORTED_ID) {
        if (element.value(BaseTLVType.class).type() == TLVType.UInt) {
          UIntType castingValue = element.value(UIntType.class);
          energyExported = castingValue.value(Long.class);
        }
      }
    }
    return new ElectricalEnergyMeasurementClusterEphemeralEnergyExportedEvent(
      periodStart,
      periodEnd,
      energyExported
    );
  }

  @Override
  public String toString() {
    StringBuilder output = new StringBuilder();
    output.append("ElectricalEnergyMeasurementClusterEphemeralEnergyExportedEvent {\n");
    output.append("\tperiodStart: ");
    output.append(periodStart);
    output.append("\n");
    output.append("\tperiodEnd: ");
    output.append(periodEnd);
    output.append("\n");
    output.append("\tenergyExported: ");
    output.append(energyExported);
    output.append("\n");
    output.append("}\n");
    return output.toString();
  }
}
public static class DoorLockClusterDoorLockAlarmEvent {
  public Integer alarmCode;
  private static final long ALARM_CODE_ID = 0L;

  public DoorLockClusterDoorLockAlarmEvent(
    Integer alarmCode
=======
public static class BooleanSensorConfigurationClusterAlarmsStateChangedEvent {
  public Integer alarmsActive;
  public Optional<Integer> alarmsSuppressed;
  private static final long ALARMS_ACTIVE_ID = 0L;
  private static final long ALARMS_SUPPRESSED_ID = 1L;

  public BooleanSensorConfigurationClusterAlarmsStateChangedEvent(
    Integer alarmsActive,
    Optional<Integer> alarmsSuppressed
>>>>>>> 44ea4eb1
  ) {
    this.alarmsActive = alarmsActive;
    this.alarmsSuppressed = alarmsSuppressed;
  }

  public StructType encodeTlv() {
    ArrayList<StructElement> values = new ArrayList<>();
    values.add(new StructElement(ALARMS_ACTIVE_ID, new UIntType(alarmsActive)));
    values.add(new StructElement(ALARMS_SUPPRESSED_ID, alarmsSuppressed.<BaseTLVType>map((nonOptionalalarmsSuppressed) -> new UIntType(nonOptionalalarmsSuppressed)).orElse(new EmptyType())));

    return new StructType(values);
  }

  public static BooleanSensorConfigurationClusterAlarmsStateChangedEvent decodeTlv(BaseTLVType tlvValue) {
    if (tlvValue == null || tlvValue.type() != TLVType.Struct) {
      return null;
    }
    Integer alarmsActive = null;
    Optional<Integer> alarmsSuppressed = Optional.empty();
    for (StructElement element: ((StructType)tlvValue).value()) {
      if (element.contextTagNum() == ALARMS_ACTIVE_ID) {
        if (element.value(BaseTLVType.class).type() == TLVType.UInt) {
          UIntType castingValue = element.value(UIntType.class);
          alarmsActive = castingValue.value(Integer.class);
        }
      } else if (element.contextTagNum() == ALARMS_SUPPRESSED_ID) {
        if (element.value(BaseTLVType.class).type() == TLVType.UInt) {
          UIntType castingValue = element.value(UIntType.class);
          alarmsSuppressed = Optional.of(castingValue.value(Integer.class));
        }
      }
    }
    return new BooleanSensorConfigurationClusterAlarmsStateChangedEvent(
      alarmsActive,
      alarmsSuppressed
    );
  }

  @Override
  public String toString() {
    StringBuilder output = new StringBuilder();
    output.append("BooleanSensorConfigurationClusterAlarmsStateChangedEvent {\n");
    output.append("\talarmsActive: ");
    output.append(alarmsActive);
    output.append("\n");
    output.append("\talarmsSuppressed: ");
    output.append(alarmsSuppressed);
    output.append("\n");
    output.append("}\n");
    return output.toString();
  }
}
public static class ValveConfigurationAndControlClusterValveStateChangedEvent {
  public Integer valveState;
  private static final long VALVE_STATE_ID = 0L;

  public ValveConfigurationAndControlClusterValveStateChangedEvent(
    Integer valveState
  ) {
    this.valveState = valveState;
  }

  public StructType encodeTlv() {
    ArrayList<StructElement> values = new ArrayList<>();
    values.add(new StructElement(VALVE_STATE_ID, new UIntType(valveState)));

    return new StructType(values);
  }

  public static ValveConfigurationAndControlClusterValveStateChangedEvent decodeTlv(BaseTLVType tlvValue) {
    if (tlvValue == null || tlvValue.type() != TLVType.Struct) {
      return null;
    }
    Integer valveState = null;
    for (StructElement element: ((StructType)tlvValue).value()) {
      if (element.contextTagNum() == VALVE_STATE_ID) {
        if (element.value(BaseTLVType.class).type() == TLVType.UInt) {
          UIntType castingValue = element.value(UIntType.class);
          valveState = castingValue.value(Integer.class);
        }
      }
    }
    return new ValveConfigurationAndControlClusterValveStateChangedEvent(
      valveState
    );
  }

  @Override
  public String toString() {
    StringBuilder output = new StringBuilder();
    output.append("ValveConfigurationAndControlClusterValveStateChangedEvent {\n");
    output.append("\tvalveState: ");
    output.append(valveState);
    output.append("\n");
    output.append("}\n");
    return output.toString();
  }
}
public static class ValveConfigurationAndControlClusterValveFaultEvent {
  public Integer valveFault;
  private static final long VALVE_FAULT_ID = 0L;

  public ValveConfigurationAndControlClusterValveFaultEvent(
    Integer valveFault
  ) {
    this.valveFault = valveFault;
  }

  public StructType encodeTlv() {
    ArrayList<StructElement> values = new ArrayList<>();
    values.add(new StructElement(VALVE_FAULT_ID, new UIntType(valveFault)));

    return new StructType(values);
  }

  public static ValveConfigurationAndControlClusterValveFaultEvent decodeTlv(BaseTLVType tlvValue) {
    if (tlvValue == null || tlvValue.type() != TLVType.Struct) {
      return null;
    }
    Integer valveFault = null;
    for (StructElement element: ((StructType)tlvValue).value()) {
      if (element.contextTagNum() == VALVE_FAULT_ID) {
        if (element.value(BaseTLVType.class).type() == TLVType.UInt) {
          UIntType castingValue = element.value(UIntType.class);
          valveFault = castingValue.value(Integer.class);
        }
      }
    }
    return new ValveConfigurationAndControlClusterValveFaultEvent(
      valveFault
    );
  }

  @Override
  public String toString() {
    StringBuilder output = new StringBuilder();
    output.append("ValveConfigurationAndControlClusterValveFaultEvent {\n");
    output.append("\tvalveFault: ");
    output.append(valveFault);
    output.append("\n");
    output.append("}\n");
    return output.toString();
  }
}
public static class DemandResponseLoadControlClusterLoadControlEventStatusChangeEvent {
  public byte[] eventID;
  public @Nullable Integer transitionIndex;
  public Integer status;
  public Integer criticality;
  public Integer control;
  public @Nullable Optional<ChipStructs.DemandResponseLoadControlClusterTemperatureControlStruct> temperatureControl;
  public @Nullable Optional<ChipStructs.DemandResponseLoadControlClusterAverageLoadControlStruct> averageLoadControl;
  public @Nullable Optional<ChipStructs.DemandResponseLoadControlClusterDutyCycleControlStruct> dutyCycleControl;
  public @Nullable Optional<ChipStructs.DemandResponseLoadControlClusterPowerSavingsControlStruct> powerSavingsControl;
  public @Nullable Optional<ChipStructs.DemandResponseLoadControlClusterHeatingSourceControlStruct> heatingSourceControl;
  private static final long EVENT_I_D_ID = 0L;
  private static final long TRANSITION_INDEX_ID = 1L;
  private static final long STATUS_ID = 2L;
  private static final long CRITICALITY_ID = 3L;
  private static final long CONTROL_ID = 4L;
  private static final long TEMPERATURE_CONTROL_ID = 5L;
  private static final long AVERAGE_LOAD_CONTROL_ID = 6L;
  private static final long DUTY_CYCLE_CONTROL_ID = 7L;
  private static final long POWER_SAVINGS_CONTROL_ID = 8L;
  private static final long HEATING_SOURCE_CONTROL_ID = 9L;

  public DemandResponseLoadControlClusterLoadControlEventStatusChangeEvent(
    byte[] eventID,
    @Nullable Integer transitionIndex,
    Integer status,
    Integer criticality,
    Integer control,
    @Nullable Optional<ChipStructs.DemandResponseLoadControlClusterTemperatureControlStruct> temperatureControl,
    @Nullable Optional<ChipStructs.DemandResponseLoadControlClusterAverageLoadControlStruct> averageLoadControl,
    @Nullable Optional<ChipStructs.DemandResponseLoadControlClusterDutyCycleControlStruct> dutyCycleControl,
    @Nullable Optional<ChipStructs.DemandResponseLoadControlClusterPowerSavingsControlStruct> powerSavingsControl,
    @Nullable Optional<ChipStructs.DemandResponseLoadControlClusterHeatingSourceControlStruct> heatingSourceControl
  ) {
    this.eventID = eventID;
    this.transitionIndex = transitionIndex;
    this.status = status;
    this.criticality = criticality;
    this.control = control;
    this.temperatureControl = temperatureControl;
    this.averageLoadControl = averageLoadControl;
    this.dutyCycleControl = dutyCycleControl;
    this.powerSavingsControl = powerSavingsControl;
    this.heatingSourceControl = heatingSourceControl;
  }

  public StructType encodeTlv() {
    ArrayList<StructElement> values = new ArrayList<>();
    values.add(new StructElement(EVENT_I_D_ID, new ByteArrayType(eventID)));
    values.add(new StructElement(TRANSITION_INDEX_ID, transitionIndex != null ? new UIntType(transitionIndex) : new NullType()));
    values.add(new StructElement(STATUS_ID, new UIntType(status)));
    values.add(new StructElement(CRITICALITY_ID, new UIntType(criticality)));
    values.add(new StructElement(CONTROL_ID, new UIntType(control)));
    values.add(new StructElement(TEMPERATURE_CONTROL_ID, temperatureControl != null ? temperatureControl.<BaseTLVType>map((nonOptionaltemperatureControl) -> nonOptionaltemperatureControl.encodeTlv()).orElse(new EmptyType()) : new NullType()));
    values.add(new StructElement(AVERAGE_LOAD_CONTROL_ID, averageLoadControl != null ? averageLoadControl.<BaseTLVType>map((nonOptionalaverageLoadControl) -> nonOptionalaverageLoadControl.encodeTlv()).orElse(new EmptyType()) : new NullType()));
    values.add(new StructElement(DUTY_CYCLE_CONTROL_ID, dutyCycleControl != null ? dutyCycleControl.<BaseTLVType>map((nonOptionaldutyCycleControl) -> nonOptionaldutyCycleControl.encodeTlv()).orElse(new EmptyType()) : new NullType()));
    values.add(new StructElement(POWER_SAVINGS_CONTROL_ID, powerSavingsControl != null ? powerSavingsControl.<BaseTLVType>map((nonOptionalpowerSavingsControl) -> nonOptionalpowerSavingsControl.encodeTlv()).orElse(new EmptyType()) : new NullType()));
    values.add(new StructElement(HEATING_SOURCE_CONTROL_ID, heatingSourceControl != null ? heatingSourceControl.<BaseTLVType>map((nonOptionalheatingSourceControl) -> nonOptionalheatingSourceControl.encodeTlv()).orElse(new EmptyType()) : new NullType()));

    return new StructType(values);
  }

  public static DemandResponseLoadControlClusterLoadControlEventStatusChangeEvent decodeTlv(BaseTLVType tlvValue) {
    if (tlvValue == null || tlvValue.type() != TLVType.Struct) {
      return null;
    }
    byte[] eventID = null;
    @Nullable Integer transitionIndex = null;
    Integer status = null;
    Integer criticality = null;
    Integer control = null;
    @Nullable Optional<ChipStructs.DemandResponseLoadControlClusterTemperatureControlStruct> temperatureControl = null;
    @Nullable Optional<ChipStructs.DemandResponseLoadControlClusterAverageLoadControlStruct> averageLoadControl = null;
    @Nullable Optional<ChipStructs.DemandResponseLoadControlClusterDutyCycleControlStruct> dutyCycleControl = null;
    @Nullable Optional<ChipStructs.DemandResponseLoadControlClusterPowerSavingsControlStruct> powerSavingsControl = null;
    @Nullable Optional<ChipStructs.DemandResponseLoadControlClusterHeatingSourceControlStruct> heatingSourceControl = null;
    for (StructElement element: ((StructType)tlvValue).value()) {
      if (element.contextTagNum() == EVENT_I_D_ID) {
        if (element.value(BaseTLVType.class).type() == TLVType.ByteArray) {
          ByteArrayType castingValue = element.value(ByteArrayType.class);
          eventID = castingValue.value(byte[].class);
        }
      } else if (element.contextTagNum() == TRANSITION_INDEX_ID) {
        if (element.value(BaseTLVType.class).type() == TLVType.UInt) {
          UIntType castingValue = element.value(UIntType.class);
          transitionIndex = castingValue.value(Integer.class);
        }
      } else if (element.contextTagNum() == STATUS_ID) {
        if (element.value(BaseTLVType.class).type() == TLVType.UInt) {
          UIntType castingValue = element.value(UIntType.class);
          status = castingValue.value(Integer.class);
        }
      } else if (element.contextTagNum() == CRITICALITY_ID) {
        if (element.value(BaseTLVType.class).type() == TLVType.UInt) {
          UIntType castingValue = element.value(UIntType.class);
          criticality = castingValue.value(Integer.class);
        }
      } else if (element.contextTagNum() == CONTROL_ID) {
        if (element.value(BaseTLVType.class).type() == TLVType.UInt) {
          UIntType castingValue = element.value(UIntType.class);
          control = castingValue.value(Integer.class);
        }
      } else if (element.contextTagNum() == TEMPERATURE_CONTROL_ID) {
        if (element.value(BaseTLVType.class).type() == TLVType.Struct) {
          StructType castingValue = element.value(StructType.class);
          temperatureControl = Optional.of(ChipStructs.DemandResponseLoadControlClusterTemperatureControlStruct.decodeTlv(castingValue));
        }
      } else if (element.contextTagNum() == AVERAGE_LOAD_CONTROL_ID) {
        if (element.value(BaseTLVType.class).type() == TLVType.Struct) {
          StructType castingValue = element.value(StructType.class);
          averageLoadControl = Optional.of(ChipStructs.DemandResponseLoadControlClusterAverageLoadControlStruct.decodeTlv(castingValue));
        }
      } else if (element.contextTagNum() == DUTY_CYCLE_CONTROL_ID) {
        if (element.value(BaseTLVType.class).type() == TLVType.Struct) {
          StructType castingValue = element.value(StructType.class);
          dutyCycleControl = Optional.of(ChipStructs.DemandResponseLoadControlClusterDutyCycleControlStruct.decodeTlv(castingValue));
        }
      } else if (element.contextTagNum() == POWER_SAVINGS_CONTROL_ID) {
        if (element.value(BaseTLVType.class).type() == TLVType.Struct) {
          StructType castingValue = element.value(StructType.class);
          powerSavingsControl = Optional.of(ChipStructs.DemandResponseLoadControlClusterPowerSavingsControlStruct.decodeTlv(castingValue));
        }
      } else if (element.contextTagNum() == HEATING_SOURCE_CONTROL_ID) {
        if (element.value(BaseTLVType.class).type() == TLVType.Struct) {
          StructType castingValue = element.value(StructType.class);
          heatingSourceControl = Optional.of(ChipStructs.DemandResponseLoadControlClusterHeatingSourceControlStruct.decodeTlv(castingValue));
        }
      }
    }
    return new DemandResponseLoadControlClusterLoadControlEventStatusChangeEvent(
      eventID,
      transitionIndex,
      status,
      criticality,
      control,
      temperatureControl,
      averageLoadControl,
      dutyCycleControl,
      powerSavingsControl,
      heatingSourceControl
    );
  }

  @Override
  public String toString() {
    StringBuilder output = new StringBuilder();
    output.append("DemandResponseLoadControlClusterLoadControlEventStatusChangeEvent {\n");
    output.append("\teventID: ");
    output.append(Arrays.toString(eventID));
    output.append("\n");
    output.append("\ttransitionIndex: ");
    output.append(transitionIndex);
    output.append("\n");
    output.append("\tstatus: ");
    output.append(status);
    output.append("\n");
    output.append("\tcriticality: ");
    output.append(criticality);
    output.append("\n");
    output.append("\tcontrol: ");
    output.append(control);
    output.append("\n");
    output.append("\ttemperatureControl: ");
    output.append(temperatureControl);
    output.append("\n");
    output.append("\taverageLoadControl: ");
    output.append(averageLoadControl);
    output.append("\n");
    output.append("\tdutyCycleControl: ");
    output.append(dutyCycleControl);
    output.append("\n");
    output.append("\tpowerSavingsControl: ");
    output.append(powerSavingsControl);
    output.append("\n");
    output.append("\theatingSourceControl: ");
    output.append(heatingSourceControl);
    output.append("\n");
    output.append("}\n");
    return output.toString();
  }
}
public static class EnergyEvseClusterEVConnectedEvent {
  public Long sessionID;
  private static final long SESSION_I_D_ID = 0L;

  public EnergyEvseClusterEVConnectedEvent(
    Long sessionID
  ) {
    this.sessionID = sessionID;
  }

  public StructType encodeTlv() {
    ArrayList<StructElement> values = new ArrayList<>();
    values.add(new StructElement(SESSION_I_D_ID, new UIntType(sessionID)));

    return new StructType(values);
  }

  public static EnergyEvseClusterEVConnectedEvent decodeTlv(BaseTLVType tlvValue) {
    if (tlvValue == null || tlvValue.type() != TLVType.Struct) {
      return null;
    }
    Long sessionID = null;
    for (StructElement element: ((StructType)tlvValue).value()) {
      if (element.contextTagNum() == SESSION_I_D_ID) {
        if (element.value(BaseTLVType.class).type() == TLVType.UInt) {
          UIntType castingValue = element.value(UIntType.class);
          sessionID = castingValue.value(Long.class);
        }
      }
    }
    return new EnergyEvseClusterEVConnectedEvent(
      sessionID
    );
  }

  @Override
  public String toString() {
    StringBuilder output = new StringBuilder();
    output.append("EnergyEvseClusterEVConnectedEvent {\n");
    output.append("\tsessionID: ");
    output.append(sessionID);
    output.append("\n");
    output.append("}\n");
    return output.toString();
  }
}
public static class EnergyEvseClusterEVNotDetectedEvent {
  public Long sessionID;
  public Integer state;
  public Long sessionDuration;
  public Long sessionEnergyCharged;
  public Optional<Long> sessionEnergyDischarged;
  private static final long SESSION_I_D_ID = 0L;
  private static final long STATE_ID = 1L;
  private static final long SESSION_DURATION_ID = 2L;
  private static final long SESSION_ENERGY_CHARGED_ID = 3L;
  private static final long SESSION_ENERGY_DISCHARGED_ID = 4L;

  public EnergyEvseClusterEVNotDetectedEvent(
    Long sessionID,
    Integer state,
    Long sessionDuration,
    Long sessionEnergyCharged,
    Optional<Long> sessionEnergyDischarged
  ) {
    this.sessionID = sessionID;
    this.state = state;
    this.sessionDuration = sessionDuration;
    this.sessionEnergyCharged = sessionEnergyCharged;
    this.sessionEnergyDischarged = sessionEnergyDischarged;
  }

  public StructType encodeTlv() {
    ArrayList<StructElement> values = new ArrayList<>();
    values.add(new StructElement(SESSION_I_D_ID, new UIntType(sessionID)));
    values.add(new StructElement(STATE_ID, new UIntType(state)));
    values.add(new StructElement(SESSION_DURATION_ID, new UIntType(sessionDuration)));
    values.add(new StructElement(SESSION_ENERGY_CHARGED_ID, new IntType(sessionEnergyCharged)));
    values.add(new StructElement(SESSION_ENERGY_DISCHARGED_ID, sessionEnergyDischarged.<BaseTLVType>map((nonOptionalsessionEnergyDischarged) -> new IntType(nonOptionalsessionEnergyDischarged)).orElse(new EmptyType())));

    return new StructType(values);
  }

  public static EnergyEvseClusterEVNotDetectedEvent decodeTlv(BaseTLVType tlvValue) {
    if (tlvValue == null || tlvValue.type() != TLVType.Struct) {
      return null;
    }
    Long sessionID = null;
    Integer state = null;
    Long sessionDuration = null;
    Long sessionEnergyCharged = null;
    Optional<Long> sessionEnergyDischarged = Optional.empty();
    for (StructElement element: ((StructType)tlvValue).value()) {
      if (element.contextTagNum() == SESSION_I_D_ID) {
        if (element.value(BaseTLVType.class).type() == TLVType.UInt) {
          UIntType castingValue = element.value(UIntType.class);
          sessionID = castingValue.value(Long.class);
        }
      } else if (element.contextTagNum() == STATE_ID) {
        if (element.value(BaseTLVType.class).type() == TLVType.UInt) {
          UIntType castingValue = element.value(UIntType.class);
          state = castingValue.value(Integer.class);
        }
      } else if (element.contextTagNum() == SESSION_DURATION_ID) {
        if (element.value(BaseTLVType.class).type() == TLVType.UInt) {
          UIntType castingValue = element.value(UIntType.class);
          sessionDuration = castingValue.value(Long.class);
        }
      } else if (element.contextTagNum() == SESSION_ENERGY_CHARGED_ID) {
        if (element.value(BaseTLVType.class).type() == TLVType.Int) {
          IntType castingValue = element.value(IntType.class);
          sessionEnergyCharged = castingValue.value(Long.class);
        }
      } else if (element.contextTagNum() == SESSION_ENERGY_DISCHARGED_ID) {
        if (element.value(BaseTLVType.class).type() == TLVType.Int) {
          IntType castingValue = element.value(IntType.class);
          sessionEnergyDischarged = Optional.of(castingValue.value(Long.class));
        }
      }
    }
    return new EnergyEvseClusterEVNotDetectedEvent(
      sessionID,
      state,
      sessionDuration,
      sessionEnergyCharged,
      sessionEnergyDischarged
    );
  }

  @Override
  public String toString() {
    StringBuilder output = new StringBuilder();
    output.append("EnergyEvseClusterEVNotDetectedEvent {\n");
    output.append("\tsessionID: ");
    output.append(sessionID);
    output.append("\n");
    output.append("\tstate: ");
    output.append(state);
    output.append("\n");
    output.append("\tsessionDuration: ");
    output.append(sessionDuration);
    output.append("\n");
    output.append("\tsessionEnergyCharged: ");
    output.append(sessionEnergyCharged);
    output.append("\n");
    output.append("\tsessionEnergyDischarged: ");
    output.append(sessionEnergyDischarged);
    output.append("\n");
    output.append("}\n");
    return output.toString();
  }
}
public static class EnergyEvseClusterEnergyTransferStartedEvent {
  public Long sessionID;
  public Integer state;
  public Long maximumCurrent;
  private static final long SESSION_I_D_ID = 0L;
  private static final long STATE_ID = 1L;
  private static final long MAXIMUM_CURRENT_ID = 2L;

  public EnergyEvseClusterEnergyTransferStartedEvent(
    Long sessionID,
    Integer state,
    Long maximumCurrent
  ) {
    this.sessionID = sessionID;
    this.state = state;
    this.maximumCurrent = maximumCurrent;
  }

  public StructType encodeTlv() {
    ArrayList<StructElement> values = new ArrayList<>();
    values.add(new StructElement(SESSION_I_D_ID, new UIntType(sessionID)));
    values.add(new StructElement(STATE_ID, new UIntType(state)));
    values.add(new StructElement(MAXIMUM_CURRENT_ID, new IntType(maximumCurrent)));

    return new StructType(values);
  }

  public static EnergyEvseClusterEnergyTransferStartedEvent decodeTlv(BaseTLVType tlvValue) {
    if (tlvValue == null || tlvValue.type() != TLVType.Struct) {
      return null;
    }
    Long sessionID = null;
    Integer state = null;
    Long maximumCurrent = null;
    for (StructElement element: ((StructType)tlvValue).value()) {
      if (element.contextTagNum() == SESSION_I_D_ID) {
        if (element.value(BaseTLVType.class).type() == TLVType.UInt) {
          UIntType castingValue = element.value(UIntType.class);
          sessionID = castingValue.value(Long.class);
        }
      } else if (element.contextTagNum() == STATE_ID) {
        if (element.value(BaseTLVType.class).type() == TLVType.UInt) {
          UIntType castingValue = element.value(UIntType.class);
          state = castingValue.value(Integer.class);
        }
      } else if (element.contextTagNum() == MAXIMUM_CURRENT_ID) {
        if (element.value(BaseTLVType.class).type() == TLVType.Int) {
          IntType castingValue = element.value(IntType.class);
          maximumCurrent = castingValue.value(Long.class);
        }
      }
    }
    return new EnergyEvseClusterEnergyTransferStartedEvent(
      sessionID,
      state,
      maximumCurrent
    );
  }

  @Override
  public String toString() {
    StringBuilder output = new StringBuilder();
    output.append("EnergyEvseClusterEnergyTransferStartedEvent {\n");
    output.append("\tsessionID: ");
    output.append(sessionID);
    output.append("\n");
    output.append("\tstate: ");
    output.append(state);
    output.append("\n");
    output.append("\tmaximumCurrent: ");
    output.append(maximumCurrent);
    output.append("\n");
    output.append("}\n");
    return output.toString();
  }
}
public static class EnergyEvseClusterEnergyTransferStoppedEvent {
  public Long sessionID;
  public Integer state;
  public Integer reason;
  public Long energyTransferred;
  private static final long SESSION_I_D_ID = 0L;
  private static final long STATE_ID = 1L;
  private static final long REASON_ID = 2L;
  private static final long ENERGY_TRANSFERRED_ID = 4L;

  public EnergyEvseClusterEnergyTransferStoppedEvent(
    Long sessionID,
    Integer state,
    Integer reason,
    Long energyTransferred
  ) {
    this.sessionID = sessionID;
    this.state = state;
    this.reason = reason;
    this.energyTransferred = energyTransferred;
  }

  public StructType encodeTlv() {
    ArrayList<StructElement> values = new ArrayList<>();
    values.add(new StructElement(SESSION_I_D_ID, new UIntType(sessionID)));
    values.add(new StructElement(STATE_ID, new UIntType(state)));
    values.add(new StructElement(REASON_ID, new UIntType(reason)));
    values.add(new StructElement(ENERGY_TRANSFERRED_ID, new IntType(energyTransferred)));

    return new StructType(values);
  }

  public static EnergyEvseClusterEnergyTransferStoppedEvent decodeTlv(BaseTLVType tlvValue) {
    if (tlvValue == null || tlvValue.type() != TLVType.Struct) {
      return null;
    }
    Long sessionID = null;
    Integer state = null;
    Integer reason = null;
    Long energyTransferred = null;
    for (StructElement element: ((StructType)tlvValue).value()) {
      if (element.contextTagNum() == SESSION_I_D_ID) {
        if (element.value(BaseTLVType.class).type() == TLVType.UInt) {
          UIntType castingValue = element.value(UIntType.class);
          sessionID = castingValue.value(Long.class);
        }
      } else if (element.contextTagNum() == STATE_ID) {
        if (element.value(BaseTLVType.class).type() == TLVType.UInt) {
          UIntType castingValue = element.value(UIntType.class);
          state = castingValue.value(Integer.class);
        }
      } else if (element.contextTagNum() == REASON_ID) {
        if (element.value(BaseTLVType.class).type() == TLVType.UInt) {
          UIntType castingValue = element.value(UIntType.class);
          reason = castingValue.value(Integer.class);
        }
      } else if (element.contextTagNum() == ENERGY_TRANSFERRED_ID) {
        if (element.value(BaseTLVType.class).type() == TLVType.Int) {
          IntType castingValue = element.value(IntType.class);
          energyTransferred = castingValue.value(Long.class);
        }
      }
    }
    return new EnergyEvseClusterEnergyTransferStoppedEvent(
      sessionID,
      state,
      reason,
      energyTransferred
    );
  }

  @Override
  public String toString() {
    StringBuilder output = new StringBuilder();
    output.append("EnergyEvseClusterEnergyTransferStoppedEvent {\n");
    output.append("\tsessionID: ");
    output.append(sessionID);
    output.append("\n");
    output.append("\tstate: ");
    output.append(state);
    output.append("\n");
    output.append("\treason: ");
    output.append(reason);
    output.append("\n");
    output.append("\tenergyTransferred: ");
    output.append(energyTransferred);
    output.append("\n");
    output.append("}\n");
    return output.toString();
  }
}
public static class EnergyEvseClusterFaultEvent {
  public Long sessionID;
  public Integer state;
  public Integer faultStatePreviousState;
  public Integer faultStateCurrentState;
  private static final long SESSION_I_D_ID = 0L;
  private static final long STATE_ID = 1L;
  private static final long FAULT_STATE_PREVIOUS_STATE_ID = 2L;
  private static final long FAULT_STATE_CURRENT_STATE_ID = 4L;

  public EnergyEvseClusterFaultEvent(
    Long sessionID,
    Integer state,
    Integer faultStatePreviousState,
    Integer faultStateCurrentState
  ) {
    this.sessionID = sessionID;
    this.state = state;
    this.faultStatePreviousState = faultStatePreviousState;
    this.faultStateCurrentState = faultStateCurrentState;
  }

  public StructType encodeTlv() {
    ArrayList<StructElement> values = new ArrayList<>();
    values.add(new StructElement(SESSION_I_D_ID, new UIntType(sessionID)));
    values.add(new StructElement(STATE_ID, new UIntType(state)));
    values.add(new StructElement(FAULT_STATE_PREVIOUS_STATE_ID, new UIntType(faultStatePreviousState)));
    values.add(new StructElement(FAULT_STATE_CURRENT_STATE_ID, new UIntType(faultStateCurrentState)));

    return new StructType(values);
  }

  public static EnergyEvseClusterFaultEvent decodeTlv(BaseTLVType tlvValue) {
    if (tlvValue == null || tlvValue.type() != TLVType.Struct) {
      return null;
    }
    Long sessionID = null;
    Integer state = null;
    Integer faultStatePreviousState = null;
    Integer faultStateCurrentState = null;
    for (StructElement element: ((StructType)tlvValue).value()) {
      if (element.contextTagNum() == SESSION_I_D_ID) {
        if (element.value(BaseTLVType.class).type() == TLVType.UInt) {
          UIntType castingValue = element.value(UIntType.class);
          sessionID = castingValue.value(Long.class);
        }
      } else if (element.contextTagNum() == STATE_ID) {
        if (element.value(BaseTLVType.class).type() == TLVType.UInt) {
          UIntType castingValue = element.value(UIntType.class);
          state = castingValue.value(Integer.class);
        }
      } else if (element.contextTagNum() == FAULT_STATE_PREVIOUS_STATE_ID) {
        if (element.value(BaseTLVType.class).type() == TLVType.UInt) {
          UIntType castingValue = element.value(UIntType.class);
          faultStatePreviousState = castingValue.value(Integer.class);
        }
      } else if (element.contextTagNum() == FAULT_STATE_CURRENT_STATE_ID) {
        if (element.value(BaseTLVType.class).type() == TLVType.UInt) {
          UIntType castingValue = element.value(UIntType.class);
          faultStateCurrentState = castingValue.value(Integer.class);
        }
      }
    }
    return new EnergyEvseClusterFaultEvent(
      sessionID,
      state,
      faultStatePreviousState,
      faultStateCurrentState
    );
  }

  @Override
  public String toString() {
    StringBuilder output = new StringBuilder();
    output.append("EnergyEvseClusterFaultEvent {\n");
    output.append("\tsessionID: ");
    output.append(sessionID);
    output.append("\n");
    output.append("\tstate: ");
    output.append(state);
    output.append("\n");
    output.append("\tfaultStatePreviousState: ");
    output.append(faultStatePreviousState);
    output.append("\n");
    output.append("\tfaultStateCurrentState: ");
    output.append(faultStateCurrentState);
    output.append("\n");
    output.append("}\n");
    return output.toString();
  }
}
public static class EnergyEvseClusterRFIDEvent {
  public byte[] uid;
  private static final long UID_ID = 0L;

  public EnergyEvseClusterRFIDEvent(
    byte[] uid
  ) {
    this.uid = uid;
  }

  public StructType encodeTlv() {
    ArrayList<StructElement> values = new ArrayList<>();
    values.add(new StructElement(UID_ID, new ByteArrayType(uid)));

    return new StructType(values);
  }

  public static EnergyEvseClusterRFIDEvent decodeTlv(BaseTLVType tlvValue) {
    if (tlvValue == null || tlvValue.type() != TLVType.Struct) {
      return null;
    }
    byte[] uid = null;
    for (StructElement element: ((StructType)tlvValue).value()) {
      if (element.contextTagNum() == UID_ID) {
        if (element.value(BaseTLVType.class).type() == TLVType.ByteArray) {
          ByteArrayType castingValue = element.value(ByteArrayType.class);
          uid = castingValue.value(byte[].class);
        }
      }
    }
    return new EnergyEvseClusterRFIDEvent(
      uid
    );
  }

  @Override
  public String toString() {
    StringBuilder output = new StringBuilder();
    output.append("EnergyEvseClusterRFIDEvent {\n");
    output.append("\tuid: ");
    output.append(Arrays.toString(uid));
    output.append("\n");
    output.append("}\n");
    return output.toString();
  }
}
public static class DoorLockClusterDoorLockAlarmEvent {
  public Integer alarmCode;
  private static final long ALARM_CODE_ID = 0L;

  public DoorLockClusterDoorLockAlarmEvent(
    Integer alarmCode
  ) {
    this.alarmCode = alarmCode;
  }

  public StructType encodeTlv() {
    ArrayList<StructElement> values = new ArrayList<>();
    values.add(new StructElement(ALARM_CODE_ID, new UIntType(alarmCode)));

    return new StructType(values);
  }

  public static DoorLockClusterDoorLockAlarmEvent decodeTlv(BaseTLVType tlvValue) {
    if (tlvValue == null || tlvValue.type() != TLVType.Struct) {
      return null;
    }
    Integer alarmCode = null;
    for (StructElement element: ((StructType)tlvValue).value()) {
      if (element.contextTagNum() == ALARM_CODE_ID) {
        if (element.value(BaseTLVType.class).type() == TLVType.UInt) {
          UIntType castingValue = element.value(UIntType.class);
          alarmCode = castingValue.value(Integer.class);
        }
      }
    }
    return new DoorLockClusterDoorLockAlarmEvent(
      alarmCode
    );
  }

  @Override
  public String toString() {
    StringBuilder output = new StringBuilder();
    output.append("DoorLockClusterDoorLockAlarmEvent {\n");
    output.append("\talarmCode: ");
    output.append(alarmCode);
    output.append("\n");
    output.append("}\n");
    return output.toString();
  }
}
public static class DoorLockClusterDoorStateChangeEvent {
  public Integer doorState;
  private static final long DOOR_STATE_ID = 0L;

  public DoorLockClusterDoorStateChangeEvent(
    Integer doorState
  ) {
    this.doorState = doorState;
  }

  public StructType encodeTlv() {
    ArrayList<StructElement> values = new ArrayList<>();
    values.add(new StructElement(DOOR_STATE_ID, new UIntType(doorState)));

    return new StructType(values);
  }

  public static DoorLockClusterDoorStateChangeEvent decodeTlv(BaseTLVType tlvValue) {
    if (tlvValue == null || tlvValue.type() != TLVType.Struct) {
      return null;
    }
    Integer doorState = null;
    for (StructElement element: ((StructType)tlvValue).value()) {
      if (element.contextTagNum() == DOOR_STATE_ID) {
        if (element.value(BaseTLVType.class).type() == TLVType.UInt) {
          UIntType castingValue = element.value(UIntType.class);
          doorState = castingValue.value(Integer.class);
        }
      }
    }
    return new DoorLockClusterDoorStateChangeEvent(
      doorState
    );
  }

  @Override
  public String toString() {
    StringBuilder output = new StringBuilder();
    output.append("DoorLockClusterDoorStateChangeEvent {\n");
    output.append("\tdoorState: ");
    output.append(doorState);
    output.append("\n");
    output.append("}\n");
    return output.toString();
  }
}
public static class DoorLockClusterLockOperationEvent {
  public Integer lockOperationType;
  public Integer operationSource;
  public @Nullable Integer userIndex;
  public @Nullable Integer fabricIndex;
  public @Nullable Long sourceNode;
  public @Nullable Optional<ArrayList<ChipStructs.DoorLockClusterCredentialStruct>> credentials;
  private static final long LOCK_OPERATION_TYPE_ID = 0L;
  private static final long OPERATION_SOURCE_ID = 1L;
  private static final long USER_INDEX_ID = 2L;
  private static final long FABRIC_INDEX_ID = 3L;
  private static final long SOURCE_NODE_ID = 4L;
  private static final long CREDENTIALS_ID = 5L;

  public DoorLockClusterLockOperationEvent(
    Integer lockOperationType,
    Integer operationSource,
    @Nullable Integer userIndex,
    @Nullable Integer fabricIndex,
    @Nullable Long sourceNode,
    @Nullable Optional<ArrayList<ChipStructs.DoorLockClusterCredentialStruct>> credentials
  ) {
    this.lockOperationType = lockOperationType;
    this.operationSource = operationSource;
    this.userIndex = userIndex;
    this.fabricIndex = fabricIndex;
    this.sourceNode = sourceNode;
    this.credentials = credentials;
  }

  public StructType encodeTlv() {
    ArrayList<StructElement> values = new ArrayList<>();
    values.add(new StructElement(LOCK_OPERATION_TYPE_ID, new UIntType(lockOperationType)));
    values.add(new StructElement(OPERATION_SOURCE_ID, new UIntType(operationSource)));
    values.add(new StructElement(USER_INDEX_ID, userIndex != null ? new UIntType(userIndex) : new NullType()));
    values.add(new StructElement(FABRIC_INDEX_ID, fabricIndex != null ? new UIntType(fabricIndex) : new NullType()));
    values.add(new StructElement(SOURCE_NODE_ID, sourceNode != null ? new UIntType(sourceNode) : new NullType()));
    values.add(new StructElement(CREDENTIALS_ID, credentials != null ? credentials.<BaseTLVType>map((nonOptionalcredentials) -> ArrayType.generateArrayType(nonOptionalcredentials, (elementnonOptionalcredentials) -> elementnonOptionalcredentials.encodeTlv())).orElse(new EmptyType()) : new NullType()));

    return new StructType(values);
  }

  public static DoorLockClusterLockOperationEvent decodeTlv(BaseTLVType tlvValue) {
    if (tlvValue == null || tlvValue.type() != TLVType.Struct) {
      return null;
    }
    Integer lockOperationType = null;
    Integer operationSource = null;
    @Nullable Integer userIndex = null;
    @Nullable Integer fabricIndex = null;
    @Nullable Long sourceNode = null;
    @Nullable Optional<ArrayList<ChipStructs.DoorLockClusterCredentialStruct>> credentials = null;
    for (StructElement element: ((StructType)tlvValue).value()) {
      if (element.contextTagNum() == LOCK_OPERATION_TYPE_ID) {
        if (element.value(BaseTLVType.class).type() == TLVType.UInt) {
          UIntType castingValue = element.value(UIntType.class);
          lockOperationType = castingValue.value(Integer.class);
        }
      } else if (element.contextTagNum() == OPERATION_SOURCE_ID) {
        if (element.value(BaseTLVType.class).type() == TLVType.UInt) {
          UIntType castingValue = element.value(UIntType.class);
          operationSource = castingValue.value(Integer.class);
        }
      } else if (element.contextTagNum() == USER_INDEX_ID) {
        if (element.value(BaseTLVType.class).type() == TLVType.UInt) {
          UIntType castingValue = element.value(UIntType.class);
          userIndex = castingValue.value(Integer.class);
        }
      } else if (element.contextTagNum() == FABRIC_INDEX_ID) {
        if (element.value(BaseTLVType.class).type() == TLVType.UInt) {
          UIntType castingValue = element.value(UIntType.class);
          fabricIndex = castingValue.value(Integer.class);
        }
      } else if (element.contextTagNum() == SOURCE_NODE_ID) {
        if (element.value(BaseTLVType.class).type() == TLVType.UInt) {
          UIntType castingValue = element.value(UIntType.class);
          sourceNode = castingValue.value(Long.class);
        }
      } else if (element.contextTagNum() == CREDENTIALS_ID) {
        if (element.value(BaseTLVType.class).type() == TLVType.Array) {
          ArrayType castingValue = element.value(ArrayType.class);
          credentials = Optional.of(castingValue.map((elementcastingValue) -> ChipStructs.DoorLockClusterCredentialStruct.decodeTlv(elementcastingValue)));
        }
      }
    }
    return new DoorLockClusterLockOperationEvent(
      lockOperationType,
      operationSource,
      userIndex,
      fabricIndex,
      sourceNode,
      credentials
    );
  }

  @Override
  public String toString() {
    StringBuilder output = new StringBuilder();
    output.append("DoorLockClusterLockOperationEvent {\n");
    output.append("\tlockOperationType: ");
    output.append(lockOperationType);
    output.append("\n");
    output.append("\toperationSource: ");
    output.append(operationSource);
    output.append("\n");
    output.append("\tuserIndex: ");
    output.append(userIndex);
    output.append("\n");
    output.append("\tfabricIndex: ");
    output.append(fabricIndex);
    output.append("\n");
    output.append("\tsourceNode: ");
    output.append(sourceNode);
    output.append("\n");
    output.append("\tcredentials: ");
    output.append(credentials);
    output.append("\n");
    output.append("}\n");
    return output.toString();
  }
}
public static class DoorLockClusterLockOperationErrorEvent {
  public Integer lockOperationType;
  public Integer operationSource;
  public Integer operationError;
  public @Nullable Integer userIndex;
  public @Nullable Integer fabricIndex;
  public @Nullable Long sourceNode;
  public @Nullable Optional<ArrayList<ChipStructs.DoorLockClusterCredentialStruct>> credentials;
  private static final long LOCK_OPERATION_TYPE_ID = 0L;
  private static final long OPERATION_SOURCE_ID = 1L;
  private static final long OPERATION_ERROR_ID = 2L;
  private static final long USER_INDEX_ID = 3L;
  private static final long FABRIC_INDEX_ID = 4L;
  private static final long SOURCE_NODE_ID = 5L;
  private static final long CREDENTIALS_ID = 6L;

  public DoorLockClusterLockOperationErrorEvent(
    Integer lockOperationType,
    Integer operationSource,
    Integer operationError,
    @Nullable Integer userIndex,
    @Nullable Integer fabricIndex,
    @Nullable Long sourceNode,
    @Nullable Optional<ArrayList<ChipStructs.DoorLockClusterCredentialStruct>> credentials
  ) {
    this.lockOperationType = lockOperationType;
    this.operationSource = operationSource;
    this.operationError = operationError;
    this.userIndex = userIndex;
    this.fabricIndex = fabricIndex;
    this.sourceNode = sourceNode;
    this.credentials = credentials;
  }

  public StructType encodeTlv() {
    ArrayList<StructElement> values = new ArrayList<>();
    values.add(new StructElement(LOCK_OPERATION_TYPE_ID, new UIntType(lockOperationType)));
    values.add(new StructElement(OPERATION_SOURCE_ID, new UIntType(operationSource)));
    values.add(new StructElement(OPERATION_ERROR_ID, new UIntType(operationError)));
    values.add(new StructElement(USER_INDEX_ID, userIndex != null ? new UIntType(userIndex) : new NullType()));
    values.add(new StructElement(FABRIC_INDEX_ID, fabricIndex != null ? new UIntType(fabricIndex) : new NullType()));
    values.add(new StructElement(SOURCE_NODE_ID, sourceNode != null ? new UIntType(sourceNode) : new NullType()));
    values.add(new StructElement(CREDENTIALS_ID, credentials != null ? credentials.<BaseTLVType>map((nonOptionalcredentials) -> ArrayType.generateArrayType(nonOptionalcredentials, (elementnonOptionalcredentials) -> elementnonOptionalcredentials.encodeTlv())).orElse(new EmptyType()) : new NullType()));

    return new StructType(values);
  }

  public static DoorLockClusterLockOperationErrorEvent decodeTlv(BaseTLVType tlvValue) {
    if (tlvValue == null || tlvValue.type() != TLVType.Struct) {
      return null;
    }
    Integer lockOperationType = null;
    Integer operationSource = null;
    Integer operationError = null;
    @Nullable Integer userIndex = null;
    @Nullable Integer fabricIndex = null;
    @Nullable Long sourceNode = null;
    @Nullable Optional<ArrayList<ChipStructs.DoorLockClusterCredentialStruct>> credentials = null;
    for (StructElement element: ((StructType)tlvValue).value()) {
      if (element.contextTagNum() == LOCK_OPERATION_TYPE_ID) {
        if (element.value(BaseTLVType.class).type() == TLVType.UInt) {
          UIntType castingValue = element.value(UIntType.class);
          lockOperationType = castingValue.value(Integer.class);
        }
      } else if (element.contextTagNum() == OPERATION_SOURCE_ID) {
        if (element.value(BaseTLVType.class).type() == TLVType.UInt) {
          UIntType castingValue = element.value(UIntType.class);
          operationSource = castingValue.value(Integer.class);
        }
      } else if (element.contextTagNum() == OPERATION_ERROR_ID) {
        if (element.value(BaseTLVType.class).type() == TLVType.UInt) {
          UIntType castingValue = element.value(UIntType.class);
          operationError = castingValue.value(Integer.class);
        }
      } else if (element.contextTagNum() == USER_INDEX_ID) {
        if (element.value(BaseTLVType.class).type() == TLVType.UInt) {
          UIntType castingValue = element.value(UIntType.class);
          userIndex = castingValue.value(Integer.class);
        }
      } else if (element.contextTagNum() == FABRIC_INDEX_ID) {
        if (element.value(BaseTLVType.class).type() == TLVType.UInt) {
          UIntType castingValue = element.value(UIntType.class);
          fabricIndex = castingValue.value(Integer.class);
        }
      } else if (element.contextTagNum() == SOURCE_NODE_ID) {
        if (element.value(BaseTLVType.class).type() == TLVType.UInt) {
          UIntType castingValue = element.value(UIntType.class);
          sourceNode = castingValue.value(Long.class);
        }
      } else if (element.contextTagNum() == CREDENTIALS_ID) {
        if (element.value(BaseTLVType.class).type() == TLVType.Array) {
          ArrayType castingValue = element.value(ArrayType.class);
          credentials = Optional.of(castingValue.map((elementcastingValue) -> ChipStructs.DoorLockClusterCredentialStruct.decodeTlv(elementcastingValue)));
        }
      }
    }
    return new DoorLockClusterLockOperationErrorEvent(
      lockOperationType,
      operationSource,
      operationError,
      userIndex,
      fabricIndex,
      sourceNode,
      credentials
    );
  }

  @Override
  public String toString() {
    StringBuilder output = new StringBuilder();
    output.append("DoorLockClusterLockOperationErrorEvent {\n");
    output.append("\tlockOperationType: ");
    output.append(lockOperationType);
    output.append("\n");
    output.append("\toperationSource: ");
    output.append(operationSource);
    output.append("\n");
    output.append("\toperationError: ");
    output.append(operationError);
    output.append("\n");
    output.append("\tuserIndex: ");
    output.append(userIndex);
    output.append("\n");
    output.append("\tfabricIndex: ");
    output.append(fabricIndex);
    output.append("\n");
    output.append("\tsourceNode: ");
    output.append(sourceNode);
    output.append("\n");
    output.append("\tcredentials: ");
    output.append(credentials);
    output.append("\n");
    output.append("}\n");
    return output.toString();
  }
}
public static class DoorLockClusterLockUserChangeEvent {
  public Integer lockDataType;
  public Integer dataOperationType;
  public Integer operationSource;
  public @Nullable Integer userIndex;
  public @Nullable Integer fabricIndex;
  public @Nullable Long sourceNode;
  public @Nullable Integer dataIndex;
  private static final long LOCK_DATA_TYPE_ID = 0L;
  private static final long DATA_OPERATION_TYPE_ID = 1L;
  private static final long OPERATION_SOURCE_ID = 2L;
  private static final long USER_INDEX_ID = 3L;
  private static final long FABRIC_INDEX_ID = 4L;
  private static final long SOURCE_NODE_ID = 5L;
  private static final long DATA_INDEX_ID = 6L;

  public DoorLockClusterLockUserChangeEvent(
    Integer lockDataType,
    Integer dataOperationType,
    Integer operationSource,
    @Nullable Integer userIndex,
    @Nullable Integer fabricIndex,
    @Nullable Long sourceNode,
    @Nullable Integer dataIndex
  ) {
    this.lockDataType = lockDataType;
    this.dataOperationType = dataOperationType;
    this.operationSource = operationSource;
    this.userIndex = userIndex;
    this.fabricIndex = fabricIndex;
    this.sourceNode = sourceNode;
    this.dataIndex = dataIndex;
  }

  public StructType encodeTlv() {
    ArrayList<StructElement> values = new ArrayList<>();
    values.add(new StructElement(LOCK_DATA_TYPE_ID, new UIntType(lockDataType)));
    values.add(new StructElement(DATA_OPERATION_TYPE_ID, new UIntType(dataOperationType)));
    values.add(new StructElement(OPERATION_SOURCE_ID, new UIntType(operationSource)));
    values.add(new StructElement(USER_INDEX_ID, userIndex != null ? new UIntType(userIndex) : new NullType()));
    values.add(new StructElement(FABRIC_INDEX_ID, fabricIndex != null ? new UIntType(fabricIndex) : new NullType()));
    values.add(new StructElement(SOURCE_NODE_ID, sourceNode != null ? new UIntType(sourceNode) : new NullType()));
    values.add(new StructElement(DATA_INDEX_ID, dataIndex != null ? new UIntType(dataIndex) : new NullType()));

    return new StructType(values);
  }

  public static DoorLockClusterLockUserChangeEvent decodeTlv(BaseTLVType tlvValue) {
    if (tlvValue == null || tlvValue.type() != TLVType.Struct) {
      return null;
    }
    Integer lockDataType = null;
    Integer dataOperationType = null;
    Integer operationSource = null;
    @Nullable Integer userIndex = null;
    @Nullable Integer fabricIndex = null;
    @Nullable Long sourceNode = null;
    @Nullable Integer dataIndex = null;
    for (StructElement element: ((StructType)tlvValue).value()) {
      if (element.contextTagNum() == LOCK_DATA_TYPE_ID) {
        if (element.value(BaseTLVType.class).type() == TLVType.UInt) {
          UIntType castingValue = element.value(UIntType.class);
          lockDataType = castingValue.value(Integer.class);
        }
      } else if (element.contextTagNum() == DATA_OPERATION_TYPE_ID) {
        if (element.value(BaseTLVType.class).type() == TLVType.UInt) {
          UIntType castingValue = element.value(UIntType.class);
          dataOperationType = castingValue.value(Integer.class);
        }
      } else if (element.contextTagNum() == OPERATION_SOURCE_ID) {
        if (element.value(BaseTLVType.class).type() == TLVType.UInt) {
          UIntType castingValue = element.value(UIntType.class);
          operationSource = castingValue.value(Integer.class);
        }
      } else if (element.contextTagNum() == USER_INDEX_ID) {
        if (element.value(BaseTLVType.class).type() == TLVType.UInt) {
          UIntType castingValue = element.value(UIntType.class);
          userIndex = castingValue.value(Integer.class);
        }
      } else if (element.contextTagNum() == FABRIC_INDEX_ID) {
        if (element.value(BaseTLVType.class).type() == TLVType.UInt) {
          UIntType castingValue = element.value(UIntType.class);
          fabricIndex = castingValue.value(Integer.class);
        }
      } else if (element.contextTagNum() == SOURCE_NODE_ID) {
        if (element.value(BaseTLVType.class).type() == TLVType.UInt) {
          UIntType castingValue = element.value(UIntType.class);
          sourceNode = castingValue.value(Long.class);
        }
      } else if (element.contextTagNum() == DATA_INDEX_ID) {
        if (element.value(BaseTLVType.class).type() == TLVType.UInt) {
          UIntType castingValue = element.value(UIntType.class);
          dataIndex = castingValue.value(Integer.class);
        }
      }
    }
    return new DoorLockClusterLockUserChangeEvent(
      lockDataType,
      dataOperationType,
      operationSource,
      userIndex,
      fabricIndex,
      sourceNode,
      dataIndex
    );
  }

  @Override
  public String toString() {
    StringBuilder output = new StringBuilder();
    output.append("DoorLockClusterLockUserChangeEvent {\n");
    output.append("\tlockDataType: ");
    output.append(lockDataType);
    output.append("\n");
    output.append("\tdataOperationType: ");
    output.append(dataOperationType);
    output.append("\n");
    output.append("\toperationSource: ");
    output.append(operationSource);
    output.append("\n");
    output.append("\tuserIndex: ");
    output.append(userIndex);
    output.append("\n");
    output.append("\tfabricIndex: ");
    output.append(fabricIndex);
    output.append("\n");
    output.append("\tsourceNode: ");
    output.append(sourceNode);
    output.append("\n");
    output.append("\tdataIndex: ");
    output.append(dataIndex);
    output.append("\n");
    output.append("}\n");
    return output.toString();
  }
}
public static class TargetNavigatorClusterTargetUpdatedEvent {
  public ArrayList<ChipStructs.TargetNavigatorClusterTargetInfoStruct> targetList;
  public Integer currentTarget;
  public byte[] data;
  private static final long TARGET_LIST_ID = 0L;
  private static final long CURRENT_TARGET_ID = 1L;
  private static final long DATA_ID = 2L;

  public TargetNavigatorClusterTargetUpdatedEvent(
    ArrayList<ChipStructs.TargetNavigatorClusterTargetInfoStruct> targetList,
    Integer currentTarget,
    byte[] data
  ) {
    this.targetList = targetList;
    this.currentTarget = currentTarget;
    this.data = data;
  }

  public StructType encodeTlv() {
    ArrayList<StructElement> values = new ArrayList<>();
    values.add(new StructElement(TARGET_LIST_ID, ArrayType.generateArrayType(targetList, (elementtargetList) -> elementtargetList.encodeTlv())));
    values.add(new StructElement(CURRENT_TARGET_ID, new UIntType(currentTarget)));
    values.add(new StructElement(DATA_ID, new ByteArrayType(data)));

    return new StructType(values);
  }

  public static TargetNavigatorClusterTargetUpdatedEvent decodeTlv(BaseTLVType tlvValue) {
    if (tlvValue == null || tlvValue.type() != TLVType.Struct) {
      return null;
    }
    ArrayList<ChipStructs.TargetNavigatorClusterTargetInfoStruct> targetList = null;
    Integer currentTarget = null;
    byte[] data = null;
    for (StructElement element: ((StructType)tlvValue).value()) {
      if (element.contextTagNum() == TARGET_LIST_ID) {
        if (element.value(BaseTLVType.class).type() == TLVType.Array) {
          ArrayType castingValue = element.value(ArrayType.class);
          targetList = castingValue.map((elementcastingValue) -> ChipStructs.TargetNavigatorClusterTargetInfoStruct.decodeTlv(elementcastingValue));
        }
      } else if (element.contextTagNum() == CURRENT_TARGET_ID) {
        if (element.value(BaseTLVType.class).type() == TLVType.UInt) {
          UIntType castingValue = element.value(UIntType.class);
          currentTarget = castingValue.value(Integer.class);
        }
      } else if (element.contextTagNum() == DATA_ID) {
        if (element.value(BaseTLVType.class).type() == TLVType.ByteArray) {
          ByteArrayType castingValue = element.value(ByteArrayType.class);
          data = castingValue.value(byte[].class);
        }
      }
    }
    return new TargetNavigatorClusterTargetUpdatedEvent(
      targetList,
      currentTarget,
      data
    );
  }

  @Override
  public String toString() {
    StringBuilder output = new StringBuilder();
    output.append("TargetNavigatorClusterTargetUpdatedEvent {\n");
    output.append("\ttargetList: ");
    output.append(targetList);
    output.append("\n");
    output.append("\tcurrentTarget: ");
    output.append(currentTarget);
    output.append("\n");
    output.append("\tdata: ");
    output.append(Arrays.toString(data));
    output.append("\n");
    output.append("}\n");
    return output.toString();
  }
}
public static class MediaPlaybackClusterStateChangedEvent {
  public Integer currentState;
  public Long startTime;
  public Long duration;
  public ChipStructs.MediaPlaybackClusterPlaybackPositionStruct sampledPosition;
  public Float playbackSpeed;
  public Long seekRangeEnd;
  public Long seekRangeStart;
  public Optional<byte[]> data;
  public Boolean audioAdvanceUnmuted;
  private static final long CURRENT_STATE_ID = 0L;
  private static final long START_TIME_ID = 1L;
  private static final long DURATION_ID = 2L;
  private static final long SAMPLED_POSITION_ID = 3L;
  private static final long PLAYBACK_SPEED_ID = 4L;
  private static final long SEEK_RANGE_END_ID = 5L;
  private static final long SEEK_RANGE_START_ID = 6L;
  private static final long DATA_ID = 7L;
  private static final long AUDIO_ADVANCE_UNMUTED_ID = 8L;

  public MediaPlaybackClusterStateChangedEvent(
    Integer currentState,
    Long startTime,
    Long duration,
    ChipStructs.MediaPlaybackClusterPlaybackPositionStruct sampledPosition,
    Float playbackSpeed,
    Long seekRangeEnd,
    Long seekRangeStart,
    Optional<byte[]> data,
    Boolean audioAdvanceUnmuted
  ) {
    this.currentState = currentState;
    this.startTime = startTime;
    this.duration = duration;
    this.sampledPosition = sampledPosition;
    this.playbackSpeed = playbackSpeed;
    this.seekRangeEnd = seekRangeEnd;
    this.seekRangeStart = seekRangeStart;
    this.data = data;
    this.audioAdvanceUnmuted = audioAdvanceUnmuted;
  }

  public StructType encodeTlv() {
    ArrayList<StructElement> values = new ArrayList<>();
    values.add(new StructElement(CURRENT_STATE_ID, new UIntType(currentState)));
    values.add(new StructElement(START_TIME_ID, new UIntType(startTime)));
    values.add(new StructElement(DURATION_ID, new UIntType(duration)));
    values.add(new StructElement(SAMPLED_POSITION_ID, sampledPosition.encodeTlv()));
    values.add(new StructElement(PLAYBACK_SPEED_ID, new FloatType(playbackSpeed)));
    values.add(new StructElement(SEEK_RANGE_END_ID, new UIntType(seekRangeEnd)));
    values.add(new StructElement(SEEK_RANGE_START_ID, new UIntType(seekRangeStart)));
    values.add(new StructElement(DATA_ID, data.<BaseTLVType>map((nonOptionaldata) -> new ByteArrayType(nonOptionaldata)).orElse(new EmptyType())));
    values.add(new StructElement(AUDIO_ADVANCE_UNMUTED_ID, new BooleanType(audioAdvanceUnmuted)));

    return new StructType(values);
  }

  public static MediaPlaybackClusterStateChangedEvent decodeTlv(BaseTLVType tlvValue) {
    if (tlvValue == null || tlvValue.type() != TLVType.Struct) {
      return null;
    }
    Integer currentState = null;
    Long startTime = null;
    Long duration = null;
    ChipStructs.MediaPlaybackClusterPlaybackPositionStruct sampledPosition = null;
    Float playbackSpeed = null;
    Long seekRangeEnd = null;
    Long seekRangeStart = null;
    Optional<byte[]> data = Optional.empty();
    Boolean audioAdvanceUnmuted = null;
    for (StructElement element: ((StructType)tlvValue).value()) {
      if (element.contextTagNum() == CURRENT_STATE_ID) {
        if (element.value(BaseTLVType.class).type() == TLVType.UInt) {
          UIntType castingValue = element.value(UIntType.class);
          currentState = castingValue.value(Integer.class);
        }
      } else if (element.contextTagNum() == START_TIME_ID) {
        if (element.value(BaseTLVType.class).type() == TLVType.UInt) {
          UIntType castingValue = element.value(UIntType.class);
          startTime = castingValue.value(Long.class);
        }
      } else if (element.contextTagNum() == DURATION_ID) {
        if (element.value(BaseTLVType.class).type() == TLVType.UInt) {
          UIntType castingValue = element.value(UIntType.class);
          duration = castingValue.value(Long.class);
        }
      } else if (element.contextTagNum() == SAMPLED_POSITION_ID) {
        if (element.value(BaseTLVType.class).type() == TLVType.Struct) {
          StructType castingValue = element.value(StructType.class);
          sampledPosition = ChipStructs.MediaPlaybackClusterPlaybackPositionStruct.decodeTlv(castingValue);
        }
      } else if (element.contextTagNum() == PLAYBACK_SPEED_ID) {
        if (element.value(BaseTLVType.class).type() == TLVType.Float) {
          FloatType castingValue = element.value(FloatType.class);
          playbackSpeed = castingValue.value(Float.class);
        }
      } else if (element.contextTagNum() == SEEK_RANGE_END_ID) {
        if (element.value(BaseTLVType.class).type() == TLVType.UInt) {
          UIntType castingValue = element.value(UIntType.class);
          seekRangeEnd = castingValue.value(Long.class);
        }
      } else if (element.contextTagNum() == SEEK_RANGE_START_ID) {
        if (element.value(BaseTLVType.class).type() == TLVType.UInt) {
          UIntType castingValue = element.value(UIntType.class);
          seekRangeStart = castingValue.value(Long.class);
        }
      } else if (element.contextTagNum() == DATA_ID) {
        if (element.value(BaseTLVType.class).type() == TLVType.ByteArray) {
          ByteArrayType castingValue = element.value(ByteArrayType.class);
          data = Optional.of(castingValue.value(byte[].class));
        }
      } else if (element.contextTagNum() == AUDIO_ADVANCE_UNMUTED_ID) {
        if (element.value(BaseTLVType.class).type() == TLVType.Boolean) {
          BooleanType castingValue = element.value(BooleanType.class);
          audioAdvanceUnmuted = castingValue.value(Boolean.class);
        }
      }
    }
    return new MediaPlaybackClusterStateChangedEvent(
      currentState,
      startTime,
      duration,
      sampledPosition,
      playbackSpeed,
      seekRangeEnd,
      seekRangeStart,
      data,
      audioAdvanceUnmuted
    );
  }

  @Override
  public String toString() {
    StringBuilder output = new StringBuilder();
    output.append("MediaPlaybackClusterStateChangedEvent {\n");
    output.append("\tcurrentState: ");
    output.append(currentState);
    output.append("\n");
    output.append("\tstartTime: ");
    output.append(startTime);
    output.append("\n");
    output.append("\tduration: ");
    output.append(duration);
    output.append("\n");
    output.append("\tsampledPosition: ");
    output.append(sampledPosition);
    output.append("\n");
    output.append("\tplaybackSpeed: ");
    output.append(playbackSpeed);
    output.append("\n");
    output.append("\tseekRangeEnd: ");
    output.append(seekRangeEnd);
    output.append("\n");
    output.append("\tseekRangeStart: ");
    output.append(seekRangeStart);
    output.append("\n");
    output.append("\tdata: ");
    output.append(data.isPresent() ? Arrays.toString(data.get()) : "");
    output.append("\n");
    output.append("\taudioAdvanceUnmuted: ");
    output.append(audioAdvanceUnmuted);
    output.append("\n");
    output.append("}\n");
    return output.toString();
  }
}
public static class AccountLoginClusterLoggedOutEvent {
  public Optional<Long> node;
  private static final long NODE_ID = 0L;

  public AccountLoginClusterLoggedOutEvent(
    Optional<Long> node
  ) {
    this.node = node;
  }

  public StructType encodeTlv() {
    ArrayList<StructElement> values = new ArrayList<>();
    values.add(new StructElement(NODE_ID, node.<BaseTLVType>map((nonOptionalnode) -> new UIntType(nonOptionalnode)).orElse(new EmptyType())));

    return new StructType(values);
  }

  public static AccountLoginClusterLoggedOutEvent decodeTlv(BaseTLVType tlvValue) {
    if (tlvValue == null || tlvValue.type() != TLVType.Struct) {
      return null;
    }
    Optional<Long> node = Optional.empty();
    for (StructElement element: ((StructType)tlvValue).value()) {
      if (element.contextTagNum() == NODE_ID) {
        if (element.value(BaseTLVType.class).type() == TLVType.UInt) {
          UIntType castingValue = element.value(UIntType.class);
          node = Optional.of(castingValue.value(Long.class));
        }
      }
    }
    return new AccountLoginClusterLoggedOutEvent(
      node
    );
  }

  @Override
  public String toString() {
    StringBuilder output = new StringBuilder();
    output.append("AccountLoginClusterLoggedOutEvent {\n");
    output.append("\tnode: ");
    output.append(node);
    output.append("\n");
    output.append("}\n");
    return output.toString();
  }
}
public static class UnitTestingClusterTestEventEvent {
  public Integer arg1;
  public Integer arg2;
  public Boolean arg3;
  public ChipStructs.UnitTestingClusterSimpleStruct arg4;
  public ArrayList<ChipStructs.UnitTestingClusterSimpleStruct> arg5;
  public ArrayList<Integer> arg6;
  private static final long ARG1_ID = 1L;
  private static final long ARG2_ID = 2L;
  private static final long ARG3_ID = 3L;
  private static final long ARG4_ID = 4L;
  private static final long ARG5_ID = 5L;
  private static final long ARG6_ID = 6L;

  public UnitTestingClusterTestEventEvent(
    Integer arg1,
    Integer arg2,
    Boolean arg3,
    ChipStructs.UnitTestingClusterSimpleStruct arg4,
    ArrayList<ChipStructs.UnitTestingClusterSimpleStruct> arg5,
    ArrayList<Integer> arg6
  ) {
    this.arg1 = arg1;
    this.arg2 = arg2;
    this.arg3 = arg3;
    this.arg4 = arg4;
    this.arg5 = arg5;
    this.arg6 = arg6;
  }

  public StructType encodeTlv() {
    ArrayList<StructElement> values = new ArrayList<>();
    values.add(new StructElement(ARG1_ID, new UIntType(arg1)));
    values.add(new StructElement(ARG2_ID, new UIntType(arg2)));
    values.add(new StructElement(ARG3_ID, new BooleanType(arg3)));
    values.add(new StructElement(ARG4_ID, arg4.encodeTlv()));
    values.add(new StructElement(ARG5_ID, ArrayType.generateArrayType(arg5, (elementarg5) -> elementarg5.encodeTlv())));
    values.add(new StructElement(ARG6_ID, ArrayType.generateArrayType(arg6, (elementarg6) -> new UIntType(elementarg6))));

    return new StructType(values);
  }

  public static UnitTestingClusterTestEventEvent decodeTlv(BaseTLVType tlvValue) {
    if (tlvValue == null || tlvValue.type() != TLVType.Struct) {
      return null;
    }
    Integer arg1 = null;
    Integer arg2 = null;
    Boolean arg3 = null;
    ChipStructs.UnitTestingClusterSimpleStruct arg4 = null;
    ArrayList<ChipStructs.UnitTestingClusterSimpleStruct> arg5 = null;
    ArrayList<Integer> arg6 = null;
    for (StructElement element: ((StructType)tlvValue).value()) {
      if (element.contextTagNum() == ARG1_ID) {
        if (element.value(BaseTLVType.class).type() == TLVType.UInt) {
          UIntType castingValue = element.value(UIntType.class);
          arg1 = castingValue.value(Integer.class);
        }
      } else if (element.contextTagNum() == ARG2_ID) {
        if (element.value(BaseTLVType.class).type() == TLVType.UInt) {
          UIntType castingValue = element.value(UIntType.class);
          arg2 = castingValue.value(Integer.class);
        }
      } else if (element.contextTagNum() == ARG3_ID) {
        if (element.value(BaseTLVType.class).type() == TLVType.Boolean) {
          BooleanType castingValue = element.value(BooleanType.class);
          arg3 = castingValue.value(Boolean.class);
        }
      } else if (element.contextTagNum() == ARG4_ID) {
        if (element.value(BaseTLVType.class).type() == TLVType.Struct) {
          StructType castingValue = element.value(StructType.class);
          arg4 = ChipStructs.UnitTestingClusterSimpleStruct.decodeTlv(castingValue);
        }
      } else if (element.contextTagNum() == ARG5_ID) {
        if (element.value(BaseTLVType.class).type() == TLVType.Array) {
          ArrayType castingValue = element.value(ArrayType.class);
          arg5 = castingValue.map((elementcastingValue) -> ChipStructs.UnitTestingClusterSimpleStruct.decodeTlv(elementcastingValue));
        }
      } else if (element.contextTagNum() == ARG6_ID) {
        if (element.value(BaseTLVType.class).type() == TLVType.Array) {
          ArrayType castingValue = element.value(ArrayType.class);
          arg6 = castingValue.map((elementcastingValue) -> elementcastingValue.value(Integer.class));
        }
      }
    }
    return new UnitTestingClusterTestEventEvent(
      arg1,
      arg2,
      arg3,
      arg4,
      arg5,
      arg6
    );
  }

  @Override
  public String toString() {
    StringBuilder output = new StringBuilder();
    output.append("UnitTestingClusterTestEventEvent {\n");
    output.append("\targ1: ");
    output.append(arg1);
    output.append("\n");
    output.append("\targ2: ");
    output.append(arg2);
    output.append("\n");
    output.append("\targ3: ");
    output.append(arg3);
    output.append("\n");
    output.append("\targ4: ");
    output.append(arg4);
    output.append("\n");
    output.append("\targ5: ");
    output.append(arg5);
    output.append("\n");
    output.append("\targ6: ");
    output.append(arg6);
    output.append("\n");
    output.append("}\n");
    return output.toString();
  }
}
public static class UnitTestingClusterTestFabricScopedEventEvent {
  public Integer fabricIndex;
  private static final long FABRIC_INDEX_ID = 254L;

  public UnitTestingClusterTestFabricScopedEventEvent(
    Integer fabricIndex
  ) {
    this.fabricIndex = fabricIndex;
  }

  public StructType encodeTlv() {
    ArrayList<StructElement> values = new ArrayList<>();
    values.add(new StructElement(FABRIC_INDEX_ID, new UIntType(fabricIndex)));

    return new StructType(values);
  }

  public static UnitTestingClusterTestFabricScopedEventEvent decodeTlv(BaseTLVType tlvValue) {
    if (tlvValue == null || tlvValue.type() != TLVType.Struct) {
      return null;
    }
    Integer fabricIndex = null;
    for (StructElement element: ((StructType)tlvValue).value()) {
      if (element.contextTagNum() == FABRIC_INDEX_ID) {
        if (element.value(BaseTLVType.class).type() == TLVType.UInt) {
          UIntType castingValue = element.value(UIntType.class);
          fabricIndex = castingValue.value(Integer.class);
        }
      }
    }
    return new UnitTestingClusterTestFabricScopedEventEvent(
      fabricIndex
    );
  }

  @Override
  public String toString() {
    StringBuilder output = new StringBuilder();
    output.append("UnitTestingClusterTestFabricScopedEventEvent {\n");
    output.append("\tfabricIndex: ");
    output.append(fabricIndex);
    output.append("\n");
    output.append("}\n");
    return output.toString();
  }
}
}<|MERGE_RESOLUTION|>--- conflicted
+++ resolved
@@ -2907,7 +2907,159 @@
     return output.toString();
   }
 }
-<<<<<<< HEAD
+public static class BooleanSensorConfigurationClusterAlarmsStateChangedEvent {
+  public Integer alarmsActive;
+  public Optional<Integer> alarmsSuppressed;
+  private static final long ALARMS_ACTIVE_ID = 0L;
+  private static final long ALARMS_SUPPRESSED_ID = 1L;
+
+  public BooleanSensorConfigurationClusterAlarmsStateChangedEvent(
+    Integer alarmsActive,
+    Optional<Integer> alarmsSuppressed
+  ) {
+    this.alarmsActive = alarmsActive;
+    this.alarmsSuppressed = alarmsSuppressed;
+  }
+
+  public StructType encodeTlv() {
+    ArrayList<StructElement> values = new ArrayList<>();
+    values.add(new StructElement(ALARMS_ACTIVE_ID, new UIntType(alarmsActive)));
+    values.add(new StructElement(ALARMS_SUPPRESSED_ID, alarmsSuppressed.<BaseTLVType>map((nonOptionalalarmsSuppressed) -> new UIntType(nonOptionalalarmsSuppressed)).orElse(new EmptyType())));
+
+    return new StructType(values);
+  }
+
+  public static BooleanSensorConfigurationClusterAlarmsStateChangedEvent decodeTlv(BaseTLVType tlvValue) {
+    if (tlvValue == null || tlvValue.type() != TLVType.Struct) {
+      return null;
+    }
+    Integer alarmsActive = null;
+    Optional<Integer> alarmsSuppressed = Optional.empty();
+    for (StructElement element: ((StructType)tlvValue).value()) {
+      if (element.contextTagNum() == ALARMS_ACTIVE_ID) {
+        if (element.value(BaseTLVType.class).type() == TLVType.UInt) {
+          UIntType castingValue = element.value(UIntType.class);
+          alarmsActive = castingValue.value(Integer.class);
+        }
+      } else if (element.contextTagNum() == ALARMS_SUPPRESSED_ID) {
+        if (element.value(BaseTLVType.class).type() == TLVType.UInt) {
+          UIntType castingValue = element.value(UIntType.class);
+          alarmsSuppressed = Optional.of(castingValue.value(Integer.class));
+        }
+      }
+    }
+    return new BooleanSensorConfigurationClusterAlarmsStateChangedEvent(
+      alarmsActive,
+      alarmsSuppressed
+    );
+  }
+
+  @Override
+  public String toString() {
+    StringBuilder output = new StringBuilder();
+    output.append("BooleanSensorConfigurationClusterAlarmsStateChangedEvent {\n");
+    output.append("\talarmsActive: ");
+    output.append(alarmsActive);
+    output.append("\n");
+    output.append("\talarmsSuppressed: ");
+    output.append(alarmsSuppressed);
+    output.append("\n");
+    output.append("}\n");
+    return output.toString();
+  }
+}
+public static class ValveConfigurationAndControlClusterValveStateChangedEvent {
+  public Integer valveState;
+  private static final long VALVE_STATE_ID = 0L;
+
+  public ValveConfigurationAndControlClusterValveStateChangedEvent(
+    Integer valveState
+  ) {
+    this.valveState = valveState;
+  }
+
+  public StructType encodeTlv() {
+    ArrayList<StructElement> values = new ArrayList<>();
+    values.add(new StructElement(VALVE_STATE_ID, new UIntType(valveState)));
+
+    return new StructType(values);
+  }
+
+  public static ValveConfigurationAndControlClusterValveStateChangedEvent decodeTlv(BaseTLVType tlvValue) {
+    if (tlvValue == null || tlvValue.type() != TLVType.Struct) {
+      return null;
+    }
+    Integer valveState = null;
+    for (StructElement element: ((StructType)tlvValue).value()) {
+      if (element.contextTagNum() == VALVE_STATE_ID) {
+        if (element.value(BaseTLVType.class).type() == TLVType.UInt) {
+          UIntType castingValue = element.value(UIntType.class);
+          valveState = castingValue.value(Integer.class);
+        }
+      }
+    }
+    return new ValveConfigurationAndControlClusterValveStateChangedEvent(
+      valveState
+    );
+  }
+
+  @Override
+  public String toString() {
+    StringBuilder output = new StringBuilder();
+    output.append("ValveConfigurationAndControlClusterValveStateChangedEvent {\n");
+    output.append("\tvalveState: ");
+    output.append(valveState);
+    output.append("\n");
+    output.append("}\n");
+    return output.toString();
+  }
+}
+public static class ValveConfigurationAndControlClusterValveFaultEvent {
+  public Integer valveFault;
+  private static final long VALVE_FAULT_ID = 0L;
+
+  public ValveConfigurationAndControlClusterValveFaultEvent(
+    Integer valveFault
+  ) {
+    this.valveFault = valveFault;
+  }
+
+  public StructType encodeTlv() {
+    ArrayList<StructElement> values = new ArrayList<>();
+    values.add(new StructElement(VALVE_FAULT_ID, new UIntType(valveFault)));
+
+    return new StructType(values);
+  }
+
+  public static ValveConfigurationAndControlClusterValveFaultEvent decodeTlv(BaseTLVType tlvValue) {
+    if (tlvValue == null || tlvValue.type() != TLVType.Struct) {
+      return null;
+    }
+    Integer valveFault = null;
+    for (StructElement element: ((StructType)tlvValue).value()) {
+      if (element.contextTagNum() == VALVE_FAULT_ID) {
+        if (element.value(BaseTLVType.class).type() == TLVType.UInt) {
+          UIntType castingValue = element.value(UIntType.class);
+          valveFault = castingValue.value(Integer.class);
+        }
+      }
+    }
+    return new ValveConfigurationAndControlClusterValveFaultEvent(
+      valveFault
+    );
+  }
+
+  @Override
+  public String toString() {
+    StringBuilder output = new StringBuilder();
+    output.append("ValveConfigurationAndControlClusterValveFaultEvent {\n");
+    output.append("\tvalveFault: ");
+    output.append(valveFault);
+    output.append("\n");
+    output.append("}\n");
+    return output.toString();
+  }
+}
 public static class ElectricalEnergyMeasurementClusterCumulativeEnergyImportedEvent {
   public Long importedTimestamp;
   public Long energyImported;
@@ -3329,167 +3481,6 @@
     output.append("\n");
     output.append("\tenergyExported: ");
     output.append(energyExported);
-    output.append("\n");
-    output.append("}\n");
-    return output.toString();
-  }
-}
-public static class DoorLockClusterDoorLockAlarmEvent {
-  public Integer alarmCode;
-  private static final long ALARM_CODE_ID = 0L;
-
-  public DoorLockClusterDoorLockAlarmEvent(
-    Integer alarmCode
-=======
-public static class BooleanSensorConfigurationClusterAlarmsStateChangedEvent {
-  public Integer alarmsActive;
-  public Optional<Integer> alarmsSuppressed;
-  private static final long ALARMS_ACTIVE_ID = 0L;
-  private static final long ALARMS_SUPPRESSED_ID = 1L;
-
-  public BooleanSensorConfigurationClusterAlarmsStateChangedEvent(
-    Integer alarmsActive,
-    Optional<Integer> alarmsSuppressed
->>>>>>> 44ea4eb1
-  ) {
-    this.alarmsActive = alarmsActive;
-    this.alarmsSuppressed = alarmsSuppressed;
-  }
-
-  public StructType encodeTlv() {
-    ArrayList<StructElement> values = new ArrayList<>();
-    values.add(new StructElement(ALARMS_ACTIVE_ID, new UIntType(alarmsActive)));
-    values.add(new StructElement(ALARMS_SUPPRESSED_ID, alarmsSuppressed.<BaseTLVType>map((nonOptionalalarmsSuppressed) -> new UIntType(nonOptionalalarmsSuppressed)).orElse(new EmptyType())));
-
-    return new StructType(values);
-  }
-
-  public static BooleanSensorConfigurationClusterAlarmsStateChangedEvent decodeTlv(BaseTLVType tlvValue) {
-    if (tlvValue == null || tlvValue.type() != TLVType.Struct) {
-      return null;
-    }
-    Integer alarmsActive = null;
-    Optional<Integer> alarmsSuppressed = Optional.empty();
-    for (StructElement element: ((StructType)tlvValue).value()) {
-      if (element.contextTagNum() == ALARMS_ACTIVE_ID) {
-        if (element.value(BaseTLVType.class).type() == TLVType.UInt) {
-          UIntType castingValue = element.value(UIntType.class);
-          alarmsActive = castingValue.value(Integer.class);
-        }
-      } else if (element.contextTagNum() == ALARMS_SUPPRESSED_ID) {
-        if (element.value(BaseTLVType.class).type() == TLVType.UInt) {
-          UIntType castingValue = element.value(UIntType.class);
-          alarmsSuppressed = Optional.of(castingValue.value(Integer.class));
-        }
-      }
-    }
-    return new BooleanSensorConfigurationClusterAlarmsStateChangedEvent(
-      alarmsActive,
-      alarmsSuppressed
-    );
-  }
-
-  @Override
-  public String toString() {
-    StringBuilder output = new StringBuilder();
-    output.append("BooleanSensorConfigurationClusterAlarmsStateChangedEvent {\n");
-    output.append("\talarmsActive: ");
-    output.append(alarmsActive);
-    output.append("\n");
-    output.append("\talarmsSuppressed: ");
-    output.append(alarmsSuppressed);
-    output.append("\n");
-    output.append("}\n");
-    return output.toString();
-  }
-}
-public static class ValveConfigurationAndControlClusterValveStateChangedEvent {
-  public Integer valveState;
-  private static final long VALVE_STATE_ID = 0L;
-
-  public ValveConfigurationAndControlClusterValveStateChangedEvent(
-    Integer valveState
-  ) {
-    this.valveState = valveState;
-  }
-
-  public StructType encodeTlv() {
-    ArrayList<StructElement> values = new ArrayList<>();
-    values.add(new StructElement(VALVE_STATE_ID, new UIntType(valveState)));
-
-    return new StructType(values);
-  }
-
-  public static ValveConfigurationAndControlClusterValveStateChangedEvent decodeTlv(BaseTLVType tlvValue) {
-    if (tlvValue == null || tlvValue.type() != TLVType.Struct) {
-      return null;
-    }
-    Integer valveState = null;
-    for (StructElement element: ((StructType)tlvValue).value()) {
-      if (element.contextTagNum() == VALVE_STATE_ID) {
-        if (element.value(BaseTLVType.class).type() == TLVType.UInt) {
-          UIntType castingValue = element.value(UIntType.class);
-          valveState = castingValue.value(Integer.class);
-        }
-      }
-    }
-    return new ValveConfigurationAndControlClusterValveStateChangedEvent(
-      valveState
-    );
-  }
-
-  @Override
-  public String toString() {
-    StringBuilder output = new StringBuilder();
-    output.append("ValveConfigurationAndControlClusterValveStateChangedEvent {\n");
-    output.append("\tvalveState: ");
-    output.append(valveState);
-    output.append("\n");
-    output.append("}\n");
-    return output.toString();
-  }
-}
-public static class ValveConfigurationAndControlClusterValveFaultEvent {
-  public Integer valveFault;
-  private static final long VALVE_FAULT_ID = 0L;
-
-  public ValveConfigurationAndControlClusterValveFaultEvent(
-    Integer valveFault
-  ) {
-    this.valveFault = valveFault;
-  }
-
-  public StructType encodeTlv() {
-    ArrayList<StructElement> values = new ArrayList<>();
-    values.add(new StructElement(VALVE_FAULT_ID, new UIntType(valveFault)));
-
-    return new StructType(values);
-  }
-
-  public static ValveConfigurationAndControlClusterValveFaultEvent decodeTlv(BaseTLVType tlvValue) {
-    if (tlvValue == null || tlvValue.type() != TLVType.Struct) {
-      return null;
-    }
-    Integer valveFault = null;
-    for (StructElement element: ((StructType)tlvValue).value()) {
-      if (element.contextTagNum() == VALVE_FAULT_ID) {
-        if (element.value(BaseTLVType.class).type() == TLVType.UInt) {
-          UIntType castingValue = element.value(UIntType.class);
-          valveFault = castingValue.value(Integer.class);
-        }
-      }
-    }
-    return new ValveConfigurationAndControlClusterValveFaultEvent(
-      valveFault
-    );
-  }
-
-  @Override
-  public String toString() {
-    StringBuilder output = new StringBuilder();
-    output.append("ValveConfigurationAndControlClusterValveFaultEvent {\n");
-    output.append("\tvalveFault: ");
-    output.append(valveFault);
     output.append("\n");
     output.append("}\n");
     return output.toString();
