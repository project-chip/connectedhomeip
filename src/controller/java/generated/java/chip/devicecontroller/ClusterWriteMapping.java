--- conflicted
+++ resolved
@@ -637,209 +637,8 @@
     writeModeSelectInteractionInfo.put(
         "writeOnModeAttribute", writeModeSelectOnModeAttributeInteractionInfo);
     writeAttributeMap.put("modeSelect", writeModeSelectInteractionInfo);
-    Map<String, InteractionInfo> writeLaundryWasherModeSelectInteractionInfo =
-        new LinkedHashMap<>();
-    Map<String, CommandParameterInfo> writeLaundryWasherModeSelectStartUpModeCommandParams =
-        new LinkedHashMap<String, CommandParameterInfo>();
-    CommandParameterInfo laundryWasherModeSelectstartUpModeCommandParameterInfo =
-        new CommandParameterInfo("value", Integer.class, Integer.class);
-    writeLaundryWasherModeSelectStartUpModeCommandParams.put(
-        "value", laundryWasherModeSelectstartUpModeCommandParameterInfo);
-    InteractionInfo writeLaundryWasherModeSelectStartUpModeAttributeInteractionInfo =
-        new InteractionInfo(
-            (cluster, callback, commandArguments) -> {
-              ((ChipClusters.LaundryWasherModeSelectCluster) cluster)
-                  .writeStartUpModeAttribute(
-                      (DefaultClusterCallback) callback, (Integer) commandArguments.get("value"));
-            },
-            () -> new ClusterInfoMapping.DelegatedDefaultClusterCallback(),
-            writeLaundryWasherModeSelectStartUpModeCommandParams);
-    writeLaundryWasherModeSelectInteractionInfo.put(
-        "writeStartUpModeAttribute",
-        writeLaundryWasherModeSelectStartUpModeAttributeInteractionInfo);
-    Map<String, CommandParameterInfo> writeLaundryWasherModeSelectOnModeCommandParams =
-        new LinkedHashMap<String, CommandParameterInfo>();
-    CommandParameterInfo laundryWasherModeSelectonModeCommandParameterInfo =
-        new CommandParameterInfo("value", Integer.class, Integer.class);
-    writeLaundryWasherModeSelectOnModeCommandParams.put(
-        "value", laundryWasherModeSelectonModeCommandParameterInfo);
-    InteractionInfo writeLaundryWasherModeSelectOnModeAttributeInteractionInfo =
-        new InteractionInfo(
-            (cluster, callback, commandArguments) -> {
-              ((ChipClusters.LaundryWasherModeSelectCluster) cluster)
-                  .writeOnModeAttribute(
-                      (DefaultClusterCallback) callback, (Integer) commandArguments.get("value"));
-            },
-            () -> new ClusterInfoMapping.DelegatedDefaultClusterCallback(),
-            writeLaundryWasherModeSelectOnModeCommandParams);
-    writeLaundryWasherModeSelectInteractionInfo.put(
-        "writeOnModeAttribute", writeLaundryWasherModeSelectOnModeAttributeInteractionInfo);
-    writeAttributeMap.put("laundryWasherModeSelect", writeLaundryWasherModeSelectInteractionInfo);
-    Map<String, InteractionInfo>
-        writeRefrigeratorAndTemperatureControlledCabinetModeSelectInteractionInfo =
-            new LinkedHashMap<>();
-    Map<String, CommandParameterInfo>
-        writeRefrigeratorAndTemperatureControlledCabinetModeSelectStartUpModeCommandParams =
-            new LinkedHashMap<String, CommandParameterInfo>();
-    CommandParameterInfo
-        refrigeratorAndTemperatureControlledCabinetModeSelectstartUpModeCommandParameterInfo =
-            new CommandParameterInfo("value", Integer.class, Integer.class);
-    writeRefrigeratorAndTemperatureControlledCabinetModeSelectStartUpModeCommandParams.put(
-        "value",
-        refrigeratorAndTemperatureControlledCabinetModeSelectstartUpModeCommandParameterInfo);
-    InteractionInfo
-        writeRefrigeratorAndTemperatureControlledCabinetModeSelectStartUpModeAttributeInteractionInfo =
-            new InteractionInfo(
-                (cluster, callback, commandArguments) -> {
-                  ((ChipClusters.RefrigeratorAndTemperatureControlledCabinetModeSelectCluster)
-                          cluster)
-                      .writeStartUpModeAttribute(
-                          (DefaultClusterCallback) callback,
-                          (Integer) commandArguments.get("value"));
-                },
-                () -> new ClusterInfoMapping.DelegatedDefaultClusterCallback(),
-                writeRefrigeratorAndTemperatureControlledCabinetModeSelectStartUpModeCommandParams);
-    writeRefrigeratorAndTemperatureControlledCabinetModeSelectInteractionInfo.put(
-        "writeStartUpModeAttribute",
-        writeRefrigeratorAndTemperatureControlledCabinetModeSelectStartUpModeAttributeInteractionInfo);
-    Map<String, CommandParameterInfo>
-        writeRefrigeratorAndTemperatureControlledCabinetModeSelectOnModeCommandParams =
-            new LinkedHashMap<String, CommandParameterInfo>();
-    CommandParameterInfo
-        refrigeratorAndTemperatureControlledCabinetModeSelectonModeCommandParameterInfo =
-            new CommandParameterInfo("value", Integer.class, Integer.class);
-    writeRefrigeratorAndTemperatureControlledCabinetModeSelectOnModeCommandParams.put(
-        "value", refrigeratorAndTemperatureControlledCabinetModeSelectonModeCommandParameterInfo);
-    InteractionInfo
-        writeRefrigeratorAndTemperatureControlledCabinetModeSelectOnModeAttributeInteractionInfo =
-            new InteractionInfo(
-                (cluster, callback, commandArguments) -> {
-                  ((ChipClusters.RefrigeratorAndTemperatureControlledCabinetModeSelectCluster)
-                          cluster)
-                      .writeOnModeAttribute(
-                          (DefaultClusterCallback) callback,
-                          (Integer) commandArguments.get("value"));
-                },
-                () -> new ClusterInfoMapping.DelegatedDefaultClusterCallback(),
-                writeRefrigeratorAndTemperatureControlledCabinetModeSelectOnModeCommandParams);
-    writeRefrigeratorAndTemperatureControlledCabinetModeSelectInteractionInfo.put(
-        "writeOnModeAttribute",
-        writeRefrigeratorAndTemperatureControlledCabinetModeSelectOnModeAttributeInteractionInfo);
-    writeAttributeMap.put(
-        "refrigeratorAndTemperatureControlledCabinetModeSelect",
-        writeRefrigeratorAndTemperatureControlledCabinetModeSelectInteractionInfo);
-    Map<String, InteractionInfo> writeRvcRunModeSelectInteractionInfo = new LinkedHashMap<>();
-    Map<String, CommandParameterInfo> writeRvcRunModeSelectStartUpModeCommandParams =
-        new LinkedHashMap<String, CommandParameterInfo>();
-    CommandParameterInfo rvcRunModeSelectstartUpModeCommandParameterInfo =
-        new CommandParameterInfo("value", Integer.class, Integer.class);
-    writeRvcRunModeSelectStartUpModeCommandParams.put(
-        "value", rvcRunModeSelectstartUpModeCommandParameterInfo);
-    InteractionInfo writeRvcRunModeSelectStartUpModeAttributeInteractionInfo =
-        new InteractionInfo(
-            (cluster, callback, commandArguments) -> {
-              ((ChipClusters.RvcRunModeSelectCluster) cluster)
-                  .writeStartUpModeAttribute(
-                      (DefaultClusterCallback) callback, (Integer) commandArguments.get("value"));
-            },
-            () -> new ClusterInfoMapping.DelegatedDefaultClusterCallback(),
-            writeRvcRunModeSelectStartUpModeCommandParams);
-    writeRvcRunModeSelectInteractionInfo.put(
-        "writeStartUpModeAttribute", writeRvcRunModeSelectStartUpModeAttributeInteractionInfo);
-    Map<String, CommandParameterInfo> writeRvcRunModeSelectOnModeCommandParams =
-        new LinkedHashMap<String, CommandParameterInfo>();
-    CommandParameterInfo rvcRunModeSelectonModeCommandParameterInfo =
-        new CommandParameterInfo("value", Integer.class, Integer.class);
-    writeRvcRunModeSelectOnModeCommandParams.put(
-        "value", rvcRunModeSelectonModeCommandParameterInfo);
-    InteractionInfo writeRvcRunModeSelectOnModeAttributeInteractionInfo =
-        new InteractionInfo(
-            (cluster, callback, commandArguments) -> {
-              ((ChipClusters.RvcRunModeSelectCluster) cluster)
-                  .writeOnModeAttribute(
-                      (DefaultClusterCallback) callback, (Integer) commandArguments.get("value"));
-            },
-            () -> new ClusterInfoMapping.DelegatedDefaultClusterCallback(),
-            writeRvcRunModeSelectOnModeCommandParams);
-    writeRvcRunModeSelectInteractionInfo.put(
-        "writeOnModeAttribute", writeRvcRunModeSelectOnModeAttributeInteractionInfo);
-    writeAttributeMap.put("rvcRunModeSelect", writeRvcRunModeSelectInteractionInfo);
-    Map<String, InteractionInfo> writeRvcCleanModeSelectInteractionInfo = new LinkedHashMap<>();
-    Map<String, CommandParameterInfo> writeRvcCleanModeSelectStartUpModeCommandParams =
-        new LinkedHashMap<String, CommandParameterInfo>();
-    CommandParameterInfo rvcCleanModeSelectstartUpModeCommandParameterInfo =
-        new CommandParameterInfo("value", Integer.class, Integer.class);
-    writeRvcCleanModeSelectStartUpModeCommandParams.put(
-        "value", rvcCleanModeSelectstartUpModeCommandParameterInfo);
-    InteractionInfo writeRvcCleanModeSelectStartUpModeAttributeInteractionInfo =
-        new InteractionInfo(
-            (cluster, callback, commandArguments) -> {
-              ((ChipClusters.RvcCleanModeSelectCluster) cluster)
-                  .writeStartUpModeAttribute(
-                      (DefaultClusterCallback) callback, (Integer) commandArguments.get("value"));
-            },
-            () -> new ClusterInfoMapping.DelegatedDefaultClusterCallback(),
-            writeRvcCleanModeSelectStartUpModeCommandParams);
-    writeRvcCleanModeSelectInteractionInfo.put(
-        "writeStartUpModeAttribute", writeRvcCleanModeSelectStartUpModeAttributeInteractionInfo);
-    Map<String, CommandParameterInfo> writeRvcCleanModeSelectOnModeCommandParams =
-        new LinkedHashMap<String, CommandParameterInfo>();
-    CommandParameterInfo rvcCleanModeSelectonModeCommandParameterInfo =
-        new CommandParameterInfo("value", Integer.class, Integer.class);
-    writeRvcCleanModeSelectOnModeCommandParams.put(
-        "value", rvcCleanModeSelectonModeCommandParameterInfo);
-    InteractionInfo writeRvcCleanModeSelectOnModeAttributeInteractionInfo =
-        new InteractionInfo(
-            (cluster, callback, commandArguments) -> {
-              ((ChipClusters.RvcCleanModeSelectCluster) cluster)
-                  .writeOnModeAttribute(
-                      (DefaultClusterCallback) callback, (Integer) commandArguments.get("value"));
-            },
-            () -> new ClusterInfoMapping.DelegatedDefaultClusterCallback(),
-            writeRvcCleanModeSelectOnModeCommandParams);
-    writeRvcCleanModeSelectInteractionInfo.put(
-        "writeOnModeAttribute", writeRvcCleanModeSelectOnModeAttributeInteractionInfo);
-    writeAttributeMap.put("rvcCleanModeSelect", writeRvcCleanModeSelectInteractionInfo);
     Map<String, InteractionInfo> writeTemperatureControlInteractionInfo = new LinkedHashMap<>();
     writeAttributeMap.put("temperatureControl", writeTemperatureControlInteractionInfo);
-<<<<<<< HEAD
-    Map<String, InteractionInfo> writeDishwasherModeSelectInteractionInfo = new LinkedHashMap<>();
-    Map<String, CommandParameterInfo> writeDishwasherModeSelectStartUpModeCommandParams =
-        new LinkedHashMap<String, CommandParameterInfo>();
-    CommandParameterInfo dishwasherModeSelectstartUpModeCommandParameterInfo =
-        new CommandParameterInfo("value", Integer.class, Integer.class);
-    writeDishwasherModeSelectStartUpModeCommandParams.put(
-        "value", dishwasherModeSelectstartUpModeCommandParameterInfo);
-    InteractionInfo writeDishwasherModeSelectStartUpModeAttributeInteractionInfo =
-        new InteractionInfo(
-            (cluster, callback, commandArguments) -> {
-              ((ChipClusters.DishwasherModeSelectCluster) cluster)
-                  .writeStartUpModeAttribute(
-                      (DefaultClusterCallback) callback, (Integer) commandArguments.get("value"));
-            },
-            () -> new ClusterInfoMapping.DelegatedDefaultClusterCallback(),
-            writeDishwasherModeSelectStartUpModeCommandParams);
-    writeDishwasherModeSelectInteractionInfo.put(
-        "writeStartUpModeAttribute", writeDishwasherModeSelectStartUpModeAttributeInteractionInfo);
-    Map<String, CommandParameterInfo> writeDishwasherModeSelectOnModeCommandParams =
-        new LinkedHashMap<String, CommandParameterInfo>();
-    CommandParameterInfo dishwasherModeSelectonModeCommandParameterInfo =
-        new CommandParameterInfo("value", Integer.class, Integer.class);
-    writeDishwasherModeSelectOnModeCommandParams.put(
-        "value", dishwasherModeSelectonModeCommandParameterInfo);
-    InteractionInfo writeDishwasherModeSelectOnModeAttributeInteractionInfo =
-        new InteractionInfo(
-            (cluster, callback, commandArguments) -> {
-              ((ChipClusters.DishwasherModeSelectCluster) cluster)
-                  .writeOnModeAttribute(
-                      (DefaultClusterCallback) callback, (Integer) commandArguments.get("value"));
-            },
-            () -> new ClusterInfoMapping.DelegatedDefaultClusterCallback(),
-            writeDishwasherModeSelectOnModeCommandParams);
-    writeDishwasherModeSelectInteractionInfo.put(
-        "writeOnModeAttribute", writeDishwasherModeSelectOnModeAttributeInteractionInfo);
-    writeAttributeMap.put("dishwasherModeSelect", writeDishwasherModeSelectInteractionInfo);
-=======
     Map<String, InteractionInfo> writeRefrigeratorAlarmInteractionInfo = new LinkedHashMap<>();
     Map<String, CommandParameterInfo> writeRefrigeratorAlarmMaskCommandParams =
         new LinkedHashMap<String, CommandParameterInfo>();
@@ -858,7 +657,6 @@
     writeRefrigeratorAlarmInteractionInfo.put(
         "writeMaskAttribute", writeRefrigeratorAlarmMaskAttributeInteractionInfo);
     writeAttributeMap.put("refrigeratorAlarm", writeRefrigeratorAlarmInteractionInfo);
->>>>>>> ae5b16d1
     Map<String, InteractionInfo> writeAirQualityInteractionInfo = new LinkedHashMap<>();
     writeAttributeMap.put("airQuality", writeAirQualityInteractionInfo);
     Map<String, InteractionInfo> writeSmokeCoAlarmInteractionInfo = new LinkedHashMap<>();
