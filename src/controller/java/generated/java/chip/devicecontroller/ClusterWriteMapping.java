/*
 *
 *    Copyright (c) 2023 Project CHIP Authors
 *
 *    Licensed under the Apache License, Version 2.0 (the "License");
 *    you may not use this file except in compliance with the License.
 *    You may obtain a copy of the License at
 *
 *        http://www.apache.org/licenses/LICENSE-2.0
 *
 *    Unless required by applicable law or agreed to in writing, software
 *    distributed under the License is distributed on an "AS IS" BASIS,
 *    WITHOUT WARRANTIES OR CONDITIONS OF ANY KIND, either express or implied.
 *    See the License for the specific language governing permissions and
 *    limitations under the License.
 */
package chip.devicecontroller;

import chip.clusterinfo.CommandParameterInfo;
import chip.clusterinfo.InteractionInfo;
import chip.devicecontroller.ChipClusters.DefaultClusterCallback;
import java.util.HashMap;
import java.util.LinkedHashMap;
import java.util.Map;

public class ClusterWriteMapping {
  public Map<String, Map<String, InteractionInfo>> getWriteAttributeMap() {
    Map<String, Map<String, InteractionInfo>> writeAttributeMap = new HashMap<>();
    Map<String, InteractionInfo> writeIdentifyInteractionInfo = new LinkedHashMap<>();
    Map<String, CommandParameterInfo> writeIdentifyIdentifyTimeCommandParams =
        new LinkedHashMap<String, CommandParameterInfo>();
    CommandParameterInfo identifyidentifyTimeCommandParameterInfo =
        new CommandParameterInfo("value", Integer.class, Integer.class);
    writeIdentifyIdentifyTimeCommandParams.put("value", identifyidentifyTimeCommandParameterInfo);
    InteractionInfo writeIdentifyIdentifyTimeAttributeInteractionInfo =
        new InteractionInfo(
            (cluster, callback, commandArguments) -> {
              ((ChipClusters.IdentifyCluster) cluster)
                  .writeIdentifyTimeAttribute(
                      (DefaultClusterCallback) callback, (Integer) commandArguments.get("value"));
            },
            () -> new ClusterInfoMapping.DelegatedDefaultClusterCallback(),
            writeIdentifyIdentifyTimeCommandParams);
    writeIdentifyInteractionInfo.put(
        "writeIdentifyTimeAttribute", writeIdentifyIdentifyTimeAttributeInteractionInfo);
    writeAttributeMap.put("identify", writeIdentifyInteractionInfo);
    Map<String, InteractionInfo> writeGroupsInteractionInfo = new LinkedHashMap<>();
    writeAttributeMap.put("groups", writeGroupsInteractionInfo);
    Map<String, InteractionInfo> writeScenesInteractionInfo = new LinkedHashMap<>();
    writeAttributeMap.put("scenes", writeScenesInteractionInfo);
    Map<String, InteractionInfo> writeOnOffInteractionInfo = new LinkedHashMap<>();
    Map<String, CommandParameterInfo> writeOnOffOnTimeCommandParams =
        new LinkedHashMap<String, CommandParameterInfo>();
    CommandParameterInfo onOffonTimeCommandParameterInfo =
        new CommandParameterInfo("value", Integer.class, Integer.class);
    writeOnOffOnTimeCommandParams.put("value", onOffonTimeCommandParameterInfo);
    InteractionInfo writeOnOffOnTimeAttributeInteractionInfo =
        new InteractionInfo(
            (cluster, callback, commandArguments) -> {
              ((ChipClusters.OnOffCluster) cluster)
                  .writeOnTimeAttribute(
                      (DefaultClusterCallback) callback, (Integer) commandArguments.get("value"));
            },
            () -> new ClusterInfoMapping.DelegatedDefaultClusterCallback(),
            writeOnOffOnTimeCommandParams);
    writeOnOffInteractionInfo.put("writeOnTimeAttribute", writeOnOffOnTimeAttributeInteractionInfo);
    Map<String, CommandParameterInfo> writeOnOffOffWaitTimeCommandParams =
        new LinkedHashMap<String, CommandParameterInfo>();
    CommandParameterInfo onOffoffWaitTimeCommandParameterInfo =
        new CommandParameterInfo("value", Integer.class, Integer.class);
    writeOnOffOffWaitTimeCommandParams.put("value", onOffoffWaitTimeCommandParameterInfo);
    InteractionInfo writeOnOffOffWaitTimeAttributeInteractionInfo =
        new InteractionInfo(
            (cluster, callback, commandArguments) -> {
              ((ChipClusters.OnOffCluster) cluster)
                  .writeOffWaitTimeAttribute(
                      (DefaultClusterCallback) callback, (Integer) commandArguments.get("value"));
            },
            () -> new ClusterInfoMapping.DelegatedDefaultClusterCallback(),
            writeOnOffOffWaitTimeCommandParams);
    writeOnOffInteractionInfo.put(
        "writeOffWaitTimeAttribute", writeOnOffOffWaitTimeAttributeInteractionInfo);
    Map<String, CommandParameterInfo> writeOnOffStartUpOnOffCommandParams =
        new LinkedHashMap<String, CommandParameterInfo>();
    CommandParameterInfo onOffstartUpOnOffCommandParameterInfo =
        new CommandParameterInfo("value", Integer.class, Integer.class);
    writeOnOffStartUpOnOffCommandParams.put("value", onOffstartUpOnOffCommandParameterInfo);
    InteractionInfo writeOnOffStartUpOnOffAttributeInteractionInfo =
        new InteractionInfo(
            (cluster, callback, commandArguments) -> {
              ((ChipClusters.OnOffCluster) cluster)
                  .writeStartUpOnOffAttribute(
                      (DefaultClusterCallback) callback, (Integer) commandArguments.get("value"));
            },
            () -> new ClusterInfoMapping.DelegatedDefaultClusterCallback(),
            writeOnOffStartUpOnOffCommandParams);
    writeOnOffInteractionInfo.put(
        "writeStartUpOnOffAttribute", writeOnOffStartUpOnOffAttributeInteractionInfo);
    writeAttributeMap.put("onOff", writeOnOffInteractionInfo);
    Map<String, InteractionInfo> writeOnOffSwitchConfigurationInteractionInfo =
        new LinkedHashMap<>();
    Map<String, CommandParameterInfo> writeOnOffSwitchConfigurationSwitchActionsCommandParams =
        new LinkedHashMap<String, CommandParameterInfo>();
    CommandParameterInfo onOffSwitchConfigurationswitchActionsCommandParameterInfo =
        new CommandParameterInfo("value", Integer.class, Integer.class);
    writeOnOffSwitchConfigurationSwitchActionsCommandParams.put(
        "value", onOffSwitchConfigurationswitchActionsCommandParameterInfo);
    InteractionInfo writeOnOffSwitchConfigurationSwitchActionsAttributeInteractionInfo =
        new InteractionInfo(
            (cluster, callback, commandArguments) -> {
              ((ChipClusters.OnOffSwitchConfigurationCluster) cluster)
                  .writeSwitchActionsAttribute(
                      (DefaultClusterCallback) callback, (Integer) commandArguments.get("value"));
            },
            () -> new ClusterInfoMapping.DelegatedDefaultClusterCallback(),
            writeOnOffSwitchConfigurationSwitchActionsCommandParams);
    writeOnOffSwitchConfigurationInteractionInfo.put(
        "writeSwitchActionsAttribute",
        writeOnOffSwitchConfigurationSwitchActionsAttributeInteractionInfo);
    writeAttributeMap.put("onOffSwitchConfiguration", writeOnOffSwitchConfigurationInteractionInfo);
    Map<String, InteractionInfo> writeLevelControlInteractionInfo = new LinkedHashMap<>();
    Map<String, CommandParameterInfo> writeLevelControlOptionsCommandParams =
        new LinkedHashMap<String, CommandParameterInfo>();
    CommandParameterInfo levelControloptionsCommandParameterInfo =
        new CommandParameterInfo("value", Integer.class, Integer.class);
    writeLevelControlOptionsCommandParams.put("value", levelControloptionsCommandParameterInfo);
    InteractionInfo writeLevelControlOptionsAttributeInteractionInfo =
        new InteractionInfo(
            (cluster, callback, commandArguments) -> {
              ((ChipClusters.LevelControlCluster) cluster)
                  .writeOptionsAttribute(
                      (DefaultClusterCallback) callback, (Integer) commandArguments.get("value"));
            },
            () -> new ClusterInfoMapping.DelegatedDefaultClusterCallback(),
            writeLevelControlOptionsCommandParams);
    writeLevelControlInteractionInfo.put(
        "writeOptionsAttribute", writeLevelControlOptionsAttributeInteractionInfo);
    Map<String, CommandParameterInfo> writeLevelControlOnOffTransitionTimeCommandParams =
        new LinkedHashMap<String, CommandParameterInfo>();
    CommandParameterInfo levelControlonOffTransitionTimeCommandParameterInfo =
        new CommandParameterInfo("value", Integer.class, Integer.class);
    writeLevelControlOnOffTransitionTimeCommandParams.put(
        "value", levelControlonOffTransitionTimeCommandParameterInfo);
    InteractionInfo writeLevelControlOnOffTransitionTimeAttributeInteractionInfo =
        new InteractionInfo(
            (cluster, callback, commandArguments) -> {
              ((ChipClusters.LevelControlCluster) cluster)
                  .writeOnOffTransitionTimeAttribute(
                      (DefaultClusterCallback) callback, (Integer) commandArguments.get("value"));
            },
            () -> new ClusterInfoMapping.DelegatedDefaultClusterCallback(),
            writeLevelControlOnOffTransitionTimeCommandParams);
    writeLevelControlInteractionInfo.put(
        "writeOnOffTransitionTimeAttribute",
        writeLevelControlOnOffTransitionTimeAttributeInteractionInfo);
    Map<String, CommandParameterInfo> writeLevelControlOnLevelCommandParams =
        new LinkedHashMap<String, CommandParameterInfo>();
    CommandParameterInfo levelControlonLevelCommandParameterInfo =
        new CommandParameterInfo("value", Integer.class, Integer.class);
    writeLevelControlOnLevelCommandParams.put("value", levelControlonLevelCommandParameterInfo);
    InteractionInfo writeLevelControlOnLevelAttributeInteractionInfo =
        new InteractionInfo(
            (cluster, callback, commandArguments) -> {
              ((ChipClusters.LevelControlCluster) cluster)
                  .writeOnLevelAttribute(
                      (DefaultClusterCallback) callback, (Integer) commandArguments.get("value"));
            },
            () -> new ClusterInfoMapping.DelegatedDefaultClusterCallback(),
            writeLevelControlOnLevelCommandParams);
    writeLevelControlInteractionInfo.put(
        "writeOnLevelAttribute", writeLevelControlOnLevelAttributeInteractionInfo);
    Map<String, CommandParameterInfo> writeLevelControlOnTransitionTimeCommandParams =
        new LinkedHashMap<String, CommandParameterInfo>();
    CommandParameterInfo levelControlonTransitionTimeCommandParameterInfo =
        new CommandParameterInfo("value", Integer.class, Integer.class);
    writeLevelControlOnTransitionTimeCommandParams.put(
        "value", levelControlonTransitionTimeCommandParameterInfo);
    InteractionInfo writeLevelControlOnTransitionTimeAttributeInteractionInfo =
        new InteractionInfo(
            (cluster, callback, commandArguments) -> {
              ((ChipClusters.LevelControlCluster) cluster)
                  .writeOnTransitionTimeAttribute(
                      (DefaultClusterCallback) callback, (Integer) commandArguments.get("value"));
            },
            () -> new ClusterInfoMapping.DelegatedDefaultClusterCallback(),
            writeLevelControlOnTransitionTimeCommandParams);
    writeLevelControlInteractionInfo.put(
        "writeOnTransitionTimeAttribute",
        writeLevelControlOnTransitionTimeAttributeInteractionInfo);
    Map<String, CommandParameterInfo> writeLevelControlOffTransitionTimeCommandParams =
        new LinkedHashMap<String, CommandParameterInfo>();
    CommandParameterInfo levelControloffTransitionTimeCommandParameterInfo =
        new CommandParameterInfo("value", Integer.class, Integer.class);
    writeLevelControlOffTransitionTimeCommandParams.put(
        "value", levelControloffTransitionTimeCommandParameterInfo);
    InteractionInfo writeLevelControlOffTransitionTimeAttributeInteractionInfo =
        new InteractionInfo(
            (cluster, callback, commandArguments) -> {
              ((ChipClusters.LevelControlCluster) cluster)
                  .writeOffTransitionTimeAttribute(
                      (DefaultClusterCallback) callback, (Integer) commandArguments.get("value"));
            },
            () -> new ClusterInfoMapping.DelegatedDefaultClusterCallback(),
            writeLevelControlOffTransitionTimeCommandParams);
    writeLevelControlInteractionInfo.put(
        "writeOffTransitionTimeAttribute",
        writeLevelControlOffTransitionTimeAttributeInteractionInfo);
    Map<String, CommandParameterInfo> writeLevelControlDefaultMoveRateCommandParams =
        new LinkedHashMap<String, CommandParameterInfo>();
    CommandParameterInfo levelControldefaultMoveRateCommandParameterInfo =
        new CommandParameterInfo("value", Integer.class, Integer.class);
    writeLevelControlDefaultMoveRateCommandParams.put(
        "value", levelControldefaultMoveRateCommandParameterInfo);
    InteractionInfo writeLevelControlDefaultMoveRateAttributeInteractionInfo =
        new InteractionInfo(
            (cluster, callback, commandArguments) -> {
              ((ChipClusters.LevelControlCluster) cluster)
                  .writeDefaultMoveRateAttribute(
                      (DefaultClusterCallback) callback, (Integer) commandArguments.get("value"));
            },
            () -> new ClusterInfoMapping.DelegatedDefaultClusterCallback(),
            writeLevelControlDefaultMoveRateCommandParams);
    writeLevelControlInteractionInfo.put(
        "writeDefaultMoveRateAttribute", writeLevelControlDefaultMoveRateAttributeInteractionInfo);
    Map<String, CommandParameterInfo> writeLevelControlStartUpCurrentLevelCommandParams =
        new LinkedHashMap<String, CommandParameterInfo>();
    CommandParameterInfo levelControlstartUpCurrentLevelCommandParameterInfo =
        new CommandParameterInfo("value", Integer.class, Integer.class);
    writeLevelControlStartUpCurrentLevelCommandParams.put(
        "value", levelControlstartUpCurrentLevelCommandParameterInfo);
    InteractionInfo writeLevelControlStartUpCurrentLevelAttributeInteractionInfo =
        new InteractionInfo(
            (cluster, callback, commandArguments) -> {
              ((ChipClusters.LevelControlCluster) cluster)
                  .writeStartUpCurrentLevelAttribute(
                      (DefaultClusterCallback) callback, (Integer) commandArguments.get("value"));
            },
            () -> new ClusterInfoMapping.DelegatedDefaultClusterCallback(),
            writeLevelControlStartUpCurrentLevelCommandParams);
    writeLevelControlInteractionInfo.put(
        "writeStartUpCurrentLevelAttribute",
        writeLevelControlStartUpCurrentLevelAttributeInteractionInfo);
    writeAttributeMap.put("levelControl", writeLevelControlInteractionInfo);
    Map<String, InteractionInfo> writeBinaryInputBasicInteractionInfo = new LinkedHashMap<>();
    Map<String, CommandParameterInfo> writeBinaryInputBasicActiveTextCommandParams =
        new LinkedHashMap<String, CommandParameterInfo>();
    CommandParameterInfo binaryInputBasicactiveTextCommandParameterInfo =
        new CommandParameterInfo("value", String.class, String.class);
    writeBinaryInputBasicActiveTextCommandParams.put(
        "value", binaryInputBasicactiveTextCommandParameterInfo);
    InteractionInfo writeBinaryInputBasicActiveTextAttributeInteractionInfo =
        new InteractionInfo(
            (cluster, callback, commandArguments) -> {
              ((ChipClusters.BinaryInputBasicCluster) cluster)
                  .writeActiveTextAttribute(
                      (DefaultClusterCallback) callback, (String) commandArguments.get("value"));
            },
            () -> new ClusterInfoMapping.DelegatedDefaultClusterCallback(),
            writeBinaryInputBasicActiveTextCommandParams);
    writeBinaryInputBasicInteractionInfo.put(
        "writeActiveTextAttribute", writeBinaryInputBasicActiveTextAttributeInteractionInfo);
    Map<String, CommandParameterInfo> writeBinaryInputBasicDescriptionCommandParams =
        new LinkedHashMap<String, CommandParameterInfo>();
    CommandParameterInfo binaryInputBasicdescriptionCommandParameterInfo =
        new CommandParameterInfo("value", String.class, String.class);
    writeBinaryInputBasicDescriptionCommandParams.put(
        "value", binaryInputBasicdescriptionCommandParameterInfo);
    InteractionInfo writeBinaryInputBasicDescriptionAttributeInteractionInfo =
        new InteractionInfo(
            (cluster, callback, commandArguments) -> {
              ((ChipClusters.BinaryInputBasicCluster) cluster)
                  .writeDescriptionAttribute(
                      (DefaultClusterCallback) callback, (String) commandArguments.get("value"));
            },
            () -> new ClusterInfoMapping.DelegatedDefaultClusterCallback(),
            writeBinaryInputBasicDescriptionCommandParams);
    writeBinaryInputBasicInteractionInfo.put(
        "writeDescriptionAttribute", writeBinaryInputBasicDescriptionAttributeInteractionInfo);
    Map<String, CommandParameterInfo> writeBinaryInputBasicInactiveTextCommandParams =
        new LinkedHashMap<String, CommandParameterInfo>();
    CommandParameterInfo binaryInputBasicinactiveTextCommandParameterInfo =
        new CommandParameterInfo("value", String.class, String.class);
    writeBinaryInputBasicInactiveTextCommandParams.put(
        "value", binaryInputBasicinactiveTextCommandParameterInfo);
    InteractionInfo writeBinaryInputBasicInactiveTextAttributeInteractionInfo =
        new InteractionInfo(
            (cluster, callback, commandArguments) -> {
              ((ChipClusters.BinaryInputBasicCluster) cluster)
                  .writeInactiveTextAttribute(
                      (DefaultClusterCallback) callback, (String) commandArguments.get("value"));
            },
            () -> new ClusterInfoMapping.DelegatedDefaultClusterCallback(),
            writeBinaryInputBasicInactiveTextCommandParams);
    writeBinaryInputBasicInteractionInfo.put(
        "writeInactiveTextAttribute", writeBinaryInputBasicInactiveTextAttributeInteractionInfo);
    Map<String, CommandParameterInfo> writeBinaryInputBasicOutOfServiceCommandParams =
        new LinkedHashMap<String, CommandParameterInfo>();
    CommandParameterInfo binaryInputBasicoutOfServiceCommandParameterInfo =
        new CommandParameterInfo("value", Boolean.class, Boolean.class);
    writeBinaryInputBasicOutOfServiceCommandParams.put(
        "value", binaryInputBasicoutOfServiceCommandParameterInfo);
    InteractionInfo writeBinaryInputBasicOutOfServiceAttributeInteractionInfo =
        new InteractionInfo(
            (cluster, callback, commandArguments) -> {
              ((ChipClusters.BinaryInputBasicCluster) cluster)
                  .writeOutOfServiceAttribute(
                      (DefaultClusterCallback) callback, (Boolean) commandArguments.get("value"));
            },
            () -> new ClusterInfoMapping.DelegatedDefaultClusterCallback(),
            writeBinaryInputBasicOutOfServiceCommandParams);
    writeBinaryInputBasicInteractionInfo.put(
        "writeOutOfServiceAttribute", writeBinaryInputBasicOutOfServiceAttributeInteractionInfo);
    Map<String, CommandParameterInfo> writeBinaryInputBasicPresentValueCommandParams =
        new LinkedHashMap<String, CommandParameterInfo>();
    CommandParameterInfo binaryInputBasicpresentValueCommandParameterInfo =
        new CommandParameterInfo("value", Boolean.class, Boolean.class);
    writeBinaryInputBasicPresentValueCommandParams.put(
        "value", binaryInputBasicpresentValueCommandParameterInfo);
    InteractionInfo writeBinaryInputBasicPresentValueAttributeInteractionInfo =
        new InteractionInfo(
            (cluster, callback, commandArguments) -> {
              ((ChipClusters.BinaryInputBasicCluster) cluster)
                  .writePresentValueAttribute(
                      (DefaultClusterCallback) callback, (Boolean) commandArguments.get("value"));
            },
            () -> new ClusterInfoMapping.DelegatedDefaultClusterCallback(),
            writeBinaryInputBasicPresentValueCommandParams);
    writeBinaryInputBasicInteractionInfo.put(
        "writePresentValueAttribute", writeBinaryInputBasicPresentValueAttributeInteractionInfo);
    Map<String, CommandParameterInfo> writeBinaryInputBasicReliabilityCommandParams =
        new LinkedHashMap<String, CommandParameterInfo>();
    CommandParameterInfo binaryInputBasicreliabilityCommandParameterInfo =
        new CommandParameterInfo("value", Integer.class, Integer.class);
    writeBinaryInputBasicReliabilityCommandParams.put(
        "value", binaryInputBasicreliabilityCommandParameterInfo);
    InteractionInfo writeBinaryInputBasicReliabilityAttributeInteractionInfo =
        new InteractionInfo(
            (cluster, callback, commandArguments) -> {
              ((ChipClusters.BinaryInputBasicCluster) cluster)
                  .writeReliabilityAttribute(
                      (DefaultClusterCallback) callback, (Integer) commandArguments.get("value"));
            },
            () -> new ClusterInfoMapping.DelegatedDefaultClusterCallback(),
            writeBinaryInputBasicReliabilityCommandParams);
    writeBinaryInputBasicInteractionInfo.put(
        "writeReliabilityAttribute", writeBinaryInputBasicReliabilityAttributeInteractionInfo);
    writeAttributeMap.put("binaryInputBasic", writeBinaryInputBasicInteractionInfo);
    Map<String, InteractionInfo> writeDescriptorInteractionInfo = new LinkedHashMap<>();
    writeAttributeMap.put("descriptor", writeDescriptorInteractionInfo);
    Map<String, InteractionInfo> writeBindingInteractionInfo = new LinkedHashMap<>();
    writeAttributeMap.put("binding", writeBindingInteractionInfo);
    Map<String, InteractionInfo> writeAccessControlInteractionInfo = new LinkedHashMap<>();
    writeAttributeMap.put("accessControl", writeAccessControlInteractionInfo);
    Map<String, InteractionInfo> writeActionsInteractionInfo = new LinkedHashMap<>();
    writeAttributeMap.put("actions", writeActionsInteractionInfo);
    Map<String, InteractionInfo> writeBasicInformationInteractionInfo = new LinkedHashMap<>();
    Map<String, CommandParameterInfo> writeBasicInformationNodeLabelCommandParams =
        new LinkedHashMap<String, CommandParameterInfo>();
    CommandParameterInfo basicInformationnodeLabelCommandParameterInfo =
        new CommandParameterInfo("value", String.class, String.class);
    writeBasicInformationNodeLabelCommandParams.put(
        "value", basicInformationnodeLabelCommandParameterInfo);
    InteractionInfo writeBasicInformationNodeLabelAttributeInteractionInfo =
        new InteractionInfo(
            (cluster, callback, commandArguments) -> {
              ((ChipClusters.BasicInformationCluster) cluster)
                  .writeNodeLabelAttribute(
                      (DefaultClusterCallback) callback, (String) commandArguments.get("value"));
            },
            () -> new ClusterInfoMapping.DelegatedDefaultClusterCallback(),
            writeBasicInformationNodeLabelCommandParams);
    writeBasicInformationInteractionInfo.put(
        "writeNodeLabelAttribute", writeBasicInformationNodeLabelAttributeInteractionInfo);
    Map<String, CommandParameterInfo> writeBasicInformationLocationCommandParams =
        new LinkedHashMap<String, CommandParameterInfo>();
    CommandParameterInfo basicInformationlocationCommandParameterInfo =
        new CommandParameterInfo("value", String.class, String.class);
    writeBasicInformationLocationCommandParams.put(
        "value", basicInformationlocationCommandParameterInfo);
    InteractionInfo writeBasicInformationLocationAttributeInteractionInfo =
        new InteractionInfo(
            (cluster, callback, commandArguments) -> {
              ((ChipClusters.BasicInformationCluster) cluster)
                  .writeLocationAttribute(
                      (DefaultClusterCallback) callback, (String) commandArguments.get("value"));
            },
            () -> new ClusterInfoMapping.DelegatedDefaultClusterCallback(),
            writeBasicInformationLocationCommandParams);
    writeBasicInformationInteractionInfo.put(
        "writeLocationAttribute", writeBasicInformationLocationAttributeInteractionInfo);
    Map<String, CommandParameterInfo> writeBasicInformationLocalConfigDisabledCommandParams =
        new LinkedHashMap<String, CommandParameterInfo>();
    CommandParameterInfo basicInformationlocalConfigDisabledCommandParameterInfo =
        new CommandParameterInfo("value", Boolean.class, Boolean.class);
    writeBasicInformationLocalConfigDisabledCommandParams.put(
        "value", basicInformationlocalConfigDisabledCommandParameterInfo);
    InteractionInfo writeBasicInformationLocalConfigDisabledAttributeInteractionInfo =
        new InteractionInfo(
            (cluster, callback, commandArguments) -> {
              ((ChipClusters.BasicInformationCluster) cluster)
                  .writeLocalConfigDisabledAttribute(
                      (DefaultClusterCallback) callback, (Boolean) commandArguments.get("value"));
            },
            () -> new ClusterInfoMapping.DelegatedDefaultClusterCallback(),
            writeBasicInformationLocalConfigDisabledCommandParams);
    writeBasicInformationInteractionInfo.put(
        "writeLocalConfigDisabledAttribute",
        writeBasicInformationLocalConfigDisabledAttributeInteractionInfo);
    writeAttributeMap.put("basicInformation", writeBasicInformationInteractionInfo);
    Map<String, InteractionInfo> writeOtaSoftwareUpdateProviderInteractionInfo =
        new LinkedHashMap<>();
    writeAttributeMap.put(
        "otaSoftwareUpdateProvider", writeOtaSoftwareUpdateProviderInteractionInfo);
    Map<String, InteractionInfo> writeOtaSoftwareUpdateRequestorInteractionInfo =
        new LinkedHashMap<>();
    writeAttributeMap.put(
        "otaSoftwareUpdateRequestor", writeOtaSoftwareUpdateRequestorInteractionInfo);
    Map<String, InteractionInfo> writeLocalizationConfigurationInteractionInfo =
        new LinkedHashMap<>();
    Map<String, CommandParameterInfo> writeLocalizationConfigurationActiveLocaleCommandParams =
        new LinkedHashMap<String, CommandParameterInfo>();
    CommandParameterInfo localizationConfigurationactiveLocaleCommandParameterInfo =
        new CommandParameterInfo("value", String.class, String.class);
    writeLocalizationConfigurationActiveLocaleCommandParams.put(
        "value", localizationConfigurationactiveLocaleCommandParameterInfo);
    InteractionInfo writeLocalizationConfigurationActiveLocaleAttributeInteractionInfo =
        new InteractionInfo(
            (cluster, callback, commandArguments) -> {
              ((ChipClusters.LocalizationConfigurationCluster) cluster)
                  .writeActiveLocaleAttribute(
                      (DefaultClusterCallback) callback, (String) commandArguments.get("value"));
            },
            () -> new ClusterInfoMapping.DelegatedDefaultClusterCallback(),
            writeLocalizationConfigurationActiveLocaleCommandParams);
    writeLocalizationConfigurationInteractionInfo.put(
        "writeActiveLocaleAttribute",
        writeLocalizationConfigurationActiveLocaleAttributeInteractionInfo);
    writeAttributeMap.put(
        "localizationConfiguration", writeLocalizationConfigurationInteractionInfo);
    Map<String, InteractionInfo> writeTimeFormatLocalizationInteractionInfo = new LinkedHashMap<>();
    Map<String, CommandParameterInfo> writeTimeFormatLocalizationHourFormatCommandParams =
        new LinkedHashMap<String, CommandParameterInfo>();
    CommandParameterInfo timeFormatLocalizationhourFormatCommandParameterInfo =
        new CommandParameterInfo("value", Integer.class, Integer.class);
    writeTimeFormatLocalizationHourFormatCommandParams.put(
        "value", timeFormatLocalizationhourFormatCommandParameterInfo);
    InteractionInfo writeTimeFormatLocalizationHourFormatAttributeInteractionInfo =
        new InteractionInfo(
            (cluster, callback, commandArguments) -> {
              ((ChipClusters.TimeFormatLocalizationCluster) cluster)
                  .writeHourFormatAttribute(
                      (DefaultClusterCallback) callback, (Integer) commandArguments.get("value"));
            },
            () -> new ClusterInfoMapping.DelegatedDefaultClusterCallback(),
            writeTimeFormatLocalizationHourFormatCommandParams);
    writeTimeFormatLocalizationInteractionInfo.put(
        "writeHourFormatAttribute", writeTimeFormatLocalizationHourFormatAttributeInteractionInfo);
    Map<String, CommandParameterInfo> writeTimeFormatLocalizationActiveCalendarTypeCommandParams =
        new LinkedHashMap<String, CommandParameterInfo>();
    CommandParameterInfo timeFormatLocalizationactiveCalendarTypeCommandParameterInfo =
        new CommandParameterInfo("value", Integer.class, Integer.class);
    writeTimeFormatLocalizationActiveCalendarTypeCommandParams.put(
        "value", timeFormatLocalizationactiveCalendarTypeCommandParameterInfo);
    InteractionInfo writeTimeFormatLocalizationActiveCalendarTypeAttributeInteractionInfo =
        new InteractionInfo(
            (cluster, callback, commandArguments) -> {
              ((ChipClusters.TimeFormatLocalizationCluster) cluster)
                  .writeActiveCalendarTypeAttribute(
                      (DefaultClusterCallback) callback, (Integer) commandArguments.get("value"));
            },
            () -> new ClusterInfoMapping.DelegatedDefaultClusterCallback(),
            writeTimeFormatLocalizationActiveCalendarTypeCommandParams);
    writeTimeFormatLocalizationInteractionInfo.put(
        "writeActiveCalendarTypeAttribute",
        writeTimeFormatLocalizationActiveCalendarTypeAttributeInteractionInfo);
    writeAttributeMap.put("timeFormatLocalization", writeTimeFormatLocalizationInteractionInfo);
    Map<String, InteractionInfo> writeUnitLocalizationInteractionInfo = new LinkedHashMap<>();
    Map<String, CommandParameterInfo> writeUnitLocalizationTemperatureUnitCommandParams =
        new LinkedHashMap<String, CommandParameterInfo>();
    CommandParameterInfo unitLocalizationtemperatureUnitCommandParameterInfo =
        new CommandParameterInfo("value", Integer.class, Integer.class);
    writeUnitLocalizationTemperatureUnitCommandParams.put(
        "value", unitLocalizationtemperatureUnitCommandParameterInfo);
    InteractionInfo writeUnitLocalizationTemperatureUnitAttributeInteractionInfo =
        new InteractionInfo(
            (cluster, callback, commandArguments) -> {
              ((ChipClusters.UnitLocalizationCluster) cluster)
                  .writeTemperatureUnitAttribute(
                      (DefaultClusterCallback) callback, (Integer) commandArguments.get("value"));
            },
            () -> new ClusterInfoMapping.DelegatedDefaultClusterCallback(),
            writeUnitLocalizationTemperatureUnitCommandParams);
    writeUnitLocalizationInteractionInfo.put(
        "writeTemperatureUnitAttribute",
        writeUnitLocalizationTemperatureUnitAttributeInteractionInfo);
    writeAttributeMap.put("unitLocalization", writeUnitLocalizationInteractionInfo);
    Map<String, InteractionInfo> writePowerSourceConfigurationInteractionInfo =
        new LinkedHashMap<>();
    writeAttributeMap.put("powerSourceConfiguration", writePowerSourceConfigurationInteractionInfo);
    Map<String, InteractionInfo> writePowerSourceInteractionInfo = new LinkedHashMap<>();
    writeAttributeMap.put("powerSource", writePowerSourceInteractionInfo);
    Map<String, InteractionInfo> writeGeneralCommissioningInteractionInfo = new LinkedHashMap<>();
    Map<String, CommandParameterInfo> writeGeneralCommissioningBreadcrumbCommandParams =
        new LinkedHashMap<String, CommandParameterInfo>();
    CommandParameterInfo generalCommissioningbreadcrumbCommandParameterInfo =
        new CommandParameterInfo("value", Long.class, Long.class);
    writeGeneralCommissioningBreadcrumbCommandParams.put(
        "value", generalCommissioningbreadcrumbCommandParameterInfo);
    InteractionInfo writeGeneralCommissioningBreadcrumbAttributeInteractionInfo =
        new InteractionInfo(
            (cluster, callback, commandArguments) -> {
              ((ChipClusters.GeneralCommissioningCluster) cluster)
                  .writeBreadcrumbAttribute(
                      (DefaultClusterCallback) callback, (Long) commandArguments.get("value"));
            },
            () -> new ClusterInfoMapping.DelegatedDefaultClusterCallback(),
            writeGeneralCommissioningBreadcrumbCommandParams);
    writeGeneralCommissioningInteractionInfo.put(
        "writeBreadcrumbAttribute", writeGeneralCommissioningBreadcrumbAttributeInteractionInfo);
    writeAttributeMap.put("generalCommissioning", writeGeneralCommissioningInteractionInfo);
    Map<String, InteractionInfo> writeNetworkCommissioningInteractionInfo = new LinkedHashMap<>();
    Map<String, CommandParameterInfo> writeNetworkCommissioningInterfaceEnabledCommandParams =
        new LinkedHashMap<String, CommandParameterInfo>();
    CommandParameterInfo networkCommissioninginterfaceEnabledCommandParameterInfo =
        new CommandParameterInfo("value", Boolean.class, Boolean.class);
    writeNetworkCommissioningInterfaceEnabledCommandParams.put(
        "value", networkCommissioninginterfaceEnabledCommandParameterInfo);
    InteractionInfo writeNetworkCommissioningInterfaceEnabledAttributeInteractionInfo =
        new InteractionInfo(
            (cluster, callback, commandArguments) -> {
              ((ChipClusters.NetworkCommissioningCluster) cluster)
                  .writeInterfaceEnabledAttribute(
                      (DefaultClusterCallback) callback, (Boolean) commandArguments.get("value"));
            },
            () -> new ClusterInfoMapping.DelegatedDefaultClusterCallback(),
            writeNetworkCommissioningInterfaceEnabledCommandParams);
    writeNetworkCommissioningInteractionInfo.put(
        "writeInterfaceEnabledAttribute",
        writeNetworkCommissioningInterfaceEnabledAttributeInteractionInfo);
    writeAttributeMap.put("networkCommissioning", writeNetworkCommissioningInteractionInfo);
    Map<String, InteractionInfo> writeDiagnosticLogsInteractionInfo = new LinkedHashMap<>();
    writeAttributeMap.put("diagnosticLogs", writeDiagnosticLogsInteractionInfo);
    Map<String, InteractionInfo> writeGeneralDiagnosticsInteractionInfo = new LinkedHashMap<>();
    writeAttributeMap.put("generalDiagnostics", writeGeneralDiagnosticsInteractionInfo);
    Map<String, InteractionInfo> writeSoftwareDiagnosticsInteractionInfo = new LinkedHashMap<>();
    writeAttributeMap.put("softwareDiagnostics", writeSoftwareDiagnosticsInteractionInfo);
    Map<String, InteractionInfo> writeThreadNetworkDiagnosticsInteractionInfo =
        new LinkedHashMap<>();
    writeAttributeMap.put("threadNetworkDiagnostics", writeThreadNetworkDiagnosticsInteractionInfo);
    Map<String, InteractionInfo> writeWiFiNetworkDiagnosticsInteractionInfo = new LinkedHashMap<>();
    writeAttributeMap.put("wiFiNetworkDiagnostics", writeWiFiNetworkDiagnosticsInteractionInfo);
    Map<String, InteractionInfo> writeEthernetNetworkDiagnosticsInteractionInfo =
        new LinkedHashMap<>();
    writeAttributeMap.put(
        "ethernetNetworkDiagnostics", writeEthernetNetworkDiagnosticsInteractionInfo);
    Map<String, InteractionInfo> writeBridgedDeviceBasicInformationInteractionInfo =
        new LinkedHashMap<>();
    Map<String, CommandParameterInfo> writeBridgedDeviceBasicInformationNodeLabelCommandParams =
        new LinkedHashMap<String, CommandParameterInfo>();
    CommandParameterInfo bridgedDeviceBasicInformationnodeLabelCommandParameterInfo =
        new CommandParameterInfo("value", String.class, String.class);
    writeBridgedDeviceBasicInformationNodeLabelCommandParams.put(
        "value", bridgedDeviceBasicInformationnodeLabelCommandParameterInfo);
    InteractionInfo writeBridgedDeviceBasicInformationNodeLabelAttributeInteractionInfo =
        new InteractionInfo(
            (cluster, callback, commandArguments) -> {
              ((ChipClusters.BridgedDeviceBasicInformationCluster) cluster)
                  .writeNodeLabelAttribute(
                      (DefaultClusterCallback) callback, (String) commandArguments.get("value"));
            },
            () -> new ClusterInfoMapping.DelegatedDefaultClusterCallback(),
            writeBridgedDeviceBasicInformationNodeLabelCommandParams);
    writeBridgedDeviceBasicInformationInteractionInfo.put(
        "writeNodeLabelAttribute",
        writeBridgedDeviceBasicInformationNodeLabelAttributeInteractionInfo);
    writeAttributeMap.put(
        "bridgedDeviceBasicInformation", writeBridgedDeviceBasicInformationInteractionInfo);
    Map<String, InteractionInfo> writeSwitchInteractionInfo = new LinkedHashMap<>();
    writeAttributeMap.put("switch", writeSwitchInteractionInfo);
    Map<String, InteractionInfo> writeAdministratorCommissioningInteractionInfo =
        new LinkedHashMap<>();
    writeAttributeMap.put(
        "administratorCommissioning", writeAdministratorCommissioningInteractionInfo);
    Map<String, InteractionInfo> writeOperationalCredentialsInteractionInfo = new LinkedHashMap<>();
    writeAttributeMap.put("operationalCredentials", writeOperationalCredentialsInteractionInfo);
    Map<String, InteractionInfo> writeGroupKeyManagementInteractionInfo = new LinkedHashMap<>();
    writeAttributeMap.put("groupKeyManagement", writeGroupKeyManagementInteractionInfo);
    Map<String, InteractionInfo> writeFixedLabelInteractionInfo = new LinkedHashMap<>();
    writeAttributeMap.put("fixedLabel", writeFixedLabelInteractionInfo);
    Map<String, InteractionInfo> writeUserLabelInteractionInfo = new LinkedHashMap<>();
    writeAttributeMap.put("userLabel", writeUserLabelInteractionInfo);
    Map<String, InteractionInfo> writeBooleanStateInteractionInfo = new LinkedHashMap<>();
    writeAttributeMap.put("booleanState", writeBooleanStateInteractionInfo);
    Map<String, InteractionInfo> writeIcdManagementInteractionInfo = new LinkedHashMap<>();
    writeAttributeMap.put("icdManagement", writeIcdManagementInteractionInfo);
    Map<String, InteractionInfo> writeModeSelectInteractionInfo = new LinkedHashMap<>();
    Map<String, CommandParameterInfo> writeModeSelectStartUpModeCommandParams =
        new LinkedHashMap<String, CommandParameterInfo>();
    CommandParameterInfo modeSelectstartUpModeCommandParameterInfo =
        new CommandParameterInfo("value", Integer.class, Integer.class);
    writeModeSelectStartUpModeCommandParams.put("value", modeSelectstartUpModeCommandParameterInfo);
    InteractionInfo writeModeSelectStartUpModeAttributeInteractionInfo =
        new InteractionInfo(
            (cluster, callback, commandArguments) -> {
              ((ChipClusters.ModeSelectCluster) cluster)
                  .writeStartUpModeAttribute(
                      (DefaultClusterCallback) callback, (Integer) commandArguments.get("value"));
            },
            () -> new ClusterInfoMapping.DelegatedDefaultClusterCallback(),
            writeModeSelectStartUpModeCommandParams);
    writeModeSelectInteractionInfo.put(
        "writeStartUpModeAttribute", writeModeSelectStartUpModeAttributeInteractionInfo);
    Map<String, CommandParameterInfo> writeModeSelectOnModeCommandParams =
        new LinkedHashMap<String, CommandParameterInfo>();
    CommandParameterInfo modeSelectonModeCommandParameterInfo =
        new CommandParameterInfo("value", Integer.class, Integer.class);
    writeModeSelectOnModeCommandParams.put("value", modeSelectonModeCommandParameterInfo);
    InteractionInfo writeModeSelectOnModeAttributeInteractionInfo =
        new InteractionInfo(
            (cluster, callback, commandArguments) -> {
              ((ChipClusters.ModeSelectCluster) cluster)
                  .writeOnModeAttribute(
                      (DefaultClusterCallback) callback, (Integer) commandArguments.get("value"));
            },
            () -> new ClusterInfoMapping.DelegatedDefaultClusterCallback(),
            writeModeSelectOnModeCommandParams);
    writeModeSelectInteractionInfo.put(
        "writeOnModeAttribute", writeModeSelectOnModeAttributeInteractionInfo);
    writeAttributeMap.put("modeSelect", writeModeSelectInteractionInfo);
<<<<<<< HEAD
    Map<String, InteractionInfo> writeSmokeCoAlarmInteractionInfo = new LinkedHashMap<>();
    Map<String, CommandParameterInfo> writeSmokeCoAlarmSensitivityLevelCommandParams =
        new LinkedHashMap<String, CommandParameterInfo>();
    CommandParameterInfo smokeCoAlarmsensitivityLevelCommandParameterInfo =
        new CommandParameterInfo("value", Integer.class, Integer.class);
    writeSmokeCoAlarmSensitivityLevelCommandParams.put(
        "value", smokeCoAlarmsensitivityLevelCommandParameterInfo);
    InteractionInfo writeSmokeCoAlarmSensitivityLevelAttributeInteractionInfo =
        new InteractionInfo(
            (cluster, callback, commandArguments) -> {
              ((ChipClusters.SmokeCoAlarmCluster) cluster)
                  .writeSensitivityLevelAttribute(
                      (DefaultClusterCallback) callback, (Integer) commandArguments.get("value"));
            },
            () -> new ClusterInfoMapping.DelegatedDefaultClusterCallback(),
            writeSmokeCoAlarmSensitivityLevelCommandParams);
    writeSmokeCoAlarmInteractionInfo.put(
        "writeSensitivityLevelAttribute",
        writeSmokeCoAlarmSensitivityLevelAttributeInteractionInfo);
    writeAttributeMap.put("smokeCoAlarm", writeSmokeCoAlarmInteractionInfo);
=======
    Map<String, InteractionInfo> writeAirQualityInteractionInfo = new LinkedHashMap<>();
    writeAttributeMap.put("airQuality", writeAirQualityInteractionInfo);
    Map<String, InteractionInfo> writeHepaFilterMonitoringInteractionInfo = new LinkedHashMap<>();
    writeAttributeMap.put("hepaFilterMonitoring", writeHepaFilterMonitoringInteractionInfo);
    Map<String, InteractionInfo> writeActivatedCarbonFilterMonitoringInteractionInfo =
        new LinkedHashMap<>();
    writeAttributeMap.put(
        "activatedCarbonFilterMonitoring", writeActivatedCarbonFilterMonitoringInteractionInfo);
    Map<String, InteractionInfo> writeCeramicFilterMonitoringInteractionInfo =
        new LinkedHashMap<>();
    writeAttributeMap.put("ceramicFilterMonitoring", writeCeramicFilterMonitoringInteractionInfo);
    Map<String, InteractionInfo> writeElectrostaticFilterMonitoringInteractionInfo =
        new LinkedHashMap<>();
    writeAttributeMap.put(
        "electrostaticFilterMonitoring", writeElectrostaticFilterMonitoringInteractionInfo);
    Map<String, InteractionInfo> writeUvFilterMonitoringInteractionInfo = new LinkedHashMap<>();
    writeAttributeMap.put("uvFilterMonitoring", writeUvFilterMonitoringInteractionInfo);
    Map<String, InteractionInfo> writeIonizingFilterMonitoringInteractionInfo =
        new LinkedHashMap<>();
    writeAttributeMap.put("ionizingFilterMonitoring", writeIonizingFilterMonitoringInteractionInfo);
    Map<String, InteractionInfo> writeZeoliteFilterMonitoringInteractionInfo =
        new LinkedHashMap<>();
    writeAttributeMap.put("zeoliteFilterMonitoring", writeZeoliteFilterMonitoringInteractionInfo);
    Map<String, InteractionInfo> writeOzoneFilterMonitoringInteractionInfo = new LinkedHashMap<>();
    writeAttributeMap.put("ozoneFilterMonitoring", writeOzoneFilterMonitoringInteractionInfo);
    Map<String, InteractionInfo> writeWaterTankMonitoringInteractionInfo = new LinkedHashMap<>();
    writeAttributeMap.put("waterTankMonitoring", writeWaterTankMonitoringInteractionInfo);
    Map<String, InteractionInfo> writeFuelTankMonitoringInteractionInfo = new LinkedHashMap<>();
    writeAttributeMap.put("fuelTankMonitoring", writeFuelTankMonitoringInteractionInfo);
    Map<String, InteractionInfo> writeInkCartridgeMonitoringInteractionInfo = new LinkedHashMap<>();
    writeAttributeMap.put("inkCartridgeMonitoring", writeInkCartridgeMonitoringInteractionInfo);
    Map<String, InteractionInfo> writeTonerCartridgeMonitoringInteractionInfo =
        new LinkedHashMap<>();
    writeAttributeMap.put("tonerCartridgeMonitoring", writeTonerCartridgeMonitoringInteractionInfo);
>>>>>>> fbd043fc
    Map<String, InteractionInfo> writeDoorLockInteractionInfo = new LinkedHashMap<>();
    Map<String, CommandParameterInfo> writeDoorLockDoorOpenEventsCommandParams =
        new LinkedHashMap<String, CommandParameterInfo>();
    CommandParameterInfo doorLockdoorOpenEventsCommandParameterInfo =
        new CommandParameterInfo("value", Long.class, Long.class);
    writeDoorLockDoorOpenEventsCommandParams.put(
        "value", doorLockdoorOpenEventsCommandParameterInfo);
    InteractionInfo writeDoorLockDoorOpenEventsAttributeInteractionInfo =
        new InteractionInfo(
            (cluster, callback, commandArguments) -> {
              ((ChipClusters.DoorLockCluster) cluster)
                  .writeDoorOpenEventsAttribute(
                      (DefaultClusterCallback) callback, (Long) commandArguments.get("value"));
            },
            () -> new ClusterInfoMapping.DelegatedDefaultClusterCallback(),
            writeDoorLockDoorOpenEventsCommandParams);
    writeDoorLockInteractionInfo.put(
        "writeDoorOpenEventsAttribute", writeDoorLockDoorOpenEventsAttributeInteractionInfo);
    Map<String, CommandParameterInfo> writeDoorLockDoorClosedEventsCommandParams =
        new LinkedHashMap<String, CommandParameterInfo>();
    CommandParameterInfo doorLockdoorClosedEventsCommandParameterInfo =
        new CommandParameterInfo("value", Long.class, Long.class);
    writeDoorLockDoorClosedEventsCommandParams.put(
        "value", doorLockdoorClosedEventsCommandParameterInfo);
    InteractionInfo writeDoorLockDoorClosedEventsAttributeInteractionInfo =
        new InteractionInfo(
            (cluster, callback, commandArguments) -> {
              ((ChipClusters.DoorLockCluster) cluster)
                  .writeDoorClosedEventsAttribute(
                      (DefaultClusterCallback) callback, (Long) commandArguments.get("value"));
            },
            () -> new ClusterInfoMapping.DelegatedDefaultClusterCallback(),
            writeDoorLockDoorClosedEventsCommandParams);
    writeDoorLockInteractionInfo.put(
        "writeDoorClosedEventsAttribute", writeDoorLockDoorClosedEventsAttributeInteractionInfo);
    Map<String, CommandParameterInfo> writeDoorLockOpenPeriodCommandParams =
        new LinkedHashMap<String, CommandParameterInfo>();
    CommandParameterInfo doorLockopenPeriodCommandParameterInfo =
        new CommandParameterInfo("value", Integer.class, Integer.class);
    writeDoorLockOpenPeriodCommandParams.put("value", doorLockopenPeriodCommandParameterInfo);
    InteractionInfo writeDoorLockOpenPeriodAttributeInteractionInfo =
        new InteractionInfo(
            (cluster, callback, commandArguments) -> {
              ((ChipClusters.DoorLockCluster) cluster)
                  .writeOpenPeriodAttribute(
                      (DefaultClusterCallback) callback, (Integer) commandArguments.get("value"));
            },
            () -> new ClusterInfoMapping.DelegatedDefaultClusterCallback(),
            writeDoorLockOpenPeriodCommandParams);
    writeDoorLockInteractionInfo.put(
        "writeOpenPeriodAttribute", writeDoorLockOpenPeriodAttributeInteractionInfo);
    Map<String, CommandParameterInfo> writeDoorLockLanguageCommandParams =
        new LinkedHashMap<String, CommandParameterInfo>();
    CommandParameterInfo doorLocklanguageCommandParameterInfo =
        new CommandParameterInfo("value", String.class, String.class);
    writeDoorLockLanguageCommandParams.put("value", doorLocklanguageCommandParameterInfo);
    InteractionInfo writeDoorLockLanguageAttributeInteractionInfo =
        new InteractionInfo(
            (cluster, callback, commandArguments) -> {
              ((ChipClusters.DoorLockCluster) cluster)
                  .writeLanguageAttribute(
                      (DefaultClusterCallback) callback, (String) commandArguments.get("value"));
            },
            () -> new ClusterInfoMapping.DelegatedDefaultClusterCallback(),
            writeDoorLockLanguageCommandParams);
    writeDoorLockInteractionInfo.put(
        "writeLanguageAttribute", writeDoorLockLanguageAttributeInteractionInfo);
    Map<String, CommandParameterInfo> writeDoorLockLEDSettingsCommandParams =
        new LinkedHashMap<String, CommandParameterInfo>();
    CommandParameterInfo doorLockLEDSettingsCommandParameterInfo =
        new CommandParameterInfo("value", Integer.class, Integer.class);
    writeDoorLockLEDSettingsCommandParams.put("value", doorLockLEDSettingsCommandParameterInfo);
    InteractionInfo writeDoorLockLEDSettingsAttributeInteractionInfo =
        new InteractionInfo(
            (cluster, callback, commandArguments) -> {
              ((ChipClusters.DoorLockCluster) cluster)
                  .writeLEDSettingsAttribute(
                      (DefaultClusterCallback) callback, (Integer) commandArguments.get("value"));
            },
            () -> new ClusterInfoMapping.DelegatedDefaultClusterCallback(),
            writeDoorLockLEDSettingsCommandParams);
    writeDoorLockInteractionInfo.put(
        "writeLEDSettingsAttribute", writeDoorLockLEDSettingsAttributeInteractionInfo);
    Map<String, CommandParameterInfo> writeDoorLockAutoRelockTimeCommandParams =
        new LinkedHashMap<String, CommandParameterInfo>();
    CommandParameterInfo doorLockautoRelockTimeCommandParameterInfo =
        new CommandParameterInfo("value", Long.class, Long.class);
    writeDoorLockAutoRelockTimeCommandParams.put(
        "value", doorLockautoRelockTimeCommandParameterInfo);
    InteractionInfo writeDoorLockAutoRelockTimeAttributeInteractionInfo =
        new InteractionInfo(
            (cluster, callback, commandArguments) -> {
              ((ChipClusters.DoorLockCluster) cluster)
                  .writeAutoRelockTimeAttribute(
                      (DefaultClusterCallback) callback, (Long) commandArguments.get("value"));
            },
            () -> new ClusterInfoMapping.DelegatedDefaultClusterCallback(),
            writeDoorLockAutoRelockTimeCommandParams);
    writeDoorLockInteractionInfo.put(
        "writeAutoRelockTimeAttribute", writeDoorLockAutoRelockTimeAttributeInteractionInfo);
    Map<String, CommandParameterInfo> writeDoorLockSoundVolumeCommandParams =
        new LinkedHashMap<String, CommandParameterInfo>();
    CommandParameterInfo doorLocksoundVolumeCommandParameterInfo =
        new CommandParameterInfo("value", Integer.class, Integer.class);
    writeDoorLockSoundVolumeCommandParams.put("value", doorLocksoundVolumeCommandParameterInfo);
    InteractionInfo writeDoorLockSoundVolumeAttributeInteractionInfo =
        new InteractionInfo(
            (cluster, callback, commandArguments) -> {
              ((ChipClusters.DoorLockCluster) cluster)
                  .writeSoundVolumeAttribute(
                      (DefaultClusterCallback) callback, (Integer) commandArguments.get("value"));
            },
            () -> new ClusterInfoMapping.DelegatedDefaultClusterCallback(),
            writeDoorLockSoundVolumeCommandParams);
    writeDoorLockInteractionInfo.put(
        "writeSoundVolumeAttribute", writeDoorLockSoundVolumeAttributeInteractionInfo);
    Map<String, CommandParameterInfo> writeDoorLockOperatingModeCommandParams =
        new LinkedHashMap<String, CommandParameterInfo>();
    CommandParameterInfo doorLockoperatingModeCommandParameterInfo =
        new CommandParameterInfo("value", Integer.class, Integer.class);
    writeDoorLockOperatingModeCommandParams.put("value", doorLockoperatingModeCommandParameterInfo);
    InteractionInfo writeDoorLockOperatingModeAttributeInteractionInfo =
        new InteractionInfo(
            (cluster, callback, commandArguments) -> {
              ((ChipClusters.DoorLockCluster) cluster)
                  .writeOperatingModeAttribute(
                      (DefaultClusterCallback) callback, (Integer) commandArguments.get("value"));
            },
            () -> new ClusterInfoMapping.DelegatedDefaultClusterCallback(),
            writeDoorLockOperatingModeCommandParams);
    writeDoorLockInteractionInfo.put(
        "writeOperatingModeAttribute", writeDoorLockOperatingModeAttributeInteractionInfo);
    Map<String, CommandParameterInfo> writeDoorLockEnableLocalProgrammingCommandParams =
        new LinkedHashMap<String, CommandParameterInfo>();
    CommandParameterInfo doorLockenableLocalProgrammingCommandParameterInfo =
        new CommandParameterInfo("value", Boolean.class, Boolean.class);
    writeDoorLockEnableLocalProgrammingCommandParams.put(
        "value", doorLockenableLocalProgrammingCommandParameterInfo);
    InteractionInfo writeDoorLockEnableLocalProgrammingAttributeInteractionInfo =
        new InteractionInfo(
            (cluster, callback, commandArguments) -> {
              ((ChipClusters.DoorLockCluster) cluster)
                  .writeEnableLocalProgrammingAttribute(
                      (DefaultClusterCallback) callback, (Boolean) commandArguments.get("value"));
            },
            () -> new ClusterInfoMapping.DelegatedDefaultClusterCallback(),
            writeDoorLockEnableLocalProgrammingCommandParams);
    writeDoorLockInteractionInfo.put(
        "writeEnableLocalProgrammingAttribute",
        writeDoorLockEnableLocalProgrammingAttributeInteractionInfo);
    Map<String, CommandParameterInfo> writeDoorLockEnableOneTouchLockingCommandParams =
        new LinkedHashMap<String, CommandParameterInfo>();
    CommandParameterInfo doorLockenableOneTouchLockingCommandParameterInfo =
        new CommandParameterInfo("value", Boolean.class, Boolean.class);
    writeDoorLockEnableOneTouchLockingCommandParams.put(
        "value", doorLockenableOneTouchLockingCommandParameterInfo);
    InteractionInfo writeDoorLockEnableOneTouchLockingAttributeInteractionInfo =
        new InteractionInfo(
            (cluster, callback, commandArguments) -> {
              ((ChipClusters.DoorLockCluster) cluster)
                  .writeEnableOneTouchLockingAttribute(
                      (DefaultClusterCallback) callback, (Boolean) commandArguments.get("value"));
            },
            () -> new ClusterInfoMapping.DelegatedDefaultClusterCallback(),
            writeDoorLockEnableOneTouchLockingCommandParams);
    writeDoorLockInteractionInfo.put(
        "writeEnableOneTouchLockingAttribute",
        writeDoorLockEnableOneTouchLockingAttributeInteractionInfo);
    Map<String, CommandParameterInfo> writeDoorLockEnableInsideStatusLEDCommandParams =
        new LinkedHashMap<String, CommandParameterInfo>();
    CommandParameterInfo doorLockenableInsideStatusLEDCommandParameterInfo =
        new CommandParameterInfo("value", Boolean.class, Boolean.class);
    writeDoorLockEnableInsideStatusLEDCommandParams.put(
        "value", doorLockenableInsideStatusLEDCommandParameterInfo);
    InteractionInfo writeDoorLockEnableInsideStatusLEDAttributeInteractionInfo =
        new InteractionInfo(
            (cluster, callback, commandArguments) -> {
              ((ChipClusters.DoorLockCluster) cluster)
                  .writeEnableInsideStatusLEDAttribute(
                      (DefaultClusterCallback) callback, (Boolean) commandArguments.get("value"));
            },
            () -> new ClusterInfoMapping.DelegatedDefaultClusterCallback(),
            writeDoorLockEnableInsideStatusLEDCommandParams);
    writeDoorLockInteractionInfo.put(
        "writeEnableInsideStatusLEDAttribute",
        writeDoorLockEnableInsideStatusLEDAttributeInteractionInfo);
    Map<String, CommandParameterInfo> writeDoorLockEnablePrivacyModeButtonCommandParams =
        new LinkedHashMap<String, CommandParameterInfo>();
    CommandParameterInfo doorLockenablePrivacyModeButtonCommandParameterInfo =
        new CommandParameterInfo("value", Boolean.class, Boolean.class);
    writeDoorLockEnablePrivacyModeButtonCommandParams.put(
        "value", doorLockenablePrivacyModeButtonCommandParameterInfo);
    InteractionInfo writeDoorLockEnablePrivacyModeButtonAttributeInteractionInfo =
        new InteractionInfo(
            (cluster, callback, commandArguments) -> {
              ((ChipClusters.DoorLockCluster) cluster)
                  .writeEnablePrivacyModeButtonAttribute(
                      (DefaultClusterCallback) callback, (Boolean) commandArguments.get("value"));
            },
            () -> new ClusterInfoMapping.DelegatedDefaultClusterCallback(),
            writeDoorLockEnablePrivacyModeButtonCommandParams);
    writeDoorLockInteractionInfo.put(
        "writeEnablePrivacyModeButtonAttribute",
        writeDoorLockEnablePrivacyModeButtonAttributeInteractionInfo);
    Map<String, CommandParameterInfo> writeDoorLockLocalProgrammingFeaturesCommandParams =
        new LinkedHashMap<String, CommandParameterInfo>();
    CommandParameterInfo doorLocklocalProgrammingFeaturesCommandParameterInfo =
        new CommandParameterInfo("value", Integer.class, Integer.class);
    writeDoorLockLocalProgrammingFeaturesCommandParams.put(
        "value", doorLocklocalProgrammingFeaturesCommandParameterInfo);
    InteractionInfo writeDoorLockLocalProgrammingFeaturesAttributeInteractionInfo =
        new InteractionInfo(
            (cluster, callback, commandArguments) -> {
              ((ChipClusters.DoorLockCluster) cluster)
                  .writeLocalProgrammingFeaturesAttribute(
                      (DefaultClusterCallback) callback, (Integer) commandArguments.get("value"));
            },
            () -> new ClusterInfoMapping.DelegatedDefaultClusterCallback(),
            writeDoorLockLocalProgrammingFeaturesCommandParams);
    writeDoorLockInteractionInfo.put(
        "writeLocalProgrammingFeaturesAttribute",
        writeDoorLockLocalProgrammingFeaturesAttributeInteractionInfo);
    Map<String, CommandParameterInfo> writeDoorLockWrongCodeEntryLimitCommandParams =
        new LinkedHashMap<String, CommandParameterInfo>();
    CommandParameterInfo doorLockwrongCodeEntryLimitCommandParameterInfo =
        new CommandParameterInfo("value", Integer.class, Integer.class);
    writeDoorLockWrongCodeEntryLimitCommandParams.put(
        "value", doorLockwrongCodeEntryLimitCommandParameterInfo);
    InteractionInfo writeDoorLockWrongCodeEntryLimitAttributeInteractionInfo =
        new InteractionInfo(
            (cluster, callback, commandArguments) -> {
              ((ChipClusters.DoorLockCluster) cluster)
                  .writeWrongCodeEntryLimitAttribute(
                      (DefaultClusterCallback) callback, (Integer) commandArguments.get("value"));
            },
            () -> new ClusterInfoMapping.DelegatedDefaultClusterCallback(),
            writeDoorLockWrongCodeEntryLimitCommandParams);
    writeDoorLockInteractionInfo.put(
        "writeWrongCodeEntryLimitAttribute",
        writeDoorLockWrongCodeEntryLimitAttributeInteractionInfo);
    Map<String, CommandParameterInfo> writeDoorLockUserCodeTemporaryDisableTimeCommandParams =
        new LinkedHashMap<String, CommandParameterInfo>();
    CommandParameterInfo doorLockuserCodeTemporaryDisableTimeCommandParameterInfo =
        new CommandParameterInfo("value", Integer.class, Integer.class);
    writeDoorLockUserCodeTemporaryDisableTimeCommandParams.put(
        "value", doorLockuserCodeTemporaryDisableTimeCommandParameterInfo);
    InteractionInfo writeDoorLockUserCodeTemporaryDisableTimeAttributeInteractionInfo =
        new InteractionInfo(
            (cluster, callback, commandArguments) -> {
              ((ChipClusters.DoorLockCluster) cluster)
                  .writeUserCodeTemporaryDisableTimeAttribute(
                      (DefaultClusterCallback) callback, (Integer) commandArguments.get("value"));
            },
            () -> new ClusterInfoMapping.DelegatedDefaultClusterCallback(),
            writeDoorLockUserCodeTemporaryDisableTimeCommandParams);
    writeDoorLockInteractionInfo.put(
        "writeUserCodeTemporaryDisableTimeAttribute",
        writeDoorLockUserCodeTemporaryDisableTimeAttributeInteractionInfo);
    Map<String, CommandParameterInfo> writeDoorLockSendPINOverTheAirCommandParams =
        new LinkedHashMap<String, CommandParameterInfo>();
    CommandParameterInfo doorLocksendPINOverTheAirCommandParameterInfo =
        new CommandParameterInfo("value", Boolean.class, Boolean.class);
    writeDoorLockSendPINOverTheAirCommandParams.put(
        "value", doorLocksendPINOverTheAirCommandParameterInfo);
    InteractionInfo writeDoorLockSendPINOverTheAirAttributeInteractionInfo =
        new InteractionInfo(
            (cluster, callback, commandArguments) -> {
              ((ChipClusters.DoorLockCluster) cluster)
                  .writeSendPINOverTheAirAttribute(
                      (DefaultClusterCallback) callback, (Boolean) commandArguments.get("value"));
            },
            () -> new ClusterInfoMapping.DelegatedDefaultClusterCallback(),
            writeDoorLockSendPINOverTheAirCommandParams);
    writeDoorLockInteractionInfo.put(
        "writeSendPINOverTheAirAttribute", writeDoorLockSendPINOverTheAirAttributeInteractionInfo);
    Map<String, CommandParameterInfo> writeDoorLockRequirePINforRemoteOperationCommandParams =
        new LinkedHashMap<String, CommandParameterInfo>();
    CommandParameterInfo doorLockrequirePINforRemoteOperationCommandParameterInfo =
        new CommandParameterInfo("value", Boolean.class, Boolean.class);
    writeDoorLockRequirePINforRemoteOperationCommandParams.put(
        "value", doorLockrequirePINforRemoteOperationCommandParameterInfo);
    InteractionInfo writeDoorLockRequirePINforRemoteOperationAttributeInteractionInfo =
        new InteractionInfo(
            (cluster, callback, commandArguments) -> {
              ((ChipClusters.DoorLockCluster) cluster)
                  .writeRequirePINforRemoteOperationAttribute(
                      (DefaultClusterCallback) callback, (Boolean) commandArguments.get("value"));
            },
            () -> new ClusterInfoMapping.DelegatedDefaultClusterCallback(),
            writeDoorLockRequirePINforRemoteOperationCommandParams);
    writeDoorLockInteractionInfo.put(
        "writeRequirePINforRemoteOperationAttribute",
        writeDoorLockRequirePINforRemoteOperationAttributeInteractionInfo);
    Map<String, CommandParameterInfo> writeDoorLockExpiringUserTimeoutCommandParams =
        new LinkedHashMap<String, CommandParameterInfo>();
    CommandParameterInfo doorLockexpiringUserTimeoutCommandParameterInfo =
        new CommandParameterInfo("value", Integer.class, Integer.class);
    writeDoorLockExpiringUserTimeoutCommandParams.put(
        "value", doorLockexpiringUserTimeoutCommandParameterInfo);
    InteractionInfo writeDoorLockExpiringUserTimeoutAttributeInteractionInfo =
        new InteractionInfo(
            (cluster, callback, commandArguments) -> {
              ((ChipClusters.DoorLockCluster) cluster)
                  .writeExpiringUserTimeoutAttribute(
                      (DefaultClusterCallback) callback, (Integer) commandArguments.get("value"));
            },
            () -> new ClusterInfoMapping.DelegatedDefaultClusterCallback(),
            writeDoorLockExpiringUserTimeoutCommandParams);
    writeDoorLockInteractionInfo.put(
        "writeExpiringUserTimeoutAttribute",
        writeDoorLockExpiringUserTimeoutAttributeInteractionInfo);
    writeAttributeMap.put("doorLock", writeDoorLockInteractionInfo);
    Map<String, InteractionInfo> writeWindowCoveringInteractionInfo = new LinkedHashMap<>();
    Map<String, CommandParameterInfo> writeWindowCoveringModeCommandParams =
        new LinkedHashMap<String, CommandParameterInfo>();
    CommandParameterInfo windowCoveringmodeCommandParameterInfo =
        new CommandParameterInfo("value", Integer.class, Integer.class);
    writeWindowCoveringModeCommandParams.put("value", windowCoveringmodeCommandParameterInfo);
    InteractionInfo writeWindowCoveringModeAttributeInteractionInfo =
        new InteractionInfo(
            (cluster, callback, commandArguments) -> {
              ((ChipClusters.WindowCoveringCluster) cluster)
                  .writeModeAttribute(
                      (DefaultClusterCallback) callback, (Integer) commandArguments.get("value"));
            },
            () -> new ClusterInfoMapping.DelegatedDefaultClusterCallback(),
            writeWindowCoveringModeCommandParams);
    writeWindowCoveringInteractionInfo.put(
        "writeModeAttribute", writeWindowCoveringModeAttributeInteractionInfo);
    writeAttributeMap.put("windowCovering", writeWindowCoveringInteractionInfo);
    Map<String, InteractionInfo> writeBarrierControlInteractionInfo = new LinkedHashMap<>();
    Map<String, CommandParameterInfo> writeBarrierControlBarrierOpenEventsCommandParams =
        new LinkedHashMap<String, CommandParameterInfo>();
    CommandParameterInfo barrierControlbarrierOpenEventsCommandParameterInfo =
        new CommandParameterInfo("value", Integer.class, Integer.class);
    writeBarrierControlBarrierOpenEventsCommandParams.put(
        "value", barrierControlbarrierOpenEventsCommandParameterInfo);
    InteractionInfo writeBarrierControlBarrierOpenEventsAttributeInteractionInfo =
        new InteractionInfo(
            (cluster, callback, commandArguments) -> {
              ((ChipClusters.BarrierControlCluster) cluster)
                  .writeBarrierOpenEventsAttribute(
                      (DefaultClusterCallback) callback, (Integer) commandArguments.get("value"));
            },
            () -> new ClusterInfoMapping.DelegatedDefaultClusterCallback(),
            writeBarrierControlBarrierOpenEventsCommandParams);
    writeBarrierControlInteractionInfo.put(
        "writeBarrierOpenEventsAttribute",
        writeBarrierControlBarrierOpenEventsAttributeInteractionInfo);
    Map<String, CommandParameterInfo> writeBarrierControlBarrierCloseEventsCommandParams =
        new LinkedHashMap<String, CommandParameterInfo>();
    CommandParameterInfo barrierControlbarrierCloseEventsCommandParameterInfo =
        new CommandParameterInfo("value", Integer.class, Integer.class);
    writeBarrierControlBarrierCloseEventsCommandParams.put(
        "value", barrierControlbarrierCloseEventsCommandParameterInfo);
    InteractionInfo writeBarrierControlBarrierCloseEventsAttributeInteractionInfo =
        new InteractionInfo(
            (cluster, callback, commandArguments) -> {
              ((ChipClusters.BarrierControlCluster) cluster)
                  .writeBarrierCloseEventsAttribute(
                      (DefaultClusterCallback) callback, (Integer) commandArguments.get("value"));
            },
            () -> new ClusterInfoMapping.DelegatedDefaultClusterCallback(),
            writeBarrierControlBarrierCloseEventsCommandParams);
    writeBarrierControlInteractionInfo.put(
        "writeBarrierCloseEventsAttribute",
        writeBarrierControlBarrierCloseEventsAttributeInteractionInfo);
    Map<String, CommandParameterInfo> writeBarrierControlBarrierCommandOpenEventsCommandParams =
        new LinkedHashMap<String, CommandParameterInfo>();
    CommandParameterInfo barrierControlbarrierCommandOpenEventsCommandParameterInfo =
        new CommandParameterInfo("value", Integer.class, Integer.class);
    writeBarrierControlBarrierCommandOpenEventsCommandParams.put(
        "value", barrierControlbarrierCommandOpenEventsCommandParameterInfo);
    InteractionInfo writeBarrierControlBarrierCommandOpenEventsAttributeInteractionInfo =
        new InteractionInfo(
            (cluster, callback, commandArguments) -> {
              ((ChipClusters.BarrierControlCluster) cluster)
                  .writeBarrierCommandOpenEventsAttribute(
                      (DefaultClusterCallback) callback, (Integer) commandArguments.get("value"));
            },
            () -> new ClusterInfoMapping.DelegatedDefaultClusterCallback(),
            writeBarrierControlBarrierCommandOpenEventsCommandParams);
    writeBarrierControlInteractionInfo.put(
        "writeBarrierCommandOpenEventsAttribute",
        writeBarrierControlBarrierCommandOpenEventsAttributeInteractionInfo);
    Map<String, CommandParameterInfo> writeBarrierControlBarrierCommandCloseEventsCommandParams =
        new LinkedHashMap<String, CommandParameterInfo>();
    CommandParameterInfo barrierControlbarrierCommandCloseEventsCommandParameterInfo =
        new CommandParameterInfo("value", Integer.class, Integer.class);
    writeBarrierControlBarrierCommandCloseEventsCommandParams.put(
        "value", barrierControlbarrierCommandCloseEventsCommandParameterInfo);
    InteractionInfo writeBarrierControlBarrierCommandCloseEventsAttributeInteractionInfo =
        new InteractionInfo(
            (cluster, callback, commandArguments) -> {
              ((ChipClusters.BarrierControlCluster) cluster)
                  .writeBarrierCommandCloseEventsAttribute(
                      (DefaultClusterCallback) callback, (Integer) commandArguments.get("value"));
            },
            () -> new ClusterInfoMapping.DelegatedDefaultClusterCallback(),
            writeBarrierControlBarrierCommandCloseEventsCommandParams);
    writeBarrierControlInteractionInfo.put(
        "writeBarrierCommandCloseEventsAttribute",
        writeBarrierControlBarrierCommandCloseEventsAttributeInteractionInfo);
    Map<String, CommandParameterInfo> writeBarrierControlBarrierOpenPeriodCommandParams =
        new LinkedHashMap<String, CommandParameterInfo>();
    CommandParameterInfo barrierControlbarrierOpenPeriodCommandParameterInfo =
        new CommandParameterInfo("value", Integer.class, Integer.class);
    writeBarrierControlBarrierOpenPeriodCommandParams.put(
        "value", barrierControlbarrierOpenPeriodCommandParameterInfo);
    InteractionInfo writeBarrierControlBarrierOpenPeriodAttributeInteractionInfo =
        new InteractionInfo(
            (cluster, callback, commandArguments) -> {
              ((ChipClusters.BarrierControlCluster) cluster)
                  .writeBarrierOpenPeriodAttribute(
                      (DefaultClusterCallback) callback, (Integer) commandArguments.get("value"));
            },
            () -> new ClusterInfoMapping.DelegatedDefaultClusterCallback(),
            writeBarrierControlBarrierOpenPeriodCommandParams);
    writeBarrierControlInteractionInfo.put(
        "writeBarrierOpenPeriodAttribute",
        writeBarrierControlBarrierOpenPeriodAttributeInteractionInfo);
    Map<String, CommandParameterInfo> writeBarrierControlBarrierClosePeriodCommandParams =
        new LinkedHashMap<String, CommandParameterInfo>();
    CommandParameterInfo barrierControlbarrierClosePeriodCommandParameterInfo =
        new CommandParameterInfo("value", Integer.class, Integer.class);
    writeBarrierControlBarrierClosePeriodCommandParams.put(
        "value", barrierControlbarrierClosePeriodCommandParameterInfo);
    InteractionInfo writeBarrierControlBarrierClosePeriodAttributeInteractionInfo =
        new InteractionInfo(
            (cluster, callback, commandArguments) -> {
              ((ChipClusters.BarrierControlCluster) cluster)
                  .writeBarrierClosePeriodAttribute(
                      (DefaultClusterCallback) callback, (Integer) commandArguments.get("value"));
            },
            () -> new ClusterInfoMapping.DelegatedDefaultClusterCallback(),
            writeBarrierControlBarrierClosePeriodCommandParams);
    writeBarrierControlInteractionInfo.put(
        "writeBarrierClosePeriodAttribute",
        writeBarrierControlBarrierClosePeriodAttributeInteractionInfo);
    writeAttributeMap.put("barrierControl", writeBarrierControlInteractionInfo);
    Map<String, InteractionInfo> writePumpConfigurationAndControlInteractionInfo =
        new LinkedHashMap<>();
    Map<String, CommandParameterInfo>
        writePumpConfigurationAndControlLifetimeRunningHoursCommandParams =
            new LinkedHashMap<String, CommandParameterInfo>();
    CommandParameterInfo pumpConfigurationAndControllifetimeRunningHoursCommandParameterInfo =
        new CommandParameterInfo("value", Long.class, Long.class);
    writePumpConfigurationAndControlLifetimeRunningHoursCommandParams.put(
        "value", pumpConfigurationAndControllifetimeRunningHoursCommandParameterInfo);
    InteractionInfo writePumpConfigurationAndControlLifetimeRunningHoursAttributeInteractionInfo =
        new InteractionInfo(
            (cluster, callback, commandArguments) -> {
              ((ChipClusters.PumpConfigurationAndControlCluster) cluster)
                  .writeLifetimeRunningHoursAttribute(
                      (DefaultClusterCallback) callback, (Long) commandArguments.get("value"));
            },
            () -> new ClusterInfoMapping.DelegatedDefaultClusterCallback(),
            writePumpConfigurationAndControlLifetimeRunningHoursCommandParams);
    writePumpConfigurationAndControlInteractionInfo.put(
        "writeLifetimeRunningHoursAttribute",
        writePumpConfigurationAndControlLifetimeRunningHoursAttributeInteractionInfo);
    Map<String, CommandParameterInfo>
        writePumpConfigurationAndControlLifetimeEnergyConsumedCommandParams =
            new LinkedHashMap<String, CommandParameterInfo>();
    CommandParameterInfo pumpConfigurationAndControllifetimeEnergyConsumedCommandParameterInfo =
        new CommandParameterInfo("value", Long.class, Long.class);
    writePumpConfigurationAndControlLifetimeEnergyConsumedCommandParams.put(
        "value", pumpConfigurationAndControllifetimeEnergyConsumedCommandParameterInfo);
    InteractionInfo writePumpConfigurationAndControlLifetimeEnergyConsumedAttributeInteractionInfo =
        new InteractionInfo(
            (cluster, callback, commandArguments) -> {
              ((ChipClusters.PumpConfigurationAndControlCluster) cluster)
                  .writeLifetimeEnergyConsumedAttribute(
                      (DefaultClusterCallback) callback, (Long) commandArguments.get("value"));
            },
            () -> new ClusterInfoMapping.DelegatedDefaultClusterCallback(),
            writePumpConfigurationAndControlLifetimeEnergyConsumedCommandParams);
    writePumpConfigurationAndControlInteractionInfo.put(
        "writeLifetimeEnergyConsumedAttribute",
        writePumpConfigurationAndControlLifetimeEnergyConsumedAttributeInteractionInfo);
    Map<String, CommandParameterInfo> writePumpConfigurationAndControlOperationModeCommandParams =
        new LinkedHashMap<String, CommandParameterInfo>();
    CommandParameterInfo pumpConfigurationAndControloperationModeCommandParameterInfo =
        new CommandParameterInfo("value", Integer.class, Integer.class);
    writePumpConfigurationAndControlOperationModeCommandParams.put(
        "value", pumpConfigurationAndControloperationModeCommandParameterInfo);
    InteractionInfo writePumpConfigurationAndControlOperationModeAttributeInteractionInfo =
        new InteractionInfo(
            (cluster, callback, commandArguments) -> {
              ((ChipClusters.PumpConfigurationAndControlCluster) cluster)
                  .writeOperationModeAttribute(
                      (DefaultClusterCallback) callback, (Integer) commandArguments.get("value"));
            },
            () -> new ClusterInfoMapping.DelegatedDefaultClusterCallback(),
            writePumpConfigurationAndControlOperationModeCommandParams);
    writePumpConfigurationAndControlInteractionInfo.put(
        "writeOperationModeAttribute",
        writePumpConfigurationAndControlOperationModeAttributeInteractionInfo);
    Map<String, CommandParameterInfo> writePumpConfigurationAndControlControlModeCommandParams =
        new LinkedHashMap<String, CommandParameterInfo>();
    CommandParameterInfo pumpConfigurationAndControlcontrolModeCommandParameterInfo =
        new CommandParameterInfo("value", Integer.class, Integer.class);
    writePumpConfigurationAndControlControlModeCommandParams.put(
        "value", pumpConfigurationAndControlcontrolModeCommandParameterInfo);
    InteractionInfo writePumpConfigurationAndControlControlModeAttributeInteractionInfo =
        new InteractionInfo(
            (cluster, callback, commandArguments) -> {
              ((ChipClusters.PumpConfigurationAndControlCluster) cluster)
                  .writeControlModeAttribute(
                      (DefaultClusterCallback) callback, (Integer) commandArguments.get("value"));
            },
            () -> new ClusterInfoMapping.DelegatedDefaultClusterCallback(),
            writePumpConfigurationAndControlControlModeCommandParams);
    writePumpConfigurationAndControlInteractionInfo.put(
        "writeControlModeAttribute",
        writePumpConfigurationAndControlControlModeAttributeInteractionInfo);
    writeAttributeMap.put(
        "pumpConfigurationAndControl", writePumpConfigurationAndControlInteractionInfo);
    Map<String, InteractionInfo> writeThermostatInteractionInfo = new LinkedHashMap<>();
    Map<String, CommandParameterInfo> writeThermostatHVACSystemTypeConfigurationCommandParams =
        new LinkedHashMap<String, CommandParameterInfo>();
    CommandParameterInfo thermostatHVACSystemTypeConfigurationCommandParameterInfo =
        new CommandParameterInfo("value", Integer.class, Integer.class);
    writeThermostatHVACSystemTypeConfigurationCommandParams.put(
        "value", thermostatHVACSystemTypeConfigurationCommandParameterInfo);
    InteractionInfo writeThermostatHVACSystemTypeConfigurationAttributeInteractionInfo =
        new InteractionInfo(
            (cluster, callback, commandArguments) -> {
              ((ChipClusters.ThermostatCluster) cluster)
                  .writeHVACSystemTypeConfigurationAttribute(
                      (DefaultClusterCallback) callback, (Integer) commandArguments.get("value"));
            },
            () -> new ClusterInfoMapping.DelegatedDefaultClusterCallback(),
            writeThermostatHVACSystemTypeConfigurationCommandParams);
    writeThermostatInteractionInfo.put(
        "writeHVACSystemTypeConfigurationAttribute",
        writeThermostatHVACSystemTypeConfigurationAttributeInteractionInfo);
    Map<String, CommandParameterInfo> writeThermostatLocalTemperatureCalibrationCommandParams =
        new LinkedHashMap<String, CommandParameterInfo>();
    CommandParameterInfo thermostatlocalTemperatureCalibrationCommandParameterInfo =
        new CommandParameterInfo("value", Integer.class, Integer.class);
    writeThermostatLocalTemperatureCalibrationCommandParams.put(
        "value", thermostatlocalTemperatureCalibrationCommandParameterInfo);
    InteractionInfo writeThermostatLocalTemperatureCalibrationAttributeInteractionInfo =
        new InteractionInfo(
            (cluster, callback, commandArguments) -> {
              ((ChipClusters.ThermostatCluster) cluster)
                  .writeLocalTemperatureCalibrationAttribute(
                      (DefaultClusterCallback) callback, (Integer) commandArguments.get("value"));
            },
            () -> new ClusterInfoMapping.DelegatedDefaultClusterCallback(),
            writeThermostatLocalTemperatureCalibrationCommandParams);
    writeThermostatInteractionInfo.put(
        "writeLocalTemperatureCalibrationAttribute",
        writeThermostatLocalTemperatureCalibrationAttributeInteractionInfo);
    Map<String, CommandParameterInfo> writeThermostatOccupiedCoolingSetpointCommandParams =
        new LinkedHashMap<String, CommandParameterInfo>();
    CommandParameterInfo thermostatoccupiedCoolingSetpointCommandParameterInfo =
        new CommandParameterInfo("value", Integer.class, Integer.class);
    writeThermostatOccupiedCoolingSetpointCommandParams.put(
        "value", thermostatoccupiedCoolingSetpointCommandParameterInfo);
    InteractionInfo writeThermostatOccupiedCoolingSetpointAttributeInteractionInfo =
        new InteractionInfo(
            (cluster, callback, commandArguments) -> {
              ((ChipClusters.ThermostatCluster) cluster)
                  .writeOccupiedCoolingSetpointAttribute(
                      (DefaultClusterCallback) callback, (Integer) commandArguments.get("value"));
            },
            () -> new ClusterInfoMapping.DelegatedDefaultClusterCallback(),
            writeThermostatOccupiedCoolingSetpointCommandParams);
    writeThermostatInteractionInfo.put(
        "writeOccupiedCoolingSetpointAttribute",
        writeThermostatOccupiedCoolingSetpointAttributeInteractionInfo);
    Map<String, CommandParameterInfo> writeThermostatOccupiedHeatingSetpointCommandParams =
        new LinkedHashMap<String, CommandParameterInfo>();
    CommandParameterInfo thermostatoccupiedHeatingSetpointCommandParameterInfo =
        new CommandParameterInfo("value", Integer.class, Integer.class);
    writeThermostatOccupiedHeatingSetpointCommandParams.put(
        "value", thermostatoccupiedHeatingSetpointCommandParameterInfo);
    InteractionInfo writeThermostatOccupiedHeatingSetpointAttributeInteractionInfo =
        new InteractionInfo(
            (cluster, callback, commandArguments) -> {
              ((ChipClusters.ThermostatCluster) cluster)
                  .writeOccupiedHeatingSetpointAttribute(
                      (DefaultClusterCallback) callback, (Integer) commandArguments.get("value"));
            },
            () -> new ClusterInfoMapping.DelegatedDefaultClusterCallback(),
            writeThermostatOccupiedHeatingSetpointCommandParams);
    writeThermostatInteractionInfo.put(
        "writeOccupiedHeatingSetpointAttribute",
        writeThermostatOccupiedHeatingSetpointAttributeInteractionInfo);
    Map<String, CommandParameterInfo> writeThermostatUnoccupiedCoolingSetpointCommandParams =
        new LinkedHashMap<String, CommandParameterInfo>();
    CommandParameterInfo thermostatunoccupiedCoolingSetpointCommandParameterInfo =
        new CommandParameterInfo("value", Integer.class, Integer.class);
    writeThermostatUnoccupiedCoolingSetpointCommandParams.put(
        "value", thermostatunoccupiedCoolingSetpointCommandParameterInfo);
    InteractionInfo writeThermostatUnoccupiedCoolingSetpointAttributeInteractionInfo =
        new InteractionInfo(
            (cluster, callback, commandArguments) -> {
              ((ChipClusters.ThermostatCluster) cluster)
                  .writeUnoccupiedCoolingSetpointAttribute(
                      (DefaultClusterCallback) callback, (Integer) commandArguments.get("value"));
            },
            () -> new ClusterInfoMapping.DelegatedDefaultClusterCallback(),
            writeThermostatUnoccupiedCoolingSetpointCommandParams);
    writeThermostatInteractionInfo.put(
        "writeUnoccupiedCoolingSetpointAttribute",
        writeThermostatUnoccupiedCoolingSetpointAttributeInteractionInfo);
    Map<String, CommandParameterInfo> writeThermostatUnoccupiedHeatingSetpointCommandParams =
        new LinkedHashMap<String, CommandParameterInfo>();
    CommandParameterInfo thermostatunoccupiedHeatingSetpointCommandParameterInfo =
        new CommandParameterInfo("value", Integer.class, Integer.class);
    writeThermostatUnoccupiedHeatingSetpointCommandParams.put(
        "value", thermostatunoccupiedHeatingSetpointCommandParameterInfo);
    InteractionInfo writeThermostatUnoccupiedHeatingSetpointAttributeInteractionInfo =
        new InteractionInfo(
            (cluster, callback, commandArguments) -> {
              ((ChipClusters.ThermostatCluster) cluster)
                  .writeUnoccupiedHeatingSetpointAttribute(
                      (DefaultClusterCallback) callback, (Integer) commandArguments.get("value"));
            },
            () -> new ClusterInfoMapping.DelegatedDefaultClusterCallback(),
            writeThermostatUnoccupiedHeatingSetpointCommandParams);
    writeThermostatInteractionInfo.put(
        "writeUnoccupiedHeatingSetpointAttribute",
        writeThermostatUnoccupiedHeatingSetpointAttributeInteractionInfo);
    Map<String, CommandParameterInfo> writeThermostatMinHeatSetpointLimitCommandParams =
        new LinkedHashMap<String, CommandParameterInfo>();
    CommandParameterInfo thermostatminHeatSetpointLimitCommandParameterInfo =
        new CommandParameterInfo("value", Integer.class, Integer.class);
    writeThermostatMinHeatSetpointLimitCommandParams.put(
        "value", thermostatminHeatSetpointLimitCommandParameterInfo);
    InteractionInfo writeThermostatMinHeatSetpointLimitAttributeInteractionInfo =
        new InteractionInfo(
            (cluster, callback, commandArguments) -> {
              ((ChipClusters.ThermostatCluster) cluster)
                  .writeMinHeatSetpointLimitAttribute(
                      (DefaultClusterCallback) callback, (Integer) commandArguments.get("value"));
            },
            () -> new ClusterInfoMapping.DelegatedDefaultClusterCallback(),
            writeThermostatMinHeatSetpointLimitCommandParams);
    writeThermostatInteractionInfo.put(
        "writeMinHeatSetpointLimitAttribute",
        writeThermostatMinHeatSetpointLimitAttributeInteractionInfo);
    Map<String, CommandParameterInfo> writeThermostatMaxHeatSetpointLimitCommandParams =
        new LinkedHashMap<String, CommandParameterInfo>();
    CommandParameterInfo thermostatmaxHeatSetpointLimitCommandParameterInfo =
        new CommandParameterInfo("value", Integer.class, Integer.class);
    writeThermostatMaxHeatSetpointLimitCommandParams.put(
        "value", thermostatmaxHeatSetpointLimitCommandParameterInfo);
    InteractionInfo writeThermostatMaxHeatSetpointLimitAttributeInteractionInfo =
        new InteractionInfo(
            (cluster, callback, commandArguments) -> {
              ((ChipClusters.ThermostatCluster) cluster)
                  .writeMaxHeatSetpointLimitAttribute(
                      (DefaultClusterCallback) callback, (Integer) commandArguments.get("value"));
            },
            () -> new ClusterInfoMapping.DelegatedDefaultClusterCallback(),
            writeThermostatMaxHeatSetpointLimitCommandParams);
    writeThermostatInteractionInfo.put(
        "writeMaxHeatSetpointLimitAttribute",
        writeThermostatMaxHeatSetpointLimitAttributeInteractionInfo);
    Map<String, CommandParameterInfo> writeThermostatMinCoolSetpointLimitCommandParams =
        new LinkedHashMap<String, CommandParameterInfo>();
    CommandParameterInfo thermostatminCoolSetpointLimitCommandParameterInfo =
        new CommandParameterInfo("value", Integer.class, Integer.class);
    writeThermostatMinCoolSetpointLimitCommandParams.put(
        "value", thermostatminCoolSetpointLimitCommandParameterInfo);
    InteractionInfo writeThermostatMinCoolSetpointLimitAttributeInteractionInfo =
        new InteractionInfo(
            (cluster, callback, commandArguments) -> {
              ((ChipClusters.ThermostatCluster) cluster)
                  .writeMinCoolSetpointLimitAttribute(
                      (DefaultClusterCallback) callback, (Integer) commandArguments.get("value"));
            },
            () -> new ClusterInfoMapping.DelegatedDefaultClusterCallback(),
            writeThermostatMinCoolSetpointLimitCommandParams);
    writeThermostatInteractionInfo.put(
        "writeMinCoolSetpointLimitAttribute",
        writeThermostatMinCoolSetpointLimitAttributeInteractionInfo);
    Map<String, CommandParameterInfo> writeThermostatMaxCoolSetpointLimitCommandParams =
        new LinkedHashMap<String, CommandParameterInfo>();
    CommandParameterInfo thermostatmaxCoolSetpointLimitCommandParameterInfo =
        new CommandParameterInfo("value", Integer.class, Integer.class);
    writeThermostatMaxCoolSetpointLimitCommandParams.put(
        "value", thermostatmaxCoolSetpointLimitCommandParameterInfo);
    InteractionInfo writeThermostatMaxCoolSetpointLimitAttributeInteractionInfo =
        new InteractionInfo(
            (cluster, callback, commandArguments) -> {
              ((ChipClusters.ThermostatCluster) cluster)
                  .writeMaxCoolSetpointLimitAttribute(
                      (DefaultClusterCallback) callback, (Integer) commandArguments.get("value"));
            },
            () -> new ClusterInfoMapping.DelegatedDefaultClusterCallback(),
            writeThermostatMaxCoolSetpointLimitCommandParams);
    writeThermostatInteractionInfo.put(
        "writeMaxCoolSetpointLimitAttribute",
        writeThermostatMaxCoolSetpointLimitAttributeInteractionInfo);
    Map<String, CommandParameterInfo> writeThermostatMinSetpointDeadBandCommandParams =
        new LinkedHashMap<String, CommandParameterInfo>();
    CommandParameterInfo thermostatminSetpointDeadBandCommandParameterInfo =
        new CommandParameterInfo("value", Integer.class, Integer.class);
    writeThermostatMinSetpointDeadBandCommandParams.put(
        "value", thermostatminSetpointDeadBandCommandParameterInfo);
    InteractionInfo writeThermostatMinSetpointDeadBandAttributeInteractionInfo =
        new InteractionInfo(
            (cluster, callback, commandArguments) -> {
              ((ChipClusters.ThermostatCluster) cluster)
                  .writeMinSetpointDeadBandAttribute(
                      (DefaultClusterCallback) callback, (Integer) commandArguments.get("value"));
            },
            () -> new ClusterInfoMapping.DelegatedDefaultClusterCallback(),
            writeThermostatMinSetpointDeadBandCommandParams);
    writeThermostatInteractionInfo.put(
        "writeMinSetpointDeadBandAttribute",
        writeThermostatMinSetpointDeadBandAttributeInteractionInfo);
    Map<String, CommandParameterInfo> writeThermostatRemoteSensingCommandParams =
        new LinkedHashMap<String, CommandParameterInfo>();
    CommandParameterInfo thermostatremoteSensingCommandParameterInfo =
        new CommandParameterInfo("value", Integer.class, Integer.class);
    writeThermostatRemoteSensingCommandParams.put(
        "value", thermostatremoteSensingCommandParameterInfo);
    InteractionInfo writeThermostatRemoteSensingAttributeInteractionInfo =
        new InteractionInfo(
            (cluster, callback, commandArguments) -> {
              ((ChipClusters.ThermostatCluster) cluster)
                  .writeRemoteSensingAttribute(
                      (DefaultClusterCallback) callback, (Integer) commandArguments.get("value"));
            },
            () -> new ClusterInfoMapping.DelegatedDefaultClusterCallback(),
            writeThermostatRemoteSensingCommandParams);
    writeThermostatInteractionInfo.put(
        "writeRemoteSensingAttribute", writeThermostatRemoteSensingAttributeInteractionInfo);
    Map<String, CommandParameterInfo> writeThermostatControlSequenceOfOperationCommandParams =
        new LinkedHashMap<String, CommandParameterInfo>();
    CommandParameterInfo thermostatcontrolSequenceOfOperationCommandParameterInfo =
        new CommandParameterInfo("value", Integer.class, Integer.class);
    writeThermostatControlSequenceOfOperationCommandParams.put(
        "value", thermostatcontrolSequenceOfOperationCommandParameterInfo);
    InteractionInfo writeThermostatControlSequenceOfOperationAttributeInteractionInfo =
        new InteractionInfo(
            (cluster, callback, commandArguments) -> {
              ((ChipClusters.ThermostatCluster) cluster)
                  .writeControlSequenceOfOperationAttribute(
                      (DefaultClusterCallback) callback, (Integer) commandArguments.get("value"));
            },
            () -> new ClusterInfoMapping.DelegatedDefaultClusterCallback(),
            writeThermostatControlSequenceOfOperationCommandParams);
    writeThermostatInteractionInfo.put(
        "writeControlSequenceOfOperationAttribute",
        writeThermostatControlSequenceOfOperationAttributeInteractionInfo);
    Map<String, CommandParameterInfo> writeThermostatSystemModeCommandParams =
        new LinkedHashMap<String, CommandParameterInfo>();
    CommandParameterInfo thermostatsystemModeCommandParameterInfo =
        new CommandParameterInfo("value", Integer.class, Integer.class);
    writeThermostatSystemModeCommandParams.put("value", thermostatsystemModeCommandParameterInfo);
    InteractionInfo writeThermostatSystemModeAttributeInteractionInfo =
        new InteractionInfo(
            (cluster, callback, commandArguments) -> {
              ((ChipClusters.ThermostatCluster) cluster)
                  .writeSystemModeAttribute(
                      (DefaultClusterCallback) callback, (Integer) commandArguments.get("value"));
            },
            () -> new ClusterInfoMapping.DelegatedDefaultClusterCallback(),
            writeThermostatSystemModeCommandParams);
    writeThermostatInteractionInfo.put(
        "writeSystemModeAttribute", writeThermostatSystemModeAttributeInteractionInfo);
    Map<String, CommandParameterInfo> writeThermostatTemperatureSetpointHoldCommandParams =
        new LinkedHashMap<String, CommandParameterInfo>();
    CommandParameterInfo thermostattemperatureSetpointHoldCommandParameterInfo =
        new CommandParameterInfo("value", Integer.class, Integer.class);
    writeThermostatTemperatureSetpointHoldCommandParams.put(
        "value", thermostattemperatureSetpointHoldCommandParameterInfo);
    InteractionInfo writeThermostatTemperatureSetpointHoldAttributeInteractionInfo =
        new InteractionInfo(
            (cluster, callback, commandArguments) -> {
              ((ChipClusters.ThermostatCluster) cluster)
                  .writeTemperatureSetpointHoldAttribute(
                      (DefaultClusterCallback) callback, (Integer) commandArguments.get("value"));
            },
            () -> new ClusterInfoMapping.DelegatedDefaultClusterCallback(),
            writeThermostatTemperatureSetpointHoldCommandParams);
    writeThermostatInteractionInfo.put(
        "writeTemperatureSetpointHoldAttribute",
        writeThermostatTemperatureSetpointHoldAttributeInteractionInfo);
    Map<String, CommandParameterInfo> writeThermostatTemperatureSetpointHoldDurationCommandParams =
        new LinkedHashMap<String, CommandParameterInfo>();
    CommandParameterInfo thermostattemperatureSetpointHoldDurationCommandParameterInfo =
        new CommandParameterInfo("value", Integer.class, Integer.class);
    writeThermostatTemperatureSetpointHoldDurationCommandParams.put(
        "value", thermostattemperatureSetpointHoldDurationCommandParameterInfo);
    InteractionInfo writeThermostatTemperatureSetpointHoldDurationAttributeInteractionInfo =
        new InteractionInfo(
            (cluster, callback, commandArguments) -> {
              ((ChipClusters.ThermostatCluster) cluster)
                  .writeTemperatureSetpointHoldDurationAttribute(
                      (DefaultClusterCallback) callback, (Integer) commandArguments.get("value"));
            },
            () -> new ClusterInfoMapping.DelegatedDefaultClusterCallback(),
            writeThermostatTemperatureSetpointHoldDurationCommandParams);
    writeThermostatInteractionInfo.put(
        "writeTemperatureSetpointHoldDurationAttribute",
        writeThermostatTemperatureSetpointHoldDurationAttributeInteractionInfo);
    Map<String, CommandParameterInfo>
        writeThermostatThermostatProgrammingOperationModeCommandParams =
            new LinkedHashMap<String, CommandParameterInfo>();
    CommandParameterInfo thermostatthermostatProgrammingOperationModeCommandParameterInfo =
        new CommandParameterInfo("value", Integer.class, Integer.class);
    writeThermostatThermostatProgrammingOperationModeCommandParams.put(
        "value", thermostatthermostatProgrammingOperationModeCommandParameterInfo);
    InteractionInfo writeThermostatThermostatProgrammingOperationModeAttributeInteractionInfo =
        new InteractionInfo(
            (cluster, callback, commandArguments) -> {
              ((ChipClusters.ThermostatCluster) cluster)
                  .writeThermostatProgrammingOperationModeAttribute(
                      (DefaultClusterCallback) callback, (Integer) commandArguments.get("value"));
            },
            () -> new ClusterInfoMapping.DelegatedDefaultClusterCallback(),
            writeThermostatThermostatProgrammingOperationModeCommandParams);
    writeThermostatInteractionInfo.put(
        "writeThermostatProgrammingOperationModeAttribute",
        writeThermostatThermostatProgrammingOperationModeAttributeInteractionInfo);
    Map<String, CommandParameterInfo> writeThermostatOccupiedSetbackCommandParams =
        new LinkedHashMap<String, CommandParameterInfo>();
    CommandParameterInfo thermostatoccupiedSetbackCommandParameterInfo =
        new CommandParameterInfo("value", Integer.class, Integer.class);
    writeThermostatOccupiedSetbackCommandParams.put(
        "value", thermostatoccupiedSetbackCommandParameterInfo);
    InteractionInfo writeThermostatOccupiedSetbackAttributeInteractionInfo =
        new InteractionInfo(
            (cluster, callback, commandArguments) -> {
              ((ChipClusters.ThermostatCluster) cluster)
                  .writeOccupiedSetbackAttribute(
                      (DefaultClusterCallback) callback, (Integer) commandArguments.get("value"));
            },
            () -> new ClusterInfoMapping.DelegatedDefaultClusterCallback(),
            writeThermostatOccupiedSetbackCommandParams);
    writeThermostatInteractionInfo.put(
        "writeOccupiedSetbackAttribute", writeThermostatOccupiedSetbackAttributeInteractionInfo);
    Map<String, CommandParameterInfo> writeThermostatUnoccupiedSetbackCommandParams =
        new LinkedHashMap<String, CommandParameterInfo>();
    CommandParameterInfo thermostatunoccupiedSetbackCommandParameterInfo =
        new CommandParameterInfo("value", Integer.class, Integer.class);
    writeThermostatUnoccupiedSetbackCommandParams.put(
        "value", thermostatunoccupiedSetbackCommandParameterInfo);
    InteractionInfo writeThermostatUnoccupiedSetbackAttributeInteractionInfo =
        new InteractionInfo(
            (cluster, callback, commandArguments) -> {
              ((ChipClusters.ThermostatCluster) cluster)
                  .writeUnoccupiedSetbackAttribute(
                      (DefaultClusterCallback) callback, (Integer) commandArguments.get("value"));
            },
            () -> new ClusterInfoMapping.DelegatedDefaultClusterCallback(),
            writeThermostatUnoccupiedSetbackCommandParams);
    writeThermostatInteractionInfo.put(
        "writeUnoccupiedSetbackAttribute",
        writeThermostatUnoccupiedSetbackAttributeInteractionInfo);
    Map<String, CommandParameterInfo> writeThermostatEmergencyHeatDeltaCommandParams =
        new LinkedHashMap<String, CommandParameterInfo>();
    CommandParameterInfo thermostatemergencyHeatDeltaCommandParameterInfo =
        new CommandParameterInfo("value", Integer.class, Integer.class);
    writeThermostatEmergencyHeatDeltaCommandParams.put(
        "value", thermostatemergencyHeatDeltaCommandParameterInfo);
    InteractionInfo writeThermostatEmergencyHeatDeltaAttributeInteractionInfo =
        new InteractionInfo(
            (cluster, callback, commandArguments) -> {
              ((ChipClusters.ThermostatCluster) cluster)
                  .writeEmergencyHeatDeltaAttribute(
                      (DefaultClusterCallback) callback, (Integer) commandArguments.get("value"));
            },
            () -> new ClusterInfoMapping.DelegatedDefaultClusterCallback(),
            writeThermostatEmergencyHeatDeltaCommandParams);
    writeThermostatInteractionInfo.put(
        "writeEmergencyHeatDeltaAttribute",
        writeThermostatEmergencyHeatDeltaAttributeInteractionInfo);
    Map<String, CommandParameterInfo> writeThermostatACTypeCommandParams =
        new LinkedHashMap<String, CommandParameterInfo>();
    CommandParameterInfo thermostatACTypeCommandParameterInfo =
        new CommandParameterInfo("value", Integer.class, Integer.class);
    writeThermostatACTypeCommandParams.put("value", thermostatACTypeCommandParameterInfo);
    InteractionInfo writeThermostatACTypeAttributeInteractionInfo =
        new InteractionInfo(
            (cluster, callback, commandArguments) -> {
              ((ChipClusters.ThermostatCluster) cluster)
                  .writeACTypeAttribute(
                      (DefaultClusterCallback) callback, (Integer) commandArguments.get("value"));
            },
            () -> new ClusterInfoMapping.DelegatedDefaultClusterCallback(),
            writeThermostatACTypeCommandParams);
    writeThermostatInteractionInfo.put(
        "writeACTypeAttribute", writeThermostatACTypeAttributeInteractionInfo);
    Map<String, CommandParameterInfo> writeThermostatACCapacityCommandParams =
        new LinkedHashMap<String, CommandParameterInfo>();
    CommandParameterInfo thermostatACCapacityCommandParameterInfo =
        new CommandParameterInfo("value", Integer.class, Integer.class);
    writeThermostatACCapacityCommandParams.put("value", thermostatACCapacityCommandParameterInfo);
    InteractionInfo writeThermostatACCapacityAttributeInteractionInfo =
        new InteractionInfo(
            (cluster, callback, commandArguments) -> {
              ((ChipClusters.ThermostatCluster) cluster)
                  .writeACCapacityAttribute(
                      (DefaultClusterCallback) callback, (Integer) commandArguments.get("value"));
            },
            () -> new ClusterInfoMapping.DelegatedDefaultClusterCallback(),
            writeThermostatACCapacityCommandParams);
    writeThermostatInteractionInfo.put(
        "writeACCapacityAttribute", writeThermostatACCapacityAttributeInteractionInfo);
    Map<String, CommandParameterInfo> writeThermostatACRefrigerantTypeCommandParams =
        new LinkedHashMap<String, CommandParameterInfo>();
    CommandParameterInfo thermostatACRefrigerantTypeCommandParameterInfo =
        new CommandParameterInfo("value", Integer.class, Integer.class);
    writeThermostatACRefrigerantTypeCommandParams.put(
        "value", thermostatACRefrigerantTypeCommandParameterInfo);
    InteractionInfo writeThermostatACRefrigerantTypeAttributeInteractionInfo =
        new InteractionInfo(
            (cluster, callback, commandArguments) -> {
              ((ChipClusters.ThermostatCluster) cluster)
                  .writeACRefrigerantTypeAttribute(
                      (DefaultClusterCallback) callback, (Integer) commandArguments.get("value"));
            },
            () -> new ClusterInfoMapping.DelegatedDefaultClusterCallback(),
            writeThermostatACRefrigerantTypeCommandParams);
    writeThermostatInteractionInfo.put(
        "writeACRefrigerantTypeAttribute",
        writeThermostatACRefrigerantTypeAttributeInteractionInfo);
    Map<String, CommandParameterInfo> writeThermostatACCompressorTypeCommandParams =
        new LinkedHashMap<String, CommandParameterInfo>();
    CommandParameterInfo thermostatACCompressorTypeCommandParameterInfo =
        new CommandParameterInfo("value", Integer.class, Integer.class);
    writeThermostatACCompressorTypeCommandParams.put(
        "value", thermostatACCompressorTypeCommandParameterInfo);
    InteractionInfo writeThermostatACCompressorTypeAttributeInteractionInfo =
        new InteractionInfo(
            (cluster, callback, commandArguments) -> {
              ((ChipClusters.ThermostatCluster) cluster)
                  .writeACCompressorTypeAttribute(
                      (DefaultClusterCallback) callback, (Integer) commandArguments.get("value"));
            },
            () -> new ClusterInfoMapping.DelegatedDefaultClusterCallback(),
            writeThermostatACCompressorTypeCommandParams);
    writeThermostatInteractionInfo.put(
        "writeACCompressorTypeAttribute", writeThermostatACCompressorTypeAttributeInteractionInfo);
    Map<String, CommandParameterInfo> writeThermostatACErrorCodeCommandParams =
        new LinkedHashMap<String, CommandParameterInfo>();
    CommandParameterInfo thermostatACErrorCodeCommandParameterInfo =
        new CommandParameterInfo("value", Long.class, Long.class);
    writeThermostatACErrorCodeCommandParams.put("value", thermostatACErrorCodeCommandParameterInfo);
    InteractionInfo writeThermostatACErrorCodeAttributeInteractionInfo =
        new InteractionInfo(
            (cluster, callback, commandArguments) -> {
              ((ChipClusters.ThermostatCluster) cluster)
                  .writeACErrorCodeAttribute(
                      (DefaultClusterCallback) callback, (Long) commandArguments.get("value"));
            },
            () -> new ClusterInfoMapping.DelegatedDefaultClusterCallback(),
            writeThermostatACErrorCodeCommandParams);
    writeThermostatInteractionInfo.put(
        "writeACErrorCodeAttribute", writeThermostatACErrorCodeAttributeInteractionInfo);
    Map<String, CommandParameterInfo> writeThermostatACLouverPositionCommandParams =
        new LinkedHashMap<String, CommandParameterInfo>();
    CommandParameterInfo thermostatACLouverPositionCommandParameterInfo =
        new CommandParameterInfo("value", Integer.class, Integer.class);
    writeThermostatACLouverPositionCommandParams.put(
        "value", thermostatACLouverPositionCommandParameterInfo);
    InteractionInfo writeThermostatACLouverPositionAttributeInteractionInfo =
        new InteractionInfo(
            (cluster, callback, commandArguments) -> {
              ((ChipClusters.ThermostatCluster) cluster)
                  .writeACLouverPositionAttribute(
                      (DefaultClusterCallback) callback, (Integer) commandArguments.get("value"));
            },
            () -> new ClusterInfoMapping.DelegatedDefaultClusterCallback(),
            writeThermostatACLouverPositionCommandParams);
    writeThermostatInteractionInfo.put(
        "writeACLouverPositionAttribute", writeThermostatACLouverPositionAttributeInteractionInfo);
    Map<String, CommandParameterInfo> writeThermostatACCapacityformatCommandParams =
        new LinkedHashMap<String, CommandParameterInfo>();
    CommandParameterInfo thermostatACCapacityformatCommandParameterInfo =
        new CommandParameterInfo("value", Integer.class, Integer.class);
    writeThermostatACCapacityformatCommandParams.put(
        "value", thermostatACCapacityformatCommandParameterInfo);
    InteractionInfo writeThermostatACCapacityformatAttributeInteractionInfo =
        new InteractionInfo(
            (cluster, callback, commandArguments) -> {
              ((ChipClusters.ThermostatCluster) cluster)
                  .writeACCapacityformatAttribute(
                      (DefaultClusterCallback) callback, (Integer) commandArguments.get("value"));
            },
            () -> new ClusterInfoMapping.DelegatedDefaultClusterCallback(),
            writeThermostatACCapacityformatCommandParams);
    writeThermostatInteractionInfo.put(
        "writeACCapacityformatAttribute", writeThermostatACCapacityformatAttributeInteractionInfo);
    writeAttributeMap.put("thermostat", writeThermostatInteractionInfo);
    Map<String, InteractionInfo> writeFanControlInteractionInfo = new LinkedHashMap<>();
    Map<String, CommandParameterInfo> writeFanControlFanModeCommandParams =
        new LinkedHashMap<String, CommandParameterInfo>();
    CommandParameterInfo fanControlfanModeCommandParameterInfo =
        new CommandParameterInfo("value", Integer.class, Integer.class);
    writeFanControlFanModeCommandParams.put("value", fanControlfanModeCommandParameterInfo);
    InteractionInfo writeFanControlFanModeAttributeInteractionInfo =
        new InteractionInfo(
            (cluster, callback, commandArguments) -> {
              ((ChipClusters.FanControlCluster) cluster)
                  .writeFanModeAttribute(
                      (DefaultClusterCallback) callback, (Integer) commandArguments.get("value"));
            },
            () -> new ClusterInfoMapping.DelegatedDefaultClusterCallback(),
            writeFanControlFanModeCommandParams);
    writeFanControlInteractionInfo.put(
        "writeFanModeAttribute", writeFanControlFanModeAttributeInteractionInfo);
    Map<String, CommandParameterInfo> writeFanControlFanModeSequenceCommandParams =
        new LinkedHashMap<String, CommandParameterInfo>();
    CommandParameterInfo fanControlfanModeSequenceCommandParameterInfo =
        new CommandParameterInfo("value", Integer.class, Integer.class);
    writeFanControlFanModeSequenceCommandParams.put(
        "value", fanControlfanModeSequenceCommandParameterInfo);
    InteractionInfo writeFanControlFanModeSequenceAttributeInteractionInfo =
        new InteractionInfo(
            (cluster, callback, commandArguments) -> {
              ((ChipClusters.FanControlCluster) cluster)
                  .writeFanModeSequenceAttribute(
                      (DefaultClusterCallback) callback, (Integer) commandArguments.get("value"));
            },
            () -> new ClusterInfoMapping.DelegatedDefaultClusterCallback(),
            writeFanControlFanModeSequenceCommandParams);
    writeFanControlInteractionInfo.put(
        "writeFanModeSequenceAttribute", writeFanControlFanModeSequenceAttributeInteractionInfo);
    Map<String, CommandParameterInfo> writeFanControlPercentSettingCommandParams =
        new LinkedHashMap<String, CommandParameterInfo>();
    CommandParameterInfo fanControlpercentSettingCommandParameterInfo =
        new CommandParameterInfo("value", Integer.class, Integer.class);
    writeFanControlPercentSettingCommandParams.put(
        "value", fanControlpercentSettingCommandParameterInfo);
    InteractionInfo writeFanControlPercentSettingAttributeInteractionInfo =
        new InteractionInfo(
            (cluster, callback, commandArguments) -> {
              ((ChipClusters.FanControlCluster) cluster)
                  .writePercentSettingAttribute(
                      (DefaultClusterCallback) callback, (Integer) commandArguments.get("value"));
            },
            () -> new ClusterInfoMapping.DelegatedDefaultClusterCallback(),
            writeFanControlPercentSettingCommandParams);
    writeFanControlInteractionInfo.put(
        "writePercentSettingAttribute", writeFanControlPercentSettingAttributeInteractionInfo);
    Map<String, CommandParameterInfo> writeFanControlSpeedSettingCommandParams =
        new LinkedHashMap<String, CommandParameterInfo>();
    CommandParameterInfo fanControlspeedSettingCommandParameterInfo =
        new CommandParameterInfo("value", Integer.class, Integer.class);
    writeFanControlSpeedSettingCommandParams.put(
        "value", fanControlspeedSettingCommandParameterInfo);
    InteractionInfo writeFanControlSpeedSettingAttributeInteractionInfo =
        new InteractionInfo(
            (cluster, callback, commandArguments) -> {
              ((ChipClusters.FanControlCluster) cluster)
                  .writeSpeedSettingAttribute(
                      (DefaultClusterCallback) callback, (Integer) commandArguments.get("value"));
            },
            () -> new ClusterInfoMapping.DelegatedDefaultClusterCallback(),
            writeFanControlSpeedSettingCommandParams);
    writeFanControlInteractionInfo.put(
        "writeSpeedSettingAttribute", writeFanControlSpeedSettingAttributeInteractionInfo);
    Map<String, CommandParameterInfo> writeFanControlRockSettingCommandParams =
        new LinkedHashMap<String, CommandParameterInfo>();
    CommandParameterInfo fanControlrockSettingCommandParameterInfo =
        new CommandParameterInfo("value", Integer.class, Integer.class);
    writeFanControlRockSettingCommandParams.put("value", fanControlrockSettingCommandParameterInfo);
    InteractionInfo writeFanControlRockSettingAttributeInteractionInfo =
        new InteractionInfo(
            (cluster, callback, commandArguments) -> {
              ((ChipClusters.FanControlCluster) cluster)
                  .writeRockSettingAttribute(
                      (DefaultClusterCallback) callback, (Integer) commandArguments.get("value"));
            },
            () -> new ClusterInfoMapping.DelegatedDefaultClusterCallback(),
            writeFanControlRockSettingCommandParams);
    writeFanControlInteractionInfo.put(
        "writeRockSettingAttribute", writeFanControlRockSettingAttributeInteractionInfo);
    Map<String, CommandParameterInfo> writeFanControlWindSettingCommandParams =
        new LinkedHashMap<String, CommandParameterInfo>();
    CommandParameterInfo fanControlwindSettingCommandParameterInfo =
        new CommandParameterInfo("value", Integer.class, Integer.class);
    writeFanControlWindSettingCommandParams.put("value", fanControlwindSettingCommandParameterInfo);
    InteractionInfo writeFanControlWindSettingAttributeInteractionInfo =
        new InteractionInfo(
            (cluster, callback, commandArguments) -> {
              ((ChipClusters.FanControlCluster) cluster)
                  .writeWindSettingAttribute(
                      (DefaultClusterCallback) callback, (Integer) commandArguments.get("value"));
            },
            () -> new ClusterInfoMapping.DelegatedDefaultClusterCallback(),
            writeFanControlWindSettingCommandParams);
    writeFanControlInteractionInfo.put(
        "writeWindSettingAttribute", writeFanControlWindSettingAttributeInteractionInfo);
    writeAttributeMap.put("fanControl", writeFanControlInteractionInfo);
    Map<String, InteractionInfo> writeThermostatUserInterfaceConfigurationInteractionInfo =
        new LinkedHashMap<>();
    Map<String, CommandParameterInfo>
        writeThermostatUserInterfaceConfigurationTemperatureDisplayModeCommandParams =
            new LinkedHashMap<String, CommandParameterInfo>();
    CommandParameterInfo
        thermostatUserInterfaceConfigurationtemperatureDisplayModeCommandParameterInfo =
            new CommandParameterInfo("value", Integer.class, Integer.class);
    writeThermostatUserInterfaceConfigurationTemperatureDisplayModeCommandParams.put(
        "value", thermostatUserInterfaceConfigurationtemperatureDisplayModeCommandParameterInfo);
    InteractionInfo
        writeThermostatUserInterfaceConfigurationTemperatureDisplayModeAttributeInteractionInfo =
            new InteractionInfo(
                (cluster, callback, commandArguments) -> {
                  ((ChipClusters.ThermostatUserInterfaceConfigurationCluster) cluster)
                      .writeTemperatureDisplayModeAttribute(
                          (DefaultClusterCallback) callback,
                          (Integer) commandArguments.get("value"));
                },
                () -> new ClusterInfoMapping.DelegatedDefaultClusterCallback(),
                writeThermostatUserInterfaceConfigurationTemperatureDisplayModeCommandParams);
    writeThermostatUserInterfaceConfigurationInteractionInfo.put(
        "writeTemperatureDisplayModeAttribute",
        writeThermostatUserInterfaceConfigurationTemperatureDisplayModeAttributeInteractionInfo);
    Map<String, CommandParameterInfo>
        writeThermostatUserInterfaceConfigurationKeypadLockoutCommandParams =
            new LinkedHashMap<String, CommandParameterInfo>();
    CommandParameterInfo thermostatUserInterfaceConfigurationkeypadLockoutCommandParameterInfo =
        new CommandParameterInfo("value", Integer.class, Integer.class);
    writeThermostatUserInterfaceConfigurationKeypadLockoutCommandParams.put(
        "value", thermostatUserInterfaceConfigurationkeypadLockoutCommandParameterInfo);
    InteractionInfo writeThermostatUserInterfaceConfigurationKeypadLockoutAttributeInteractionInfo =
        new InteractionInfo(
            (cluster, callback, commandArguments) -> {
              ((ChipClusters.ThermostatUserInterfaceConfigurationCluster) cluster)
                  .writeKeypadLockoutAttribute(
                      (DefaultClusterCallback) callback, (Integer) commandArguments.get("value"));
            },
            () -> new ClusterInfoMapping.DelegatedDefaultClusterCallback(),
            writeThermostatUserInterfaceConfigurationKeypadLockoutCommandParams);
    writeThermostatUserInterfaceConfigurationInteractionInfo.put(
        "writeKeypadLockoutAttribute",
        writeThermostatUserInterfaceConfigurationKeypadLockoutAttributeInteractionInfo);
    Map<String, CommandParameterInfo>
        writeThermostatUserInterfaceConfigurationScheduleProgrammingVisibilityCommandParams =
            new LinkedHashMap<String, CommandParameterInfo>();
    CommandParameterInfo
        thermostatUserInterfaceConfigurationscheduleProgrammingVisibilityCommandParameterInfo =
            new CommandParameterInfo("value", Integer.class, Integer.class);
    writeThermostatUserInterfaceConfigurationScheduleProgrammingVisibilityCommandParams.put(
        "value",
        thermostatUserInterfaceConfigurationscheduleProgrammingVisibilityCommandParameterInfo);
    InteractionInfo
        writeThermostatUserInterfaceConfigurationScheduleProgrammingVisibilityAttributeInteractionInfo =
            new InteractionInfo(
                (cluster, callback, commandArguments) -> {
                  ((ChipClusters.ThermostatUserInterfaceConfigurationCluster) cluster)
                      .writeScheduleProgrammingVisibilityAttribute(
                          (DefaultClusterCallback) callback,
                          (Integer) commandArguments.get("value"));
                },
                () -> new ClusterInfoMapping.DelegatedDefaultClusterCallback(),
                writeThermostatUserInterfaceConfigurationScheduleProgrammingVisibilityCommandParams);
    writeThermostatUserInterfaceConfigurationInteractionInfo.put(
        "writeScheduleProgrammingVisibilityAttribute",
        writeThermostatUserInterfaceConfigurationScheduleProgrammingVisibilityAttributeInteractionInfo);
    writeAttributeMap.put(
        "thermostatUserInterfaceConfiguration",
        writeThermostatUserInterfaceConfigurationInteractionInfo);
    Map<String, InteractionInfo> writeColorControlInteractionInfo = new LinkedHashMap<>();
    Map<String, CommandParameterInfo> writeColorControlOptionsCommandParams =
        new LinkedHashMap<String, CommandParameterInfo>();
    CommandParameterInfo colorControloptionsCommandParameterInfo =
        new CommandParameterInfo("value", Integer.class, Integer.class);
    writeColorControlOptionsCommandParams.put("value", colorControloptionsCommandParameterInfo);
    InteractionInfo writeColorControlOptionsAttributeInteractionInfo =
        new InteractionInfo(
            (cluster, callback, commandArguments) -> {
              ((ChipClusters.ColorControlCluster) cluster)
                  .writeOptionsAttribute(
                      (DefaultClusterCallback) callback, (Integer) commandArguments.get("value"));
            },
            () -> new ClusterInfoMapping.DelegatedDefaultClusterCallback(),
            writeColorControlOptionsCommandParams);
    writeColorControlInteractionInfo.put(
        "writeOptionsAttribute", writeColorControlOptionsAttributeInteractionInfo);
    Map<String, CommandParameterInfo> writeColorControlWhitePointXCommandParams =
        new LinkedHashMap<String, CommandParameterInfo>();
    CommandParameterInfo colorControlwhitePointXCommandParameterInfo =
        new CommandParameterInfo("value", Integer.class, Integer.class);
    writeColorControlWhitePointXCommandParams.put(
        "value", colorControlwhitePointXCommandParameterInfo);
    InteractionInfo writeColorControlWhitePointXAttributeInteractionInfo =
        new InteractionInfo(
            (cluster, callback, commandArguments) -> {
              ((ChipClusters.ColorControlCluster) cluster)
                  .writeWhitePointXAttribute(
                      (DefaultClusterCallback) callback, (Integer) commandArguments.get("value"));
            },
            () -> new ClusterInfoMapping.DelegatedDefaultClusterCallback(),
            writeColorControlWhitePointXCommandParams);
    writeColorControlInteractionInfo.put(
        "writeWhitePointXAttribute", writeColorControlWhitePointXAttributeInteractionInfo);
    Map<String, CommandParameterInfo> writeColorControlWhitePointYCommandParams =
        new LinkedHashMap<String, CommandParameterInfo>();
    CommandParameterInfo colorControlwhitePointYCommandParameterInfo =
        new CommandParameterInfo("value", Integer.class, Integer.class);
    writeColorControlWhitePointYCommandParams.put(
        "value", colorControlwhitePointYCommandParameterInfo);
    InteractionInfo writeColorControlWhitePointYAttributeInteractionInfo =
        new InteractionInfo(
            (cluster, callback, commandArguments) -> {
              ((ChipClusters.ColorControlCluster) cluster)
                  .writeWhitePointYAttribute(
                      (DefaultClusterCallback) callback, (Integer) commandArguments.get("value"));
            },
            () -> new ClusterInfoMapping.DelegatedDefaultClusterCallback(),
            writeColorControlWhitePointYCommandParams);
    writeColorControlInteractionInfo.put(
        "writeWhitePointYAttribute", writeColorControlWhitePointYAttributeInteractionInfo);
    Map<String, CommandParameterInfo> writeColorControlColorPointRXCommandParams =
        new LinkedHashMap<String, CommandParameterInfo>();
    CommandParameterInfo colorControlcolorPointRXCommandParameterInfo =
        new CommandParameterInfo("value", Integer.class, Integer.class);
    writeColorControlColorPointRXCommandParams.put(
        "value", colorControlcolorPointRXCommandParameterInfo);
    InteractionInfo writeColorControlColorPointRXAttributeInteractionInfo =
        new InteractionInfo(
            (cluster, callback, commandArguments) -> {
              ((ChipClusters.ColorControlCluster) cluster)
                  .writeColorPointRXAttribute(
                      (DefaultClusterCallback) callback, (Integer) commandArguments.get("value"));
            },
            () -> new ClusterInfoMapping.DelegatedDefaultClusterCallback(),
            writeColorControlColorPointRXCommandParams);
    writeColorControlInteractionInfo.put(
        "writeColorPointRXAttribute", writeColorControlColorPointRXAttributeInteractionInfo);
    Map<String, CommandParameterInfo> writeColorControlColorPointRYCommandParams =
        new LinkedHashMap<String, CommandParameterInfo>();
    CommandParameterInfo colorControlcolorPointRYCommandParameterInfo =
        new CommandParameterInfo("value", Integer.class, Integer.class);
    writeColorControlColorPointRYCommandParams.put(
        "value", colorControlcolorPointRYCommandParameterInfo);
    InteractionInfo writeColorControlColorPointRYAttributeInteractionInfo =
        new InteractionInfo(
            (cluster, callback, commandArguments) -> {
              ((ChipClusters.ColorControlCluster) cluster)
                  .writeColorPointRYAttribute(
                      (DefaultClusterCallback) callback, (Integer) commandArguments.get("value"));
            },
            () -> new ClusterInfoMapping.DelegatedDefaultClusterCallback(),
            writeColorControlColorPointRYCommandParams);
    writeColorControlInteractionInfo.put(
        "writeColorPointRYAttribute", writeColorControlColorPointRYAttributeInteractionInfo);
    Map<String, CommandParameterInfo> writeColorControlColorPointRIntensityCommandParams =
        new LinkedHashMap<String, CommandParameterInfo>();
    CommandParameterInfo colorControlcolorPointRIntensityCommandParameterInfo =
        new CommandParameterInfo("value", Integer.class, Integer.class);
    writeColorControlColorPointRIntensityCommandParams.put(
        "value", colorControlcolorPointRIntensityCommandParameterInfo);
    InteractionInfo writeColorControlColorPointRIntensityAttributeInteractionInfo =
        new InteractionInfo(
            (cluster, callback, commandArguments) -> {
              ((ChipClusters.ColorControlCluster) cluster)
                  .writeColorPointRIntensityAttribute(
                      (DefaultClusterCallback) callback, (Integer) commandArguments.get("value"));
            },
            () -> new ClusterInfoMapping.DelegatedDefaultClusterCallback(),
            writeColorControlColorPointRIntensityCommandParams);
    writeColorControlInteractionInfo.put(
        "writeColorPointRIntensityAttribute",
        writeColorControlColorPointRIntensityAttributeInteractionInfo);
    Map<String, CommandParameterInfo> writeColorControlColorPointGXCommandParams =
        new LinkedHashMap<String, CommandParameterInfo>();
    CommandParameterInfo colorControlcolorPointGXCommandParameterInfo =
        new CommandParameterInfo("value", Integer.class, Integer.class);
    writeColorControlColorPointGXCommandParams.put(
        "value", colorControlcolorPointGXCommandParameterInfo);
    InteractionInfo writeColorControlColorPointGXAttributeInteractionInfo =
        new InteractionInfo(
            (cluster, callback, commandArguments) -> {
              ((ChipClusters.ColorControlCluster) cluster)
                  .writeColorPointGXAttribute(
                      (DefaultClusterCallback) callback, (Integer) commandArguments.get("value"));
            },
            () -> new ClusterInfoMapping.DelegatedDefaultClusterCallback(),
            writeColorControlColorPointGXCommandParams);
    writeColorControlInteractionInfo.put(
        "writeColorPointGXAttribute", writeColorControlColorPointGXAttributeInteractionInfo);
    Map<String, CommandParameterInfo> writeColorControlColorPointGYCommandParams =
        new LinkedHashMap<String, CommandParameterInfo>();
    CommandParameterInfo colorControlcolorPointGYCommandParameterInfo =
        new CommandParameterInfo("value", Integer.class, Integer.class);
    writeColorControlColorPointGYCommandParams.put(
        "value", colorControlcolorPointGYCommandParameterInfo);
    InteractionInfo writeColorControlColorPointGYAttributeInteractionInfo =
        new InteractionInfo(
            (cluster, callback, commandArguments) -> {
              ((ChipClusters.ColorControlCluster) cluster)
                  .writeColorPointGYAttribute(
                      (DefaultClusterCallback) callback, (Integer) commandArguments.get("value"));
            },
            () -> new ClusterInfoMapping.DelegatedDefaultClusterCallback(),
            writeColorControlColorPointGYCommandParams);
    writeColorControlInteractionInfo.put(
        "writeColorPointGYAttribute", writeColorControlColorPointGYAttributeInteractionInfo);
    Map<String, CommandParameterInfo> writeColorControlColorPointGIntensityCommandParams =
        new LinkedHashMap<String, CommandParameterInfo>();
    CommandParameterInfo colorControlcolorPointGIntensityCommandParameterInfo =
        new CommandParameterInfo("value", Integer.class, Integer.class);
    writeColorControlColorPointGIntensityCommandParams.put(
        "value", colorControlcolorPointGIntensityCommandParameterInfo);
    InteractionInfo writeColorControlColorPointGIntensityAttributeInteractionInfo =
        new InteractionInfo(
            (cluster, callback, commandArguments) -> {
              ((ChipClusters.ColorControlCluster) cluster)
                  .writeColorPointGIntensityAttribute(
                      (DefaultClusterCallback) callback, (Integer) commandArguments.get("value"));
            },
            () -> new ClusterInfoMapping.DelegatedDefaultClusterCallback(),
            writeColorControlColorPointGIntensityCommandParams);
    writeColorControlInteractionInfo.put(
        "writeColorPointGIntensityAttribute",
        writeColorControlColorPointGIntensityAttributeInteractionInfo);
    Map<String, CommandParameterInfo> writeColorControlColorPointBXCommandParams =
        new LinkedHashMap<String, CommandParameterInfo>();
    CommandParameterInfo colorControlcolorPointBXCommandParameterInfo =
        new CommandParameterInfo("value", Integer.class, Integer.class);
    writeColorControlColorPointBXCommandParams.put(
        "value", colorControlcolorPointBXCommandParameterInfo);
    InteractionInfo writeColorControlColorPointBXAttributeInteractionInfo =
        new InteractionInfo(
            (cluster, callback, commandArguments) -> {
              ((ChipClusters.ColorControlCluster) cluster)
                  .writeColorPointBXAttribute(
                      (DefaultClusterCallback) callback, (Integer) commandArguments.get("value"));
            },
            () -> new ClusterInfoMapping.DelegatedDefaultClusterCallback(),
            writeColorControlColorPointBXCommandParams);
    writeColorControlInteractionInfo.put(
        "writeColorPointBXAttribute", writeColorControlColorPointBXAttributeInteractionInfo);
    Map<String, CommandParameterInfo> writeColorControlColorPointBYCommandParams =
        new LinkedHashMap<String, CommandParameterInfo>();
    CommandParameterInfo colorControlcolorPointBYCommandParameterInfo =
        new CommandParameterInfo("value", Integer.class, Integer.class);
    writeColorControlColorPointBYCommandParams.put(
        "value", colorControlcolorPointBYCommandParameterInfo);
    InteractionInfo writeColorControlColorPointBYAttributeInteractionInfo =
        new InteractionInfo(
            (cluster, callback, commandArguments) -> {
              ((ChipClusters.ColorControlCluster) cluster)
                  .writeColorPointBYAttribute(
                      (DefaultClusterCallback) callback, (Integer) commandArguments.get("value"));
            },
            () -> new ClusterInfoMapping.DelegatedDefaultClusterCallback(),
            writeColorControlColorPointBYCommandParams);
    writeColorControlInteractionInfo.put(
        "writeColorPointBYAttribute", writeColorControlColorPointBYAttributeInteractionInfo);
    Map<String, CommandParameterInfo> writeColorControlColorPointBIntensityCommandParams =
        new LinkedHashMap<String, CommandParameterInfo>();
    CommandParameterInfo colorControlcolorPointBIntensityCommandParameterInfo =
        new CommandParameterInfo("value", Integer.class, Integer.class);
    writeColorControlColorPointBIntensityCommandParams.put(
        "value", colorControlcolorPointBIntensityCommandParameterInfo);
    InteractionInfo writeColorControlColorPointBIntensityAttributeInteractionInfo =
        new InteractionInfo(
            (cluster, callback, commandArguments) -> {
              ((ChipClusters.ColorControlCluster) cluster)
                  .writeColorPointBIntensityAttribute(
                      (DefaultClusterCallback) callback, (Integer) commandArguments.get("value"));
            },
            () -> new ClusterInfoMapping.DelegatedDefaultClusterCallback(),
            writeColorControlColorPointBIntensityCommandParams);
    writeColorControlInteractionInfo.put(
        "writeColorPointBIntensityAttribute",
        writeColorControlColorPointBIntensityAttributeInteractionInfo);
    Map<String, CommandParameterInfo> writeColorControlStartUpColorTemperatureMiredsCommandParams =
        new LinkedHashMap<String, CommandParameterInfo>();
    CommandParameterInfo colorControlstartUpColorTemperatureMiredsCommandParameterInfo =
        new CommandParameterInfo("value", Integer.class, Integer.class);
    writeColorControlStartUpColorTemperatureMiredsCommandParams.put(
        "value", colorControlstartUpColorTemperatureMiredsCommandParameterInfo);
    InteractionInfo writeColorControlStartUpColorTemperatureMiredsAttributeInteractionInfo =
        new InteractionInfo(
            (cluster, callback, commandArguments) -> {
              ((ChipClusters.ColorControlCluster) cluster)
                  .writeStartUpColorTemperatureMiredsAttribute(
                      (DefaultClusterCallback) callback, (Integer) commandArguments.get("value"));
            },
            () -> new ClusterInfoMapping.DelegatedDefaultClusterCallback(),
            writeColorControlStartUpColorTemperatureMiredsCommandParams);
    writeColorControlInteractionInfo.put(
        "writeStartUpColorTemperatureMiredsAttribute",
        writeColorControlStartUpColorTemperatureMiredsAttributeInteractionInfo);
    writeAttributeMap.put("colorControl", writeColorControlInteractionInfo);
    Map<String, InteractionInfo> writeBallastConfigurationInteractionInfo = new LinkedHashMap<>();
    Map<String, CommandParameterInfo> writeBallastConfigurationMinLevelCommandParams =
        new LinkedHashMap<String, CommandParameterInfo>();
    CommandParameterInfo ballastConfigurationminLevelCommandParameterInfo =
        new CommandParameterInfo("value", Integer.class, Integer.class);
    writeBallastConfigurationMinLevelCommandParams.put(
        "value", ballastConfigurationminLevelCommandParameterInfo);
    InteractionInfo writeBallastConfigurationMinLevelAttributeInteractionInfo =
        new InteractionInfo(
            (cluster, callback, commandArguments) -> {
              ((ChipClusters.BallastConfigurationCluster) cluster)
                  .writeMinLevelAttribute(
                      (DefaultClusterCallback) callback, (Integer) commandArguments.get("value"));
            },
            () -> new ClusterInfoMapping.DelegatedDefaultClusterCallback(),
            writeBallastConfigurationMinLevelCommandParams);
    writeBallastConfigurationInteractionInfo.put(
        "writeMinLevelAttribute", writeBallastConfigurationMinLevelAttributeInteractionInfo);
    Map<String, CommandParameterInfo> writeBallastConfigurationMaxLevelCommandParams =
        new LinkedHashMap<String, CommandParameterInfo>();
    CommandParameterInfo ballastConfigurationmaxLevelCommandParameterInfo =
        new CommandParameterInfo("value", Integer.class, Integer.class);
    writeBallastConfigurationMaxLevelCommandParams.put(
        "value", ballastConfigurationmaxLevelCommandParameterInfo);
    InteractionInfo writeBallastConfigurationMaxLevelAttributeInteractionInfo =
        new InteractionInfo(
            (cluster, callback, commandArguments) -> {
              ((ChipClusters.BallastConfigurationCluster) cluster)
                  .writeMaxLevelAttribute(
                      (DefaultClusterCallback) callback, (Integer) commandArguments.get("value"));
            },
            () -> new ClusterInfoMapping.DelegatedDefaultClusterCallback(),
            writeBallastConfigurationMaxLevelCommandParams);
    writeBallastConfigurationInteractionInfo.put(
        "writeMaxLevelAttribute", writeBallastConfigurationMaxLevelAttributeInteractionInfo);
    Map<String, CommandParameterInfo> writeBallastConfigurationIntrinsicBallastFactorCommandParams =
        new LinkedHashMap<String, CommandParameterInfo>();
    CommandParameterInfo ballastConfigurationintrinsicBallastFactorCommandParameterInfo =
        new CommandParameterInfo("value", Integer.class, Integer.class);
    writeBallastConfigurationIntrinsicBallastFactorCommandParams.put(
        "value", ballastConfigurationintrinsicBallastFactorCommandParameterInfo);
    InteractionInfo writeBallastConfigurationIntrinsicBallastFactorAttributeInteractionInfo =
        new InteractionInfo(
            (cluster, callback, commandArguments) -> {
              ((ChipClusters.BallastConfigurationCluster) cluster)
                  .writeIntrinsicBallastFactorAttribute(
                      (DefaultClusterCallback) callback, (Integer) commandArguments.get("value"));
            },
            () -> new ClusterInfoMapping.DelegatedDefaultClusterCallback(),
            writeBallastConfigurationIntrinsicBallastFactorCommandParams);
    writeBallastConfigurationInteractionInfo.put(
        "writeIntrinsicBallastFactorAttribute",
        writeBallastConfigurationIntrinsicBallastFactorAttributeInteractionInfo);
    Map<String, CommandParameterInfo>
        writeBallastConfigurationBallastFactorAdjustmentCommandParams =
            new LinkedHashMap<String, CommandParameterInfo>();
    CommandParameterInfo ballastConfigurationballastFactorAdjustmentCommandParameterInfo =
        new CommandParameterInfo("value", Integer.class, Integer.class);
    writeBallastConfigurationBallastFactorAdjustmentCommandParams.put(
        "value", ballastConfigurationballastFactorAdjustmentCommandParameterInfo);
    InteractionInfo writeBallastConfigurationBallastFactorAdjustmentAttributeInteractionInfo =
        new InteractionInfo(
            (cluster, callback, commandArguments) -> {
              ((ChipClusters.BallastConfigurationCluster) cluster)
                  .writeBallastFactorAdjustmentAttribute(
                      (DefaultClusterCallback) callback, (Integer) commandArguments.get("value"));
            },
            () -> new ClusterInfoMapping.DelegatedDefaultClusterCallback(),
            writeBallastConfigurationBallastFactorAdjustmentCommandParams);
    writeBallastConfigurationInteractionInfo.put(
        "writeBallastFactorAdjustmentAttribute",
        writeBallastConfigurationBallastFactorAdjustmentAttributeInteractionInfo);
    Map<String, CommandParameterInfo> writeBallastConfigurationLampTypeCommandParams =
        new LinkedHashMap<String, CommandParameterInfo>();
    CommandParameterInfo ballastConfigurationlampTypeCommandParameterInfo =
        new CommandParameterInfo("value", String.class, String.class);
    writeBallastConfigurationLampTypeCommandParams.put(
        "value", ballastConfigurationlampTypeCommandParameterInfo);
    InteractionInfo writeBallastConfigurationLampTypeAttributeInteractionInfo =
        new InteractionInfo(
            (cluster, callback, commandArguments) -> {
              ((ChipClusters.BallastConfigurationCluster) cluster)
                  .writeLampTypeAttribute(
                      (DefaultClusterCallback) callback, (String) commandArguments.get("value"));
            },
            () -> new ClusterInfoMapping.DelegatedDefaultClusterCallback(),
            writeBallastConfigurationLampTypeCommandParams);
    writeBallastConfigurationInteractionInfo.put(
        "writeLampTypeAttribute", writeBallastConfigurationLampTypeAttributeInteractionInfo);
    Map<String, CommandParameterInfo> writeBallastConfigurationLampManufacturerCommandParams =
        new LinkedHashMap<String, CommandParameterInfo>();
    CommandParameterInfo ballastConfigurationlampManufacturerCommandParameterInfo =
        new CommandParameterInfo("value", String.class, String.class);
    writeBallastConfigurationLampManufacturerCommandParams.put(
        "value", ballastConfigurationlampManufacturerCommandParameterInfo);
    InteractionInfo writeBallastConfigurationLampManufacturerAttributeInteractionInfo =
        new InteractionInfo(
            (cluster, callback, commandArguments) -> {
              ((ChipClusters.BallastConfigurationCluster) cluster)
                  .writeLampManufacturerAttribute(
                      (DefaultClusterCallback) callback, (String) commandArguments.get("value"));
            },
            () -> new ClusterInfoMapping.DelegatedDefaultClusterCallback(),
            writeBallastConfigurationLampManufacturerCommandParams);
    writeBallastConfigurationInteractionInfo.put(
        "writeLampManufacturerAttribute",
        writeBallastConfigurationLampManufacturerAttributeInteractionInfo);
    Map<String, CommandParameterInfo> writeBallastConfigurationLampRatedHoursCommandParams =
        new LinkedHashMap<String, CommandParameterInfo>();
    CommandParameterInfo ballastConfigurationlampRatedHoursCommandParameterInfo =
        new CommandParameterInfo("value", Long.class, Long.class);
    writeBallastConfigurationLampRatedHoursCommandParams.put(
        "value", ballastConfigurationlampRatedHoursCommandParameterInfo);
    InteractionInfo writeBallastConfigurationLampRatedHoursAttributeInteractionInfo =
        new InteractionInfo(
            (cluster, callback, commandArguments) -> {
              ((ChipClusters.BallastConfigurationCluster) cluster)
                  .writeLampRatedHoursAttribute(
                      (DefaultClusterCallback) callback, (Long) commandArguments.get("value"));
            },
            () -> new ClusterInfoMapping.DelegatedDefaultClusterCallback(),
            writeBallastConfigurationLampRatedHoursCommandParams);
    writeBallastConfigurationInteractionInfo.put(
        "writeLampRatedHoursAttribute",
        writeBallastConfigurationLampRatedHoursAttributeInteractionInfo);
    Map<String, CommandParameterInfo> writeBallastConfigurationLampBurnHoursCommandParams =
        new LinkedHashMap<String, CommandParameterInfo>();
    CommandParameterInfo ballastConfigurationlampBurnHoursCommandParameterInfo =
        new CommandParameterInfo("value", Long.class, Long.class);
    writeBallastConfigurationLampBurnHoursCommandParams.put(
        "value", ballastConfigurationlampBurnHoursCommandParameterInfo);
    InteractionInfo writeBallastConfigurationLampBurnHoursAttributeInteractionInfo =
        new InteractionInfo(
            (cluster, callback, commandArguments) -> {
              ((ChipClusters.BallastConfigurationCluster) cluster)
                  .writeLampBurnHoursAttribute(
                      (DefaultClusterCallback) callback, (Long) commandArguments.get("value"));
            },
            () -> new ClusterInfoMapping.DelegatedDefaultClusterCallback(),
            writeBallastConfigurationLampBurnHoursCommandParams);
    writeBallastConfigurationInteractionInfo.put(
        "writeLampBurnHoursAttribute",
        writeBallastConfigurationLampBurnHoursAttributeInteractionInfo);
    Map<String, CommandParameterInfo> writeBallastConfigurationLampAlarmModeCommandParams =
        new LinkedHashMap<String, CommandParameterInfo>();
    CommandParameterInfo ballastConfigurationlampAlarmModeCommandParameterInfo =
        new CommandParameterInfo("value", Integer.class, Integer.class);
    writeBallastConfigurationLampAlarmModeCommandParams.put(
        "value", ballastConfigurationlampAlarmModeCommandParameterInfo);
    InteractionInfo writeBallastConfigurationLampAlarmModeAttributeInteractionInfo =
        new InteractionInfo(
            (cluster, callback, commandArguments) -> {
              ((ChipClusters.BallastConfigurationCluster) cluster)
                  .writeLampAlarmModeAttribute(
                      (DefaultClusterCallback) callback, (Integer) commandArguments.get("value"));
            },
            () -> new ClusterInfoMapping.DelegatedDefaultClusterCallback(),
            writeBallastConfigurationLampAlarmModeCommandParams);
    writeBallastConfigurationInteractionInfo.put(
        "writeLampAlarmModeAttribute",
        writeBallastConfigurationLampAlarmModeAttributeInteractionInfo);
    Map<String, CommandParameterInfo> writeBallastConfigurationLampBurnHoursTripPointCommandParams =
        new LinkedHashMap<String, CommandParameterInfo>();
    CommandParameterInfo ballastConfigurationlampBurnHoursTripPointCommandParameterInfo =
        new CommandParameterInfo("value", Long.class, Long.class);
    writeBallastConfigurationLampBurnHoursTripPointCommandParams.put(
        "value", ballastConfigurationlampBurnHoursTripPointCommandParameterInfo);
    InteractionInfo writeBallastConfigurationLampBurnHoursTripPointAttributeInteractionInfo =
        new InteractionInfo(
            (cluster, callback, commandArguments) -> {
              ((ChipClusters.BallastConfigurationCluster) cluster)
                  .writeLampBurnHoursTripPointAttribute(
                      (DefaultClusterCallback) callback, (Long) commandArguments.get("value"));
            },
            () -> new ClusterInfoMapping.DelegatedDefaultClusterCallback(),
            writeBallastConfigurationLampBurnHoursTripPointCommandParams);
    writeBallastConfigurationInteractionInfo.put(
        "writeLampBurnHoursTripPointAttribute",
        writeBallastConfigurationLampBurnHoursTripPointAttributeInteractionInfo);
    writeAttributeMap.put("ballastConfiguration", writeBallastConfigurationInteractionInfo);
    Map<String, InteractionInfo> writeIlluminanceMeasurementInteractionInfo = new LinkedHashMap<>();
    writeAttributeMap.put("illuminanceMeasurement", writeIlluminanceMeasurementInteractionInfo);
    Map<String, InteractionInfo> writeTemperatureMeasurementInteractionInfo = new LinkedHashMap<>();
    writeAttributeMap.put("temperatureMeasurement", writeTemperatureMeasurementInteractionInfo);
    Map<String, InteractionInfo> writePressureMeasurementInteractionInfo = new LinkedHashMap<>();
    writeAttributeMap.put("pressureMeasurement", writePressureMeasurementInteractionInfo);
    Map<String, InteractionInfo> writeFlowMeasurementInteractionInfo = new LinkedHashMap<>();
    writeAttributeMap.put("flowMeasurement", writeFlowMeasurementInteractionInfo);
    Map<String, InteractionInfo> writeRelativeHumidityMeasurementInteractionInfo =
        new LinkedHashMap<>();
    writeAttributeMap.put(
        "relativeHumidityMeasurement", writeRelativeHumidityMeasurementInteractionInfo);
    Map<String, InteractionInfo> writeOccupancySensingInteractionInfo = new LinkedHashMap<>();
    Map<String, CommandParameterInfo>
        writeOccupancySensingPIROccupiedToUnoccupiedDelayCommandParams =
            new LinkedHashMap<String, CommandParameterInfo>();
    CommandParameterInfo occupancySensingPIROccupiedToUnoccupiedDelayCommandParameterInfo =
        new CommandParameterInfo("value", Integer.class, Integer.class);
    writeOccupancySensingPIROccupiedToUnoccupiedDelayCommandParams.put(
        "value", occupancySensingPIROccupiedToUnoccupiedDelayCommandParameterInfo);
    InteractionInfo writeOccupancySensingPIROccupiedToUnoccupiedDelayAttributeInteractionInfo =
        new InteractionInfo(
            (cluster, callback, commandArguments) -> {
              ((ChipClusters.OccupancySensingCluster) cluster)
                  .writePIROccupiedToUnoccupiedDelayAttribute(
                      (DefaultClusterCallback) callback, (Integer) commandArguments.get("value"));
            },
            () -> new ClusterInfoMapping.DelegatedDefaultClusterCallback(),
            writeOccupancySensingPIROccupiedToUnoccupiedDelayCommandParams);
    writeOccupancySensingInteractionInfo.put(
        "writePIROccupiedToUnoccupiedDelayAttribute",
        writeOccupancySensingPIROccupiedToUnoccupiedDelayAttributeInteractionInfo);
    Map<String, CommandParameterInfo>
        writeOccupancySensingPIRUnoccupiedToOccupiedDelayCommandParams =
            new LinkedHashMap<String, CommandParameterInfo>();
    CommandParameterInfo occupancySensingPIRUnoccupiedToOccupiedDelayCommandParameterInfo =
        new CommandParameterInfo("value", Integer.class, Integer.class);
    writeOccupancySensingPIRUnoccupiedToOccupiedDelayCommandParams.put(
        "value", occupancySensingPIRUnoccupiedToOccupiedDelayCommandParameterInfo);
    InteractionInfo writeOccupancySensingPIRUnoccupiedToOccupiedDelayAttributeInteractionInfo =
        new InteractionInfo(
            (cluster, callback, commandArguments) -> {
              ((ChipClusters.OccupancySensingCluster) cluster)
                  .writePIRUnoccupiedToOccupiedDelayAttribute(
                      (DefaultClusterCallback) callback, (Integer) commandArguments.get("value"));
            },
            () -> new ClusterInfoMapping.DelegatedDefaultClusterCallback(),
            writeOccupancySensingPIRUnoccupiedToOccupiedDelayCommandParams);
    writeOccupancySensingInteractionInfo.put(
        "writePIRUnoccupiedToOccupiedDelayAttribute",
        writeOccupancySensingPIRUnoccupiedToOccupiedDelayAttributeInteractionInfo);
    Map<String, CommandParameterInfo>
        writeOccupancySensingPIRUnoccupiedToOccupiedThresholdCommandParams =
            new LinkedHashMap<String, CommandParameterInfo>();
    CommandParameterInfo occupancySensingPIRUnoccupiedToOccupiedThresholdCommandParameterInfo =
        new CommandParameterInfo("value", Integer.class, Integer.class);
    writeOccupancySensingPIRUnoccupiedToOccupiedThresholdCommandParams.put(
        "value", occupancySensingPIRUnoccupiedToOccupiedThresholdCommandParameterInfo);
    InteractionInfo writeOccupancySensingPIRUnoccupiedToOccupiedThresholdAttributeInteractionInfo =
        new InteractionInfo(
            (cluster, callback, commandArguments) -> {
              ((ChipClusters.OccupancySensingCluster) cluster)
                  .writePIRUnoccupiedToOccupiedThresholdAttribute(
                      (DefaultClusterCallback) callback, (Integer) commandArguments.get("value"));
            },
            () -> new ClusterInfoMapping.DelegatedDefaultClusterCallback(),
            writeOccupancySensingPIRUnoccupiedToOccupiedThresholdCommandParams);
    writeOccupancySensingInteractionInfo.put(
        "writePIRUnoccupiedToOccupiedThresholdAttribute",
        writeOccupancySensingPIRUnoccupiedToOccupiedThresholdAttributeInteractionInfo);
    Map<String, CommandParameterInfo>
        writeOccupancySensingUltrasonicOccupiedToUnoccupiedDelayCommandParams =
            new LinkedHashMap<String, CommandParameterInfo>();
    CommandParameterInfo occupancySensingultrasonicOccupiedToUnoccupiedDelayCommandParameterInfo =
        new CommandParameterInfo("value", Integer.class, Integer.class);
    writeOccupancySensingUltrasonicOccupiedToUnoccupiedDelayCommandParams.put(
        "value", occupancySensingultrasonicOccupiedToUnoccupiedDelayCommandParameterInfo);
    InteractionInfo
        writeOccupancySensingUltrasonicOccupiedToUnoccupiedDelayAttributeInteractionInfo =
            new InteractionInfo(
                (cluster, callback, commandArguments) -> {
                  ((ChipClusters.OccupancySensingCluster) cluster)
                      .writeUltrasonicOccupiedToUnoccupiedDelayAttribute(
                          (DefaultClusterCallback) callback,
                          (Integer) commandArguments.get("value"));
                },
                () -> new ClusterInfoMapping.DelegatedDefaultClusterCallback(),
                writeOccupancySensingUltrasonicOccupiedToUnoccupiedDelayCommandParams);
    writeOccupancySensingInteractionInfo.put(
        "writeUltrasonicOccupiedToUnoccupiedDelayAttribute",
        writeOccupancySensingUltrasonicOccupiedToUnoccupiedDelayAttributeInteractionInfo);
    Map<String, CommandParameterInfo>
        writeOccupancySensingUltrasonicUnoccupiedToOccupiedDelayCommandParams =
            new LinkedHashMap<String, CommandParameterInfo>();
    CommandParameterInfo occupancySensingultrasonicUnoccupiedToOccupiedDelayCommandParameterInfo =
        new CommandParameterInfo("value", Integer.class, Integer.class);
    writeOccupancySensingUltrasonicUnoccupiedToOccupiedDelayCommandParams.put(
        "value", occupancySensingultrasonicUnoccupiedToOccupiedDelayCommandParameterInfo);
    InteractionInfo
        writeOccupancySensingUltrasonicUnoccupiedToOccupiedDelayAttributeInteractionInfo =
            new InteractionInfo(
                (cluster, callback, commandArguments) -> {
                  ((ChipClusters.OccupancySensingCluster) cluster)
                      .writeUltrasonicUnoccupiedToOccupiedDelayAttribute(
                          (DefaultClusterCallback) callback,
                          (Integer) commandArguments.get("value"));
                },
                () -> new ClusterInfoMapping.DelegatedDefaultClusterCallback(),
                writeOccupancySensingUltrasonicUnoccupiedToOccupiedDelayCommandParams);
    writeOccupancySensingInteractionInfo.put(
        "writeUltrasonicUnoccupiedToOccupiedDelayAttribute",
        writeOccupancySensingUltrasonicUnoccupiedToOccupiedDelayAttributeInteractionInfo);
    Map<String, CommandParameterInfo>
        writeOccupancySensingUltrasonicUnoccupiedToOccupiedThresholdCommandParams =
            new LinkedHashMap<String, CommandParameterInfo>();
    CommandParameterInfo
        occupancySensingultrasonicUnoccupiedToOccupiedThresholdCommandParameterInfo =
            new CommandParameterInfo("value", Integer.class, Integer.class);
    writeOccupancySensingUltrasonicUnoccupiedToOccupiedThresholdCommandParams.put(
        "value", occupancySensingultrasonicUnoccupiedToOccupiedThresholdCommandParameterInfo);
    InteractionInfo
        writeOccupancySensingUltrasonicUnoccupiedToOccupiedThresholdAttributeInteractionInfo =
            new InteractionInfo(
                (cluster, callback, commandArguments) -> {
                  ((ChipClusters.OccupancySensingCluster) cluster)
                      .writeUltrasonicUnoccupiedToOccupiedThresholdAttribute(
                          (DefaultClusterCallback) callback,
                          (Integer) commandArguments.get("value"));
                },
                () -> new ClusterInfoMapping.DelegatedDefaultClusterCallback(),
                writeOccupancySensingUltrasonicUnoccupiedToOccupiedThresholdCommandParams);
    writeOccupancySensingInteractionInfo.put(
        "writeUltrasonicUnoccupiedToOccupiedThresholdAttribute",
        writeOccupancySensingUltrasonicUnoccupiedToOccupiedThresholdAttributeInteractionInfo);
    Map<String, CommandParameterInfo>
        writeOccupancySensingPhysicalContactOccupiedToUnoccupiedDelayCommandParams =
            new LinkedHashMap<String, CommandParameterInfo>();
    CommandParameterInfo
        occupancySensingphysicalContactOccupiedToUnoccupiedDelayCommandParameterInfo =
            new CommandParameterInfo("value", Integer.class, Integer.class);
    writeOccupancySensingPhysicalContactOccupiedToUnoccupiedDelayCommandParams.put(
        "value", occupancySensingphysicalContactOccupiedToUnoccupiedDelayCommandParameterInfo);
    InteractionInfo
        writeOccupancySensingPhysicalContactOccupiedToUnoccupiedDelayAttributeInteractionInfo =
            new InteractionInfo(
                (cluster, callback, commandArguments) -> {
                  ((ChipClusters.OccupancySensingCluster) cluster)
                      .writePhysicalContactOccupiedToUnoccupiedDelayAttribute(
                          (DefaultClusterCallback) callback,
                          (Integer) commandArguments.get("value"));
                },
                () -> new ClusterInfoMapping.DelegatedDefaultClusterCallback(),
                writeOccupancySensingPhysicalContactOccupiedToUnoccupiedDelayCommandParams);
    writeOccupancySensingInteractionInfo.put(
        "writePhysicalContactOccupiedToUnoccupiedDelayAttribute",
        writeOccupancySensingPhysicalContactOccupiedToUnoccupiedDelayAttributeInteractionInfo);
    Map<String, CommandParameterInfo>
        writeOccupancySensingPhysicalContactUnoccupiedToOccupiedDelayCommandParams =
            new LinkedHashMap<String, CommandParameterInfo>();
    CommandParameterInfo
        occupancySensingphysicalContactUnoccupiedToOccupiedDelayCommandParameterInfo =
            new CommandParameterInfo("value", Integer.class, Integer.class);
    writeOccupancySensingPhysicalContactUnoccupiedToOccupiedDelayCommandParams.put(
        "value", occupancySensingphysicalContactUnoccupiedToOccupiedDelayCommandParameterInfo);
    InteractionInfo
        writeOccupancySensingPhysicalContactUnoccupiedToOccupiedDelayAttributeInteractionInfo =
            new InteractionInfo(
                (cluster, callback, commandArguments) -> {
                  ((ChipClusters.OccupancySensingCluster) cluster)
                      .writePhysicalContactUnoccupiedToOccupiedDelayAttribute(
                          (DefaultClusterCallback) callback,
                          (Integer) commandArguments.get("value"));
                },
                () -> new ClusterInfoMapping.DelegatedDefaultClusterCallback(),
                writeOccupancySensingPhysicalContactUnoccupiedToOccupiedDelayCommandParams);
    writeOccupancySensingInteractionInfo.put(
        "writePhysicalContactUnoccupiedToOccupiedDelayAttribute",
        writeOccupancySensingPhysicalContactUnoccupiedToOccupiedDelayAttributeInteractionInfo);
    Map<String, CommandParameterInfo>
        writeOccupancySensingPhysicalContactUnoccupiedToOccupiedThresholdCommandParams =
            new LinkedHashMap<String, CommandParameterInfo>();
    CommandParameterInfo
        occupancySensingphysicalContactUnoccupiedToOccupiedThresholdCommandParameterInfo =
            new CommandParameterInfo("value", Integer.class, Integer.class);
    writeOccupancySensingPhysicalContactUnoccupiedToOccupiedThresholdCommandParams.put(
        "value", occupancySensingphysicalContactUnoccupiedToOccupiedThresholdCommandParameterInfo);
    InteractionInfo
        writeOccupancySensingPhysicalContactUnoccupiedToOccupiedThresholdAttributeInteractionInfo =
            new InteractionInfo(
                (cluster, callback, commandArguments) -> {
                  ((ChipClusters.OccupancySensingCluster) cluster)
                      .writePhysicalContactUnoccupiedToOccupiedThresholdAttribute(
                          (DefaultClusterCallback) callback,
                          (Integer) commandArguments.get("value"));
                },
                () -> new ClusterInfoMapping.DelegatedDefaultClusterCallback(),
                writeOccupancySensingPhysicalContactUnoccupiedToOccupiedThresholdCommandParams);
    writeOccupancySensingInteractionInfo.put(
        "writePhysicalContactUnoccupiedToOccupiedThresholdAttribute",
        writeOccupancySensingPhysicalContactUnoccupiedToOccupiedThresholdAttributeInteractionInfo);
    writeAttributeMap.put("occupancySensing", writeOccupancySensingInteractionInfo);
    Map<String, InteractionInfo> writeWakeOnLanInteractionInfo = new LinkedHashMap<>();
    writeAttributeMap.put("wakeOnLan", writeWakeOnLanInteractionInfo);
    Map<String, InteractionInfo> writeChannelInteractionInfo = new LinkedHashMap<>();
    writeAttributeMap.put("channel", writeChannelInteractionInfo);
    Map<String, InteractionInfo> writeTargetNavigatorInteractionInfo = new LinkedHashMap<>();
    writeAttributeMap.put("targetNavigator", writeTargetNavigatorInteractionInfo);
    Map<String, InteractionInfo> writeMediaPlaybackInteractionInfo = new LinkedHashMap<>();
    writeAttributeMap.put("mediaPlayback", writeMediaPlaybackInteractionInfo);
    Map<String, InteractionInfo> writeMediaInputInteractionInfo = new LinkedHashMap<>();
    writeAttributeMap.put("mediaInput", writeMediaInputInteractionInfo);
    Map<String, InteractionInfo> writeLowPowerInteractionInfo = new LinkedHashMap<>();
    writeAttributeMap.put("lowPower", writeLowPowerInteractionInfo);
    Map<String, InteractionInfo> writeKeypadInputInteractionInfo = new LinkedHashMap<>();
    writeAttributeMap.put("keypadInput", writeKeypadInputInteractionInfo);
    Map<String, InteractionInfo> writeContentLauncherInteractionInfo = new LinkedHashMap<>();
    Map<String, CommandParameterInfo> writeContentLauncherSupportedStreamingProtocolsCommandParams =
        new LinkedHashMap<String, CommandParameterInfo>();
    CommandParameterInfo contentLaunchersupportedStreamingProtocolsCommandParameterInfo =
        new CommandParameterInfo("value", Long.class, Long.class);
    writeContentLauncherSupportedStreamingProtocolsCommandParams.put(
        "value", contentLaunchersupportedStreamingProtocolsCommandParameterInfo);
    InteractionInfo writeContentLauncherSupportedStreamingProtocolsAttributeInteractionInfo =
        new InteractionInfo(
            (cluster, callback, commandArguments) -> {
              ((ChipClusters.ContentLauncherCluster) cluster)
                  .writeSupportedStreamingProtocolsAttribute(
                      (DefaultClusterCallback) callback, (Long) commandArguments.get("value"));
            },
            () -> new ClusterInfoMapping.DelegatedDefaultClusterCallback(),
            writeContentLauncherSupportedStreamingProtocolsCommandParams);
    writeContentLauncherInteractionInfo.put(
        "writeSupportedStreamingProtocolsAttribute",
        writeContentLauncherSupportedStreamingProtocolsAttributeInteractionInfo);
    writeAttributeMap.put("contentLauncher", writeContentLauncherInteractionInfo);
    Map<String, InteractionInfo> writeAudioOutputInteractionInfo = new LinkedHashMap<>();
    writeAttributeMap.put("audioOutput", writeAudioOutputInteractionInfo);
    Map<String, InteractionInfo> writeApplicationLauncherInteractionInfo = new LinkedHashMap<>();
    writeAttributeMap.put("applicationLauncher", writeApplicationLauncherInteractionInfo);
    Map<String, InteractionInfo> writeApplicationBasicInteractionInfo = new LinkedHashMap<>();
    writeAttributeMap.put("applicationBasic", writeApplicationBasicInteractionInfo);
    Map<String, InteractionInfo> writeAccountLoginInteractionInfo = new LinkedHashMap<>();
    writeAttributeMap.put("accountLogin", writeAccountLoginInteractionInfo);
    Map<String, InteractionInfo> writeElectricalMeasurementInteractionInfo = new LinkedHashMap<>();
    Map<String, CommandParameterInfo>
        writeElectricalMeasurementAverageRmsVoltageMeasurementPeriodCommandParams =
            new LinkedHashMap<String, CommandParameterInfo>();
    CommandParameterInfo
        electricalMeasurementaverageRmsVoltageMeasurementPeriodCommandParameterInfo =
            new CommandParameterInfo("value", Integer.class, Integer.class);
    writeElectricalMeasurementAverageRmsVoltageMeasurementPeriodCommandParams.put(
        "value", electricalMeasurementaverageRmsVoltageMeasurementPeriodCommandParameterInfo);
    InteractionInfo
        writeElectricalMeasurementAverageRmsVoltageMeasurementPeriodAttributeInteractionInfo =
            new InteractionInfo(
                (cluster, callback, commandArguments) -> {
                  ((ChipClusters.ElectricalMeasurementCluster) cluster)
                      .writeAverageRmsVoltageMeasurementPeriodAttribute(
                          (DefaultClusterCallback) callback,
                          (Integer) commandArguments.get("value"));
                },
                () -> new ClusterInfoMapping.DelegatedDefaultClusterCallback(),
                writeElectricalMeasurementAverageRmsVoltageMeasurementPeriodCommandParams);
    writeElectricalMeasurementInteractionInfo.put(
        "writeAverageRmsVoltageMeasurementPeriodAttribute",
        writeElectricalMeasurementAverageRmsVoltageMeasurementPeriodAttributeInteractionInfo);
    Map<String, CommandParameterInfo>
        writeElectricalMeasurementAverageRmsUnderVoltageCounterCommandParams =
            new LinkedHashMap<String, CommandParameterInfo>();
    CommandParameterInfo electricalMeasurementaverageRmsUnderVoltageCounterCommandParameterInfo =
        new CommandParameterInfo("value", Integer.class, Integer.class);
    writeElectricalMeasurementAverageRmsUnderVoltageCounterCommandParams.put(
        "value", electricalMeasurementaverageRmsUnderVoltageCounterCommandParameterInfo);
    InteractionInfo
        writeElectricalMeasurementAverageRmsUnderVoltageCounterAttributeInteractionInfo =
            new InteractionInfo(
                (cluster, callback, commandArguments) -> {
                  ((ChipClusters.ElectricalMeasurementCluster) cluster)
                      .writeAverageRmsUnderVoltageCounterAttribute(
                          (DefaultClusterCallback) callback,
                          (Integer) commandArguments.get("value"));
                },
                () -> new ClusterInfoMapping.DelegatedDefaultClusterCallback(),
                writeElectricalMeasurementAverageRmsUnderVoltageCounterCommandParams);
    writeElectricalMeasurementInteractionInfo.put(
        "writeAverageRmsUnderVoltageCounterAttribute",
        writeElectricalMeasurementAverageRmsUnderVoltageCounterAttributeInteractionInfo);
    Map<String, CommandParameterInfo>
        writeElectricalMeasurementRmsExtremeOverVoltagePeriodCommandParams =
            new LinkedHashMap<String, CommandParameterInfo>();
    CommandParameterInfo electricalMeasurementrmsExtremeOverVoltagePeriodCommandParameterInfo =
        new CommandParameterInfo("value", Integer.class, Integer.class);
    writeElectricalMeasurementRmsExtremeOverVoltagePeriodCommandParams.put(
        "value", electricalMeasurementrmsExtremeOverVoltagePeriodCommandParameterInfo);
    InteractionInfo writeElectricalMeasurementRmsExtremeOverVoltagePeriodAttributeInteractionInfo =
        new InteractionInfo(
            (cluster, callback, commandArguments) -> {
              ((ChipClusters.ElectricalMeasurementCluster) cluster)
                  .writeRmsExtremeOverVoltagePeriodAttribute(
                      (DefaultClusterCallback) callback, (Integer) commandArguments.get("value"));
            },
            () -> new ClusterInfoMapping.DelegatedDefaultClusterCallback(),
            writeElectricalMeasurementRmsExtremeOverVoltagePeriodCommandParams);
    writeElectricalMeasurementInteractionInfo.put(
        "writeRmsExtremeOverVoltagePeriodAttribute",
        writeElectricalMeasurementRmsExtremeOverVoltagePeriodAttributeInteractionInfo);
    Map<String, CommandParameterInfo>
        writeElectricalMeasurementRmsExtremeUnderVoltagePeriodCommandParams =
            new LinkedHashMap<String, CommandParameterInfo>();
    CommandParameterInfo electricalMeasurementrmsExtremeUnderVoltagePeriodCommandParameterInfo =
        new CommandParameterInfo("value", Integer.class, Integer.class);
    writeElectricalMeasurementRmsExtremeUnderVoltagePeriodCommandParams.put(
        "value", electricalMeasurementrmsExtremeUnderVoltagePeriodCommandParameterInfo);
    InteractionInfo writeElectricalMeasurementRmsExtremeUnderVoltagePeriodAttributeInteractionInfo =
        new InteractionInfo(
            (cluster, callback, commandArguments) -> {
              ((ChipClusters.ElectricalMeasurementCluster) cluster)
                  .writeRmsExtremeUnderVoltagePeriodAttribute(
                      (DefaultClusterCallback) callback, (Integer) commandArguments.get("value"));
            },
            () -> new ClusterInfoMapping.DelegatedDefaultClusterCallback(),
            writeElectricalMeasurementRmsExtremeUnderVoltagePeriodCommandParams);
    writeElectricalMeasurementInteractionInfo.put(
        "writeRmsExtremeUnderVoltagePeriodAttribute",
        writeElectricalMeasurementRmsExtremeUnderVoltagePeriodAttributeInteractionInfo);
    Map<String, CommandParameterInfo> writeElectricalMeasurementRmsVoltageSagPeriodCommandParams =
        new LinkedHashMap<String, CommandParameterInfo>();
    CommandParameterInfo electricalMeasurementrmsVoltageSagPeriodCommandParameterInfo =
        new CommandParameterInfo("value", Integer.class, Integer.class);
    writeElectricalMeasurementRmsVoltageSagPeriodCommandParams.put(
        "value", electricalMeasurementrmsVoltageSagPeriodCommandParameterInfo);
    InteractionInfo writeElectricalMeasurementRmsVoltageSagPeriodAttributeInteractionInfo =
        new InteractionInfo(
            (cluster, callback, commandArguments) -> {
              ((ChipClusters.ElectricalMeasurementCluster) cluster)
                  .writeRmsVoltageSagPeriodAttribute(
                      (DefaultClusterCallback) callback, (Integer) commandArguments.get("value"));
            },
            () -> new ClusterInfoMapping.DelegatedDefaultClusterCallback(),
            writeElectricalMeasurementRmsVoltageSagPeriodCommandParams);
    writeElectricalMeasurementInteractionInfo.put(
        "writeRmsVoltageSagPeriodAttribute",
        writeElectricalMeasurementRmsVoltageSagPeriodAttributeInteractionInfo);
    Map<String, CommandParameterInfo> writeElectricalMeasurementRmsVoltageSwellPeriodCommandParams =
        new LinkedHashMap<String, CommandParameterInfo>();
    CommandParameterInfo electricalMeasurementrmsVoltageSwellPeriodCommandParameterInfo =
        new CommandParameterInfo("value", Integer.class, Integer.class);
    writeElectricalMeasurementRmsVoltageSwellPeriodCommandParams.put(
        "value", electricalMeasurementrmsVoltageSwellPeriodCommandParameterInfo);
    InteractionInfo writeElectricalMeasurementRmsVoltageSwellPeriodAttributeInteractionInfo =
        new InteractionInfo(
            (cluster, callback, commandArguments) -> {
              ((ChipClusters.ElectricalMeasurementCluster) cluster)
                  .writeRmsVoltageSwellPeriodAttribute(
                      (DefaultClusterCallback) callback, (Integer) commandArguments.get("value"));
            },
            () -> new ClusterInfoMapping.DelegatedDefaultClusterCallback(),
            writeElectricalMeasurementRmsVoltageSwellPeriodCommandParams);
    writeElectricalMeasurementInteractionInfo.put(
        "writeRmsVoltageSwellPeriodAttribute",
        writeElectricalMeasurementRmsVoltageSwellPeriodAttributeInteractionInfo);
    Map<String, CommandParameterInfo> writeElectricalMeasurementOverloadAlarmsMaskCommandParams =
        new LinkedHashMap<String, CommandParameterInfo>();
    CommandParameterInfo electricalMeasurementoverloadAlarmsMaskCommandParameterInfo =
        new CommandParameterInfo("value", Integer.class, Integer.class);
    writeElectricalMeasurementOverloadAlarmsMaskCommandParams.put(
        "value", electricalMeasurementoverloadAlarmsMaskCommandParameterInfo);
    InteractionInfo writeElectricalMeasurementOverloadAlarmsMaskAttributeInteractionInfo =
        new InteractionInfo(
            (cluster, callback, commandArguments) -> {
              ((ChipClusters.ElectricalMeasurementCluster) cluster)
                  .writeOverloadAlarmsMaskAttribute(
                      (DefaultClusterCallback) callback, (Integer) commandArguments.get("value"));
            },
            () -> new ClusterInfoMapping.DelegatedDefaultClusterCallback(),
            writeElectricalMeasurementOverloadAlarmsMaskCommandParams);
    writeElectricalMeasurementInteractionInfo.put(
        "writeOverloadAlarmsMaskAttribute",
        writeElectricalMeasurementOverloadAlarmsMaskAttributeInteractionInfo);
    Map<String, CommandParameterInfo> writeElectricalMeasurementAcOverloadAlarmsMaskCommandParams =
        new LinkedHashMap<String, CommandParameterInfo>();
    CommandParameterInfo electricalMeasurementacOverloadAlarmsMaskCommandParameterInfo =
        new CommandParameterInfo("value", Integer.class, Integer.class);
    writeElectricalMeasurementAcOverloadAlarmsMaskCommandParams.put(
        "value", electricalMeasurementacOverloadAlarmsMaskCommandParameterInfo);
    InteractionInfo writeElectricalMeasurementAcOverloadAlarmsMaskAttributeInteractionInfo =
        new InteractionInfo(
            (cluster, callback, commandArguments) -> {
              ((ChipClusters.ElectricalMeasurementCluster) cluster)
                  .writeAcOverloadAlarmsMaskAttribute(
                      (DefaultClusterCallback) callback, (Integer) commandArguments.get("value"));
            },
            () -> new ClusterInfoMapping.DelegatedDefaultClusterCallback(),
            writeElectricalMeasurementAcOverloadAlarmsMaskCommandParams);
    writeElectricalMeasurementInteractionInfo.put(
        "writeAcOverloadAlarmsMaskAttribute",
        writeElectricalMeasurementAcOverloadAlarmsMaskAttributeInteractionInfo);
    writeAttributeMap.put("electricalMeasurement", writeElectricalMeasurementInteractionInfo);
    Map<String, InteractionInfo> writeUnitTestingInteractionInfo = new LinkedHashMap<>();
    Map<String, CommandParameterInfo> writeUnitTestingBooleanCommandParams =
        new LinkedHashMap<String, CommandParameterInfo>();
    CommandParameterInfo unitTestingbooleanCommandParameterInfo =
        new CommandParameterInfo("value", Boolean.class, Boolean.class);
    writeUnitTestingBooleanCommandParams.put("value", unitTestingbooleanCommandParameterInfo);
    InteractionInfo writeUnitTestingBooleanAttributeInteractionInfo =
        new InteractionInfo(
            (cluster, callback, commandArguments) -> {
              ((ChipClusters.UnitTestingCluster) cluster)
                  .writeBooleanAttribute(
                      (DefaultClusterCallback) callback, (Boolean) commandArguments.get("value"));
            },
            () -> new ClusterInfoMapping.DelegatedDefaultClusterCallback(),
            writeUnitTestingBooleanCommandParams);
    writeUnitTestingInteractionInfo.put(
        "writeBooleanAttribute", writeUnitTestingBooleanAttributeInteractionInfo);
    Map<String, CommandParameterInfo> writeUnitTestingBitmap8CommandParams =
        new LinkedHashMap<String, CommandParameterInfo>();
    CommandParameterInfo unitTestingbitmap8CommandParameterInfo =
        new CommandParameterInfo("value", Integer.class, Integer.class);
    writeUnitTestingBitmap8CommandParams.put("value", unitTestingbitmap8CommandParameterInfo);
    InteractionInfo writeUnitTestingBitmap8AttributeInteractionInfo =
        new InteractionInfo(
            (cluster, callback, commandArguments) -> {
              ((ChipClusters.UnitTestingCluster) cluster)
                  .writeBitmap8Attribute(
                      (DefaultClusterCallback) callback, (Integer) commandArguments.get("value"));
            },
            () -> new ClusterInfoMapping.DelegatedDefaultClusterCallback(),
            writeUnitTestingBitmap8CommandParams);
    writeUnitTestingInteractionInfo.put(
        "writeBitmap8Attribute", writeUnitTestingBitmap8AttributeInteractionInfo);
    Map<String, CommandParameterInfo> writeUnitTestingBitmap16CommandParams =
        new LinkedHashMap<String, CommandParameterInfo>();
    CommandParameterInfo unitTestingbitmap16CommandParameterInfo =
        new CommandParameterInfo("value", Integer.class, Integer.class);
    writeUnitTestingBitmap16CommandParams.put("value", unitTestingbitmap16CommandParameterInfo);
    InteractionInfo writeUnitTestingBitmap16AttributeInteractionInfo =
        new InteractionInfo(
            (cluster, callback, commandArguments) -> {
              ((ChipClusters.UnitTestingCluster) cluster)
                  .writeBitmap16Attribute(
                      (DefaultClusterCallback) callback, (Integer) commandArguments.get("value"));
            },
            () -> new ClusterInfoMapping.DelegatedDefaultClusterCallback(),
            writeUnitTestingBitmap16CommandParams);
    writeUnitTestingInteractionInfo.put(
        "writeBitmap16Attribute", writeUnitTestingBitmap16AttributeInteractionInfo);
    Map<String, CommandParameterInfo> writeUnitTestingBitmap32CommandParams =
        new LinkedHashMap<String, CommandParameterInfo>();
    CommandParameterInfo unitTestingbitmap32CommandParameterInfo =
        new CommandParameterInfo("value", Long.class, Long.class);
    writeUnitTestingBitmap32CommandParams.put("value", unitTestingbitmap32CommandParameterInfo);
    InteractionInfo writeUnitTestingBitmap32AttributeInteractionInfo =
        new InteractionInfo(
            (cluster, callback, commandArguments) -> {
              ((ChipClusters.UnitTestingCluster) cluster)
                  .writeBitmap32Attribute(
                      (DefaultClusterCallback) callback, (Long) commandArguments.get("value"));
            },
            () -> new ClusterInfoMapping.DelegatedDefaultClusterCallback(),
            writeUnitTestingBitmap32CommandParams);
    writeUnitTestingInteractionInfo.put(
        "writeBitmap32Attribute", writeUnitTestingBitmap32AttributeInteractionInfo);
    Map<String, CommandParameterInfo> writeUnitTestingBitmap64CommandParams =
        new LinkedHashMap<String, CommandParameterInfo>();
    CommandParameterInfo unitTestingbitmap64CommandParameterInfo =
        new CommandParameterInfo("value", Long.class, Long.class);
    writeUnitTestingBitmap64CommandParams.put("value", unitTestingbitmap64CommandParameterInfo);
    InteractionInfo writeUnitTestingBitmap64AttributeInteractionInfo =
        new InteractionInfo(
            (cluster, callback, commandArguments) -> {
              ((ChipClusters.UnitTestingCluster) cluster)
                  .writeBitmap64Attribute(
                      (DefaultClusterCallback) callback, (Long) commandArguments.get("value"));
            },
            () -> new ClusterInfoMapping.DelegatedDefaultClusterCallback(),
            writeUnitTestingBitmap64CommandParams);
    writeUnitTestingInteractionInfo.put(
        "writeBitmap64Attribute", writeUnitTestingBitmap64AttributeInteractionInfo);
    Map<String, CommandParameterInfo> writeUnitTestingInt8uCommandParams =
        new LinkedHashMap<String, CommandParameterInfo>();
    CommandParameterInfo unitTestingint8uCommandParameterInfo =
        new CommandParameterInfo("value", Integer.class, Integer.class);
    writeUnitTestingInt8uCommandParams.put("value", unitTestingint8uCommandParameterInfo);
    InteractionInfo writeUnitTestingInt8uAttributeInteractionInfo =
        new InteractionInfo(
            (cluster, callback, commandArguments) -> {
              ((ChipClusters.UnitTestingCluster) cluster)
                  .writeInt8uAttribute(
                      (DefaultClusterCallback) callback, (Integer) commandArguments.get("value"));
            },
            () -> new ClusterInfoMapping.DelegatedDefaultClusterCallback(),
            writeUnitTestingInt8uCommandParams);
    writeUnitTestingInteractionInfo.put(
        "writeInt8uAttribute", writeUnitTestingInt8uAttributeInteractionInfo);
    Map<String, CommandParameterInfo> writeUnitTestingInt16uCommandParams =
        new LinkedHashMap<String, CommandParameterInfo>();
    CommandParameterInfo unitTestingint16uCommandParameterInfo =
        new CommandParameterInfo("value", Integer.class, Integer.class);
    writeUnitTestingInt16uCommandParams.put("value", unitTestingint16uCommandParameterInfo);
    InteractionInfo writeUnitTestingInt16uAttributeInteractionInfo =
        new InteractionInfo(
            (cluster, callback, commandArguments) -> {
              ((ChipClusters.UnitTestingCluster) cluster)
                  .writeInt16uAttribute(
                      (DefaultClusterCallback) callback, (Integer) commandArguments.get("value"));
            },
            () -> new ClusterInfoMapping.DelegatedDefaultClusterCallback(),
            writeUnitTestingInt16uCommandParams);
    writeUnitTestingInteractionInfo.put(
        "writeInt16uAttribute", writeUnitTestingInt16uAttributeInteractionInfo);
    Map<String, CommandParameterInfo> writeUnitTestingInt24uCommandParams =
        new LinkedHashMap<String, CommandParameterInfo>();
    CommandParameterInfo unitTestingint24uCommandParameterInfo =
        new CommandParameterInfo("value", Long.class, Long.class);
    writeUnitTestingInt24uCommandParams.put("value", unitTestingint24uCommandParameterInfo);
    InteractionInfo writeUnitTestingInt24uAttributeInteractionInfo =
        new InteractionInfo(
            (cluster, callback, commandArguments) -> {
              ((ChipClusters.UnitTestingCluster) cluster)
                  .writeInt24uAttribute(
                      (DefaultClusterCallback) callback, (Long) commandArguments.get("value"));
            },
            () -> new ClusterInfoMapping.DelegatedDefaultClusterCallback(),
            writeUnitTestingInt24uCommandParams);
    writeUnitTestingInteractionInfo.put(
        "writeInt24uAttribute", writeUnitTestingInt24uAttributeInteractionInfo);
    Map<String, CommandParameterInfo> writeUnitTestingInt32uCommandParams =
        new LinkedHashMap<String, CommandParameterInfo>();
    CommandParameterInfo unitTestingint32uCommandParameterInfo =
        new CommandParameterInfo("value", Long.class, Long.class);
    writeUnitTestingInt32uCommandParams.put("value", unitTestingint32uCommandParameterInfo);
    InteractionInfo writeUnitTestingInt32uAttributeInteractionInfo =
        new InteractionInfo(
            (cluster, callback, commandArguments) -> {
              ((ChipClusters.UnitTestingCluster) cluster)
                  .writeInt32uAttribute(
                      (DefaultClusterCallback) callback, (Long) commandArguments.get("value"));
            },
            () -> new ClusterInfoMapping.DelegatedDefaultClusterCallback(),
            writeUnitTestingInt32uCommandParams);
    writeUnitTestingInteractionInfo.put(
        "writeInt32uAttribute", writeUnitTestingInt32uAttributeInteractionInfo);
    Map<String, CommandParameterInfo> writeUnitTestingInt40uCommandParams =
        new LinkedHashMap<String, CommandParameterInfo>();
    CommandParameterInfo unitTestingint40uCommandParameterInfo =
        new CommandParameterInfo("value", Long.class, Long.class);
    writeUnitTestingInt40uCommandParams.put("value", unitTestingint40uCommandParameterInfo);
    InteractionInfo writeUnitTestingInt40uAttributeInteractionInfo =
        new InteractionInfo(
            (cluster, callback, commandArguments) -> {
              ((ChipClusters.UnitTestingCluster) cluster)
                  .writeInt40uAttribute(
                      (DefaultClusterCallback) callback, (Long) commandArguments.get("value"));
            },
            () -> new ClusterInfoMapping.DelegatedDefaultClusterCallback(),
            writeUnitTestingInt40uCommandParams);
    writeUnitTestingInteractionInfo.put(
        "writeInt40uAttribute", writeUnitTestingInt40uAttributeInteractionInfo);
    Map<String, CommandParameterInfo> writeUnitTestingInt48uCommandParams =
        new LinkedHashMap<String, CommandParameterInfo>();
    CommandParameterInfo unitTestingint48uCommandParameterInfo =
        new CommandParameterInfo("value", Long.class, Long.class);
    writeUnitTestingInt48uCommandParams.put("value", unitTestingint48uCommandParameterInfo);
    InteractionInfo writeUnitTestingInt48uAttributeInteractionInfo =
        new InteractionInfo(
            (cluster, callback, commandArguments) -> {
              ((ChipClusters.UnitTestingCluster) cluster)
                  .writeInt48uAttribute(
                      (DefaultClusterCallback) callback, (Long) commandArguments.get("value"));
            },
            () -> new ClusterInfoMapping.DelegatedDefaultClusterCallback(),
            writeUnitTestingInt48uCommandParams);
    writeUnitTestingInteractionInfo.put(
        "writeInt48uAttribute", writeUnitTestingInt48uAttributeInteractionInfo);
    Map<String, CommandParameterInfo> writeUnitTestingInt56uCommandParams =
        new LinkedHashMap<String, CommandParameterInfo>();
    CommandParameterInfo unitTestingint56uCommandParameterInfo =
        new CommandParameterInfo("value", Long.class, Long.class);
    writeUnitTestingInt56uCommandParams.put("value", unitTestingint56uCommandParameterInfo);
    InteractionInfo writeUnitTestingInt56uAttributeInteractionInfo =
        new InteractionInfo(
            (cluster, callback, commandArguments) -> {
              ((ChipClusters.UnitTestingCluster) cluster)
                  .writeInt56uAttribute(
                      (DefaultClusterCallback) callback, (Long) commandArguments.get("value"));
            },
            () -> new ClusterInfoMapping.DelegatedDefaultClusterCallback(),
            writeUnitTestingInt56uCommandParams);
    writeUnitTestingInteractionInfo.put(
        "writeInt56uAttribute", writeUnitTestingInt56uAttributeInteractionInfo);
    Map<String, CommandParameterInfo> writeUnitTestingInt64uCommandParams =
        new LinkedHashMap<String, CommandParameterInfo>();
    CommandParameterInfo unitTestingint64uCommandParameterInfo =
        new CommandParameterInfo("value", Long.class, Long.class);
    writeUnitTestingInt64uCommandParams.put("value", unitTestingint64uCommandParameterInfo);
    InteractionInfo writeUnitTestingInt64uAttributeInteractionInfo =
        new InteractionInfo(
            (cluster, callback, commandArguments) -> {
              ((ChipClusters.UnitTestingCluster) cluster)
                  .writeInt64uAttribute(
                      (DefaultClusterCallback) callback, (Long) commandArguments.get("value"));
            },
            () -> new ClusterInfoMapping.DelegatedDefaultClusterCallback(),
            writeUnitTestingInt64uCommandParams);
    writeUnitTestingInteractionInfo.put(
        "writeInt64uAttribute", writeUnitTestingInt64uAttributeInteractionInfo);
    Map<String, CommandParameterInfo> writeUnitTestingInt8sCommandParams =
        new LinkedHashMap<String, CommandParameterInfo>();
    CommandParameterInfo unitTestingint8sCommandParameterInfo =
        new CommandParameterInfo("value", Integer.class, Integer.class);
    writeUnitTestingInt8sCommandParams.put("value", unitTestingint8sCommandParameterInfo);
    InteractionInfo writeUnitTestingInt8sAttributeInteractionInfo =
        new InteractionInfo(
            (cluster, callback, commandArguments) -> {
              ((ChipClusters.UnitTestingCluster) cluster)
                  .writeInt8sAttribute(
                      (DefaultClusterCallback) callback, (Integer) commandArguments.get("value"));
            },
            () -> new ClusterInfoMapping.DelegatedDefaultClusterCallback(),
            writeUnitTestingInt8sCommandParams);
    writeUnitTestingInteractionInfo.put(
        "writeInt8sAttribute", writeUnitTestingInt8sAttributeInteractionInfo);
    Map<String, CommandParameterInfo> writeUnitTestingInt16sCommandParams =
        new LinkedHashMap<String, CommandParameterInfo>();
    CommandParameterInfo unitTestingint16sCommandParameterInfo =
        new CommandParameterInfo("value", Integer.class, Integer.class);
    writeUnitTestingInt16sCommandParams.put("value", unitTestingint16sCommandParameterInfo);
    InteractionInfo writeUnitTestingInt16sAttributeInteractionInfo =
        new InteractionInfo(
            (cluster, callback, commandArguments) -> {
              ((ChipClusters.UnitTestingCluster) cluster)
                  .writeInt16sAttribute(
                      (DefaultClusterCallback) callback, (Integer) commandArguments.get("value"));
            },
            () -> new ClusterInfoMapping.DelegatedDefaultClusterCallback(),
            writeUnitTestingInt16sCommandParams);
    writeUnitTestingInteractionInfo.put(
        "writeInt16sAttribute", writeUnitTestingInt16sAttributeInteractionInfo);
    Map<String, CommandParameterInfo> writeUnitTestingInt24sCommandParams =
        new LinkedHashMap<String, CommandParameterInfo>();
    CommandParameterInfo unitTestingint24sCommandParameterInfo =
        new CommandParameterInfo("value", Long.class, Long.class);
    writeUnitTestingInt24sCommandParams.put("value", unitTestingint24sCommandParameterInfo);
    InteractionInfo writeUnitTestingInt24sAttributeInteractionInfo =
        new InteractionInfo(
            (cluster, callback, commandArguments) -> {
              ((ChipClusters.UnitTestingCluster) cluster)
                  .writeInt24sAttribute(
                      (DefaultClusterCallback) callback, (Long) commandArguments.get("value"));
            },
            () -> new ClusterInfoMapping.DelegatedDefaultClusterCallback(),
            writeUnitTestingInt24sCommandParams);
    writeUnitTestingInteractionInfo.put(
        "writeInt24sAttribute", writeUnitTestingInt24sAttributeInteractionInfo);
    Map<String, CommandParameterInfo> writeUnitTestingInt32sCommandParams =
        new LinkedHashMap<String, CommandParameterInfo>();
    CommandParameterInfo unitTestingint32sCommandParameterInfo =
        new CommandParameterInfo("value", Long.class, Long.class);
    writeUnitTestingInt32sCommandParams.put("value", unitTestingint32sCommandParameterInfo);
    InteractionInfo writeUnitTestingInt32sAttributeInteractionInfo =
        new InteractionInfo(
            (cluster, callback, commandArguments) -> {
              ((ChipClusters.UnitTestingCluster) cluster)
                  .writeInt32sAttribute(
                      (DefaultClusterCallback) callback, (Long) commandArguments.get("value"));
            },
            () -> new ClusterInfoMapping.DelegatedDefaultClusterCallback(),
            writeUnitTestingInt32sCommandParams);
    writeUnitTestingInteractionInfo.put(
        "writeInt32sAttribute", writeUnitTestingInt32sAttributeInteractionInfo);
    Map<String, CommandParameterInfo> writeUnitTestingInt40sCommandParams =
        new LinkedHashMap<String, CommandParameterInfo>();
    CommandParameterInfo unitTestingint40sCommandParameterInfo =
        new CommandParameterInfo("value", Long.class, Long.class);
    writeUnitTestingInt40sCommandParams.put("value", unitTestingint40sCommandParameterInfo);
    InteractionInfo writeUnitTestingInt40sAttributeInteractionInfo =
        new InteractionInfo(
            (cluster, callback, commandArguments) -> {
              ((ChipClusters.UnitTestingCluster) cluster)
                  .writeInt40sAttribute(
                      (DefaultClusterCallback) callback, (Long) commandArguments.get("value"));
            },
            () -> new ClusterInfoMapping.DelegatedDefaultClusterCallback(),
            writeUnitTestingInt40sCommandParams);
    writeUnitTestingInteractionInfo.put(
        "writeInt40sAttribute", writeUnitTestingInt40sAttributeInteractionInfo);
    Map<String, CommandParameterInfo> writeUnitTestingInt48sCommandParams =
        new LinkedHashMap<String, CommandParameterInfo>();
    CommandParameterInfo unitTestingint48sCommandParameterInfo =
        new CommandParameterInfo("value", Long.class, Long.class);
    writeUnitTestingInt48sCommandParams.put("value", unitTestingint48sCommandParameterInfo);
    InteractionInfo writeUnitTestingInt48sAttributeInteractionInfo =
        new InteractionInfo(
            (cluster, callback, commandArguments) -> {
              ((ChipClusters.UnitTestingCluster) cluster)
                  .writeInt48sAttribute(
                      (DefaultClusterCallback) callback, (Long) commandArguments.get("value"));
            },
            () -> new ClusterInfoMapping.DelegatedDefaultClusterCallback(),
            writeUnitTestingInt48sCommandParams);
    writeUnitTestingInteractionInfo.put(
        "writeInt48sAttribute", writeUnitTestingInt48sAttributeInteractionInfo);
    Map<String, CommandParameterInfo> writeUnitTestingInt56sCommandParams =
        new LinkedHashMap<String, CommandParameterInfo>();
    CommandParameterInfo unitTestingint56sCommandParameterInfo =
        new CommandParameterInfo("value", Long.class, Long.class);
    writeUnitTestingInt56sCommandParams.put("value", unitTestingint56sCommandParameterInfo);
    InteractionInfo writeUnitTestingInt56sAttributeInteractionInfo =
        new InteractionInfo(
            (cluster, callback, commandArguments) -> {
              ((ChipClusters.UnitTestingCluster) cluster)
                  .writeInt56sAttribute(
                      (DefaultClusterCallback) callback, (Long) commandArguments.get("value"));
            },
            () -> new ClusterInfoMapping.DelegatedDefaultClusterCallback(),
            writeUnitTestingInt56sCommandParams);
    writeUnitTestingInteractionInfo.put(
        "writeInt56sAttribute", writeUnitTestingInt56sAttributeInteractionInfo);
    Map<String, CommandParameterInfo> writeUnitTestingInt64sCommandParams =
        new LinkedHashMap<String, CommandParameterInfo>();
    CommandParameterInfo unitTestingint64sCommandParameterInfo =
        new CommandParameterInfo("value", Long.class, Long.class);
    writeUnitTestingInt64sCommandParams.put("value", unitTestingint64sCommandParameterInfo);
    InteractionInfo writeUnitTestingInt64sAttributeInteractionInfo =
        new InteractionInfo(
            (cluster, callback, commandArguments) -> {
              ((ChipClusters.UnitTestingCluster) cluster)
                  .writeInt64sAttribute(
                      (DefaultClusterCallback) callback, (Long) commandArguments.get("value"));
            },
            () -> new ClusterInfoMapping.DelegatedDefaultClusterCallback(),
            writeUnitTestingInt64sCommandParams);
    writeUnitTestingInteractionInfo.put(
        "writeInt64sAttribute", writeUnitTestingInt64sAttributeInteractionInfo);
    Map<String, CommandParameterInfo> writeUnitTestingEnum8CommandParams =
        new LinkedHashMap<String, CommandParameterInfo>();
    CommandParameterInfo unitTestingenum8CommandParameterInfo =
        new CommandParameterInfo("value", Integer.class, Integer.class);
    writeUnitTestingEnum8CommandParams.put("value", unitTestingenum8CommandParameterInfo);
    InteractionInfo writeUnitTestingEnum8AttributeInteractionInfo =
        new InteractionInfo(
            (cluster, callback, commandArguments) -> {
              ((ChipClusters.UnitTestingCluster) cluster)
                  .writeEnum8Attribute(
                      (DefaultClusterCallback) callback, (Integer) commandArguments.get("value"));
            },
            () -> new ClusterInfoMapping.DelegatedDefaultClusterCallback(),
            writeUnitTestingEnum8CommandParams);
    writeUnitTestingInteractionInfo.put(
        "writeEnum8Attribute", writeUnitTestingEnum8AttributeInteractionInfo);
    Map<String, CommandParameterInfo> writeUnitTestingEnum16CommandParams =
        new LinkedHashMap<String, CommandParameterInfo>();
    CommandParameterInfo unitTestingenum16CommandParameterInfo =
        new CommandParameterInfo("value", Integer.class, Integer.class);
    writeUnitTestingEnum16CommandParams.put("value", unitTestingenum16CommandParameterInfo);
    InteractionInfo writeUnitTestingEnum16AttributeInteractionInfo =
        new InteractionInfo(
            (cluster, callback, commandArguments) -> {
              ((ChipClusters.UnitTestingCluster) cluster)
                  .writeEnum16Attribute(
                      (DefaultClusterCallback) callback, (Integer) commandArguments.get("value"));
            },
            () -> new ClusterInfoMapping.DelegatedDefaultClusterCallback(),
            writeUnitTestingEnum16CommandParams);
    writeUnitTestingInteractionInfo.put(
        "writeEnum16Attribute", writeUnitTestingEnum16AttributeInteractionInfo);
    Map<String, CommandParameterInfo> writeUnitTestingFloatSingleCommandParams =
        new LinkedHashMap<String, CommandParameterInfo>();
    CommandParameterInfo unitTestingfloatSingleCommandParameterInfo =
        new CommandParameterInfo("value", Float.class, Float.class);
    writeUnitTestingFloatSingleCommandParams.put(
        "value", unitTestingfloatSingleCommandParameterInfo);
    InteractionInfo writeUnitTestingFloatSingleAttributeInteractionInfo =
        new InteractionInfo(
            (cluster, callback, commandArguments) -> {
              ((ChipClusters.UnitTestingCluster) cluster)
                  .writeFloatSingleAttribute(
                      (DefaultClusterCallback) callback, (Float) commandArguments.get("value"));
            },
            () -> new ClusterInfoMapping.DelegatedDefaultClusterCallback(),
            writeUnitTestingFloatSingleCommandParams);
    writeUnitTestingInteractionInfo.put(
        "writeFloatSingleAttribute", writeUnitTestingFloatSingleAttributeInteractionInfo);
    Map<String, CommandParameterInfo> writeUnitTestingFloatDoubleCommandParams =
        new LinkedHashMap<String, CommandParameterInfo>();
    CommandParameterInfo unitTestingfloatDoubleCommandParameterInfo =
        new CommandParameterInfo("value", Double.class, Double.class);
    writeUnitTestingFloatDoubleCommandParams.put(
        "value", unitTestingfloatDoubleCommandParameterInfo);
    InteractionInfo writeUnitTestingFloatDoubleAttributeInteractionInfo =
        new InteractionInfo(
            (cluster, callback, commandArguments) -> {
              ((ChipClusters.UnitTestingCluster) cluster)
                  .writeFloatDoubleAttribute(
                      (DefaultClusterCallback) callback, (Double) commandArguments.get("value"));
            },
            () -> new ClusterInfoMapping.DelegatedDefaultClusterCallback(),
            writeUnitTestingFloatDoubleCommandParams);
    writeUnitTestingInteractionInfo.put(
        "writeFloatDoubleAttribute", writeUnitTestingFloatDoubleAttributeInteractionInfo);
    Map<String, CommandParameterInfo> writeUnitTestingOctetStringCommandParams =
        new LinkedHashMap<String, CommandParameterInfo>();
    CommandParameterInfo unitTestingoctetStringCommandParameterInfo =
        new CommandParameterInfo("value", byte[].class, byte[].class);
    writeUnitTestingOctetStringCommandParams.put(
        "value", unitTestingoctetStringCommandParameterInfo);
    InteractionInfo writeUnitTestingOctetStringAttributeInteractionInfo =
        new InteractionInfo(
            (cluster, callback, commandArguments) -> {
              ((ChipClusters.UnitTestingCluster) cluster)
                  .writeOctetStringAttribute(
                      (DefaultClusterCallback) callback, (byte[]) commandArguments.get("value"));
            },
            () -> new ClusterInfoMapping.DelegatedDefaultClusterCallback(),
            writeUnitTestingOctetStringCommandParams);
    writeUnitTestingInteractionInfo.put(
        "writeOctetStringAttribute", writeUnitTestingOctetStringAttributeInteractionInfo);
    Map<String, CommandParameterInfo> writeUnitTestingLongOctetStringCommandParams =
        new LinkedHashMap<String, CommandParameterInfo>();
    CommandParameterInfo unitTestinglongOctetStringCommandParameterInfo =
        new CommandParameterInfo("value", byte[].class, byte[].class);
    writeUnitTestingLongOctetStringCommandParams.put(
        "value", unitTestinglongOctetStringCommandParameterInfo);
    InteractionInfo writeUnitTestingLongOctetStringAttributeInteractionInfo =
        new InteractionInfo(
            (cluster, callback, commandArguments) -> {
              ((ChipClusters.UnitTestingCluster) cluster)
                  .writeLongOctetStringAttribute(
                      (DefaultClusterCallback) callback, (byte[]) commandArguments.get("value"));
            },
            () -> new ClusterInfoMapping.DelegatedDefaultClusterCallback(),
            writeUnitTestingLongOctetStringCommandParams);
    writeUnitTestingInteractionInfo.put(
        "writeLongOctetStringAttribute", writeUnitTestingLongOctetStringAttributeInteractionInfo);
    Map<String, CommandParameterInfo> writeUnitTestingCharStringCommandParams =
        new LinkedHashMap<String, CommandParameterInfo>();
    CommandParameterInfo unitTestingcharStringCommandParameterInfo =
        new CommandParameterInfo("value", String.class, String.class);
    writeUnitTestingCharStringCommandParams.put("value", unitTestingcharStringCommandParameterInfo);
    InteractionInfo writeUnitTestingCharStringAttributeInteractionInfo =
        new InteractionInfo(
            (cluster, callback, commandArguments) -> {
              ((ChipClusters.UnitTestingCluster) cluster)
                  .writeCharStringAttribute(
                      (DefaultClusterCallback) callback, (String) commandArguments.get("value"));
            },
            () -> new ClusterInfoMapping.DelegatedDefaultClusterCallback(),
            writeUnitTestingCharStringCommandParams);
    writeUnitTestingInteractionInfo.put(
        "writeCharStringAttribute", writeUnitTestingCharStringAttributeInteractionInfo);
    Map<String, CommandParameterInfo> writeUnitTestingLongCharStringCommandParams =
        new LinkedHashMap<String, CommandParameterInfo>();
    CommandParameterInfo unitTestinglongCharStringCommandParameterInfo =
        new CommandParameterInfo("value", String.class, String.class);
    writeUnitTestingLongCharStringCommandParams.put(
        "value", unitTestinglongCharStringCommandParameterInfo);
    InteractionInfo writeUnitTestingLongCharStringAttributeInteractionInfo =
        new InteractionInfo(
            (cluster, callback, commandArguments) -> {
              ((ChipClusters.UnitTestingCluster) cluster)
                  .writeLongCharStringAttribute(
                      (DefaultClusterCallback) callback, (String) commandArguments.get("value"));
            },
            () -> new ClusterInfoMapping.DelegatedDefaultClusterCallback(),
            writeUnitTestingLongCharStringCommandParams);
    writeUnitTestingInteractionInfo.put(
        "writeLongCharStringAttribute", writeUnitTestingLongCharStringAttributeInteractionInfo);
    Map<String, CommandParameterInfo> writeUnitTestingEpochUsCommandParams =
        new LinkedHashMap<String, CommandParameterInfo>();
    CommandParameterInfo unitTestingepochUsCommandParameterInfo =
        new CommandParameterInfo("value", Long.class, Long.class);
    writeUnitTestingEpochUsCommandParams.put("value", unitTestingepochUsCommandParameterInfo);
    InteractionInfo writeUnitTestingEpochUsAttributeInteractionInfo =
        new InteractionInfo(
            (cluster, callback, commandArguments) -> {
              ((ChipClusters.UnitTestingCluster) cluster)
                  .writeEpochUsAttribute(
                      (DefaultClusterCallback) callback, (Long) commandArguments.get("value"));
            },
            () -> new ClusterInfoMapping.DelegatedDefaultClusterCallback(),
            writeUnitTestingEpochUsCommandParams);
    writeUnitTestingInteractionInfo.put(
        "writeEpochUsAttribute", writeUnitTestingEpochUsAttributeInteractionInfo);
    Map<String, CommandParameterInfo> writeUnitTestingEpochSCommandParams =
        new LinkedHashMap<String, CommandParameterInfo>();
    CommandParameterInfo unitTestingepochSCommandParameterInfo =
        new CommandParameterInfo("value", Long.class, Long.class);
    writeUnitTestingEpochSCommandParams.put("value", unitTestingepochSCommandParameterInfo);
    InteractionInfo writeUnitTestingEpochSAttributeInteractionInfo =
        new InteractionInfo(
            (cluster, callback, commandArguments) -> {
              ((ChipClusters.UnitTestingCluster) cluster)
                  .writeEpochSAttribute(
                      (DefaultClusterCallback) callback, (Long) commandArguments.get("value"));
            },
            () -> new ClusterInfoMapping.DelegatedDefaultClusterCallback(),
            writeUnitTestingEpochSCommandParams);
    writeUnitTestingInteractionInfo.put(
        "writeEpochSAttribute", writeUnitTestingEpochSAttributeInteractionInfo);
    Map<String, CommandParameterInfo> writeUnitTestingVendorIdCommandParams =
        new LinkedHashMap<String, CommandParameterInfo>();
    CommandParameterInfo unitTestingvendorIdCommandParameterInfo =
        new CommandParameterInfo("value", Integer.class, Integer.class);
    writeUnitTestingVendorIdCommandParams.put("value", unitTestingvendorIdCommandParameterInfo);
    InteractionInfo writeUnitTestingVendorIdAttributeInteractionInfo =
        new InteractionInfo(
            (cluster, callback, commandArguments) -> {
              ((ChipClusters.UnitTestingCluster) cluster)
                  .writeVendorIdAttribute(
                      (DefaultClusterCallback) callback, (Integer) commandArguments.get("value"));
            },
            () -> new ClusterInfoMapping.DelegatedDefaultClusterCallback(),
            writeUnitTestingVendorIdCommandParams);
    writeUnitTestingInteractionInfo.put(
        "writeVendorIdAttribute", writeUnitTestingVendorIdAttributeInteractionInfo);
    Map<String, CommandParameterInfo> writeUnitTestingEnumAttrCommandParams =
        new LinkedHashMap<String, CommandParameterInfo>();
    CommandParameterInfo unitTestingenumAttrCommandParameterInfo =
        new CommandParameterInfo("value", Integer.class, Integer.class);
    writeUnitTestingEnumAttrCommandParams.put("value", unitTestingenumAttrCommandParameterInfo);
    InteractionInfo writeUnitTestingEnumAttrAttributeInteractionInfo =
        new InteractionInfo(
            (cluster, callback, commandArguments) -> {
              ((ChipClusters.UnitTestingCluster) cluster)
                  .writeEnumAttrAttribute(
                      (DefaultClusterCallback) callback, (Integer) commandArguments.get("value"));
            },
            () -> new ClusterInfoMapping.DelegatedDefaultClusterCallback(),
            writeUnitTestingEnumAttrCommandParams);
    writeUnitTestingInteractionInfo.put(
        "writeEnumAttrAttribute", writeUnitTestingEnumAttrAttributeInteractionInfo);
    Map<String, CommandParameterInfo> writeUnitTestingRangeRestrictedInt8uCommandParams =
        new LinkedHashMap<String, CommandParameterInfo>();
    CommandParameterInfo unitTestingrangeRestrictedInt8uCommandParameterInfo =
        new CommandParameterInfo("value", Integer.class, Integer.class);
    writeUnitTestingRangeRestrictedInt8uCommandParams.put(
        "value", unitTestingrangeRestrictedInt8uCommandParameterInfo);
    InteractionInfo writeUnitTestingRangeRestrictedInt8uAttributeInteractionInfo =
        new InteractionInfo(
            (cluster, callback, commandArguments) -> {
              ((ChipClusters.UnitTestingCluster) cluster)
                  .writeRangeRestrictedInt8uAttribute(
                      (DefaultClusterCallback) callback, (Integer) commandArguments.get("value"));
            },
            () -> new ClusterInfoMapping.DelegatedDefaultClusterCallback(),
            writeUnitTestingRangeRestrictedInt8uCommandParams);
    writeUnitTestingInteractionInfo.put(
        "writeRangeRestrictedInt8uAttribute",
        writeUnitTestingRangeRestrictedInt8uAttributeInteractionInfo);
    Map<String, CommandParameterInfo> writeUnitTestingRangeRestrictedInt8sCommandParams =
        new LinkedHashMap<String, CommandParameterInfo>();
    CommandParameterInfo unitTestingrangeRestrictedInt8sCommandParameterInfo =
        new CommandParameterInfo("value", Integer.class, Integer.class);
    writeUnitTestingRangeRestrictedInt8sCommandParams.put(
        "value", unitTestingrangeRestrictedInt8sCommandParameterInfo);
    InteractionInfo writeUnitTestingRangeRestrictedInt8sAttributeInteractionInfo =
        new InteractionInfo(
            (cluster, callback, commandArguments) -> {
              ((ChipClusters.UnitTestingCluster) cluster)
                  .writeRangeRestrictedInt8sAttribute(
                      (DefaultClusterCallback) callback, (Integer) commandArguments.get("value"));
            },
            () -> new ClusterInfoMapping.DelegatedDefaultClusterCallback(),
            writeUnitTestingRangeRestrictedInt8sCommandParams);
    writeUnitTestingInteractionInfo.put(
        "writeRangeRestrictedInt8sAttribute",
        writeUnitTestingRangeRestrictedInt8sAttributeInteractionInfo);
    Map<String, CommandParameterInfo> writeUnitTestingRangeRestrictedInt16uCommandParams =
        new LinkedHashMap<String, CommandParameterInfo>();
    CommandParameterInfo unitTestingrangeRestrictedInt16uCommandParameterInfo =
        new CommandParameterInfo("value", Integer.class, Integer.class);
    writeUnitTestingRangeRestrictedInt16uCommandParams.put(
        "value", unitTestingrangeRestrictedInt16uCommandParameterInfo);
    InteractionInfo writeUnitTestingRangeRestrictedInt16uAttributeInteractionInfo =
        new InteractionInfo(
            (cluster, callback, commandArguments) -> {
              ((ChipClusters.UnitTestingCluster) cluster)
                  .writeRangeRestrictedInt16uAttribute(
                      (DefaultClusterCallback) callback, (Integer) commandArguments.get("value"));
            },
            () -> new ClusterInfoMapping.DelegatedDefaultClusterCallback(),
            writeUnitTestingRangeRestrictedInt16uCommandParams);
    writeUnitTestingInteractionInfo.put(
        "writeRangeRestrictedInt16uAttribute",
        writeUnitTestingRangeRestrictedInt16uAttributeInteractionInfo);
    Map<String, CommandParameterInfo> writeUnitTestingRangeRestrictedInt16sCommandParams =
        new LinkedHashMap<String, CommandParameterInfo>();
    CommandParameterInfo unitTestingrangeRestrictedInt16sCommandParameterInfo =
        new CommandParameterInfo("value", Integer.class, Integer.class);
    writeUnitTestingRangeRestrictedInt16sCommandParams.put(
        "value", unitTestingrangeRestrictedInt16sCommandParameterInfo);
    InteractionInfo writeUnitTestingRangeRestrictedInt16sAttributeInteractionInfo =
        new InteractionInfo(
            (cluster, callback, commandArguments) -> {
              ((ChipClusters.UnitTestingCluster) cluster)
                  .writeRangeRestrictedInt16sAttribute(
                      (DefaultClusterCallback) callback, (Integer) commandArguments.get("value"));
            },
            () -> new ClusterInfoMapping.DelegatedDefaultClusterCallback(),
            writeUnitTestingRangeRestrictedInt16sCommandParams);
    writeUnitTestingInteractionInfo.put(
        "writeRangeRestrictedInt16sAttribute",
        writeUnitTestingRangeRestrictedInt16sAttributeInteractionInfo);
    Map<String, CommandParameterInfo> writeUnitTestingTimedWriteBooleanCommandParams =
        new LinkedHashMap<String, CommandParameterInfo>();
    CommandParameterInfo unitTestingtimedWriteBooleanCommandParameterInfo =
        new CommandParameterInfo("value", Boolean.class, Boolean.class);
    writeUnitTestingTimedWriteBooleanCommandParams.put(
        "value", unitTestingtimedWriteBooleanCommandParameterInfo);
    InteractionInfo writeUnitTestingTimedWriteBooleanAttributeInteractionInfo =
        new InteractionInfo(
            (cluster, callback, commandArguments) -> {
              ((ChipClusters.UnitTestingCluster) cluster)
                  .writeTimedWriteBooleanAttribute(
                      (DefaultClusterCallback) callback,
                      (Boolean) commandArguments.get("value"),
                      10000);
            },
            () -> new ClusterInfoMapping.DelegatedDefaultClusterCallback(),
            writeUnitTestingTimedWriteBooleanCommandParams);
    writeUnitTestingInteractionInfo.put(
        "writeTimedWriteBooleanAttribute",
        writeUnitTestingTimedWriteBooleanAttributeInteractionInfo);
    Map<String, CommandParameterInfo> writeUnitTestingGeneralErrorBooleanCommandParams =
        new LinkedHashMap<String, CommandParameterInfo>();
    CommandParameterInfo unitTestinggeneralErrorBooleanCommandParameterInfo =
        new CommandParameterInfo("value", Boolean.class, Boolean.class);
    writeUnitTestingGeneralErrorBooleanCommandParams.put(
        "value", unitTestinggeneralErrorBooleanCommandParameterInfo);
    InteractionInfo writeUnitTestingGeneralErrorBooleanAttributeInteractionInfo =
        new InteractionInfo(
            (cluster, callback, commandArguments) -> {
              ((ChipClusters.UnitTestingCluster) cluster)
                  .writeGeneralErrorBooleanAttribute(
                      (DefaultClusterCallback) callback, (Boolean) commandArguments.get("value"));
            },
            () -> new ClusterInfoMapping.DelegatedDefaultClusterCallback(),
            writeUnitTestingGeneralErrorBooleanCommandParams);
    writeUnitTestingInteractionInfo.put(
        "writeGeneralErrorBooleanAttribute",
        writeUnitTestingGeneralErrorBooleanAttributeInteractionInfo);
    Map<String, CommandParameterInfo> writeUnitTestingClusterErrorBooleanCommandParams =
        new LinkedHashMap<String, CommandParameterInfo>();
    CommandParameterInfo unitTestingclusterErrorBooleanCommandParameterInfo =
        new CommandParameterInfo("value", Boolean.class, Boolean.class);
    writeUnitTestingClusterErrorBooleanCommandParams.put(
        "value", unitTestingclusterErrorBooleanCommandParameterInfo);
    InteractionInfo writeUnitTestingClusterErrorBooleanAttributeInteractionInfo =
        new InteractionInfo(
            (cluster, callback, commandArguments) -> {
              ((ChipClusters.UnitTestingCluster) cluster)
                  .writeClusterErrorBooleanAttribute(
                      (DefaultClusterCallback) callback, (Boolean) commandArguments.get("value"));
            },
            () -> new ClusterInfoMapping.DelegatedDefaultClusterCallback(),
            writeUnitTestingClusterErrorBooleanCommandParams);
    writeUnitTestingInteractionInfo.put(
        "writeClusterErrorBooleanAttribute",
        writeUnitTestingClusterErrorBooleanAttributeInteractionInfo);
    Map<String, CommandParameterInfo> writeUnitTestingUnsupportedCommandParams =
        new LinkedHashMap<String, CommandParameterInfo>();
    CommandParameterInfo unitTestingunsupportedCommandParameterInfo =
        new CommandParameterInfo("value", Boolean.class, Boolean.class);
    writeUnitTestingUnsupportedCommandParams.put(
        "value", unitTestingunsupportedCommandParameterInfo);
    InteractionInfo writeUnitTestingUnsupportedAttributeInteractionInfo =
        new InteractionInfo(
            (cluster, callback, commandArguments) -> {
              ((ChipClusters.UnitTestingCluster) cluster)
                  .writeUnsupportedAttribute(
                      (DefaultClusterCallback) callback, (Boolean) commandArguments.get("value"));
            },
            () -> new ClusterInfoMapping.DelegatedDefaultClusterCallback(),
            writeUnitTestingUnsupportedCommandParams);
    writeUnitTestingInteractionInfo.put(
        "writeUnsupportedAttribute", writeUnitTestingUnsupportedAttributeInteractionInfo);
    Map<String, CommandParameterInfo> writeUnitTestingNullableBooleanCommandParams =
        new LinkedHashMap<String, CommandParameterInfo>();
    CommandParameterInfo unitTestingnullableBooleanCommandParameterInfo =
        new CommandParameterInfo("value", Boolean.class, Boolean.class);
    writeUnitTestingNullableBooleanCommandParams.put(
        "value", unitTestingnullableBooleanCommandParameterInfo);
    InteractionInfo writeUnitTestingNullableBooleanAttributeInteractionInfo =
        new InteractionInfo(
            (cluster, callback, commandArguments) -> {
              ((ChipClusters.UnitTestingCluster) cluster)
                  .writeNullableBooleanAttribute(
                      (DefaultClusterCallback) callback, (Boolean) commandArguments.get("value"));
            },
            () -> new ClusterInfoMapping.DelegatedDefaultClusterCallback(),
            writeUnitTestingNullableBooleanCommandParams);
    writeUnitTestingInteractionInfo.put(
        "writeNullableBooleanAttribute", writeUnitTestingNullableBooleanAttributeInteractionInfo);
    Map<String, CommandParameterInfo> writeUnitTestingNullableBitmap8CommandParams =
        new LinkedHashMap<String, CommandParameterInfo>();
    CommandParameterInfo unitTestingnullableBitmap8CommandParameterInfo =
        new CommandParameterInfo("value", Integer.class, Integer.class);
    writeUnitTestingNullableBitmap8CommandParams.put(
        "value", unitTestingnullableBitmap8CommandParameterInfo);
    InteractionInfo writeUnitTestingNullableBitmap8AttributeInteractionInfo =
        new InteractionInfo(
            (cluster, callback, commandArguments) -> {
              ((ChipClusters.UnitTestingCluster) cluster)
                  .writeNullableBitmap8Attribute(
                      (DefaultClusterCallback) callback, (Integer) commandArguments.get("value"));
            },
            () -> new ClusterInfoMapping.DelegatedDefaultClusterCallback(),
            writeUnitTestingNullableBitmap8CommandParams);
    writeUnitTestingInteractionInfo.put(
        "writeNullableBitmap8Attribute", writeUnitTestingNullableBitmap8AttributeInteractionInfo);
    Map<String, CommandParameterInfo> writeUnitTestingNullableBitmap16CommandParams =
        new LinkedHashMap<String, CommandParameterInfo>();
    CommandParameterInfo unitTestingnullableBitmap16CommandParameterInfo =
        new CommandParameterInfo("value", Integer.class, Integer.class);
    writeUnitTestingNullableBitmap16CommandParams.put(
        "value", unitTestingnullableBitmap16CommandParameterInfo);
    InteractionInfo writeUnitTestingNullableBitmap16AttributeInteractionInfo =
        new InteractionInfo(
            (cluster, callback, commandArguments) -> {
              ((ChipClusters.UnitTestingCluster) cluster)
                  .writeNullableBitmap16Attribute(
                      (DefaultClusterCallback) callback, (Integer) commandArguments.get("value"));
            },
            () -> new ClusterInfoMapping.DelegatedDefaultClusterCallback(),
            writeUnitTestingNullableBitmap16CommandParams);
    writeUnitTestingInteractionInfo.put(
        "writeNullableBitmap16Attribute", writeUnitTestingNullableBitmap16AttributeInteractionInfo);
    Map<String, CommandParameterInfo> writeUnitTestingNullableBitmap32CommandParams =
        new LinkedHashMap<String, CommandParameterInfo>();
    CommandParameterInfo unitTestingnullableBitmap32CommandParameterInfo =
        new CommandParameterInfo("value", Long.class, Long.class);
    writeUnitTestingNullableBitmap32CommandParams.put(
        "value", unitTestingnullableBitmap32CommandParameterInfo);
    InteractionInfo writeUnitTestingNullableBitmap32AttributeInteractionInfo =
        new InteractionInfo(
            (cluster, callback, commandArguments) -> {
              ((ChipClusters.UnitTestingCluster) cluster)
                  .writeNullableBitmap32Attribute(
                      (DefaultClusterCallback) callback, (Long) commandArguments.get("value"));
            },
            () -> new ClusterInfoMapping.DelegatedDefaultClusterCallback(),
            writeUnitTestingNullableBitmap32CommandParams);
    writeUnitTestingInteractionInfo.put(
        "writeNullableBitmap32Attribute", writeUnitTestingNullableBitmap32AttributeInteractionInfo);
    Map<String, CommandParameterInfo> writeUnitTestingNullableBitmap64CommandParams =
        new LinkedHashMap<String, CommandParameterInfo>();
    CommandParameterInfo unitTestingnullableBitmap64CommandParameterInfo =
        new CommandParameterInfo("value", Long.class, Long.class);
    writeUnitTestingNullableBitmap64CommandParams.put(
        "value", unitTestingnullableBitmap64CommandParameterInfo);
    InteractionInfo writeUnitTestingNullableBitmap64AttributeInteractionInfo =
        new InteractionInfo(
            (cluster, callback, commandArguments) -> {
              ((ChipClusters.UnitTestingCluster) cluster)
                  .writeNullableBitmap64Attribute(
                      (DefaultClusterCallback) callback, (Long) commandArguments.get("value"));
            },
            () -> new ClusterInfoMapping.DelegatedDefaultClusterCallback(),
            writeUnitTestingNullableBitmap64CommandParams);
    writeUnitTestingInteractionInfo.put(
        "writeNullableBitmap64Attribute", writeUnitTestingNullableBitmap64AttributeInteractionInfo);
    Map<String, CommandParameterInfo> writeUnitTestingNullableInt8uCommandParams =
        new LinkedHashMap<String, CommandParameterInfo>();
    CommandParameterInfo unitTestingnullableInt8uCommandParameterInfo =
        new CommandParameterInfo("value", Integer.class, Integer.class);
    writeUnitTestingNullableInt8uCommandParams.put(
        "value", unitTestingnullableInt8uCommandParameterInfo);
    InteractionInfo writeUnitTestingNullableInt8uAttributeInteractionInfo =
        new InteractionInfo(
            (cluster, callback, commandArguments) -> {
              ((ChipClusters.UnitTestingCluster) cluster)
                  .writeNullableInt8uAttribute(
                      (DefaultClusterCallback) callback, (Integer) commandArguments.get("value"));
            },
            () -> new ClusterInfoMapping.DelegatedDefaultClusterCallback(),
            writeUnitTestingNullableInt8uCommandParams);
    writeUnitTestingInteractionInfo.put(
        "writeNullableInt8uAttribute", writeUnitTestingNullableInt8uAttributeInteractionInfo);
    Map<String, CommandParameterInfo> writeUnitTestingNullableInt16uCommandParams =
        new LinkedHashMap<String, CommandParameterInfo>();
    CommandParameterInfo unitTestingnullableInt16uCommandParameterInfo =
        new CommandParameterInfo("value", Integer.class, Integer.class);
    writeUnitTestingNullableInt16uCommandParams.put(
        "value", unitTestingnullableInt16uCommandParameterInfo);
    InteractionInfo writeUnitTestingNullableInt16uAttributeInteractionInfo =
        new InteractionInfo(
            (cluster, callback, commandArguments) -> {
              ((ChipClusters.UnitTestingCluster) cluster)
                  .writeNullableInt16uAttribute(
                      (DefaultClusterCallback) callback, (Integer) commandArguments.get("value"));
            },
            () -> new ClusterInfoMapping.DelegatedDefaultClusterCallback(),
            writeUnitTestingNullableInt16uCommandParams);
    writeUnitTestingInteractionInfo.put(
        "writeNullableInt16uAttribute", writeUnitTestingNullableInt16uAttributeInteractionInfo);
    Map<String, CommandParameterInfo> writeUnitTestingNullableInt24uCommandParams =
        new LinkedHashMap<String, CommandParameterInfo>();
    CommandParameterInfo unitTestingnullableInt24uCommandParameterInfo =
        new CommandParameterInfo("value", Long.class, Long.class);
    writeUnitTestingNullableInt24uCommandParams.put(
        "value", unitTestingnullableInt24uCommandParameterInfo);
    InteractionInfo writeUnitTestingNullableInt24uAttributeInteractionInfo =
        new InteractionInfo(
            (cluster, callback, commandArguments) -> {
              ((ChipClusters.UnitTestingCluster) cluster)
                  .writeNullableInt24uAttribute(
                      (DefaultClusterCallback) callback, (Long) commandArguments.get("value"));
            },
            () -> new ClusterInfoMapping.DelegatedDefaultClusterCallback(),
            writeUnitTestingNullableInt24uCommandParams);
    writeUnitTestingInteractionInfo.put(
        "writeNullableInt24uAttribute", writeUnitTestingNullableInt24uAttributeInteractionInfo);
    Map<String, CommandParameterInfo> writeUnitTestingNullableInt32uCommandParams =
        new LinkedHashMap<String, CommandParameterInfo>();
    CommandParameterInfo unitTestingnullableInt32uCommandParameterInfo =
        new CommandParameterInfo("value", Long.class, Long.class);
    writeUnitTestingNullableInt32uCommandParams.put(
        "value", unitTestingnullableInt32uCommandParameterInfo);
    InteractionInfo writeUnitTestingNullableInt32uAttributeInteractionInfo =
        new InteractionInfo(
            (cluster, callback, commandArguments) -> {
              ((ChipClusters.UnitTestingCluster) cluster)
                  .writeNullableInt32uAttribute(
                      (DefaultClusterCallback) callback, (Long) commandArguments.get("value"));
            },
            () -> new ClusterInfoMapping.DelegatedDefaultClusterCallback(),
            writeUnitTestingNullableInt32uCommandParams);
    writeUnitTestingInteractionInfo.put(
        "writeNullableInt32uAttribute", writeUnitTestingNullableInt32uAttributeInteractionInfo);
    Map<String, CommandParameterInfo> writeUnitTestingNullableInt40uCommandParams =
        new LinkedHashMap<String, CommandParameterInfo>();
    CommandParameterInfo unitTestingnullableInt40uCommandParameterInfo =
        new CommandParameterInfo("value", Long.class, Long.class);
    writeUnitTestingNullableInt40uCommandParams.put(
        "value", unitTestingnullableInt40uCommandParameterInfo);
    InteractionInfo writeUnitTestingNullableInt40uAttributeInteractionInfo =
        new InteractionInfo(
            (cluster, callback, commandArguments) -> {
              ((ChipClusters.UnitTestingCluster) cluster)
                  .writeNullableInt40uAttribute(
                      (DefaultClusterCallback) callback, (Long) commandArguments.get("value"));
            },
            () -> new ClusterInfoMapping.DelegatedDefaultClusterCallback(),
            writeUnitTestingNullableInt40uCommandParams);
    writeUnitTestingInteractionInfo.put(
        "writeNullableInt40uAttribute", writeUnitTestingNullableInt40uAttributeInteractionInfo);
    Map<String, CommandParameterInfo> writeUnitTestingNullableInt48uCommandParams =
        new LinkedHashMap<String, CommandParameterInfo>();
    CommandParameterInfo unitTestingnullableInt48uCommandParameterInfo =
        new CommandParameterInfo("value", Long.class, Long.class);
    writeUnitTestingNullableInt48uCommandParams.put(
        "value", unitTestingnullableInt48uCommandParameterInfo);
    InteractionInfo writeUnitTestingNullableInt48uAttributeInteractionInfo =
        new InteractionInfo(
            (cluster, callback, commandArguments) -> {
              ((ChipClusters.UnitTestingCluster) cluster)
                  .writeNullableInt48uAttribute(
                      (DefaultClusterCallback) callback, (Long) commandArguments.get("value"));
            },
            () -> new ClusterInfoMapping.DelegatedDefaultClusterCallback(),
            writeUnitTestingNullableInt48uCommandParams);
    writeUnitTestingInteractionInfo.put(
        "writeNullableInt48uAttribute", writeUnitTestingNullableInt48uAttributeInteractionInfo);
    Map<String, CommandParameterInfo> writeUnitTestingNullableInt56uCommandParams =
        new LinkedHashMap<String, CommandParameterInfo>();
    CommandParameterInfo unitTestingnullableInt56uCommandParameterInfo =
        new CommandParameterInfo("value", Long.class, Long.class);
    writeUnitTestingNullableInt56uCommandParams.put(
        "value", unitTestingnullableInt56uCommandParameterInfo);
    InteractionInfo writeUnitTestingNullableInt56uAttributeInteractionInfo =
        new InteractionInfo(
            (cluster, callback, commandArguments) -> {
              ((ChipClusters.UnitTestingCluster) cluster)
                  .writeNullableInt56uAttribute(
                      (DefaultClusterCallback) callback, (Long) commandArguments.get("value"));
            },
            () -> new ClusterInfoMapping.DelegatedDefaultClusterCallback(),
            writeUnitTestingNullableInt56uCommandParams);
    writeUnitTestingInteractionInfo.put(
        "writeNullableInt56uAttribute", writeUnitTestingNullableInt56uAttributeInteractionInfo);
    Map<String, CommandParameterInfo> writeUnitTestingNullableInt64uCommandParams =
        new LinkedHashMap<String, CommandParameterInfo>();
    CommandParameterInfo unitTestingnullableInt64uCommandParameterInfo =
        new CommandParameterInfo("value", Long.class, Long.class);
    writeUnitTestingNullableInt64uCommandParams.put(
        "value", unitTestingnullableInt64uCommandParameterInfo);
    InteractionInfo writeUnitTestingNullableInt64uAttributeInteractionInfo =
        new InteractionInfo(
            (cluster, callback, commandArguments) -> {
              ((ChipClusters.UnitTestingCluster) cluster)
                  .writeNullableInt64uAttribute(
                      (DefaultClusterCallback) callback, (Long) commandArguments.get("value"));
            },
            () -> new ClusterInfoMapping.DelegatedDefaultClusterCallback(),
            writeUnitTestingNullableInt64uCommandParams);
    writeUnitTestingInteractionInfo.put(
        "writeNullableInt64uAttribute", writeUnitTestingNullableInt64uAttributeInteractionInfo);
    Map<String, CommandParameterInfo> writeUnitTestingNullableInt8sCommandParams =
        new LinkedHashMap<String, CommandParameterInfo>();
    CommandParameterInfo unitTestingnullableInt8sCommandParameterInfo =
        new CommandParameterInfo("value", Integer.class, Integer.class);
    writeUnitTestingNullableInt8sCommandParams.put(
        "value", unitTestingnullableInt8sCommandParameterInfo);
    InteractionInfo writeUnitTestingNullableInt8sAttributeInteractionInfo =
        new InteractionInfo(
            (cluster, callback, commandArguments) -> {
              ((ChipClusters.UnitTestingCluster) cluster)
                  .writeNullableInt8sAttribute(
                      (DefaultClusterCallback) callback, (Integer) commandArguments.get("value"));
            },
            () -> new ClusterInfoMapping.DelegatedDefaultClusterCallback(),
            writeUnitTestingNullableInt8sCommandParams);
    writeUnitTestingInteractionInfo.put(
        "writeNullableInt8sAttribute", writeUnitTestingNullableInt8sAttributeInteractionInfo);
    Map<String, CommandParameterInfo> writeUnitTestingNullableInt16sCommandParams =
        new LinkedHashMap<String, CommandParameterInfo>();
    CommandParameterInfo unitTestingnullableInt16sCommandParameterInfo =
        new CommandParameterInfo("value", Integer.class, Integer.class);
    writeUnitTestingNullableInt16sCommandParams.put(
        "value", unitTestingnullableInt16sCommandParameterInfo);
    InteractionInfo writeUnitTestingNullableInt16sAttributeInteractionInfo =
        new InteractionInfo(
            (cluster, callback, commandArguments) -> {
              ((ChipClusters.UnitTestingCluster) cluster)
                  .writeNullableInt16sAttribute(
                      (DefaultClusterCallback) callback, (Integer) commandArguments.get("value"));
            },
            () -> new ClusterInfoMapping.DelegatedDefaultClusterCallback(),
            writeUnitTestingNullableInt16sCommandParams);
    writeUnitTestingInteractionInfo.put(
        "writeNullableInt16sAttribute", writeUnitTestingNullableInt16sAttributeInteractionInfo);
    Map<String, CommandParameterInfo> writeUnitTestingNullableInt24sCommandParams =
        new LinkedHashMap<String, CommandParameterInfo>();
    CommandParameterInfo unitTestingnullableInt24sCommandParameterInfo =
        new CommandParameterInfo("value", Long.class, Long.class);
    writeUnitTestingNullableInt24sCommandParams.put(
        "value", unitTestingnullableInt24sCommandParameterInfo);
    InteractionInfo writeUnitTestingNullableInt24sAttributeInteractionInfo =
        new InteractionInfo(
            (cluster, callback, commandArguments) -> {
              ((ChipClusters.UnitTestingCluster) cluster)
                  .writeNullableInt24sAttribute(
                      (DefaultClusterCallback) callback, (Long) commandArguments.get("value"));
            },
            () -> new ClusterInfoMapping.DelegatedDefaultClusterCallback(),
            writeUnitTestingNullableInt24sCommandParams);
    writeUnitTestingInteractionInfo.put(
        "writeNullableInt24sAttribute", writeUnitTestingNullableInt24sAttributeInteractionInfo);
    Map<String, CommandParameterInfo> writeUnitTestingNullableInt32sCommandParams =
        new LinkedHashMap<String, CommandParameterInfo>();
    CommandParameterInfo unitTestingnullableInt32sCommandParameterInfo =
        new CommandParameterInfo("value", Long.class, Long.class);
    writeUnitTestingNullableInt32sCommandParams.put(
        "value", unitTestingnullableInt32sCommandParameterInfo);
    InteractionInfo writeUnitTestingNullableInt32sAttributeInteractionInfo =
        new InteractionInfo(
            (cluster, callback, commandArguments) -> {
              ((ChipClusters.UnitTestingCluster) cluster)
                  .writeNullableInt32sAttribute(
                      (DefaultClusterCallback) callback, (Long) commandArguments.get("value"));
            },
            () -> new ClusterInfoMapping.DelegatedDefaultClusterCallback(),
            writeUnitTestingNullableInt32sCommandParams);
    writeUnitTestingInteractionInfo.put(
        "writeNullableInt32sAttribute", writeUnitTestingNullableInt32sAttributeInteractionInfo);
    Map<String, CommandParameterInfo> writeUnitTestingNullableInt40sCommandParams =
        new LinkedHashMap<String, CommandParameterInfo>();
    CommandParameterInfo unitTestingnullableInt40sCommandParameterInfo =
        new CommandParameterInfo("value", Long.class, Long.class);
    writeUnitTestingNullableInt40sCommandParams.put(
        "value", unitTestingnullableInt40sCommandParameterInfo);
    InteractionInfo writeUnitTestingNullableInt40sAttributeInteractionInfo =
        new InteractionInfo(
            (cluster, callback, commandArguments) -> {
              ((ChipClusters.UnitTestingCluster) cluster)
                  .writeNullableInt40sAttribute(
                      (DefaultClusterCallback) callback, (Long) commandArguments.get("value"));
            },
            () -> new ClusterInfoMapping.DelegatedDefaultClusterCallback(),
            writeUnitTestingNullableInt40sCommandParams);
    writeUnitTestingInteractionInfo.put(
        "writeNullableInt40sAttribute", writeUnitTestingNullableInt40sAttributeInteractionInfo);
    Map<String, CommandParameterInfo> writeUnitTestingNullableInt48sCommandParams =
        new LinkedHashMap<String, CommandParameterInfo>();
    CommandParameterInfo unitTestingnullableInt48sCommandParameterInfo =
        new CommandParameterInfo("value", Long.class, Long.class);
    writeUnitTestingNullableInt48sCommandParams.put(
        "value", unitTestingnullableInt48sCommandParameterInfo);
    InteractionInfo writeUnitTestingNullableInt48sAttributeInteractionInfo =
        new InteractionInfo(
            (cluster, callback, commandArguments) -> {
              ((ChipClusters.UnitTestingCluster) cluster)
                  .writeNullableInt48sAttribute(
                      (DefaultClusterCallback) callback, (Long) commandArguments.get("value"));
            },
            () -> new ClusterInfoMapping.DelegatedDefaultClusterCallback(),
            writeUnitTestingNullableInt48sCommandParams);
    writeUnitTestingInteractionInfo.put(
        "writeNullableInt48sAttribute", writeUnitTestingNullableInt48sAttributeInteractionInfo);
    Map<String, CommandParameterInfo> writeUnitTestingNullableInt56sCommandParams =
        new LinkedHashMap<String, CommandParameterInfo>();
    CommandParameterInfo unitTestingnullableInt56sCommandParameterInfo =
        new CommandParameterInfo("value", Long.class, Long.class);
    writeUnitTestingNullableInt56sCommandParams.put(
        "value", unitTestingnullableInt56sCommandParameterInfo);
    InteractionInfo writeUnitTestingNullableInt56sAttributeInteractionInfo =
        new InteractionInfo(
            (cluster, callback, commandArguments) -> {
              ((ChipClusters.UnitTestingCluster) cluster)
                  .writeNullableInt56sAttribute(
                      (DefaultClusterCallback) callback, (Long) commandArguments.get("value"));
            },
            () -> new ClusterInfoMapping.DelegatedDefaultClusterCallback(),
            writeUnitTestingNullableInt56sCommandParams);
    writeUnitTestingInteractionInfo.put(
        "writeNullableInt56sAttribute", writeUnitTestingNullableInt56sAttributeInteractionInfo);
    Map<String, CommandParameterInfo> writeUnitTestingNullableInt64sCommandParams =
        new LinkedHashMap<String, CommandParameterInfo>();
    CommandParameterInfo unitTestingnullableInt64sCommandParameterInfo =
        new CommandParameterInfo("value", Long.class, Long.class);
    writeUnitTestingNullableInt64sCommandParams.put(
        "value", unitTestingnullableInt64sCommandParameterInfo);
    InteractionInfo writeUnitTestingNullableInt64sAttributeInteractionInfo =
        new InteractionInfo(
            (cluster, callback, commandArguments) -> {
              ((ChipClusters.UnitTestingCluster) cluster)
                  .writeNullableInt64sAttribute(
                      (DefaultClusterCallback) callback, (Long) commandArguments.get("value"));
            },
            () -> new ClusterInfoMapping.DelegatedDefaultClusterCallback(),
            writeUnitTestingNullableInt64sCommandParams);
    writeUnitTestingInteractionInfo.put(
        "writeNullableInt64sAttribute", writeUnitTestingNullableInt64sAttributeInteractionInfo);
    Map<String, CommandParameterInfo> writeUnitTestingNullableEnum8CommandParams =
        new LinkedHashMap<String, CommandParameterInfo>();
    CommandParameterInfo unitTestingnullableEnum8CommandParameterInfo =
        new CommandParameterInfo("value", Integer.class, Integer.class);
    writeUnitTestingNullableEnum8CommandParams.put(
        "value", unitTestingnullableEnum8CommandParameterInfo);
    InteractionInfo writeUnitTestingNullableEnum8AttributeInteractionInfo =
        new InteractionInfo(
            (cluster, callback, commandArguments) -> {
              ((ChipClusters.UnitTestingCluster) cluster)
                  .writeNullableEnum8Attribute(
                      (DefaultClusterCallback) callback, (Integer) commandArguments.get("value"));
            },
            () -> new ClusterInfoMapping.DelegatedDefaultClusterCallback(),
            writeUnitTestingNullableEnum8CommandParams);
    writeUnitTestingInteractionInfo.put(
        "writeNullableEnum8Attribute", writeUnitTestingNullableEnum8AttributeInteractionInfo);
    Map<String, CommandParameterInfo> writeUnitTestingNullableEnum16CommandParams =
        new LinkedHashMap<String, CommandParameterInfo>();
    CommandParameterInfo unitTestingnullableEnum16CommandParameterInfo =
        new CommandParameterInfo("value", Integer.class, Integer.class);
    writeUnitTestingNullableEnum16CommandParams.put(
        "value", unitTestingnullableEnum16CommandParameterInfo);
    InteractionInfo writeUnitTestingNullableEnum16AttributeInteractionInfo =
        new InteractionInfo(
            (cluster, callback, commandArguments) -> {
              ((ChipClusters.UnitTestingCluster) cluster)
                  .writeNullableEnum16Attribute(
                      (DefaultClusterCallback) callback, (Integer) commandArguments.get("value"));
            },
            () -> new ClusterInfoMapping.DelegatedDefaultClusterCallback(),
            writeUnitTestingNullableEnum16CommandParams);
    writeUnitTestingInteractionInfo.put(
        "writeNullableEnum16Attribute", writeUnitTestingNullableEnum16AttributeInteractionInfo);
    Map<String, CommandParameterInfo> writeUnitTestingNullableFloatSingleCommandParams =
        new LinkedHashMap<String, CommandParameterInfo>();
    CommandParameterInfo unitTestingnullableFloatSingleCommandParameterInfo =
        new CommandParameterInfo("value", Float.class, Float.class);
    writeUnitTestingNullableFloatSingleCommandParams.put(
        "value", unitTestingnullableFloatSingleCommandParameterInfo);
    InteractionInfo writeUnitTestingNullableFloatSingleAttributeInteractionInfo =
        new InteractionInfo(
            (cluster, callback, commandArguments) -> {
              ((ChipClusters.UnitTestingCluster) cluster)
                  .writeNullableFloatSingleAttribute(
                      (DefaultClusterCallback) callback, (Float) commandArguments.get("value"));
            },
            () -> new ClusterInfoMapping.DelegatedDefaultClusterCallback(),
            writeUnitTestingNullableFloatSingleCommandParams);
    writeUnitTestingInteractionInfo.put(
        "writeNullableFloatSingleAttribute",
        writeUnitTestingNullableFloatSingleAttributeInteractionInfo);
    Map<String, CommandParameterInfo> writeUnitTestingNullableFloatDoubleCommandParams =
        new LinkedHashMap<String, CommandParameterInfo>();
    CommandParameterInfo unitTestingnullableFloatDoubleCommandParameterInfo =
        new CommandParameterInfo("value", Double.class, Double.class);
    writeUnitTestingNullableFloatDoubleCommandParams.put(
        "value", unitTestingnullableFloatDoubleCommandParameterInfo);
    InteractionInfo writeUnitTestingNullableFloatDoubleAttributeInteractionInfo =
        new InteractionInfo(
            (cluster, callback, commandArguments) -> {
              ((ChipClusters.UnitTestingCluster) cluster)
                  .writeNullableFloatDoubleAttribute(
                      (DefaultClusterCallback) callback, (Double) commandArguments.get("value"));
            },
            () -> new ClusterInfoMapping.DelegatedDefaultClusterCallback(),
            writeUnitTestingNullableFloatDoubleCommandParams);
    writeUnitTestingInteractionInfo.put(
        "writeNullableFloatDoubleAttribute",
        writeUnitTestingNullableFloatDoubleAttributeInteractionInfo);
    Map<String, CommandParameterInfo> writeUnitTestingNullableOctetStringCommandParams =
        new LinkedHashMap<String, CommandParameterInfo>();
    CommandParameterInfo unitTestingnullableOctetStringCommandParameterInfo =
        new CommandParameterInfo("value", byte[].class, byte[].class);
    writeUnitTestingNullableOctetStringCommandParams.put(
        "value", unitTestingnullableOctetStringCommandParameterInfo);
    InteractionInfo writeUnitTestingNullableOctetStringAttributeInteractionInfo =
        new InteractionInfo(
            (cluster, callback, commandArguments) -> {
              ((ChipClusters.UnitTestingCluster) cluster)
                  .writeNullableOctetStringAttribute(
                      (DefaultClusterCallback) callback, (byte[]) commandArguments.get("value"));
            },
            () -> new ClusterInfoMapping.DelegatedDefaultClusterCallback(),
            writeUnitTestingNullableOctetStringCommandParams);
    writeUnitTestingInteractionInfo.put(
        "writeNullableOctetStringAttribute",
        writeUnitTestingNullableOctetStringAttributeInteractionInfo);
    Map<String, CommandParameterInfo> writeUnitTestingNullableCharStringCommandParams =
        new LinkedHashMap<String, CommandParameterInfo>();
    CommandParameterInfo unitTestingnullableCharStringCommandParameterInfo =
        new CommandParameterInfo("value", String.class, String.class);
    writeUnitTestingNullableCharStringCommandParams.put(
        "value", unitTestingnullableCharStringCommandParameterInfo);
    InteractionInfo writeUnitTestingNullableCharStringAttributeInteractionInfo =
        new InteractionInfo(
            (cluster, callback, commandArguments) -> {
              ((ChipClusters.UnitTestingCluster) cluster)
                  .writeNullableCharStringAttribute(
                      (DefaultClusterCallback) callback, (String) commandArguments.get("value"));
            },
            () -> new ClusterInfoMapping.DelegatedDefaultClusterCallback(),
            writeUnitTestingNullableCharStringCommandParams);
    writeUnitTestingInteractionInfo.put(
        "writeNullableCharStringAttribute",
        writeUnitTestingNullableCharStringAttributeInteractionInfo);
    Map<String, CommandParameterInfo> writeUnitTestingNullableEnumAttrCommandParams =
        new LinkedHashMap<String, CommandParameterInfo>();
    CommandParameterInfo unitTestingnullableEnumAttrCommandParameterInfo =
        new CommandParameterInfo("value", Integer.class, Integer.class);
    writeUnitTestingNullableEnumAttrCommandParams.put(
        "value", unitTestingnullableEnumAttrCommandParameterInfo);
    InteractionInfo writeUnitTestingNullableEnumAttrAttributeInteractionInfo =
        new InteractionInfo(
            (cluster, callback, commandArguments) -> {
              ((ChipClusters.UnitTestingCluster) cluster)
                  .writeNullableEnumAttrAttribute(
                      (DefaultClusterCallback) callback, (Integer) commandArguments.get("value"));
            },
            () -> new ClusterInfoMapping.DelegatedDefaultClusterCallback(),
            writeUnitTestingNullableEnumAttrCommandParams);
    writeUnitTestingInteractionInfo.put(
        "writeNullableEnumAttrAttribute", writeUnitTestingNullableEnumAttrAttributeInteractionInfo);
    Map<String, CommandParameterInfo> writeUnitTestingNullableRangeRestrictedInt8uCommandParams =
        new LinkedHashMap<String, CommandParameterInfo>();
    CommandParameterInfo unitTestingnullableRangeRestrictedInt8uCommandParameterInfo =
        new CommandParameterInfo("value", Integer.class, Integer.class);
    writeUnitTestingNullableRangeRestrictedInt8uCommandParams.put(
        "value", unitTestingnullableRangeRestrictedInt8uCommandParameterInfo);
    InteractionInfo writeUnitTestingNullableRangeRestrictedInt8uAttributeInteractionInfo =
        new InteractionInfo(
            (cluster, callback, commandArguments) -> {
              ((ChipClusters.UnitTestingCluster) cluster)
                  .writeNullableRangeRestrictedInt8uAttribute(
                      (DefaultClusterCallback) callback, (Integer) commandArguments.get("value"));
            },
            () -> new ClusterInfoMapping.DelegatedDefaultClusterCallback(),
            writeUnitTestingNullableRangeRestrictedInt8uCommandParams);
    writeUnitTestingInteractionInfo.put(
        "writeNullableRangeRestrictedInt8uAttribute",
        writeUnitTestingNullableRangeRestrictedInt8uAttributeInteractionInfo);
    Map<String, CommandParameterInfo> writeUnitTestingNullableRangeRestrictedInt8sCommandParams =
        new LinkedHashMap<String, CommandParameterInfo>();
    CommandParameterInfo unitTestingnullableRangeRestrictedInt8sCommandParameterInfo =
        new CommandParameterInfo("value", Integer.class, Integer.class);
    writeUnitTestingNullableRangeRestrictedInt8sCommandParams.put(
        "value", unitTestingnullableRangeRestrictedInt8sCommandParameterInfo);
    InteractionInfo writeUnitTestingNullableRangeRestrictedInt8sAttributeInteractionInfo =
        new InteractionInfo(
            (cluster, callback, commandArguments) -> {
              ((ChipClusters.UnitTestingCluster) cluster)
                  .writeNullableRangeRestrictedInt8sAttribute(
                      (DefaultClusterCallback) callback, (Integer) commandArguments.get("value"));
            },
            () -> new ClusterInfoMapping.DelegatedDefaultClusterCallback(),
            writeUnitTestingNullableRangeRestrictedInt8sCommandParams);
    writeUnitTestingInteractionInfo.put(
        "writeNullableRangeRestrictedInt8sAttribute",
        writeUnitTestingNullableRangeRestrictedInt8sAttributeInteractionInfo);
    Map<String, CommandParameterInfo> writeUnitTestingNullableRangeRestrictedInt16uCommandParams =
        new LinkedHashMap<String, CommandParameterInfo>();
    CommandParameterInfo unitTestingnullableRangeRestrictedInt16uCommandParameterInfo =
        new CommandParameterInfo("value", Integer.class, Integer.class);
    writeUnitTestingNullableRangeRestrictedInt16uCommandParams.put(
        "value", unitTestingnullableRangeRestrictedInt16uCommandParameterInfo);
    InteractionInfo writeUnitTestingNullableRangeRestrictedInt16uAttributeInteractionInfo =
        new InteractionInfo(
            (cluster, callback, commandArguments) -> {
              ((ChipClusters.UnitTestingCluster) cluster)
                  .writeNullableRangeRestrictedInt16uAttribute(
                      (DefaultClusterCallback) callback, (Integer) commandArguments.get("value"));
            },
            () -> new ClusterInfoMapping.DelegatedDefaultClusterCallback(),
            writeUnitTestingNullableRangeRestrictedInt16uCommandParams);
    writeUnitTestingInteractionInfo.put(
        "writeNullableRangeRestrictedInt16uAttribute",
        writeUnitTestingNullableRangeRestrictedInt16uAttributeInteractionInfo);
    Map<String, CommandParameterInfo> writeUnitTestingNullableRangeRestrictedInt16sCommandParams =
        new LinkedHashMap<String, CommandParameterInfo>();
    CommandParameterInfo unitTestingnullableRangeRestrictedInt16sCommandParameterInfo =
        new CommandParameterInfo("value", Integer.class, Integer.class);
    writeUnitTestingNullableRangeRestrictedInt16sCommandParams.put(
        "value", unitTestingnullableRangeRestrictedInt16sCommandParameterInfo);
    InteractionInfo writeUnitTestingNullableRangeRestrictedInt16sAttributeInteractionInfo =
        new InteractionInfo(
            (cluster, callback, commandArguments) -> {
              ((ChipClusters.UnitTestingCluster) cluster)
                  .writeNullableRangeRestrictedInt16sAttribute(
                      (DefaultClusterCallback) callback, (Integer) commandArguments.get("value"));
            },
            () -> new ClusterInfoMapping.DelegatedDefaultClusterCallback(),
            writeUnitTestingNullableRangeRestrictedInt16sCommandParams);
    writeUnitTestingInteractionInfo.put(
        "writeNullableRangeRestrictedInt16sAttribute",
        writeUnitTestingNullableRangeRestrictedInt16sAttributeInteractionInfo);
    Map<String, CommandParameterInfo> writeUnitTestingWriteOnlyInt8uCommandParams =
        new LinkedHashMap<String, CommandParameterInfo>();
    CommandParameterInfo unitTestingwriteOnlyInt8uCommandParameterInfo =
        new CommandParameterInfo("value", Integer.class, Integer.class);
    writeUnitTestingWriteOnlyInt8uCommandParams.put(
        "value", unitTestingwriteOnlyInt8uCommandParameterInfo);
    InteractionInfo writeUnitTestingWriteOnlyInt8uAttributeInteractionInfo =
        new InteractionInfo(
            (cluster, callback, commandArguments) -> {
              ((ChipClusters.UnitTestingCluster) cluster)
                  .writeWriteOnlyInt8uAttribute(
                      (DefaultClusterCallback) callback, (Integer) commandArguments.get("value"));
            },
            () -> new ClusterInfoMapping.DelegatedDefaultClusterCallback(),
            writeUnitTestingWriteOnlyInt8uCommandParams);
    writeUnitTestingInteractionInfo.put(
        "writeWriteOnlyInt8uAttribute", writeUnitTestingWriteOnlyInt8uAttributeInteractionInfo);
    writeAttributeMap.put("unitTesting", writeUnitTestingInteractionInfo);
    return writeAttributeMap;
  }
}<|MERGE_RESOLUTION|>--- conflicted
+++ resolved
@@ -627,28 +627,6 @@
     writeModeSelectInteractionInfo.put(
         "writeOnModeAttribute", writeModeSelectOnModeAttributeInteractionInfo);
     writeAttributeMap.put("modeSelect", writeModeSelectInteractionInfo);
-<<<<<<< HEAD
-    Map<String, InteractionInfo> writeSmokeCoAlarmInteractionInfo = new LinkedHashMap<>();
-    Map<String, CommandParameterInfo> writeSmokeCoAlarmSensitivityLevelCommandParams =
-        new LinkedHashMap<String, CommandParameterInfo>();
-    CommandParameterInfo smokeCoAlarmsensitivityLevelCommandParameterInfo =
-        new CommandParameterInfo("value", Integer.class, Integer.class);
-    writeSmokeCoAlarmSensitivityLevelCommandParams.put(
-        "value", smokeCoAlarmsensitivityLevelCommandParameterInfo);
-    InteractionInfo writeSmokeCoAlarmSensitivityLevelAttributeInteractionInfo =
-        new InteractionInfo(
-            (cluster, callback, commandArguments) -> {
-              ((ChipClusters.SmokeCoAlarmCluster) cluster)
-                  .writeSensitivityLevelAttribute(
-                      (DefaultClusterCallback) callback, (Integer) commandArguments.get("value"));
-            },
-            () -> new ClusterInfoMapping.DelegatedDefaultClusterCallback(),
-            writeSmokeCoAlarmSensitivityLevelCommandParams);
-    writeSmokeCoAlarmInteractionInfo.put(
-        "writeSensitivityLevelAttribute",
-        writeSmokeCoAlarmSensitivityLevelAttributeInteractionInfo);
-    writeAttributeMap.put("smokeCoAlarm", writeSmokeCoAlarmInteractionInfo);
-=======
     Map<String, InteractionInfo> writeAirQualityInteractionInfo = new LinkedHashMap<>();
     writeAttributeMap.put("airQuality", writeAirQualityInteractionInfo);
     Map<String, InteractionInfo> writeHepaFilterMonitoringInteractionInfo = new LinkedHashMap<>();
@@ -683,7 +661,6 @@
     Map<String, InteractionInfo> writeTonerCartridgeMonitoringInteractionInfo =
         new LinkedHashMap<>();
     writeAttributeMap.put("tonerCartridgeMonitoring", writeTonerCartridgeMonitoringInteractionInfo);
->>>>>>> fbd043fc
     Map<String, InteractionInfo> writeDoorLockInteractionInfo = new LinkedHashMap<>();
     Map<String, CommandParameterInfo> writeDoorLockDoorOpenEventsCommandParams =
         new LinkedHashMap<String, CommandParameterInfo>();
