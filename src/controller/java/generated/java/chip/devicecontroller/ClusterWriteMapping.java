/*
 *
 *    Copyright (c) 2023 Project CHIP Authors
 *
 *    Licensed under the Apache License, Version 2.0 (the "License");
 *    you may not use this file except in compliance with the License.
 *    You may obtain a copy of the License at
 *
 *        http://www.apache.org/licenses/LICENSE-2.0
 *
 *    Unless required by applicable law or agreed to in writing, software
 *    distributed under the License is distributed on an "AS IS" BASIS,
 *    WITHOUT WARRANTIES OR CONDITIONS OF ANY KIND, either express or implied.
 *    See the License for the specific language governing permissions and
 *    limitations under the License.
 */
package chip.devicecontroller;

import chip.clusterinfo.CommandParameterInfo;
import chip.clusterinfo.InteractionInfo;
import chip.devicecontroller.ChipClusters.DefaultClusterCallback;
import java.util.HashMap;
import java.util.LinkedHashMap;
import java.util.Map;

public class ClusterWriteMapping {
  public Map<String, Map<String, InteractionInfo>> getWriteAttributeMap() {
    Map<String, Map<String, InteractionInfo>> writeAttributeMap = new HashMap<>();
    Map<String, InteractionInfo> writeIdentifyInteractionInfo = new LinkedHashMap<>();
    Map<String, CommandParameterInfo> writeIdentifyIdentifyTimeCommandParams =
        new LinkedHashMap<String, CommandParameterInfo>();
    CommandParameterInfo identifyidentifyTimeCommandParameterInfo =
        new CommandParameterInfo("value", Integer.class, Integer.class);
    writeIdentifyIdentifyTimeCommandParams.put("value", identifyidentifyTimeCommandParameterInfo);
    InteractionInfo writeIdentifyIdentifyTimeAttributeInteractionInfo =
        new InteractionInfo(
            (cluster, callback, commandArguments) -> {
              ((ChipClusters.IdentifyCluster) cluster)
                  .writeIdentifyTimeAttribute(
                      (DefaultClusterCallback) callback, (Integer) commandArguments.get("value"));
            },
            () -> new ClusterInfoMapping.DelegatedDefaultClusterCallback(),
            writeIdentifyIdentifyTimeCommandParams);
    writeIdentifyInteractionInfo.put(
        "writeIdentifyTimeAttribute", writeIdentifyIdentifyTimeAttributeInteractionInfo);
    writeAttributeMap.put("identify", writeIdentifyInteractionInfo);
    Map<String, InteractionInfo> writeGroupsInteractionInfo = new LinkedHashMap<>();
    writeAttributeMap.put("groups", writeGroupsInteractionInfo);
    Map<String, InteractionInfo> writeScenesInteractionInfo = new LinkedHashMap<>();
    writeAttributeMap.put("scenes", writeScenesInteractionInfo);
    Map<String, InteractionInfo> writeOnOffInteractionInfo = new LinkedHashMap<>();
    Map<String, CommandParameterInfo> writeOnOffOnTimeCommandParams =
        new LinkedHashMap<String, CommandParameterInfo>();
    CommandParameterInfo onOffonTimeCommandParameterInfo =
        new CommandParameterInfo("value", Integer.class, Integer.class);
    writeOnOffOnTimeCommandParams.put("value", onOffonTimeCommandParameterInfo);
    InteractionInfo writeOnOffOnTimeAttributeInteractionInfo =
        new InteractionInfo(
            (cluster, callback, commandArguments) -> {
              ((ChipClusters.OnOffCluster) cluster)
                  .writeOnTimeAttribute(
                      (DefaultClusterCallback) callback, (Integer) commandArguments.get("value"));
            },
            () -> new ClusterInfoMapping.DelegatedDefaultClusterCallback(),
            writeOnOffOnTimeCommandParams);
    writeOnOffInteractionInfo.put("writeOnTimeAttribute", writeOnOffOnTimeAttributeInteractionInfo);
    Map<String, CommandParameterInfo> writeOnOffOffWaitTimeCommandParams =
        new LinkedHashMap<String, CommandParameterInfo>();
    CommandParameterInfo onOffoffWaitTimeCommandParameterInfo =
        new CommandParameterInfo("value", Integer.class, Integer.class);
    writeOnOffOffWaitTimeCommandParams.put("value", onOffoffWaitTimeCommandParameterInfo);
    InteractionInfo writeOnOffOffWaitTimeAttributeInteractionInfo =
        new InteractionInfo(
            (cluster, callback, commandArguments) -> {
              ((ChipClusters.OnOffCluster) cluster)
                  .writeOffWaitTimeAttribute(
                      (DefaultClusterCallback) callback, (Integer) commandArguments.get("value"));
            },
            () -> new ClusterInfoMapping.DelegatedDefaultClusterCallback(),
            writeOnOffOffWaitTimeCommandParams);
    writeOnOffInteractionInfo.put(
        "writeOffWaitTimeAttribute", writeOnOffOffWaitTimeAttributeInteractionInfo);
    Map<String, CommandParameterInfo> writeOnOffStartUpOnOffCommandParams =
        new LinkedHashMap<String, CommandParameterInfo>();
    CommandParameterInfo onOffstartUpOnOffCommandParameterInfo =
        new CommandParameterInfo("value", Integer.class, Integer.class);
    writeOnOffStartUpOnOffCommandParams.put("value", onOffstartUpOnOffCommandParameterInfo);
    InteractionInfo writeOnOffStartUpOnOffAttributeInteractionInfo =
        new InteractionInfo(
            (cluster, callback, commandArguments) -> {
              ((ChipClusters.OnOffCluster) cluster)
                  .writeStartUpOnOffAttribute(
                      (DefaultClusterCallback) callback, (Integer) commandArguments.get("value"));
            },
            () -> new ClusterInfoMapping.DelegatedDefaultClusterCallback(),
            writeOnOffStartUpOnOffCommandParams);
    writeOnOffInteractionInfo.put(
        "writeStartUpOnOffAttribute", writeOnOffStartUpOnOffAttributeInteractionInfo);
    writeAttributeMap.put("onOff", writeOnOffInteractionInfo);
    Map<String, InteractionInfo> writeOnOffSwitchConfigurationInteractionInfo =
        new LinkedHashMap<>();
    Map<String, CommandParameterInfo> writeOnOffSwitchConfigurationSwitchActionsCommandParams =
        new LinkedHashMap<String, CommandParameterInfo>();
    CommandParameterInfo onOffSwitchConfigurationswitchActionsCommandParameterInfo =
        new CommandParameterInfo("value", Integer.class, Integer.class);
    writeOnOffSwitchConfigurationSwitchActionsCommandParams.put(
        "value", onOffSwitchConfigurationswitchActionsCommandParameterInfo);
    InteractionInfo writeOnOffSwitchConfigurationSwitchActionsAttributeInteractionInfo =
        new InteractionInfo(
            (cluster, callback, commandArguments) -> {
              ((ChipClusters.OnOffSwitchConfigurationCluster) cluster)
                  .writeSwitchActionsAttribute(
                      (DefaultClusterCallback) callback, (Integer) commandArguments.get("value"));
            },
            () -> new ClusterInfoMapping.DelegatedDefaultClusterCallback(),
            writeOnOffSwitchConfigurationSwitchActionsCommandParams);
    writeOnOffSwitchConfigurationInteractionInfo.put(
        "writeSwitchActionsAttribute",
        writeOnOffSwitchConfigurationSwitchActionsAttributeInteractionInfo);
    writeAttributeMap.put("onOffSwitchConfiguration", writeOnOffSwitchConfigurationInteractionInfo);
    Map<String, InteractionInfo> writeLevelControlInteractionInfo = new LinkedHashMap<>();
    Map<String, CommandParameterInfo> writeLevelControlOptionsCommandParams =
        new LinkedHashMap<String, CommandParameterInfo>();
    CommandParameterInfo levelControloptionsCommandParameterInfo =
        new CommandParameterInfo("value", Integer.class, Integer.class);
    writeLevelControlOptionsCommandParams.put("value", levelControloptionsCommandParameterInfo);
    InteractionInfo writeLevelControlOptionsAttributeInteractionInfo =
        new InteractionInfo(
            (cluster, callback, commandArguments) -> {
              ((ChipClusters.LevelControlCluster) cluster)
                  .writeOptionsAttribute(
                      (DefaultClusterCallback) callback, (Integer) commandArguments.get("value"));
            },
            () -> new ClusterInfoMapping.DelegatedDefaultClusterCallback(),
            writeLevelControlOptionsCommandParams);
    writeLevelControlInteractionInfo.put(
        "writeOptionsAttribute", writeLevelControlOptionsAttributeInteractionInfo);
    Map<String, CommandParameterInfo> writeLevelControlOnOffTransitionTimeCommandParams =
        new LinkedHashMap<String, CommandParameterInfo>();
    CommandParameterInfo levelControlonOffTransitionTimeCommandParameterInfo =
        new CommandParameterInfo("value", Integer.class, Integer.class);
    writeLevelControlOnOffTransitionTimeCommandParams.put(
        "value", levelControlonOffTransitionTimeCommandParameterInfo);
    InteractionInfo writeLevelControlOnOffTransitionTimeAttributeInteractionInfo =
        new InteractionInfo(
            (cluster, callback, commandArguments) -> {
              ((ChipClusters.LevelControlCluster) cluster)
                  .writeOnOffTransitionTimeAttribute(
                      (DefaultClusterCallback) callback, (Integer) commandArguments.get("value"));
            },
            () -> new ClusterInfoMapping.DelegatedDefaultClusterCallback(),
            writeLevelControlOnOffTransitionTimeCommandParams);
    writeLevelControlInteractionInfo.put(
        "writeOnOffTransitionTimeAttribute",
        writeLevelControlOnOffTransitionTimeAttributeInteractionInfo);
    Map<String, CommandParameterInfo> writeLevelControlOnLevelCommandParams =
        new LinkedHashMap<String, CommandParameterInfo>();
    CommandParameterInfo levelControlonLevelCommandParameterInfo =
        new CommandParameterInfo("value", Integer.class, Integer.class);
    writeLevelControlOnLevelCommandParams.put("value", levelControlonLevelCommandParameterInfo);
    InteractionInfo writeLevelControlOnLevelAttributeInteractionInfo =
        new InteractionInfo(
            (cluster, callback, commandArguments) -> {
              ((ChipClusters.LevelControlCluster) cluster)
                  .writeOnLevelAttribute(
                      (DefaultClusterCallback) callback, (Integer) commandArguments.get("value"));
            },
            () -> new ClusterInfoMapping.DelegatedDefaultClusterCallback(),
            writeLevelControlOnLevelCommandParams);
    writeLevelControlInteractionInfo.put(
        "writeOnLevelAttribute", writeLevelControlOnLevelAttributeInteractionInfo);
    Map<String, CommandParameterInfo> writeLevelControlOnTransitionTimeCommandParams =
        new LinkedHashMap<String, CommandParameterInfo>();
    CommandParameterInfo levelControlonTransitionTimeCommandParameterInfo =
        new CommandParameterInfo("value", Integer.class, Integer.class);
    writeLevelControlOnTransitionTimeCommandParams.put(
        "value", levelControlonTransitionTimeCommandParameterInfo);
    InteractionInfo writeLevelControlOnTransitionTimeAttributeInteractionInfo =
        new InteractionInfo(
            (cluster, callback, commandArguments) -> {
              ((ChipClusters.LevelControlCluster) cluster)
                  .writeOnTransitionTimeAttribute(
                      (DefaultClusterCallback) callback, (Integer) commandArguments.get("value"));
            },
            () -> new ClusterInfoMapping.DelegatedDefaultClusterCallback(),
            writeLevelControlOnTransitionTimeCommandParams);
    writeLevelControlInteractionInfo.put(
        "writeOnTransitionTimeAttribute",
        writeLevelControlOnTransitionTimeAttributeInteractionInfo);
    Map<String, CommandParameterInfo> writeLevelControlOffTransitionTimeCommandParams =
        new LinkedHashMap<String, CommandParameterInfo>();
    CommandParameterInfo levelControloffTransitionTimeCommandParameterInfo =
        new CommandParameterInfo("value", Integer.class, Integer.class);
    writeLevelControlOffTransitionTimeCommandParams.put(
        "value", levelControloffTransitionTimeCommandParameterInfo);
    InteractionInfo writeLevelControlOffTransitionTimeAttributeInteractionInfo =
        new InteractionInfo(
            (cluster, callback, commandArguments) -> {
              ((ChipClusters.LevelControlCluster) cluster)
                  .writeOffTransitionTimeAttribute(
                      (DefaultClusterCallback) callback, (Integer) commandArguments.get("value"));
            },
            () -> new ClusterInfoMapping.DelegatedDefaultClusterCallback(),
            writeLevelControlOffTransitionTimeCommandParams);
    writeLevelControlInteractionInfo.put(
        "writeOffTransitionTimeAttribute",
        writeLevelControlOffTransitionTimeAttributeInteractionInfo);
    Map<String, CommandParameterInfo> writeLevelControlDefaultMoveRateCommandParams =
        new LinkedHashMap<String, CommandParameterInfo>();
    CommandParameterInfo levelControldefaultMoveRateCommandParameterInfo =
        new CommandParameterInfo("value", Integer.class, Integer.class);
    writeLevelControlDefaultMoveRateCommandParams.put(
        "value", levelControldefaultMoveRateCommandParameterInfo);
    InteractionInfo writeLevelControlDefaultMoveRateAttributeInteractionInfo =
        new InteractionInfo(
            (cluster, callback, commandArguments) -> {
              ((ChipClusters.LevelControlCluster) cluster)
                  .writeDefaultMoveRateAttribute(
                      (DefaultClusterCallback) callback, (Integer) commandArguments.get("value"));
            },
            () -> new ClusterInfoMapping.DelegatedDefaultClusterCallback(),
            writeLevelControlDefaultMoveRateCommandParams);
    writeLevelControlInteractionInfo.put(
        "writeDefaultMoveRateAttribute", writeLevelControlDefaultMoveRateAttributeInteractionInfo);
    Map<String, CommandParameterInfo> writeLevelControlStartUpCurrentLevelCommandParams =
        new LinkedHashMap<String, CommandParameterInfo>();
    CommandParameterInfo levelControlstartUpCurrentLevelCommandParameterInfo =
        new CommandParameterInfo("value", Integer.class, Integer.class);
    writeLevelControlStartUpCurrentLevelCommandParams.put(
        "value", levelControlstartUpCurrentLevelCommandParameterInfo);
    InteractionInfo writeLevelControlStartUpCurrentLevelAttributeInteractionInfo =
        new InteractionInfo(
            (cluster, callback, commandArguments) -> {
              ((ChipClusters.LevelControlCluster) cluster)
                  .writeStartUpCurrentLevelAttribute(
                      (DefaultClusterCallback) callback, (Integer) commandArguments.get("value"));
            },
            () -> new ClusterInfoMapping.DelegatedDefaultClusterCallback(),
            writeLevelControlStartUpCurrentLevelCommandParams);
    writeLevelControlInteractionInfo.put(
        "writeStartUpCurrentLevelAttribute",
        writeLevelControlStartUpCurrentLevelAttributeInteractionInfo);
    writeAttributeMap.put("levelControl", writeLevelControlInteractionInfo);
    Map<String, InteractionInfo> writeBinaryInputBasicInteractionInfo = new LinkedHashMap<>();
    Map<String, CommandParameterInfo> writeBinaryInputBasicActiveTextCommandParams =
        new LinkedHashMap<String, CommandParameterInfo>();
    CommandParameterInfo binaryInputBasicactiveTextCommandParameterInfo =
        new CommandParameterInfo("value", String.class, String.class);
    writeBinaryInputBasicActiveTextCommandParams.put(
        "value", binaryInputBasicactiveTextCommandParameterInfo);
    InteractionInfo writeBinaryInputBasicActiveTextAttributeInteractionInfo =
        new InteractionInfo(
            (cluster, callback, commandArguments) -> {
              ((ChipClusters.BinaryInputBasicCluster) cluster)
                  .writeActiveTextAttribute(
                      (DefaultClusterCallback) callback, (String) commandArguments.get("value"));
            },
            () -> new ClusterInfoMapping.DelegatedDefaultClusterCallback(),
            writeBinaryInputBasicActiveTextCommandParams);
    writeBinaryInputBasicInteractionInfo.put(
        "writeActiveTextAttribute", writeBinaryInputBasicActiveTextAttributeInteractionInfo);
    Map<String, CommandParameterInfo> writeBinaryInputBasicDescriptionCommandParams =
        new LinkedHashMap<String, CommandParameterInfo>();
    CommandParameterInfo binaryInputBasicdescriptionCommandParameterInfo =
        new CommandParameterInfo("value", String.class, String.class);
    writeBinaryInputBasicDescriptionCommandParams.put(
        "value", binaryInputBasicdescriptionCommandParameterInfo);
    InteractionInfo writeBinaryInputBasicDescriptionAttributeInteractionInfo =
        new InteractionInfo(
            (cluster, callback, commandArguments) -> {
              ((ChipClusters.BinaryInputBasicCluster) cluster)
                  .writeDescriptionAttribute(
                      (DefaultClusterCallback) callback, (String) commandArguments.get("value"));
            },
            () -> new ClusterInfoMapping.DelegatedDefaultClusterCallback(),
            writeBinaryInputBasicDescriptionCommandParams);
    writeBinaryInputBasicInteractionInfo.put(
        "writeDescriptionAttribute", writeBinaryInputBasicDescriptionAttributeInteractionInfo);
    Map<String, CommandParameterInfo> writeBinaryInputBasicInactiveTextCommandParams =
        new LinkedHashMap<String, CommandParameterInfo>();
    CommandParameterInfo binaryInputBasicinactiveTextCommandParameterInfo =
        new CommandParameterInfo("value", String.class, String.class);
    writeBinaryInputBasicInactiveTextCommandParams.put(
        "value", binaryInputBasicinactiveTextCommandParameterInfo);
    InteractionInfo writeBinaryInputBasicInactiveTextAttributeInteractionInfo =
        new InteractionInfo(
            (cluster, callback, commandArguments) -> {
              ((ChipClusters.BinaryInputBasicCluster) cluster)
                  .writeInactiveTextAttribute(
                      (DefaultClusterCallback) callback, (String) commandArguments.get("value"));
            },
            () -> new ClusterInfoMapping.DelegatedDefaultClusterCallback(),
            writeBinaryInputBasicInactiveTextCommandParams);
    writeBinaryInputBasicInteractionInfo.put(
        "writeInactiveTextAttribute", writeBinaryInputBasicInactiveTextAttributeInteractionInfo);
    Map<String, CommandParameterInfo> writeBinaryInputBasicOutOfServiceCommandParams =
        new LinkedHashMap<String, CommandParameterInfo>();
    CommandParameterInfo binaryInputBasicoutOfServiceCommandParameterInfo =
        new CommandParameterInfo("value", Boolean.class, Boolean.class);
    writeBinaryInputBasicOutOfServiceCommandParams.put(
        "value", binaryInputBasicoutOfServiceCommandParameterInfo);
    InteractionInfo writeBinaryInputBasicOutOfServiceAttributeInteractionInfo =
        new InteractionInfo(
            (cluster, callback, commandArguments) -> {
              ((ChipClusters.BinaryInputBasicCluster) cluster)
                  .writeOutOfServiceAttribute(
                      (DefaultClusterCallback) callback, (Boolean) commandArguments.get("value"));
            },
            () -> new ClusterInfoMapping.DelegatedDefaultClusterCallback(),
            writeBinaryInputBasicOutOfServiceCommandParams);
    writeBinaryInputBasicInteractionInfo.put(
        "writeOutOfServiceAttribute", writeBinaryInputBasicOutOfServiceAttributeInteractionInfo);
    Map<String, CommandParameterInfo> writeBinaryInputBasicPresentValueCommandParams =
        new LinkedHashMap<String, CommandParameterInfo>();
    CommandParameterInfo binaryInputBasicpresentValueCommandParameterInfo =
        new CommandParameterInfo("value", Boolean.class, Boolean.class);
    writeBinaryInputBasicPresentValueCommandParams.put(
        "value", binaryInputBasicpresentValueCommandParameterInfo);
    InteractionInfo writeBinaryInputBasicPresentValueAttributeInteractionInfo =
        new InteractionInfo(
            (cluster, callback, commandArguments) -> {
              ((ChipClusters.BinaryInputBasicCluster) cluster)
                  .writePresentValueAttribute(
                      (DefaultClusterCallback) callback, (Boolean) commandArguments.get("value"));
            },
            () -> new ClusterInfoMapping.DelegatedDefaultClusterCallback(),
            writeBinaryInputBasicPresentValueCommandParams);
    writeBinaryInputBasicInteractionInfo.put(
        "writePresentValueAttribute", writeBinaryInputBasicPresentValueAttributeInteractionInfo);
    Map<String, CommandParameterInfo> writeBinaryInputBasicReliabilityCommandParams =
        new LinkedHashMap<String, CommandParameterInfo>();
    CommandParameterInfo binaryInputBasicreliabilityCommandParameterInfo =
        new CommandParameterInfo("value", Integer.class, Integer.class);
    writeBinaryInputBasicReliabilityCommandParams.put(
        "value", binaryInputBasicreliabilityCommandParameterInfo);
    InteractionInfo writeBinaryInputBasicReliabilityAttributeInteractionInfo =
        new InteractionInfo(
            (cluster, callback, commandArguments) -> {
              ((ChipClusters.BinaryInputBasicCluster) cluster)
                  .writeReliabilityAttribute(
                      (DefaultClusterCallback) callback, (Integer) commandArguments.get("value"));
            },
            () -> new ClusterInfoMapping.DelegatedDefaultClusterCallback(),
            writeBinaryInputBasicReliabilityCommandParams);
    writeBinaryInputBasicInteractionInfo.put(
        "writeReliabilityAttribute", writeBinaryInputBasicReliabilityAttributeInteractionInfo);
    writeAttributeMap.put("binaryInputBasic", writeBinaryInputBasicInteractionInfo);
    Map<String, InteractionInfo> writePulseWidthModulationInteractionInfo = new LinkedHashMap<>();
    writeAttributeMap.put("pulseWidthModulation", writePulseWidthModulationInteractionInfo);
    Map<String, InteractionInfo> writeDescriptorInteractionInfo = new LinkedHashMap<>();
    writeAttributeMap.put("descriptor", writeDescriptorInteractionInfo);
    Map<String, InteractionInfo> writeBindingInteractionInfo = new LinkedHashMap<>();
    writeAttributeMap.put("binding", writeBindingInteractionInfo);
    Map<String, InteractionInfo> writeAccessControlInteractionInfo = new LinkedHashMap<>();
    writeAttributeMap.put("accessControl", writeAccessControlInteractionInfo);
    Map<String, InteractionInfo> writeActionsInteractionInfo = new LinkedHashMap<>();
    writeAttributeMap.put("actions", writeActionsInteractionInfo);
    Map<String, InteractionInfo> writeBasicInformationInteractionInfo = new LinkedHashMap<>();
    Map<String, CommandParameterInfo> writeBasicInformationNodeLabelCommandParams =
        new LinkedHashMap<String, CommandParameterInfo>();
    CommandParameterInfo basicInformationnodeLabelCommandParameterInfo =
        new CommandParameterInfo("value", String.class, String.class);
    writeBasicInformationNodeLabelCommandParams.put(
        "value", basicInformationnodeLabelCommandParameterInfo);
    InteractionInfo writeBasicInformationNodeLabelAttributeInteractionInfo =
        new InteractionInfo(
            (cluster, callback, commandArguments) -> {
              ((ChipClusters.BasicInformationCluster) cluster)
                  .writeNodeLabelAttribute(
                      (DefaultClusterCallback) callback, (String) commandArguments.get("value"));
            },
            () -> new ClusterInfoMapping.DelegatedDefaultClusterCallback(),
            writeBasicInformationNodeLabelCommandParams);
    writeBasicInformationInteractionInfo.put(
        "writeNodeLabelAttribute", writeBasicInformationNodeLabelAttributeInteractionInfo);
    Map<String, CommandParameterInfo> writeBasicInformationLocationCommandParams =
        new LinkedHashMap<String, CommandParameterInfo>();
    CommandParameterInfo basicInformationlocationCommandParameterInfo =
        new CommandParameterInfo("value", String.class, String.class);
    writeBasicInformationLocationCommandParams.put(
        "value", basicInformationlocationCommandParameterInfo);
    InteractionInfo writeBasicInformationLocationAttributeInteractionInfo =
        new InteractionInfo(
            (cluster, callback, commandArguments) -> {
              ((ChipClusters.BasicInformationCluster) cluster)
                  .writeLocationAttribute(
                      (DefaultClusterCallback) callback, (String) commandArguments.get("value"));
            },
            () -> new ClusterInfoMapping.DelegatedDefaultClusterCallback(),
            writeBasicInformationLocationCommandParams);
    writeBasicInformationInteractionInfo.put(
        "writeLocationAttribute", writeBasicInformationLocationAttributeInteractionInfo);
    Map<String, CommandParameterInfo> writeBasicInformationLocalConfigDisabledCommandParams =
        new LinkedHashMap<String, CommandParameterInfo>();
    CommandParameterInfo basicInformationlocalConfigDisabledCommandParameterInfo =
        new CommandParameterInfo("value", Boolean.class, Boolean.class);
    writeBasicInformationLocalConfigDisabledCommandParams.put(
        "value", basicInformationlocalConfigDisabledCommandParameterInfo);
    InteractionInfo writeBasicInformationLocalConfigDisabledAttributeInteractionInfo =
        new InteractionInfo(
            (cluster, callback, commandArguments) -> {
              ((ChipClusters.BasicInformationCluster) cluster)
                  .writeLocalConfigDisabledAttribute(
                      (DefaultClusterCallback) callback, (Boolean) commandArguments.get("value"));
            },
            () -> new ClusterInfoMapping.DelegatedDefaultClusterCallback(),
            writeBasicInformationLocalConfigDisabledCommandParams);
    writeBasicInformationInteractionInfo.put(
        "writeLocalConfigDisabledAttribute",
        writeBasicInformationLocalConfigDisabledAttributeInteractionInfo);
    writeAttributeMap.put("basicInformation", writeBasicInformationInteractionInfo);
    Map<String, InteractionInfo> writeOtaSoftwareUpdateProviderInteractionInfo =
        new LinkedHashMap<>();
    writeAttributeMap.put(
        "otaSoftwareUpdateProvider", writeOtaSoftwareUpdateProviderInteractionInfo);
    Map<String, InteractionInfo> writeOtaSoftwareUpdateRequestorInteractionInfo =
        new LinkedHashMap<>();
    writeAttributeMap.put(
        "otaSoftwareUpdateRequestor", writeOtaSoftwareUpdateRequestorInteractionInfo);
    Map<String, InteractionInfo> writeLocalizationConfigurationInteractionInfo =
        new LinkedHashMap<>();
    Map<String, CommandParameterInfo> writeLocalizationConfigurationActiveLocaleCommandParams =
        new LinkedHashMap<String, CommandParameterInfo>();
    CommandParameterInfo localizationConfigurationactiveLocaleCommandParameterInfo =
        new CommandParameterInfo("value", String.class, String.class);
    writeLocalizationConfigurationActiveLocaleCommandParams.put(
        "value", localizationConfigurationactiveLocaleCommandParameterInfo);
    InteractionInfo writeLocalizationConfigurationActiveLocaleAttributeInteractionInfo =
        new InteractionInfo(
            (cluster, callback, commandArguments) -> {
              ((ChipClusters.LocalizationConfigurationCluster) cluster)
                  .writeActiveLocaleAttribute(
                      (DefaultClusterCallback) callback, (String) commandArguments.get("value"));
            },
            () -> new ClusterInfoMapping.DelegatedDefaultClusterCallback(),
            writeLocalizationConfigurationActiveLocaleCommandParams);
    writeLocalizationConfigurationInteractionInfo.put(
        "writeActiveLocaleAttribute",
        writeLocalizationConfigurationActiveLocaleAttributeInteractionInfo);
    writeAttributeMap.put(
        "localizationConfiguration", writeLocalizationConfigurationInteractionInfo);
    Map<String, InteractionInfo> writeTimeFormatLocalizationInteractionInfo = new LinkedHashMap<>();
    Map<String, CommandParameterInfo> writeTimeFormatLocalizationHourFormatCommandParams =
        new LinkedHashMap<String, CommandParameterInfo>();
    CommandParameterInfo timeFormatLocalizationhourFormatCommandParameterInfo =
        new CommandParameterInfo("value", Integer.class, Integer.class);
    writeTimeFormatLocalizationHourFormatCommandParams.put(
        "value", timeFormatLocalizationhourFormatCommandParameterInfo);
    InteractionInfo writeTimeFormatLocalizationHourFormatAttributeInteractionInfo =
        new InteractionInfo(
            (cluster, callback, commandArguments) -> {
              ((ChipClusters.TimeFormatLocalizationCluster) cluster)
                  .writeHourFormatAttribute(
                      (DefaultClusterCallback) callback, (Integer) commandArguments.get("value"));
            },
            () -> new ClusterInfoMapping.DelegatedDefaultClusterCallback(),
            writeTimeFormatLocalizationHourFormatCommandParams);
    writeTimeFormatLocalizationInteractionInfo.put(
        "writeHourFormatAttribute", writeTimeFormatLocalizationHourFormatAttributeInteractionInfo);
    Map<String, CommandParameterInfo> writeTimeFormatLocalizationActiveCalendarTypeCommandParams =
        new LinkedHashMap<String, CommandParameterInfo>();
    CommandParameterInfo timeFormatLocalizationactiveCalendarTypeCommandParameterInfo =
        new CommandParameterInfo("value", Integer.class, Integer.class);
    writeTimeFormatLocalizationActiveCalendarTypeCommandParams.put(
        "value", timeFormatLocalizationactiveCalendarTypeCommandParameterInfo);
    InteractionInfo writeTimeFormatLocalizationActiveCalendarTypeAttributeInteractionInfo =
        new InteractionInfo(
            (cluster, callback, commandArguments) -> {
              ((ChipClusters.TimeFormatLocalizationCluster) cluster)
                  .writeActiveCalendarTypeAttribute(
                      (DefaultClusterCallback) callback, (Integer) commandArguments.get("value"));
            },
            () -> new ClusterInfoMapping.DelegatedDefaultClusterCallback(),
            writeTimeFormatLocalizationActiveCalendarTypeCommandParams);
    writeTimeFormatLocalizationInteractionInfo.put(
        "writeActiveCalendarTypeAttribute",
        writeTimeFormatLocalizationActiveCalendarTypeAttributeInteractionInfo);
    writeAttributeMap.put("timeFormatLocalization", writeTimeFormatLocalizationInteractionInfo);
    Map<String, InteractionInfo> writeUnitLocalizationInteractionInfo = new LinkedHashMap<>();
    Map<String, CommandParameterInfo> writeUnitLocalizationTemperatureUnitCommandParams =
        new LinkedHashMap<String, CommandParameterInfo>();
    CommandParameterInfo unitLocalizationtemperatureUnitCommandParameterInfo =
        new CommandParameterInfo("value", Integer.class, Integer.class);
    writeUnitLocalizationTemperatureUnitCommandParams.put(
        "value", unitLocalizationtemperatureUnitCommandParameterInfo);
    InteractionInfo writeUnitLocalizationTemperatureUnitAttributeInteractionInfo =
        new InteractionInfo(
            (cluster, callback, commandArguments) -> {
              ((ChipClusters.UnitLocalizationCluster) cluster)
                  .writeTemperatureUnitAttribute(
                      (DefaultClusterCallback) callback, (Integer) commandArguments.get("value"));
            },
            () -> new ClusterInfoMapping.DelegatedDefaultClusterCallback(),
            writeUnitLocalizationTemperatureUnitCommandParams);
    writeUnitLocalizationInteractionInfo.put(
        "writeTemperatureUnitAttribute",
        writeUnitLocalizationTemperatureUnitAttributeInteractionInfo);
    writeAttributeMap.put("unitLocalization", writeUnitLocalizationInteractionInfo);
    Map<String, InteractionInfo> writePowerSourceConfigurationInteractionInfo =
        new LinkedHashMap<>();
    writeAttributeMap.put("powerSourceConfiguration", writePowerSourceConfigurationInteractionInfo);
    Map<String, InteractionInfo> writePowerSourceInteractionInfo = new LinkedHashMap<>();
    writeAttributeMap.put("powerSource", writePowerSourceInteractionInfo);
    Map<String, InteractionInfo> writeGeneralCommissioningInteractionInfo = new LinkedHashMap<>();
    Map<String, CommandParameterInfo> writeGeneralCommissioningBreadcrumbCommandParams =
        new LinkedHashMap<String, CommandParameterInfo>();
    CommandParameterInfo generalCommissioningbreadcrumbCommandParameterInfo =
        new CommandParameterInfo("value", Long.class, Long.class);
    writeGeneralCommissioningBreadcrumbCommandParams.put(
        "value", generalCommissioningbreadcrumbCommandParameterInfo);
    InteractionInfo writeGeneralCommissioningBreadcrumbAttributeInteractionInfo =
        new InteractionInfo(
            (cluster, callback, commandArguments) -> {
              ((ChipClusters.GeneralCommissioningCluster) cluster)
                  .writeBreadcrumbAttribute(
                      (DefaultClusterCallback) callback, (Long) commandArguments.get("value"));
            },
            () -> new ClusterInfoMapping.DelegatedDefaultClusterCallback(),
            writeGeneralCommissioningBreadcrumbCommandParams);
    writeGeneralCommissioningInteractionInfo.put(
        "writeBreadcrumbAttribute", writeGeneralCommissioningBreadcrumbAttributeInteractionInfo);
    writeAttributeMap.put("generalCommissioning", writeGeneralCommissioningInteractionInfo);
    Map<String, InteractionInfo> writeNetworkCommissioningInteractionInfo = new LinkedHashMap<>();
    Map<String, CommandParameterInfo> writeNetworkCommissioningInterfaceEnabledCommandParams =
        new LinkedHashMap<String, CommandParameterInfo>();
    CommandParameterInfo networkCommissioninginterfaceEnabledCommandParameterInfo =
        new CommandParameterInfo("value", Boolean.class, Boolean.class);
    writeNetworkCommissioningInterfaceEnabledCommandParams.put(
        "value", networkCommissioninginterfaceEnabledCommandParameterInfo);
    InteractionInfo writeNetworkCommissioningInterfaceEnabledAttributeInteractionInfo =
        new InteractionInfo(
            (cluster, callback, commandArguments) -> {
              ((ChipClusters.NetworkCommissioningCluster) cluster)
                  .writeInterfaceEnabledAttribute(
                      (DefaultClusterCallback) callback, (Boolean) commandArguments.get("value"));
            },
            () -> new ClusterInfoMapping.DelegatedDefaultClusterCallback(),
            writeNetworkCommissioningInterfaceEnabledCommandParams);
    writeNetworkCommissioningInteractionInfo.put(
        "writeInterfaceEnabledAttribute",
        writeNetworkCommissioningInterfaceEnabledAttributeInteractionInfo);
    writeAttributeMap.put("networkCommissioning", writeNetworkCommissioningInteractionInfo);
    Map<String, InteractionInfo> writeDiagnosticLogsInteractionInfo = new LinkedHashMap<>();
    writeAttributeMap.put("diagnosticLogs", writeDiagnosticLogsInteractionInfo);
    Map<String, InteractionInfo> writeGeneralDiagnosticsInteractionInfo = new LinkedHashMap<>();
    writeAttributeMap.put("generalDiagnostics", writeGeneralDiagnosticsInteractionInfo);
    Map<String, InteractionInfo> writeSoftwareDiagnosticsInteractionInfo = new LinkedHashMap<>();
    writeAttributeMap.put("softwareDiagnostics", writeSoftwareDiagnosticsInteractionInfo);
    Map<String, InteractionInfo> writeThreadNetworkDiagnosticsInteractionInfo =
        new LinkedHashMap<>();
    writeAttributeMap.put("threadNetworkDiagnostics", writeThreadNetworkDiagnosticsInteractionInfo);
    Map<String, InteractionInfo> writeWiFiNetworkDiagnosticsInteractionInfo = new LinkedHashMap<>();
    writeAttributeMap.put("wiFiNetworkDiagnostics", writeWiFiNetworkDiagnosticsInteractionInfo);
    Map<String, InteractionInfo> writeEthernetNetworkDiagnosticsInteractionInfo =
        new LinkedHashMap<>();
    writeAttributeMap.put(
        "ethernetNetworkDiagnostics", writeEthernetNetworkDiagnosticsInteractionInfo);
    Map<String, InteractionInfo> writeTimeSynchronizationInteractionInfo = new LinkedHashMap<>();
    writeAttributeMap.put("timeSynchronization", writeTimeSynchronizationInteractionInfo);
    Map<String, InteractionInfo> writeBridgedDeviceBasicInformationInteractionInfo =
        new LinkedHashMap<>();
    Map<String, CommandParameterInfo> writeBridgedDeviceBasicInformationNodeLabelCommandParams =
        new LinkedHashMap<String, CommandParameterInfo>();
    CommandParameterInfo bridgedDeviceBasicInformationnodeLabelCommandParameterInfo =
        new CommandParameterInfo("value", String.class, String.class);
    writeBridgedDeviceBasicInformationNodeLabelCommandParams.put(
        "value", bridgedDeviceBasicInformationnodeLabelCommandParameterInfo);
    InteractionInfo writeBridgedDeviceBasicInformationNodeLabelAttributeInteractionInfo =
        new InteractionInfo(
            (cluster, callback, commandArguments) -> {
              ((ChipClusters.BridgedDeviceBasicInformationCluster) cluster)
                  .writeNodeLabelAttribute(
                      (DefaultClusterCallback) callback, (String) commandArguments.get("value"));
            },
            () -> new ClusterInfoMapping.DelegatedDefaultClusterCallback(),
            writeBridgedDeviceBasicInformationNodeLabelCommandParams);
    writeBridgedDeviceBasicInformationInteractionInfo.put(
        "writeNodeLabelAttribute",
        writeBridgedDeviceBasicInformationNodeLabelAttributeInteractionInfo);
    writeAttributeMap.put(
        "bridgedDeviceBasicInformation", writeBridgedDeviceBasicInformationInteractionInfo);
    Map<String, InteractionInfo> writeSwitchInteractionInfo = new LinkedHashMap<>();
    writeAttributeMap.put("switch", writeSwitchInteractionInfo);
    Map<String, InteractionInfo> writeAdministratorCommissioningInteractionInfo =
        new LinkedHashMap<>();
    writeAttributeMap.put(
        "administratorCommissioning", writeAdministratorCommissioningInteractionInfo);
    Map<String, InteractionInfo> writeOperationalCredentialsInteractionInfo = new LinkedHashMap<>();
    writeAttributeMap.put("operationalCredentials", writeOperationalCredentialsInteractionInfo);
    Map<String, InteractionInfo> writeGroupKeyManagementInteractionInfo = new LinkedHashMap<>();
    writeAttributeMap.put("groupKeyManagement", writeGroupKeyManagementInteractionInfo);
    Map<String, InteractionInfo> writeFixedLabelInteractionInfo = new LinkedHashMap<>();
    writeAttributeMap.put("fixedLabel", writeFixedLabelInteractionInfo);
    Map<String, InteractionInfo> writeUserLabelInteractionInfo = new LinkedHashMap<>();
    writeAttributeMap.put("userLabel", writeUserLabelInteractionInfo);
    Map<String, InteractionInfo> writeProxyConfigurationInteractionInfo = new LinkedHashMap<>();
    writeAttributeMap.put("proxyConfiguration", writeProxyConfigurationInteractionInfo);
    Map<String, InteractionInfo> writeProxyDiscoveryInteractionInfo = new LinkedHashMap<>();
    writeAttributeMap.put("proxyDiscovery", writeProxyDiscoveryInteractionInfo);
    Map<String, InteractionInfo> writeProxyValidInteractionInfo = new LinkedHashMap<>();
    writeAttributeMap.put("proxyValid", writeProxyValidInteractionInfo);
    Map<String, InteractionInfo> writeBooleanStateInteractionInfo = new LinkedHashMap<>();
    writeAttributeMap.put("booleanState", writeBooleanStateInteractionInfo);
    Map<String, InteractionInfo> writeIcdManagementInteractionInfo = new LinkedHashMap<>();
    writeAttributeMap.put("icdManagement", writeIcdManagementInteractionInfo);
    Map<String, InteractionInfo> writeModeSelectInteractionInfo = new LinkedHashMap<>();
    Map<String, CommandParameterInfo> writeModeSelectStartUpModeCommandParams =
        new LinkedHashMap<String, CommandParameterInfo>();
    CommandParameterInfo modeSelectstartUpModeCommandParameterInfo =
        new CommandParameterInfo("value", Integer.class, Integer.class);
    writeModeSelectStartUpModeCommandParams.put("value", modeSelectstartUpModeCommandParameterInfo);
    InteractionInfo writeModeSelectStartUpModeAttributeInteractionInfo =
        new InteractionInfo(
            (cluster, callback, commandArguments) -> {
              ((ChipClusters.ModeSelectCluster) cluster)
                  .writeStartUpModeAttribute(
                      (DefaultClusterCallback) callback, (Integer) commandArguments.get("value"));
            },
            () -> new ClusterInfoMapping.DelegatedDefaultClusterCallback(),
            writeModeSelectStartUpModeCommandParams);
    writeModeSelectInteractionInfo.put(
        "writeStartUpModeAttribute", writeModeSelectStartUpModeAttributeInteractionInfo);
    Map<String, CommandParameterInfo> writeModeSelectOnModeCommandParams =
        new LinkedHashMap<String, CommandParameterInfo>();
    CommandParameterInfo modeSelectonModeCommandParameterInfo =
        new CommandParameterInfo("value", Integer.class, Integer.class);
    writeModeSelectOnModeCommandParams.put("value", modeSelectonModeCommandParameterInfo);
    InteractionInfo writeModeSelectOnModeAttributeInteractionInfo =
        new InteractionInfo(
            (cluster, callback, commandArguments) -> {
              ((ChipClusters.ModeSelectCluster) cluster)
                  .writeOnModeAttribute(
                      (DefaultClusterCallback) callback, (Integer) commandArguments.get("value"));
            },
            () -> new ClusterInfoMapping.DelegatedDefaultClusterCallback(),
            writeModeSelectOnModeCommandParams);
    writeModeSelectInteractionInfo.put(
        "writeOnModeAttribute", writeModeSelectOnModeAttributeInteractionInfo);
    writeAttributeMap.put("modeSelect", writeModeSelectInteractionInfo);
<<<<<<< HEAD
    Map<String, InteractionInfo> writeLaundryWasherInteractionInfo = new LinkedHashMap<>();
    Map<String, CommandParameterInfo> writeLaundryWasherStartUpModeCommandParams =
        new LinkedHashMap<String, CommandParameterInfo>();
    CommandParameterInfo laundryWasherstartUpModeCommandParameterInfo =
        new CommandParameterInfo("value", Integer.class, Integer.class);
    writeLaundryWasherStartUpModeCommandParams.put(
        "value", laundryWasherstartUpModeCommandParameterInfo);
    InteractionInfo writeLaundryWasherStartUpModeAttributeInteractionInfo =
        new InteractionInfo(
            (cluster, callback, commandArguments) -> {
              ((ChipClusters.LaundryWasherCluster) cluster)
                  .writeStartUpModeAttribute(
                      (DefaultClusterCallback) callback, (Integer) commandArguments.get("value"));
            },
            () -> new ClusterInfoMapping.DelegatedDefaultClusterCallback(),
            writeLaundryWasherStartUpModeCommandParams);
    writeLaundryWasherInteractionInfo.put(
        "writeStartUpModeAttribute", writeLaundryWasherStartUpModeAttributeInteractionInfo);
    Map<String, CommandParameterInfo> writeLaundryWasherOnModeCommandParams =
        new LinkedHashMap<String, CommandParameterInfo>();
    CommandParameterInfo laundryWasheronModeCommandParameterInfo =
        new CommandParameterInfo("value", Integer.class, Integer.class);
    writeLaundryWasherOnModeCommandParams.put("value", laundryWasheronModeCommandParameterInfo);
    InteractionInfo writeLaundryWasherOnModeAttributeInteractionInfo =
        new InteractionInfo(
            (cluster, callback, commandArguments) -> {
              ((ChipClusters.LaundryWasherCluster) cluster)
                  .writeOnModeAttribute(
                      (DefaultClusterCallback) callback, (Integer) commandArguments.get("value"));
            },
            () -> new ClusterInfoMapping.DelegatedDefaultClusterCallback(),
            writeLaundryWasherOnModeCommandParams);
    writeLaundryWasherInteractionInfo.put(
        "writeOnModeAttribute", writeLaundryWasherOnModeAttributeInteractionInfo);
    writeAttributeMap.put("laundryWasher", writeLaundryWasherInteractionInfo);
    Map<String, InteractionInfo> writeRefrigeratorAndTemperatureControlledCabinetInteractionInfo =
        new LinkedHashMap<>();
    Map<String, CommandParameterInfo>
        writeRefrigeratorAndTemperatureControlledCabinetStartUpModeCommandParams =
            new LinkedHashMap<String, CommandParameterInfo>();
    CommandParameterInfo
        refrigeratorAndTemperatureControlledCabinetstartUpModeCommandParameterInfo =
            new CommandParameterInfo("value", Integer.class, Integer.class);
    writeRefrigeratorAndTemperatureControlledCabinetStartUpModeCommandParams.put(
        "value", refrigeratorAndTemperatureControlledCabinetstartUpModeCommandParameterInfo);
    InteractionInfo
        writeRefrigeratorAndTemperatureControlledCabinetStartUpModeAttributeInteractionInfo =
            new InteractionInfo(
                (cluster, callback, commandArguments) -> {
                  ((ChipClusters.RefrigeratorAndTemperatureControlledCabinetCluster) cluster)
                      .writeStartUpModeAttribute(
                          (DefaultClusterCallback) callback,
                          (Integer) commandArguments.get("value"));
                },
                () -> new ClusterInfoMapping.DelegatedDefaultClusterCallback(),
                writeRefrigeratorAndTemperatureControlledCabinetStartUpModeCommandParams);
    writeRefrigeratorAndTemperatureControlledCabinetInteractionInfo.put(
        "writeStartUpModeAttribute",
        writeRefrigeratorAndTemperatureControlledCabinetStartUpModeAttributeInteractionInfo);
    Map<String, CommandParameterInfo>
        writeRefrigeratorAndTemperatureControlledCabinetOnModeCommandParams =
            new LinkedHashMap<String, CommandParameterInfo>();
    CommandParameterInfo refrigeratorAndTemperatureControlledCabinetonModeCommandParameterInfo =
        new CommandParameterInfo("value", Integer.class, Integer.class);
    writeRefrigeratorAndTemperatureControlledCabinetOnModeCommandParams.put(
        "value", refrigeratorAndTemperatureControlledCabinetonModeCommandParameterInfo);
    InteractionInfo writeRefrigeratorAndTemperatureControlledCabinetOnModeAttributeInteractionInfo =
        new InteractionInfo(
            (cluster, callback, commandArguments) -> {
              ((ChipClusters.RefrigeratorAndTemperatureControlledCabinetCluster) cluster)
                  .writeOnModeAttribute(
                      (DefaultClusterCallback) callback, (Integer) commandArguments.get("value"));
            },
            () -> new ClusterInfoMapping.DelegatedDefaultClusterCallback(),
            writeRefrigeratorAndTemperatureControlledCabinetOnModeCommandParams);
    writeRefrigeratorAndTemperatureControlledCabinetInteractionInfo.put(
        "writeOnModeAttribute",
        writeRefrigeratorAndTemperatureControlledCabinetOnModeAttributeInteractionInfo);
    writeAttributeMap.put(
        "refrigeratorAndTemperatureControlledCabinet",
        writeRefrigeratorAndTemperatureControlledCabinetInteractionInfo);
    Map<String, InteractionInfo> writeRvcRunInteractionInfo = new LinkedHashMap<>();
    Map<String, CommandParameterInfo> writeRvcRunStartUpModeCommandParams =
        new LinkedHashMap<String, CommandParameterInfo>();
    CommandParameterInfo rvcRunstartUpModeCommandParameterInfo =
        new CommandParameterInfo("value", Integer.class, Integer.class);
    writeRvcRunStartUpModeCommandParams.put("value", rvcRunstartUpModeCommandParameterInfo);
    InteractionInfo writeRvcRunStartUpModeAttributeInteractionInfo =
        new InteractionInfo(
            (cluster, callback, commandArguments) -> {
              ((ChipClusters.RvcRunCluster) cluster)
                  .writeStartUpModeAttribute(
                      (DefaultClusterCallback) callback, (Integer) commandArguments.get("value"));
            },
            () -> new ClusterInfoMapping.DelegatedDefaultClusterCallback(),
            writeRvcRunStartUpModeCommandParams);
    writeRvcRunInteractionInfo.put(
        "writeStartUpModeAttribute", writeRvcRunStartUpModeAttributeInteractionInfo);
    Map<String, CommandParameterInfo> writeRvcRunOnModeCommandParams =
        new LinkedHashMap<String, CommandParameterInfo>();
    CommandParameterInfo rvcRunonModeCommandParameterInfo =
        new CommandParameterInfo("value", Integer.class, Integer.class);
    writeRvcRunOnModeCommandParams.put("value", rvcRunonModeCommandParameterInfo);
    InteractionInfo writeRvcRunOnModeAttributeInteractionInfo =
        new InteractionInfo(
            (cluster, callback, commandArguments) -> {
              ((ChipClusters.RvcRunCluster) cluster)
                  .writeOnModeAttribute(
                      (DefaultClusterCallback) callback, (Integer) commandArguments.get("value"));
            },
            () -> new ClusterInfoMapping.DelegatedDefaultClusterCallback(),
            writeRvcRunOnModeCommandParams);
    writeRvcRunInteractionInfo.put(
        "writeOnModeAttribute", writeRvcRunOnModeAttributeInteractionInfo);
    writeAttributeMap.put("rvcRun", writeRvcRunInteractionInfo);
    Map<String, InteractionInfo> writeRvcCleanInteractionInfo = new LinkedHashMap<>();
    Map<String, CommandParameterInfo> writeRvcCleanStartUpModeCommandParams =
        new LinkedHashMap<String, CommandParameterInfo>();
    CommandParameterInfo rvcCleanstartUpModeCommandParameterInfo =
        new CommandParameterInfo("value", Integer.class, Integer.class);
    writeRvcCleanStartUpModeCommandParams.put("value", rvcCleanstartUpModeCommandParameterInfo);
    InteractionInfo writeRvcCleanStartUpModeAttributeInteractionInfo =
        new InteractionInfo(
            (cluster, callback, commandArguments) -> {
              ((ChipClusters.RvcCleanCluster) cluster)
                  .writeStartUpModeAttribute(
                      (DefaultClusterCallback) callback, (Integer) commandArguments.get("value"));
            },
            () -> new ClusterInfoMapping.DelegatedDefaultClusterCallback(),
            writeRvcCleanStartUpModeCommandParams);
    writeRvcCleanInteractionInfo.put(
        "writeStartUpModeAttribute", writeRvcCleanStartUpModeAttributeInteractionInfo);
    Map<String, CommandParameterInfo> writeRvcCleanOnModeCommandParams =
        new LinkedHashMap<String, CommandParameterInfo>();
    CommandParameterInfo rvcCleanonModeCommandParameterInfo =
        new CommandParameterInfo("value", Integer.class, Integer.class);
    writeRvcCleanOnModeCommandParams.put("value", rvcCleanonModeCommandParameterInfo);
    InteractionInfo writeRvcCleanOnModeAttributeInteractionInfo =
        new InteractionInfo(
            (cluster, callback, commandArguments) -> {
              ((ChipClusters.RvcCleanCluster) cluster)
                  .writeOnModeAttribute(
                      (DefaultClusterCallback) callback, (Integer) commandArguments.get("value"));
            },
            () -> new ClusterInfoMapping.DelegatedDefaultClusterCallback(),
            writeRvcCleanOnModeCommandParams);
    writeRvcCleanInteractionInfo.put(
        "writeOnModeAttribute", writeRvcCleanOnModeAttributeInteractionInfo);
    writeAttributeMap.put("rvcClean", writeRvcCleanInteractionInfo);
    Map<String, InteractionInfo> writeDishwasherModeSelectInteractionInfo = new LinkedHashMap<>();
    Map<String, CommandParameterInfo> writeDishwasherModeSelectStartUpModeCommandParams =
        new LinkedHashMap<String, CommandParameterInfo>();
    CommandParameterInfo dishwasherModeSelectstartUpModeCommandParameterInfo =
        new CommandParameterInfo("value", Integer.class, Integer.class);
    writeDishwasherModeSelectStartUpModeCommandParams.put(
        "value", dishwasherModeSelectstartUpModeCommandParameterInfo);
    InteractionInfo writeDishwasherModeSelectStartUpModeAttributeInteractionInfo =
        new InteractionInfo(
            (cluster, callback, commandArguments) -> {
              ((ChipClusters.DishwasherModeSelectCluster) cluster)
                  .writeStartUpModeAttribute(
                      (DefaultClusterCallback) callback, (Integer) commandArguments.get("value"));
            },
            () -> new ClusterInfoMapping.DelegatedDefaultClusterCallback(),
            writeDishwasherModeSelectStartUpModeCommandParams);
    writeDishwasherModeSelectInteractionInfo.put(
        "writeStartUpModeAttribute", writeDishwasherModeSelectStartUpModeAttributeInteractionInfo);
    Map<String, CommandParameterInfo> writeDishwasherModeSelectOnModeCommandParams =
        new LinkedHashMap<String, CommandParameterInfo>();
    CommandParameterInfo dishwasherModeSelectonModeCommandParameterInfo =
        new CommandParameterInfo("value", Integer.class, Integer.class);
    writeDishwasherModeSelectOnModeCommandParams.put(
        "value", dishwasherModeSelectonModeCommandParameterInfo);
    InteractionInfo writeDishwasherModeSelectOnModeAttributeInteractionInfo =
        new InteractionInfo(
            (cluster, callback, commandArguments) -> {
              ((ChipClusters.DishwasherModeSelectCluster) cluster)
                  .writeOnModeAttribute(
                      (DefaultClusterCallback) callback, (Integer) commandArguments.get("value"));
            },
            () -> new ClusterInfoMapping.DelegatedDefaultClusterCallback(),
            writeDishwasherModeSelectOnModeCommandParams);
    writeDishwasherModeSelectInteractionInfo.put(
        "writeOnModeAttribute", writeDishwasherModeSelectOnModeAttributeInteractionInfo);
    writeAttributeMap.put("dishwasherModeSelect", writeDishwasherModeSelectInteractionInfo);
=======
    Map<String, InteractionInfo> writeTemperatureControlInteractionInfo = new LinkedHashMap<>();
    writeAttributeMap.put("temperatureControl", writeTemperatureControlInteractionInfo);
    Map<String, InteractionInfo> writeAirQualityInteractionInfo = new LinkedHashMap<>();
    writeAttributeMap.put("airQuality", writeAirQualityInteractionInfo);
    Map<String, InteractionInfo> writeSmokeCoAlarmInteractionInfo = new LinkedHashMap<>();
    Map<String, CommandParameterInfo> writeSmokeCoAlarmSensitivityLevelCommandParams =
        new LinkedHashMap<String, CommandParameterInfo>();
    CommandParameterInfo smokeCoAlarmsensitivityLevelCommandParameterInfo =
        new CommandParameterInfo("value", Integer.class, Integer.class);
    writeSmokeCoAlarmSensitivityLevelCommandParams.put(
        "value", smokeCoAlarmsensitivityLevelCommandParameterInfo);
    InteractionInfo writeSmokeCoAlarmSensitivityLevelAttributeInteractionInfo =
        new InteractionInfo(
            (cluster, callback, commandArguments) -> {
              ((ChipClusters.SmokeCoAlarmCluster) cluster)
                  .writeSensitivityLevelAttribute(
                      (DefaultClusterCallback) callback, (Integer) commandArguments.get("value"));
            },
            () -> new ClusterInfoMapping.DelegatedDefaultClusterCallback(),
            writeSmokeCoAlarmSensitivityLevelCommandParams);
    writeSmokeCoAlarmInteractionInfo.put(
        "writeSensitivityLevelAttribute",
        writeSmokeCoAlarmSensitivityLevelAttributeInteractionInfo);
    writeAttributeMap.put("smokeCoAlarm", writeSmokeCoAlarmInteractionInfo);
    Map<String, InteractionInfo> writeHepaFilterMonitoringInteractionInfo = new LinkedHashMap<>();
    writeAttributeMap.put("hepaFilterMonitoring", writeHepaFilterMonitoringInteractionInfo);
    Map<String, InteractionInfo> writeActivatedCarbonFilterMonitoringInteractionInfo =
        new LinkedHashMap<>();
    writeAttributeMap.put(
        "activatedCarbonFilterMonitoring", writeActivatedCarbonFilterMonitoringInteractionInfo);
    Map<String, InteractionInfo> writeCeramicFilterMonitoringInteractionInfo =
        new LinkedHashMap<>();
    writeAttributeMap.put("ceramicFilterMonitoring", writeCeramicFilterMonitoringInteractionInfo);
    Map<String, InteractionInfo> writeElectrostaticFilterMonitoringInteractionInfo =
        new LinkedHashMap<>();
    writeAttributeMap.put(
        "electrostaticFilterMonitoring", writeElectrostaticFilterMonitoringInteractionInfo);
    Map<String, InteractionInfo> writeUvFilterMonitoringInteractionInfo = new LinkedHashMap<>();
    writeAttributeMap.put("uvFilterMonitoring", writeUvFilterMonitoringInteractionInfo);
    Map<String, InteractionInfo> writeIonizingFilterMonitoringInteractionInfo =
        new LinkedHashMap<>();
    writeAttributeMap.put("ionizingFilterMonitoring", writeIonizingFilterMonitoringInteractionInfo);
    Map<String, InteractionInfo> writeZeoliteFilterMonitoringInteractionInfo =
        new LinkedHashMap<>();
    writeAttributeMap.put("zeoliteFilterMonitoring", writeZeoliteFilterMonitoringInteractionInfo);
    Map<String, InteractionInfo> writeOzoneFilterMonitoringInteractionInfo = new LinkedHashMap<>();
    writeAttributeMap.put("ozoneFilterMonitoring", writeOzoneFilterMonitoringInteractionInfo);
    Map<String, InteractionInfo> writeWaterTankMonitoringInteractionInfo = new LinkedHashMap<>();
    writeAttributeMap.put("waterTankMonitoring", writeWaterTankMonitoringInteractionInfo);
    Map<String, InteractionInfo> writeFuelTankMonitoringInteractionInfo = new LinkedHashMap<>();
    writeAttributeMap.put("fuelTankMonitoring", writeFuelTankMonitoringInteractionInfo);
    Map<String, InteractionInfo> writeInkCartridgeMonitoringInteractionInfo = new LinkedHashMap<>();
    writeAttributeMap.put("inkCartridgeMonitoring", writeInkCartridgeMonitoringInteractionInfo);
    Map<String, InteractionInfo> writeTonerCartridgeMonitoringInteractionInfo =
        new LinkedHashMap<>();
    writeAttributeMap.put("tonerCartridgeMonitoring", writeTonerCartridgeMonitoringInteractionInfo);
>>>>>>> e75e729e
    Map<String, InteractionInfo> writeDoorLockInteractionInfo = new LinkedHashMap<>();
    Map<String, CommandParameterInfo> writeDoorLockDoorOpenEventsCommandParams =
        new LinkedHashMap<String, CommandParameterInfo>();
    CommandParameterInfo doorLockdoorOpenEventsCommandParameterInfo =
        new CommandParameterInfo("value", Long.class, Long.class);
    writeDoorLockDoorOpenEventsCommandParams.put(
        "value", doorLockdoorOpenEventsCommandParameterInfo);
    InteractionInfo writeDoorLockDoorOpenEventsAttributeInteractionInfo =
        new InteractionInfo(
            (cluster, callback, commandArguments) -> {
              ((ChipClusters.DoorLockCluster) cluster)
                  .writeDoorOpenEventsAttribute(
                      (DefaultClusterCallback) callback, (Long) commandArguments.get("value"));
            },
            () -> new ClusterInfoMapping.DelegatedDefaultClusterCallback(),
            writeDoorLockDoorOpenEventsCommandParams);
    writeDoorLockInteractionInfo.put(
        "writeDoorOpenEventsAttribute", writeDoorLockDoorOpenEventsAttributeInteractionInfo);
    Map<String, CommandParameterInfo> writeDoorLockDoorClosedEventsCommandParams =
        new LinkedHashMap<String, CommandParameterInfo>();
    CommandParameterInfo doorLockdoorClosedEventsCommandParameterInfo =
        new CommandParameterInfo("value", Long.class, Long.class);
    writeDoorLockDoorClosedEventsCommandParams.put(
        "value", doorLockdoorClosedEventsCommandParameterInfo);
    InteractionInfo writeDoorLockDoorClosedEventsAttributeInteractionInfo =
        new InteractionInfo(
            (cluster, callback, commandArguments) -> {
              ((ChipClusters.DoorLockCluster) cluster)
                  .writeDoorClosedEventsAttribute(
                      (DefaultClusterCallback) callback, (Long) commandArguments.get("value"));
            },
            () -> new ClusterInfoMapping.DelegatedDefaultClusterCallback(),
            writeDoorLockDoorClosedEventsCommandParams);
    writeDoorLockInteractionInfo.put(
        "writeDoorClosedEventsAttribute", writeDoorLockDoorClosedEventsAttributeInteractionInfo);
    Map<String, CommandParameterInfo> writeDoorLockOpenPeriodCommandParams =
        new LinkedHashMap<String, CommandParameterInfo>();
    CommandParameterInfo doorLockopenPeriodCommandParameterInfo =
        new CommandParameterInfo("value", Integer.class, Integer.class);
    writeDoorLockOpenPeriodCommandParams.put("value", doorLockopenPeriodCommandParameterInfo);
    InteractionInfo writeDoorLockOpenPeriodAttributeInteractionInfo =
        new InteractionInfo(
            (cluster, callback, commandArguments) -> {
              ((ChipClusters.DoorLockCluster) cluster)
                  .writeOpenPeriodAttribute(
                      (DefaultClusterCallback) callback, (Integer) commandArguments.get("value"));
            },
            () -> new ClusterInfoMapping.DelegatedDefaultClusterCallback(),
            writeDoorLockOpenPeriodCommandParams);
    writeDoorLockInteractionInfo.put(
        "writeOpenPeriodAttribute", writeDoorLockOpenPeriodAttributeInteractionInfo);
    Map<String, CommandParameterInfo> writeDoorLockLanguageCommandParams =
        new LinkedHashMap<String, CommandParameterInfo>();
    CommandParameterInfo doorLocklanguageCommandParameterInfo =
        new CommandParameterInfo("value", String.class, String.class);
    writeDoorLockLanguageCommandParams.put("value", doorLocklanguageCommandParameterInfo);
    InteractionInfo writeDoorLockLanguageAttributeInteractionInfo =
        new InteractionInfo(
            (cluster, callback, commandArguments) -> {
              ((ChipClusters.DoorLockCluster) cluster)
                  .writeLanguageAttribute(
                      (DefaultClusterCallback) callback, (String) commandArguments.get("value"));
            },
            () -> new ClusterInfoMapping.DelegatedDefaultClusterCallback(),
            writeDoorLockLanguageCommandParams);
    writeDoorLockInteractionInfo.put(
        "writeLanguageAttribute", writeDoorLockLanguageAttributeInteractionInfo);
    Map<String, CommandParameterInfo> writeDoorLockLEDSettingsCommandParams =
        new LinkedHashMap<String, CommandParameterInfo>();
    CommandParameterInfo doorLockLEDSettingsCommandParameterInfo =
        new CommandParameterInfo("value", Integer.class, Integer.class);
    writeDoorLockLEDSettingsCommandParams.put("value", doorLockLEDSettingsCommandParameterInfo);
    InteractionInfo writeDoorLockLEDSettingsAttributeInteractionInfo =
        new InteractionInfo(
            (cluster, callback, commandArguments) -> {
              ((ChipClusters.DoorLockCluster) cluster)
                  .writeLEDSettingsAttribute(
                      (DefaultClusterCallback) callback, (Integer) commandArguments.get("value"));
            },
            () -> new ClusterInfoMapping.DelegatedDefaultClusterCallback(),
            writeDoorLockLEDSettingsCommandParams);
    writeDoorLockInteractionInfo.put(
        "writeLEDSettingsAttribute", writeDoorLockLEDSettingsAttributeInteractionInfo);
    Map<String, CommandParameterInfo> writeDoorLockAutoRelockTimeCommandParams =
        new LinkedHashMap<String, CommandParameterInfo>();
    CommandParameterInfo doorLockautoRelockTimeCommandParameterInfo =
        new CommandParameterInfo("value", Long.class, Long.class);
    writeDoorLockAutoRelockTimeCommandParams.put(
        "value", doorLockautoRelockTimeCommandParameterInfo);
    InteractionInfo writeDoorLockAutoRelockTimeAttributeInteractionInfo =
        new InteractionInfo(
            (cluster, callback, commandArguments) -> {
              ((ChipClusters.DoorLockCluster) cluster)
                  .writeAutoRelockTimeAttribute(
                      (DefaultClusterCallback) callback, (Long) commandArguments.get("value"));
            },
            () -> new ClusterInfoMapping.DelegatedDefaultClusterCallback(),
            writeDoorLockAutoRelockTimeCommandParams);
    writeDoorLockInteractionInfo.put(
        "writeAutoRelockTimeAttribute", writeDoorLockAutoRelockTimeAttributeInteractionInfo);
    Map<String, CommandParameterInfo> writeDoorLockSoundVolumeCommandParams =
        new LinkedHashMap<String, CommandParameterInfo>();
    CommandParameterInfo doorLocksoundVolumeCommandParameterInfo =
        new CommandParameterInfo("value", Integer.class, Integer.class);
    writeDoorLockSoundVolumeCommandParams.put("value", doorLocksoundVolumeCommandParameterInfo);
    InteractionInfo writeDoorLockSoundVolumeAttributeInteractionInfo =
        new InteractionInfo(
            (cluster, callback, commandArguments) -> {
              ((ChipClusters.DoorLockCluster) cluster)
                  .writeSoundVolumeAttribute(
                      (DefaultClusterCallback) callback, (Integer) commandArguments.get("value"));
            },
            () -> new ClusterInfoMapping.DelegatedDefaultClusterCallback(),
            writeDoorLockSoundVolumeCommandParams);
    writeDoorLockInteractionInfo.put(
        "writeSoundVolumeAttribute", writeDoorLockSoundVolumeAttributeInteractionInfo);
    Map<String, CommandParameterInfo> writeDoorLockOperatingModeCommandParams =
        new LinkedHashMap<String, CommandParameterInfo>();
    CommandParameterInfo doorLockoperatingModeCommandParameterInfo =
        new CommandParameterInfo("value", Integer.class, Integer.class);
    writeDoorLockOperatingModeCommandParams.put("value", doorLockoperatingModeCommandParameterInfo);
    InteractionInfo writeDoorLockOperatingModeAttributeInteractionInfo =
        new InteractionInfo(
            (cluster, callback, commandArguments) -> {
              ((ChipClusters.DoorLockCluster) cluster)
                  .writeOperatingModeAttribute(
                      (DefaultClusterCallback) callback, (Integer) commandArguments.get("value"));
            },
            () -> new ClusterInfoMapping.DelegatedDefaultClusterCallback(),
            writeDoorLockOperatingModeCommandParams);
    writeDoorLockInteractionInfo.put(
        "writeOperatingModeAttribute", writeDoorLockOperatingModeAttributeInteractionInfo);
    Map<String, CommandParameterInfo> writeDoorLockEnableLocalProgrammingCommandParams =
        new LinkedHashMap<String, CommandParameterInfo>();
    CommandParameterInfo doorLockenableLocalProgrammingCommandParameterInfo =
        new CommandParameterInfo("value", Boolean.class, Boolean.class);
    writeDoorLockEnableLocalProgrammingCommandParams.put(
        "value", doorLockenableLocalProgrammingCommandParameterInfo);
    InteractionInfo writeDoorLockEnableLocalProgrammingAttributeInteractionInfo =
        new InteractionInfo(
            (cluster, callback, commandArguments) -> {
              ((ChipClusters.DoorLockCluster) cluster)
                  .writeEnableLocalProgrammingAttribute(
                      (DefaultClusterCallback) callback, (Boolean) commandArguments.get("value"));
            },
            () -> new ClusterInfoMapping.DelegatedDefaultClusterCallback(),
            writeDoorLockEnableLocalProgrammingCommandParams);
    writeDoorLockInteractionInfo.put(
        "writeEnableLocalProgrammingAttribute",
        writeDoorLockEnableLocalProgrammingAttributeInteractionInfo);
    Map<String, CommandParameterInfo> writeDoorLockEnableOneTouchLockingCommandParams =
        new LinkedHashMap<String, CommandParameterInfo>();
    CommandParameterInfo doorLockenableOneTouchLockingCommandParameterInfo =
        new CommandParameterInfo("value", Boolean.class, Boolean.class);
    writeDoorLockEnableOneTouchLockingCommandParams.put(
        "value", doorLockenableOneTouchLockingCommandParameterInfo);
    InteractionInfo writeDoorLockEnableOneTouchLockingAttributeInteractionInfo =
        new InteractionInfo(
            (cluster, callback, commandArguments) -> {
              ((ChipClusters.DoorLockCluster) cluster)
                  .writeEnableOneTouchLockingAttribute(
                      (DefaultClusterCallback) callback, (Boolean) commandArguments.get("value"));
            },
            () -> new ClusterInfoMapping.DelegatedDefaultClusterCallback(),
            writeDoorLockEnableOneTouchLockingCommandParams);
    writeDoorLockInteractionInfo.put(
        "writeEnableOneTouchLockingAttribute",
        writeDoorLockEnableOneTouchLockingAttributeInteractionInfo);
    Map<String, CommandParameterInfo> writeDoorLockEnableInsideStatusLEDCommandParams =
        new LinkedHashMap<String, CommandParameterInfo>();
    CommandParameterInfo doorLockenableInsideStatusLEDCommandParameterInfo =
        new CommandParameterInfo("value", Boolean.class, Boolean.class);
    writeDoorLockEnableInsideStatusLEDCommandParams.put(
        "value", doorLockenableInsideStatusLEDCommandParameterInfo);
    InteractionInfo writeDoorLockEnableInsideStatusLEDAttributeInteractionInfo =
        new InteractionInfo(
            (cluster, callback, commandArguments) -> {
              ((ChipClusters.DoorLockCluster) cluster)
                  .writeEnableInsideStatusLEDAttribute(
                      (DefaultClusterCallback) callback, (Boolean) commandArguments.get("value"));
            },
            () -> new ClusterInfoMapping.DelegatedDefaultClusterCallback(),
            writeDoorLockEnableInsideStatusLEDCommandParams);
    writeDoorLockInteractionInfo.put(
        "writeEnableInsideStatusLEDAttribute",
        writeDoorLockEnableInsideStatusLEDAttributeInteractionInfo);
    Map<String, CommandParameterInfo> writeDoorLockEnablePrivacyModeButtonCommandParams =
        new LinkedHashMap<String, CommandParameterInfo>();
    CommandParameterInfo doorLockenablePrivacyModeButtonCommandParameterInfo =
        new CommandParameterInfo("value", Boolean.class, Boolean.class);
    writeDoorLockEnablePrivacyModeButtonCommandParams.put(
        "value", doorLockenablePrivacyModeButtonCommandParameterInfo);
    InteractionInfo writeDoorLockEnablePrivacyModeButtonAttributeInteractionInfo =
        new InteractionInfo(
            (cluster, callback, commandArguments) -> {
              ((ChipClusters.DoorLockCluster) cluster)
                  .writeEnablePrivacyModeButtonAttribute(
                      (DefaultClusterCallback) callback, (Boolean) commandArguments.get("value"));
            },
            () -> new ClusterInfoMapping.DelegatedDefaultClusterCallback(),
            writeDoorLockEnablePrivacyModeButtonCommandParams);
    writeDoorLockInteractionInfo.put(
        "writeEnablePrivacyModeButtonAttribute",
        writeDoorLockEnablePrivacyModeButtonAttributeInteractionInfo);
    Map<String, CommandParameterInfo> writeDoorLockLocalProgrammingFeaturesCommandParams =
        new LinkedHashMap<String, CommandParameterInfo>();
    CommandParameterInfo doorLocklocalProgrammingFeaturesCommandParameterInfo =
        new CommandParameterInfo("value", Integer.class, Integer.class);
    writeDoorLockLocalProgrammingFeaturesCommandParams.put(
        "value", doorLocklocalProgrammingFeaturesCommandParameterInfo);
    InteractionInfo writeDoorLockLocalProgrammingFeaturesAttributeInteractionInfo =
        new InteractionInfo(
            (cluster, callback, commandArguments) -> {
              ((ChipClusters.DoorLockCluster) cluster)
                  .writeLocalProgrammingFeaturesAttribute(
                      (DefaultClusterCallback) callback, (Integer) commandArguments.get("value"));
            },
            () -> new ClusterInfoMapping.DelegatedDefaultClusterCallback(),
            writeDoorLockLocalProgrammingFeaturesCommandParams);
    writeDoorLockInteractionInfo.put(
        "writeLocalProgrammingFeaturesAttribute",
        writeDoorLockLocalProgrammingFeaturesAttributeInteractionInfo);
    Map<String, CommandParameterInfo> writeDoorLockWrongCodeEntryLimitCommandParams =
        new LinkedHashMap<String, CommandParameterInfo>();
    CommandParameterInfo doorLockwrongCodeEntryLimitCommandParameterInfo =
        new CommandParameterInfo("value", Integer.class, Integer.class);
    writeDoorLockWrongCodeEntryLimitCommandParams.put(
        "value", doorLockwrongCodeEntryLimitCommandParameterInfo);
    InteractionInfo writeDoorLockWrongCodeEntryLimitAttributeInteractionInfo =
        new InteractionInfo(
            (cluster, callback, commandArguments) -> {
              ((ChipClusters.DoorLockCluster) cluster)
                  .writeWrongCodeEntryLimitAttribute(
                      (DefaultClusterCallback) callback, (Integer) commandArguments.get("value"));
            },
            () -> new ClusterInfoMapping.DelegatedDefaultClusterCallback(),
            writeDoorLockWrongCodeEntryLimitCommandParams);
    writeDoorLockInteractionInfo.put(
        "writeWrongCodeEntryLimitAttribute",
        writeDoorLockWrongCodeEntryLimitAttributeInteractionInfo);
    Map<String, CommandParameterInfo> writeDoorLockUserCodeTemporaryDisableTimeCommandParams =
        new LinkedHashMap<String, CommandParameterInfo>();
    CommandParameterInfo doorLockuserCodeTemporaryDisableTimeCommandParameterInfo =
        new CommandParameterInfo("value", Integer.class, Integer.class);
    writeDoorLockUserCodeTemporaryDisableTimeCommandParams.put(
        "value", doorLockuserCodeTemporaryDisableTimeCommandParameterInfo);
    InteractionInfo writeDoorLockUserCodeTemporaryDisableTimeAttributeInteractionInfo =
        new InteractionInfo(
            (cluster, callback, commandArguments) -> {
              ((ChipClusters.DoorLockCluster) cluster)
                  .writeUserCodeTemporaryDisableTimeAttribute(
                      (DefaultClusterCallback) callback, (Integer) commandArguments.get("value"));
            },
            () -> new ClusterInfoMapping.DelegatedDefaultClusterCallback(),
            writeDoorLockUserCodeTemporaryDisableTimeCommandParams);
    writeDoorLockInteractionInfo.put(
        "writeUserCodeTemporaryDisableTimeAttribute",
        writeDoorLockUserCodeTemporaryDisableTimeAttributeInteractionInfo);
    Map<String, CommandParameterInfo> writeDoorLockSendPINOverTheAirCommandParams =
        new LinkedHashMap<String, CommandParameterInfo>();
    CommandParameterInfo doorLocksendPINOverTheAirCommandParameterInfo =
        new CommandParameterInfo("value", Boolean.class, Boolean.class);
    writeDoorLockSendPINOverTheAirCommandParams.put(
        "value", doorLocksendPINOverTheAirCommandParameterInfo);
    InteractionInfo writeDoorLockSendPINOverTheAirAttributeInteractionInfo =
        new InteractionInfo(
            (cluster, callback, commandArguments) -> {
              ((ChipClusters.DoorLockCluster) cluster)
                  .writeSendPINOverTheAirAttribute(
                      (DefaultClusterCallback) callback, (Boolean) commandArguments.get("value"));
            },
            () -> new ClusterInfoMapping.DelegatedDefaultClusterCallback(),
            writeDoorLockSendPINOverTheAirCommandParams);
    writeDoorLockInteractionInfo.put(
        "writeSendPINOverTheAirAttribute", writeDoorLockSendPINOverTheAirAttributeInteractionInfo);
    Map<String, CommandParameterInfo> writeDoorLockRequirePINforRemoteOperationCommandParams =
        new LinkedHashMap<String, CommandParameterInfo>();
    CommandParameterInfo doorLockrequirePINforRemoteOperationCommandParameterInfo =
        new CommandParameterInfo("value", Boolean.class, Boolean.class);
    writeDoorLockRequirePINforRemoteOperationCommandParams.put(
        "value", doorLockrequirePINforRemoteOperationCommandParameterInfo);
    InteractionInfo writeDoorLockRequirePINforRemoteOperationAttributeInteractionInfo =
        new InteractionInfo(
            (cluster, callback, commandArguments) -> {
              ((ChipClusters.DoorLockCluster) cluster)
                  .writeRequirePINforRemoteOperationAttribute(
                      (DefaultClusterCallback) callback, (Boolean) commandArguments.get("value"));
            },
            () -> new ClusterInfoMapping.DelegatedDefaultClusterCallback(),
            writeDoorLockRequirePINforRemoteOperationCommandParams);
    writeDoorLockInteractionInfo.put(
        "writeRequirePINforRemoteOperationAttribute",
        writeDoorLockRequirePINforRemoteOperationAttributeInteractionInfo);
    Map<String, CommandParameterInfo> writeDoorLockExpiringUserTimeoutCommandParams =
        new LinkedHashMap<String, CommandParameterInfo>();
    CommandParameterInfo doorLockexpiringUserTimeoutCommandParameterInfo =
        new CommandParameterInfo("value", Integer.class, Integer.class);
    writeDoorLockExpiringUserTimeoutCommandParams.put(
        "value", doorLockexpiringUserTimeoutCommandParameterInfo);
    InteractionInfo writeDoorLockExpiringUserTimeoutAttributeInteractionInfo =
        new InteractionInfo(
            (cluster, callback, commandArguments) -> {
              ((ChipClusters.DoorLockCluster) cluster)
                  .writeExpiringUserTimeoutAttribute(
                      (DefaultClusterCallback) callback, (Integer) commandArguments.get("value"));
            },
            () -> new ClusterInfoMapping.DelegatedDefaultClusterCallback(),
            writeDoorLockExpiringUserTimeoutCommandParams);
    writeDoorLockInteractionInfo.put(
        "writeExpiringUserTimeoutAttribute",
        writeDoorLockExpiringUserTimeoutAttributeInteractionInfo);
    writeAttributeMap.put("doorLock", writeDoorLockInteractionInfo);
    Map<String, InteractionInfo> writeWindowCoveringInteractionInfo = new LinkedHashMap<>();
    Map<String, CommandParameterInfo> writeWindowCoveringModeCommandParams =
        new LinkedHashMap<String, CommandParameterInfo>();
    CommandParameterInfo windowCoveringmodeCommandParameterInfo =
        new CommandParameterInfo("value", Integer.class, Integer.class);
    writeWindowCoveringModeCommandParams.put("value", windowCoveringmodeCommandParameterInfo);
    InteractionInfo writeWindowCoveringModeAttributeInteractionInfo =
        new InteractionInfo(
            (cluster, callback, commandArguments) -> {
              ((ChipClusters.WindowCoveringCluster) cluster)
                  .writeModeAttribute(
                      (DefaultClusterCallback) callback, (Integer) commandArguments.get("value"));
            },
            () -> new ClusterInfoMapping.DelegatedDefaultClusterCallback(),
            writeWindowCoveringModeCommandParams);
    writeWindowCoveringInteractionInfo.put(
        "writeModeAttribute", writeWindowCoveringModeAttributeInteractionInfo);
    writeAttributeMap.put("windowCovering", writeWindowCoveringInteractionInfo);
    Map<String, InteractionInfo> writeBarrierControlInteractionInfo = new LinkedHashMap<>();
    Map<String, CommandParameterInfo> writeBarrierControlBarrierOpenEventsCommandParams =
        new LinkedHashMap<String, CommandParameterInfo>();
    CommandParameterInfo barrierControlbarrierOpenEventsCommandParameterInfo =
        new CommandParameterInfo("value", Integer.class, Integer.class);
    writeBarrierControlBarrierOpenEventsCommandParams.put(
        "value", barrierControlbarrierOpenEventsCommandParameterInfo);
    InteractionInfo writeBarrierControlBarrierOpenEventsAttributeInteractionInfo =
        new InteractionInfo(
            (cluster, callback, commandArguments) -> {
              ((ChipClusters.BarrierControlCluster) cluster)
                  .writeBarrierOpenEventsAttribute(
                      (DefaultClusterCallback) callback, (Integer) commandArguments.get("value"));
            },
            () -> new ClusterInfoMapping.DelegatedDefaultClusterCallback(),
            writeBarrierControlBarrierOpenEventsCommandParams);
    writeBarrierControlInteractionInfo.put(
        "writeBarrierOpenEventsAttribute",
        writeBarrierControlBarrierOpenEventsAttributeInteractionInfo);
    Map<String, CommandParameterInfo> writeBarrierControlBarrierCloseEventsCommandParams =
        new LinkedHashMap<String, CommandParameterInfo>();
    CommandParameterInfo barrierControlbarrierCloseEventsCommandParameterInfo =
        new CommandParameterInfo("value", Integer.class, Integer.class);
    writeBarrierControlBarrierCloseEventsCommandParams.put(
        "value", barrierControlbarrierCloseEventsCommandParameterInfo);
    InteractionInfo writeBarrierControlBarrierCloseEventsAttributeInteractionInfo =
        new InteractionInfo(
            (cluster, callback, commandArguments) -> {
              ((ChipClusters.BarrierControlCluster) cluster)
                  .writeBarrierCloseEventsAttribute(
                      (DefaultClusterCallback) callback, (Integer) commandArguments.get("value"));
            },
            () -> new ClusterInfoMapping.DelegatedDefaultClusterCallback(),
            writeBarrierControlBarrierCloseEventsCommandParams);
    writeBarrierControlInteractionInfo.put(
        "writeBarrierCloseEventsAttribute",
        writeBarrierControlBarrierCloseEventsAttributeInteractionInfo);
    Map<String, CommandParameterInfo> writeBarrierControlBarrierCommandOpenEventsCommandParams =
        new LinkedHashMap<String, CommandParameterInfo>();
    CommandParameterInfo barrierControlbarrierCommandOpenEventsCommandParameterInfo =
        new CommandParameterInfo("value", Integer.class, Integer.class);
    writeBarrierControlBarrierCommandOpenEventsCommandParams.put(
        "value", barrierControlbarrierCommandOpenEventsCommandParameterInfo);
    InteractionInfo writeBarrierControlBarrierCommandOpenEventsAttributeInteractionInfo =
        new InteractionInfo(
            (cluster, callback, commandArguments) -> {
              ((ChipClusters.BarrierControlCluster) cluster)
                  .writeBarrierCommandOpenEventsAttribute(
                      (DefaultClusterCallback) callback, (Integer) commandArguments.get("value"));
            },
            () -> new ClusterInfoMapping.DelegatedDefaultClusterCallback(),
            writeBarrierControlBarrierCommandOpenEventsCommandParams);
    writeBarrierControlInteractionInfo.put(
        "writeBarrierCommandOpenEventsAttribute",
        writeBarrierControlBarrierCommandOpenEventsAttributeInteractionInfo);
    Map<String, CommandParameterInfo> writeBarrierControlBarrierCommandCloseEventsCommandParams =
        new LinkedHashMap<String, CommandParameterInfo>();
    CommandParameterInfo barrierControlbarrierCommandCloseEventsCommandParameterInfo =
        new CommandParameterInfo("value", Integer.class, Integer.class);
    writeBarrierControlBarrierCommandCloseEventsCommandParams.put(
        "value", barrierControlbarrierCommandCloseEventsCommandParameterInfo);
    InteractionInfo writeBarrierControlBarrierCommandCloseEventsAttributeInteractionInfo =
        new InteractionInfo(
            (cluster, callback, commandArguments) -> {
              ((ChipClusters.BarrierControlCluster) cluster)
                  .writeBarrierCommandCloseEventsAttribute(
                      (DefaultClusterCallback) callback, (Integer) commandArguments.get("value"));
            },
            () -> new ClusterInfoMapping.DelegatedDefaultClusterCallback(),
            writeBarrierControlBarrierCommandCloseEventsCommandParams);
    writeBarrierControlInteractionInfo.put(
        "writeBarrierCommandCloseEventsAttribute",
        writeBarrierControlBarrierCommandCloseEventsAttributeInteractionInfo);
    Map<String, CommandParameterInfo> writeBarrierControlBarrierOpenPeriodCommandParams =
        new LinkedHashMap<String, CommandParameterInfo>();
    CommandParameterInfo barrierControlbarrierOpenPeriodCommandParameterInfo =
        new CommandParameterInfo("value", Integer.class, Integer.class);
    writeBarrierControlBarrierOpenPeriodCommandParams.put(
        "value", barrierControlbarrierOpenPeriodCommandParameterInfo);
    InteractionInfo writeBarrierControlBarrierOpenPeriodAttributeInteractionInfo =
        new InteractionInfo(
            (cluster, callback, commandArguments) -> {
              ((ChipClusters.BarrierControlCluster) cluster)
                  .writeBarrierOpenPeriodAttribute(
                      (DefaultClusterCallback) callback, (Integer) commandArguments.get("value"));
            },
            () -> new ClusterInfoMapping.DelegatedDefaultClusterCallback(),
            writeBarrierControlBarrierOpenPeriodCommandParams);
    writeBarrierControlInteractionInfo.put(
        "writeBarrierOpenPeriodAttribute",
        writeBarrierControlBarrierOpenPeriodAttributeInteractionInfo);
    Map<String, CommandParameterInfo> writeBarrierControlBarrierClosePeriodCommandParams =
        new LinkedHashMap<String, CommandParameterInfo>();
    CommandParameterInfo barrierControlbarrierClosePeriodCommandParameterInfo =
        new CommandParameterInfo("value", Integer.class, Integer.class);
    writeBarrierControlBarrierClosePeriodCommandParams.put(
        "value", barrierControlbarrierClosePeriodCommandParameterInfo);
    InteractionInfo writeBarrierControlBarrierClosePeriodAttributeInteractionInfo =
        new InteractionInfo(
            (cluster, callback, commandArguments) -> {
              ((ChipClusters.BarrierControlCluster) cluster)
                  .writeBarrierClosePeriodAttribute(
                      (DefaultClusterCallback) callback, (Integer) commandArguments.get("value"));
            },
            () -> new ClusterInfoMapping.DelegatedDefaultClusterCallback(),
            writeBarrierControlBarrierClosePeriodCommandParams);
    writeBarrierControlInteractionInfo.put(
        "writeBarrierClosePeriodAttribute",
        writeBarrierControlBarrierClosePeriodAttributeInteractionInfo);
    writeAttributeMap.put("barrierControl", writeBarrierControlInteractionInfo);
    Map<String, InteractionInfo> writePumpConfigurationAndControlInteractionInfo =
        new LinkedHashMap<>();
    Map<String, CommandParameterInfo>
        writePumpConfigurationAndControlLifetimeRunningHoursCommandParams =
            new LinkedHashMap<String, CommandParameterInfo>();
    CommandParameterInfo pumpConfigurationAndControllifetimeRunningHoursCommandParameterInfo =
        new CommandParameterInfo("value", Long.class, Long.class);
    writePumpConfigurationAndControlLifetimeRunningHoursCommandParams.put(
        "value", pumpConfigurationAndControllifetimeRunningHoursCommandParameterInfo);
    InteractionInfo writePumpConfigurationAndControlLifetimeRunningHoursAttributeInteractionInfo =
        new InteractionInfo(
            (cluster, callback, commandArguments) -> {
              ((ChipClusters.PumpConfigurationAndControlCluster) cluster)
                  .writeLifetimeRunningHoursAttribute(
                      (DefaultClusterCallback) callback, (Long) commandArguments.get("value"));
            },
            () -> new ClusterInfoMapping.DelegatedDefaultClusterCallback(),
            writePumpConfigurationAndControlLifetimeRunningHoursCommandParams);
    writePumpConfigurationAndControlInteractionInfo.put(
        "writeLifetimeRunningHoursAttribute",
        writePumpConfigurationAndControlLifetimeRunningHoursAttributeInteractionInfo);
    Map<String, CommandParameterInfo>
        writePumpConfigurationAndControlLifetimeEnergyConsumedCommandParams =
            new LinkedHashMap<String, CommandParameterInfo>();
    CommandParameterInfo pumpConfigurationAndControllifetimeEnergyConsumedCommandParameterInfo =
        new CommandParameterInfo("value", Long.class, Long.class);
    writePumpConfigurationAndControlLifetimeEnergyConsumedCommandParams.put(
        "value", pumpConfigurationAndControllifetimeEnergyConsumedCommandParameterInfo);
    InteractionInfo writePumpConfigurationAndControlLifetimeEnergyConsumedAttributeInteractionInfo =
        new InteractionInfo(
            (cluster, callback, commandArguments) -> {
              ((ChipClusters.PumpConfigurationAndControlCluster) cluster)
                  .writeLifetimeEnergyConsumedAttribute(
                      (DefaultClusterCallback) callback, (Long) commandArguments.get("value"));
            },
            () -> new ClusterInfoMapping.DelegatedDefaultClusterCallback(),
            writePumpConfigurationAndControlLifetimeEnergyConsumedCommandParams);
    writePumpConfigurationAndControlInteractionInfo.put(
        "writeLifetimeEnergyConsumedAttribute",
        writePumpConfigurationAndControlLifetimeEnergyConsumedAttributeInteractionInfo);
    Map<String, CommandParameterInfo> writePumpConfigurationAndControlOperationModeCommandParams =
        new LinkedHashMap<String, CommandParameterInfo>();
    CommandParameterInfo pumpConfigurationAndControloperationModeCommandParameterInfo =
        new CommandParameterInfo("value", Integer.class, Integer.class);
    writePumpConfigurationAndControlOperationModeCommandParams.put(
        "value", pumpConfigurationAndControloperationModeCommandParameterInfo);
    InteractionInfo writePumpConfigurationAndControlOperationModeAttributeInteractionInfo =
        new InteractionInfo(
            (cluster, callback, commandArguments) -> {
              ((ChipClusters.PumpConfigurationAndControlCluster) cluster)
                  .writeOperationModeAttribute(
                      (DefaultClusterCallback) callback, (Integer) commandArguments.get("value"));
            },
            () -> new ClusterInfoMapping.DelegatedDefaultClusterCallback(),
            writePumpConfigurationAndControlOperationModeCommandParams);
    writePumpConfigurationAndControlInteractionInfo.put(
        "writeOperationModeAttribute",
        writePumpConfigurationAndControlOperationModeAttributeInteractionInfo);
    Map<String, CommandParameterInfo> writePumpConfigurationAndControlControlModeCommandParams =
        new LinkedHashMap<String, CommandParameterInfo>();
    CommandParameterInfo pumpConfigurationAndControlcontrolModeCommandParameterInfo =
        new CommandParameterInfo("value", Integer.class, Integer.class);
    writePumpConfigurationAndControlControlModeCommandParams.put(
        "value", pumpConfigurationAndControlcontrolModeCommandParameterInfo);
    InteractionInfo writePumpConfigurationAndControlControlModeAttributeInteractionInfo =
        new InteractionInfo(
            (cluster, callback, commandArguments) -> {
              ((ChipClusters.PumpConfigurationAndControlCluster) cluster)
                  .writeControlModeAttribute(
                      (DefaultClusterCallback) callback, (Integer) commandArguments.get("value"));
            },
            () -> new ClusterInfoMapping.DelegatedDefaultClusterCallback(),
            writePumpConfigurationAndControlControlModeCommandParams);
    writePumpConfigurationAndControlInteractionInfo.put(
        "writeControlModeAttribute",
        writePumpConfigurationAndControlControlModeAttributeInteractionInfo);
    writeAttributeMap.put(
        "pumpConfigurationAndControl", writePumpConfigurationAndControlInteractionInfo);
    Map<String, InteractionInfo> writeThermostatInteractionInfo = new LinkedHashMap<>();
    Map<String, CommandParameterInfo> writeThermostatHVACSystemTypeConfigurationCommandParams =
        new LinkedHashMap<String, CommandParameterInfo>();
    CommandParameterInfo thermostatHVACSystemTypeConfigurationCommandParameterInfo =
        new CommandParameterInfo("value", Integer.class, Integer.class);
    writeThermostatHVACSystemTypeConfigurationCommandParams.put(
        "value", thermostatHVACSystemTypeConfigurationCommandParameterInfo);
    InteractionInfo writeThermostatHVACSystemTypeConfigurationAttributeInteractionInfo =
        new InteractionInfo(
            (cluster, callback, commandArguments) -> {
              ((ChipClusters.ThermostatCluster) cluster)
                  .writeHVACSystemTypeConfigurationAttribute(
                      (DefaultClusterCallback) callback, (Integer) commandArguments.get("value"));
            },
            () -> new ClusterInfoMapping.DelegatedDefaultClusterCallback(),
            writeThermostatHVACSystemTypeConfigurationCommandParams);
    writeThermostatInteractionInfo.put(
        "writeHVACSystemTypeConfigurationAttribute",
        writeThermostatHVACSystemTypeConfigurationAttributeInteractionInfo);
    Map<String, CommandParameterInfo> writeThermostatLocalTemperatureCalibrationCommandParams =
        new LinkedHashMap<String, CommandParameterInfo>();
    CommandParameterInfo thermostatlocalTemperatureCalibrationCommandParameterInfo =
        new CommandParameterInfo("value", Integer.class, Integer.class);
    writeThermostatLocalTemperatureCalibrationCommandParams.put(
        "value", thermostatlocalTemperatureCalibrationCommandParameterInfo);
    InteractionInfo writeThermostatLocalTemperatureCalibrationAttributeInteractionInfo =
        new InteractionInfo(
            (cluster, callback, commandArguments) -> {
              ((ChipClusters.ThermostatCluster) cluster)
                  .writeLocalTemperatureCalibrationAttribute(
                      (DefaultClusterCallback) callback, (Integer) commandArguments.get("value"));
            },
            () -> new ClusterInfoMapping.DelegatedDefaultClusterCallback(),
            writeThermostatLocalTemperatureCalibrationCommandParams);
    writeThermostatInteractionInfo.put(
        "writeLocalTemperatureCalibrationAttribute",
        writeThermostatLocalTemperatureCalibrationAttributeInteractionInfo);
    Map<String, CommandParameterInfo> writeThermostatOccupiedCoolingSetpointCommandParams =
        new LinkedHashMap<String, CommandParameterInfo>();
    CommandParameterInfo thermostatoccupiedCoolingSetpointCommandParameterInfo =
        new CommandParameterInfo("value", Integer.class, Integer.class);
    writeThermostatOccupiedCoolingSetpointCommandParams.put(
        "value", thermostatoccupiedCoolingSetpointCommandParameterInfo);
    InteractionInfo writeThermostatOccupiedCoolingSetpointAttributeInteractionInfo =
        new InteractionInfo(
            (cluster, callback, commandArguments) -> {
              ((ChipClusters.ThermostatCluster) cluster)
                  .writeOccupiedCoolingSetpointAttribute(
                      (DefaultClusterCallback) callback, (Integer) commandArguments.get("value"));
            },
            () -> new ClusterInfoMapping.DelegatedDefaultClusterCallback(),
            writeThermostatOccupiedCoolingSetpointCommandParams);
    writeThermostatInteractionInfo.put(
        "writeOccupiedCoolingSetpointAttribute",
        writeThermostatOccupiedCoolingSetpointAttributeInteractionInfo);
    Map<String, CommandParameterInfo> writeThermostatOccupiedHeatingSetpointCommandParams =
        new LinkedHashMap<String, CommandParameterInfo>();
    CommandParameterInfo thermostatoccupiedHeatingSetpointCommandParameterInfo =
        new CommandParameterInfo("value", Integer.class, Integer.class);
    writeThermostatOccupiedHeatingSetpointCommandParams.put(
        "value", thermostatoccupiedHeatingSetpointCommandParameterInfo);
    InteractionInfo writeThermostatOccupiedHeatingSetpointAttributeInteractionInfo =
        new InteractionInfo(
            (cluster, callback, commandArguments) -> {
              ((ChipClusters.ThermostatCluster) cluster)
                  .writeOccupiedHeatingSetpointAttribute(
                      (DefaultClusterCallback) callback, (Integer) commandArguments.get("value"));
            },
            () -> new ClusterInfoMapping.DelegatedDefaultClusterCallback(),
            writeThermostatOccupiedHeatingSetpointCommandParams);
    writeThermostatInteractionInfo.put(
        "writeOccupiedHeatingSetpointAttribute",
        writeThermostatOccupiedHeatingSetpointAttributeInteractionInfo);
    Map<String, CommandParameterInfo> writeThermostatUnoccupiedCoolingSetpointCommandParams =
        new LinkedHashMap<String, CommandParameterInfo>();
    CommandParameterInfo thermostatunoccupiedCoolingSetpointCommandParameterInfo =
        new CommandParameterInfo("value", Integer.class, Integer.class);
    writeThermostatUnoccupiedCoolingSetpointCommandParams.put(
        "value", thermostatunoccupiedCoolingSetpointCommandParameterInfo);
    InteractionInfo writeThermostatUnoccupiedCoolingSetpointAttributeInteractionInfo =
        new InteractionInfo(
            (cluster, callback, commandArguments) -> {
              ((ChipClusters.ThermostatCluster) cluster)
                  .writeUnoccupiedCoolingSetpointAttribute(
                      (DefaultClusterCallback) callback, (Integer) commandArguments.get("value"));
            },
            () -> new ClusterInfoMapping.DelegatedDefaultClusterCallback(),
            writeThermostatUnoccupiedCoolingSetpointCommandParams);
    writeThermostatInteractionInfo.put(
        "writeUnoccupiedCoolingSetpointAttribute",
        writeThermostatUnoccupiedCoolingSetpointAttributeInteractionInfo);
    Map<String, CommandParameterInfo> writeThermostatUnoccupiedHeatingSetpointCommandParams =
        new LinkedHashMap<String, CommandParameterInfo>();
    CommandParameterInfo thermostatunoccupiedHeatingSetpointCommandParameterInfo =
        new CommandParameterInfo("value", Integer.class, Integer.class);
    writeThermostatUnoccupiedHeatingSetpointCommandParams.put(
        "value", thermostatunoccupiedHeatingSetpointCommandParameterInfo);
    InteractionInfo writeThermostatUnoccupiedHeatingSetpointAttributeInteractionInfo =
        new InteractionInfo(
            (cluster, callback, commandArguments) -> {
              ((ChipClusters.ThermostatCluster) cluster)
                  .writeUnoccupiedHeatingSetpointAttribute(
                      (DefaultClusterCallback) callback, (Integer) commandArguments.get("value"));
            },
            () -> new ClusterInfoMapping.DelegatedDefaultClusterCallback(),
            writeThermostatUnoccupiedHeatingSetpointCommandParams);
    writeThermostatInteractionInfo.put(
        "writeUnoccupiedHeatingSetpointAttribute",
        writeThermostatUnoccupiedHeatingSetpointAttributeInteractionInfo);
    Map<String, CommandParameterInfo> writeThermostatMinHeatSetpointLimitCommandParams =
        new LinkedHashMap<String, CommandParameterInfo>();
    CommandParameterInfo thermostatminHeatSetpointLimitCommandParameterInfo =
        new CommandParameterInfo("value", Integer.class, Integer.class);
    writeThermostatMinHeatSetpointLimitCommandParams.put(
        "value", thermostatminHeatSetpointLimitCommandParameterInfo);
    InteractionInfo writeThermostatMinHeatSetpointLimitAttributeInteractionInfo =
        new InteractionInfo(
            (cluster, callback, commandArguments) -> {
              ((ChipClusters.ThermostatCluster) cluster)
                  .writeMinHeatSetpointLimitAttribute(
                      (DefaultClusterCallback) callback, (Integer) commandArguments.get("value"));
            },
            () -> new ClusterInfoMapping.DelegatedDefaultClusterCallback(),
            writeThermostatMinHeatSetpointLimitCommandParams);
    writeThermostatInteractionInfo.put(
        "writeMinHeatSetpointLimitAttribute",
        writeThermostatMinHeatSetpointLimitAttributeInteractionInfo);
    Map<String, CommandParameterInfo> writeThermostatMaxHeatSetpointLimitCommandParams =
        new LinkedHashMap<String, CommandParameterInfo>();
    CommandParameterInfo thermostatmaxHeatSetpointLimitCommandParameterInfo =
        new CommandParameterInfo("value", Integer.class, Integer.class);
    writeThermostatMaxHeatSetpointLimitCommandParams.put(
        "value", thermostatmaxHeatSetpointLimitCommandParameterInfo);
    InteractionInfo writeThermostatMaxHeatSetpointLimitAttributeInteractionInfo =
        new InteractionInfo(
            (cluster, callback, commandArguments) -> {
              ((ChipClusters.ThermostatCluster) cluster)
                  .writeMaxHeatSetpointLimitAttribute(
                      (DefaultClusterCallback) callback, (Integer) commandArguments.get("value"));
            },
            () -> new ClusterInfoMapping.DelegatedDefaultClusterCallback(),
            writeThermostatMaxHeatSetpointLimitCommandParams);
    writeThermostatInteractionInfo.put(
        "writeMaxHeatSetpointLimitAttribute",
        writeThermostatMaxHeatSetpointLimitAttributeInteractionInfo);
    Map<String, CommandParameterInfo> writeThermostatMinCoolSetpointLimitCommandParams =
        new LinkedHashMap<String, CommandParameterInfo>();
    CommandParameterInfo thermostatminCoolSetpointLimitCommandParameterInfo =
        new CommandParameterInfo("value", Integer.class, Integer.class);
    writeThermostatMinCoolSetpointLimitCommandParams.put(
        "value", thermostatminCoolSetpointLimitCommandParameterInfo);
    InteractionInfo writeThermostatMinCoolSetpointLimitAttributeInteractionInfo =
        new InteractionInfo(
            (cluster, callback, commandArguments) -> {
              ((ChipClusters.ThermostatCluster) cluster)
                  .writeMinCoolSetpointLimitAttribute(
                      (DefaultClusterCallback) callback, (Integer) commandArguments.get("value"));
            },
            () -> new ClusterInfoMapping.DelegatedDefaultClusterCallback(),
            writeThermostatMinCoolSetpointLimitCommandParams);
    writeThermostatInteractionInfo.put(
        "writeMinCoolSetpointLimitAttribute",
        writeThermostatMinCoolSetpointLimitAttributeInteractionInfo);
    Map<String, CommandParameterInfo> writeThermostatMaxCoolSetpointLimitCommandParams =
        new LinkedHashMap<String, CommandParameterInfo>();
    CommandParameterInfo thermostatmaxCoolSetpointLimitCommandParameterInfo =
        new CommandParameterInfo("value", Integer.class, Integer.class);
    writeThermostatMaxCoolSetpointLimitCommandParams.put(
        "value", thermostatmaxCoolSetpointLimitCommandParameterInfo);
    InteractionInfo writeThermostatMaxCoolSetpointLimitAttributeInteractionInfo =
        new InteractionInfo(
            (cluster, callback, commandArguments) -> {
              ((ChipClusters.ThermostatCluster) cluster)
                  .writeMaxCoolSetpointLimitAttribute(
                      (DefaultClusterCallback) callback, (Integer) commandArguments.get("value"));
            },
            () -> new ClusterInfoMapping.DelegatedDefaultClusterCallback(),
            writeThermostatMaxCoolSetpointLimitCommandParams);
    writeThermostatInteractionInfo.put(
        "writeMaxCoolSetpointLimitAttribute",
        writeThermostatMaxCoolSetpointLimitAttributeInteractionInfo);
    Map<String, CommandParameterInfo> writeThermostatMinSetpointDeadBandCommandParams =
        new LinkedHashMap<String, CommandParameterInfo>();
    CommandParameterInfo thermostatminSetpointDeadBandCommandParameterInfo =
        new CommandParameterInfo("value", Integer.class, Integer.class);
    writeThermostatMinSetpointDeadBandCommandParams.put(
        "value", thermostatminSetpointDeadBandCommandParameterInfo);
    InteractionInfo writeThermostatMinSetpointDeadBandAttributeInteractionInfo =
        new InteractionInfo(
            (cluster, callback, commandArguments) -> {
              ((ChipClusters.ThermostatCluster) cluster)
                  .writeMinSetpointDeadBandAttribute(
                      (DefaultClusterCallback) callback, (Integer) commandArguments.get("value"));
            },
            () -> new ClusterInfoMapping.DelegatedDefaultClusterCallback(),
            writeThermostatMinSetpointDeadBandCommandParams);
    writeThermostatInteractionInfo.put(
        "writeMinSetpointDeadBandAttribute",
        writeThermostatMinSetpointDeadBandAttributeInteractionInfo);
    Map<String, CommandParameterInfo> writeThermostatRemoteSensingCommandParams =
        new LinkedHashMap<String, CommandParameterInfo>();
    CommandParameterInfo thermostatremoteSensingCommandParameterInfo =
        new CommandParameterInfo("value", Integer.class, Integer.class);
    writeThermostatRemoteSensingCommandParams.put(
        "value", thermostatremoteSensingCommandParameterInfo);
    InteractionInfo writeThermostatRemoteSensingAttributeInteractionInfo =
        new InteractionInfo(
            (cluster, callback, commandArguments) -> {
              ((ChipClusters.ThermostatCluster) cluster)
                  .writeRemoteSensingAttribute(
                      (DefaultClusterCallback) callback, (Integer) commandArguments.get("value"));
            },
            () -> new ClusterInfoMapping.DelegatedDefaultClusterCallback(),
            writeThermostatRemoteSensingCommandParams);
    writeThermostatInteractionInfo.put(
        "writeRemoteSensingAttribute", writeThermostatRemoteSensingAttributeInteractionInfo);
    Map<String, CommandParameterInfo> writeThermostatControlSequenceOfOperationCommandParams =
        new LinkedHashMap<String, CommandParameterInfo>();
    CommandParameterInfo thermostatcontrolSequenceOfOperationCommandParameterInfo =
        new CommandParameterInfo("value", Integer.class, Integer.class);
    writeThermostatControlSequenceOfOperationCommandParams.put(
        "value", thermostatcontrolSequenceOfOperationCommandParameterInfo);
    InteractionInfo writeThermostatControlSequenceOfOperationAttributeInteractionInfo =
        new InteractionInfo(
            (cluster, callback, commandArguments) -> {
              ((ChipClusters.ThermostatCluster) cluster)
                  .writeControlSequenceOfOperationAttribute(
                      (DefaultClusterCallback) callback, (Integer) commandArguments.get("value"));
            },
            () -> new ClusterInfoMapping.DelegatedDefaultClusterCallback(),
            writeThermostatControlSequenceOfOperationCommandParams);
    writeThermostatInteractionInfo.put(
        "writeControlSequenceOfOperationAttribute",
        writeThermostatControlSequenceOfOperationAttributeInteractionInfo);
    Map<String, CommandParameterInfo> writeThermostatSystemModeCommandParams =
        new LinkedHashMap<String, CommandParameterInfo>();
    CommandParameterInfo thermostatsystemModeCommandParameterInfo =
        new CommandParameterInfo("value", Integer.class, Integer.class);
    writeThermostatSystemModeCommandParams.put("value", thermostatsystemModeCommandParameterInfo);
    InteractionInfo writeThermostatSystemModeAttributeInteractionInfo =
        new InteractionInfo(
            (cluster, callback, commandArguments) -> {
              ((ChipClusters.ThermostatCluster) cluster)
                  .writeSystemModeAttribute(
                      (DefaultClusterCallback) callback, (Integer) commandArguments.get("value"));
            },
            () -> new ClusterInfoMapping.DelegatedDefaultClusterCallback(),
            writeThermostatSystemModeCommandParams);
    writeThermostatInteractionInfo.put(
        "writeSystemModeAttribute", writeThermostatSystemModeAttributeInteractionInfo);
    Map<String, CommandParameterInfo> writeThermostatTemperatureSetpointHoldCommandParams =
        new LinkedHashMap<String, CommandParameterInfo>();
    CommandParameterInfo thermostattemperatureSetpointHoldCommandParameterInfo =
        new CommandParameterInfo("value", Integer.class, Integer.class);
    writeThermostatTemperatureSetpointHoldCommandParams.put(
        "value", thermostattemperatureSetpointHoldCommandParameterInfo);
    InteractionInfo writeThermostatTemperatureSetpointHoldAttributeInteractionInfo =
        new InteractionInfo(
            (cluster, callback, commandArguments) -> {
              ((ChipClusters.ThermostatCluster) cluster)
                  .writeTemperatureSetpointHoldAttribute(
                      (DefaultClusterCallback) callback, (Integer) commandArguments.get("value"));
            },
            () -> new ClusterInfoMapping.DelegatedDefaultClusterCallback(),
            writeThermostatTemperatureSetpointHoldCommandParams);
    writeThermostatInteractionInfo.put(
        "writeTemperatureSetpointHoldAttribute",
        writeThermostatTemperatureSetpointHoldAttributeInteractionInfo);
    Map<String, CommandParameterInfo> writeThermostatTemperatureSetpointHoldDurationCommandParams =
        new LinkedHashMap<String, CommandParameterInfo>();
    CommandParameterInfo thermostattemperatureSetpointHoldDurationCommandParameterInfo =
        new CommandParameterInfo("value", Integer.class, Integer.class);
    writeThermostatTemperatureSetpointHoldDurationCommandParams.put(
        "value", thermostattemperatureSetpointHoldDurationCommandParameterInfo);
    InteractionInfo writeThermostatTemperatureSetpointHoldDurationAttributeInteractionInfo =
        new InteractionInfo(
            (cluster, callback, commandArguments) -> {
              ((ChipClusters.ThermostatCluster) cluster)
                  .writeTemperatureSetpointHoldDurationAttribute(
                      (DefaultClusterCallback) callback, (Integer) commandArguments.get("value"));
            },
            () -> new ClusterInfoMapping.DelegatedDefaultClusterCallback(),
            writeThermostatTemperatureSetpointHoldDurationCommandParams);
    writeThermostatInteractionInfo.put(
        "writeTemperatureSetpointHoldDurationAttribute",
        writeThermostatTemperatureSetpointHoldDurationAttributeInteractionInfo);
    Map<String, CommandParameterInfo>
        writeThermostatThermostatProgrammingOperationModeCommandParams =
            new LinkedHashMap<String, CommandParameterInfo>();
    CommandParameterInfo thermostatthermostatProgrammingOperationModeCommandParameterInfo =
        new CommandParameterInfo("value", Integer.class, Integer.class);
    writeThermostatThermostatProgrammingOperationModeCommandParams.put(
        "value", thermostatthermostatProgrammingOperationModeCommandParameterInfo);
    InteractionInfo writeThermostatThermostatProgrammingOperationModeAttributeInteractionInfo =
        new InteractionInfo(
            (cluster, callback, commandArguments) -> {
              ((ChipClusters.ThermostatCluster) cluster)
                  .writeThermostatProgrammingOperationModeAttribute(
                      (DefaultClusterCallback) callback, (Integer) commandArguments.get("value"));
            },
            () -> new ClusterInfoMapping.DelegatedDefaultClusterCallback(),
            writeThermostatThermostatProgrammingOperationModeCommandParams);
    writeThermostatInteractionInfo.put(
        "writeThermostatProgrammingOperationModeAttribute",
        writeThermostatThermostatProgrammingOperationModeAttributeInteractionInfo);
    Map<String, CommandParameterInfo> writeThermostatOccupiedSetbackCommandParams =
        new LinkedHashMap<String, CommandParameterInfo>();
    CommandParameterInfo thermostatoccupiedSetbackCommandParameterInfo =
        new CommandParameterInfo("value", Integer.class, Integer.class);
    writeThermostatOccupiedSetbackCommandParams.put(
        "value", thermostatoccupiedSetbackCommandParameterInfo);
    InteractionInfo writeThermostatOccupiedSetbackAttributeInteractionInfo =
        new InteractionInfo(
            (cluster, callback, commandArguments) -> {
              ((ChipClusters.ThermostatCluster) cluster)
                  .writeOccupiedSetbackAttribute(
                      (DefaultClusterCallback) callback, (Integer) commandArguments.get("value"));
            },
            () -> new ClusterInfoMapping.DelegatedDefaultClusterCallback(),
            writeThermostatOccupiedSetbackCommandParams);
    writeThermostatInteractionInfo.put(
        "writeOccupiedSetbackAttribute", writeThermostatOccupiedSetbackAttributeInteractionInfo);
    Map<String, CommandParameterInfo> writeThermostatUnoccupiedSetbackCommandParams =
        new LinkedHashMap<String, CommandParameterInfo>();
    CommandParameterInfo thermostatunoccupiedSetbackCommandParameterInfo =
        new CommandParameterInfo("value", Integer.class, Integer.class);
    writeThermostatUnoccupiedSetbackCommandParams.put(
        "value", thermostatunoccupiedSetbackCommandParameterInfo);
    InteractionInfo writeThermostatUnoccupiedSetbackAttributeInteractionInfo =
        new InteractionInfo(
            (cluster, callback, commandArguments) -> {
              ((ChipClusters.ThermostatCluster) cluster)
                  .writeUnoccupiedSetbackAttribute(
                      (DefaultClusterCallback) callback, (Integer) commandArguments.get("value"));
            },
            () -> new ClusterInfoMapping.DelegatedDefaultClusterCallback(),
            writeThermostatUnoccupiedSetbackCommandParams);
    writeThermostatInteractionInfo.put(
        "writeUnoccupiedSetbackAttribute",
        writeThermostatUnoccupiedSetbackAttributeInteractionInfo);
    Map<String, CommandParameterInfo> writeThermostatEmergencyHeatDeltaCommandParams =
        new LinkedHashMap<String, CommandParameterInfo>();
    CommandParameterInfo thermostatemergencyHeatDeltaCommandParameterInfo =
        new CommandParameterInfo("value", Integer.class, Integer.class);
    writeThermostatEmergencyHeatDeltaCommandParams.put(
        "value", thermostatemergencyHeatDeltaCommandParameterInfo);
    InteractionInfo writeThermostatEmergencyHeatDeltaAttributeInteractionInfo =
        new InteractionInfo(
            (cluster, callback, commandArguments) -> {
              ((ChipClusters.ThermostatCluster) cluster)
                  .writeEmergencyHeatDeltaAttribute(
                      (DefaultClusterCallback) callback, (Integer) commandArguments.get("value"));
            },
            () -> new ClusterInfoMapping.DelegatedDefaultClusterCallback(),
            writeThermostatEmergencyHeatDeltaCommandParams);
    writeThermostatInteractionInfo.put(
        "writeEmergencyHeatDeltaAttribute",
        writeThermostatEmergencyHeatDeltaAttributeInteractionInfo);
    Map<String, CommandParameterInfo> writeThermostatACTypeCommandParams =
        new LinkedHashMap<String, CommandParameterInfo>();
    CommandParameterInfo thermostatACTypeCommandParameterInfo =
        new CommandParameterInfo("value", Integer.class, Integer.class);
    writeThermostatACTypeCommandParams.put("value", thermostatACTypeCommandParameterInfo);
    InteractionInfo writeThermostatACTypeAttributeInteractionInfo =
        new InteractionInfo(
            (cluster, callback, commandArguments) -> {
              ((ChipClusters.ThermostatCluster) cluster)
                  .writeACTypeAttribute(
                      (DefaultClusterCallback) callback, (Integer) commandArguments.get("value"));
            },
            () -> new ClusterInfoMapping.DelegatedDefaultClusterCallback(),
            writeThermostatACTypeCommandParams);
    writeThermostatInteractionInfo.put(
        "writeACTypeAttribute", writeThermostatACTypeAttributeInteractionInfo);
    Map<String, CommandParameterInfo> writeThermostatACCapacityCommandParams =
        new LinkedHashMap<String, CommandParameterInfo>();
    CommandParameterInfo thermostatACCapacityCommandParameterInfo =
        new CommandParameterInfo("value", Integer.class, Integer.class);
    writeThermostatACCapacityCommandParams.put("value", thermostatACCapacityCommandParameterInfo);
    InteractionInfo writeThermostatACCapacityAttributeInteractionInfo =
        new InteractionInfo(
            (cluster, callback, commandArguments) -> {
              ((ChipClusters.ThermostatCluster) cluster)
                  .writeACCapacityAttribute(
                      (DefaultClusterCallback) callback, (Integer) commandArguments.get("value"));
            },
            () -> new ClusterInfoMapping.DelegatedDefaultClusterCallback(),
            writeThermostatACCapacityCommandParams);
    writeThermostatInteractionInfo.put(
        "writeACCapacityAttribute", writeThermostatACCapacityAttributeInteractionInfo);
    Map<String, CommandParameterInfo> writeThermostatACRefrigerantTypeCommandParams =
        new LinkedHashMap<String, CommandParameterInfo>();
    CommandParameterInfo thermostatACRefrigerantTypeCommandParameterInfo =
        new CommandParameterInfo("value", Integer.class, Integer.class);
    writeThermostatACRefrigerantTypeCommandParams.put(
        "value", thermostatACRefrigerantTypeCommandParameterInfo);
    InteractionInfo writeThermostatACRefrigerantTypeAttributeInteractionInfo =
        new InteractionInfo(
            (cluster, callback, commandArguments) -> {
              ((ChipClusters.ThermostatCluster) cluster)
                  .writeACRefrigerantTypeAttribute(
                      (DefaultClusterCallback) callback, (Integer) commandArguments.get("value"));
            },
            () -> new ClusterInfoMapping.DelegatedDefaultClusterCallback(),
            writeThermostatACRefrigerantTypeCommandParams);
    writeThermostatInteractionInfo.put(
        "writeACRefrigerantTypeAttribute",
        writeThermostatACRefrigerantTypeAttributeInteractionInfo);
    Map<String, CommandParameterInfo> writeThermostatACCompressorTypeCommandParams =
        new LinkedHashMap<String, CommandParameterInfo>();
    CommandParameterInfo thermostatACCompressorTypeCommandParameterInfo =
        new CommandParameterInfo("value", Integer.class, Integer.class);
    writeThermostatACCompressorTypeCommandParams.put(
        "value", thermostatACCompressorTypeCommandParameterInfo);
    InteractionInfo writeThermostatACCompressorTypeAttributeInteractionInfo =
        new InteractionInfo(
            (cluster, callback, commandArguments) -> {
              ((ChipClusters.ThermostatCluster) cluster)
                  .writeACCompressorTypeAttribute(
                      (DefaultClusterCallback) callback, (Integer) commandArguments.get("value"));
            },
            () -> new ClusterInfoMapping.DelegatedDefaultClusterCallback(),
            writeThermostatACCompressorTypeCommandParams);
    writeThermostatInteractionInfo.put(
        "writeACCompressorTypeAttribute", writeThermostatACCompressorTypeAttributeInteractionInfo);
    Map<String, CommandParameterInfo> writeThermostatACErrorCodeCommandParams =
        new LinkedHashMap<String, CommandParameterInfo>();
    CommandParameterInfo thermostatACErrorCodeCommandParameterInfo =
        new CommandParameterInfo("value", Long.class, Long.class);
    writeThermostatACErrorCodeCommandParams.put("value", thermostatACErrorCodeCommandParameterInfo);
    InteractionInfo writeThermostatACErrorCodeAttributeInteractionInfo =
        new InteractionInfo(
            (cluster, callback, commandArguments) -> {
              ((ChipClusters.ThermostatCluster) cluster)
                  .writeACErrorCodeAttribute(
                      (DefaultClusterCallback) callback, (Long) commandArguments.get("value"));
            },
            () -> new ClusterInfoMapping.DelegatedDefaultClusterCallback(),
            writeThermostatACErrorCodeCommandParams);
    writeThermostatInteractionInfo.put(
        "writeACErrorCodeAttribute", writeThermostatACErrorCodeAttributeInteractionInfo);
    Map<String, CommandParameterInfo> writeThermostatACLouverPositionCommandParams =
        new LinkedHashMap<String, CommandParameterInfo>();
    CommandParameterInfo thermostatACLouverPositionCommandParameterInfo =
        new CommandParameterInfo("value", Integer.class, Integer.class);
    writeThermostatACLouverPositionCommandParams.put(
        "value", thermostatACLouverPositionCommandParameterInfo);
    InteractionInfo writeThermostatACLouverPositionAttributeInteractionInfo =
        new InteractionInfo(
            (cluster, callback, commandArguments) -> {
              ((ChipClusters.ThermostatCluster) cluster)
                  .writeACLouverPositionAttribute(
                      (DefaultClusterCallback) callback, (Integer) commandArguments.get("value"));
            },
            () -> new ClusterInfoMapping.DelegatedDefaultClusterCallback(),
            writeThermostatACLouverPositionCommandParams);
    writeThermostatInteractionInfo.put(
        "writeACLouverPositionAttribute", writeThermostatACLouverPositionAttributeInteractionInfo);
    Map<String, CommandParameterInfo> writeThermostatACCapacityformatCommandParams =
        new LinkedHashMap<String, CommandParameterInfo>();
    CommandParameterInfo thermostatACCapacityformatCommandParameterInfo =
        new CommandParameterInfo("value", Integer.class, Integer.class);
    writeThermostatACCapacityformatCommandParams.put(
        "value", thermostatACCapacityformatCommandParameterInfo);
    InteractionInfo writeThermostatACCapacityformatAttributeInteractionInfo =
        new InteractionInfo(
            (cluster, callback, commandArguments) -> {
              ((ChipClusters.ThermostatCluster) cluster)
                  .writeACCapacityformatAttribute(
                      (DefaultClusterCallback) callback, (Integer) commandArguments.get("value"));
            },
            () -> new ClusterInfoMapping.DelegatedDefaultClusterCallback(),
            writeThermostatACCapacityformatCommandParams);
    writeThermostatInteractionInfo.put(
        "writeACCapacityformatAttribute", writeThermostatACCapacityformatAttributeInteractionInfo);
    writeAttributeMap.put("thermostat", writeThermostatInteractionInfo);
    Map<String, InteractionInfo> writeFanControlInteractionInfo = new LinkedHashMap<>();
    Map<String, CommandParameterInfo> writeFanControlFanModeCommandParams =
        new LinkedHashMap<String, CommandParameterInfo>();
    CommandParameterInfo fanControlfanModeCommandParameterInfo =
        new CommandParameterInfo("value", Integer.class, Integer.class);
    writeFanControlFanModeCommandParams.put("value", fanControlfanModeCommandParameterInfo);
    InteractionInfo writeFanControlFanModeAttributeInteractionInfo =
        new InteractionInfo(
            (cluster, callback, commandArguments) -> {
              ((ChipClusters.FanControlCluster) cluster)
                  .writeFanModeAttribute(
                      (DefaultClusterCallback) callback, (Integer) commandArguments.get("value"));
            },
            () -> new ClusterInfoMapping.DelegatedDefaultClusterCallback(),
            writeFanControlFanModeCommandParams);
    writeFanControlInteractionInfo.put(
        "writeFanModeAttribute", writeFanControlFanModeAttributeInteractionInfo);
    Map<String, CommandParameterInfo> writeFanControlFanModeSequenceCommandParams =
        new LinkedHashMap<String, CommandParameterInfo>();
    CommandParameterInfo fanControlfanModeSequenceCommandParameterInfo =
        new CommandParameterInfo("value", Integer.class, Integer.class);
    writeFanControlFanModeSequenceCommandParams.put(
        "value", fanControlfanModeSequenceCommandParameterInfo);
    InteractionInfo writeFanControlFanModeSequenceAttributeInteractionInfo =
        new InteractionInfo(
            (cluster, callback, commandArguments) -> {
              ((ChipClusters.FanControlCluster) cluster)
                  .writeFanModeSequenceAttribute(
                      (DefaultClusterCallback) callback, (Integer) commandArguments.get("value"));
            },
            () -> new ClusterInfoMapping.DelegatedDefaultClusterCallback(),
            writeFanControlFanModeSequenceCommandParams);
    writeFanControlInteractionInfo.put(
        "writeFanModeSequenceAttribute", writeFanControlFanModeSequenceAttributeInteractionInfo);
    Map<String, CommandParameterInfo> writeFanControlPercentSettingCommandParams =
        new LinkedHashMap<String, CommandParameterInfo>();
    CommandParameterInfo fanControlpercentSettingCommandParameterInfo =
        new CommandParameterInfo("value", Integer.class, Integer.class);
    writeFanControlPercentSettingCommandParams.put(
        "value", fanControlpercentSettingCommandParameterInfo);
    InteractionInfo writeFanControlPercentSettingAttributeInteractionInfo =
        new InteractionInfo(
            (cluster, callback, commandArguments) -> {
              ((ChipClusters.FanControlCluster) cluster)
                  .writePercentSettingAttribute(
                      (DefaultClusterCallback) callback, (Integer) commandArguments.get("value"));
            },
            () -> new ClusterInfoMapping.DelegatedDefaultClusterCallback(),
            writeFanControlPercentSettingCommandParams);
    writeFanControlInteractionInfo.put(
        "writePercentSettingAttribute", writeFanControlPercentSettingAttributeInteractionInfo);
    Map<String, CommandParameterInfo> writeFanControlSpeedSettingCommandParams =
        new LinkedHashMap<String, CommandParameterInfo>();
    CommandParameterInfo fanControlspeedSettingCommandParameterInfo =
        new CommandParameterInfo("value", Integer.class, Integer.class);
    writeFanControlSpeedSettingCommandParams.put(
        "value", fanControlspeedSettingCommandParameterInfo);
    InteractionInfo writeFanControlSpeedSettingAttributeInteractionInfo =
        new InteractionInfo(
            (cluster, callback, commandArguments) -> {
              ((ChipClusters.FanControlCluster) cluster)
                  .writeSpeedSettingAttribute(
                      (DefaultClusterCallback) callback, (Integer) commandArguments.get("value"));
            },
            () -> new ClusterInfoMapping.DelegatedDefaultClusterCallback(),
            writeFanControlSpeedSettingCommandParams);
    writeFanControlInteractionInfo.put(
        "writeSpeedSettingAttribute", writeFanControlSpeedSettingAttributeInteractionInfo);
    Map<String, CommandParameterInfo> writeFanControlRockSettingCommandParams =
        new LinkedHashMap<String, CommandParameterInfo>();
    CommandParameterInfo fanControlrockSettingCommandParameterInfo =
        new CommandParameterInfo("value", Integer.class, Integer.class);
    writeFanControlRockSettingCommandParams.put("value", fanControlrockSettingCommandParameterInfo);
    InteractionInfo writeFanControlRockSettingAttributeInteractionInfo =
        new InteractionInfo(
            (cluster, callback, commandArguments) -> {
              ((ChipClusters.FanControlCluster) cluster)
                  .writeRockSettingAttribute(
                      (DefaultClusterCallback) callback, (Integer) commandArguments.get("value"));
            },
            () -> new ClusterInfoMapping.DelegatedDefaultClusterCallback(),
            writeFanControlRockSettingCommandParams);
    writeFanControlInteractionInfo.put(
        "writeRockSettingAttribute", writeFanControlRockSettingAttributeInteractionInfo);
    Map<String, CommandParameterInfo> writeFanControlWindSettingCommandParams =
        new LinkedHashMap<String, CommandParameterInfo>();
    CommandParameterInfo fanControlwindSettingCommandParameterInfo =
        new CommandParameterInfo("value", Integer.class, Integer.class);
    writeFanControlWindSettingCommandParams.put("value", fanControlwindSettingCommandParameterInfo);
    InteractionInfo writeFanControlWindSettingAttributeInteractionInfo =
        new InteractionInfo(
            (cluster, callback, commandArguments) -> {
              ((ChipClusters.FanControlCluster) cluster)
                  .writeWindSettingAttribute(
                      (DefaultClusterCallback) callback, (Integer) commandArguments.get("value"));
            },
            () -> new ClusterInfoMapping.DelegatedDefaultClusterCallback(),
            writeFanControlWindSettingCommandParams);
    writeFanControlInteractionInfo.put(
        "writeWindSettingAttribute", writeFanControlWindSettingAttributeInteractionInfo);
    writeAttributeMap.put("fanControl", writeFanControlInteractionInfo);
    Map<String, InteractionInfo> writeThermostatUserInterfaceConfigurationInteractionInfo =
        new LinkedHashMap<>();
    Map<String, CommandParameterInfo>
        writeThermostatUserInterfaceConfigurationTemperatureDisplayModeCommandParams =
            new LinkedHashMap<String, CommandParameterInfo>();
    CommandParameterInfo
        thermostatUserInterfaceConfigurationtemperatureDisplayModeCommandParameterInfo =
            new CommandParameterInfo("value", Integer.class, Integer.class);
    writeThermostatUserInterfaceConfigurationTemperatureDisplayModeCommandParams.put(
        "value", thermostatUserInterfaceConfigurationtemperatureDisplayModeCommandParameterInfo);
    InteractionInfo
        writeThermostatUserInterfaceConfigurationTemperatureDisplayModeAttributeInteractionInfo =
            new InteractionInfo(
                (cluster, callback, commandArguments) -> {
                  ((ChipClusters.ThermostatUserInterfaceConfigurationCluster) cluster)
                      .writeTemperatureDisplayModeAttribute(
                          (DefaultClusterCallback) callback,
                          (Integer) commandArguments.get("value"));
                },
                () -> new ClusterInfoMapping.DelegatedDefaultClusterCallback(),
                writeThermostatUserInterfaceConfigurationTemperatureDisplayModeCommandParams);
    writeThermostatUserInterfaceConfigurationInteractionInfo.put(
        "writeTemperatureDisplayModeAttribute",
        writeThermostatUserInterfaceConfigurationTemperatureDisplayModeAttributeInteractionInfo);
    Map<String, CommandParameterInfo>
        writeThermostatUserInterfaceConfigurationKeypadLockoutCommandParams =
            new LinkedHashMap<String, CommandParameterInfo>();
    CommandParameterInfo thermostatUserInterfaceConfigurationkeypadLockoutCommandParameterInfo =
        new CommandParameterInfo("value", Integer.class, Integer.class);
    writeThermostatUserInterfaceConfigurationKeypadLockoutCommandParams.put(
        "value", thermostatUserInterfaceConfigurationkeypadLockoutCommandParameterInfo);
    InteractionInfo writeThermostatUserInterfaceConfigurationKeypadLockoutAttributeInteractionInfo =
        new InteractionInfo(
            (cluster, callback, commandArguments) -> {
              ((ChipClusters.ThermostatUserInterfaceConfigurationCluster) cluster)
                  .writeKeypadLockoutAttribute(
                      (DefaultClusterCallback) callback, (Integer) commandArguments.get("value"));
            },
            () -> new ClusterInfoMapping.DelegatedDefaultClusterCallback(),
            writeThermostatUserInterfaceConfigurationKeypadLockoutCommandParams);
    writeThermostatUserInterfaceConfigurationInteractionInfo.put(
        "writeKeypadLockoutAttribute",
        writeThermostatUserInterfaceConfigurationKeypadLockoutAttributeInteractionInfo);
    Map<String, CommandParameterInfo>
        writeThermostatUserInterfaceConfigurationScheduleProgrammingVisibilityCommandParams =
            new LinkedHashMap<String, CommandParameterInfo>();
    CommandParameterInfo
        thermostatUserInterfaceConfigurationscheduleProgrammingVisibilityCommandParameterInfo =
            new CommandParameterInfo("value", Integer.class, Integer.class);
    writeThermostatUserInterfaceConfigurationScheduleProgrammingVisibilityCommandParams.put(
        "value",
        thermostatUserInterfaceConfigurationscheduleProgrammingVisibilityCommandParameterInfo);
    InteractionInfo
        writeThermostatUserInterfaceConfigurationScheduleProgrammingVisibilityAttributeInteractionInfo =
            new InteractionInfo(
                (cluster, callback, commandArguments) -> {
                  ((ChipClusters.ThermostatUserInterfaceConfigurationCluster) cluster)
                      .writeScheduleProgrammingVisibilityAttribute(
                          (DefaultClusterCallback) callback,
                          (Integer) commandArguments.get("value"));
                },
                () -> new ClusterInfoMapping.DelegatedDefaultClusterCallback(),
                writeThermostatUserInterfaceConfigurationScheduleProgrammingVisibilityCommandParams);
    writeThermostatUserInterfaceConfigurationInteractionInfo.put(
        "writeScheduleProgrammingVisibilityAttribute",
        writeThermostatUserInterfaceConfigurationScheduleProgrammingVisibilityAttributeInteractionInfo);
    writeAttributeMap.put(
        "thermostatUserInterfaceConfiguration",
        writeThermostatUserInterfaceConfigurationInteractionInfo);
    Map<String, InteractionInfo> writeColorControlInteractionInfo = new LinkedHashMap<>();
    Map<String, CommandParameterInfo> writeColorControlOptionsCommandParams =
        new LinkedHashMap<String, CommandParameterInfo>();
    CommandParameterInfo colorControloptionsCommandParameterInfo =
        new CommandParameterInfo("value", Integer.class, Integer.class);
    writeColorControlOptionsCommandParams.put("value", colorControloptionsCommandParameterInfo);
    InteractionInfo writeColorControlOptionsAttributeInteractionInfo =
        new InteractionInfo(
            (cluster, callback, commandArguments) -> {
              ((ChipClusters.ColorControlCluster) cluster)
                  .writeOptionsAttribute(
                      (DefaultClusterCallback) callback, (Integer) commandArguments.get("value"));
            },
            () -> new ClusterInfoMapping.DelegatedDefaultClusterCallback(),
            writeColorControlOptionsCommandParams);
    writeColorControlInteractionInfo.put(
        "writeOptionsAttribute", writeColorControlOptionsAttributeInteractionInfo);
    Map<String, CommandParameterInfo> writeColorControlWhitePointXCommandParams =
        new LinkedHashMap<String, CommandParameterInfo>();
    CommandParameterInfo colorControlwhitePointXCommandParameterInfo =
        new CommandParameterInfo("value", Integer.class, Integer.class);
    writeColorControlWhitePointXCommandParams.put(
        "value", colorControlwhitePointXCommandParameterInfo);
    InteractionInfo writeColorControlWhitePointXAttributeInteractionInfo =
        new InteractionInfo(
            (cluster, callback, commandArguments) -> {
              ((ChipClusters.ColorControlCluster) cluster)
                  .writeWhitePointXAttribute(
                      (DefaultClusterCallback) callback, (Integer) commandArguments.get("value"));
            },
            () -> new ClusterInfoMapping.DelegatedDefaultClusterCallback(),
            writeColorControlWhitePointXCommandParams);
    writeColorControlInteractionInfo.put(
        "writeWhitePointXAttribute", writeColorControlWhitePointXAttributeInteractionInfo);
    Map<String, CommandParameterInfo> writeColorControlWhitePointYCommandParams =
        new LinkedHashMap<String, CommandParameterInfo>();
    CommandParameterInfo colorControlwhitePointYCommandParameterInfo =
        new CommandParameterInfo("value", Integer.class, Integer.class);
    writeColorControlWhitePointYCommandParams.put(
        "value", colorControlwhitePointYCommandParameterInfo);
    InteractionInfo writeColorControlWhitePointYAttributeInteractionInfo =
        new InteractionInfo(
            (cluster, callback, commandArguments) -> {
              ((ChipClusters.ColorControlCluster) cluster)
                  .writeWhitePointYAttribute(
                      (DefaultClusterCallback) callback, (Integer) commandArguments.get("value"));
            },
            () -> new ClusterInfoMapping.DelegatedDefaultClusterCallback(),
            writeColorControlWhitePointYCommandParams);
    writeColorControlInteractionInfo.put(
        "writeWhitePointYAttribute", writeColorControlWhitePointYAttributeInteractionInfo);
    Map<String, CommandParameterInfo> writeColorControlColorPointRXCommandParams =
        new LinkedHashMap<String, CommandParameterInfo>();
    CommandParameterInfo colorControlcolorPointRXCommandParameterInfo =
        new CommandParameterInfo("value", Integer.class, Integer.class);
    writeColorControlColorPointRXCommandParams.put(
        "value", colorControlcolorPointRXCommandParameterInfo);
    InteractionInfo writeColorControlColorPointRXAttributeInteractionInfo =
        new InteractionInfo(
            (cluster, callback, commandArguments) -> {
              ((ChipClusters.ColorControlCluster) cluster)
                  .writeColorPointRXAttribute(
                      (DefaultClusterCallback) callback, (Integer) commandArguments.get("value"));
            },
            () -> new ClusterInfoMapping.DelegatedDefaultClusterCallback(),
            writeColorControlColorPointRXCommandParams);
    writeColorControlInteractionInfo.put(
        "writeColorPointRXAttribute", writeColorControlColorPointRXAttributeInteractionInfo);
    Map<String, CommandParameterInfo> writeColorControlColorPointRYCommandParams =
        new LinkedHashMap<String, CommandParameterInfo>();
    CommandParameterInfo colorControlcolorPointRYCommandParameterInfo =
        new CommandParameterInfo("value", Integer.class, Integer.class);
    writeColorControlColorPointRYCommandParams.put(
        "value", colorControlcolorPointRYCommandParameterInfo);
    InteractionInfo writeColorControlColorPointRYAttributeInteractionInfo =
        new InteractionInfo(
            (cluster, callback, commandArguments) -> {
              ((ChipClusters.ColorControlCluster) cluster)
                  .writeColorPointRYAttribute(
                      (DefaultClusterCallback) callback, (Integer) commandArguments.get("value"));
            },
            () -> new ClusterInfoMapping.DelegatedDefaultClusterCallback(),
            writeColorControlColorPointRYCommandParams);
    writeColorControlInteractionInfo.put(
        "writeColorPointRYAttribute", writeColorControlColorPointRYAttributeInteractionInfo);
    Map<String, CommandParameterInfo> writeColorControlColorPointRIntensityCommandParams =
        new LinkedHashMap<String, CommandParameterInfo>();
    CommandParameterInfo colorControlcolorPointRIntensityCommandParameterInfo =
        new CommandParameterInfo("value", Integer.class, Integer.class);
    writeColorControlColorPointRIntensityCommandParams.put(
        "value", colorControlcolorPointRIntensityCommandParameterInfo);
    InteractionInfo writeColorControlColorPointRIntensityAttributeInteractionInfo =
        new InteractionInfo(
            (cluster, callback, commandArguments) -> {
              ((ChipClusters.ColorControlCluster) cluster)
                  .writeColorPointRIntensityAttribute(
                      (DefaultClusterCallback) callback, (Integer) commandArguments.get("value"));
            },
            () -> new ClusterInfoMapping.DelegatedDefaultClusterCallback(),
            writeColorControlColorPointRIntensityCommandParams);
    writeColorControlInteractionInfo.put(
        "writeColorPointRIntensityAttribute",
        writeColorControlColorPointRIntensityAttributeInteractionInfo);
    Map<String, CommandParameterInfo> writeColorControlColorPointGXCommandParams =
        new LinkedHashMap<String, CommandParameterInfo>();
    CommandParameterInfo colorControlcolorPointGXCommandParameterInfo =
        new CommandParameterInfo("value", Integer.class, Integer.class);
    writeColorControlColorPointGXCommandParams.put(
        "value", colorControlcolorPointGXCommandParameterInfo);
    InteractionInfo writeColorControlColorPointGXAttributeInteractionInfo =
        new InteractionInfo(
            (cluster, callback, commandArguments) -> {
              ((ChipClusters.ColorControlCluster) cluster)
                  .writeColorPointGXAttribute(
                      (DefaultClusterCallback) callback, (Integer) commandArguments.get("value"));
            },
            () -> new ClusterInfoMapping.DelegatedDefaultClusterCallback(),
            writeColorControlColorPointGXCommandParams);
    writeColorControlInteractionInfo.put(
        "writeColorPointGXAttribute", writeColorControlColorPointGXAttributeInteractionInfo);
    Map<String, CommandParameterInfo> writeColorControlColorPointGYCommandParams =
        new LinkedHashMap<String, CommandParameterInfo>();
    CommandParameterInfo colorControlcolorPointGYCommandParameterInfo =
        new CommandParameterInfo("value", Integer.class, Integer.class);
    writeColorControlColorPointGYCommandParams.put(
        "value", colorControlcolorPointGYCommandParameterInfo);
    InteractionInfo writeColorControlColorPointGYAttributeInteractionInfo =
        new InteractionInfo(
            (cluster, callback, commandArguments) -> {
              ((ChipClusters.ColorControlCluster) cluster)
                  .writeColorPointGYAttribute(
                      (DefaultClusterCallback) callback, (Integer) commandArguments.get("value"));
            },
            () -> new ClusterInfoMapping.DelegatedDefaultClusterCallback(),
            writeColorControlColorPointGYCommandParams);
    writeColorControlInteractionInfo.put(
        "writeColorPointGYAttribute", writeColorControlColorPointGYAttributeInteractionInfo);
    Map<String, CommandParameterInfo> writeColorControlColorPointGIntensityCommandParams =
        new LinkedHashMap<String, CommandParameterInfo>();
    CommandParameterInfo colorControlcolorPointGIntensityCommandParameterInfo =
        new CommandParameterInfo("value", Integer.class, Integer.class);
    writeColorControlColorPointGIntensityCommandParams.put(
        "value", colorControlcolorPointGIntensityCommandParameterInfo);
    InteractionInfo writeColorControlColorPointGIntensityAttributeInteractionInfo =
        new InteractionInfo(
            (cluster, callback, commandArguments) -> {
              ((ChipClusters.ColorControlCluster) cluster)
                  .writeColorPointGIntensityAttribute(
                      (DefaultClusterCallback) callback, (Integer) commandArguments.get("value"));
            },
            () -> new ClusterInfoMapping.DelegatedDefaultClusterCallback(),
            writeColorControlColorPointGIntensityCommandParams);
    writeColorControlInteractionInfo.put(
        "writeColorPointGIntensityAttribute",
        writeColorControlColorPointGIntensityAttributeInteractionInfo);
    Map<String, CommandParameterInfo> writeColorControlColorPointBXCommandParams =
        new LinkedHashMap<String, CommandParameterInfo>();
    CommandParameterInfo colorControlcolorPointBXCommandParameterInfo =
        new CommandParameterInfo("value", Integer.class, Integer.class);
    writeColorControlColorPointBXCommandParams.put(
        "value", colorControlcolorPointBXCommandParameterInfo);
    InteractionInfo writeColorControlColorPointBXAttributeInteractionInfo =
        new InteractionInfo(
            (cluster, callback, commandArguments) -> {
              ((ChipClusters.ColorControlCluster) cluster)
                  .writeColorPointBXAttribute(
                      (DefaultClusterCallback) callback, (Integer) commandArguments.get("value"));
            },
            () -> new ClusterInfoMapping.DelegatedDefaultClusterCallback(),
            writeColorControlColorPointBXCommandParams);
    writeColorControlInteractionInfo.put(
        "writeColorPointBXAttribute", writeColorControlColorPointBXAttributeInteractionInfo);
    Map<String, CommandParameterInfo> writeColorControlColorPointBYCommandParams =
        new LinkedHashMap<String, CommandParameterInfo>();
    CommandParameterInfo colorControlcolorPointBYCommandParameterInfo =
        new CommandParameterInfo("value", Integer.class, Integer.class);
    writeColorControlColorPointBYCommandParams.put(
        "value", colorControlcolorPointBYCommandParameterInfo);
    InteractionInfo writeColorControlColorPointBYAttributeInteractionInfo =
        new InteractionInfo(
            (cluster, callback, commandArguments) -> {
              ((ChipClusters.ColorControlCluster) cluster)
                  .writeColorPointBYAttribute(
                      (DefaultClusterCallback) callback, (Integer) commandArguments.get("value"));
            },
            () -> new ClusterInfoMapping.DelegatedDefaultClusterCallback(),
            writeColorControlColorPointBYCommandParams);
    writeColorControlInteractionInfo.put(
        "writeColorPointBYAttribute", writeColorControlColorPointBYAttributeInteractionInfo);
    Map<String, CommandParameterInfo> writeColorControlColorPointBIntensityCommandParams =
        new LinkedHashMap<String, CommandParameterInfo>();
    CommandParameterInfo colorControlcolorPointBIntensityCommandParameterInfo =
        new CommandParameterInfo("value", Integer.class, Integer.class);
    writeColorControlColorPointBIntensityCommandParams.put(
        "value", colorControlcolorPointBIntensityCommandParameterInfo);
    InteractionInfo writeColorControlColorPointBIntensityAttributeInteractionInfo =
        new InteractionInfo(
            (cluster, callback, commandArguments) -> {
              ((ChipClusters.ColorControlCluster) cluster)
                  .writeColorPointBIntensityAttribute(
                      (DefaultClusterCallback) callback, (Integer) commandArguments.get("value"));
            },
            () -> new ClusterInfoMapping.DelegatedDefaultClusterCallback(),
            writeColorControlColorPointBIntensityCommandParams);
    writeColorControlInteractionInfo.put(
        "writeColorPointBIntensityAttribute",
        writeColorControlColorPointBIntensityAttributeInteractionInfo);
    Map<String, CommandParameterInfo> writeColorControlStartUpColorTemperatureMiredsCommandParams =
        new LinkedHashMap<String, CommandParameterInfo>();
    CommandParameterInfo colorControlstartUpColorTemperatureMiredsCommandParameterInfo =
        new CommandParameterInfo("value", Integer.class, Integer.class);
    writeColorControlStartUpColorTemperatureMiredsCommandParams.put(
        "value", colorControlstartUpColorTemperatureMiredsCommandParameterInfo);
    InteractionInfo writeColorControlStartUpColorTemperatureMiredsAttributeInteractionInfo =
        new InteractionInfo(
            (cluster, callback, commandArguments) -> {
              ((ChipClusters.ColorControlCluster) cluster)
                  .writeStartUpColorTemperatureMiredsAttribute(
                      (DefaultClusterCallback) callback, (Integer) commandArguments.get("value"));
            },
            () -> new ClusterInfoMapping.DelegatedDefaultClusterCallback(),
            writeColorControlStartUpColorTemperatureMiredsCommandParams);
    writeColorControlInteractionInfo.put(
        "writeStartUpColorTemperatureMiredsAttribute",
        writeColorControlStartUpColorTemperatureMiredsAttributeInteractionInfo);
    writeAttributeMap.put("colorControl", writeColorControlInteractionInfo);
    Map<String, InteractionInfo> writeBallastConfigurationInteractionInfo = new LinkedHashMap<>();
    Map<String, CommandParameterInfo> writeBallastConfigurationMinLevelCommandParams =
        new LinkedHashMap<String, CommandParameterInfo>();
    CommandParameterInfo ballastConfigurationminLevelCommandParameterInfo =
        new CommandParameterInfo("value", Integer.class, Integer.class);
    writeBallastConfigurationMinLevelCommandParams.put(
        "value", ballastConfigurationminLevelCommandParameterInfo);
    InteractionInfo writeBallastConfigurationMinLevelAttributeInteractionInfo =
        new InteractionInfo(
            (cluster, callback, commandArguments) -> {
              ((ChipClusters.BallastConfigurationCluster) cluster)
                  .writeMinLevelAttribute(
                      (DefaultClusterCallback) callback, (Integer) commandArguments.get("value"));
            },
            () -> new ClusterInfoMapping.DelegatedDefaultClusterCallback(),
            writeBallastConfigurationMinLevelCommandParams);
    writeBallastConfigurationInteractionInfo.put(
        "writeMinLevelAttribute", writeBallastConfigurationMinLevelAttributeInteractionInfo);
    Map<String, CommandParameterInfo> writeBallastConfigurationMaxLevelCommandParams =
        new LinkedHashMap<String, CommandParameterInfo>();
    CommandParameterInfo ballastConfigurationmaxLevelCommandParameterInfo =
        new CommandParameterInfo("value", Integer.class, Integer.class);
    writeBallastConfigurationMaxLevelCommandParams.put(
        "value", ballastConfigurationmaxLevelCommandParameterInfo);
    InteractionInfo writeBallastConfigurationMaxLevelAttributeInteractionInfo =
        new InteractionInfo(
            (cluster, callback, commandArguments) -> {
              ((ChipClusters.BallastConfigurationCluster) cluster)
                  .writeMaxLevelAttribute(
                      (DefaultClusterCallback) callback, (Integer) commandArguments.get("value"));
            },
            () -> new ClusterInfoMapping.DelegatedDefaultClusterCallback(),
            writeBallastConfigurationMaxLevelCommandParams);
    writeBallastConfigurationInteractionInfo.put(
        "writeMaxLevelAttribute", writeBallastConfigurationMaxLevelAttributeInteractionInfo);
    Map<String, CommandParameterInfo> writeBallastConfigurationIntrinsicBallastFactorCommandParams =
        new LinkedHashMap<String, CommandParameterInfo>();
    CommandParameterInfo ballastConfigurationintrinsicBallastFactorCommandParameterInfo =
        new CommandParameterInfo("value", Integer.class, Integer.class);
    writeBallastConfigurationIntrinsicBallastFactorCommandParams.put(
        "value", ballastConfigurationintrinsicBallastFactorCommandParameterInfo);
    InteractionInfo writeBallastConfigurationIntrinsicBallastFactorAttributeInteractionInfo =
        new InteractionInfo(
            (cluster, callback, commandArguments) -> {
              ((ChipClusters.BallastConfigurationCluster) cluster)
                  .writeIntrinsicBallastFactorAttribute(
                      (DefaultClusterCallback) callback, (Integer) commandArguments.get("value"));
            },
            () -> new ClusterInfoMapping.DelegatedDefaultClusterCallback(),
            writeBallastConfigurationIntrinsicBallastFactorCommandParams);
    writeBallastConfigurationInteractionInfo.put(
        "writeIntrinsicBallastFactorAttribute",
        writeBallastConfigurationIntrinsicBallastFactorAttributeInteractionInfo);
    Map<String, CommandParameterInfo>
        writeBallastConfigurationBallastFactorAdjustmentCommandParams =
            new LinkedHashMap<String, CommandParameterInfo>();
    CommandParameterInfo ballastConfigurationballastFactorAdjustmentCommandParameterInfo =
        new CommandParameterInfo("value", Integer.class, Integer.class);
    writeBallastConfigurationBallastFactorAdjustmentCommandParams.put(
        "value", ballastConfigurationballastFactorAdjustmentCommandParameterInfo);
    InteractionInfo writeBallastConfigurationBallastFactorAdjustmentAttributeInteractionInfo =
        new InteractionInfo(
            (cluster, callback, commandArguments) -> {
              ((ChipClusters.BallastConfigurationCluster) cluster)
                  .writeBallastFactorAdjustmentAttribute(
                      (DefaultClusterCallback) callback, (Integer) commandArguments.get("value"));
            },
            () -> new ClusterInfoMapping.DelegatedDefaultClusterCallback(),
            writeBallastConfigurationBallastFactorAdjustmentCommandParams);
    writeBallastConfigurationInteractionInfo.put(
        "writeBallastFactorAdjustmentAttribute",
        writeBallastConfigurationBallastFactorAdjustmentAttributeInteractionInfo);
    Map<String, CommandParameterInfo> writeBallastConfigurationLampTypeCommandParams =
        new LinkedHashMap<String, CommandParameterInfo>();
    CommandParameterInfo ballastConfigurationlampTypeCommandParameterInfo =
        new CommandParameterInfo("value", String.class, String.class);
    writeBallastConfigurationLampTypeCommandParams.put(
        "value", ballastConfigurationlampTypeCommandParameterInfo);
    InteractionInfo writeBallastConfigurationLampTypeAttributeInteractionInfo =
        new InteractionInfo(
            (cluster, callback, commandArguments) -> {
              ((ChipClusters.BallastConfigurationCluster) cluster)
                  .writeLampTypeAttribute(
                      (DefaultClusterCallback) callback, (String) commandArguments.get("value"));
            },
            () -> new ClusterInfoMapping.DelegatedDefaultClusterCallback(),
            writeBallastConfigurationLampTypeCommandParams);
    writeBallastConfigurationInteractionInfo.put(
        "writeLampTypeAttribute", writeBallastConfigurationLampTypeAttributeInteractionInfo);
    Map<String, CommandParameterInfo> writeBallastConfigurationLampManufacturerCommandParams =
        new LinkedHashMap<String, CommandParameterInfo>();
    CommandParameterInfo ballastConfigurationlampManufacturerCommandParameterInfo =
        new CommandParameterInfo("value", String.class, String.class);
    writeBallastConfigurationLampManufacturerCommandParams.put(
        "value", ballastConfigurationlampManufacturerCommandParameterInfo);
    InteractionInfo writeBallastConfigurationLampManufacturerAttributeInteractionInfo =
        new InteractionInfo(
            (cluster, callback, commandArguments) -> {
              ((ChipClusters.BallastConfigurationCluster) cluster)
                  .writeLampManufacturerAttribute(
                      (DefaultClusterCallback) callback, (String) commandArguments.get("value"));
            },
            () -> new ClusterInfoMapping.DelegatedDefaultClusterCallback(),
            writeBallastConfigurationLampManufacturerCommandParams);
    writeBallastConfigurationInteractionInfo.put(
        "writeLampManufacturerAttribute",
        writeBallastConfigurationLampManufacturerAttributeInteractionInfo);
    Map<String, CommandParameterInfo> writeBallastConfigurationLampRatedHoursCommandParams =
        new LinkedHashMap<String, CommandParameterInfo>();
    CommandParameterInfo ballastConfigurationlampRatedHoursCommandParameterInfo =
        new CommandParameterInfo("value", Long.class, Long.class);
    writeBallastConfigurationLampRatedHoursCommandParams.put(
        "value", ballastConfigurationlampRatedHoursCommandParameterInfo);
    InteractionInfo writeBallastConfigurationLampRatedHoursAttributeInteractionInfo =
        new InteractionInfo(
            (cluster, callback, commandArguments) -> {
              ((ChipClusters.BallastConfigurationCluster) cluster)
                  .writeLampRatedHoursAttribute(
                      (DefaultClusterCallback) callback, (Long) commandArguments.get("value"));
            },
            () -> new ClusterInfoMapping.DelegatedDefaultClusterCallback(),
            writeBallastConfigurationLampRatedHoursCommandParams);
    writeBallastConfigurationInteractionInfo.put(
        "writeLampRatedHoursAttribute",
        writeBallastConfigurationLampRatedHoursAttributeInteractionInfo);
    Map<String, CommandParameterInfo> writeBallastConfigurationLampBurnHoursCommandParams =
        new LinkedHashMap<String, CommandParameterInfo>();
    CommandParameterInfo ballastConfigurationlampBurnHoursCommandParameterInfo =
        new CommandParameterInfo("value", Long.class, Long.class);
    writeBallastConfigurationLampBurnHoursCommandParams.put(
        "value", ballastConfigurationlampBurnHoursCommandParameterInfo);
    InteractionInfo writeBallastConfigurationLampBurnHoursAttributeInteractionInfo =
        new InteractionInfo(
            (cluster, callback, commandArguments) -> {
              ((ChipClusters.BallastConfigurationCluster) cluster)
                  .writeLampBurnHoursAttribute(
                      (DefaultClusterCallback) callback, (Long) commandArguments.get("value"));
            },
            () -> new ClusterInfoMapping.DelegatedDefaultClusterCallback(),
            writeBallastConfigurationLampBurnHoursCommandParams);
    writeBallastConfigurationInteractionInfo.put(
        "writeLampBurnHoursAttribute",
        writeBallastConfigurationLampBurnHoursAttributeInteractionInfo);
    Map<String, CommandParameterInfo> writeBallastConfigurationLampAlarmModeCommandParams =
        new LinkedHashMap<String, CommandParameterInfo>();
    CommandParameterInfo ballastConfigurationlampAlarmModeCommandParameterInfo =
        new CommandParameterInfo("value", Integer.class, Integer.class);
    writeBallastConfigurationLampAlarmModeCommandParams.put(
        "value", ballastConfigurationlampAlarmModeCommandParameterInfo);
    InteractionInfo writeBallastConfigurationLampAlarmModeAttributeInteractionInfo =
        new InteractionInfo(
            (cluster, callback, commandArguments) -> {
              ((ChipClusters.BallastConfigurationCluster) cluster)
                  .writeLampAlarmModeAttribute(
                      (DefaultClusterCallback) callback, (Integer) commandArguments.get("value"));
            },
            () -> new ClusterInfoMapping.DelegatedDefaultClusterCallback(),
            writeBallastConfigurationLampAlarmModeCommandParams);
    writeBallastConfigurationInteractionInfo.put(
        "writeLampAlarmModeAttribute",
        writeBallastConfigurationLampAlarmModeAttributeInteractionInfo);
    Map<String, CommandParameterInfo> writeBallastConfigurationLampBurnHoursTripPointCommandParams =
        new LinkedHashMap<String, CommandParameterInfo>();
    CommandParameterInfo ballastConfigurationlampBurnHoursTripPointCommandParameterInfo =
        new CommandParameterInfo("value", Long.class, Long.class);
    writeBallastConfigurationLampBurnHoursTripPointCommandParams.put(
        "value", ballastConfigurationlampBurnHoursTripPointCommandParameterInfo);
    InteractionInfo writeBallastConfigurationLampBurnHoursTripPointAttributeInteractionInfo =
        new InteractionInfo(
            (cluster, callback, commandArguments) -> {
              ((ChipClusters.BallastConfigurationCluster) cluster)
                  .writeLampBurnHoursTripPointAttribute(
                      (DefaultClusterCallback) callback, (Long) commandArguments.get("value"));
            },
            () -> new ClusterInfoMapping.DelegatedDefaultClusterCallback(),
            writeBallastConfigurationLampBurnHoursTripPointCommandParams);
    writeBallastConfigurationInteractionInfo.put(
        "writeLampBurnHoursTripPointAttribute",
        writeBallastConfigurationLampBurnHoursTripPointAttributeInteractionInfo);
    writeAttributeMap.put("ballastConfiguration", writeBallastConfigurationInteractionInfo);
    Map<String, InteractionInfo> writeIlluminanceMeasurementInteractionInfo = new LinkedHashMap<>();
    writeAttributeMap.put("illuminanceMeasurement", writeIlluminanceMeasurementInteractionInfo);
    Map<String, InteractionInfo> writeTemperatureMeasurementInteractionInfo = new LinkedHashMap<>();
    writeAttributeMap.put("temperatureMeasurement", writeTemperatureMeasurementInteractionInfo);
    Map<String, InteractionInfo> writePressureMeasurementInteractionInfo = new LinkedHashMap<>();
    writeAttributeMap.put("pressureMeasurement", writePressureMeasurementInteractionInfo);
    Map<String, InteractionInfo> writeFlowMeasurementInteractionInfo = new LinkedHashMap<>();
    writeAttributeMap.put("flowMeasurement", writeFlowMeasurementInteractionInfo);
    Map<String, InteractionInfo> writeRelativeHumidityMeasurementInteractionInfo =
        new LinkedHashMap<>();
    writeAttributeMap.put(
        "relativeHumidityMeasurement", writeRelativeHumidityMeasurementInteractionInfo);
    Map<String, InteractionInfo> writeOccupancySensingInteractionInfo = new LinkedHashMap<>();
    Map<String, CommandParameterInfo>
        writeOccupancySensingPIROccupiedToUnoccupiedDelayCommandParams =
            new LinkedHashMap<String, CommandParameterInfo>();
    CommandParameterInfo occupancySensingPIROccupiedToUnoccupiedDelayCommandParameterInfo =
        new CommandParameterInfo("value", Integer.class, Integer.class);
    writeOccupancySensingPIROccupiedToUnoccupiedDelayCommandParams.put(
        "value", occupancySensingPIROccupiedToUnoccupiedDelayCommandParameterInfo);
    InteractionInfo writeOccupancySensingPIROccupiedToUnoccupiedDelayAttributeInteractionInfo =
        new InteractionInfo(
            (cluster, callback, commandArguments) -> {
              ((ChipClusters.OccupancySensingCluster) cluster)
                  .writePIROccupiedToUnoccupiedDelayAttribute(
                      (DefaultClusterCallback) callback, (Integer) commandArguments.get("value"));
            },
            () -> new ClusterInfoMapping.DelegatedDefaultClusterCallback(),
            writeOccupancySensingPIROccupiedToUnoccupiedDelayCommandParams);
    writeOccupancySensingInteractionInfo.put(
        "writePIROccupiedToUnoccupiedDelayAttribute",
        writeOccupancySensingPIROccupiedToUnoccupiedDelayAttributeInteractionInfo);
    Map<String, CommandParameterInfo>
        writeOccupancySensingPIRUnoccupiedToOccupiedDelayCommandParams =
            new LinkedHashMap<String, CommandParameterInfo>();
    CommandParameterInfo occupancySensingPIRUnoccupiedToOccupiedDelayCommandParameterInfo =
        new CommandParameterInfo("value", Integer.class, Integer.class);
    writeOccupancySensingPIRUnoccupiedToOccupiedDelayCommandParams.put(
        "value", occupancySensingPIRUnoccupiedToOccupiedDelayCommandParameterInfo);
    InteractionInfo writeOccupancySensingPIRUnoccupiedToOccupiedDelayAttributeInteractionInfo =
        new InteractionInfo(
            (cluster, callback, commandArguments) -> {
              ((ChipClusters.OccupancySensingCluster) cluster)
                  .writePIRUnoccupiedToOccupiedDelayAttribute(
                      (DefaultClusterCallback) callback, (Integer) commandArguments.get("value"));
            },
            () -> new ClusterInfoMapping.DelegatedDefaultClusterCallback(),
            writeOccupancySensingPIRUnoccupiedToOccupiedDelayCommandParams);
    writeOccupancySensingInteractionInfo.put(
        "writePIRUnoccupiedToOccupiedDelayAttribute",
        writeOccupancySensingPIRUnoccupiedToOccupiedDelayAttributeInteractionInfo);
    Map<String, CommandParameterInfo>
        writeOccupancySensingPIRUnoccupiedToOccupiedThresholdCommandParams =
            new LinkedHashMap<String, CommandParameterInfo>();
    CommandParameterInfo occupancySensingPIRUnoccupiedToOccupiedThresholdCommandParameterInfo =
        new CommandParameterInfo("value", Integer.class, Integer.class);
    writeOccupancySensingPIRUnoccupiedToOccupiedThresholdCommandParams.put(
        "value", occupancySensingPIRUnoccupiedToOccupiedThresholdCommandParameterInfo);
    InteractionInfo writeOccupancySensingPIRUnoccupiedToOccupiedThresholdAttributeInteractionInfo =
        new InteractionInfo(
            (cluster, callback, commandArguments) -> {
              ((ChipClusters.OccupancySensingCluster) cluster)
                  .writePIRUnoccupiedToOccupiedThresholdAttribute(
                      (DefaultClusterCallback) callback, (Integer) commandArguments.get("value"));
            },
            () -> new ClusterInfoMapping.DelegatedDefaultClusterCallback(),
            writeOccupancySensingPIRUnoccupiedToOccupiedThresholdCommandParams);
    writeOccupancySensingInteractionInfo.put(
        "writePIRUnoccupiedToOccupiedThresholdAttribute",
        writeOccupancySensingPIRUnoccupiedToOccupiedThresholdAttributeInteractionInfo);
    Map<String, CommandParameterInfo>
        writeOccupancySensingUltrasonicOccupiedToUnoccupiedDelayCommandParams =
            new LinkedHashMap<String, CommandParameterInfo>();
    CommandParameterInfo occupancySensingultrasonicOccupiedToUnoccupiedDelayCommandParameterInfo =
        new CommandParameterInfo("value", Integer.class, Integer.class);
    writeOccupancySensingUltrasonicOccupiedToUnoccupiedDelayCommandParams.put(
        "value", occupancySensingultrasonicOccupiedToUnoccupiedDelayCommandParameterInfo);
    InteractionInfo
        writeOccupancySensingUltrasonicOccupiedToUnoccupiedDelayAttributeInteractionInfo =
            new InteractionInfo(
                (cluster, callback, commandArguments) -> {
                  ((ChipClusters.OccupancySensingCluster) cluster)
                      .writeUltrasonicOccupiedToUnoccupiedDelayAttribute(
                          (DefaultClusterCallback) callback,
                          (Integer) commandArguments.get("value"));
                },
                () -> new ClusterInfoMapping.DelegatedDefaultClusterCallback(),
                writeOccupancySensingUltrasonicOccupiedToUnoccupiedDelayCommandParams);
    writeOccupancySensingInteractionInfo.put(
        "writeUltrasonicOccupiedToUnoccupiedDelayAttribute",
        writeOccupancySensingUltrasonicOccupiedToUnoccupiedDelayAttributeInteractionInfo);
    Map<String, CommandParameterInfo>
        writeOccupancySensingUltrasonicUnoccupiedToOccupiedDelayCommandParams =
            new LinkedHashMap<String, CommandParameterInfo>();
    CommandParameterInfo occupancySensingultrasonicUnoccupiedToOccupiedDelayCommandParameterInfo =
        new CommandParameterInfo("value", Integer.class, Integer.class);
    writeOccupancySensingUltrasonicUnoccupiedToOccupiedDelayCommandParams.put(
        "value", occupancySensingultrasonicUnoccupiedToOccupiedDelayCommandParameterInfo);
    InteractionInfo
        writeOccupancySensingUltrasonicUnoccupiedToOccupiedDelayAttributeInteractionInfo =
            new InteractionInfo(
                (cluster, callback, commandArguments) -> {
                  ((ChipClusters.OccupancySensingCluster) cluster)
                      .writeUltrasonicUnoccupiedToOccupiedDelayAttribute(
                          (DefaultClusterCallback) callback,
                          (Integer) commandArguments.get("value"));
                },
                () -> new ClusterInfoMapping.DelegatedDefaultClusterCallback(),
                writeOccupancySensingUltrasonicUnoccupiedToOccupiedDelayCommandParams);
    writeOccupancySensingInteractionInfo.put(
        "writeUltrasonicUnoccupiedToOccupiedDelayAttribute",
        writeOccupancySensingUltrasonicUnoccupiedToOccupiedDelayAttributeInteractionInfo);
    Map<String, CommandParameterInfo>
        writeOccupancySensingUltrasonicUnoccupiedToOccupiedThresholdCommandParams =
            new LinkedHashMap<String, CommandParameterInfo>();
    CommandParameterInfo
        occupancySensingultrasonicUnoccupiedToOccupiedThresholdCommandParameterInfo =
            new CommandParameterInfo("value", Integer.class, Integer.class);
    writeOccupancySensingUltrasonicUnoccupiedToOccupiedThresholdCommandParams.put(
        "value", occupancySensingultrasonicUnoccupiedToOccupiedThresholdCommandParameterInfo);
    InteractionInfo
        writeOccupancySensingUltrasonicUnoccupiedToOccupiedThresholdAttributeInteractionInfo =
            new InteractionInfo(
                (cluster, callback, commandArguments) -> {
                  ((ChipClusters.OccupancySensingCluster) cluster)
                      .writeUltrasonicUnoccupiedToOccupiedThresholdAttribute(
                          (DefaultClusterCallback) callback,
                          (Integer) commandArguments.get("value"));
                },
                () -> new ClusterInfoMapping.DelegatedDefaultClusterCallback(),
                writeOccupancySensingUltrasonicUnoccupiedToOccupiedThresholdCommandParams);
    writeOccupancySensingInteractionInfo.put(
        "writeUltrasonicUnoccupiedToOccupiedThresholdAttribute",
        writeOccupancySensingUltrasonicUnoccupiedToOccupiedThresholdAttributeInteractionInfo);
    Map<String, CommandParameterInfo>
        writeOccupancySensingPhysicalContactOccupiedToUnoccupiedDelayCommandParams =
            new LinkedHashMap<String, CommandParameterInfo>();
    CommandParameterInfo
        occupancySensingphysicalContactOccupiedToUnoccupiedDelayCommandParameterInfo =
            new CommandParameterInfo("value", Integer.class, Integer.class);
    writeOccupancySensingPhysicalContactOccupiedToUnoccupiedDelayCommandParams.put(
        "value", occupancySensingphysicalContactOccupiedToUnoccupiedDelayCommandParameterInfo);
    InteractionInfo
        writeOccupancySensingPhysicalContactOccupiedToUnoccupiedDelayAttributeInteractionInfo =
            new InteractionInfo(
                (cluster, callback, commandArguments) -> {
                  ((ChipClusters.OccupancySensingCluster) cluster)
                      .writePhysicalContactOccupiedToUnoccupiedDelayAttribute(
                          (DefaultClusterCallback) callback,
                          (Integer) commandArguments.get("value"));
                },
                () -> new ClusterInfoMapping.DelegatedDefaultClusterCallback(),
                writeOccupancySensingPhysicalContactOccupiedToUnoccupiedDelayCommandParams);
    writeOccupancySensingInteractionInfo.put(
        "writePhysicalContactOccupiedToUnoccupiedDelayAttribute",
        writeOccupancySensingPhysicalContactOccupiedToUnoccupiedDelayAttributeInteractionInfo);
    Map<String, CommandParameterInfo>
        writeOccupancySensingPhysicalContactUnoccupiedToOccupiedDelayCommandParams =
            new LinkedHashMap<String, CommandParameterInfo>();
    CommandParameterInfo
        occupancySensingphysicalContactUnoccupiedToOccupiedDelayCommandParameterInfo =
            new CommandParameterInfo("value", Integer.class, Integer.class);
    writeOccupancySensingPhysicalContactUnoccupiedToOccupiedDelayCommandParams.put(
        "value", occupancySensingphysicalContactUnoccupiedToOccupiedDelayCommandParameterInfo);
    InteractionInfo
        writeOccupancySensingPhysicalContactUnoccupiedToOccupiedDelayAttributeInteractionInfo =
            new InteractionInfo(
                (cluster, callback, commandArguments) -> {
                  ((ChipClusters.OccupancySensingCluster) cluster)
                      .writePhysicalContactUnoccupiedToOccupiedDelayAttribute(
                          (DefaultClusterCallback) callback,
                          (Integer) commandArguments.get("value"));
                },
                () -> new ClusterInfoMapping.DelegatedDefaultClusterCallback(),
                writeOccupancySensingPhysicalContactUnoccupiedToOccupiedDelayCommandParams);
    writeOccupancySensingInteractionInfo.put(
        "writePhysicalContactUnoccupiedToOccupiedDelayAttribute",
        writeOccupancySensingPhysicalContactUnoccupiedToOccupiedDelayAttributeInteractionInfo);
    Map<String, CommandParameterInfo>
        writeOccupancySensingPhysicalContactUnoccupiedToOccupiedThresholdCommandParams =
            new LinkedHashMap<String, CommandParameterInfo>();
    CommandParameterInfo
        occupancySensingphysicalContactUnoccupiedToOccupiedThresholdCommandParameterInfo =
            new CommandParameterInfo("value", Integer.class, Integer.class);
    writeOccupancySensingPhysicalContactUnoccupiedToOccupiedThresholdCommandParams.put(
        "value", occupancySensingphysicalContactUnoccupiedToOccupiedThresholdCommandParameterInfo);
    InteractionInfo
        writeOccupancySensingPhysicalContactUnoccupiedToOccupiedThresholdAttributeInteractionInfo =
            new InteractionInfo(
                (cluster, callback, commandArguments) -> {
                  ((ChipClusters.OccupancySensingCluster) cluster)
                      .writePhysicalContactUnoccupiedToOccupiedThresholdAttribute(
                          (DefaultClusterCallback) callback,
                          (Integer) commandArguments.get("value"));
                },
                () -> new ClusterInfoMapping.DelegatedDefaultClusterCallback(),
                writeOccupancySensingPhysicalContactUnoccupiedToOccupiedThresholdCommandParams);
    writeOccupancySensingInteractionInfo.put(
        "writePhysicalContactUnoccupiedToOccupiedThresholdAttribute",
        writeOccupancySensingPhysicalContactUnoccupiedToOccupiedThresholdAttributeInteractionInfo);
    writeAttributeMap.put("occupancySensing", writeOccupancySensingInteractionInfo);
    Map<String, InteractionInfo> writeWakeOnLanInteractionInfo = new LinkedHashMap<>();
    writeAttributeMap.put("wakeOnLan", writeWakeOnLanInteractionInfo);
    Map<String, InteractionInfo> writeChannelInteractionInfo = new LinkedHashMap<>();
    writeAttributeMap.put("channel", writeChannelInteractionInfo);
    Map<String, InteractionInfo> writeTargetNavigatorInteractionInfo = new LinkedHashMap<>();
    writeAttributeMap.put("targetNavigator", writeTargetNavigatorInteractionInfo);
    Map<String, InteractionInfo> writeMediaPlaybackInteractionInfo = new LinkedHashMap<>();
    writeAttributeMap.put("mediaPlayback", writeMediaPlaybackInteractionInfo);
    Map<String, InteractionInfo> writeMediaInputInteractionInfo = new LinkedHashMap<>();
    writeAttributeMap.put("mediaInput", writeMediaInputInteractionInfo);
    Map<String, InteractionInfo> writeLowPowerInteractionInfo = new LinkedHashMap<>();
    writeAttributeMap.put("lowPower", writeLowPowerInteractionInfo);
    Map<String, InteractionInfo> writeKeypadInputInteractionInfo = new LinkedHashMap<>();
    writeAttributeMap.put("keypadInput", writeKeypadInputInteractionInfo);
    Map<String, InteractionInfo> writeContentLauncherInteractionInfo = new LinkedHashMap<>();
    Map<String, CommandParameterInfo> writeContentLauncherSupportedStreamingProtocolsCommandParams =
        new LinkedHashMap<String, CommandParameterInfo>();
    CommandParameterInfo contentLaunchersupportedStreamingProtocolsCommandParameterInfo =
        new CommandParameterInfo("value", Long.class, Long.class);
    writeContentLauncherSupportedStreamingProtocolsCommandParams.put(
        "value", contentLaunchersupportedStreamingProtocolsCommandParameterInfo);
    InteractionInfo writeContentLauncherSupportedStreamingProtocolsAttributeInteractionInfo =
        new InteractionInfo(
            (cluster, callback, commandArguments) -> {
              ((ChipClusters.ContentLauncherCluster) cluster)
                  .writeSupportedStreamingProtocolsAttribute(
                      (DefaultClusterCallback) callback, (Long) commandArguments.get("value"));
            },
            () -> new ClusterInfoMapping.DelegatedDefaultClusterCallback(),
            writeContentLauncherSupportedStreamingProtocolsCommandParams);
    writeContentLauncherInteractionInfo.put(
        "writeSupportedStreamingProtocolsAttribute",
        writeContentLauncherSupportedStreamingProtocolsAttributeInteractionInfo);
    writeAttributeMap.put("contentLauncher", writeContentLauncherInteractionInfo);
    Map<String, InteractionInfo> writeAudioOutputInteractionInfo = new LinkedHashMap<>();
    writeAttributeMap.put("audioOutput", writeAudioOutputInteractionInfo);
    Map<String, InteractionInfo> writeApplicationLauncherInteractionInfo = new LinkedHashMap<>();
    writeAttributeMap.put("applicationLauncher", writeApplicationLauncherInteractionInfo);
    Map<String, InteractionInfo> writeApplicationBasicInteractionInfo = new LinkedHashMap<>();
    writeAttributeMap.put("applicationBasic", writeApplicationBasicInteractionInfo);
    Map<String, InteractionInfo> writeAccountLoginInteractionInfo = new LinkedHashMap<>();
    writeAttributeMap.put("accountLogin", writeAccountLoginInteractionInfo);
    Map<String, InteractionInfo> writeElectricalMeasurementInteractionInfo = new LinkedHashMap<>();
    Map<String, CommandParameterInfo>
        writeElectricalMeasurementAverageRmsVoltageMeasurementPeriodCommandParams =
            new LinkedHashMap<String, CommandParameterInfo>();
    CommandParameterInfo
        electricalMeasurementaverageRmsVoltageMeasurementPeriodCommandParameterInfo =
            new CommandParameterInfo("value", Integer.class, Integer.class);
    writeElectricalMeasurementAverageRmsVoltageMeasurementPeriodCommandParams.put(
        "value", electricalMeasurementaverageRmsVoltageMeasurementPeriodCommandParameterInfo);
    InteractionInfo
        writeElectricalMeasurementAverageRmsVoltageMeasurementPeriodAttributeInteractionInfo =
            new InteractionInfo(
                (cluster, callback, commandArguments) -> {
                  ((ChipClusters.ElectricalMeasurementCluster) cluster)
                      .writeAverageRmsVoltageMeasurementPeriodAttribute(
                          (DefaultClusterCallback) callback,
                          (Integer) commandArguments.get("value"));
                },
                () -> new ClusterInfoMapping.DelegatedDefaultClusterCallback(),
                writeElectricalMeasurementAverageRmsVoltageMeasurementPeriodCommandParams);
    writeElectricalMeasurementInteractionInfo.put(
        "writeAverageRmsVoltageMeasurementPeriodAttribute",
        writeElectricalMeasurementAverageRmsVoltageMeasurementPeriodAttributeInteractionInfo);
    Map<String, CommandParameterInfo>
        writeElectricalMeasurementAverageRmsUnderVoltageCounterCommandParams =
            new LinkedHashMap<String, CommandParameterInfo>();
    CommandParameterInfo electricalMeasurementaverageRmsUnderVoltageCounterCommandParameterInfo =
        new CommandParameterInfo("value", Integer.class, Integer.class);
    writeElectricalMeasurementAverageRmsUnderVoltageCounterCommandParams.put(
        "value", electricalMeasurementaverageRmsUnderVoltageCounterCommandParameterInfo);
    InteractionInfo
        writeElectricalMeasurementAverageRmsUnderVoltageCounterAttributeInteractionInfo =
            new InteractionInfo(
                (cluster, callback, commandArguments) -> {
                  ((ChipClusters.ElectricalMeasurementCluster) cluster)
                      .writeAverageRmsUnderVoltageCounterAttribute(
                          (DefaultClusterCallback) callback,
                          (Integer) commandArguments.get("value"));
                },
                () -> new ClusterInfoMapping.DelegatedDefaultClusterCallback(),
                writeElectricalMeasurementAverageRmsUnderVoltageCounterCommandParams);
    writeElectricalMeasurementInteractionInfo.put(
        "writeAverageRmsUnderVoltageCounterAttribute",
        writeElectricalMeasurementAverageRmsUnderVoltageCounterAttributeInteractionInfo);
    Map<String, CommandParameterInfo>
        writeElectricalMeasurementRmsExtremeOverVoltagePeriodCommandParams =
            new LinkedHashMap<String, CommandParameterInfo>();
    CommandParameterInfo electricalMeasurementrmsExtremeOverVoltagePeriodCommandParameterInfo =
        new CommandParameterInfo("value", Integer.class, Integer.class);
    writeElectricalMeasurementRmsExtremeOverVoltagePeriodCommandParams.put(
        "value", electricalMeasurementrmsExtremeOverVoltagePeriodCommandParameterInfo);
    InteractionInfo writeElectricalMeasurementRmsExtremeOverVoltagePeriodAttributeInteractionInfo =
        new InteractionInfo(
            (cluster, callback, commandArguments) -> {
              ((ChipClusters.ElectricalMeasurementCluster) cluster)
                  .writeRmsExtremeOverVoltagePeriodAttribute(
                      (DefaultClusterCallback) callback, (Integer) commandArguments.get("value"));
            },
            () -> new ClusterInfoMapping.DelegatedDefaultClusterCallback(),
            writeElectricalMeasurementRmsExtremeOverVoltagePeriodCommandParams);
    writeElectricalMeasurementInteractionInfo.put(
        "writeRmsExtremeOverVoltagePeriodAttribute",
        writeElectricalMeasurementRmsExtremeOverVoltagePeriodAttributeInteractionInfo);
    Map<String, CommandParameterInfo>
        writeElectricalMeasurementRmsExtremeUnderVoltagePeriodCommandParams =
            new LinkedHashMap<String, CommandParameterInfo>();
    CommandParameterInfo electricalMeasurementrmsExtremeUnderVoltagePeriodCommandParameterInfo =
        new CommandParameterInfo("value", Integer.class, Integer.class);
    writeElectricalMeasurementRmsExtremeUnderVoltagePeriodCommandParams.put(
        "value", electricalMeasurementrmsExtremeUnderVoltagePeriodCommandParameterInfo);
    InteractionInfo writeElectricalMeasurementRmsExtremeUnderVoltagePeriodAttributeInteractionInfo =
        new InteractionInfo(
            (cluster, callback, commandArguments) -> {
              ((ChipClusters.ElectricalMeasurementCluster) cluster)
                  .writeRmsExtremeUnderVoltagePeriodAttribute(
                      (DefaultClusterCallback) callback, (Integer) commandArguments.get("value"));
            },
            () -> new ClusterInfoMapping.DelegatedDefaultClusterCallback(),
            writeElectricalMeasurementRmsExtremeUnderVoltagePeriodCommandParams);
    writeElectricalMeasurementInteractionInfo.put(
        "writeRmsExtremeUnderVoltagePeriodAttribute",
        writeElectricalMeasurementRmsExtremeUnderVoltagePeriodAttributeInteractionInfo);
    Map<String, CommandParameterInfo> writeElectricalMeasurementRmsVoltageSagPeriodCommandParams =
        new LinkedHashMap<String, CommandParameterInfo>();
    CommandParameterInfo electricalMeasurementrmsVoltageSagPeriodCommandParameterInfo =
        new CommandParameterInfo("value", Integer.class, Integer.class);
    writeElectricalMeasurementRmsVoltageSagPeriodCommandParams.put(
        "value", electricalMeasurementrmsVoltageSagPeriodCommandParameterInfo);
    InteractionInfo writeElectricalMeasurementRmsVoltageSagPeriodAttributeInteractionInfo =
        new InteractionInfo(
            (cluster, callback, commandArguments) -> {
              ((ChipClusters.ElectricalMeasurementCluster) cluster)
                  .writeRmsVoltageSagPeriodAttribute(
                      (DefaultClusterCallback) callback, (Integer) commandArguments.get("value"));
            },
            () -> new ClusterInfoMapping.DelegatedDefaultClusterCallback(),
            writeElectricalMeasurementRmsVoltageSagPeriodCommandParams);
    writeElectricalMeasurementInteractionInfo.put(
        "writeRmsVoltageSagPeriodAttribute",
        writeElectricalMeasurementRmsVoltageSagPeriodAttributeInteractionInfo);
    Map<String, CommandParameterInfo> writeElectricalMeasurementRmsVoltageSwellPeriodCommandParams =
        new LinkedHashMap<String, CommandParameterInfo>();
    CommandParameterInfo electricalMeasurementrmsVoltageSwellPeriodCommandParameterInfo =
        new CommandParameterInfo("value", Integer.class, Integer.class);
    writeElectricalMeasurementRmsVoltageSwellPeriodCommandParams.put(
        "value", electricalMeasurementrmsVoltageSwellPeriodCommandParameterInfo);
    InteractionInfo writeElectricalMeasurementRmsVoltageSwellPeriodAttributeInteractionInfo =
        new InteractionInfo(
            (cluster, callback, commandArguments) -> {
              ((ChipClusters.ElectricalMeasurementCluster) cluster)
                  .writeRmsVoltageSwellPeriodAttribute(
                      (DefaultClusterCallback) callback, (Integer) commandArguments.get("value"));
            },
            () -> new ClusterInfoMapping.DelegatedDefaultClusterCallback(),
            writeElectricalMeasurementRmsVoltageSwellPeriodCommandParams);
    writeElectricalMeasurementInteractionInfo.put(
        "writeRmsVoltageSwellPeriodAttribute",
        writeElectricalMeasurementRmsVoltageSwellPeriodAttributeInteractionInfo);
    Map<String, CommandParameterInfo> writeElectricalMeasurementOverloadAlarmsMaskCommandParams =
        new LinkedHashMap<String, CommandParameterInfo>();
    CommandParameterInfo electricalMeasurementoverloadAlarmsMaskCommandParameterInfo =
        new CommandParameterInfo("value", Integer.class, Integer.class);
    writeElectricalMeasurementOverloadAlarmsMaskCommandParams.put(
        "value", electricalMeasurementoverloadAlarmsMaskCommandParameterInfo);
    InteractionInfo writeElectricalMeasurementOverloadAlarmsMaskAttributeInteractionInfo =
        new InteractionInfo(
            (cluster, callback, commandArguments) -> {
              ((ChipClusters.ElectricalMeasurementCluster) cluster)
                  .writeOverloadAlarmsMaskAttribute(
                      (DefaultClusterCallback) callback, (Integer) commandArguments.get("value"));
            },
            () -> new ClusterInfoMapping.DelegatedDefaultClusterCallback(),
            writeElectricalMeasurementOverloadAlarmsMaskCommandParams);
    writeElectricalMeasurementInteractionInfo.put(
        "writeOverloadAlarmsMaskAttribute",
        writeElectricalMeasurementOverloadAlarmsMaskAttributeInteractionInfo);
    Map<String, CommandParameterInfo> writeElectricalMeasurementAcOverloadAlarmsMaskCommandParams =
        new LinkedHashMap<String, CommandParameterInfo>();
    CommandParameterInfo electricalMeasurementacOverloadAlarmsMaskCommandParameterInfo =
        new CommandParameterInfo("value", Integer.class, Integer.class);
    writeElectricalMeasurementAcOverloadAlarmsMaskCommandParams.put(
        "value", electricalMeasurementacOverloadAlarmsMaskCommandParameterInfo);
    InteractionInfo writeElectricalMeasurementAcOverloadAlarmsMaskAttributeInteractionInfo =
        new InteractionInfo(
            (cluster, callback, commandArguments) -> {
              ((ChipClusters.ElectricalMeasurementCluster) cluster)
                  .writeAcOverloadAlarmsMaskAttribute(
                      (DefaultClusterCallback) callback, (Integer) commandArguments.get("value"));
            },
            () -> new ClusterInfoMapping.DelegatedDefaultClusterCallback(),
            writeElectricalMeasurementAcOverloadAlarmsMaskCommandParams);
    writeElectricalMeasurementInteractionInfo.put(
        "writeAcOverloadAlarmsMaskAttribute",
        writeElectricalMeasurementAcOverloadAlarmsMaskAttributeInteractionInfo);
    writeAttributeMap.put("electricalMeasurement", writeElectricalMeasurementInteractionInfo);
    Map<String, InteractionInfo> writeUnitTestingInteractionInfo = new LinkedHashMap<>();
    Map<String, CommandParameterInfo> writeUnitTestingBooleanCommandParams =
        new LinkedHashMap<String, CommandParameterInfo>();
    CommandParameterInfo unitTestingbooleanCommandParameterInfo =
        new CommandParameterInfo("value", Boolean.class, Boolean.class);
    writeUnitTestingBooleanCommandParams.put("value", unitTestingbooleanCommandParameterInfo);
    InteractionInfo writeUnitTestingBooleanAttributeInteractionInfo =
        new InteractionInfo(
            (cluster, callback, commandArguments) -> {
              ((ChipClusters.UnitTestingCluster) cluster)
                  .writeBooleanAttribute(
                      (DefaultClusterCallback) callback, (Boolean) commandArguments.get("value"));
            },
            () -> new ClusterInfoMapping.DelegatedDefaultClusterCallback(),
            writeUnitTestingBooleanCommandParams);
    writeUnitTestingInteractionInfo.put(
        "writeBooleanAttribute", writeUnitTestingBooleanAttributeInteractionInfo);
    Map<String, CommandParameterInfo> writeUnitTestingBitmap8CommandParams =
        new LinkedHashMap<String, CommandParameterInfo>();
    CommandParameterInfo unitTestingbitmap8CommandParameterInfo =
        new CommandParameterInfo("value", Integer.class, Integer.class);
    writeUnitTestingBitmap8CommandParams.put("value", unitTestingbitmap8CommandParameterInfo);
    InteractionInfo writeUnitTestingBitmap8AttributeInteractionInfo =
        new InteractionInfo(
            (cluster, callback, commandArguments) -> {
              ((ChipClusters.UnitTestingCluster) cluster)
                  .writeBitmap8Attribute(
                      (DefaultClusterCallback) callback, (Integer) commandArguments.get("value"));
            },
            () -> new ClusterInfoMapping.DelegatedDefaultClusterCallback(),
            writeUnitTestingBitmap8CommandParams);
    writeUnitTestingInteractionInfo.put(
        "writeBitmap8Attribute", writeUnitTestingBitmap8AttributeInteractionInfo);
    Map<String, CommandParameterInfo> writeUnitTestingBitmap16CommandParams =
        new LinkedHashMap<String, CommandParameterInfo>();
    CommandParameterInfo unitTestingbitmap16CommandParameterInfo =
        new CommandParameterInfo("value", Integer.class, Integer.class);
    writeUnitTestingBitmap16CommandParams.put("value", unitTestingbitmap16CommandParameterInfo);
    InteractionInfo writeUnitTestingBitmap16AttributeInteractionInfo =
        new InteractionInfo(
            (cluster, callback, commandArguments) -> {
              ((ChipClusters.UnitTestingCluster) cluster)
                  .writeBitmap16Attribute(
                      (DefaultClusterCallback) callback, (Integer) commandArguments.get("value"));
            },
            () -> new ClusterInfoMapping.DelegatedDefaultClusterCallback(),
            writeUnitTestingBitmap16CommandParams);
    writeUnitTestingInteractionInfo.put(
        "writeBitmap16Attribute", writeUnitTestingBitmap16AttributeInteractionInfo);
    Map<String, CommandParameterInfo> writeUnitTestingBitmap32CommandParams =
        new LinkedHashMap<String, CommandParameterInfo>();
    CommandParameterInfo unitTestingbitmap32CommandParameterInfo =
        new CommandParameterInfo("value", Long.class, Long.class);
    writeUnitTestingBitmap32CommandParams.put("value", unitTestingbitmap32CommandParameterInfo);
    InteractionInfo writeUnitTestingBitmap32AttributeInteractionInfo =
        new InteractionInfo(
            (cluster, callback, commandArguments) -> {
              ((ChipClusters.UnitTestingCluster) cluster)
                  .writeBitmap32Attribute(
                      (DefaultClusterCallback) callback, (Long) commandArguments.get("value"));
            },
            () -> new ClusterInfoMapping.DelegatedDefaultClusterCallback(),
            writeUnitTestingBitmap32CommandParams);
    writeUnitTestingInteractionInfo.put(
        "writeBitmap32Attribute", writeUnitTestingBitmap32AttributeInteractionInfo);
    Map<String, CommandParameterInfo> writeUnitTestingBitmap64CommandParams =
        new LinkedHashMap<String, CommandParameterInfo>();
    CommandParameterInfo unitTestingbitmap64CommandParameterInfo =
        new CommandParameterInfo("value", Long.class, Long.class);
    writeUnitTestingBitmap64CommandParams.put("value", unitTestingbitmap64CommandParameterInfo);
    InteractionInfo writeUnitTestingBitmap64AttributeInteractionInfo =
        new InteractionInfo(
            (cluster, callback, commandArguments) -> {
              ((ChipClusters.UnitTestingCluster) cluster)
                  .writeBitmap64Attribute(
                      (DefaultClusterCallback) callback, (Long) commandArguments.get("value"));
            },
            () -> new ClusterInfoMapping.DelegatedDefaultClusterCallback(),
            writeUnitTestingBitmap64CommandParams);
    writeUnitTestingInteractionInfo.put(
        "writeBitmap64Attribute", writeUnitTestingBitmap64AttributeInteractionInfo);
    Map<String, CommandParameterInfo> writeUnitTestingInt8uCommandParams =
        new LinkedHashMap<String, CommandParameterInfo>();
    CommandParameterInfo unitTestingint8uCommandParameterInfo =
        new CommandParameterInfo("value", Integer.class, Integer.class);
    writeUnitTestingInt8uCommandParams.put("value", unitTestingint8uCommandParameterInfo);
    InteractionInfo writeUnitTestingInt8uAttributeInteractionInfo =
        new InteractionInfo(
            (cluster, callback, commandArguments) -> {
              ((ChipClusters.UnitTestingCluster) cluster)
                  .writeInt8uAttribute(
                      (DefaultClusterCallback) callback, (Integer) commandArguments.get("value"));
            },
            () -> new ClusterInfoMapping.DelegatedDefaultClusterCallback(),
            writeUnitTestingInt8uCommandParams);
    writeUnitTestingInteractionInfo.put(
        "writeInt8uAttribute", writeUnitTestingInt8uAttributeInteractionInfo);
    Map<String, CommandParameterInfo> writeUnitTestingInt16uCommandParams =
        new LinkedHashMap<String, CommandParameterInfo>();
    CommandParameterInfo unitTestingint16uCommandParameterInfo =
        new CommandParameterInfo("value", Integer.class, Integer.class);
    writeUnitTestingInt16uCommandParams.put("value", unitTestingint16uCommandParameterInfo);
    InteractionInfo writeUnitTestingInt16uAttributeInteractionInfo =
        new InteractionInfo(
            (cluster, callback, commandArguments) -> {
              ((ChipClusters.UnitTestingCluster) cluster)
                  .writeInt16uAttribute(
                      (DefaultClusterCallback) callback, (Integer) commandArguments.get("value"));
            },
            () -> new ClusterInfoMapping.DelegatedDefaultClusterCallback(),
            writeUnitTestingInt16uCommandParams);
    writeUnitTestingInteractionInfo.put(
        "writeInt16uAttribute", writeUnitTestingInt16uAttributeInteractionInfo);
    Map<String, CommandParameterInfo> writeUnitTestingInt24uCommandParams =
        new LinkedHashMap<String, CommandParameterInfo>();
    CommandParameterInfo unitTestingint24uCommandParameterInfo =
        new CommandParameterInfo("value", Long.class, Long.class);
    writeUnitTestingInt24uCommandParams.put("value", unitTestingint24uCommandParameterInfo);
    InteractionInfo writeUnitTestingInt24uAttributeInteractionInfo =
        new InteractionInfo(
            (cluster, callback, commandArguments) -> {
              ((ChipClusters.UnitTestingCluster) cluster)
                  .writeInt24uAttribute(
                      (DefaultClusterCallback) callback, (Long) commandArguments.get("value"));
            },
            () -> new ClusterInfoMapping.DelegatedDefaultClusterCallback(),
            writeUnitTestingInt24uCommandParams);
    writeUnitTestingInteractionInfo.put(
        "writeInt24uAttribute", writeUnitTestingInt24uAttributeInteractionInfo);
    Map<String, CommandParameterInfo> writeUnitTestingInt32uCommandParams =
        new LinkedHashMap<String, CommandParameterInfo>();
    CommandParameterInfo unitTestingint32uCommandParameterInfo =
        new CommandParameterInfo("value", Long.class, Long.class);
    writeUnitTestingInt32uCommandParams.put("value", unitTestingint32uCommandParameterInfo);
    InteractionInfo writeUnitTestingInt32uAttributeInteractionInfo =
        new InteractionInfo(
            (cluster, callback, commandArguments) -> {
              ((ChipClusters.UnitTestingCluster) cluster)
                  .writeInt32uAttribute(
                      (DefaultClusterCallback) callback, (Long) commandArguments.get("value"));
            },
            () -> new ClusterInfoMapping.DelegatedDefaultClusterCallback(),
            writeUnitTestingInt32uCommandParams);
    writeUnitTestingInteractionInfo.put(
        "writeInt32uAttribute", writeUnitTestingInt32uAttributeInteractionInfo);
    Map<String, CommandParameterInfo> writeUnitTestingInt40uCommandParams =
        new LinkedHashMap<String, CommandParameterInfo>();
    CommandParameterInfo unitTestingint40uCommandParameterInfo =
        new CommandParameterInfo("value", Long.class, Long.class);
    writeUnitTestingInt40uCommandParams.put("value", unitTestingint40uCommandParameterInfo);
    InteractionInfo writeUnitTestingInt40uAttributeInteractionInfo =
        new InteractionInfo(
            (cluster, callback, commandArguments) -> {
              ((ChipClusters.UnitTestingCluster) cluster)
                  .writeInt40uAttribute(
                      (DefaultClusterCallback) callback, (Long) commandArguments.get("value"));
            },
            () -> new ClusterInfoMapping.DelegatedDefaultClusterCallback(),
            writeUnitTestingInt40uCommandParams);
    writeUnitTestingInteractionInfo.put(
        "writeInt40uAttribute", writeUnitTestingInt40uAttributeInteractionInfo);
    Map<String, CommandParameterInfo> writeUnitTestingInt48uCommandParams =
        new LinkedHashMap<String, CommandParameterInfo>();
    CommandParameterInfo unitTestingint48uCommandParameterInfo =
        new CommandParameterInfo("value", Long.class, Long.class);
    writeUnitTestingInt48uCommandParams.put("value", unitTestingint48uCommandParameterInfo);
    InteractionInfo writeUnitTestingInt48uAttributeInteractionInfo =
        new InteractionInfo(
            (cluster, callback, commandArguments) -> {
              ((ChipClusters.UnitTestingCluster) cluster)
                  .writeInt48uAttribute(
                      (DefaultClusterCallback) callback, (Long) commandArguments.get("value"));
            },
            () -> new ClusterInfoMapping.DelegatedDefaultClusterCallback(),
            writeUnitTestingInt48uCommandParams);
    writeUnitTestingInteractionInfo.put(
        "writeInt48uAttribute", writeUnitTestingInt48uAttributeInteractionInfo);
    Map<String, CommandParameterInfo> writeUnitTestingInt56uCommandParams =
        new LinkedHashMap<String, CommandParameterInfo>();
    CommandParameterInfo unitTestingint56uCommandParameterInfo =
        new CommandParameterInfo("value", Long.class, Long.class);
    writeUnitTestingInt56uCommandParams.put("value", unitTestingint56uCommandParameterInfo);
    InteractionInfo writeUnitTestingInt56uAttributeInteractionInfo =
        new InteractionInfo(
            (cluster, callback, commandArguments) -> {
              ((ChipClusters.UnitTestingCluster) cluster)
                  .writeInt56uAttribute(
                      (DefaultClusterCallback) callback, (Long) commandArguments.get("value"));
            },
            () -> new ClusterInfoMapping.DelegatedDefaultClusterCallback(),
            writeUnitTestingInt56uCommandParams);
    writeUnitTestingInteractionInfo.put(
        "writeInt56uAttribute", writeUnitTestingInt56uAttributeInteractionInfo);
    Map<String, CommandParameterInfo> writeUnitTestingInt64uCommandParams =
        new LinkedHashMap<String, CommandParameterInfo>();
    CommandParameterInfo unitTestingint64uCommandParameterInfo =
        new CommandParameterInfo("value", Long.class, Long.class);
    writeUnitTestingInt64uCommandParams.put("value", unitTestingint64uCommandParameterInfo);
    InteractionInfo writeUnitTestingInt64uAttributeInteractionInfo =
        new InteractionInfo(
            (cluster, callback, commandArguments) -> {
              ((ChipClusters.UnitTestingCluster) cluster)
                  .writeInt64uAttribute(
                      (DefaultClusterCallback) callback, (Long) commandArguments.get("value"));
            },
            () -> new ClusterInfoMapping.DelegatedDefaultClusterCallback(),
            writeUnitTestingInt64uCommandParams);
    writeUnitTestingInteractionInfo.put(
        "writeInt64uAttribute", writeUnitTestingInt64uAttributeInteractionInfo);
    Map<String, CommandParameterInfo> writeUnitTestingInt8sCommandParams =
        new LinkedHashMap<String, CommandParameterInfo>();
    CommandParameterInfo unitTestingint8sCommandParameterInfo =
        new CommandParameterInfo("value", Integer.class, Integer.class);
    writeUnitTestingInt8sCommandParams.put("value", unitTestingint8sCommandParameterInfo);
    InteractionInfo writeUnitTestingInt8sAttributeInteractionInfo =
        new InteractionInfo(
            (cluster, callback, commandArguments) -> {
              ((ChipClusters.UnitTestingCluster) cluster)
                  .writeInt8sAttribute(
                      (DefaultClusterCallback) callback, (Integer) commandArguments.get("value"));
            },
            () -> new ClusterInfoMapping.DelegatedDefaultClusterCallback(),
            writeUnitTestingInt8sCommandParams);
    writeUnitTestingInteractionInfo.put(
        "writeInt8sAttribute", writeUnitTestingInt8sAttributeInteractionInfo);
    Map<String, CommandParameterInfo> writeUnitTestingInt16sCommandParams =
        new LinkedHashMap<String, CommandParameterInfo>();
    CommandParameterInfo unitTestingint16sCommandParameterInfo =
        new CommandParameterInfo("value", Integer.class, Integer.class);
    writeUnitTestingInt16sCommandParams.put("value", unitTestingint16sCommandParameterInfo);
    InteractionInfo writeUnitTestingInt16sAttributeInteractionInfo =
        new InteractionInfo(
            (cluster, callback, commandArguments) -> {
              ((ChipClusters.UnitTestingCluster) cluster)
                  .writeInt16sAttribute(
                      (DefaultClusterCallback) callback, (Integer) commandArguments.get("value"));
            },
            () -> new ClusterInfoMapping.DelegatedDefaultClusterCallback(),
            writeUnitTestingInt16sCommandParams);
    writeUnitTestingInteractionInfo.put(
        "writeInt16sAttribute", writeUnitTestingInt16sAttributeInteractionInfo);
    Map<String, CommandParameterInfo> writeUnitTestingInt24sCommandParams =
        new LinkedHashMap<String, CommandParameterInfo>();
    CommandParameterInfo unitTestingint24sCommandParameterInfo =
        new CommandParameterInfo("value", Long.class, Long.class);
    writeUnitTestingInt24sCommandParams.put("value", unitTestingint24sCommandParameterInfo);
    InteractionInfo writeUnitTestingInt24sAttributeInteractionInfo =
        new InteractionInfo(
            (cluster, callback, commandArguments) -> {
              ((ChipClusters.UnitTestingCluster) cluster)
                  .writeInt24sAttribute(
                      (DefaultClusterCallback) callback, (Long) commandArguments.get("value"));
            },
            () -> new ClusterInfoMapping.DelegatedDefaultClusterCallback(),
            writeUnitTestingInt24sCommandParams);
    writeUnitTestingInteractionInfo.put(
        "writeInt24sAttribute", writeUnitTestingInt24sAttributeInteractionInfo);
    Map<String, CommandParameterInfo> writeUnitTestingInt32sCommandParams =
        new LinkedHashMap<String, CommandParameterInfo>();
    CommandParameterInfo unitTestingint32sCommandParameterInfo =
        new CommandParameterInfo("value", Long.class, Long.class);
    writeUnitTestingInt32sCommandParams.put("value", unitTestingint32sCommandParameterInfo);
    InteractionInfo writeUnitTestingInt32sAttributeInteractionInfo =
        new InteractionInfo(
            (cluster, callback, commandArguments) -> {
              ((ChipClusters.UnitTestingCluster) cluster)
                  .writeInt32sAttribute(
                      (DefaultClusterCallback) callback, (Long) commandArguments.get("value"));
            },
            () -> new ClusterInfoMapping.DelegatedDefaultClusterCallback(),
            writeUnitTestingInt32sCommandParams);
    writeUnitTestingInteractionInfo.put(
        "writeInt32sAttribute", writeUnitTestingInt32sAttributeInteractionInfo);
    Map<String, CommandParameterInfo> writeUnitTestingInt40sCommandParams =
        new LinkedHashMap<String, CommandParameterInfo>();
    CommandParameterInfo unitTestingint40sCommandParameterInfo =
        new CommandParameterInfo("value", Long.class, Long.class);
    writeUnitTestingInt40sCommandParams.put("value", unitTestingint40sCommandParameterInfo);
    InteractionInfo writeUnitTestingInt40sAttributeInteractionInfo =
        new InteractionInfo(
            (cluster, callback, commandArguments) -> {
              ((ChipClusters.UnitTestingCluster) cluster)
                  .writeInt40sAttribute(
                      (DefaultClusterCallback) callback, (Long) commandArguments.get("value"));
            },
            () -> new ClusterInfoMapping.DelegatedDefaultClusterCallback(),
            writeUnitTestingInt40sCommandParams);
    writeUnitTestingInteractionInfo.put(
        "writeInt40sAttribute", writeUnitTestingInt40sAttributeInteractionInfo);
    Map<String, CommandParameterInfo> writeUnitTestingInt48sCommandParams =
        new LinkedHashMap<String, CommandParameterInfo>();
    CommandParameterInfo unitTestingint48sCommandParameterInfo =
        new CommandParameterInfo("value", Long.class, Long.class);
    writeUnitTestingInt48sCommandParams.put("value", unitTestingint48sCommandParameterInfo);
    InteractionInfo writeUnitTestingInt48sAttributeInteractionInfo =
        new InteractionInfo(
            (cluster, callback, commandArguments) -> {
              ((ChipClusters.UnitTestingCluster) cluster)
                  .writeInt48sAttribute(
                      (DefaultClusterCallback) callback, (Long) commandArguments.get("value"));
            },
            () -> new ClusterInfoMapping.DelegatedDefaultClusterCallback(),
            writeUnitTestingInt48sCommandParams);
    writeUnitTestingInteractionInfo.put(
        "writeInt48sAttribute", writeUnitTestingInt48sAttributeInteractionInfo);
    Map<String, CommandParameterInfo> writeUnitTestingInt56sCommandParams =
        new LinkedHashMap<String, CommandParameterInfo>();
    CommandParameterInfo unitTestingint56sCommandParameterInfo =
        new CommandParameterInfo("value", Long.class, Long.class);
    writeUnitTestingInt56sCommandParams.put("value", unitTestingint56sCommandParameterInfo);
    InteractionInfo writeUnitTestingInt56sAttributeInteractionInfo =
        new InteractionInfo(
            (cluster, callback, commandArguments) -> {
              ((ChipClusters.UnitTestingCluster) cluster)
                  .writeInt56sAttribute(
                      (DefaultClusterCallback) callback, (Long) commandArguments.get("value"));
            },
            () -> new ClusterInfoMapping.DelegatedDefaultClusterCallback(),
            writeUnitTestingInt56sCommandParams);
    writeUnitTestingInteractionInfo.put(
        "writeInt56sAttribute", writeUnitTestingInt56sAttributeInteractionInfo);
    Map<String, CommandParameterInfo> writeUnitTestingInt64sCommandParams =
        new LinkedHashMap<String, CommandParameterInfo>();
    CommandParameterInfo unitTestingint64sCommandParameterInfo =
        new CommandParameterInfo("value", Long.class, Long.class);
    writeUnitTestingInt64sCommandParams.put("value", unitTestingint64sCommandParameterInfo);
    InteractionInfo writeUnitTestingInt64sAttributeInteractionInfo =
        new InteractionInfo(
            (cluster, callback, commandArguments) -> {
              ((ChipClusters.UnitTestingCluster) cluster)
                  .writeInt64sAttribute(
                      (DefaultClusterCallback) callback, (Long) commandArguments.get("value"));
            },
            () -> new ClusterInfoMapping.DelegatedDefaultClusterCallback(),
            writeUnitTestingInt64sCommandParams);
    writeUnitTestingInteractionInfo.put(
        "writeInt64sAttribute", writeUnitTestingInt64sAttributeInteractionInfo);
    Map<String, CommandParameterInfo> writeUnitTestingEnum8CommandParams =
        new LinkedHashMap<String, CommandParameterInfo>();
    CommandParameterInfo unitTestingenum8CommandParameterInfo =
        new CommandParameterInfo("value", Integer.class, Integer.class);
    writeUnitTestingEnum8CommandParams.put("value", unitTestingenum8CommandParameterInfo);
    InteractionInfo writeUnitTestingEnum8AttributeInteractionInfo =
        new InteractionInfo(
            (cluster, callback, commandArguments) -> {
              ((ChipClusters.UnitTestingCluster) cluster)
                  .writeEnum8Attribute(
                      (DefaultClusterCallback) callback, (Integer) commandArguments.get("value"));
            },
            () -> new ClusterInfoMapping.DelegatedDefaultClusterCallback(),
            writeUnitTestingEnum8CommandParams);
    writeUnitTestingInteractionInfo.put(
        "writeEnum8Attribute", writeUnitTestingEnum8AttributeInteractionInfo);
    Map<String, CommandParameterInfo> writeUnitTestingEnum16CommandParams =
        new LinkedHashMap<String, CommandParameterInfo>();
    CommandParameterInfo unitTestingenum16CommandParameterInfo =
        new CommandParameterInfo("value", Integer.class, Integer.class);
    writeUnitTestingEnum16CommandParams.put("value", unitTestingenum16CommandParameterInfo);
    InteractionInfo writeUnitTestingEnum16AttributeInteractionInfo =
        new InteractionInfo(
            (cluster, callback, commandArguments) -> {
              ((ChipClusters.UnitTestingCluster) cluster)
                  .writeEnum16Attribute(
                      (DefaultClusterCallback) callback, (Integer) commandArguments.get("value"));
            },
            () -> new ClusterInfoMapping.DelegatedDefaultClusterCallback(),
            writeUnitTestingEnum16CommandParams);
    writeUnitTestingInteractionInfo.put(
        "writeEnum16Attribute", writeUnitTestingEnum16AttributeInteractionInfo);
    Map<String, CommandParameterInfo> writeUnitTestingFloatSingleCommandParams =
        new LinkedHashMap<String, CommandParameterInfo>();
    CommandParameterInfo unitTestingfloatSingleCommandParameterInfo =
        new CommandParameterInfo("value", Float.class, Float.class);
    writeUnitTestingFloatSingleCommandParams.put(
        "value", unitTestingfloatSingleCommandParameterInfo);
    InteractionInfo writeUnitTestingFloatSingleAttributeInteractionInfo =
        new InteractionInfo(
            (cluster, callback, commandArguments) -> {
              ((ChipClusters.UnitTestingCluster) cluster)
                  .writeFloatSingleAttribute(
                      (DefaultClusterCallback) callback, (Float) commandArguments.get("value"));
            },
            () -> new ClusterInfoMapping.DelegatedDefaultClusterCallback(),
            writeUnitTestingFloatSingleCommandParams);
    writeUnitTestingInteractionInfo.put(
        "writeFloatSingleAttribute", writeUnitTestingFloatSingleAttributeInteractionInfo);
    Map<String, CommandParameterInfo> writeUnitTestingFloatDoubleCommandParams =
        new LinkedHashMap<String, CommandParameterInfo>();
    CommandParameterInfo unitTestingfloatDoubleCommandParameterInfo =
        new CommandParameterInfo("value", Double.class, Double.class);
    writeUnitTestingFloatDoubleCommandParams.put(
        "value", unitTestingfloatDoubleCommandParameterInfo);
    InteractionInfo writeUnitTestingFloatDoubleAttributeInteractionInfo =
        new InteractionInfo(
            (cluster, callback, commandArguments) -> {
              ((ChipClusters.UnitTestingCluster) cluster)
                  .writeFloatDoubleAttribute(
                      (DefaultClusterCallback) callback, (Double) commandArguments.get("value"));
            },
            () -> new ClusterInfoMapping.DelegatedDefaultClusterCallback(),
            writeUnitTestingFloatDoubleCommandParams);
    writeUnitTestingInteractionInfo.put(
        "writeFloatDoubleAttribute", writeUnitTestingFloatDoubleAttributeInteractionInfo);
    Map<String, CommandParameterInfo> writeUnitTestingOctetStringCommandParams =
        new LinkedHashMap<String, CommandParameterInfo>();
    CommandParameterInfo unitTestingoctetStringCommandParameterInfo =
        new CommandParameterInfo("value", byte[].class, byte[].class);
    writeUnitTestingOctetStringCommandParams.put(
        "value", unitTestingoctetStringCommandParameterInfo);
    InteractionInfo writeUnitTestingOctetStringAttributeInteractionInfo =
        new InteractionInfo(
            (cluster, callback, commandArguments) -> {
              ((ChipClusters.UnitTestingCluster) cluster)
                  .writeOctetStringAttribute(
                      (DefaultClusterCallback) callback, (byte[]) commandArguments.get("value"));
            },
            () -> new ClusterInfoMapping.DelegatedDefaultClusterCallback(),
            writeUnitTestingOctetStringCommandParams);
    writeUnitTestingInteractionInfo.put(
        "writeOctetStringAttribute", writeUnitTestingOctetStringAttributeInteractionInfo);
    Map<String, CommandParameterInfo> writeUnitTestingLongOctetStringCommandParams =
        new LinkedHashMap<String, CommandParameterInfo>();
    CommandParameterInfo unitTestinglongOctetStringCommandParameterInfo =
        new CommandParameterInfo("value", byte[].class, byte[].class);
    writeUnitTestingLongOctetStringCommandParams.put(
        "value", unitTestinglongOctetStringCommandParameterInfo);
    InteractionInfo writeUnitTestingLongOctetStringAttributeInteractionInfo =
        new InteractionInfo(
            (cluster, callback, commandArguments) -> {
              ((ChipClusters.UnitTestingCluster) cluster)
                  .writeLongOctetStringAttribute(
                      (DefaultClusterCallback) callback, (byte[]) commandArguments.get("value"));
            },
            () -> new ClusterInfoMapping.DelegatedDefaultClusterCallback(),
            writeUnitTestingLongOctetStringCommandParams);
    writeUnitTestingInteractionInfo.put(
        "writeLongOctetStringAttribute", writeUnitTestingLongOctetStringAttributeInteractionInfo);
    Map<String, CommandParameterInfo> writeUnitTestingCharStringCommandParams =
        new LinkedHashMap<String, CommandParameterInfo>();
    CommandParameterInfo unitTestingcharStringCommandParameterInfo =
        new CommandParameterInfo("value", String.class, String.class);
    writeUnitTestingCharStringCommandParams.put("value", unitTestingcharStringCommandParameterInfo);
    InteractionInfo writeUnitTestingCharStringAttributeInteractionInfo =
        new InteractionInfo(
            (cluster, callback, commandArguments) -> {
              ((ChipClusters.UnitTestingCluster) cluster)
                  .writeCharStringAttribute(
                      (DefaultClusterCallback) callback, (String) commandArguments.get("value"));
            },
            () -> new ClusterInfoMapping.DelegatedDefaultClusterCallback(),
            writeUnitTestingCharStringCommandParams);
    writeUnitTestingInteractionInfo.put(
        "writeCharStringAttribute", writeUnitTestingCharStringAttributeInteractionInfo);
    Map<String, CommandParameterInfo> writeUnitTestingLongCharStringCommandParams =
        new LinkedHashMap<String, CommandParameterInfo>();
    CommandParameterInfo unitTestinglongCharStringCommandParameterInfo =
        new CommandParameterInfo("value", String.class, String.class);
    writeUnitTestingLongCharStringCommandParams.put(
        "value", unitTestinglongCharStringCommandParameterInfo);
    InteractionInfo writeUnitTestingLongCharStringAttributeInteractionInfo =
        new InteractionInfo(
            (cluster, callback, commandArguments) -> {
              ((ChipClusters.UnitTestingCluster) cluster)
                  .writeLongCharStringAttribute(
                      (DefaultClusterCallback) callback, (String) commandArguments.get("value"));
            },
            () -> new ClusterInfoMapping.DelegatedDefaultClusterCallback(),
            writeUnitTestingLongCharStringCommandParams);
    writeUnitTestingInteractionInfo.put(
        "writeLongCharStringAttribute", writeUnitTestingLongCharStringAttributeInteractionInfo);
    Map<String, CommandParameterInfo> writeUnitTestingEpochUsCommandParams =
        new LinkedHashMap<String, CommandParameterInfo>();
    CommandParameterInfo unitTestingepochUsCommandParameterInfo =
        new CommandParameterInfo("value", Long.class, Long.class);
    writeUnitTestingEpochUsCommandParams.put("value", unitTestingepochUsCommandParameterInfo);
    InteractionInfo writeUnitTestingEpochUsAttributeInteractionInfo =
        new InteractionInfo(
            (cluster, callback, commandArguments) -> {
              ((ChipClusters.UnitTestingCluster) cluster)
                  .writeEpochUsAttribute(
                      (DefaultClusterCallback) callback, (Long) commandArguments.get("value"));
            },
            () -> new ClusterInfoMapping.DelegatedDefaultClusterCallback(),
            writeUnitTestingEpochUsCommandParams);
    writeUnitTestingInteractionInfo.put(
        "writeEpochUsAttribute", writeUnitTestingEpochUsAttributeInteractionInfo);
    Map<String, CommandParameterInfo> writeUnitTestingEpochSCommandParams =
        new LinkedHashMap<String, CommandParameterInfo>();
    CommandParameterInfo unitTestingepochSCommandParameterInfo =
        new CommandParameterInfo("value", Long.class, Long.class);
    writeUnitTestingEpochSCommandParams.put("value", unitTestingepochSCommandParameterInfo);
    InteractionInfo writeUnitTestingEpochSAttributeInteractionInfo =
        new InteractionInfo(
            (cluster, callback, commandArguments) -> {
              ((ChipClusters.UnitTestingCluster) cluster)
                  .writeEpochSAttribute(
                      (DefaultClusterCallback) callback, (Long) commandArguments.get("value"));
            },
            () -> new ClusterInfoMapping.DelegatedDefaultClusterCallback(),
            writeUnitTestingEpochSCommandParams);
    writeUnitTestingInteractionInfo.put(
        "writeEpochSAttribute", writeUnitTestingEpochSAttributeInteractionInfo);
    Map<String, CommandParameterInfo> writeUnitTestingVendorIdCommandParams =
        new LinkedHashMap<String, CommandParameterInfo>();
    CommandParameterInfo unitTestingvendorIdCommandParameterInfo =
        new CommandParameterInfo("value", Integer.class, Integer.class);
    writeUnitTestingVendorIdCommandParams.put("value", unitTestingvendorIdCommandParameterInfo);
    InteractionInfo writeUnitTestingVendorIdAttributeInteractionInfo =
        new InteractionInfo(
            (cluster, callback, commandArguments) -> {
              ((ChipClusters.UnitTestingCluster) cluster)
                  .writeVendorIdAttribute(
                      (DefaultClusterCallback) callback, (Integer) commandArguments.get("value"));
            },
            () -> new ClusterInfoMapping.DelegatedDefaultClusterCallback(),
            writeUnitTestingVendorIdCommandParams);
    writeUnitTestingInteractionInfo.put(
        "writeVendorIdAttribute", writeUnitTestingVendorIdAttributeInteractionInfo);
    Map<String, CommandParameterInfo> writeUnitTestingEnumAttrCommandParams =
        new LinkedHashMap<String, CommandParameterInfo>();
    CommandParameterInfo unitTestingenumAttrCommandParameterInfo =
        new CommandParameterInfo("value", Integer.class, Integer.class);
    writeUnitTestingEnumAttrCommandParams.put("value", unitTestingenumAttrCommandParameterInfo);
    InteractionInfo writeUnitTestingEnumAttrAttributeInteractionInfo =
        new InteractionInfo(
            (cluster, callback, commandArguments) -> {
              ((ChipClusters.UnitTestingCluster) cluster)
                  .writeEnumAttrAttribute(
                      (DefaultClusterCallback) callback, (Integer) commandArguments.get("value"));
            },
            () -> new ClusterInfoMapping.DelegatedDefaultClusterCallback(),
            writeUnitTestingEnumAttrCommandParams);
    writeUnitTestingInteractionInfo.put(
        "writeEnumAttrAttribute", writeUnitTestingEnumAttrAttributeInteractionInfo);
    Map<String, CommandParameterInfo> writeUnitTestingRangeRestrictedInt8uCommandParams =
        new LinkedHashMap<String, CommandParameterInfo>();
    CommandParameterInfo unitTestingrangeRestrictedInt8uCommandParameterInfo =
        new CommandParameterInfo("value", Integer.class, Integer.class);
    writeUnitTestingRangeRestrictedInt8uCommandParams.put(
        "value", unitTestingrangeRestrictedInt8uCommandParameterInfo);
    InteractionInfo writeUnitTestingRangeRestrictedInt8uAttributeInteractionInfo =
        new InteractionInfo(
            (cluster, callback, commandArguments) -> {
              ((ChipClusters.UnitTestingCluster) cluster)
                  .writeRangeRestrictedInt8uAttribute(
                      (DefaultClusterCallback) callback, (Integer) commandArguments.get("value"));
            },
            () -> new ClusterInfoMapping.DelegatedDefaultClusterCallback(),
            writeUnitTestingRangeRestrictedInt8uCommandParams);
    writeUnitTestingInteractionInfo.put(
        "writeRangeRestrictedInt8uAttribute",
        writeUnitTestingRangeRestrictedInt8uAttributeInteractionInfo);
    Map<String, CommandParameterInfo> writeUnitTestingRangeRestrictedInt8sCommandParams =
        new LinkedHashMap<String, CommandParameterInfo>();
    CommandParameterInfo unitTestingrangeRestrictedInt8sCommandParameterInfo =
        new CommandParameterInfo("value", Integer.class, Integer.class);
    writeUnitTestingRangeRestrictedInt8sCommandParams.put(
        "value", unitTestingrangeRestrictedInt8sCommandParameterInfo);
    InteractionInfo writeUnitTestingRangeRestrictedInt8sAttributeInteractionInfo =
        new InteractionInfo(
            (cluster, callback, commandArguments) -> {
              ((ChipClusters.UnitTestingCluster) cluster)
                  .writeRangeRestrictedInt8sAttribute(
                      (DefaultClusterCallback) callback, (Integer) commandArguments.get("value"));
            },
            () -> new ClusterInfoMapping.DelegatedDefaultClusterCallback(),
            writeUnitTestingRangeRestrictedInt8sCommandParams);
    writeUnitTestingInteractionInfo.put(
        "writeRangeRestrictedInt8sAttribute",
        writeUnitTestingRangeRestrictedInt8sAttributeInteractionInfo);
    Map<String, CommandParameterInfo> writeUnitTestingRangeRestrictedInt16uCommandParams =
        new LinkedHashMap<String, CommandParameterInfo>();
    CommandParameterInfo unitTestingrangeRestrictedInt16uCommandParameterInfo =
        new CommandParameterInfo("value", Integer.class, Integer.class);
    writeUnitTestingRangeRestrictedInt16uCommandParams.put(
        "value", unitTestingrangeRestrictedInt16uCommandParameterInfo);
    InteractionInfo writeUnitTestingRangeRestrictedInt16uAttributeInteractionInfo =
        new InteractionInfo(
            (cluster, callback, commandArguments) -> {
              ((ChipClusters.UnitTestingCluster) cluster)
                  .writeRangeRestrictedInt16uAttribute(
                      (DefaultClusterCallback) callback, (Integer) commandArguments.get("value"));
            },
            () -> new ClusterInfoMapping.DelegatedDefaultClusterCallback(),
            writeUnitTestingRangeRestrictedInt16uCommandParams);
    writeUnitTestingInteractionInfo.put(
        "writeRangeRestrictedInt16uAttribute",
        writeUnitTestingRangeRestrictedInt16uAttributeInteractionInfo);
    Map<String, CommandParameterInfo> writeUnitTestingRangeRestrictedInt16sCommandParams =
        new LinkedHashMap<String, CommandParameterInfo>();
    CommandParameterInfo unitTestingrangeRestrictedInt16sCommandParameterInfo =
        new CommandParameterInfo("value", Integer.class, Integer.class);
    writeUnitTestingRangeRestrictedInt16sCommandParams.put(
        "value", unitTestingrangeRestrictedInt16sCommandParameterInfo);
    InteractionInfo writeUnitTestingRangeRestrictedInt16sAttributeInteractionInfo =
        new InteractionInfo(
            (cluster, callback, commandArguments) -> {
              ((ChipClusters.UnitTestingCluster) cluster)
                  .writeRangeRestrictedInt16sAttribute(
                      (DefaultClusterCallback) callback, (Integer) commandArguments.get("value"));
            },
            () -> new ClusterInfoMapping.DelegatedDefaultClusterCallback(),
            writeUnitTestingRangeRestrictedInt16sCommandParams);
    writeUnitTestingInteractionInfo.put(
        "writeRangeRestrictedInt16sAttribute",
        writeUnitTestingRangeRestrictedInt16sAttributeInteractionInfo);
    Map<String, CommandParameterInfo> writeUnitTestingTimedWriteBooleanCommandParams =
        new LinkedHashMap<String, CommandParameterInfo>();
    CommandParameterInfo unitTestingtimedWriteBooleanCommandParameterInfo =
        new CommandParameterInfo("value", Boolean.class, Boolean.class);
    writeUnitTestingTimedWriteBooleanCommandParams.put(
        "value", unitTestingtimedWriteBooleanCommandParameterInfo);
    InteractionInfo writeUnitTestingTimedWriteBooleanAttributeInteractionInfo =
        new InteractionInfo(
            (cluster, callback, commandArguments) -> {
              ((ChipClusters.UnitTestingCluster) cluster)
                  .writeTimedWriteBooleanAttribute(
                      (DefaultClusterCallback) callback,
                      (Boolean) commandArguments.get("value"),
                      10000);
            },
            () -> new ClusterInfoMapping.DelegatedDefaultClusterCallback(),
            writeUnitTestingTimedWriteBooleanCommandParams);
    writeUnitTestingInteractionInfo.put(
        "writeTimedWriteBooleanAttribute",
        writeUnitTestingTimedWriteBooleanAttributeInteractionInfo);
    Map<String, CommandParameterInfo> writeUnitTestingGeneralErrorBooleanCommandParams =
        new LinkedHashMap<String, CommandParameterInfo>();
    CommandParameterInfo unitTestinggeneralErrorBooleanCommandParameterInfo =
        new CommandParameterInfo("value", Boolean.class, Boolean.class);
    writeUnitTestingGeneralErrorBooleanCommandParams.put(
        "value", unitTestinggeneralErrorBooleanCommandParameterInfo);
    InteractionInfo writeUnitTestingGeneralErrorBooleanAttributeInteractionInfo =
        new InteractionInfo(
            (cluster, callback, commandArguments) -> {
              ((ChipClusters.UnitTestingCluster) cluster)
                  .writeGeneralErrorBooleanAttribute(
                      (DefaultClusterCallback) callback, (Boolean) commandArguments.get("value"));
            },
            () -> new ClusterInfoMapping.DelegatedDefaultClusterCallback(),
            writeUnitTestingGeneralErrorBooleanCommandParams);
    writeUnitTestingInteractionInfo.put(
        "writeGeneralErrorBooleanAttribute",
        writeUnitTestingGeneralErrorBooleanAttributeInteractionInfo);
    Map<String, CommandParameterInfo> writeUnitTestingClusterErrorBooleanCommandParams =
        new LinkedHashMap<String, CommandParameterInfo>();
    CommandParameterInfo unitTestingclusterErrorBooleanCommandParameterInfo =
        new CommandParameterInfo("value", Boolean.class, Boolean.class);
    writeUnitTestingClusterErrorBooleanCommandParams.put(
        "value", unitTestingclusterErrorBooleanCommandParameterInfo);
    InteractionInfo writeUnitTestingClusterErrorBooleanAttributeInteractionInfo =
        new InteractionInfo(
            (cluster, callback, commandArguments) -> {
              ((ChipClusters.UnitTestingCluster) cluster)
                  .writeClusterErrorBooleanAttribute(
                      (DefaultClusterCallback) callback, (Boolean) commandArguments.get("value"));
            },
            () -> new ClusterInfoMapping.DelegatedDefaultClusterCallback(),
            writeUnitTestingClusterErrorBooleanCommandParams);
    writeUnitTestingInteractionInfo.put(
        "writeClusterErrorBooleanAttribute",
        writeUnitTestingClusterErrorBooleanAttributeInteractionInfo);
    Map<String, CommandParameterInfo> writeUnitTestingUnsupportedCommandParams =
        new LinkedHashMap<String, CommandParameterInfo>();
    CommandParameterInfo unitTestingunsupportedCommandParameterInfo =
        new CommandParameterInfo("value", Boolean.class, Boolean.class);
    writeUnitTestingUnsupportedCommandParams.put(
        "value", unitTestingunsupportedCommandParameterInfo);
    InteractionInfo writeUnitTestingUnsupportedAttributeInteractionInfo =
        new InteractionInfo(
            (cluster, callback, commandArguments) -> {
              ((ChipClusters.UnitTestingCluster) cluster)
                  .writeUnsupportedAttribute(
                      (DefaultClusterCallback) callback, (Boolean) commandArguments.get("value"));
            },
            () -> new ClusterInfoMapping.DelegatedDefaultClusterCallback(),
            writeUnitTestingUnsupportedCommandParams);
    writeUnitTestingInteractionInfo.put(
        "writeUnsupportedAttribute", writeUnitTestingUnsupportedAttributeInteractionInfo);
    Map<String, CommandParameterInfo> writeUnitTestingNullableBooleanCommandParams =
        new LinkedHashMap<String, CommandParameterInfo>();
    CommandParameterInfo unitTestingnullableBooleanCommandParameterInfo =
        new CommandParameterInfo("value", Boolean.class, Boolean.class);
    writeUnitTestingNullableBooleanCommandParams.put(
        "value", unitTestingnullableBooleanCommandParameterInfo);
    InteractionInfo writeUnitTestingNullableBooleanAttributeInteractionInfo =
        new InteractionInfo(
            (cluster, callback, commandArguments) -> {
              ((ChipClusters.UnitTestingCluster) cluster)
                  .writeNullableBooleanAttribute(
                      (DefaultClusterCallback) callback, (Boolean) commandArguments.get("value"));
            },
            () -> new ClusterInfoMapping.DelegatedDefaultClusterCallback(),
            writeUnitTestingNullableBooleanCommandParams);
    writeUnitTestingInteractionInfo.put(
        "writeNullableBooleanAttribute", writeUnitTestingNullableBooleanAttributeInteractionInfo);
    Map<String, CommandParameterInfo> writeUnitTestingNullableBitmap8CommandParams =
        new LinkedHashMap<String, CommandParameterInfo>();
    CommandParameterInfo unitTestingnullableBitmap8CommandParameterInfo =
        new CommandParameterInfo("value", Integer.class, Integer.class);
    writeUnitTestingNullableBitmap8CommandParams.put(
        "value", unitTestingnullableBitmap8CommandParameterInfo);
    InteractionInfo writeUnitTestingNullableBitmap8AttributeInteractionInfo =
        new InteractionInfo(
            (cluster, callback, commandArguments) -> {
              ((ChipClusters.UnitTestingCluster) cluster)
                  .writeNullableBitmap8Attribute(
                      (DefaultClusterCallback) callback, (Integer) commandArguments.get("value"));
            },
            () -> new ClusterInfoMapping.DelegatedDefaultClusterCallback(),
            writeUnitTestingNullableBitmap8CommandParams);
    writeUnitTestingInteractionInfo.put(
        "writeNullableBitmap8Attribute", writeUnitTestingNullableBitmap8AttributeInteractionInfo);
    Map<String, CommandParameterInfo> writeUnitTestingNullableBitmap16CommandParams =
        new LinkedHashMap<String, CommandParameterInfo>();
    CommandParameterInfo unitTestingnullableBitmap16CommandParameterInfo =
        new CommandParameterInfo("value", Integer.class, Integer.class);
    writeUnitTestingNullableBitmap16CommandParams.put(
        "value", unitTestingnullableBitmap16CommandParameterInfo);
    InteractionInfo writeUnitTestingNullableBitmap16AttributeInteractionInfo =
        new InteractionInfo(
            (cluster, callback, commandArguments) -> {
              ((ChipClusters.UnitTestingCluster) cluster)
                  .writeNullableBitmap16Attribute(
                      (DefaultClusterCallback) callback, (Integer) commandArguments.get("value"));
            },
            () -> new ClusterInfoMapping.DelegatedDefaultClusterCallback(),
            writeUnitTestingNullableBitmap16CommandParams);
    writeUnitTestingInteractionInfo.put(
        "writeNullableBitmap16Attribute", writeUnitTestingNullableBitmap16AttributeInteractionInfo);
    Map<String, CommandParameterInfo> writeUnitTestingNullableBitmap32CommandParams =
        new LinkedHashMap<String, CommandParameterInfo>();
    CommandParameterInfo unitTestingnullableBitmap32CommandParameterInfo =
        new CommandParameterInfo("value", Long.class, Long.class);
    writeUnitTestingNullableBitmap32CommandParams.put(
        "value", unitTestingnullableBitmap32CommandParameterInfo);
    InteractionInfo writeUnitTestingNullableBitmap32AttributeInteractionInfo =
        new InteractionInfo(
            (cluster, callback, commandArguments) -> {
              ((ChipClusters.UnitTestingCluster) cluster)
                  .writeNullableBitmap32Attribute(
                      (DefaultClusterCallback) callback, (Long) commandArguments.get("value"));
            },
            () -> new ClusterInfoMapping.DelegatedDefaultClusterCallback(),
            writeUnitTestingNullableBitmap32CommandParams);
    writeUnitTestingInteractionInfo.put(
        "writeNullableBitmap32Attribute", writeUnitTestingNullableBitmap32AttributeInteractionInfo);
    Map<String, CommandParameterInfo> writeUnitTestingNullableBitmap64CommandParams =
        new LinkedHashMap<String, CommandParameterInfo>();
    CommandParameterInfo unitTestingnullableBitmap64CommandParameterInfo =
        new CommandParameterInfo("value", Long.class, Long.class);
    writeUnitTestingNullableBitmap64CommandParams.put(
        "value", unitTestingnullableBitmap64CommandParameterInfo);
    InteractionInfo writeUnitTestingNullableBitmap64AttributeInteractionInfo =
        new InteractionInfo(
            (cluster, callback, commandArguments) -> {
              ((ChipClusters.UnitTestingCluster) cluster)
                  .writeNullableBitmap64Attribute(
                      (DefaultClusterCallback) callback, (Long) commandArguments.get("value"));
            },
            () -> new ClusterInfoMapping.DelegatedDefaultClusterCallback(),
            writeUnitTestingNullableBitmap64CommandParams);
    writeUnitTestingInteractionInfo.put(
        "writeNullableBitmap64Attribute", writeUnitTestingNullableBitmap64AttributeInteractionInfo);
    Map<String, CommandParameterInfo> writeUnitTestingNullableInt8uCommandParams =
        new LinkedHashMap<String, CommandParameterInfo>();
    CommandParameterInfo unitTestingnullableInt8uCommandParameterInfo =
        new CommandParameterInfo("value", Integer.class, Integer.class);
    writeUnitTestingNullableInt8uCommandParams.put(
        "value", unitTestingnullableInt8uCommandParameterInfo);
    InteractionInfo writeUnitTestingNullableInt8uAttributeInteractionInfo =
        new InteractionInfo(
            (cluster, callback, commandArguments) -> {
              ((ChipClusters.UnitTestingCluster) cluster)
                  .writeNullableInt8uAttribute(
                      (DefaultClusterCallback) callback, (Integer) commandArguments.get("value"));
            },
            () -> new ClusterInfoMapping.DelegatedDefaultClusterCallback(),
            writeUnitTestingNullableInt8uCommandParams);
    writeUnitTestingInteractionInfo.put(
        "writeNullableInt8uAttribute", writeUnitTestingNullableInt8uAttributeInteractionInfo);
    Map<String, CommandParameterInfo> writeUnitTestingNullableInt16uCommandParams =
        new LinkedHashMap<String, CommandParameterInfo>();
    CommandParameterInfo unitTestingnullableInt16uCommandParameterInfo =
        new CommandParameterInfo("value", Integer.class, Integer.class);
    writeUnitTestingNullableInt16uCommandParams.put(
        "value", unitTestingnullableInt16uCommandParameterInfo);
    InteractionInfo writeUnitTestingNullableInt16uAttributeInteractionInfo =
        new InteractionInfo(
            (cluster, callback, commandArguments) -> {
              ((ChipClusters.UnitTestingCluster) cluster)
                  .writeNullableInt16uAttribute(
                      (DefaultClusterCallback) callback, (Integer) commandArguments.get("value"));
            },
            () -> new ClusterInfoMapping.DelegatedDefaultClusterCallback(),
            writeUnitTestingNullableInt16uCommandParams);
    writeUnitTestingInteractionInfo.put(
        "writeNullableInt16uAttribute", writeUnitTestingNullableInt16uAttributeInteractionInfo);
    Map<String, CommandParameterInfo> writeUnitTestingNullableInt24uCommandParams =
        new LinkedHashMap<String, CommandParameterInfo>();
    CommandParameterInfo unitTestingnullableInt24uCommandParameterInfo =
        new CommandParameterInfo("value", Long.class, Long.class);
    writeUnitTestingNullableInt24uCommandParams.put(
        "value", unitTestingnullableInt24uCommandParameterInfo);
    InteractionInfo writeUnitTestingNullableInt24uAttributeInteractionInfo =
        new InteractionInfo(
            (cluster, callback, commandArguments) -> {
              ((ChipClusters.UnitTestingCluster) cluster)
                  .writeNullableInt24uAttribute(
                      (DefaultClusterCallback) callback, (Long) commandArguments.get("value"));
            },
            () -> new ClusterInfoMapping.DelegatedDefaultClusterCallback(),
            writeUnitTestingNullableInt24uCommandParams);
    writeUnitTestingInteractionInfo.put(
        "writeNullableInt24uAttribute", writeUnitTestingNullableInt24uAttributeInteractionInfo);
    Map<String, CommandParameterInfo> writeUnitTestingNullableInt32uCommandParams =
        new LinkedHashMap<String, CommandParameterInfo>();
    CommandParameterInfo unitTestingnullableInt32uCommandParameterInfo =
        new CommandParameterInfo("value", Long.class, Long.class);
    writeUnitTestingNullableInt32uCommandParams.put(
        "value", unitTestingnullableInt32uCommandParameterInfo);
    InteractionInfo writeUnitTestingNullableInt32uAttributeInteractionInfo =
        new InteractionInfo(
            (cluster, callback, commandArguments) -> {
              ((ChipClusters.UnitTestingCluster) cluster)
                  .writeNullableInt32uAttribute(
                      (DefaultClusterCallback) callback, (Long) commandArguments.get("value"));
            },
            () -> new ClusterInfoMapping.DelegatedDefaultClusterCallback(),
            writeUnitTestingNullableInt32uCommandParams);
    writeUnitTestingInteractionInfo.put(
        "writeNullableInt32uAttribute", writeUnitTestingNullableInt32uAttributeInteractionInfo);
    Map<String, CommandParameterInfo> writeUnitTestingNullableInt40uCommandParams =
        new LinkedHashMap<String, CommandParameterInfo>();
    CommandParameterInfo unitTestingnullableInt40uCommandParameterInfo =
        new CommandParameterInfo("value", Long.class, Long.class);
    writeUnitTestingNullableInt40uCommandParams.put(
        "value", unitTestingnullableInt40uCommandParameterInfo);
    InteractionInfo writeUnitTestingNullableInt40uAttributeInteractionInfo =
        new InteractionInfo(
            (cluster, callback, commandArguments) -> {
              ((ChipClusters.UnitTestingCluster) cluster)
                  .writeNullableInt40uAttribute(
                      (DefaultClusterCallback) callback, (Long) commandArguments.get("value"));
            },
            () -> new ClusterInfoMapping.DelegatedDefaultClusterCallback(),
            writeUnitTestingNullableInt40uCommandParams);
    writeUnitTestingInteractionInfo.put(
        "writeNullableInt40uAttribute", writeUnitTestingNullableInt40uAttributeInteractionInfo);
    Map<String, CommandParameterInfo> writeUnitTestingNullableInt48uCommandParams =
        new LinkedHashMap<String, CommandParameterInfo>();
    CommandParameterInfo unitTestingnullableInt48uCommandParameterInfo =
        new CommandParameterInfo("value", Long.class, Long.class);
    writeUnitTestingNullableInt48uCommandParams.put(
        "value", unitTestingnullableInt48uCommandParameterInfo);
    InteractionInfo writeUnitTestingNullableInt48uAttributeInteractionInfo =
        new InteractionInfo(
            (cluster, callback, commandArguments) -> {
              ((ChipClusters.UnitTestingCluster) cluster)
                  .writeNullableInt48uAttribute(
                      (DefaultClusterCallback) callback, (Long) commandArguments.get("value"));
            },
            () -> new ClusterInfoMapping.DelegatedDefaultClusterCallback(),
            writeUnitTestingNullableInt48uCommandParams);
    writeUnitTestingInteractionInfo.put(
        "writeNullableInt48uAttribute", writeUnitTestingNullableInt48uAttributeInteractionInfo);
    Map<String, CommandParameterInfo> writeUnitTestingNullableInt56uCommandParams =
        new LinkedHashMap<String, CommandParameterInfo>();
    CommandParameterInfo unitTestingnullableInt56uCommandParameterInfo =
        new CommandParameterInfo("value", Long.class, Long.class);
    writeUnitTestingNullableInt56uCommandParams.put(
        "value", unitTestingnullableInt56uCommandParameterInfo);
    InteractionInfo writeUnitTestingNullableInt56uAttributeInteractionInfo =
        new InteractionInfo(
            (cluster, callback, commandArguments) -> {
              ((ChipClusters.UnitTestingCluster) cluster)
                  .writeNullableInt56uAttribute(
                      (DefaultClusterCallback) callback, (Long) commandArguments.get("value"));
            },
            () -> new ClusterInfoMapping.DelegatedDefaultClusterCallback(),
            writeUnitTestingNullableInt56uCommandParams);
    writeUnitTestingInteractionInfo.put(
        "writeNullableInt56uAttribute", writeUnitTestingNullableInt56uAttributeInteractionInfo);
    Map<String, CommandParameterInfo> writeUnitTestingNullableInt64uCommandParams =
        new LinkedHashMap<String, CommandParameterInfo>();
    CommandParameterInfo unitTestingnullableInt64uCommandParameterInfo =
        new CommandParameterInfo("value", Long.class, Long.class);
    writeUnitTestingNullableInt64uCommandParams.put(
        "value", unitTestingnullableInt64uCommandParameterInfo);
    InteractionInfo writeUnitTestingNullableInt64uAttributeInteractionInfo =
        new InteractionInfo(
            (cluster, callback, commandArguments) -> {
              ((ChipClusters.UnitTestingCluster) cluster)
                  .writeNullableInt64uAttribute(
                      (DefaultClusterCallback) callback, (Long) commandArguments.get("value"));
            },
            () -> new ClusterInfoMapping.DelegatedDefaultClusterCallback(),
            writeUnitTestingNullableInt64uCommandParams);
    writeUnitTestingInteractionInfo.put(
        "writeNullableInt64uAttribute", writeUnitTestingNullableInt64uAttributeInteractionInfo);
    Map<String, CommandParameterInfo> writeUnitTestingNullableInt8sCommandParams =
        new LinkedHashMap<String, CommandParameterInfo>();
    CommandParameterInfo unitTestingnullableInt8sCommandParameterInfo =
        new CommandParameterInfo("value", Integer.class, Integer.class);
    writeUnitTestingNullableInt8sCommandParams.put(
        "value", unitTestingnullableInt8sCommandParameterInfo);
    InteractionInfo writeUnitTestingNullableInt8sAttributeInteractionInfo =
        new InteractionInfo(
            (cluster, callback, commandArguments) -> {
              ((ChipClusters.UnitTestingCluster) cluster)
                  .writeNullableInt8sAttribute(
                      (DefaultClusterCallback) callback, (Integer) commandArguments.get("value"));
            },
            () -> new ClusterInfoMapping.DelegatedDefaultClusterCallback(),
            writeUnitTestingNullableInt8sCommandParams);
    writeUnitTestingInteractionInfo.put(
        "writeNullableInt8sAttribute", writeUnitTestingNullableInt8sAttributeInteractionInfo);
    Map<String, CommandParameterInfo> writeUnitTestingNullableInt16sCommandParams =
        new LinkedHashMap<String, CommandParameterInfo>();
    CommandParameterInfo unitTestingnullableInt16sCommandParameterInfo =
        new CommandParameterInfo("value", Integer.class, Integer.class);
    writeUnitTestingNullableInt16sCommandParams.put(
        "value", unitTestingnullableInt16sCommandParameterInfo);
    InteractionInfo writeUnitTestingNullableInt16sAttributeInteractionInfo =
        new InteractionInfo(
            (cluster, callback, commandArguments) -> {
              ((ChipClusters.UnitTestingCluster) cluster)
                  .writeNullableInt16sAttribute(
                      (DefaultClusterCallback) callback, (Integer) commandArguments.get("value"));
            },
            () -> new ClusterInfoMapping.DelegatedDefaultClusterCallback(),
            writeUnitTestingNullableInt16sCommandParams);
    writeUnitTestingInteractionInfo.put(
        "writeNullableInt16sAttribute", writeUnitTestingNullableInt16sAttributeInteractionInfo);
    Map<String, CommandParameterInfo> writeUnitTestingNullableInt24sCommandParams =
        new LinkedHashMap<String, CommandParameterInfo>();
    CommandParameterInfo unitTestingnullableInt24sCommandParameterInfo =
        new CommandParameterInfo("value", Long.class, Long.class);
    writeUnitTestingNullableInt24sCommandParams.put(
        "value", unitTestingnullableInt24sCommandParameterInfo);
    InteractionInfo writeUnitTestingNullableInt24sAttributeInteractionInfo =
        new InteractionInfo(
            (cluster, callback, commandArguments) -> {
              ((ChipClusters.UnitTestingCluster) cluster)
                  .writeNullableInt24sAttribute(
                      (DefaultClusterCallback) callback, (Long) commandArguments.get("value"));
            },
            () -> new ClusterInfoMapping.DelegatedDefaultClusterCallback(),
            writeUnitTestingNullableInt24sCommandParams);
    writeUnitTestingInteractionInfo.put(
        "writeNullableInt24sAttribute", writeUnitTestingNullableInt24sAttributeInteractionInfo);
    Map<String, CommandParameterInfo> writeUnitTestingNullableInt32sCommandParams =
        new LinkedHashMap<String, CommandParameterInfo>();
    CommandParameterInfo unitTestingnullableInt32sCommandParameterInfo =
        new CommandParameterInfo("value", Long.class, Long.class);
    writeUnitTestingNullableInt32sCommandParams.put(
        "value", unitTestingnullableInt32sCommandParameterInfo);
    InteractionInfo writeUnitTestingNullableInt32sAttributeInteractionInfo =
        new InteractionInfo(
            (cluster, callback, commandArguments) -> {
              ((ChipClusters.UnitTestingCluster) cluster)
                  .writeNullableInt32sAttribute(
                      (DefaultClusterCallback) callback, (Long) commandArguments.get("value"));
            },
            () -> new ClusterInfoMapping.DelegatedDefaultClusterCallback(),
            writeUnitTestingNullableInt32sCommandParams);
    writeUnitTestingInteractionInfo.put(
        "writeNullableInt32sAttribute", writeUnitTestingNullableInt32sAttributeInteractionInfo);
    Map<String, CommandParameterInfo> writeUnitTestingNullableInt40sCommandParams =
        new LinkedHashMap<String, CommandParameterInfo>();
    CommandParameterInfo unitTestingnullableInt40sCommandParameterInfo =
        new CommandParameterInfo("value", Long.class, Long.class);
    writeUnitTestingNullableInt40sCommandParams.put(
        "value", unitTestingnullableInt40sCommandParameterInfo);
    InteractionInfo writeUnitTestingNullableInt40sAttributeInteractionInfo =
        new InteractionInfo(
            (cluster, callback, commandArguments) -> {
              ((ChipClusters.UnitTestingCluster) cluster)
                  .writeNullableInt40sAttribute(
                      (DefaultClusterCallback) callback, (Long) commandArguments.get("value"));
            },
            () -> new ClusterInfoMapping.DelegatedDefaultClusterCallback(),
            writeUnitTestingNullableInt40sCommandParams);
    writeUnitTestingInteractionInfo.put(
        "writeNullableInt40sAttribute", writeUnitTestingNullableInt40sAttributeInteractionInfo);
    Map<String, CommandParameterInfo> writeUnitTestingNullableInt48sCommandParams =
        new LinkedHashMap<String, CommandParameterInfo>();
    CommandParameterInfo unitTestingnullableInt48sCommandParameterInfo =
        new CommandParameterInfo("value", Long.class, Long.class);
    writeUnitTestingNullableInt48sCommandParams.put(
        "value", unitTestingnullableInt48sCommandParameterInfo);
    InteractionInfo writeUnitTestingNullableInt48sAttributeInteractionInfo =
        new InteractionInfo(
            (cluster, callback, commandArguments) -> {
              ((ChipClusters.UnitTestingCluster) cluster)
                  .writeNullableInt48sAttribute(
                      (DefaultClusterCallback) callback, (Long) commandArguments.get("value"));
            },
            () -> new ClusterInfoMapping.DelegatedDefaultClusterCallback(),
            writeUnitTestingNullableInt48sCommandParams);
    writeUnitTestingInteractionInfo.put(
        "writeNullableInt48sAttribute", writeUnitTestingNullableInt48sAttributeInteractionInfo);
    Map<String, CommandParameterInfo> writeUnitTestingNullableInt56sCommandParams =
        new LinkedHashMap<String, CommandParameterInfo>();
    CommandParameterInfo unitTestingnullableInt56sCommandParameterInfo =
        new CommandParameterInfo("value", Long.class, Long.class);
    writeUnitTestingNullableInt56sCommandParams.put(
        "value", unitTestingnullableInt56sCommandParameterInfo);
    InteractionInfo writeUnitTestingNullableInt56sAttributeInteractionInfo =
        new InteractionInfo(
            (cluster, callback, commandArguments) -> {
              ((ChipClusters.UnitTestingCluster) cluster)
                  .writeNullableInt56sAttribute(
                      (DefaultClusterCallback) callback, (Long) commandArguments.get("value"));
            },
            () -> new ClusterInfoMapping.DelegatedDefaultClusterCallback(),
            writeUnitTestingNullableInt56sCommandParams);
    writeUnitTestingInteractionInfo.put(
        "writeNullableInt56sAttribute", writeUnitTestingNullableInt56sAttributeInteractionInfo);
    Map<String, CommandParameterInfo> writeUnitTestingNullableInt64sCommandParams =
        new LinkedHashMap<String, CommandParameterInfo>();
    CommandParameterInfo unitTestingnullableInt64sCommandParameterInfo =
        new CommandParameterInfo("value", Long.class, Long.class);
    writeUnitTestingNullableInt64sCommandParams.put(
        "value", unitTestingnullableInt64sCommandParameterInfo);
    InteractionInfo writeUnitTestingNullableInt64sAttributeInteractionInfo =
        new InteractionInfo(
            (cluster, callback, commandArguments) -> {
              ((ChipClusters.UnitTestingCluster) cluster)
                  .writeNullableInt64sAttribute(
                      (DefaultClusterCallback) callback, (Long) commandArguments.get("value"));
            },
            () -> new ClusterInfoMapping.DelegatedDefaultClusterCallback(),
            writeUnitTestingNullableInt64sCommandParams);
    writeUnitTestingInteractionInfo.put(
        "writeNullableInt64sAttribute", writeUnitTestingNullableInt64sAttributeInteractionInfo);
    Map<String, CommandParameterInfo> writeUnitTestingNullableEnum8CommandParams =
        new LinkedHashMap<String, CommandParameterInfo>();
    CommandParameterInfo unitTestingnullableEnum8CommandParameterInfo =
        new CommandParameterInfo("value", Integer.class, Integer.class);
    writeUnitTestingNullableEnum8CommandParams.put(
        "value", unitTestingnullableEnum8CommandParameterInfo);
    InteractionInfo writeUnitTestingNullableEnum8AttributeInteractionInfo =
        new InteractionInfo(
            (cluster, callback, commandArguments) -> {
              ((ChipClusters.UnitTestingCluster) cluster)
                  .writeNullableEnum8Attribute(
                      (DefaultClusterCallback) callback, (Integer) commandArguments.get("value"));
            },
            () -> new ClusterInfoMapping.DelegatedDefaultClusterCallback(),
            writeUnitTestingNullableEnum8CommandParams);
    writeUnitTestingInteractionInfo.put(
        "writeNullableEnum8Attribute", writeUnitTestingNullableEnum8AttributeInteractionInfo);
    Map<String, CommandParameterInfo> writeUnitTestingNullableEnum16CommandParams =
        new LinkedHashMap<String, CommandParameterInfo>();
    CommandParameterInfo unitTestingnullableEnum16CommandParameterInfo =
        new CommandParameterInfo("value", Integer.class, Integer.class);
    writeUnitTestingNullableEnum16CommandParams.put(
        "value", unitTestingnullableEnum16CommandParameterInfo);
    InteractionInfo writeUnitTestingNullableEnum16AttributeInteractionInfo =
        new InteractionInfo(
            (cluster, callback, commandArguments) -> {
              ((ChipClusters.UnitTestingCluster) cluster)
                  .writeNullableEnum16Attribute(
                      (DefaultClusterCallback) callback, (Integer) commandArguments.get("value"));
            },
            () -> new ClusterInfoMapping.DelegatedDefaultClusterCallback(),
            writeUnitTestingNullableEnum16CommandParams);
    writeUnitTestingInteractionInfo.put(
        "writeNullableEnum16Attribute", writeUnitTestingNullableEnum16AttributeInteractionInfo);
    Map<String, CommandParameterInfo> writeUnitTestingNullableFloatSingleCommandParams =
        new LinkedHashMap<String, CommandParameterInfo>();
    CommandParameterInfo unitTestingnullableFloatSingleCommandParameterInfo =
        new CommandParameterInfo("value", Float.class, Float.class);
    writeUnitTestingNullableFloatSingleCommandParams.put(
        "value", unitTestingnullableFloatSingleCommandParameterInfo);
    InteractionInfo writeUnitTestingNullableFloatSingleAttributeInteractionInfo =
        new InteractionInfo(
            (cluster, callback, commandArguments) -> {
              ((ChipClusters.UnitTestingCluster) cluster)
                  .writeNullableFloatSingleAttribute(
                      (DefaultClusterCallback) callback, (Float) commandArguments.get("value"));
            },
            () -> new ClusterInfoMapping.DelegatedDefaultClusterCallback(),
            writeUnitTestingNullableFloatSingleCommandParams);
    writeUnitTestingInteractionInfo.put(
        "writeNullableFloatSingleAttribute",
        writeUnitTestingNullableFloatSingleAttributeInteractionInfo);
    Map<String, CommandParameterInfo> writeUnitTestingNullableFloatDoubleCommandParams =
        new LinkedHashMap<String, CommandParameterInfo>();
    CommandParameterInfo unitTestingnullableFloatDoubleCommandParameterInfo =
        new CommandParameterInfo("value", Double.class, Double.class);
    writeUnitTestingNullableFloatDoubleCommandParams.put(
        "value", unitTestingnullableFloatDoubleCommandParameterInfo);
    InteractionInfo writeUnitTestingNullableFloatDoubleAttributeInteractionInfo =
        new InteractionInfo(
            (cluster, callback, commandArguments) -> {
              ((ChipClusters.UnitTestingCluster) cluster)
                  .writeNullableFloatDoubleAttribute(
                      (DefaultClusterCallback) callback, (Double) commandArguments.get("value"));
            },
            () -> new ClusterInfoMapping.DelegatedDefaultClusterCallback(),
            writeUnitTestingNullableFloatDoubleCommandParams);
    writeUnitTestingInteractionInfo.put(
        "writeNullableFloatDoubleAttribute",
        writeUnitTestingNullableFloatDoubleAttributeInteractionInfo);
    Map<String, CommandParameterInfo> writeUnitTestingNullableOctetStringCommandParams =
        new LinkedHashMap<String, CommandParameterInfo>();
    CommandParameterInfo unitTestingnullableOctetStringCommandParameterInfo =
        new CommandParameterInfo("value", byte[].class, byte[].class);
    writeUnitTestingNullableOctetStringCommandParams.put(
        "value", unitTestingnullableOctetStringCommandParameterInfo);
    InteractionInfo writeUnitTestingNullableOctetStringAttributeInteractionInfo =
        new InteractionInfo(
            (cluster, callback, commandArguments) -> {
              ((ChipClusters.UnitTestingCluster) cluster)
                  .writeNullableOctetStringAttribute(
                      (DefaultClusterCallback) callback, (byte[]) commandArguments.get("value"));
            },
            () -> new ClusterInfoMapping.DelegatedDefaultClusterCallback(),
            writeUnitTestingNullableOctetStringCommandParams);
    writeUnitTestingInteractionInfo.put(
        "writeNullableOctetStringAttribute",
        writeUnitTestingNullableOctetStringAttributeInteractionInfo);
    Map<String, CommandParameterInfo> writeUnitTestingNullableCharStringCommandParams =
        new LinkedHashMap<String, CommandParameterInfo>();
    CommandParameterInfo unitTestingnullableCharStringCommandParameterInfo =
        new CommandParameterInfo("value", String.class, String.class);
    writeUnitTestingNullableCharStringCommandParams.put(
        "value", unitTestingnullableCharStringCommandParameterInfo);
    InteractionInfo writeUnitTestingNullableCharStringAttributeInteractionInfo =
        new InteractionInfo(
            (cluster, callback, commandArguments) -> {
              ((ChipClusters.UnitTestingCluster) cluster)
                  .writeNullableCharStringAttribute(
                      (DefaultClusterCallback) callback, (String) commandArguments.get("value"));
            },
            () -> new ClusterInfoMapping.DelegatedDefaultClusterCallback(),
            writeUnitTestingNullableCharStringCommandParams);
    writeUnitTestingInteractionInfo.put(
        "writeNullableCharStringAttribute",
        writeUnitTestingNullableCharStringAttributeInteractionInfo);
    Map<String, CommandParameterInfo> writeUnitTestingNullableEnumAttrCommandParams =
        new LinkedHashMap<String, CommandParameterInfo>();
    CommandParameterInfo unitTestingnullableEnumAttrCommandParameterInfo =
        new CommandParameterInfo("value", Integer.class, Integer.class);
    writeUnitTestingNullableEnumAttrCommandParams.put(
        "value", unitTestingnullableEnumAttrCommandParameterInfo);
    InteractionInfo writeUnitTestingNullableEnumAttrAttributeInteractionInfo =
        new InteractionInfo(
            (cluster, callback, commandArguments) -> {
              ((ChipClusters.UnitTestingCluster) cluster)
                  .writeNullableEnumAttrAttribute(
                      (DefaultClusterCallback) callback, (Integer) commandArguments.get("value"));
            },
            () -> new ClusterInfoMapping.DelegatedDefaultClusterCallback(),
            writeUnitTestingNullableEnumAttrCommandParams);
    writeUnitTestingInteractionInfo.put(
        "writeNullableEnumAttrAttribute", writeUnitTestingNullableEnumAttrAttributeInteractionInfo);
    Map<String, CommandParameterInfo> writeUnitTestingNullableRangeRestrictedInt8uCommandParams =
        new LinkedHashMap<String, CommandParameterInfo>();
    CommandParameterInfo unitTestingnullableRangeRestrictedInt8uCommandParameterInfo =
        new CommandParameterInfo("value", Integer.class, Integer.class);
    writeUnitTestingNullableRangeRestrictedInt8uCommandParams.put(
        "value", unitTestingnullableRangeRestrictedInt8uCommandParameterInfo);
    InteractionInfo writeUnitTestingNullableRangeRestrictedInt8uAttributeInteractionInfo =
        new InteractionInfo(
            (cluster, callback, commandArguments) -> {
              ((ChipClusters.UnitTestingCluster) cluster)
                  .writeNullableRangeRestrictedInt8uAttribute(
                      (DefaultClusterCallback) callback, (Integer) commandArguments.get("value"));
            },
            () -> new ClusterInfoMapping.DelegatedDefaultClusterCallback(),
            writeUnitTestingNullableRangeRestrictedInt8uCommandParams);
    writeUnitTestingInteractionInfo.put(
        "writeNullableRangeRestrictedInt8uAttribute",
        writeUnitTestingNullableRangeRestrictedInt8uAttributeInteractionInfo);
    Map<String, CommandParameterInfo> writeUnitTestingNullableRangeRestrictedInt8sCommandParams =
        new LinkedHashMap<String, CommandParameterInfo>();
    CommandParameterInfo unitTestingnullableRangeRestrictedInt8sCommandParameterInfo =
        new CommandParameterInfo("value", Integer.class, Integer.class);
    writeUnitTestingNullableRangeRestrictedInt8sCommandParams.put(
        "value", unitTestingnullableRangeRestrictedInt8sCommandParameterInfo);
    InteractionInfo writeUnitTestingNullableRangeRestrictedInt8sAttributeInteractionInfo =
        new InteractionInfo(
            (cluster, callback, commandArguments) -> {
              ((ChipClusters.UnitTestingCluster) cluster)
                  .writeNullableRangeRestrictedInt8sAttribute(
                      (DefaultClusterCallback) callback, (Integer) commandArguments.get("value"));
            },
            () -> new ClusterInfoMapping.DelegatedDefaultClusterCallback(),
            writeUnitTestingNullableRangeRestrictedInt8sCommandParams);
    writeUnitTestingInteractionInfo.put(
        "writeNullableRangeRestrictedInt8sAttribute",
        writeUnitTestingNullableRangeRestrictedInt8sAttributeInteractionInfo);
    Map<String, CommandParameterInfo> writeUnitTestingNullableRangeRestrictedInt16uCommandParams =
        new LinkedHashMap<String, CommandParameterInfo>();
    CommandParameterInfo unitTestingnullableRangeRestrictedInt16uCommandParameterInfo =
        new CommandParameterInfo("value", Integer.class, Integer.class);
    writeUnitTestingNullableRangeRestrictedInt16uCommandParams.put(
        "value", unitTestingnullableRangeRestrictedInt16uCommandParameterInfo);
    InteractionInfo writeUnitTestingNullableRangeRestrictedInt16uAttributeInteractionInfo =
        new InteractionInfo(
            (cluster, callback, commandArguments) -> {
              ((ChipClusters.UnitTestingCluster) cluster)
                  .writeNullableRangeRestrictedInt16uAttribute(
                      (DefaultClusterCallback) callback, (Integer) commandArguments.get("value"));
            },
            () -> new ClusterInfoMapping.DelegatedDefaultClusterCallback(),
            writeUnitTestingNullableRangeRestrictedInt16uCommandParams);
    writeUnitTestingInteractionInfo.put(
        "writeNullableRangeRestrictedInt16uAttribute",
        writeUnitTestingNullableRangeRestrictedInt16uAttributeInteractionInfo);
    Map<String, CommandParameterInfo> writeUnitTestingNullableRangeRestrictedInt16sCommandParams =
        new LinkedHashMap<String, CommandParameterInfo>();
    CommandParameterInfo unitTestingnullableRangeRestrictedInt16sCommandParameterInfo =
        new CommandParameterInfo("value", Integer.class, Integer.class);
    writeUnitTestingNullableRangeRestrictedInt16sCommandParams.put(
        "value", unitTestingnullableRangeRestrictedInt16sCommandParameterInfo);
    InteractionInfo writeUnitTestingNullableRangeRestrictedInt16sAttributeInteractionInfo =
        new InteractionInfo(
            (cluster, callback, commandArguments) -> {
              ((ChipClusters.UnitTestingCluster) cluster)
                  .writeNullableRangeRestrictedInt16sAttribute(
                      (DefaultClusterCallback) callback, (Integer) commandArguments.get("value"));
            },
            () -> new ClusterInfoMapping.DelegatedDefaultClusterCallback(),
            writeUnitTestingNullableRangeRestrictedInt16sCommandParams);
    writeUnitTestingInteractionInfo.put(
        "writeNullableRangeRestrictedInt16sAttribute",
        writeUnitTestingNullableRangeRestrictedInt16sAttributeInteractionInfo);
    Map<String, CommandParameterInfo> writeUnitTestingWriteOnlyInt8uCommandParams =
        new LinkedHashMap<String, CommandParameterInfo>();
    CommandParameterInfo unitTestingwriteOnlyInt8uCommandParameterInfo =
        new CommandParameterInfo("value", Integer.class, Integer.class);
    writeUnitTestingWriteOnlyInt8uCommandParams.put(
        "value", unitTestingwriteOnlyInt8uCommandParameterInfo);
    InteractionInfo writeUnitTestingWriteOnlyInt8uAttributeInteractionInfo =
        new InteractionInfo(
            (cluster, callback, commandArguments) -> {
              ((ChipClusters.UnitTestingCluster) cluster)
                  .writeWriteOnlyInt8uAttribute(
                      (DefaultClusterCallback) callback, (Integer) commandArguments.get("value"));
            },
            () -> new ClusterInfoMapping.DelegatedDefaultClusterCallback(),
            writeUnitTestingWriteOnlyInt8uCommandParams);
    writeUnitTestingInteractionInfo.put(
        "writeWriteOnlyInt8uAttribute", writeUnitTestingWriteOnlyInt8uAttributeInteractionInfo);
    writeAttributeMap.put("unitTesting", writeUnitTestingInteractionInfo);
    Map<String, InteractionInfo> writeFaultInjectionInteractionInfo = new LinkedHashMap<>();
    writeAttributeMap.put("faultInjection", writeFaultInjectionInteractionInfo);
    return writeAttributeMap;
  }
}<|MERGE_RESOLUTION|>--- conflicted
+++ resolved
@@ -637,193 +637,6 @@
     writeModeSelectInteractionInfo.put(
         "writeOnModeAttribute", writeModeSelectOnModeAttributeInteractionInfo);
     writeAttributeMap.put("modeSelect", writeModeSelectInteractionInfo);
-<<<<<<< HEAD
-    Map<String, InteractionInfo> writeLaundryWasherInteractionInfo = new LinkedHashMap<>();
-    Map<String, CommandParameterInfo> writeLaundryWasherStartUpModeCommandParams =
-        new LinkedHashMap<String, CommandParameterInfo>();
-    CommandParameterInfo laundryWasherstartUpModeCommandParameterInfo =
-        new CommandParameterInfo("value", Integer.class, Integer.class);
-    writeLaundryWasherStartUpModeCommandParams.put(
-        "value", laundryWasherstartUpModeCommandParameterInfo);
-    InteractionInfo writeLaundryWasherStartUpModeAttributeInteractionInfo =
-        new InteractionInfo(
-            (cluster, callback, commandArguments) -> {
-              ((ChipClusters.LaundryWasherCluster) cluster)
-                  .writeStartUpModeAttribute(
-                      (DefaultClusterCallback) callback, (Integer) commandArguments.get("value"));
-            },
-            () -> new ClusterInfoMapping.DelegatedDefaultClusterCallback(),
-            writeLaundryWasherStartUpModeCommandParams);
-    writeLaundryWasherInteractionInfo.put(
-        "writeStartUpModeAttribute", writeLaundryWasherStartUpModeAttributeInteractionInfo);
-    Map<String, CommandParameterInfo> writeLaundryWasherOnModeCommandParams =
-        new LinkedHashMap<String, CommandParameterInfo>();
-    CommandParameterInfo laundryWasheronModeCommandParameterInfo =
-        new CommandParameterInfo("value", Integer.class, Integer.class);
-    writeLaundryWasherOnModeCommandParams.put("value", laundryWasheronModeCommandParameterInfo);
-    InteractionInfo writeLaundryWasherOnModeAttributeInteractionInfo =
-        new InteractionInfo(
-            (cluster, callback, commandArguments) -> {
-              ((ChipClusters.LaundryWasherCluster) cluster)
-                  .writeOnModeAttribute(
-                      (DefaultClusterCallback) callback, (Integer) commandArguments.get("value"));
-            },
-            () -> new ClusterInfoMapping.DelegatedDefaultClusterCallback(),
-            writeLaundryWasherOnModeCommandParams);
-    writeLaundryWasherInteractionInfo.put(
-        "writeOnModeAttribute", writeLaundryWasherOnModeAttributeInteractionInfo);
-    writeAttributeMap.put("laundryWasher", writeLaundryWasherInteractionInfo);
-    Map<String, InteractionInfo> writeRefrigeratorAndTemperatureControlledCabinetInteractionInfo =
-        new LinkedHashMap<>();
-    Map<String, CommandParameterInfo>
-        writeRefrigeratorAndTemperatureControlledCabinetStartUpModeCommandParams =
-            new LinkedHashMap<String, CommandParameterInfo>();
-    CommandParameterInfo
-        refrigeratorAndTemperatureControlledCabinetstartUpModeCommandParameterInfo =
-            new CommandParameterInfo("value", Integer.class, Integer.class);
-    writeRefrigeratorAndTemperatureControlledCabinetStartUpModeCommandParams.put(
-        "value", refrigeratorAndTemperatureControlledCabinetstartUpModeCommandParameterInfo);
-    InteractionInfo
-        writeRefrigeratorAndTemperatureControlledCabinetStartUpModeAttributeInteractionInfo =
-            new InteractionInfo(
-                (cluster, callback, commandArguments) -> {
-                  ((ChipClusters.RefrigeratorAndTemperatureControlledCabinetCluster) cluster)
-                      .writeStartUpModeAttribute(
-                          (DefaultClusterCallback) callback,
-                          (Integer) commandArguments.get("value"));
-                },
-                () -> new ClusterInfoMapping.DelegatedDefaultClusterCallback(),
-                writeRefrigeratorAndTemperatureControlledCabinetStartUpModeCommandParams);
-    writeRefrigeratorAndTemperatureControlledCabinetInteractionInfo.put(
-        "writeStartUpModeAttribute",
-        writeRefrigeratorAndTemperatureControlledCabinetStartUpModeAttributeInteractionInfo);
-    Map<String, CommandParameterInfo>
-        writeRefrigeratorAndTemperatureControlledCabinetOnModeCommandParams =
-            new LinkedHashMap<String, CommandParameterInfo>();
-    CommandParameterInfo refrigeratorAndTemperatureControlledCabinetonModeCommandParameterInfo =
-        new CommandParameterInfo("value", Integer.class, Integer.class);
-    writeRefrigeratorAndTemperatureControlledCabinetOnModeCommandParams.put(
-        "value", refrigeratorAndTemperatureControlledCabinetonModeCommandParameterInfo);
-    InteractionInfo writeRefrigeratorAndTemperatureControlledCabinetOnModeAttributeInteractionInfo =
-        new InteractionInfo(
-            (cluster, callback, commandArguments) -> {
-              ((ChipClusters.RefrigeratorAndTemperatureControlledCabinetCluster) cluster)
-                  .writeOnModeAttribute(
-                      (DefaultClusterCallback) callback, (Integer) commandArguments.get("value"));
-            },
-            () -> new ClusterInfoMapping.DelegatedDefaultClusterCallback(),
-            writeRefrigeratorAndTemperatureControlledCabinetOnModeCommandParams);
-    writeRefrigeratorAndTemperatureControlledCabinetInteractionInfo.put(
-        "writeOnModeAttribute",
-        writeRefrigeratorAndTemperatureControlledCabinetOnModeAttributeInteractionInfo);
-    writeAttributeMap.put(
-        "refrigeratorAndTemperatureControlledCabinet",
-        writeRefrigeratorAndTemperatureControlledCabinetInteractionInfo);
-    Map<String, InteractionInfo> writeRvcRunInteractionInfo = new LinkedHashMap<>();
-    Map<String, CommandParameterInfo> writeRvcRunStartUpModeCommandParams =
-        new LinkedHashMap<String, CommandParameterInfo>();
-    CommandParameterInfo rvcRunstartUpModeCommandParameterInfo =
-        new CommandParameterInfo("value", Integer.class, Integer.class);
-    writeRvcRunStartUpModeCommandParams.put("value", rvcRunstartUpModeCommandParameterInfo);
-    InteractionInfo writeRvcRunStartUpModeAttributeInteractionInfo =
-        new InteractionInfo(
-            (cluster, callback, commandArguments) -> {
-              ((ChipClusters.RvcRunCluster) cluster)
-                  .writeStartUpModeAttribute(
-                      (DefaultClusterCallback) callback, (Integer) commandArguments.get("value"));
-            },
-            () -> new ClusterInfoMapping.DelegatedDefaultClusterCallback(),
-            writeRvcRunStartUpModeCommandParams);
-    writeRvcRunInteractionInfo.put(
-        "writeStartUpModeAttribute", writeRvcRunStartUpModeAttributeInteractionInfo);
-    Map<String, CommandParameterInfo> writeRvcRunOnModeCommandParams =
-        new LinkedHashMap<String, CommandParameterInfo>();
-    CommandParameterInfo rvcRunonModeCommandParameterInfo =
-        new CommandParameterInfo("value", Integer.class, Integer.class);
-    writeRvcRunOnModeCommandParams.put("value", rvcRunonModeCommandParameterInfo);
-    InteractionInfo writeRvcRunOnModeAttributeInteractionInfo =
-        new InteractionInfo(
-            (cluster, callback, commandArguments) -> {
-              ((ChipClusters.RvcRunCluster) cluster)
-                  .writeOnModeAttribute(
-                      (DefaultClusterCallback) callback, (Integer) commandArguments.get("value"));
-            },
-            () -> new ClusterInfoMapping.DelegatedDefaultClusterCallback(),
-            writeRvcRunOnModeCommandParams);
-    writeRvcRunInteractionInfo.put(
-        "writeOnModeAttribute", writeRvcRunOnModeAttributeInteractionInfo);
-    writeAttributeMap.put("rvcRun", writeRvcRunInteractionInfo);
-    Map<String, InteractionInfo> writeRvcCleanInteractionInfo = new LinkedHashMap<>();
-    Map<String, CommandParameterInfo> writeRvcCleanStartUpModeCommandParams =
-        new LinkedHashMap<String, CommandParameterInfo>();
-    CommandParameterInfo rvcCleanstartUpModeCommandParameterInfo =
-        new CommandParameterInfo("value", Integer.class, Integer.class);
-    writeRvcCleanStartUpModeCommandParams.put("value", rvcCleanstartUpModeCommandParameterInfo);
-    InteractionInfo writeRvcCleanStartUpModeAttributeInteractionInfo =
-        new InteractionInfo(
-            (cluster, callback, commandArguments) -> {
-              ((ChipClusters.RvcCleanCluster) cluster)
-                  .writeStartUpModeAttribute(
-                      (DefaultClusterCallback) callback, (Integer) commandArguments.get("value"));
-            },
-            () -> new ClusterInfoMapping.DelegatedDefaultClusterCallback(),
-            writeRvcCleanStartUpModeCommandParams);
-    writeRvcCleanInteractionInfo.put(
-        "writeStartUpModeAttribute", writeRvcCleanStartUpModeAttributeInteractionInfo);
-    Map<String, CommandParameterInfo> writeRvcCleanOnModeCommandParams =
-        new LinkedHashMap<String, CommandParameterInfo>();
-    CommandParameterInfo rvcCleanonModeCommandParameterInfo =
-        new CommandParameterInfo("value", Integer.class, Integer.class);
-    writeRvcCleanOnModeCommandParams.put("value", rvcCleanonModeCommandParameterInfo);
-    InteractionInfo writeRvcCleanOnModeAttributeInteractionInfo =
-        new InteractionInfo(
-            (cluster, callback, commandArguments) -> {
-              ((ChipClusters.RvcCleanCluster) cluster)
-                  .writeOnModeAttribute(
-                      (DefaultClusterCallback) callback, (Integer) commandArguments.get("value"));
-            },
-            () -> new ClusterInfoMapping.DelegatedDefaultClusterCallback(),
-            writeRvcCleanOnModeCommandParams);
-    writeRvcCleanInteractionInfo.put(
-        "writeOnModeAttribute", writeRvcCleanOnModeAttributeInteractionInfo);
-    writeAttributeMap.put("rvcClean", writeRvcCleanInteractionInfo);
-    Map<String, InteractionInfo> writeDishwasherModeSelectInteractionInfo = new LinkedHashMap<>();
-    Map<String, CommandParameterInfo> writeDishwasherModeSelectStartUpModeCommandParams =
-        new LinkedHashMap<String, CommandParameterInfo>();
-    CommandParameterInfo dishwasherModeSelectstartUpModeCommandParameterInfo =
-        new CommandParameterInfo("value", Integer.class, Integer.class);
-    writeDishwasherModeSelectStartUpModeCommandParams.put(
-        "value", dishwasherModeSelectstartUpModeCommandParameterInfo);
-    InteractionInfo writeDishwasherModeSelectStartUpModeAttributeInteractionInfo =
-        new InteractionInfo(
-            (cluster, callback, commandArguments) -> {
-              ((ChipClusters.DishwasherModeSelectCluster) cluster)
-                  .writeStartUpModeAttribute(
-                      (DefaultClusterCallback) callback, (Integer) commandArguments.get("value"));
-            },
-            () -> new ClusterInfoMapping.DelegatedDefaultClusterCallback(),
-            writeDishwasherModeSelectStartUpModeCommandParams);
-    writeDishwasherModeSelectInteractionInfo.put(
-        "writeStartUpModeAttribute", writeDishwasherModeSelectStartUpModeAttributeInteractionInfo);
-    Map<String, CommandParameterInfo> writeDishwasherModeSelectOnModeCommandParams =
-        new LinkedHashMap<String, CommandParameterInfo>();
-    CommandParameterInfo dishwasherModeSelectonModeCommandParameterInfo =
-        new CommandParameterInfo("value", Integer.class, Integer.class);
-    writeDishwasherModeSelectOnModeCommandParams.put(
-        "value", dishwasherModeSelectonModeCommandParameterInfo);
-    InteractionInfo writeDishwasherModeSelectOnModeAttributeInteractionInfo =
-        new InteractionInfo(
-            (cluster, callback, commandArguments) -> {
-              ((ChipClusters.DishwasherModeSelectCluster) cluster)
-                  .writeOnModeAttribute(
-                      (DefaultClusterCallback) callback, (Integer) commandArguments.get("value"));
-            },
-            () -> new ClusterInfoMapping.DelegatedDefaultClusterCallback(),
-            writeDishwasherModeSelectOnModeCommandParams);
-    writeDishwasherModeSelectInteractionInfo.put(
-        "writeOnModeAttribute", writeDishwasherModeSelectOnModeAttributeInteractionInfo);
-    writeAttributeMap.put("dishwasherModeSelect", writeDishwasherModeSelectInteractionInfo);
-=======
     Map<String, InteractionInfo> writeTemperatureControlInteractionInfo = new LinkedHashMap<>();
     writeAttributeMap.put("temperatureControl", writeTemperatureControlInteractionInfo);
     Map<String, InteractionInfo> writeAirQualityInteractionInfo = new LinkedHashMap<>();
@@ -880,7 +693,6 @@
     Map<String, InteractionInfo> writeTonerCartridgeMonitoringInteractionInfo =
         new LinkedHashMap<>();
     writeAttributeMap.put("tonerCartridgeMonitoring", writeTonerCartridgeMonitoringInteractionInfo);
->>>>>>> e75e729e
     Map<String, InteractionInfo> writeDoorLockInteractionInfo = new LinkedHashMap<>();
     Map<String, CommandParameterInfo> writeDoorLockDoorOpenEventsCommandParams =
         new LinkedHashMap<String, CommandParameterInfo>();
