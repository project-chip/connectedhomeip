--- conflicted
+++ resolved
@@ -131,13 +131,10 @@
      * @param[in] nodeOperationalCertificate an X.509 DER-encoded operational certificate for this node
      * @param[in] ipkEpochKey the IPK epoch key to use for this node
      * @param[in] listenPort the UDP port to listen on
-<<<<<<< HEAD
+     * @param[in] controllerVendorId the vendor ID identifying the controller
      * @param[in] failsafeTimerSeconds the failsafe timer in seconds
      * @param[in] attemptNetworkScanWiFi whether to attempt a network scan when configuring the network for a WiFi device
      * @param[in] attemptNetworkScanThread whether to attempt a network scan when configuring the network for a Thread device
-=======
-     * @param[in] controllerVendorId the vendor ID identifying the controller
->>>>>>> a7ad1d8c
      * @param[out] errInfoOnFailure a pointer to a CHIP_ERROR that will be populated if this method returns nullptr
      */
     static AndroidDeviceControllerWrapper *
@@ -146,12 +143,8 @@
                 chip::Inet::EndPointManager<chip::Inet::UDPEndPoint> * udpEndPointManager,
                 AndroidOperationalCredentialsIssuerPtr opCredsIssuer, jobject keypairDelegate, jbyteArray rootCertificate,
                 jbyteArray intermediateCertificate, jbyteArray nodeOperationalCertificate, jbyteArray ipkEpochKey,
-<<<<<<< HEAD
-                uint16_t listenPort, uint16_t failsafeTimerSeconds, bool attemptNetworkScanWiFi, bool attemptNetworkScanThread,
-                CHIP_ERROR * errInfoOnFailure);
-=======
-                uint16_t listenPort, uint16_t controllerVendorId, CHIP_ERROR * errInfoOnFailure);
->>>>>>> a7ad1d8c
+                uint16_t listenPort, uint16_t controllerVendorId, uint16_t failsafeTimerSeconds, bool attemptNetworkScanWiFi,
+                bool attemptNetworkScanThread, CHIP_ERROR * errInfoOnFailure);
 
 private:
     using ChipDeviceControllerPtr = std::unique_ptr<chip::Controller::DeviceCommissioner>;
