--- conflicted
+++ resolved
@@ -574,11 +574,8 @@
         maxInterval,
         false,
         false,
-<<<<<<< HEAD
+        imTimeoutMs,
         null);
-=======
-        imTimeoutMs);
->>>>>>> 9d313ddb
   }
 
   /**
@@ -616,7 +613,7 @@
         maxInterval,
         false,
         false,
-<<<<<<< HEAD
+        imTimeoutMs,
         null);
   }
 
@@ -627,6 +624,7 @@
       List<ChipEventPath> eventPaths,
       int minInterval,
       int maxInterval,
+      int imTimeoutMs,
       @Nullable Long eventMin) {
     ReportCallbackJni jniCallback =
         new ReportCallbackJni(subscriptionEstablishedCallback, reportCallback, null);
@@ -640,10 +638,8 @@
         maxInterval,
         false,
         false,
+        imTimeoutMs,
         eventMin);
-=======
-        imTimeoutMs);
->>>>>>> 9d313ddb
   }
 
   /**
@@ -691,7 +687,7 @@
         maxInterval,
         keepSubscriptions,
         isFabricFiltered,
-<<<<<<< HEAD
+        imTimeoutMs,
         null);
   }
 
@@ -706,6 +702,7 @@
       int maxInterval,
       boolean keepSubscriptions,
       boolean isFabricFiltered,
+      int imTimeoutMs,
       @Nullable Long eventMin) {
     // TODO: pass resubscriptionAttemptCallback to ReportCallbackJni since jni layer is not ready
     // for auto-resubscribe
@@ -721,10 +718,8 @@
         maxInterval,
         keepSubscriptions,
         isFabricFiltered,
+        imTimeoutMs,
         eventMin);
-=======
-        imTimeoutMs);
->>>>>>> 9d313ddb
   }
 
   /**
@@ -749,11 +744,8 @@
         attributePaths,
         null,
         true,
-<<<<<<< HEAD
+        imTimeoutMs,
         null);
-=======
-        imTimeoutMs);
->>>>>>> 9d313ddb
   }
 
   /**
@@ -775,7 +767,7 @@
         null,
         eventPaths,
         true,
-<<<<<<< HEAD
+        imTimeoutMs,
         null);
   }
 
@@ -784,6 +776,7 @@
       ReportCallback callback,
       long devicePtr,
       List<ChipEventPath> eventPaths,
+      int imTimeoutMs,
       @Nullable Long eventMin) {
     ReportCallbackJni jniCallback = new ReportCallbackJni(null, callback, null);
     read(
@@ -793,10 +786,8 @@
         null,
         eventPaths,
         true,
+        imTimeoutMs,
         eventMin);
-=======
-        imTimeoutMs);
->>>>>>> 9d313ddb
   }
 
   /**
@@ -824,7 +815,7 @@
         attributePaths,
         eventPaths,
         isFabricFiltered,
-<<<<<<< HEAD
+        imTimeoutMs,
         null);
   }
 
@@ -835,6 +826,7 @@
       List<ChipAttributePath> attributePaths,
       List<ChipEventPath> eventPaths,
       boolean isFabricFiltered,
+      int imTimeoutMs,
       @Nullable Long eventMin) {
     ReportCallbackJni jniCallback = new ReportCallbackJni(null, callback, null);
     read(
@@ -844,10 +836,8 @@
         attributePaths,
         eventPaths,
         isFabricFiltered,
+        imTimeoutMs,
         eventMin);
-=======
-        imTimeoutMs);
->>>>>>> 9d313ddb
   }
 
   /**
@@ -948,11 +938,8 @@
       int maxInterval,
       boolean keepSubscriptions,
       boolean isFabricFiltered,
-<<<<<<< HEAD
-      Long eventMin);
-=======
-      int imTimeoutMs);
->>>>>>> 9d313ddb
+      int imTimeoutMs,
+      @Nullable Long eventMin);
 
   private native void read(
       long deviceControllerPtr,
@@ -961,11 +948,8 @@
       List<ChipAttributePath> attributePaths,
       List<ChipEventPath> eventPaths,
       boolean isFabricFiltered,
-<<<<<<< HEAD
-      Long eventMin);
-=======
-      int imTimeoutMs);
->>>>>>> 9d313ddb
+      int imTimeoutMs,
+      @Nullable Long eventMin);
 
   private native void write(
       long deviceControllerPtr,
