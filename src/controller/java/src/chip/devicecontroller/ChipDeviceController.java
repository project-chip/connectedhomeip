--- conflicted
+++ resolved
@@ -123,14 +123,11 @@
     setDeviceAttestationDelegate(deviceControllerPtr, failSafeExpiryTimeoutSecs, failureCallback);
   }
 
-<<<<<<< HEAD
   public void setAttestationTrustStoreDelegate(
       AttestationTrustStoreDelegate attestationTrustStoreDelegate) {
     setAttestationTrustStoreDelegate(deviceControllerPtr, attestationTrustStoreDelegate);
   }
 
-=======
->>>>>>> dacb0566
   public void pairDevice(
       BluetoothGatt bleServer,
       int connId,
@@ -686,12 +683,9 @@
   private native void setDeviceAttestationDelegate(
       long deviceControllerPtr, int failSafeExpiryTimeoutSecs, DeviceAttestationDelegate delegate);
 
-<<<<<<< HEAD
   private native void setAttestationTrustStoreDelegate(
       long deviceControllerPtr, AttestationTrustStoreDelegate delegate);
 
-=======
->>>>>>> dacb0566
   private native void pairDevice(
       long deviceControllerPtr,
       long deviceId,
