--- conflicted
+++ resolved
@@ -347,13 +347,8 @@
 
     // Convert TLV to JSON
     std::string json;
-<<<<<<< HEAD
     err = SingleElementTlvToJson(static_cast<uint32_t>(aPath.mAttributeId), *apData, json);
-    VerifyOrReturn(err == CHIP_NO_ERROR, ReportError(attributePathObj, nullptr, err));
-=======
-    err = ConvertReportTlvToJson(static_cast<uint32_t>(aPath.mAttributeId), *apData, json);
     VerifyOrReturn(err == CHIP_NO_ERROR, ReportError(attributePathObj.GetData(), nullptr, err));
->>>>>>> 94853cfe
     UtfString jsonString(env, json.c_str());
 
     // Create AttributeState object
@@ -483,13 +478,8 @@
 
     // Convert TLV to JSON
     std::string json;
-<<<<<<< HEAD
     err = SingleElementTlvToJson(static_cast<uint32_t>(aEventHeader.mPath.mEventId), *apData, json);
-    VerifyOrReturn(err == CHIP_NO_ERROR, ReportError(eventPathObj, nullptr, err));
-=======
-    err = ConvertReportTlvToJson(static_cast<uint32_t>(aEventHeader.mPath.mEventId), *apData, json);
     VerifyOrReturn(err == CHIP_NO_ERROR, ReportError(eventPathObj.GetData(), nullptr, err));
->>>>>>> 94853cfe
     UtfString jsonString(env, json.c_str());
 
     // Create EventState object
