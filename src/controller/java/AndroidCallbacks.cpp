/*
 *
 *    Copyright (c) 2020-2023 Project CHIP Authors
 *
 *    Licensed under the Apache License, Version 2.0 (the "License");
 *    you may not use this file except in compliance with the License.
 *    You may obtain a copy of the License at
 *
 *        http://www.apache.org/licenses/LICENSE-2.0
 *
 *    Unless required by applicable law or agreed to in writing, software
 *    distributed under the License is distributed on an "AS IS" BASIS,
 *    WITHOUT WARRANTIES OR CONDITIONS OF ANY KIND, either express or implied.
 *    See the License for the specific language governing permissions and
 *    limitations under the License.
 */
#include "AndroidCallbacks.h"
#include <controller/java/AndroidConnectionFailureExceptions.h>
#include <controller/java/AndroidControllerExceptions.h>
#ifdef USE_JAVA_TLV_ENCODE_DECODE
#include <controller/java/CHIPAttributeTLVValueDecoder.h>
#include <controller/java/CHIPEventTLVValueDecoder.h>
#endif
#include <app/EventLoggingTypes.h>
#include <jni.h>
#include <lib/core/ErrorStr.h>
#include <lib/support/CHIPJNIError.h>
#include <lib/support/CodeUtils.h>
#include <lib/support/JniReferences.h>
#include <lib/support/jsontlv/JsonToTlv.h>
#include <lib/support/jsontlv/TlvToJson.h>
#include <lib/support/logging/CHIPLogging.h>
#include <platform/PlatformManager.h>
#include <type_traits>

namespace chip {
namespace Controller {

static const int MILLIS_SINCE_BOOT  = 0;
static const int MILLIS_SINCE_EPOCH = 1;
// Add the bytes for attribute tag(1:control + 8:tag + 8:length) and structure(1:struct + 1:close container)
static const int EXTRA_SPACE_FOR_ATTRIBUTE_TAG = 19;

<<<<<<< HEAD
GetConnectedDeviceCallback::GetConnectedDeviceCallback(jobject wrapperCallback, jobject javaCallback,
                                                       const char * callbackClassSignature) :
    mOnSuccess(OnDeviceConnectedFn, this),
    mOnFailure(OnDeviceConnectionFailureFn, this), mCallbackClassSignature(callbackClassSignature)
=======
CHIP_ERROR CreateChipAttributePath(JNIEnv * env, const app::ConcreteDataAttributePath & aPath, jobject & outObj)
{
    jclass attributePathCls = nullptr;
    ReturnErrorOnFailure(
        JniReferences::GetInstance().GetLocalClassRef(env, "chip/devicecontroller/model/ChipAttributePath", attributePathCls));
    jmethodID attributePathCtor =
        env->GetStaticMethodID(attributePathCls, "newInstance", "(IJJ)Lchip/devicecontroller/model/ChipAttributePath;");
    VerifyOrReturnError(attributePathCtor != nullptr, CHIP_JNI_ERROR_METHOD_NOT_FOUND);
    outObj = env->CallStaticObjectMethod(attributePathCls, attributePathCtor, static_cast<jint>(aPath.mEndpointId),
                                         static_cast<jlong>(aPath.mClusterId), static_cast<jlong>(aPath.mAttributeId));
    VerifyOrReturnError(outObj != nullptr, CHIP_JNI_ERROR_NULL_OBJECT);
    return CHIP_NO_ERROR;
}

GetConnectedDeviceCallback::GetConnectedDeviceCallback(jobject wrapperCallback, jobject javaCallback) :
    mOnSuccess(OnDeviceConnectedFn, this), mOnFailure(OnDeviceConnectionFailureFn, this)
>>>>>>> 58bf8e1d
{
    VerifyOrReturn(mWrapperCallbackRef.Init(wrapperCallback) == CHIP_NO_ERROR,
                   ChipLogError(Controller, "Could not init mWrapperCallbackRef in %s", __func__));
    VerifyOrReturn(mJavaCallbackRef.Init(javaCallback) == CHIP_NO_ERROR,
                   ChipLogError(Controller, "Could not init mJavaCallbackRef in %s", __func__));
}

GetConnectedDeviceCallback::~GetConnectedDeviceCallback() {}

void GetConnectedDeviceCallback::OnDeviceConnectedFn(void * context, Messaging::ExchangeManager & exchangeMgr,
                                                     const SessionHandle & sessionHandle)
{
    JNIEnv * env = JniReferences::GetInstance().GetEnvForCurrentThread();
    VerifyOrReturn(env != nullptr, ChipLogError(Controller, "Could not get JNIEnv for current thread"));
    auto * self = static_cast<GetConnectedDeviceCallback *>(context);
    VerifyOrReturn(self->mJavaCallbackRef.HasValidObjectRef(),
                   ChipLogError(Controller, "mJavaCallbackRef is not valid in %s", __func__));
    jobject javaCallback = self->mJavaCallbackRef.ObjectRef();
    JniLocalReferenceScope scope(env);
    // Release wrapper's global ref so application can clean up the actual callback underneath.
    VerifyOrReturn(self->mWrapperCallbackRef.HasValidObjectRef(),
                   ChipLogError(Controller, "mWrapperCallbackRef is not valid in %s", __func__));
    JniGlobalReference globalRef(std::move(self->mWrapperCallbackRef));

    jclass getConnectedDeviceCallbackCls = nullptr;
    CHIP_ERROR err = JniReferences::GetInstance().GetLocalClassRef(env, self->mCallbackClassSignature, getConnectedDeviceCallbackCls);
    VerifyOrReturn(err == CHIP_NO_ERROR, ChipLogError(Controller, "GetLocalClassRef Error! : %" CHIP_ERROR_FORMAT, err.Format()));
    VerifyOrReturn(getConnectedDeviceCallbackCls != nullptr,
                   ChipLogError(Controller, "Could not find GetConnectedDeviceCallback class"));

    jmethodID successMethod;
    err = JniReferences::GetInstance().FindMethod(env, javaCallback, "onDeviceConnected", "(J)V", &successMethod);
    VerifyOrReturn(err == CHIP_NO_ERROR, ChipLogError(Controller, "FindMethod Error! : %" CHIP_ERROR_FORMAT, err.Format()));
    VerifyOrReturn(successMethod != nullptr, ChipLogError(Controller, "Could not find onDeviceConnected method"));

    static_assert(sizeof(jlong) >= sizeof(void *), "Need to store a pointer in a Java handle");

    OperationalDeviceProxy * device = new OperationalDeviceProxy(&exchangeMgr, sessionHandle);
    DeviceLayer::StackUnlock unlock;
    env->CallVoidMethod(javaCallback, successMethod, reinterpret_cast<jlong>(device));
    VerifyOrReturn(!env->ExceptionCheck(), env->ExceptionDescribe());
}

void GetConnectedDeviceCallback::OnDeviceConnectionFailureFn(void * context,
                                                             const OperationalSessionSetup::ConnnectionFailureInfo & failureInfo)
{
    JNIEnv * env = JniReferences::GetInstance().GetEnvForCurrentThread();
    VerifyOrReturn(env != nullptr, ChipLogError(Controller, "Could not get JNIEnv for current thread"));
    auto * self = static_cast<GetConnectedDeviceCallback *>(context);
    VerifyOrReturn(self->mJavaCallbackRef.HasValidObjectRef(),
                   ChipLogError(Controller, "mJavaCallbackRef is not valid in %s", __func__));
    jobject javaCallback = self->mJavaCallbackRef.ObjectRef();
    JniLocalReferenceScope scope(env);

    jclass getConnectedDeviceCallbackCls = nullptr;
    CHIP_ERROR err =
        JniReferences::GetInstance().GetLocalClassRef(env, self->mCallbackClassSignature, getConnectedDeviceCallbackCls);
    VerifyOrReturn(err == CHIP_NO_ERROR, ChipLogError(Controller, "GetLocalClassRef Error! : %" CHIP_ERROR_FORMAT, err.Format()));
    VerifyOrReturn(getConnectedDeviceCallbackCls != nullptr,
                   ChipLogError(Controller, "Could not find GetConnectedDeviceCallback class"));

    jmethodID failureMethod;
    err = JniReferences::GetInstance().FindMethod(env, javaCallback, "onConnectionFailure", "(JLjava/lang/Exception;)V",
                                                  &failureMethod);
    VerifyOrReturn(err == CHIP_NO_ERROR, ChipLogError(Controller, "FindMethod Error! : %" CHIP_ERROR_FORMAT, err.Format()));
    VerifyOrReturn(failureMethod != nullptr, ChipLogError(Controller, "Could not find onConnectionFailure method"));

    jthrowable exception;
    err = AndroidConnectionFailureExceptions::GetInstance().CreateAndroidConnectionFailureException(
        env, failureInfo.error.Format(), failureInfo.error.AsInteger(), failureInfo.sessionStage, exception);
    VerifyOrReturn(
        err == CHIP_NO_ERROR,
        ChipLogError(Controller,
                     "Unable to create AndroidControllerException on GetConnectedDeviceCallback::OnDeviceConnectionFailureFn: %s",
                     ErrorStr(err)));
    DeviceLayer::StackUnlock unlock;
    env->CallVoidMethod(javaCallback, failureMethod, failureInfo.peerId.GetNodeId(), exception);
    VerifyOrReturn(!env->ExceptionCheck(), env->ExceptionDescribe());
}

ReportCallback::ReportCallback(jobject wrapperCallback, jobject subscriptionEstablishedCallback,
                               jobject resubscriptionAttemptCallback) :
    mClusterCacheAdapter(*this, Optional<EventNumber>::Missing(), false /*cacheData*/)
{
    JNIEnv * env = JniReferences::GetInstance().GetEnvForCurrentThread();
    VerifyOrReturn(env != nullptr, ChipLogError(Controller, "Could not get JNIEnv for current thread"));
    if (subscriptionEstablishedCallback != nullptr)
    {
        VerifyOrReturn(mSubscriptionEstablishedCallbackRef.Init(subscriptionEstablishedCallback) == CHIP_NO_ERROR,
                       ChipLogError(Controller, "Could not init mSubscriptionEstablishedCallbackRef in %s", __func__));
    }

    VerifyOrReturn(mWrapperCallbackRef.Init(wrapperCallback) == CHIP_NO_ERROR,
                   ChipLogError(Controller, "Could not init mWrapperCallbackRef in %s", __func__));

    if (resubscriptionAttemptCallback != nullptr)
    {
        VerifyOrReturn(mResubscriptionAttemptCallbackRef.Init(resubscriptionAttemptCallback) == CHIP_NO_ERROR,
                       ChipLogError(Controller, "Could not init mResubscriptionAttemptCallbackRef in %s", __func__));
    }
}

ReportCallback::~ReportCallback()
{
    if (mReadClient != nullptr)
    {
        Platform::Delete(mReadClient);
    }
}

void ReportCallback::OnReportBegin()
{
    JNIEnv * env = JniReferences::GetInstance().GetEnvForCurrentThread();
    VerifyOrReturn(env != nullptr, ChipLogError(Controller, "Could not get JNIEnv for current thread"));

    JniLocalReferenceScope scope(env);

    VerifyOrReturn(mWrapperCallbackRef.HasValidObjectRef(),
                   ChipLogError(Controller, "mReportCallbackRef is not valid in %s", __func__));
    jobject wrapperCallback = mWrapperCallbackRef.ObjectRef();
    jmethodID onReportBeginMethod;
    CHIP_ERROR err = JniReferences::GetInstance().FindMethod(env, wrapperCallback, "onReportBegin", "()V", &onReportBeginMethod);
    VerifyOrReturn(err == CHIP_NO_ERROR, ChipLogError(Controller, "Could not find onReportBegin method"));

    DeviceLayer::StackUnlock unlock;
    env->CallVoidMethod(wrapperCallback, onReportBeginMethod);
    VerifyOrReturn(!env->ExceptionCheck(), env->ExceptionDescribe());
}

void ReportCallback::OnDeallocatePaths(app::ReadPrepareParams && aReadPrepareParams)
{
    if (aReadPrepareParams.mpAttributePathParamsList != nullptr && aReadPrepareParams.mAttributePathParamsListSize != 0)
    {
        delete[] aReadPrepareParams.mpAttributePathParamsList;
        aReadPrepareParams.mpAttributePathParamsList    = nullptr;
        aReadPrepareParams.mAttributePathParamsListSize = 0;
    }

    if (aReadPrepareParams.mpEventPathParamsList != nullptr && aReadPrepareParams.mEventPathParamsListSize != 0)
    {
        delete[] aReadPrepareParams.mpEventPathParamsList;
        aReadPrepareParams.mpEventPathParamsList    = nullptr;
        aReadPrepareParams.mEventPathParamsListSize = 0;
    }

    if (aReadPrepareParams.mpDataVersionFilterList != nullptr && aReadPrepareParams.mDataVersionFilterListSize != 0)
    {
        delete[] aReadPrepareParams.mpDataVersionFilterList;
        aReadPrepareParams.mpDataVersionFilterList    = nullptr;
        aReadPrepareParams.mDataVersionFilterListSize = 0;
    }
}

void ReportCallback::OnReportEnd()
{
    UpdateClusterDataVersion();

    // Transform C++ jobject pair list to a Java HashMap, and call onReport() on the Java callback.
    CHIP_ERROR err = CHIP_NO_ERROR;
    JNIEnv * env   = JniReferences::GetInstance().GetEnvForCurrentThread();
    VerifyOrReturn(env != nullptr, ChipLogError(Controller, "Could not get JNIEnv for current thread"));

    JniLocalReferenceScope scope(env);
    VerifyOrReturn(mWrapperCallbackRef.HasValidObjectRef(),
                   ChipLogError(Controller, "mWrapperCallbackRef is not valid in %s", __func__));
    jobject wrapperCallback = mWrapperCallbackRef.ObjectRef();
    jmethodID onReportEndMethod;
    err = JniReferences::GetInstance().FindMethod(env, wrapperCallback, "onReportEnd", "()V", &onReportEndMethod);
    VerifyOrReturn(err == CHIP_NO_ERROR, ChipLogError(Controller, "Could not find onReportEnd method"));

    DeviceLayer::StackUnlock unlock;
    env->CallVoidMethod(wrapperCallback, onReportEndMethod);
    VerifyOrReturn(!env->ExceptionCheck(), env->ExceptionDescribe());
}

// Convert TLV blob to Json with structure, the element's tag is replaced with the actual attributeId.
CHIP_ERROR ConvertReportTlvToJson(const uint32_t id, TLV::TLVReader & data, std::string & json)
{
    TLV::TLVWriter writer;
    TLV::TLVReader readerForJavaTLV;
    uint32_t size = 0;
    readerForJavaTLV.Init(data);
    size_t bufferLen                  = readerForJavaTLV.GetTotalLength() + EXTRA_SPACE_FOR_ATTRIBUTE_TAG;
    std::unique_ptr<uint8_t[]> buffer = std::unique_ptr<uint8_t[]>(new uint8_t[bufferLen]);
    writer.Init(buffer.get(), bufferLen);
    TLV::TLVType outer;

    ReturnErrorOnFailure(writer.StartContainer(TLV::AnonymousTag(), TLV::kTLVType_Structure, outer));
    TLV::Tag tag;
    ReturnErrorOnFailure(ConvertTlvTag(id, tag));
    ReturnErrorOnFailure(writer.CopyElement(tag, readerForJavaTLV));
    ReturnErrorOnFailure(writer.EndContainer(outer));
    size = writer.GetLengthWritten();

    TLV::TLVReader readerForJson;
    readerForJson.Init(buffer.get(), size);
    ReturnErrorOnFailure(readerForJson.Next());
    // Convert TLV to JSON
    return TlvToJson(readerForJson, json);
}

static CHIP_ERROR CreateStatus(JNIEnv * env, const app::StatusIB & aStatus, jobject & outObj)
{
    jclass statusCls = nullptr;
    ReturnErrorOnFailure(JniReferences::GetInstance().GetLocalClassRef(env, "chip/devicecontroller/model/Status", statusCls));
    jmethodID statusCtor = nullptr;
    if (aStatus.mClusterStatus.HasValue())
    {
        statusCtor = env->GetStaticMethodID(statusCls, "newInstance", "(II)Lchip/devicecontroller/model/Status;");
        VerifyOrReturnError(!env->ExceptionCheck(), CHIP_JNI_ERROR_EXCEPTION_THROWN);
        VerifyOrReturnError(statusCtor != nullptr, CHIP_JNI_ERROR_METHOD_NOT_FOUND);
        outObj = env->CallStaticObjectMethod(statusCls, statusCtor, static_cast<jint>(aStatus.mStatus),
                                             static_cast<jint>(aStatus.mClusterStatus.Value()));
    }
    else
    {
        statusCtor = env->GetStaticMethodID(statusCls, "newInstance", "(I)Lchip/devicecontroller/model/Status;");
        VerifyOrReturnError(!env->ExceptionCheck(), CHIP_JNI_ERROR_EXCEPTION_THROWN);
        VerifyOrReturnError(statusCtor != nullptr, CHIP_JNI_ERROR_METHOD_NOT_FOUND);
        outObj = env->CallStaticObjectMethod(statusCls, statusCtor, static_cast<jint>(aStatus.mStatus));
    }
    VerifyOrReturnError(outObj != nullptr, CHIP_JNI_ERROR_METHOD_NOT_FOUND);
    return CHIP_NO_ERROR;
}

void ReportCallback::OnAttributeData(const app::ConcreteDataAttributePath & aPath, TLV::TLVReader * apData,
                                     const app::StatusIB & aStatus)
{
    CHIP_ERROR err = CHIP_NO_ERROR;
    JNIEnv * env   = JniReferences::GetInstance().GetEnvForCurrentThread();
    VerifyOrReturn(env != nullptr, ChipLogError(Controller, "Could not get JNIEnv for current thread"));
    JniLocalReferenceScope scope(env);
<<<<<<< HEAD

=======
>>>>>>> 58bf8e1d
    VerifyOrReturn(!aPath.IsListItemOperation(), ChipLogError(Controller, "Expect non-list item operation"); aPath.LogPath());

    jobject nodeState = mNodeStateObj.ObjectRef();
    if (aStatus.IsFailure())
    {
        ChipLogError(Controller, "Receive bad status %s", ErrorStr(aStatus.ToChipError()));
        jobject statusObj = nullptr;
        err               = CreateStatus(env, aStatus, statusObj);
        VerifyOrReturn(err == CHIP_NO_ERROR,
                       ChipLogError(Controller, "Fail to create status with error %" CHIP_ERROR_FORMAT, err.Format()));
        // Add Attribute Status to NodeState
        jmethodID addAttributeStatusMethod = nullptr;
        err                                = JniReferences::GetInstance().FindMethod(env, nodeState, "addAttributeStatus",
                                                                                     "(IJJLchip/devicecontroller/model/Status;)V", &addAttributeStatusMethod);
        VerifyOrReturn(
            err == CHIP_NO_ERROR,
            ChipLogError(Controller, "Could not find addAttributeStatus method with error %" CHIP_ERROR_FORMAT, err.Format()));
        env->CallVoidMethod(nodeState, addAttributeStatusMethod, static_cast<jint>(aPath.mEndpointId),
                            static_cast<jlong>(aPath.mClusterId), static_cast<jlong>(aPath.mAttributeId), statusObj);
        VerifyOrReturn(!env->ExceptionCheck(), env->ExceptionDescribe());
        return;
    }
    VerifyOrReturn(apData != nullptr, ChipLogError(Controller, "Receive empty apData"); aPath.LogPath());

    TLV::TLVReader readerForJavaTLV;
    readerForJavaTLV.Init(*apData);

    jobject value = nullptr;
#ifdef USE_JAVA_TLV_ENCODE_DECODE
    TLV::TLVReader readerForJavaObject;
    readerForJavaObject.Init(*apData);

    value = DecodeAttributeValue(aPath, readerForJavaObject, &err);
    // If we don't know this attribute, suppress it.
    if (err == CHIP_ERROR_IM_MALFORMED_ATTRIBUTE_PATH_IB)
    {
        err = CHIP_NO_ERROR;
    }

    VerifyOrReturn(err == CHIP_NO_ERROR, ChipLogError(Controller, "Fail to decode attribute with error %s", ErrorStr(err));
                   aPath.LogPath());
    VerifyOrReturn(!env->ExceptionCheck(), env->ExceptionDescribe());
#endif
    // Create TLV byte array to pass to Java layer
    size_t bufferLen                  = readerForJavaTLV.GetRemainingLength() + readerForJavaTLV.GetLengthRead();
    std::unique_ptr<uint8_t[]> buffer = std::unique_ptr<uint8_t[]>(new uint8_t[bufferLen]);
    uint32_t size                     = 0;

    // The TLVReader's read head is not pointing to the first element in the container, instead of the container itself, use
    // a TLVWriter to get a TLV with a normalized TLV buffer (Wrapped with an anonymous tag, no extra "end of container" tag
    // at the end.)
    TLV::TLVWriter writer;
    writer.Init(buffer.get(), bufferLen);
    err = writer.CopyElement(TLV::AnonymousTag(), readerForJavaTLV);
    VerifyOrReturn(err == CHIP_NO_ERROR, ChipLogError(Controller, "Fail to copy tlv element with error %s", ErrorStr(err));
                   aPath.LogPath());
    size = writer.GetLengthWritten();
    chip::ByteArray jniByteArray(env, reinterpret_cast<jbyte *>(buffer.get()), static_cast<jint>(size));

    // Convert TLV to JSON
    std::string json;
    err = ConvertReportTlvToJson(static_cast<uint32_t>(aPath.mAttributeId), *apData, json);
    VerifyOrReturn(err == CHIP_NO_ERROR,
                   ChipLogError(Controller, "Fail to convert report tlv to json with error %s", ErrorStr(err));
                   aPath.LogPath());
    UtfString jsonString(env, json.c_str());

    VerifyOrReturn(mWrapperCallbackRef.HasValidObjectRef(),
                   ChipLogError(Controller, "mReportCallbackRef is not valid in %s", __func__));
    jobject wrapperCallback = mWrapperCallbackRef.ObjectRef();

    // Add AttributeState to NodeState
    jmethodID addAttributeMethod;
    err = JniReferences::GetInstance().FindMethod(env, wrapperCallback, "addAttribute",
                                                  "(IJJLjava/lang/Object;[BLjava/lang/String;)V", &addAttributeMethod);
    VerifyOrReturn(err == CHIP_NO_ERROR,
                   ChipLogError(Controller, "Could not find addAttribute method with error %s", ErrorStr(err)));
    env->CallVoidMethod(wrapperCallback, addAttributeMethod, static_cast<jint>(aPath.mEndpointId),
                        static_cast<jlong>(aPath.mClusterId), static_cast<jlong>(aPath.mAttributeId), value,
                        jniByteArray.jniValue(), jsonString.jniValue());
    VerifyOrReturn(!env->ExceptionCheck(), env->ExceptionDescribe());

    UpdateClusterDataVersion();
}

void ReportCallback::UpdateClusterDataVersion()
{
    JNIEnv * env = JniReferences::GetInstance().GetEnvForCurrentThread();
    VerifyOrReturn(env != nullptr, ChipLogError(Controller, "Could not get JNIEnv for current thread"));
    chip::app::ConcreteClusterPath lastConcreteClusterPath;

    if (mClusterCacheAdapter.GetLastReportDataPath(lastConcreteClusterPath) != CHIP_NO_ERROR)
    {
        return;
    }

    if (!lastConcreteClusterPath.IsValidConcreteClusterPath())
    {
        return;
    }

    chip::Optional<chip::DataVersion> committedDataVersion;
    if (mClusterCacheAdapter.GetVersion(lastConcreteClusterPath, committedDataVersion) != CHIP_NO_ERROR)
    {
        return;
    }
    if (!committedDataVersion.HasValue())
    {
        return;
    }

    VerifyOrReturn(mWrapperCallbackRef.HasValidObjectRef(),
                   ChipLogError(Controller, "mReportCallbackRef is not valid in %s", __func__));
    jobject wrapperCallback = mWrapperCallbackRef.ObjectRef();

    // SetDataVersion to NodeState
    jmethodID setDataVersionMethod;
    CHIP_ERROR err =
        JniReferences::GetInstance().FindMethod(env, wrapperCallback, "setDataVersion", "(IJJ)V", &setDataVersionMethod);
    VerifyOrReturn(err == CHIP_NO_ERROR, ChipLogError(Controller, "Could not find setDataVersion method"));
    env->CallVoidMethod(wrapperCallback, setDataVersionMethod, static_cast<jint>(lastConcreteClusterPath.mEndpointId),
                        static_cast<jlong>(lastConcreteClusterPath.mClusterId), static_cast<jlong>(committedDataVersion.Value()));
    VerifyOrReturn(!env->ExceptionCheck(), env->ExceptionDescribe());
}

void ReportCallback::OnEventData(const app::EventHeader & aEventHeader, TLV::TLVReader * apData, const app::StatusIB * apStatus)
{
    CHIP_ERROR err = CHIP_NO_ERROR;
    JNIEnv * env   = JniReferences::GetInstance().GetEnvForCurrentThread();
    VerifyOrReturn(env != nullptr, ChipLogError(Controller, "Could not get JNIEnv for current thread"));
<<<<<<< HEAD
=======

    jobject nodeState = mNodeStateObj.ObjectRef();
    if (apStatus != nullptr && apStatus->IsFailure())
    {
        ChipLogError(Controller, "Receive bad status %s", ErrorStr(apStatus->ToChipError()));
        jobject statusObj = nullptr;
        err               = CreateStatus(env, *apStatus, statusObj);
        VerifyOrReturn(err == CHIP_NO_ERROR,
                       ChipLogError(Controller, "Fail to create status with error %" CHIP_ERROR_FORMAT, err.Format()));
        // Add Event Status to NodeState
        jmethodID addEventStatusMethod;
        err = JniReferences::GetInstance().FindMethod(env, nodeState, "addEventStatus",
                                                      "(IJJLchip/devicecontroller/model/Status;)V", &addEventStatusMethod);
        VerifyOrReturn(
            err == CHIP_NO_ERROR,
            ChipLogError(Controller, "Could not find addEventStatus method with error %" CHIP_ERROR_FORMAT, err.Format()));
        env->CallVoidMethod(nodeState, addEventStatusMethod, static_cast<jint>(aEventHeader.mPath.mEndpointId),
                            static_cast<jlong>(aEventHeader.mPath.mClusterId), static_cast<jlong>(aEventHeader.mPath.mEventId),
                            statusObj);
        VerifyOrReturn(!env->ExceptionCheck(), env->ExceptionDescribe());
        return;
    }
>>>>>>> 58bf8e1d
    VerifyOrReturn(apData != nullptr, ChipLogError(Controller, "Receive empty apData"); aEventHeader.LogPath());

    TLV::TLVReader readerForJavaTLV;
    readerForJavaTLV.Init(*apData);

    jlong eventNumber    = static_cast<jlong>(aEventHeader.mEventNumber);
    jint priorityLevel   = static_cast<jint>(aEventHeader.mPriorityLevel);
    jlong timestampValue = static_cast<jlong>(aEventHeader.mTimestamp.mValue);

    jint timestampType = 0;
    if (aEventHeader.mTimestamp.mType == app::Timestamp::Type::kSystem)
    {
        timestampType = static_cast<jint>(MILLIS_SINCE_BOOT);
    }
    else if (aEventHeader.mTimestamp.mType == app::Timestamp::Type::kEpoch)
    {
        timestampType = static_cast<jint>(MILLIS_SINCE_EPOCH);
    }
    else
    {
        ChipLogError(Controller, "Unsupported event timestamp type");
        aEventHeader.LogPath();
        return;
    }

    jobject value = nullptr;
#ifdef USE_JAVA_TLV_ENCODE_DECODE
    TLV::TLVReader readerForJavaObject;
    readerForJavaObject.Init(*apData);
    value = DecodeEventValue(aEventHeader.mPath, readerForJavaObject, &err);
    // If we don't know this event, just skip it.
    if (err == CHIP_ERROR_IM_MALFORMED_EVENT_PATH_IB)
    {
        err = CHIP_NO_ERROR;
    }
    VerifyOrReturn(err == CHIP_NO_ERROR, ChipLogError(Controller, "Fail to decode event with error %s", ErrorStr(err));
                   aEventHeader.LogPath());
    VerifyOrReturn(!env->ExceptionCheck(), env->ExceptionDescribe());
#endif

    // Create TLV byte array to pass to Java layer
    size_t bufferLen                  = readerForJavaTLV.GetRemainingLength() + readerForJavaTLV.GetLengthRead();
    std::unique_ptr<uint8_t[]> buffer = std::unique_ptr<uint8_t[]>(new uint8_t[bufferLen]);
    uint32_t size                     = 0;
    // The TLVReader's read head is not pointing to the first element in the container, instead of the container itself, use
    // a TLVWriter to get a TLV with a normalized TLV buffer (Wrapped with an anonymous tag, no extra "end of container" tag
    // at the end.)
    TLV::TLVWriter writer;
    writer.Init(buffer.get(), bufferLen);
    err = writer.CopyElement(TLV::AnonymousTag(), readerForJavaTLV);

    VerifyOrReturn(err == CHIP_NO_ERROR, ChipLogError(Controller, "Fail to copy element with error %s", ErrorStr(err));
                   aEventHeader.LogPath());
    size = writer.GetLengthWritten();
    chip::ByteArray jniByteArray(env, reinterpret_cast<jbyte *>(buffer.get()), static_cast<jint>(size));

    // Convert TLV to JSON
    std::string json;
    err = ConvertReportTlvToJson(static_cast<uint32_t>(aEventHeader.mPath.mEventId), *apData, json);
    VerifyOrReturn(err == CHIP_NO_ERROR,
                   ChipLogError(Controller, "Fail to convert report tlv to Json with error %s", ErrorStr(err));
                   aEventHeader.LogPath());
    UtfString jsonString(env, json.c_str());

    VerifyOrReturn(mWrapperCallbackRef.HasValidObjectRef(),
                   ChipLogError(Controller, "mReportCallbackRef is not valid in %s", __func__));
    jobject wrapperCallback = mWrapperCallbackRef.ObjectRef();

    jmethodID addEventMethod;
<<<<<<< HEAD
    err = JniReferences::GetInstance().FindMethod(env, wrapperCallback, "addEvent",
                                                  "(IJJJIIJLjava/lang/Object;[BLjava/lang/String;)V", &addEventMethod);
=======

    err = JniReferences::GetInstance().FindMethod(env, nodeState, "addEvent", "(IJJLchip/devicecontroller/model/EventState;)V",
                                                  &addEventMethod);
>>>>>>> 58bf8e1d
    VerifyOrReturn(err == CHIP_NO_ERROR, ChipLogError(Controller, "Could not find addEvent method with error %s", ErrorStr(err));
                   aEventHeader.LogPath());
    env->CallVoidMethod(wrapperCallback, addEventMethod, static_cast<jint>(aEventHeader.mPath.mEndpointId),
                        static_cast<jlong>(aEventHeader.mPath.mClusterId), static_cast<jlong>(aEventHeader.mPath.mEventId),
                        eventNumber, priorityLevel, timestampType, timestampValue, value, jniByteArray.jniValue(),
                        jsonString.jniValue());
    VerifyOrReturn(!env->ExceptionCheck(), env->ExceptionDescribe(); aEventHeader.LogPath());
}

void ReportCallback::OnError(CHIP_ERROR aError)
{
    ReportError(nullptr, nullptr, aError);
}

void ReportCallback::OnDone(app::ReadClient *)
{
    CHIP_ERROR err = CHIP_NO_ERROR;
    JNIEnv * env   = JniReferences::GetInstance().GetEnvForCurrentThread();
    VerifyOrReturn(env != nullptr, ChipLogError(Controller, "Could not get JNIEnv for current thread"));
    JniLocalReferenceScope scope(env);
    VerifyOrReturn(mWrapperCallbackRef.HasValidObjectRef(),
                   ChipLogError(Controller, "mWrapperCallbackRef is not valid in %s", __func__));
    jmethodID onDoneMethod;
    jobject wrapperCallback = mWrapperCallbackRef.ObjectRef();
    JniGlobalReference globalRef(std::move(mWrapperCallbackRef));

    err = JniReferences::GetInstance().FindMethod(env, wrapperCallback, "onDone", "()V", &onDoneMethod);
    VerifyOrReturn(err == CHIP_NO_ERROR, ChipLogError(Controller, "Could not find onDone method"));

    if (mReadClient != nullptr)
    {
        Platform::Delete(mReadClient);
    }
    mReadClient = nullptr;

    DeviceLayer::StackUnlock unlock;
    env->CallVoidMethod(wrapperCallback, onDoneMethod);
    VerifyOrReturn(!env->ExceptionCheck(), env->ExceptionDescribe());
}

void ReportCallback::OnSubscriptionEstablished(SubscriptionId aSubscriptionId)
{
    JNIEnv * env = JniReferences::GetInstance().GetEnvForCurrentThread();
    VerifyOrReturn(env != nullptr, ChipLogError(Controller, "Could not get JNIEnv for current thread"));
    JniLocalReferenceScope scope(env);
    DeviceLayer::StackUnlock unlock;
    VerifyOrReturn(mSubscriptionEstablishedCallbackRef.HasValidObjectRef(),
                   ChipLogError(Controller, " mSubscriptionEstablishedCallbackRef is not valid in %s", __func__));
    CHIP_ERROR err = JniReferences::GetInstance().CallSubscriptionEstablished(mSubscriptionEstablishedCallbackRef.ObjectRef(), aSubscriptionId);
    VerifyOrReturn(err == CHIP_NO_ERROR, ChipLogError(Controller, "CallSubscriptionEstablished error! : %" CHIP_ERROR_FORMAT, err.Format()));
}

CHIP_ERROR ReportCallback::OnResubscriptionNeeded(app::ReadClient * apReadClient, CHIP_ERROR aTerminationCause)
{
    JNIEnv * env = JniReferences::GetInstance().GetEnvForCurrentThread();
    VerifyOrReturnError(env != nullptr, CHIP_JNI_ERROR_NULL_OBJECT);
    ReturnErrorOnFailure(app::ReadClient::Callback::OnResubscriptionNeeded(apReadClient, aTerminationCause));
    JniLocalReferenceScope scope(env);
    jmethodID onResubscriptionAttemptMethod;
    VerifyOrReturnLogError(mResubscriptionAttemptCallbackRef.HasValidObjectRef(), CHIP_ERROR_INCORRECT_STATE);
    jobject resubscriptionAttemptCallbackRef = mResubscriptionAttemptCallbackRef.ObjectRef();
    ReturnLogErrorOnFailure(JniReferences::GetInstance().FindMethod(
        env, resubscriptionAttemptCallbackRef, "onResubscriptionAttempt", "(JJ)V", &onResubscriptionAttemptMethod));

    DeviceLayer::StackUnlock unlock;
    env->CallVoidMethod(resubscriptionAttemptCallbackRef, onResubscriptionAttemptMethod,
                        static_cast<jlong>(aTerminationCause.AsInteger()),
                        static_cast<jlong>(apReadClient->ComputeTimeTillNextSubscription()));
    VerifyOrReturnError(!env->ExceptionCheck(), CHIP_JNI_ERROR_EXCEPTION_THROWN);
    return CHIP_NO_ERROR;
}

void ReportCallback::ReportError(const app::ConcreteAttributePath * attributePath, const app::ConcreteEventPath * eventPath,
                                 CHIP_ERROR err)
{
    ReportError(attributePath, eventPath, ErrorStr(err), err.AsInteger());
}

void ReportCallback::ReportError(const app::ConcreteAttributePath * attributePath, const app::ConcreteEventPath * eventPath,
                                 Protocols::InteractionModel::Status status)
{
    ReportError(attributePath, eventPath, "IM Status",
                static_cast<std::underlying_type_t<Protocols::InteractionModel::Status>>(status));
}

void ReportCallback::ReportError(const app::ConcreteAttributePath * attributePath, const app::ConcreteEventPath * eventPath,
                                 const char * message, ChipError::StorageType errorCode)
{
    CHIP_ERROR err = CHIP_NO_ERROR;
    JNIEnv * env   = JniReferences::GetInstance().GetEnvForCurrentThread();
    VerifyOrReturn(env != nullptr, ChipLogError(Controller, "Could not get JNIEnv for current thread"));
    JniLocalReferenceScope scope(env);
    VerifyOrReturn(mWrapperCallbackRef.HasValidObjectRef(),
                   ChipLogError(Controller, "mWrapperCallbackRef is not valid in %s", __func__));
    jobject wrapperCallback = mWrapperCallbackRef.ObjectRef();
    jthrowable exception;
    err = AndroidControllerExceptions::GetInstance().CreateAndroidControllerException(env, message, errorCode, exception);
    VerifyOrReturn(
        err == CHIP_NO_ERROR,
        ChipLogError(Controller, "Unable to create AndroidControllerException on ReportCallback::ReportError: %s", ErrorStr(err)));
    jmethodID onErrorMethod;
    err = JniReferences::GetInstance().FindMethod(env, wrapperCallback, "onError", "(ZIJJZIJJLjava/lang/Exception;)V",
                                                  &onErrorMethod);
    VerifyOrReturn(err == CHIP_NO_ERROR, ChipLogError(Controller, "Unable to find onError method: %s", ErrorStr(err)));

    DeviceLayer::StackUnlock unlock;

    jboolean isAttributePath = JNI_FALSE;
    jint attributeEndpointId = static_cast<jint>(kInvalidEndpointId);
    jlong attributeClusterId = static_cast<jlong>(kInvalidClusterId);
    jlong attributeId        = static_cast<jlong>(kInvalidAttributeId);

    jboolean isEventPath = JNI_FALSE;
    jint eventEndpointId = static_cast<jint>(kInvalidEndpointId);
    jlong eventClusterId = static_cast<jlong>(kInvalidClusterId);
    jlong eventId        = static_cast<jlong>(kInvalidAttributeId);

    if (attributePath != nullptr)
    {
        isAttributePath     = JNI_TRUE;
        attributeEndpointId = static_cast<jint>(attributePath->mEndpointId);
        attributeClusterId  = static_cast<jlong>(attributePath->mClusterId);
        attributeId         = static_cast<jlong>(attributePath->mAttributeId);
    }

    if (eventPath != nullptr)
    {
        isEventPath     = JNI_TRUE;
        eventEndpointId = static_cast<jint>(eventPath->mEndpointId);
        eventClusterId  = static_cast<jlong>(eventPath->mClusterId);
        eventId         = static_cast<jlong>(eventPath->mEventId);
    }

    env->CallVoidMethod(wrapperCallback, onErrorMethod, isAttributePath, attributeEndpointId, attributeClusterId, attributeId,
                        isEventPath, eventEndpointId, eventClusterId, eventId, exception);
    VerifyOrReturn(!env->ExceptionCheck(), env->ExceptionDescribe());
}

WriteAttributesCallback::WriteAttributesCallback(jobject wrapperCallback) : mChunkedWriteCallback(this)
{
    VerifyOrReturn(mWrapperCallbackRef.Init(wrapperCallback) == CHIP_NO_ERROR,
                   ChipLogError(Controller, "Could not init mWrapperCallbackRef for WriteAttributesCallback"));
}

WriteAttributesCallback::~WriteAttributesCallback()
{
    if (mWriteClient != nullptr)
    {
        Platform::Delete(mWriteClient);
    }
}

void WriteAttributesCallback::OnResponse(const app::WriteClient * apWriteClient, const app::ConcreteDataAttributePath & aPath,
                                         app::StatusIB aStatus)
{
    CHIP_ERROR err = CHIP_NO_ERROR;
    JNIEnv * env   = JniReferences::GetInstance().GetEnvForCurrentThread();
    VerifyOrReturn(env != nullptr, ChipLogError(Controller, "Could not get JNIEnv for current thread"));
    JniLocalReferenceScope scope(env);

    if (aStatus.mStatus != Protocols::InteractionModel::Status::Success)
    {
        ReportError(&aPath, aStatus.mStatus);
        return;
    }

    jmethodID onResponseMethod;
    VerifyOrReturn(mWrapperCallbackRef.HasValidObjectRef(),
                   ChipLogError(Controller, "mWrapperCallbackRef is not valid in %s", __func__));
    jobject wrapperCallback = mWrapperCallbackRef.ObjectRef();
    err = JniReferences::GetInstance().FindMethod(env, wrapperCallback, "onResponse", "(IJJ)V", &onResponseMethod);
    VerifyOrReturn(err == CHIP_NO_ERROR, ChipLogError(Controller, "Unable to find onError method: %s", ErrorStr(err)));

    DeviceLayer::StackUnlock unlock;
    env->CallVoidMethod(wrapperCallback, onResponseMethod, static_cast<jint>(aPath.mEndpointId),
                        static_cast<jlong>(aPath.mClusterId), static_cast<jlong>(aPath.mAttributeId));
    VerifyOrReturn(!env->ExceptionCheck(), env->ExceptionDescribe());
}

void WriteAttributesCallback::OnError(const app::WriteClient * apWriteClient, CHIP_ERROR aError)
{
    ReportError(nullptr, aError);
}

void WriteAttributesCallback::OnDone(app::WriteClient *)
{
    CHIP_ERROR err = CHIP_NO_ERROR;
    JNIEnv * env   = JniReferences::GetInstance().GetEnvForCurrentThread();
    VerifyOrReturn(env != nullptr, ChipLogError(Controller, "Could not get JNIEnv for current thread"));
    JniLocalReferenceScope scope(env);
    VerifyOrReturn(mWrapperCallbackRef.HasValidObjectRef(),
                   ChipLogError(Controller, "mWrapperCallbackRef is not valid in %s", __func__));
    jmethodID onDoneMethod;
    jobject wrapperCallback = mWrapperCallbackRef.ObjectRef();
    JniGlobalReference globalRef(std::move(mWrapperCallbackRef));

    err = JniReferences::GetInstance().FindMethod(env, wrapperCallback, "onDone", "()V", &onDoneMethod);
    VerifyOrReturn(err == CHIP_NO_ERROR, ChipLogError(Controller, "Could not find onDone method"));

    DeviceLayer::StackUnlock unlock;
    env->CallVoidMethod(wrapperCallback, onDoneMethod);
    VerifyOrReturn(!env->ExceptionCheck(), env->ExceptionDescribe());
}

void WriteAttributesCallback::ReportError(const app::ConcreteAttributePath * attributePath, CHIP_ERROR err)
{
    ReportError(attributePath, ErrorStr(err), err.AsInteger());
}

void WriteAttributesCallback::ReportError(const app::ConcreteAttributePath * attributePath,
                                          Protocols::InteractionModel::Status status)
{
    ReportError(attributePath, "IM Status", static_cast<std::underlying_type_t<Protocols::InteractionModel::Status>>(status));
}

void WriteAttributesCallback::ReportError(const app::ConcreteAttributePath * attributePath, const char * message,
                                          ChipError::StorageType errorCode)
{
    CHIP_ERROR err = CHIP_NO_ERROR;
    JNIEnv * env   = JniReferences::GetInstance().GetEnvForCurrentThread();
    VerifyOrReturn(env != nullptr, ChipLogError(Controller, "Could not get JNIEnv for current thread"));
    JniLocalReferenceScope scope(env);
    ChipLogError(Controller, "WriteAttributesCallback::ReportError is called with %u", errorCode);
    jthrowable exception;
    err = AndroidControllerExceptions::GetInstance().CreateAndroidControllerException(env, message, errorCode, exception);
    VerifyOrReturn(err == CHIP_NO_ERROR,
                   ChipLogError(Controller,
                                "Unable to create AndroidControllerException on WriteAttributesCallback::ReportError: %s",
                                ErrorStr(err)));
    jmethodID onErrorMethod;
    VerifyOrReturn(mWrapperCallbackRef.HasValidObjectRef(),
                   ChipLogError(Controller, "mWrapperCallbackRef is not valid in %s", __func__));
    jobject wrapperCallback = mWrapperCallbackRef.ObjectRef();
    err = JniReferences::GetInstance().FindMethod(env, wrapperCallback, "onError", "(ZIJJLjava/lang/Exception;)V", &onErrorMethod);
    VerifyOrReturn(err == CHIP_NO_ERROR, ChipLogError(Controller, "Unable to find onError method: %s", ErrorStr(err)));

    jboolean isAttributePath = JNI_FALSE;
    jint attributeEndpointId = static_cast<jint>(kInvalidEndpointId);
    jlong attributeClusterId = static_cast<jlong>(kInvalidClusterId);
    jlong attributeId        = static_cast<jlong>(kInvalidAttributeId);

    if (attributePath != nullptr)
    {
        isAttributePath     = JNI_TRUE;
        attributeEndpointId = static_cast<jint>(attributePath->mEndpointId);
        attributeClusterId  = static_cast<jint>(attributePath->mClusterId);
        attributeId         = static_cast<jint>(attributePath->mAttributeId);
    }

    DeviceLayer::StackUnlock unlock;
    env->CallVoidMethod(wrapperCallback, onErrorMethod, isAttributePath, attributeEndpointId, attributeClusterId, attributeId,
                        exception);
    VerifyOrReturn(!env->ExceptionCheck(), env->ExceptionDescribe());
}

InvokeCallback::InvokeCallback(jobject wrapperCallback)
{
    VerifyOrReturn(mWrapperCallbackRef.Init(wrapperCallback) == CHIP_NO_ERROR,
                   ChipLogError(Controller, "Could not init mWrapperCallbackRef for InvokeCallback"));
}

InvokeCallback::~InvokeCallback()
{
    if (mCommandSender != nullptr)
    {
        Platform::Delete(mCommandSender);
    }
}

void InvokeCallback::OnResponse(app::CommandSender * apCommandSender, const app::ConcreteCommandPath & aPath,
                                const app::StatusIB & aStatusIB, TLV::TLVReader * apData)
{
    CHIP_ERROR err = CHIP_NO_ERROR;
    JNIEnv * env   = JniReferences::GetInstance().GetEnvForCurrentThread();
    VerifyOrReturn(env != nullptr, ChipLogError(Controller, "Could not get JNIEnv for current thread"));
    jmethodID onResponseMethod;
    JniLocalReferenceScope scope(env);
    VerifyOrReturn(err == CHIP_NO_ERROR, ChipLogError(Controller, "Unable to create Java InvokeElement: %s", ErrorStr(err)));
    VerifyOrReturn(mWrapperCallbackRef.HasValidObjectRef(),
                   ChipLogError(Controller, "mWrapperCallbackRef is not valid in %s", __func__));
    jobject wrapperCallbackRef = mWrapperCallbackRef.ObjectRef();
    err = JniReferences::GetInstance().FindMethod(env, wrapperCallbackRef, "onResponse", "(IJJ[BLjava/lang/String;J)V",
                                                  &onResponseMethod);
    VerifyOrReturn(err == CHIP_NO_ERROR, ChipLogError(Controller, "Unable to find onResponse method: %s", ErrorStr(err)));

    DeviceLayer::StackUnlock unlock;

    if (apData != nullptr)
    {
        TLV::TLVReader readerForJavaTLV;
        TLV::TLVReader readerForJson;
        readerForJavaTLV.Init(*apData);

        // Create TLV byte array to pass to Java layer
        size_t bufferLen                  = readerForJavaTLV.GetRemainingLength() + readerForJavaTLV.GetLengthRead();
        std::unique_ptr<uint8_t[]> buffer = std::unique_ptr<uint8_t[]>(new uint8_t[bufferLen]);
        uint32_t size                     = 0;

        TLV::TLVWriter writer;
        writer.Init(buffer.get(), bufferLen);
        err = writer.CopyElement(TLV::AnonymousTag(), readerForJavaTLV);
        VerifyOrReturn(err == CHIP_NO_ERROR, ChipLogError(Controller, "Failed CopyElement: %" CHIP_ERROR_FORMAT, err.Format()));
        size = writer.GetLengthWritten();

        chip::ByteArray jniByteArray(env, reinterpret_cast<jbyte *>(buffer.get()), static_cast<jint>(size));

        // Convert TLV to JSON
        std::string json;
        readerForJson.Init(buffer.get(), size);
        err = readerForJson.Next();
        VerifyOrReturn(err == CHIP_NO_ERROR,
                       ChipLogError(Controller, "Failed readerForJson next: %" CHIP_ERROR_FORMAT, err.Format()));
        err = TlvToJson(readerForJson, json);
        VerifyOrReturn(err == CHIP_NO_ERROR, ChipLogError(Controller, "Failed TlvToJson: %" CHIP_ERROR_FORMAT, err.Format()));
        UtfString jsonString(env, json.c_str());

        env->CallVoidMethod(wrapperCallbackRef, onResponseMethod, static_cast<jint>(aPath.mEndpointId),
                            static_cast<jlong>(aPath.mClusterId), static_cast<jlong>(aPath.mCommandId), jniByteArray.jniValue(),
                            jsonString.jniValue(),
                            aStatusIB.mClusterStatus.HasValue() ? static_cast<jlong>(aStatusIB.mClusterStatus.Value())
                                                                : static_cast<jlong>(Protocols::InteractionModel::Status::Success));
    }
    else
    {
        env->CallVoidMethod(wrapperCallbackRef, onResponseMethod, static_cast<jint>(aPath.mEndpointId),
                            static_cast<jlong>(aPath.mClusterId), static_cast<jlong>(aPath.mCommandId), nullptr, nullptr,
                            aStatusIB.mClusterStatus.HasValue() ? static_cast<jlong>(aStatusIB.mClusterStatus.Value())
                                                                : static_cast<jlong>(Protocols::InteractionModel::Status::Success));
    }

    VerifyOrReturn(!env->ExceptionCheck(), env->ExceptionDescribe());
}

void InvokeCallback::OnError(const app::CommandSender * apCommandSender, CHIP_ERROR aError)
{
    ReportError(aError);
}

void InvokeCallback::OnDone(app::CommandSender * apCommandSender)
{
    CHIP_ERROR err = CHIP_NO_ERROR;
    JNIEnv * env   = JniReferences::GetInstance().GetEnvForCurrentThread();
    VerifyOrReturn(env != nullptr, ChipLogError(Controller, "Could not get JNIEnv for current thread"));
    JniLocalReferenceScope scope(env);
    jmethodID onDoneMethod;
    VerifyOrReturn(mWrapperCallbackRef.HasValidObjectRef(),
                   ChipLogError(Controller, "mWrapperCallbackRef is not valid in %s", __func__));
    jobject wrapperCallback = mWrapperCallbackRef.ObjectRef();
    JniGlobalReference globalRef(std::move(mWrapperCallbackRef));

    err = JniReferences::GetInstance().FindMethod(env, wrapperCallback, "onDone", "()V", &onDoneMethod);
    VerifyOrReturn(err == CHIP_NO_ERROR, ChipLogError(Controller, "Could not find onDone method"));

    DeviceLayer::StackUnlock unlock;
    env->CallVoidMethod(wrapperCallback, onDoneMethod);
    VerifyOrReturn(!env->ExceptionCheck(), env->ExceptionDescribe());
}

void InvokeCallback::ReportError(CHIP_ERROR err)
{
    ReportError(ErrorStr(err), err.AsInteger());
}

void InvokeCallback::ReportError(Protocols::InteractionModel::Status status)
{
    ReportError("IM Status", static_cast<std::underlying_type_t<Protocols::InteractionModel::Status>>(status));
}

void InvokeCallback::ReportError(const char * message, ChipError::StorageType errorCode)
{
    CHIP_ERROR err = CHIP_NO_ERROR;
    JNIEnv * env   = JniReferences::GetInstance().GetEnvForCurrentThread();
    VerifyOrReturn(env != nullptr, ChipLogError(Controller, "Could not get JNIEnv for current thread"));
    JniLocalReferenceScope scope(env);
    ChipLogError(Controller, "InvokeCallback::ReportError is called with %u", errorCode);
    jthrowable exception;
    err = AndroidControllerExceptions::GetInstance().CreateAndroidControllerException(env, message, errorCode, exception);
    VerifyOrReturn(
        err == CHIP_NO_ERROR,
        ChipLogError(Controller, "Unable to create AndroidControllerException: %s on InvokeCallback::ReportError", ErrorStr(err)));

    jmethodID onErrorMethod;
    VerifyOrReturn(mWrapperCallbackRef.HasValidObjectRef(),
                   ChipLogError(Controller, "mWrapperCallbackRef is not valid in %s", __func__));
    jobject wrapperCallback = mWrapperCallbackRef.ObjectRef();
    err = JniReferences::GetInstance().FindMethod(env, wrapperCallback, "onError", "(Ljava/lang/Exception;)V", &onErrorMethod);
    VerifyOrReturn(err == CHIP_NO_ERROR, ChipLogError(Controller, "Unable to find onError method: %s", ErrorStr(err)));

    DeviceLayer::StackUnlock unlock;
    env->CallVoidMethod(wrapperCallback, onErrorMethod, exception);
    VerifyOrReturn(!env->ExceptionCheck(), env->ExceptionDescribe());
}

jlong newConnectedDeviceCallback(JNIEnv * env, jobject self, jobject callback)
{
    chip::DeviceLayer::StackLock lock;
    GetConnectedDeviceCallback * connectedDeviceCallback = chip::Platform::New<GetConnectedDeviceCallback>(self, callback);
    return reinterpret_cast<jlong>(connectedDeviceCallback);
}

void deleteConnectedDeviceCallback(JNIEnv * env, jobject self, jlong callbackHandle)
{
    chip::DeviceLayer::StackLock lock;
    GetConnectedDeviceCallback * connectedDeviceCallback = reinterpret_cast<GetConnectedDeviceCallback *>(callbackHandle);
    VerifyOrReturn(connectedDeviceCallback != nullptr, ChipLogError(Controller, "GetConnectedDeviceCallback handle is nullptr"));
    chip::Platform::Delete(connectedDeviceCallback);
}

jlong newReportCallback(JNIEnv * env, jobject self, jobject subscriptionEstablishedCallbackJava,
                        jobject resubscriptionAttemptCallbackJava)
{
    chip::DeviceLayer::StackLock lock;
    ReportCallback * reportCallback =
        chip::Platform::New<ReportCallback>(self, subscriptionEstablishedCallbackJava, resubscriptionAttemptCallbackJava);
    return reinterpret_cast<jlong>(reportCallback);
}

void deleteReportCallback(JNIEnv * env, jobject self, jlong callbackHandle)
{
    chip::DeviceLayer::StackLock lock;
    ReportCallback * reportCallback = reinterpret_cast<ReportCallback *>(callbackHandle);
    VerifyOrReturn(reportCallback != nullptr, ChipLogError(Controller, "ReportCallback handle is nullptr"));
    chip::Platform::Delete(reportCallback);
}

jlong newWriteAttributesCallback(JNIEnv * env, jobject self)
{
    chip::DeviceLayer::StackLock lock;
    WriteAttributesCallback * writeAttributesCallback = chip::Platform::New<WriteAttributesCallback>(self);
    return reinterpret_cast<jlong>(writeAttributesCallback);
}

void deleteWriteAttributesCallback(JNIEnv * env, jobject self, jlong callbackHandle)
{
    chip::DeviceLayer::StackLock lock;
    WriteAttributesCallback * writeAttributesCallback = reinterpret_cast<WriteAttributesCallback *>(callbackHandle);
    VerifyOrReturn(writeAttributesCallback != nullptr, ChipLogError(Controller, "WriteAttributesCallback handle is nullptr"));
    chip::Platform::Delete(writeAttributesCallback);
}

jlong newInvokeCallback(JNIEnv * env, jobject self)
{
    chip::DeviceLayer::StackLock lock;
    InvokeCallback * invokeCallback = chip::Platform::New<InvokeCallback>(self);
    return reinterpret_cast<jlong>(invokeCallback);
}

void deleteInvokeCallback(JNIEnv * env, jobject self, jlong callbackHandle)
{
    chip::DeviceLayer::StackLock lock;
    InvokeCallback * invokeCallback = reinterpret_cast<InvokeCallback *>(callbackHandle);
    VerifyOrReturn(invokeCallback != nullptr, ChipLogError(Controller, "InvokeCallback handle is nullptr"));
    chip::Platform::Delete(invokeCallback);
}

} // namespace Controller
} // namespace chip<|MERGE_RESOLUTION|>--- conflicted
+++ resolved
@@ -41,29 +41,10 @@
 // Add the bytes for attribute tag(1:control + 8:tag + 8:length) and structure(1:struct + 1:close container)
 static const int EXTRA_SPACE_FOR_ATTRIBUTE_TAG = 19;
 
-<<<<<<< HEAD
 GetConnectedDeviceCallback::GetConnectedDeviceCallback(jobject wrapperCallback, jobject javaCallback,
                                                        const char * callbackClassSignature) :
     mOnSuccess(OnDeviceConnectedFn, this),
     mOnFailure(OnDeviceConnectionFailureFn, this), mCallbackClassSignature(callbackClassSignature)
-=======
-CHIP_ERROR CreateChipAttributePath(JNIEnv * env, const app::ConcreteDataAttributePath & aPath, jobject & outObj)
-{
-    jclass attributePathCls = nullptr;
-    ReturnErrorOnFailure(
-        JniReferences::GetInstance().GetLocalClassRef(env, "chip/devicecontroller/model/ChipAttributePath", attributePathCls));
-    jmethodID attributePathCtor =
-        env->GetStaticMethodID(attributePathCls, "newInstance", "(IJJ)Lchip/devicecontroller/model/ChipAttributePath;");
-    VerifyOrReturnError(attributePathCtor != nullptr, CHIP_JNI_ERROR_METHOD_NOT_FOUND);
-    outObj = env->CallStaticObjectMethod(attributePathCls, attributePathCtor, static_cast<jint>(aPath.mEndpointId),
-                                         static_cast<jlong>(aPath.mClusterId), static_cast<jlong>(aPath.mAttributeId));
-    VerifyOrReturnError(outObj != nullptr, CHIP_JNI_ERROR_NULL_OBJECT);
-    return CHIP_NO_ERROR;
-}
-
-GetConnectedDeviceCallback::GetConnectedDeviceCallback(jobject wrapperCallback, jobject javaCallback) :
-    mOnSuccess(OnDeviceConnectedFn, this), mOnFailure(OnDeviceConnectionFailureFn, this)
->>>>>>> 58bf8e1d
 {
     VerifyOrReturn(mWrapperCallbackRef.Init(wrapperCallback) == CHIP_NO_ERROR,
                    ChipLogError(Controller, "Could not init mWrapperCallbackRef in %s", __func__));
@@ -144,6 +125,18 @@
     VerifyOrReturn(!env->ExceptionCheck(), env->ExceptionDescribe());
 }
 
+CHIP_ERROR CreateOptional(chip::Optional<uint8_t> value, jobject & outObj)
+{
+    jobject jOptionalValue = nullptr;
+    jobject jValue = nullptr;
+    if (value.HasValue()) {
+        ReturnLogErrorOnFailure(JniReferences::GetInstance().CreateBoxedObject<jint>("java/lang/Integer", "(I)V", static_cast<jint>(value.Value()), jValue));
+    }
+    ReturnLogErrorOnFailure(JniReferences::GetInstance().CreateOptional(jValue, jOptionalValue));
+
+    return CHIP_NO_ERROR;
+}
+
 ReportCallback::ReportCallback(jobject wrapperCallback, jobject subscriptionEstablishedCallback,
                                jobject resubscriptionAttemptCallback) :
     mClusterCacheAdapter(*this, Optional<EventNumber>::Missing(), false /*cacheData*/)
@@ -265,30 +258,6 @@
     return TlvToJson(readerForJson, json);
 }
 
-static CHIP_ERROR CreateStatus(JNIEnv * env, const app::StatusIB & aStatus, jobject & outObj)
-{
-    jclass statusCls = nullptr;
-    ReturnErrorOnFailure(JniReferences::GetInstance().GetLocalClassRef(env, "chip/devicecontroller/model/Status", statusCls));
-    jmethodID statusCtor = nullptr;
-    if (aStatus.mClusterStatus.HasValue())
-    {
-        statusCtor = env->GetStaticMethodID(statusCls, "newInstance", "(II)Lchip/devicecontroller/model/Status;");
-        VerifyOrReturnError(!env->ExceptionCheck(), CHIP_JNI_ERROR_EXCEPTION_THROWN);
-        VerifyOrReturnError(statusCtor != nullptr, CHIP_JNI_ERROR_METHOD_NOT_FOUND);
-        outObj = env->CallStaticObjectMethod(statusCls, statusCtor, static_cast<jint>(aStatus.mStatus),
-                                             static_cast<jint>(aStatus.mClusterStatus.Value()));
-    }
-    else
-    {
-        statusCtor = env->GetStaticMethodID(statusCls, "newInstance", "(I)Lchip/devicecontroller/model/Status;");
-        VerifyOrReturnError(!env->ExceptionCheck(), CHIP_JNI_ERROR_EXCEPTION_THROWN);
-        VerifyOrReturnError(statusCtor != nullptr, CHIP_JNI_ERROR_METHOD_NOT_FOUND);
-        outObj = env->CallStaticObjectMethod(statusCls, statusCtor, static_cast<jint>(aStatus.mStatus));
-    }
-    VerifyOrReturnError(outObj != nullptr, CHIP_JNI_ERROR_METHOD_NOT_FOUND);
-    return CHIP_NO_ERROR;
-}
-
 void ReportCallback::OnAttributeData(const app::ConcreteDataAttributePath & aPath, TLV::TLVReader * apData,
                                      const app::StatusIB & aStatus)
 {
@@ -296,29 +265,31 @@
     JNIEnv * env   = JniReferences::GetInstance().GetEnvForCurrentThread();
     VerifyOrReturn(env != nullptr, ChipLogError(Controller, "Could not get JNIEnv for current thread"));
     JniLocalReferenceScope scope(env);
-<<<<<<< HEAD
-
-=======
->>>>>>> 58bf8e1d
     VerifyOrReturn(!aPath.IsListItemOperation(), ChipLogError(Controller, "Expect non-list item operation"); aPath.LogPath());
 
-    jobject nodeState = mNodeStateObj.ObjectRef();
+    VerifyOrReturn(mWrapperCallbackRef.HasValidObjectRef(),
+                   ChipLogError(Controller, "mReportCallbackRef is not valid in %s", __func__));
+    jobject wrapperCallback = mWrapperCallbackRef.ObjectRef();
+
     if (aStatus.IsFailure())
     {
         ChipLogError(Controller, "Receive bad status %s", ErrorStr(aStatus.ToChipError()));
-        jobject statusObj = nullptr;
-        err               = CreateStatus(env, aStatus, statusObj);
-        VerifyOrReturn(err == CHIP_NO_ERROR,
-                       ChipLogError(Controller, "Fail to create status with error %" CHIP_ERROR_FORMAT, err.Format()));
-        // Add Attribute Status to NodeState
+        // Add Attribute Status to wrapperCallback
         jmethodID addAttributeStatusMethod = nullptr;
-        err                                = JniReferences::GetInstance().FindMethod(env, nodeState, "addAttributeStatus",
-                                                                                     "(IJJLchip/devicecontroller/model/Status;)V", &addAttributeStatusMethod);
+        err                                = JniReferences::GetInstance().FindMethod(env, wrapperCallback, "addAttributeStatus",
+                                                                                     "(IJJILjava/util/Optional;)V", &addAttributeStatusMethod);
         VerifyOrReturn(
             err == CHIP_NO_ERROR,
             ChipLogError(Controller, "Could not find addAttributeStatus method with error %" CHIP_ERROR_FORMAT, err.Format()));
-        env->CallVoidMethod(nodeState, addAttributeStatusMethod, static_cast<jint>(aPath.mEndpointId),
-                            static_cast<jlong>(aPath.mClusterId), static_cast<jlong>(aPath.mAttributeId), statusObj);
+
+        jobject jClusterStateOptional = nullptr;
+        err = CreateOptional(aStatus.mClusterStatus, jClusterStateOptional);
+        VerifyOrReturn(
+            err == CHIP_NO_ERROR,
+            ChipLogError(Controller, "Could not CreateOptional with error %" CHIP_ERROR_FORMAT, err.Format()));
+
+        env->CallVoidMethod(wrapperCallback, addAttributeStatusMethod, static_cast<jint>(aPath.mEndpointId),
+                            static_cast<jlong>(aPath.mClusterId), static_cast<jlong>(aPath.mAttributeId), static_cast<jint>(aStatus.mStatus), jClusterStateOptional);
         VerifyOrReturn(!env->ExceptionCheck(), env->ExceptionDescribe());
         return;
     }
@@ -367,11 +338,7 @@
                    aPath.LogPath());
     UtfString jsonString(env, json.c_str());
 
-    VerifyOrReturn(mWrapperCallbackRef.HasValidObjectRef(),
-                   ChipLogError(Controller, "mReportCallbackRef is not valid in %s", __func__));
-    jobject wrapperCallback = mWrapperCallbackRef.ObjectRef();
-
-    // Add AttributeState to NodeState
+    // Add AttributeState to wrapperCallback
     jmethodID addAttributeMethod;
     err = JniReferences::GetInstance().FindMethod(env, wrapperCallback, "addAttribute",
                                                   "(IJJLjava/lang/Object;[BLjava/lang/String;)V", &addAttributeMethod);
@@ -430,31 +397,33 @@
     CHIP_ERROR err = CHIP_NO_ERROR;
     JNIEnv * env   = JniReferences::GetInstance().GetEnvForCurrentThread();
     VerifyOrReturn(env != nullptr, ChipLogError(Controller, "Could not get JNIEnv for current thread"));
-<<<<<<< HEAD
-=======
-
-    jobject nodeState = mNodeStateObj.ObjectRef();
+
+    VerifyOrReturn(mWrapperCallbackRef.HasValidObjectRef(),
+                   ChipLogError(Controller, "mReportCallbackRef is not valid in %s", __func__));
+    jobject wrapperCallback = mWrapperCallbackRef.ObjectRef();
     if (apStatus != nullptr && apStatus->IsFailure())
     {
         ChipLogError(Controller, "Receive bad status %s", ErrorStr(apStatus->ToChipError()));
-        jobject statusObj = nullptr;
-        err               = CreateStatus(env, *apStatus, statusObj);
-        VerifyOrReturn(err == CHIP_NO_ERROR,
-                       ChipLogError(Controller, "Fail to create status with error %" CHIP_ERROR_FORMAT, err.Format()));
         // Add Event Status to NodeState
         jmethodID addEventStatusMethod;
-        err = JniReferences::GetInstance().FindMethod(env, nodeState, "addEventStatus",
-                                                      "(IJJLchip/devicecontroller/model/Status;)V", &addEventStatusMethod);
+        err = JniReferences::GetInstance().FindMethod(env, wrapperCallback, "addEventStatus",
+                                                      "(IJJILjava/util/Optional;)V", &addEventStatusMethod);
         VerifyOrReturn(
             err == CHIP_NO_ERROR,
             ChipLogError(Controller, "Could not find addEventStatus method with error %" CHIP_ERROR_FORMAT, err.Format()));
-        env->CallVoidMethod(nodeState, addEventStatusMethod, static_cast<jint>(aEventHeader.mPath.mEndpointId),
+        
+        jobject jClusterStateOptional = nullptr;
+        err = CreateOptional(apStatus->mClusterStatus, jClusterStateOptional);
+        VerifyOrReturn(
+            err == CHIP_NO_ERROR,
+            ChipLogError(Controller, "Could not CreateOptional with error %" CHIP_ERROR_FORMAT, err.Format()));
+
+        env->CallVoidMethod(wrapperCallback, addEventStatusMethod, static_cast<jint>(aEventHeader.mPath.mEndpointId),
                             static_cast<jlong>(aEventHeader.mPath.mClusterId), static_cast<jlong>(aEventHeader.mPath.mEventId),
-                            statusObj);
+                            static_cast<jint>(apStatus->mStatus), jClusterStateOptional);
         VerifyOrReturn(!env->ExceptionCheck(), env->ExceptionDescribe());
         return;
     }
->>>>>>> 58bf8e1d
     VerifyOrReturn(apData != nullptr, ChipLogError(Controller, "Receive empty apData"); aEventHeader.LogPath());
 
     TLV::TLVReader readerForJavaTLV;
@@ -519,19 +488,9 @@
                    aEventHeader.LogPath());
     UtfString jsonString(env, json.c_str());
 
-    VerifyOrReturn(mWrapperCallbackRef.HasValidObjectRef(),
-                   ChipLogError(Controller, "mReportCallbackRef is not valid in %s", __func__));
-    jobject wrapperCallback = mWrapperCallbackRef.ObjectRef();
-
     jmethodID addEventMethod;
-<<<<<<< HEAD
     err = JniReferences::GetInstance().FindMethod(env, wrapperCallback, "addEvent",
                                                   "(IJJJIIJLjava/lang/Object;[BLjava/lang/String;)V", &addEventMethod);
-=======
-
-    err = JniReferences::GetInstance().FindMethod(env, nodeState, "addEvent", "(IJJLchip/devicecontroller/model/EventState;)V",
-                                                  &addEventMethod);
->>>>>>> 58bf8e1d
     VerifyOrReturn(err == CHIP_NO_ERROR, ChipLogError(Controller, "Could not find addEvent method with error %s", ErrorStr(err));
                    aEventHeader.LogPath());
     env->CallVoidMethod(wrapperCallback, addEventMethod, static_cast<jint>(aEventHeader.mPath.mEndpointId),
