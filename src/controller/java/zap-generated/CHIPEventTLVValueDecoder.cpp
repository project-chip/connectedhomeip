/*
 *
 *    Copyright (c) 2022 Project CHIP Authors
 *    All rights reserved.
 *
 *    Licensed under the Apache License, Version 2.0 (the "License");
 *    you may not use this file except in compliance with the License.
 *    You may obtain a copy of the License at
 *
 *        http://www.apache.org/licenses/LICENSE-2.0
 *
 *    Unless required by applicable law or agreed to in writing, software
 *    distributed under the License is distributed on an "AS IS" BASIS,
 *    WITHOUT WARRANTIES OR CONDITIONS OF ANY KIND, either express or implied.
 *    See the License for the specific language governing permissions and
 *    limitations under the License.
 */

#include <controller/java/CHIPAttributeTLVValueDecoder.h>

#include <app-common/zap-generated/cluster-objects.h>
#include <app-common/zap-generated/ids/Clusters.h>
#include <app-common/zap-generated/ids/Events.h>
#include <app/data-model/DecodableList.h>
#include <app/data-model/Decode.h>
#include <jni.h>
#include <lib/support/JniReferences.h>
#include <lib/support/JniTypeWrappers.h>
#include <lib/support/TypeTraits.h>

namespace chip {

jobject DecodeEventValue(const app::ConcreteEventPath & aPath, TLV::TLVReader & aReader, CHIP_ERROR * aError)
{
    JNIEnv * env   = JniReferences::GetInstance().GetEnvForCurrentThread();
    CHIP_ERROR err = CHIP_NO_ERROR;

    switch (aPath.mClusterId)
    {
    case app::Clusters::Identify::Id: {
        using namespace app::Clusters::Identify;
        switch (aPath.mEventId)
        {
        default:
            *aError = CHIP_ERROR_IM_MALFORMED_EVENT_PATH_IB;
            break;
        }
        break;
    }
    case app::Clusters::Groups::Id: {
        using namespace app::Clusters::Groups;
        switch (aPath.mEventId)
        {
        default:
            *aError = CHIP_ERROR_IM_MALFORMED_EVENT_PATH_IB;
            break;
        }
        break;
    }
    case app::Clusters::Scenes::Id: {
        using namespace app::Clusters::Scenes;
        switch (aPath.mEventId)
        {
        default:
            *aError = CHIP_ERROR_IM_MALFORMED_EVENT_PATH_IB;
            break;
        }
        break;
    }
    case app::Clusters::OnOff::Id: {
        using namespace app::Clusters::OnOff;
        switch (aPath.mEventId)
        {
        default:
            *aError = CHIP_ERROR_IM_MALFORMED_EVENT_PATH_IB;
            break;
        }
        break;
    }
    case app::Clusters::OnOffSwitchConfiguration::Id: {
        using namespace app::Clusters::OnOffSwitchConfiguration;
        switch (aPath.mEventId)
        {
        default:
            *aError = CHIP_ERROR_IM_MALFORMED_EVENT_PATH_IB;
            break;
        }
        break;
    }
    case app::Clusters::LevelControl::Id: {
        using namespace app::Clusters::LevelControl;
        switch (aPath.mEventId)
        {
        default:
            *aError = CHIP_ERROR_IM_MALFORMED_EVENT_PATH_IB;
            break;
        }
        break;
    }
    case app::Clusters::BinaryInputBasic::Id: {
        using namespace app::Clusters::BinaryInputBasic;
        switch (aPath.mEventId)
        {
        default:
            *aError = CHIP_ERROR_IM_MALFORMED_EVENT_PATH_IB;
            break;
        }
        break;
    }
    case app::Clusters::PulseWidthModulation::Id: {
        using namespace app::Clusters::PulseWidthModulation;
        switch (aPath.mEventId)
        {
        default:
            *aError = CHIP_ERROR_IM_MALFORMED_EVENT_PATH_IB;
            break;
        }
        break;
    }
    case app::Clusters::Descriptor::Id: {
        using namespace app::Clusters::Descriptor;
        switch (aPath.mEventId)
        {
        default:
            *aError = CHIP_ERROR_IM_MALFORMED_EVENT_PATH_IB;
            break;
        }
        break;
    }
    case app::Clusters::Binding::Id: {
        using namespace app::Clusters::Binding;
        switch (aPath.mEventId)
        {
        default:
            *aError = CHIP_ERROR_IM_MALFORMED_EVENT_PATH_IB;
            break;
        }
        break;
    }
    case app::Clusters::AccessControl::Id: {
        using namespace app::Clusters::AccessControl;
        switch (aPath.mEventId)
        {
        case Events::AccessControlEntryChanged::Id: {
            Events::AccessControlEntryChanged::DecodableType cppValue;
            *aError = app::DataModel::Decode(aReader, cppValue);
            if (*aError != CHIP_NO_ERROR)
            {
                return nullptr;
            }
            jobject value_adminNodeID;
            if (cppValue.adminNodeID.IsNull())
            {
                value_adminNodeID = nullptr;
            }
            else
            {
                std::string value_adminNodeIDClassName     = "java/lang/Long";
                std::string value_adminNodeIDCtorSignature = "(J)V";
                chip::JniReferences::GetInstance().CreateBoxedObject<uint64_t>(value_adminNodeIDClassName.c_str(),
                                                                               value_adminNodeIDCtorSignature.c_str(),
                                                                               cppValue.adminNodeID.Value(), value_adminNodeID);
            }

            jobject value_adminPasscodeID;
            if (cppValue.adminPasscodeID.IsNull())
            {
                value_adminPasscodeID = nullptr;
            }
            else
            {
                std::string value_adminPasscodeIDClassName     = "java/lang/Integer";
                std::string value_adminPasscodeIDCtorSignature = "(I)V";
                chip::JniReferences::GetInstance().CreateBoxedObject<uint16_t>(
                    value_adminPasscodeIDClassName.c_str(), value_adminPasscodeIDCtorSignature.c_str(),
                    cppValue.adminPasscodeID.Value(), value_adminPasscodeID);
            }

            jobject value_changeType;
            std::string value_changeTypeClassName     = "java/lang/Integer";
            std::string value_changeTypeCtorSignature = "(I)V";
            chip::JniReferences::GetInstance().CreateBoxedObject<uint8_t>(
                value_changeTypeClassName.c_str(), value_changeTypeCtorSignature.c_str(), static_cast<uint8_t>(cppValue.changeType),
                value_changeType);

            jobject value_latestValue;
            if (cppValue.latestValue.IsNull())
            {
                value_latestValue = nullptr;
            }
            else
            {
                jobject value_latestValue_privilege;
                std::string value_latestValue_privilegeClassName     = "java/lang/Integer";
                std::string value_latestValue_privilegeCtorSignature = "(I)V";
                chip::JniReferences::GetInstance().CreateBoxedObject<uint8_t>(
                    value_latestValue_privilegeClassName.c_str(), value_latestValue_privilegeCtorSignature.c_str(),
                    static_cast<uint8_t>(cppValue.latestValue.Value().privilege), value_latestValue_privilege);
                jobject value_latestValue_authMode;
                std::string value_latestValue_authModeClassName     = "java/lang/Integer";
                std::string value_latestValue_authModeCtorSignature = "(I)V";
                chip::JniReferences::GetInstance().CreateBoxedObject<uint8_t>(
                    value_latestValue_authModeClassName.c_str(), value_latestValue_authModeCtorSignature.c_str(),
                    static_cast<uint8_t>(cppValue.latestValue.Value().authMode), value_latestValue_authMode);
                jobject value_latestValue_subjects;
                if (cppValue.latestValue.Value().subjects.IsNull())
                {
                    value_latestValue_subjects = nullptr;
                }
                else
                {
                    chip::JniReferences::GetInstance().CreateArrayList(value_latestValue_subjects);

                    auto iter_value_latestValue_subjects_3 = cppValue.latestValue.Value().subjects.Value().begin();
                    while (iter_value_latestValue_subjects_3.Next())
                    {
                        auto & entry_3 = iter_value_latestValue_subjects_3.GetValue();
                        jobject newElement_3;
                        std::string newElement_3ClassName     = "java/lang/Long";
                        std::string newElement_3CtorSignature = "(J)V";
                        chip::JniReferences::GetInstance().CreateBoxedObject<uint64_t>(
                            newElement_3ClassName.c_str(), newElement_3CtorSignature.c_str(), entry_3, newElement_3);
                        chip::JniReferences::GetInstance().AddToList(value_latestValue_subjects, newElement_3);
                    }
                }
                jobject value_latestValue_targets;
                if (cppValue.latestValue.Value().targets.IsNull())
                {
                    value_latestValue_targets = nullptr;
                }
                else
                {
                    chip::JniReferences::GetInstance().CreateArrayList(value_latestValue_targets);

                    auto iter_value_latestValue_targets_3 = cppValue.latestValue.Value().targets.Value().begin();
                    while (iter_value_latestValue_targets_3.Next())
                    {
                        auto & entry_3 = iter_value_latestValue_targets_3.GetValue();
                        jobject newElement_3;
                        jobject newElement_3_cluster;
                        if (entry_3.cluster.IsNull())
                        {
                            newElement_3_cluster = nullptr;
                        }
                        else
                        {
                            std::string newElement_3_clusterClassName     = "java/lang/Long";
                            std::string newElement_3_clusterCtorSignature = "(J)V";
                            chip::JniReferences::GetInstance().CreateBoxedObject<uint32_t>(
                                newElement_3_clusterClassName.c_str(), newElement_3_clusterCtorSignature.c_str(),
                                entry_3.cluster.Value(), newElement_3_cluster);
                        }
                        jobject newElement_3_endpoint;
                        if (entry_3.endpoint.IsNull())
                        {
                            newElement_3_endpoint = nullptr;
                        }
                        else
                        {
                            std::string newElement_3_endpointClassName     = "java/lang/Integer";
                            std::string newElement_3_endpointCtorSignature = "(I)V";
                            chip::JniReferences::GetInstance().CreateBoxedObject<uint16_t>(
                                newElement_3_endpointClassName.c_str(), newElement_3_endpointCtorSignature.c_str(),
                                entry_3.endpoint.Value(), newElement_3_endpoint);
                        }
                        jobject newElement_3_deviceType;
                        if (entry_3.deviceType.IsNull())
                        {
                            newElement_3_deviceType = nullptr;
                        }
                        else
                        {
                            std::string newElement_3_deviceTypeClassName     = "java/lang/Long";
                            std::string newElement_3_deviceTypeCtorSignature = "(J)V";
                            chip::JniReferences::GetInstance().CreateBoxedObject<uint32_t>(
                                newElement_3_deviceTypeClassName.c_str(), newElement_3_deviceTypeCtorSignature.c_str(),
                                entry_3.deviceType.Value(), newElement_3_deviceType);
                        }

                        jclass accessControlTargetStructStructClass_4;
                        err = chip::JniReferences::GetInstance().GetClassRef(
                            env, "chip/devicecontroller/ChipStructs$AccessControlClusterAccessControlTargetStruct",
                            accessControlTargetStructStructClass_4);
                        if (err != CHIP_NO_ERROR)
                        {
                            ChipLogError(Zcl, "Could not find class ChipStructs$AccessControlClusterAccessControlTargetStruct");
                            return nullptr;
                        }
                        jmethodID accessControlTargetStructStructCtor_4 =
                            env->GetMethodID(accessControlTargetStructStructClass_4, "<init>",
                                             "(Ljava/lang/Long;Ljava/lang/Integer;Ljava/lang/Long;)V");
                        if (accessControlTargetStructStructCtor_4 == nullptr)
                        {
                            ChipLogError(Zcl,
                                         "Could not find ChipStructs$AccessControlClusterAccessControlTargetStruct constructor");
                            return nullptr;
                        }

                        newElement_3 = env->NewObject(accessControlTargetStructStructClass_4, accessControlTargetStructStructCtor_4,
                                                      newElement_3_cluster, newElement_3_endpoint, newElement_3_deviceType);
                        chip::JniReferences::GetInstance().AddToList(value_latestValue_targets, newElement_3);
                    }
                }
                jobject value_latestValue_fabricIndex;
                std::string value_latestValue_fabricIndexClassName     = "java/lang/Integer";
                std::string value_latestValue_fabricIndexCtorSignature = "(I)V";
                chip::JniReferences::GetInstance().CreateBoxedObject<uint8_t>(
                    value_latestValue_fabricIndexClassName.c_str(), value_latestValue_fabricIndexCtorSignature.c_str(),
                    cppValue.latestValue.Value().fabricIndex, value_latestValue_fabricIndex);

                jclass accessControlEntryStructStructClass_1;
                err = chip::JniReferences::GetInstance().GetClassRef(
                    env, "chip/devicecontroller/ChipStructs$AccessControlClusterAccessControlEntryStruct",
                    accessControlEntryStructStructClass_1);
                if (err != CHIP_NO_ERROR)
                {
                    ChipLogError(Zcl, "Could not find class ChipStructs$AccessControlClusterAccessControlEntryStruct");
                    return nullptr;
                }
                jmethodID accessControlEntryStructStructCtor_1 = env->GetMethodID(
                    accessControlEntryStructStructClass_1, "<init>",
                    "(Ljava/lang/Integer;Ljava/lang/Integer;Ljava/util/ArrayList;Ljava/util/ArrayList;Ljava/lang/Integer;)V");
                if (accessControlEntryStructStructCtor_1 == nullptr)
                {
                    ChipLogError(Zcl, "Could not find ChipStructs$AccessControlClusterAccessControlEntryStruct constructor");
                    return nullptr;
                }

                value_latestValue =
                    env->NewObject(accessControlEntryStructStructClass_1, accessControlEntryStructStructCtor_1,
                                   value_latestValue_privilege, value_latestValue_authMode, value_latestValue_subjects,
                                   value_latestValue_targets, value_latestValue_fabricIndex);
            }

            jobject value_fabricIndex;
            std::string value_fabricIndexClassName     = "java/lang/Integer";
            std::string value_fabricIndexCtorSignature = "(I)V";
            chip::JniReferences::GetInstance().CreateBoxedObject<uint8_t>(value_fabricIndexClassName.c_str(),
                                                                          value_fabricIndexCtorSignature.c_str(),
                                                                          cppValue.fabricIndex, value_fabricIndex);

            jclass accessControlEntryChangedStructClass;
            err = chip::JniReferences::GetInstance().GetClassRef(
                env, "chip/devicecontroller/ChipEventStructs$AccessControlClusterAccessControlEntryChangedEvent",
                accessControlEntryChangedStructClass);
            if (err != CHIP_NO_ERROR)
            {
                ChipLogError(Zcl, "Could not find class ChipEventStructs$AccessControlClusterAccessControlEntryChangedEvent");
                return nullptr;
            }
            jmethodID accessControlEntryChangedStructCtor =
                env->GetMethodID(accessControlEntryChangedStructClass, "<init>",
                                 "(Ljava/lang/Long;Ljava/lang/Integer;Ljava/lang/Integer;Lchip/devicecontroller/"
                                 "ChipStructs$AccessControlClusterAccessControlEntryStruct;Ljava/lang/Integer;)V");
            if (accessControlEntryChangedStructCtor == nullptr)
            {
                ChipLogError(Zcl, "Could not find ChipEventStructs$AccessControlClusterAccessControlEntryChangedEvent constructor");
                return nullptr;
            }

            jobject value =
                env->NewObject(accessControlEntryChangedStructClass, accessControlEntryChangedStructCtor, value_adminNodeID,
                               value_adminPasscodeID, value_changeType, value_latestValue, value_fabricIndex);

            return value;
        }
        case Events::AccessControlExtensionChanged::Id: {
            Events::AccessControlExtensionChanged::DecodableType cppValue;
            *aError = app::DataModel::Decode(aReader, cppValue);
            if (*aError != CHIP_NO_ERROR)
            {
                return nullptr;
            }
            jobject value_adminNodeID;
            if (cppValue.adminNodeID.IsNull())
            {
                value_adminNodeID = nullptr;
            }
            else
            {
                std::string value_adminNodeIDClassName     = "java/lang/Long";
                std::string value_adminNodeIDCtorSignature = "(J)V";
                chip::JniReferences::GetInstance().CreateBoxedObject<uint64_t>(value_adminNodeIDClassName.c_str(),
                                                                               value_adminNodeIDCtorSignature.c_str(),
                                                                               cppValue.adminNodeID.Value(), value_adminNodeID);
            }

            jobject value_adminPasscodeID;
            if (cppValue.adminPasscodeID.IsNull())
            {
                value_adminPasscodeID = nullptr;
            }
            else
            {
                std::string value_adminPasscodeIDClassName     = "java/lang/Integer";
                std::string value_adminPasscodeIDCtorSignature = "(I)V";
                chip::JniReferences::GetInstance().CreateBoxedObject<uint16_t>(
                    value_adminPasscodeIDClassName.c_str(), value_adminPasscodeIDCtorSignature.c_str(),
                    cppValue.adminPasscodeID.Value(), value_adminPasscodeID);
            }

            jobject value_changeType;
            std::string value_changeTypeClassName     = "java/lang/Integer";
            std::string value_changeTypeCtorSignature = "(I)V";
            chip::JniReferences::GetInstance().CreateBoxedObject<uint8_t>(
                value_changeTypeClassName.c_str(), value_changeTypeCtorSignature.c_str(), static_cast<uint8_t>(cppValue.changeType),
                value_changeType);

            jobject value_latestValue;
            if (cppValue.latestValue.IsNull())
            {
                value_latestValue = nullptr;
            }
            else
            {
                jobject value_latestValue_data;
                jbyteArray value_latestValue_dataByteArray =
                    env->NewByteArray(static_cast<jsize>(cppValue.latestValue.Value().data.size()));
                env->SetByteArrayRegion(value_latestValue_dataByteArray, 0,
                                        static_cast<jsize>(cppValue.latestValue.Value().data.size()),
                                        reinterpret_cast<const jbyte *>(cppValue.latestValue.Value().data.data()));
                value_latestValue_data = value_latestValue_dataByteArray;
                jobject value_latestValue_fabricIndex;
                std::string value_latestValue_fabricIndexClassName     = "java/lang/Integer";
                std::string value_latestValue_fabricIndexCtorSignature = "(I)V";
                chip::JniReferences::GetInstance().CreateBoxedObject<uint8_t>(
                    value_latestValue_fabricIndexClassName.c_str(), value_latestValue_fabricIndexCtorSignature.c_str(),
                    cppValue.latestValue.Value().fabricIndex, value_latestValue_fabricIndex);

                jclass accessControlExtensionStructStructClass_1;
                err = chip::JniReferences::GetInstance().GetClassRef(
                    env, "chip/devicecontroller/ChipStructs$AccessControlClusterAccessControlExtensionStruct",
                    accessControlExtensionStructStructClass_1);
                if (err != CHIP_NO_ERROR)
                {
                    ChipLogError(Zcl, "Could not find class ChipStructs$AccessControlClusterAccessControlExtensionStruct");
                    return nullptr;
                }
                jmethodID accessControlExtensionStructStructCtor_1 =
                    env->GetMethodID(accessControlExtensionStructStructClass_1, "<init>", "([BLjava/lang/Integer;)V");
                if (accessControlExtensionStructStructCtor_1 == nullptr)
                {
                    ChipLogError(Zcl, "Could not find ChipStructs$AccessControlClusterAccessControlExtensionStruct constructor");
                    return nullptr;
                }

                value_latestValue =
                    env->NewObject(accessControlExtensionStructStructClass_1, accessControlExtensionStructStructCtor_1,
                                   value_latestValue_data, value_latestValue_fabricIndex);
            }

            jobject value_fabricIndex;
            std::string value_fabricIndexClassName     = "java/lang/Integer";
            std::string value_fabricIndexCtorSignature = "(I)V";
            chip::JniReferences::GetInstance().CreateBoxedObject<uint8_t>(value_fabricIndexClassName.c_str(),
                                                                          value_fabricIndexCtorSignature.c_str(),
                                                                          cppValue.fabricIndex, value_fabricIndex);

            jclass accessControlExtensionChangedStructClass;
            err = chip::JniReferences::GetInstance().GetClassRef(
                env, "chip/devicecontroller/ChipEventStructs$AccessControlClusterAccessControlExtensionChangedEvent",
                accessControlExtensionChangedStructClass);
            if (err != CHIP_NO_ERROR)
            {
                ChipLogError(Zcl, "Could not find class ChipEventStructs$AccessControlClusterAccessControlExtensionChangedEvent");
                return nullptr;
            }
            jmethodID accessControlExtensionChangedStructCtor =
                env->GetMethodID(accessControlExtensionChangedStructClass, "<init>",
                                 "(Ljava/lang/Long;Ljava/lang/Integer;Ljava/lang/Integer;Lchip/devicecontroller/"
                                 "ChipStructs$AccessControlClusterAccessControlExtensionStruct;Ljava/lang/Integer;)V");
            if (accessControlExtensionChangedStructCtor == nullptr)
            {
                ChipLogError(Zcl,
                             "Could not find ChipEventStructs$AccessControlClusterAccessControlExtensionChangedEvent constructor");
                return nullptr;
            }

            jobject value =
                env->NewObject(accessControlExtensionChangedStructClass, accessControlExtensionChangedStructCtor, value_adminNodeID,
                               value_adminPasscodeID, value_changeType, value_latestValue, value_fabricIndex);

            return value;
        }
        default:
            *aError = CHIP_ERROR_IM_MALFORMED_EVENT_PATH_IB;
            break;
        }
        break;
    }
    case app::Clusters::Actions::Id: {
        using namespace app::Clusters::Actions;
        switch (aPath.mEventId)
        {
        case Events::StateChanged::Id: {
            Events::StateChanged::DecodableType cppValue;
            *aError = app::DataModel::Decode(aReader, cppValue);
            if (*aError != CHIP_NO_ERROR)
            {
                return nullptr;
            }
            jobject value_actionID;
            std::string value_actionIDClassName     = "java/lang/Integer";
            std::string value_actionIDCtorSignature = "(I)V";
            chip::JniReferences::GetInstance().CreateBoxedObject<uint16_t>(
                value_actionIDClassName.c_str(), value_actionIDCtorSignature.c_str(), cppValue.actionID, value_actionID);

            jobject value_invokeID;
            std::string value_invokeIDClassName     = "java/lang/Long";
            std::string value_invokeIDCtorSignature = "(J)V";
            chip::JniReferences::GetInstance().CreateBoxedObject<uint32_t>(
                value_invokeIDClassName.c_str(), value_invokeIDCtorSignature.c_str(), cppValue.invokeID, value_invokeID);

            jobject value_newState;
            std::string value_newStateClassName     = "java/lang/Integer";
            std::string value_newStateCtorSignature = "(I)V";
            chip::JniReferences::GetInstance().CreateBoxedObject<uint8_t>(value_newStateClassName.c_str(),
                                                                          value_newStateCtorSignature.c_str(),
                                                                          static_cast<uint8_t>(cppValue.newState), value_newState);

            jclass stateChangedStructClass;
            err = chip::JniReferences::GetInstance().GetClassRef(
                env, "chip/devicecontroller/ChipEventStructs$ActionsClusterStateChangedEvent", stateChangedStructClass);
            if (err != CHIP_NO_ERROR)
            {
                ChipLogError(Zcl, "Could not find class ChipEventStructs$ActionsClusterStateChangedEvent");
                return nullptr;
            }
            jmethodID stateChangedStructCtor =
                env->GetMethodID(stateChangedStructClass, "<init>", "(Ljava/lang/Integer;Ljava/lang/Long;Ljava/lang/Integer;)V");
            if (stateChangedStructCtor == nullptr)
            {
                ChipLogError(Zcl, "Could not find ChipEventStructs$ActionsClusterStateChangedEvent constructor");
                return nullptr;
            }

            jobject value =
                env->NewObject(stateChangedStructClass, stateChangedStructCtor, value_actionID, value_invokeID, value_newState);

            return value;
        }
        case Events::ActionFailed::Id: {
            Events::ActionFailed::DecodableType cppValue;
            *aError = app::DataModel::Decode(aReader, cppValue);
            if (*aError != CHIP_NO_ERROR)
            {
                return nullptr;
            }
            jobject value_actionID;
            std::string value_actionIDClassName     = "java/lang/Integer";
            std::string value_actionIDCtorSignature = "(I)V";
            chip::JniReferences::GetInstance().CreateBoxedObject<uint16_t>(
                value_actionIDClassName.c_str(), value_actionIDCtorSignature.c_str(), cppValue.actionID, value_actionID);

            jobject value_invokeID;
            std::string value_invokeIDClassName     = "java/lang/Long";
            std::string value_invokeIDCtorSignature = "(J)V";
            chip::JniReferences::GetInstance().CreateBoxedObject<uint32_t>(
                value_invokeIDClassName.c_str(), value_invokeIDCtorSignature.c_str(), cppValue.invokeID, value_invokeID);

            jobject value_newState;
            std::string value_newStateClassName     = "java/lang/Integer";
            std::string value_newStateCtorSignature = "(I)V";
            chip::JniReferences::GetInstance().CreateBoxedObject<uint8_t>(value_newStateClassName.c_str(),
                                                                          value_newStateCtorSignature.c_str(),
                                                                          static_cast<uint8_t>(cppValue.newState), value_newState);

            jobject value_error;
            std::string value_errorClassName     = "java/lang/Integer";
            std::string value_errorCtorSignature = "(I)V";
            chip::JniReferences::GetInstance().CreateBoxedObject<uint8_t>(
                value_errorClassName.c_str(), value_errorCtorSignature.c_str(), static_cast<uint8_t>(cppValue.error), value_error);

            jclass actionFailedStructClass;
            err = chip::JniReferences::GetInstance().GetClassRef(
                env, "chip/devicecontroller/ChipEventStructs$ActionsClusterActionFailedEvent", actionFailedStructClass);
            if (err != CHIP_NO_ERROR)
            {
                ChipLogError(Zcl, "Could not find class ChipEventStructs$ActionsClusterActionFailedEvent");
                return nullptr;
            }
            jmethodID actionFailedStructCtor = env->GetMethodID(
                actionFailedStructClass, "<init>", "(Ljava/lang/Integer;Ljava/lang/Long;Ljava/lang/Integer;Ljava/lang/Integer;)V");
            if (actionFailedStructCtor == nullptr)
            {
                ChipLogError(Zcl, "Could not find ChipEventStructs$ActionsClusterActionFailedEvent constructor");
                return nullptr;
            }

            jobject value = env->NewObject(actionFailedStructClass, actionFailedStructCtor, value_actionID, value_invokeID,
                                           value_newState, value_error);

            return value;
        }
        default:
            *aError = CHIP_ERROR_IM_MALFORMED_EVENT_PATH_IB;
            break;
        }
        break;
    }
    case app::Clusters::BasicInformation::Id: {
        using namespace app::Clusters::BasicInformation;
        switch (aPath.mEventId)
        {
        case Events::StartUp::Id: {
            Events::StartUp::DecodableType cppValue;
            *aError = app::DataModel::Decode(aReader, cppValue);
            if (*aError != CHIP_NO_ERROR)
            {
                return nullptr;
            }
            jobject value_softwareVersion;
            std::string value_softwareVersionClassName     = "java/lang/Long";
            std::string value_softwareVersionCtorSignature = "(J)V";
            chip::JniReferences::GetInstance().CreateBoxedObject<uint32_t>(value_softwareVersionClassName.c_str(),
                                                                           value_softwareVersionCtorSignature.c_str(),
                                                                           cppValue.softwareVersion, value_softwareVersion);

            jclass startUpStructClass;
            err = chip::JniReferences::GetInstance().GetClassRef(
                env, "chip/devicecontroller/ChipEventStructs$BasicInformationClusterStartUpEvent", startUpStructClass);
            if (err != CHIP_NO_ERROR)
            {
                ChipLogError(Zcl, "Could not find class ChipEventStructs$BasicInformationClusterStartUpEvent");
                return nullptr;
            }
            jmethodID startUpStructCtor = env->GetMethodID(startUpStructClass, "<init>", "(Ljava/lang/Long;)V");
            if (startUpStructCtor == nullptr)
            {
                ChipLogError(Zcl, "Could not find ChipEventStructs$BasicInformationClusterStartUpEvent constructor");
                return nullptr;
            }

            jobject value = env->NewObject(startUpStructClass, startUpStructCtor, value_softwareVersion);

            return value;
        }
        case Events::ShutDown::Id: {
            Events::ShutDown::DecodableType cppValue;
            *aError = app::DataModel::Decode(aReader, cppValue);
            if (*aError != CHIP_NO_ERROR)
            {
                return nullptr;
            }
            jclass shutDownStructClass;
            err = chip::JniReferences::GetInstance().GetClassRef(
                env, "chip/devicecontroller/ChipEventStructs$BasicInformationClusterShutDownEvent", shutDownStructClass);
            if (err != CHIP_NO_ERROR)
            {
                ChipLogError(Zcl, "Could not find class ChipEventStructs$BasicInformationClusterShutDownEvent");
                return nullptr;
            }
            jmethodID shutDownStructCtor = env->GetMethodID(shutDownStructClass, "<init>", "()V");
            if (shutDownStructCtor == nullptr)
            {
                ChipLogError(Zcl, "Could not find ChipEventStructs$BasicInformationClusterShutDownEvent constructor");
                return nullptr;
            }

            jobject value = env->NewObject(shutDownStructClass, shutDownStructCtor);

            return value;
        }
        case Events::Leave::Id: {
            Events::Leave::DecodableType cppValue;
            *aError = app::DataModel::Decode(aReader, cppValue);
            if (*aError != CHIP_NO_ERROR)
            {
                return nullptr;
            }
            jobject value_fabricIndex;
            std::string value_fabricIndexClassName     = "java/lang/Integer";
            std::string value_fabricIndexCtorSignature = "(I)V";
            chip::JniReferences::GetInstance().CreateBoxedObject<uint8_t>(value_fabricIndexClassName.c_str(),
                                                                          value_fabricIndexCtorSignature.c_str(),
                                                                          cppValue.fabricIndex, value_fabricIndex);

            jclass leaveStructClass;
            err = chip::JniReferences::GetInstance().GetClassRef(
                env, "chip/devicecontroller/ChipEventStructs$BasicInformationClusterLeaveEvent", leaveStructClass);
            if (err != CHIP_NO_ERROR)
            {
                ChipLogError(Zcl, "Could not find class ChipEventStructs$BasicInformationClusterLeaveEvent");
                return nullptr;
            }
            jmethodID leaveStructCtor = env->GetMethodID(leaveStructClass, "<init>", "(Ljava/lang/Integer;)V");
            if (leaveStructCtor == nullptr)
            {
                ChipLogError(Zcl, "Could not find ChipEventStructs$BasicInformationClusterLeaveEvent constructor");
                return nullptr;
            }

            jobject value = env->NewObject(leaveStructClass, leaveStructCtor, value_fabricIndex);

            return value;
        }
        case Events::ReachableChanged::Id: {
            Events::ReachableChanged::DecodableType cppValue;
            *aError = app::DataModel::Decode(aReader, cppValue);
            if (*aError != CHIP_NO_ERROR)
            {
                return nullptr;
            }
            jobject value_reachableNewValue;
            std::string value_reachableNewValueClassName     = "java/lang/Boolean";
            std::string value_reachableNewValueCtorSignature = "(Z)V";
            chip::JniReferences::GetInstance().CreateBoxedObject<bool>(value_reachableNewValueClassName.c_str(),
                                                                       value_reachableNewValueCtorSignature.c_str(),
                                                                       cppValue.reachableNewValue, value_reachableNewValue);

            jclass reachableChangedStructClass;
            err = chip::JniReferences::GetInstance().GetClassRef(
                env, "chip/devicecontroller/ChipEventStructs$BasicInformationClusterReachableChangedEvent",
                reachableChangedStructClass);
            if (err != CHIP_NO_ERROR)
            {
                ChipLogError(Zcl, "Could not find class ChipEventStructs$BasicInformationClusterReachableChangedEvent");
                return nullptr;
            }
            jmethodID reachableChangedStructCtor =
                env->GetMethodID(reachableChangedStructClass, "<init>", "(Ljava/lang/Boolean;)V");
            if (reachableChangedStructCtor == nullptr)
            {
                ChipLogError(Zcl, "Could not find ChipEventStructs$BasicInformationClusterReachableChangedEvent constructor");
                return nullptr;
            }

            jobject value = env->NewObject(reachableChangedStructClass, reachableChangedStructCtor, value_reachableNewValue);

            return value;
        }
        default:
            *aError = CHIP_ERROR_IM_MALFORMED_EVENT_PATH_IB;
            break;
        }
        break;
    }
    case app::Clusters::OtaSoftwareUpdateProvider::Id: {
        using namespace app::Clusters::OtaSoftwareUpdateProvider;
        switch (aPath.mEventId)
        {
        default:
            *aError = CHIP_ERROR_IM_MALFORMED_EVENT_PATH_IB;
            break;
        }
        break;
    }
    case app::Clusters::OtaSoftwareUpdateRequestor::Id: {
        using namespace app::Clusters::OtaSoftwareUpdateRequestor;
        switch (aPath.mEventId)
        {
        case Events::StateTransition::Id: {
            Events::StateTransition::DecodableType cppValue;
            *aError = app::DataModel::Decode(aReader, cppValue);
            if (*aError != CHIP_NO_ERROR)
            {
                return nullptr;
            }
            jobject value_previousState;
            std::string value_previousStateClassName     = "java/lang/Integer";
            std::string value_previousStateCtorSignature = "(I)V";
            chip::JniReferences::GetInstance().CreateBoxedObject<uint8_t>(
                value_previousStateClassName.c_str(), value_previousStateCtorSignature.c_str(),
                static_cast<uint8_t>(cppValue.previousState), value_previousState);

            jobject value_newState;
            std::string value_newStateClassName     = "java/lang/Integer";
            std::string value_newStateCtorSignature = "(I)V";
            chip::JniReferences::GetInstance().CreateBoxedObject<uint8_t>(value_newStateClassName.c_str(),
                                                                          value_newStateCtorSignature.c_str(),
                                                                          static_cast<uint8_t>(cppValue.newState), value_newState);

            jobject value_reason;
            std::string value_reasonClassName     = "java/lang/Integer";
            std::string value_reasonCtorSignature = "(I)V";
            chip::JniReferences::GetInstance().CreateBoxedObject<uint8_t>(value_reasonClassName.c_str(),
                                                                          value_reasonCtorSignature.c_str(),
                                                                          static_cast<uint8_t>(cppValue.reason), value_reason);

            jobject value_targetSoftwareVersion;
            if (cppValue.targetSoftwareVersion.IsNull())
            {
                value_targetSoftwareVersion = nullptr;
            }
            else
            {
                std::string value_targetSoftwareVersionClassName     = "java/lang/Long";
                std::string value_targetSoftwareVersionCtorSignature = "(J)V";
                chip::JniReferences::GetInstance().CreateBoxedObject<uint32_t>(
                    value_targetSoftwareVersionClassName.c_str(), value_targetSoftwareVersionCtorSignature.c_str(),
                    cppValue.targetSoftwareVersion.Value(), value_targetSoftwareVersion);
            }

            jclass stateTransitionStructClass;
            err = chip::JniReferences::GetInstance().GetClassRef(
                env, "chip/devicecontroller/ChipEventStructs$OtaSoftwareUpdateRequestorClusterStateTransitionEvent",
                stateTransitionStructClass);
            if (err != CHIP_NO_ERROR)
            {
                ChipLogError(Zcl, "Could not find class ChipEventStructs$OtaSoftwareUpdateRequestorClusterStateTransitionEvent");
                return nullptr;
            }
            jmethodID stateTransitionStructCtor =
                env->GetMethodID(stateTransitionStructClass, "<init>",
                                 "(Ljava/lang/Integer;Ljava/lang/Integer;Ljava/lang/Integer;Ljava/lang/Long;)V");
            if (stateTransitionStructCtor == nullptr)
            {
                ChipLogError(Zcl,
                             "Could not find ChipEventStructs$OtaSoftwareUpdateRequestorClusterStateTransitionEvent constructor");
                return nullptr;
            }

            jobject value = env->NewObject(stateTransitionStructClass, stateTransitionStructCtor, value_previousState,
                                           value_newState, value_reason, value_targetSoftwareVersion);

            return value;
        }
        case Events::VersionApplied::Id: {
            Events::VersionApplied::DecodableType cppValue;
            *aError = app::DataModel::Decode(aReader, cppValue);
            if (*aError != CHIP_NO_ERROR)
            {
                return nullptr;
            }
            jobject value_softwareVersion;
            std::string value_softwareVersionClassName     = "java/lang/Long";
            std::string value_softwareVersionCtorSignature = "(J)V";
            chip::JniReferences::GetInstance().CreateBoxedObject<uint32_t>(value_softwareVersionClassName.c_str(),
                                                                           value_softwareVersionCtorSignature.c_str(),
                                                                           cppValue.softwareVersion, value_softwareVersion);

            jobject value_productID;
            std::string value_productIDClassName     = "java/lang/Integer";
            std::string value_productIDCtorSignature = "(I)V";
            chip::JniReferences::GetInstance().CreateBoxedObject<uint16_t>(
                value_productIDClassName.c_str(), value_productIDCtorSignature.c_str(), cppValue.productID, value_productID);

            jclass versionAppliedStructClass;
            err = chip::JniReferences::GetInstance().GetClassRef(
                env, "chip/devicecontroller/ChipEventStructs$OtaSoftwareUpdateRequestorClusterVersionAppliedEvent",
                versionAppliedStructClass);
            if (err != CHIP_NO_ERROR)
            {
                ChipLogError(Zcl, "Could not find class ChipEventStructs$OtaSoftwareUpdateRequestorClusterVersionAppliedEvent");
                return nullptr;
            }
            jmethodID versionAppliedStructCtor =
                env->GetMethodID(versionAppliedStructClass, "<init>", "(Ljava/lang/Long;Ljava/lang/Integer;)V");
            if (versionAppliedStructCtor == nullptr)
            {
                ChipLogError(Zcl,
                             "Could not find ChipEventStructs$OtaSoftwareUpdateRequestorClusterVersionAppliedEvent constructor");
                return nullptr;
            }

            jobject value =
                env->NewObject(versionAppliedStructClass, versionAppliedStructCtor, value_softwareVersion, value_productID);

            return value;
        }
        case Events::DownloadError::Id: {
            Events::DownloadError::DecodableType cppValue;
            *aError = app::DataModel::Decode(aReader, cppValue);
            if (*aError != CHIP_NO_ERROR)
            {
                return nullptr;
            }
            jobject value_softwareVersion;
            std::string value_softwareVersionClassName     = "java/lang/Long";
            std::string value_softwareVersionCtorSignature = "(J)V";
            chip::JniReferences::GetInstance().CreateBoxedObject<uint32_t>(value_softwareVersionClassName.c_str(),
                                                                           value_softwareVersionCtorSignature.c_str(),
                                                                           cppValue.softwareVersion, value_softwareVersion);

            jobject value_bytesDownloaded;
            std::string value_bytesDownloadedClassName     = "java/lang/Long";
            std::string value_bytesDownloadedCtorSignature = "(J)V";
            chip::JniReferences::GetInstance().CreateBoxedObject<uint64_t>(value_bytesDownloadedClassName.c_str(),
                                                                           value_bytesDownloadedCtorSignature.c_str(),
                                                                           cppValue.bytesDownloaded, value_bytesDownloaded);

            jobject value_progressPercent;
            if (cppValue.progressPercent.IsNull())
            {
                value_progressPercent = nullptr;
            }
            else
            {
                std::string value_progressPercentClassName     = "java/lang/Integer";
                std::string value_progressPercentCtorSignature = "(I)V";
                chip::JniReferences::GetInstance().CreateBoxedObject<uint8_t>(
                    value_progressPercentClassName.c_str(), value_progressPercentCtorSignature.c_str(),
                    cppValue.progressPercent.Value(), value_progressPercent);
            }

            jobject value_platformCode;
            if (cppValue.platformCode.IsNull())
            {
                value_platformCode = nullptr;
            }
            else
            {
                std::string value_platformCodeClassName     = "java/lang/Long";
                std::string value_platformCodeCtorSignature = "(J)V";
                chip::JniReferences::GetInstance().CreateBoxedObject<int64_t>(value_platformCodeClassName.c_str(),
                                                                              value_platformCodeCtorSignature.c_str(),
                                                                              cppValue.platformCode.Value(), value_platformCode);
            }

            jclass downloadErrorStructClass;
            err = chip::JniReferences::GetInstance().GetClassRef(
                env, "chip/devicecontroller/ChipEventStructs$OtaSoftwareUpdateRequestorClusterDownloadErrorEvent",
                downloadErrorStructClass);
            if (err != CHIP_NO_ERROR)
            {
                ChipLogError(Zcl, "Could not find class ChipEventStructs$OtaSoftwareUpdateRequestorClusterDownloadErrorEvent");
                return nullptr;
            }
            jmethodID downloadErrorStructCtor = env->GetMethodID(
                downloadErrorStructClass, "<init>", "(Ljava/lang/Long;Ljava/lang/Long;Ljava/lang/Integer;Ljava/lang/Long;)V");
            if (downloadErrorStructCtor == nullptr)
            {
                ChipLogError(Zcl,
                             "Could not find ChipEventStructs$OtaSoftwareUpdateRequestorClusterDownloadErrorEvent constructor");
                return nullptr;
            }

            jobject value = env->NewObject(downloadErrorStructClass, downloadErrorStructCtor, value_softwareVersion,
                                           value_bytesDownloaded, value_progressPercent, value_platformCode);

            return value;
        }
        default:
            *aError = CHIP_ERROR_IM_MALFORMED_EVENT_PATH_IB;
            break;
        }
        break;
    }
    case app::Clusters::LocalizationConfiguration::Id: {
        using namespace app::Clusters::LocalizationConfiguration;
        switch (aPath.mEventId)
        {
        default:
            *aError = CHIP_ERROR_IM_MALFORMED_EVENT_PATH_IB;
            break;
        }
        break;
    }
    case app::Clusters::TimeFormatLocalization::Id: {
        using namespace app::Clusters::TimeFormatLocalization;
        switch (aPath.mEventId)
        {
        default:
            *aError = CHIP_ERROR_IM_MALFORMED_EVENT_PATH_IB;
            break;
        }
        break;
    }
    case app::Clusters::UnitLocalization::Id: {
        using namespace app::Clusters::UnitLocalization;
        switch (aPath.mEventId)
        {
        default:
            *aError = CHIP_ERROR_IM_MALFORMED_EVENT_PATH_IB;
            break;
        }
        break;
    }
    case app::Clusters::PowerSourceConfiguration::Id: {
        using namespace app::Clusters::PowerSourceConfiguration;
        switch (aPath.mEventId)
        {
        default:
            *aError = CHIP_ERROR_IM_MALFORMED_EVENT_PATH_IB;
            break;
        }
        break;
    }
    case app::Clusters::PowerSource::Id: {
        using namespace app::Clusters::PowerSource;
        switch (aPath.mEventId)
        {
        case Events::WiredFaultChange::Id: {
            Events::WiredFaultChange::DecodableType cppValue;
            *aError = app::DataModel::Decode(aReader, cppValue);
            if (*aError != CHIP_NO_ERROR)
            {
                return nullptr;
            }
            jobject value_current;
            chip::JniReferences::GetInstance().CreateArrayList(value_current);

            auto iter_value_current_0 = cppValue.current.begin();
            while (iter_value_current_0.Next())
            {
                auto & entry_0 = iter_value_current_0.GetValue();
                jobject newElement_0;
                std::string newElement_0ClassName     = "java/lang/Integer";
                std::string newElement_0CtorSignature = "(I)V";
                chip::JniReferences::GetInstance().CreateBoxedObject<uint8_t>(
                    newElement_0ClassName.c_str(), newElement_0CtorSignature.c_str(), static_cast<uint8_t>(entry_0), newElement_0);
                chip::JniReferences::GetInstance().AddToList(value_current, newElement_0);
            }

            jobject value_previous;
            chip::JniReferences::GetInstance().CreateArrayList(value_previous);

            auto iter_value_previous_0 = cppValue.previous.begin();
            while (iter_value_previous_0.Next())
            {
                auto & entry_0 = iter_value_previous_0.GetValue();
                jobject newElement_0;
                std::string newElement_0ClassName     = "java/lang/Integer";
                std::string newElement_0CtorSignature = "(I)V";
                chip::JniReferences::GetInstance().CreateBoxedObject<uint8_t>(
                    newElement_0ClassName.c_str(), newElement_0CtorSignature.c_str(), static_cast<uint8_t>(entry_0), newElement_0);
                chip::JniReferences::GetInstance().AddToList(value_previous, newElement_0);
            }

            jclass wiredFaultChangeStructClass;
            err = chip::JniReferences::GetInstance().GetClassRef(
                env, "chip/devicecontroller/ChipEventStructs$PowerSourceClusterWiredFaultChangeEvent", wiredFaultChangeStructClass);
            if (err != CHIP_NO_ERROR)
            {
                ChipLogError(Zcl, "Could not find class ChipEventStructs$PowerSourceClusterWiredFaultChangeEvent");
                return nullptr;
            }
            jmethodID wiredFaultChangeStructCtor =
                env->GetMethodID(wiredFaultChangeStructClass, "<init>", "(Ljava/util/ArrayList;Ljava/util/ArrayList;)V");
            if (wiredFaultChangeStructCtor == nullptr)
            {
                ChipLogError(Zcl, "Could not find ChipEventStructs$PowerSourceClusterWiredFaultChangeEvent constructor");
                return nullptr;
            }

            jobject value = env->NewObject(wiredFaultChangeStructClass, wiredFaultChangeStructCtor, value_current, value_previous);

            return value;
        }
        case Events::BatFaultChange::Id: {
            Events::BatFaultChange::DecodableType cppValue;
            *aError = app::DataModel::Decode(aReader, cppValue);
            if (*aError != CHIP_NO_ERROR)
            {
                return nullptr;
            }
            jobject value_current;
            chip::JniReferences::GetInstance().CreateArrayList(value_current);

            auto iter_value_current_0 = cppValue.current.begin();
            while (iter_value_current_0.Next())
            {
                auto & entry_0 = iter_value_current_0.GetValue();
                jobject newElement_0;
                std::string newElement_0ClassName     = "java/lang/Integer";
                std::string newElement_0CtorSignature = "(I)V";
                chip::JniReferences::GetInstance().CreateBoxedObject<uint8_t>(
                    newElement_0ClassName.c_str(), newElement_0CtorSignature.c_str(), static_cast<uint8_t>(entry_0), newElement_0);
                chip::JniReferences::GetInstance().AddToList(value_current, newElement_0);
            }

            jobject value_previous;
            chip::JniReferences::GetInstance().CreateArrayList(value_previous);

            auto iter_value_previous_0 = cppValue.previous.begin();
            while (iter_value_previous_0.Next())
            {
                auto & entry_0 = iter_value_previous_0.GetValue();
                jobject newElement_0;
                std::string newElement_0ClassName     = "java/lang/Integer";
                std::string newElement_0CtorSignature = "(I)V";
                chip::JniReferences::GetInstance().CreateBoxedObject<uint8_t>(
                    newElement_0ClassName.c_str(), newElement_0CtorSignature.c_str(), static_cast<uint8_t>(entry_0), newElement_0);
                chip::JniReferences::GetInstance().AddToList(value_previous, newElement_0);
            }

            jclass batFaultChangeStructClass;
            err = chip::JniReferences::GetInstance().GetClassRef(
                env, "chip/devicecontroller/ChipEventStructs$PowerSourceClusterBatFaultChangeEvent", batFaultChangeStructClass);
            if (err != CHIP_NO_ERROR)
            {
                ChipLogError(Zcl, "Could not find class ChipEventStructs$PowerSourceClusterBatFaultChangeEvent");
                return nullptr;
            }
            jmethodID batFaultChangeStructCtor =
                env->GetMethodID(batFaultChangeStructClass, "<init>", "(Ljava/util/ArrayList;Ljava/util/ArrayList;)V");
            if (batFaultChangeStructCtor == nullptr)
            {
                ChipLogError(Zcl, "Could not find ChipEventStructs$PowerSourceClusterBatFaultChangeEvent constructor");
                return nullptr;
            }

            jobject value = env->NewObject(batFaultChangeStructClass, batFaultChangeStructCtor, value_current, value_previous);

            return value;
        }
        case Events::BatChargeFaultChange::Id: {
            Events::BatChargeFaultChange::DecodableType cppValue;
            *aError = app::DataModel::Decode(aReader, cppValue);
            if (*aError != CHIP_NO_ERROR)
            {
                return nullptr;
            }
            jobject value_current;
            chip::JniReferences::GetInstance().CreateArrayList(value_current);

            auto iter_value_current_0 = cppValue.current.begin();
            while (iter_value_current_0.Next())
            {
                auto & entry_0 = iter_value_current_0.GetValue();
                jobject newElement_0;
                std::string newElement_0ClassName     = "java/lang/Integer";
                std::string newElement_0CtorSignature = "(I)V";
                chip::JniReferences::GetInstance().CreateBoxedObject<uint8_t>(
                    newElement_0ClassName.c_str(), newElement_0CtorSignature.c_str(), static_cast<uint8_t>(entry_0), newElement_0);
                chip::JniReferences::GetInstance().AddToList(value_current, newElement_0);
            }

            jobject value_previous;
            chip::JniReferences::GetInstance().CreateArrayList(value_previous);

            auto iter_value_previous_0 = cppValue.previous.begin();
            while (iter_value_previous_0.Next())
            {
                auto & entry_0 = iter_value_previous_0.GetValue();
                jobject newElement_0;
                std::string newElement_0ClassName     = "java/lang/Integer";
                std::string newElement_0CtorSignature = "(I)V";
                chip::JniReferences::GetInstance().CreateBoxedObject<uint8_t>(
                    newElement_0ClassName.c_str(), newElement_0CtorSignature.c_str(), static_cast<uint8_t>(entry_0), newElement_0);
                chip::JniReferences::GetInstance().AddToList(value_previous, newElement_0);
            }

            jclass batChargeFaultChangeStructClass;
            err = chip::JniReferences::GetInstance().GetClassRef(
                env, "chip/devicecontroller/ChipEventStructs$PowerSourceClusterBatChargeFaultChangeEvent",
                batChargeFaultChangeStructClass);
            if (err != CHIP_NO_ERROR)
            {
                ChipLogError(Zcl, "Could not find class ChipEventStructs$PowerSourceClusterBatChargeFaultChangeEvent");
                return nullptr;
            }
            jmethodID batChargeFaultChangeStructCtor =
                env->GetMethodID(batChargeFaultChangeStructClass, "<init>", "(Ljava/util/ArrayList;Ljava/util/ArrayList;)V");
            if (batChargeFaultChangeStructCtor == nullptr)
            {
                ChipLogError(Zcl, "Could not find ChipEventStructs$PowerSourceClusterBatChargeFaultChangeEvent constructor");
                return nullptr;
            }

            jobject value =
                env->NewObject(batChargeFaultChangeStructClass, batChargeFaultChangeStructCtor, value_current, value_previous);

            return value;
        }
        default:
            *aError = CHIP_ERROR_IM_MALFORMED_EVENT_PATH_IB;
            break;
        }
        break;
    }
    case app::Clusters::GeneralCommissioning::Id: {
        using namespace app::Clusters::GeneralCommissioning;
        switch (aPath.mEventId)
        {
        default:
            *aError = CHIP_ERROR_IM_MALFORMED_EVENT_PATH_IB;
            break;
        }
        break;
    }
    case app::Clusters::NetworkCommissioning::Id: {
        using namespace app::Clusters::NetworkCommissioning;
        switch (aPath.mEventId)
        {
        default:
            *aError = CHIP_ERROR_IM_MALFORMED_EVENT_PATH_IB;
            break;
        }
        break;
    }
    case app::Clusters::DiagnosticLogs::Id: {
        using namespace app::Clusters::DiagnosticLogs;
        switch (aPath.mEventId)
        {
        default:
            *aError = CHIP_ERROR_IM_MALFORMED_EVENT_PATH_IB;
            break;
        }
        break;
    }
    case app::Clusters::GeneralDiagnostics::Id: {
        using namespace app::Clusters::GeneralDiagnostics;
        switch (aPath.mEventId)
        {
        case Events::HardwareFaultChange::Id: {
            Events::HardwareFaultChange::DecodableType cppValue;
            *aError = app::DataModel::Decode(aReader, cppValue);
            if (*aError != CHIP_NO_ERROR)
            {
                return nullptr;
            }
            jobject value_current;
            chip::JniReferences::GetInstance().CreateArrayList(value_current);

            auto iter_value_current_0 = cppValue.current.begin();
            while (iter_value_current_0.Next())
            {
                auto & entry_0 = iter_value_current_0.GetValue();
                jobject newElement_0;
                std::string newElement_0ClassName     = "java/lang/Integer";
                std::string newElement_0CtorSignature = "(I)V";
                chip::JniReferences::GetInstance().CreateBoxedObject<uint8_t>(
                    newElement_0ClassName.c_str(), newElement_0CtorSignature.c_str(), static_cast<uint8_t>(entry_0), newElement_0);
                chip::JniReferences::GetInstance().AddToList(value_current, newElement_0);
            }

            jobject value_previous;
            chip::JniReferences::GetInstance().CreateArrayList(value_previous);

            auto iter_value_previous_0 = cppValue.previous.begin();
            while (iter_value_previous_0.Next())
            {
                auto & entry_0 = iter_value_previous_0.GetValue();
                jobject newElement_0;
                std::string newElement_0ClassName     = "java/lang/Integer";
                std::string newElement_0CtorSignature = "(I)V";
                chip::JniReferences::GetInstance().CreateBoxedObject<uint8_t>(
                    newElement_0ClassName.c_str(), newElement_0CtorSignature.c_str(), static_cast<uint8_t>(entry_0), newElement_0);
                chip::JniReferences::GetInstance().AddToList(value_previous, newElement_0);
            }

            jclass hardwareFaultChangeStructClass;
            err = chip::JniReferences::GetInstance().GetClassRef(
                env, "chip/devicecontroller/ChipEventStructs$GeneralDiagnosticsClusterHardwareFaultChangeEvent",
                hardwareFaultChangeStructClass);
            if (err != CHIP_NO_ERROR)
            {
                ChipLogError(Zcl, "Could not find class ChipEventStructs$GeneralDiagnosticsClusterHardwareFaultChangeEvent");
                return nullptr;
            }
            jmethodID hardwareFaultChangeStructCtor =
                env->GetMethodID(hardwareFaultChangeStructClass, "<init>", "(Ljava/util/ArrayList;Ljava/util/ArrayList;)V");
            if (hardwareFaultChangeStructCtor == nullptr)
            {
                ChipLogError(Zcl, "Could not find ChipEventStructs$GeneralDiagnosticsClusterHardwareFaultChangeEvent constructor");
                return nullptr;
            }

            jobject value =
                env->NewObject(hardwareFaultChangeStructClass, hardwareFaultChangeStructCtor, value_current, value_previous);

            return value;
        }
        case Events::RadioFaultChange::Id: {
            Events::RadioFaultChange::DecodableType cppValue;
            *aError = app::DataModel::Decode(aReader, cppValue);
            if (*aError != CHIP_NO_ERROR)
            {
                return nullptr;
            }
            jobject value_current;
            chip::JniReferences::GetInstance().CreateArrayList(value_current);

            auto iter_value_current_0 = cppValue.current.begin();
            while (iter_value_current_0.Next())
            {
                auto & entry_0 = iter_value_current_0.GetValue();
                jobject newElement_0;
                std::string newElement_0ClassName     = "java/lang/Integer";
                std::string newElement_0CtorSignature = "(I)V";
                chip::JniReferences::GetInstance().CreateBoxedObject<uint8_t>(
                    newElement_0ClassName.c_str(), newElement_0CtorSignature.c_str(), static_cast<uint8_t>(entry_0), newElement_0);
                chip::JniReferences::GetInstance().AddToList(value_current, newElement_0);
            }

            jobject value_previous;
            chip::JniReferences::GetInstance().CreateArrayList(value_previous);

            auto iter_value_previous_0 = cppValue.previous.begin();
            while (iter_value_previous_0.Next())
            {
                auto & entry_0 = iter_value_previous_0.GetValue();
                jobject newElement_0;
                std::string newElement_0ClassName     = "java/lang/Integer";
                std::string newElement_0CtorSignature = "(I)V";
                chip::JniReferences::GetInstance().CreateBoxedObject<uint8_t>(
                    newElement_0ClassName.c_str(), newElement_0CtorSignature.c_str(), static_cast<uint8_t>(entry_0), newElement_0);
                chip::JniReferences::GetInstance().AddToList(value_previous, newElement_0);
            }

            jclass radioFaultChangeStructClass;
            err = chip::JniReferences::GetInstance().GetClassRef(
                env, "chip/devicecontroller/ChipEventStructs$GeneralDiagnosticsClusterRadioFaultChangeEvent",
                radioFaultChangeStructClass);
            if (err != CHIP_NO_ERROR)
            {
                ChipLogError(Zcl, "Could not find class ChipEventStructs$GeneralDiagnosticsClusterRadioFaultChangeEvent");
                return nullptr;
            }
            jmethodID radioFaultChangeStructCtor =
                env->GetMethodID(radioFaultChangeStructClass, "<init>", "(Ljava/util/ArrayList;Ljava/util/ArrayList;)V");
            if (radioFaultChangeStructCtor == nullptr)
            {
                ChipLogError(Zcl, "Could not find ChipEventStructs$GeneralDiagnosticsClusterRadioFaultChangeEvent constructor");
                return nullptr;
            }

            jobject value = env->NewObject(radioFaultChangeStructClass, radioFaultChangeStructCtor, value_current, value_previous);

            return value;
        }
        case Events::NetworkFaultChange::Id: {
            Events::NetworkFaultChange::DecodableType cppValue;
            *aError = app::DataModel::Decode(aReader, cppValue);
            if (*aError != CHIP_NO_ERROR)
            {
                return nullptr;
            }
            jobject value_current;
            chip::JniReferences::GetInstance().CreateArrayList(value_current);

            auto iter_value_current_0 = cppValue.current.begin();
            while (iter_value_current_0.Next())
            {
                auto & entry_0 = iter_value_current_0.GetValue();
                jobject newElement_0;
                std::string newElement_0ClassName     = "java/lang/Integer";
                std::string newElement_0CtorSignature = "(I)V";
                chip::JniReferences::GetInstance().CreateBoxedObject<uint8_t>(
                    newElement_0ClassName.c_str(), newElement_0CtorSignature.c_str(), static_cast<uint8_t>(entry_0), newElement_0);
                chip::JniReferences::GetInstance().AddToList(value_current, newElement_0);
            }

            jobject value_previous;
            chip::JniReferences::GetInstance().CreateArrayList(value_previous);

            auto iter_value_previous_0 = cppValue.previous.begin();
            while (iter_value_previous_0.Next())
            {
                auto & entry_0 = iter_value_previous_0.GetValue();
                jobject newElement_0;
                std::string newElement_0ClassName     = "java/lang/Integer";
                std::string newElement_0CtorSignature = "(I)V";
                chip::JniReferences::GetInstance().CreateBoxedObject<uint8_t>(
                    newElement_0ClassName.c_str(), newElement_0CtorSignature.c_str(), static_cast<uint8_t>(entry_0), newElement_0);
                chip::JniReferences::GetInstance().AddToList(value_previous, newElement_0);
            }

            jclass networkFaultChangeStructClass;
            err = chip::JniReferences::GetInstance().GetClassRef(
                env, "chip/devicecontroller/ChipEventStructs$GeneralDiagnosticsClusterNetworkFaultChangeEvent",
                networkFaultChangeStructClass);
            if (err != CHIP_NO_ERROR)
            {
                ChipLogError(Zcl, "Could not find class ChipEventStructs$GeneralDiagnosticsClusterNetworkFaultChangeEvent");
                return nullptr;
            }
            jmethodID networkFaultChangeStructCtor =
                env->GetMethodID(networkFaultChangeStructClass, "<init>", "(Ljava/util/ArrayList;Ljava/util/ArrayList;)V");
            if (networkFaultChangeStructCtor == nullptr)
            {
                ChipLogError(Zcl, "Could not find ChipEventStructs$GeneralDiagnosticsClusterNetworkFaultChangeEvent constructor");
                return nullptr;
            }

            jobject value =
                env->NewObject(networkFaultChangeStructClass, networkFaultChangeStructCtor, value_current, value_previous);

            return value;
        }
        case Events::BootReason::Id: {
            Events::BootReason::DecodableType cppValue;
            *aError = app::DataModel::Decode(aReader, cppValue);
            if (*aError != CHIP_NO_ERROR)
            {
                return nullptr;
            }
            jobject value_bootReason;
            std::string value_bootReasonClassName     = "java/lang/Integer";
            std::string value_bootReasonCtorSignature = "(I)V";
            chip::JniReferences::GetInstance().CreateBoxedObject<uint8_t>(
                value_bootReasonClassName.c_str(), value_bootReasonCtorSignature.c_str(), static_cast<uint8_t>(cppValue.bootReason),
                value_bootReason);

            jclass bootReasonStructClass;
            err = chip::JniReferences::GetInstance().GetClassRef(
                env, "chip/devicecontroller/ChipEventStructs$GeneralDiagnosticsClusterBootReasonEvent", bootReasonStructClass);
            if (err != CHIP_NO_ERROR)
            {
                ChipLogError(Zcl, "Could not find class ChipEventStructs$GeneralDiagnosticsClusterBootReasonEvent");
                return nullptr;
            }
            jmethodID bootReasonStructCtor = env->GetMethodID(bootReasonStructClass, "<init>", "(Ljava/lang/Integer;)V");
            if (bootReasonStructCtor == nullptr)
            {
                ChipLogError(Zcl, "Could not find ChipEventStructs$GeneralDiagnosticsClusterBootReasonEvent constructor");
                return nullptr;
            }

            jobject value = env->NewObject(bootReasonStructClass, bootReasonStructCtor, value_bootReason);

            return value;
        }
        default:
            *aError = CHIP_ERROR_IM_MALFORMED_EVENT_PATH_IB;
            break;
        }
        break;
    }
    case app::Clusters::SoftwareDiagnostics::Id: {
        using namespace app::Clusters::SoftwareDiagnostics;
        switch (aPath.mEventId)
        {
        case Events::SoftwareFault::Id: {
            Events::SoftwareFault::DecodableType cppValue;
            *aError = app::DataModel::Decode(aReader, cppValue);
            if (*aError != CHIP_NO_ERROR)
            {
                return nullptr;
            }
            jobject value_id;
            std::string value_idClassName     = "java/lang/Long";
            std::string value_idCtorSignature = "(J)V";
            chip::JniReferences::GetInstance().CreateBoxedObject<uint64_t>(value_idClassName.c_str(), value_idCtorSignature.c_str(),
                                                                           cppValue.id, value_id);

            jobject value_name;
            if (!cppValue.name.HasValue())
            {
                chip::JniReferences::GetInstance().CreateOptional(nullptr, value_name);
            }
            else
            {
                jobject value_nameInsideOptional;
                LogErrorOnFailure(
                    chip::JniReferences::GetInstance().CharToStringUTF(cppValue.name.Value(), value_nameInsideOptional));
                chip::JniReferences::GetInstance().CreateOptional(value_nameInsideOptional, value_name);
            }

            jobject value_faultRecording;
            if (!cppValue.faultRecording.HasValue())
            {
                chip::JniReferences::GetInstance().CreateOptional(nullptr, value_faultRecording);
            }
            else
            {
                jobject value_faultRecordingInsideOptional;
                jbyteArray value_faultRecordingInsideOptionalByteArray =
                    env->NewByteArray(static_cast<jsize>(cppValue.faultRecording.Value().size()));
                env->SetByteArrayRegion(value_faultRecordingInsideOptionalByteArray, 0,
                                        static_cast<jsize>(cppValue.faultRecording.Value().size()),
                                        reinterpret_cast<const jbyte *>(cppValue.faultRecording.Value().data()));
                value_faultRecordingInsideOptional = value_faultRecordingInsideOptionalByteArray;
                chip::JniReferences::GetInstance().CreateOptional(value_faultRecordingInsideOptional, value_faultRecording);
            }

            jclass softwareFaultStructClass;
            err = chip::JniReferences::GetInstance().GetClassRef(
                env, "chip/devicecontroller/ChipEventStructs$SoftwareDiagnosticsClusterSoftwareFaultEvent",
                softwareFaultStructClass);
            if (err != CHIP_NO_ERROR)
            {
                ChipLogError(Zcl, "Could not find class ChipEventStructs$SoftwareDiagnosticsClusterSoftwareFaultEvent");
                return nullptr;
            }
            jmethodID softwareFaultStructCtor =
                env->GetMethodID(softwareFaultStructClass, "<init>", "(Ljava/lang/Long;Ljava/util/Optional;Ljava/util/Optional;)V");
            if (softwareFaultStructCtor == nullptr)
            {
                ChipLogError(Zcl, "Could not find ChipEventStructs$SoftwareDiagnosticsClusterSoftwareFaultEvent constructor");
                return nullptr;
            }

            jobject value =
                env->NewObject(softwareFaultStructClass, softwareFaultStructCtor, value_id, value_name, value_faultRecording);

            return value;
        }
        default:
            *aError = CHIP_ERROR_IM_MALFORMED_EVENT_PATH_IB;
            break;
        }
        break;
    }
    case app::Clusters::ThreadNetworkDiagnostics::Id: {
        using namespace app::Clusters::ThreadNetworkDiagnostics;
        switch (aPath.mEventId)
        {
        case Events::ConnectionStatus::Id: {
            Events::ConnectionStatus::DecodableType cppValue;
            *aError = app::DataModel::Decode(aReader, cppValue);
            if (*aError != CHIP_NO_ERROR)
            {
                return nullptr;
            }
            jobject value_connectionStatus;
            std::string value_connectionStatusClassName     = "java/lang/Integer";
            std::string value_connectionStatusCtorSignature = "(I)V";
            chip::JniReferences::GetInstance().CreateBoxedObject<uint8_t>(
                value_connectionStatusClassName.c_str(), value_connectionStatusCtorSignature.c_str(),
                static_cast<uint8_t>(cppValue.connectionStatus), value_connectionStatus);

            jclass connectionStatusStructClass;
            err = chip::JniReferences::GetInstance().GetClassRef(
                env, "chip/devicecontroller/ChipEventStructs$ThreadNetworkDiagnosticsClusterConnectionStatusEvent",
                connectionStatusStructClass);
            if (err != CHIP_NO_ERROR)
            {
                ChipLogError(Zcl, "Could not find class ChipEventStructs$ThreadNetworkDiagnosticsClusterConnectionStatusEvent");
                return nullptr;
            }
            jmethodID connectionStatusStructCtor =
                env->GetMethodID(connectionStatusStructClass, "<init>", "(Ljava/lang/Integer;)V");
            if (connectionStatusStructCtor == nullptr)
            {
                ChipLogError(Zcl,
                             "Could not find ChipEventStructs$ThreadNetworkDiagnosticsClusterConnectionStatusEvent constructor");
                return nullptr;
            }

            jobject value = env->NewObject(connectionStatusStructClass, connectionStatusStructCtor, value_connectionStatus);

            return value;
        }
        case Events::NetworkFaultChange::Id: {
            Events::NetworkFaultChange::DecodableType cppValue;
            *aError = app::DataModel::Decode(aReader, cppValue);
            if (*aError != CHIP_NO_ERROR)
            {
                return nullptr;
            }
            jobject value_current;
            chip::JniReferences::GetInstance().CreateArrayList(value_current);

            auto iter_value_current_0 = cppValue.current.begin();
            while (iter_value_current_0.Next())
            {
                auto & entry_0 = iter_value_current_0.GetValue();
                jobject newElement_0;
                std::string newElement_0ClassName     = "java/lang/Integer";
                std::string newElement_0CtorSignature = "(I)V";
                chip::JniReferences::GetInstance().CreateBoxedObject<uint8_t>(
                    newElement_0ClassName.c_str(), newElement_0CtorSignature.c_str(), static_cast<uint8_t>(entry_0), newElement_0);
                chip::JniReferences::GetInstance().AddToList(value_current, newElement_0);
            }

            jobject value_previous;
            chip::JniReferences::GetInstance().CreateArrayList(value_previous);

            auto iter_value_previous_0 = cppValue.previous.begin();
            while (iter_value_previous_0.Next())
            {
                auto & entry_0 = iter_value_previous_0.GetValue();
                jobject newElement_0;
                std::string newElement_0ClassName     = "java/lang/Integer";
                std::string newElement_0CtorSignature = "(I)V";
                chip::JniReferences::GetInstance().CreateBoxedObject<uint8_t>(
                    newElement_0ClassName.c_str(), newElement_0CtorSignature.c_str(), static_cast<uint8_t>(entry_0), newElement_0);
                chip::JniReferences::GetInstance().AddToList(value_previous, newElement_0);
            }

            jclass networkFaultChangeStructClass;
            err = chip::JniReferences::GetInstance().GetClassRef(
                env, "chip/devicecontroller/ChipEventStructs$ThreadNetworkDiagnosticsClusterNetworkFaultChangeEvent",
                networkFaultChangeStructClass);
            if (err != CHIP_NO_ERROR)
            {
                ChipLogError(Zcl, "Could not find class ChipEventStructs$ThreadNetworkDiagnosticsClusterNetworkFaultChangeEvent");
                return nullptr;
            }
            jmethodID networkFaultChangeStructCtor =
                env->GetMethodID(networkFaultChangeStructClass, "<init>", "(Ljava/util/ArrayList;Ljava/util/ArrayList;)V");
            if (networkFaultChangeStructCtor == nullptr)
            {
                ChipLogError(Zcl,
                             "Could not find ChipEventStructs$ThreadNetworkDiagnosticsClusterNetworkFaultChangeEvent constructor");
                return nullptr;
            }

            jobject value =
                env->NewObject(networkFaultChangeStructClass, networkFaultChangeStructCtor, value_current, value_previous);

            return value;
        }
        default:
            *aError = CHIP_ERROR_IM_MALFORMED_EVENT_PATH_IB;
            break;
        }
        break;
    }
    case app::Clusters::WiFiNetworkDiagnostics::Id: {
        using namespace app::Clusters::WiFiNetworkDiagnostics;
        switch (aPath.mEventId)
        {
        case Events::Disconnection::Id: {
            Events::Disconnection::DecodableType cppValue;
            *aError = app::DataModel::Decode(aReader, cppValue);
            if (*aError != CHIP_NO_ERROR)
            {
                return nullptr;
            }
            jobject value_reasonCode;
            std::string value_reasonCodeClassName     = "java/lang/Integer";
            std::string value_reasonCodeCtorSignature = "(I)V";
            chip::JniReferences::GetInstance().CreateBoxedObject<uint16_t>(
                value_reasonCodeClassName.c_str(), value_reasonCodeCtorSignature.c_str(), cppValue.reasonCode, value_reasonCode);

            jclass disconnectionStructClass;
            err = chip::JniReferences::GetInstance().GetClassRef(
                env, "chip/devicecontroller/ChipEventStructs$WiFiNetworkDiagnosticsClusterDisconnectionEvent",
                disconnectionStructClass);
            if (err != CHIP_NO_ERROR)
            {
                ChipLogError(Zcl, "Could not find class ChipEventStructs$WiFiNetworkDiagnosticsClusterDisconnectionEvent");
                return nullptr;
            }
            jmethodID disconnectionStructCtor = env->GetMethodID(disconnectionStructClass, "<init>", "(Ljava/lang/Integer;)V");
            if (disconnectionStructCtor == nullptr)
            {
                ChipLogError(Zcl, "Could not find ChipEventStructs$WiFiNetworkDiagnosticsClusterDisconnectionEvent constructor");
                return nullptr;
            }

            jobject value = env->NewObject(disconnectionStructClass, disconnectionStructCtor, value_reasonCode);

            return value;
        }
        case Events::AssociationFailure::Id: {
            Events::AssociationFailure::DecodableType cppValue;
            *aError = app::DataModel::Decode(aReader, cppValue);
            if (*aError != CHIP_NO_ERROR)
            {
                return nullptr;
            }
            jobject value_associationFailure;
            std::string value_associationFailureClassName     = "java/lang/Integer";
            std::string value_associationFailureCtorSignature = "(I)V";
            chip::JniReferences::GetInstance().CreateBoxedObject<uint8_t>(
                value_associationFailureClassName.c_str(), value_associationFailureCtorSignature.c_str(),
                static_cast<uint8_t>(cppValue.associationFailure), value_associationFailure);

            jobject value_status;
            std::string value_statusClassName     = "java/lang/Integer";
            std::string value_statusCtorSignature = "(I)V";
            chip::JniReferences::GetInstance().CreateBoxedObject<uint16_t>(
                value_statusClassName.c_str(), value_statusCtorSignature.c_str(), cppValue.status, value_status);

            jclass associationFailureStructClass;
            err = chip::JniReferences::GetInstance().GetClassRef(
                env, "chip/devicecontroller/ChipEventStructs$WiFiNetworkDiagnosticsClusterAssociationFailureEvent",
                associationFailureStructClass);
            if (err != CHIP_NO_ERROR)
            {
                ChipLogError(Zcl, "Could not find class ChipEventStructs$WiFiNetworkDiagnosticsClusterAssociationFailureEvent");
                return nullptr;
            }
            jmethodID associationFailureStructCtor =
                env->GetMethodID(associationFailureStructClass, "<init>", "(Ljava/lang/Integer;Ljava/lang/Integer;)V");
            if (associationFailureStructCtor == nullptr)
            {
                ChipLogError(Zcl,
                             "Could not find ChipEventStructs$WiFiNetworkDiagnosticsClusterAssociationFailureEvent constructor");
                return nullptr;
            }

            jobject value =
                env->NewObject(associationFailureStructClass, associationFailureStructCtor, value_associationFailure, value_status);

            return value;
        }
        case Events::ConnectionStatus::Id: {
            Events::ConnectionStatus::DecodableType cppValue;
            *aError = app::DataModel::Decode(aReader, cppValue);
            if (*aError != CHIP_NO_ERROR)
            {
                return nullptr;
            }
            jobject value_connectionStatus;
            std::string value_connectionStatusClassName     = "java/lang/Integer";
            std::string value_connectionStatusCtorSignature = "(I)V";
            chip::JniReferences::GetInstance().CreateBoxedObject<uint8_t>(
                value_connectionStatusClassName.c_str(), value_connectionStatusCtorSignature.c_str(),
                static_cast<uint8_t>(cppValue.connectionStatus), value_connectionStatus);

            jclass connectionStatusStructClass;
            err = chip::JniReferences::GetInstance().GetClassRef(
                env, "chip/devicecontroller/ChipEventStructs$WiFiNetworkDiagnosticsClusterConnectionStatusEvent",
                connectionStatusStructClass);
            if (err != CHIP_NO_ERROR)
            {
                ChipLogError(Zcl, "Could not find class ChipEventStructs$WiFiNetworkDiagnosticsClusterConnectionStatusEvent");
                return nullptr;
            }
            jmethodID connectionStatusStructCtor =
                env->GetMethodID(connectionStatusStructClass, "<init>", "(Ljava/lang/Integer;)V");
            if (connectionStatusStructCtor == nullptr)
            {
                ChipLogError(Zcl, "Could not find ChipEventStructs$WiFiNetworkDiagnosticsClusterConnectionStatusEvent constructor");
                return nullptr;
            }

            jobject value = env->NewObject(connectionStatusStructClass, connectionStatusStructCtor, value_connectionStatus);

            return value;
        }
        default:
            *aError = CHIP_ERROR_IM_MALFORMED_EVENT_PATH_IB;
            break;
        }
        break;
    }
    case app::Clusters::EthernetNetworkDiagnostics::Id: {
        using namespace app::Clusters::EthernetNetworkDiagnostics;
        switch (aPath.mEventId)
        {
        default:
            *aError = CHIP_ERROR_IM_MALFORMED_EVENT_PATH_IB;
            break;
        }
        break;
    }
    case app::Clusters::TimeSynchronization::Id: {
        using namespace app::Clusters::TimeSynchronization;
        switch (aPath.mEventId)
        {
        case Events::DSTTableEmpty::Id: {
            Events::DSTTableEmpty::DecodableType cppValue;
            *aError = app::DataModel::Decode(aReader, cppValue);
            if (*aError != CHIP_NO_ERROR)
            {
                return nullptr;
            }
            jclass DSTTableEmptyStructClass;
            err = chip::JniReferences::GetInstance().GetClassRef(
                env, "chip/devicecontroller/ChipEventStructs$TimeSynchronizationClusterDSTTableEmptyEvent",
                DSTTableEmptyStructClass);
            if (err != CHIP_NO_ERROR)
            {
                ChipLogError(Zcl, "Could not find class ChipEventStructs$TimeSynchronizationClusterDSTTableEmptyEvent");
                return nullptr;
            }
            jmethodID DSTTableEmptyStructCtor = env->GetMethodID(DSTTableEmptyStructClass, "<init>", "()V");
            if (DSTTableEmptyStructCtor == nullptr)
            {
                ChipLogError(Zcl, "Could not find ChipEventStructs$TimeSynchronizationClusterDSTTableEmptyEvent constructor");
                return nullptr;
            }

            jobject value = env->NewObject(DSTTableEmptyStructClass, DSTTableEmptyStructCtor);

            return value;
        }
        case Events::DSTStatus::Id: {
            Events::DSTStatus::DecodableType cppValue;
            *aError = app::DataModel::Decode(aReader, cppValue);
            if (*aError != CHIP_NO_ERROR)
            {
                return nullptr;
            }
            jobject value_DSTOffsetActive;
            std::string value_DSTOffsetActiveClassName     = "java/lang/Boolean";
            std::string value_DSTOffsetActiveCtorSignature = "(Z)V";
            chip::JniReferences::GetInstance().CreateBoxedObject<bool>(value_DSTOffsetActiveClassName.c_str(),
                                                                       value_DSTOffsetActiveCtorSignature.c_str(),
                                                                       cppValue.DSTOffsetActive, value_DSTOffsetActive);

            jclass DSTStatusStructClass;
            err = chip::JniReferences::GetInstance().GetClassRef(
                env, "chip/devicecontroller/ChipEventStructs$TimeSynchronizationClusterDSTStatusEvent", DSTStatusStructClass);
            if (err != CHIP_NO_ERROR)
            {
                ChipLogError(Zcl, "Could not find class ChipEventStructs$TimeSynchronizationClusterDSTStatusEvent");
                return nullptr;
            }
            jmethodID DSTStatusStructCtor = env->GetMethodID(DSTStatusStructClass, "<init>", "(Ljava/lang/Boolean;)V");
            if (DSTStatusStructCtor == nullptr)
            {
                ChipLogError(Zcl, "Could not find ChipEventStructs$TimeSynchronizationClusterDSTStatusEvent constructor");
                return nullptr;
            }

            jobject value = env->NewObject(DSTStatusStructClass, DSTStatusStructCtor, value_DSTOffsetActive);

            return value;
        }
        case Events::TimeZoneStatus::Id: {
            Events::TimeZoneStatus::DecodableType cppValue;
            *aError = app::DataModel::Decode(aReader, cppValue);
            if (*aError != CHIP_NO_ERROR)
            {
                return nullptr;
            }
            jobject value_offset;
            std::string value_offsetClassName     = "java/lang/Long";
            std::string value_offsetCtorSignature = "(J)V";
            chip::JniReferences::GetInstance().CreateBoxedObject<int32_t>(
                value_offsetClassName.c_str(), value_offsetCtorSignature.c_str(), cppValue.offset, value_offset);

            jobject value_name;
            if (!cppValue.name.HasValue())
            {
                chip::JniReferences::GetInstance().CreateOptional(nullptr, value_name);
            }
            else
            {
                jobject value_nameInsideOptional;
                LogErrorOnFailure(
                    chip::JniReferences::GetInstance().CharToStringUTF(cppValue.name.Value(), value_nameInsideOptional));
                chip::JniReferences::GetInstance().CreateOptional(value_nameInsideOptional, value_name);
            }

            jclass timeZoneStatusStructClass;
            err = chip::JniReferences::GetInstance().GetClassRef(
                env, "chip/devicecontroller/ChipEventStructs$TimeSynchronizationClusterTimeZoneStatusEvent",
                timeZoneStatusStructClass);
            if (err != CHIP_NO_ERROR)
            {
                ChipLogError(Zcl, "Could not find class ChipEventStructs$TimeSynchronizationClusterTimeZoneStatusEvent");
                return nullptr;
            }
            jmethodID timeZoneStatusStructCtor =
                env->GetMethodID(timeZoneStatusStructClass, "<init>", "(Ljava/lang/Long;Ljava/util/Optional;)V");
            if (timeZoneStatusStructCtor == nullptr)
            {
                ChipLogError(Zcl, "Could not find ChipEventStructs$TimeSynchronizationClusterTimeZoneStatusEvent constructor");
                return nullptr;
            }

            jobject value = env->NewObject(timeZoneStatusStructClass, timeZoneStatusStructCtor, value_offset, value_name);

            return value;
        }
        case Events::TimeFailure::Id: {
            Events::TimeFailure::DecodableType cppValue;
            *aError = app::DataModel::Decode(aReader, cppValue);
            if (*aError != CHIP_NO_ERROR)
            {
                return nullptr;
            }
            jclass timeFailureStructClass;
            err = chip::JniReferences::GetInstance().GetClassRef(
                env, "chip/devicecontroller/ChipEventStructs$TimeSynchronizationClusterTimeFailureEvent", timeFailureStructClass);
            if (err != CHIP_NO_ERROR)
            {
                ChipLogError(Zcl, "Could not find class ChipEventStructs$TimeSynchronizationClusterTimeFailureEvent");
                return nullptr;
            }
            jmethodID timeFailureStructCtor = env->GetMethodID(timeFailureStructClass, "<init>", "()V");
            if (timeFailureStructCtor == nullptr)
            {
                ChipLogError(Zcl, "Could not find ChipEventStructs$TimeSynchronizationClusterTimeFailureEvent constructor");
                return nullptr;
            }

            jobject value = env->NewObject(timeFailureStructClass, timeFailureStructCtor);

            return value;
        }
        case Events::MissingTrustedTimeSource::Id: {
            Events::MissingTrustedTimeSource::DecodableType cppValue;
            *aError = app::DataModel::Decode(aReader, cppValue);
            if (*aError != CHIP_NO_ERROR)
            {
                return nullptr;
            }
            jclass missingTrustedTimeSourceStructClass;
            err = chip::JniReferences::GetInstance().GetClassRef(
                env, "chip/devicecontroller/ChipEventStructs$TimeSynchronizationClusterMissingTrustedTimeSourceEvent",
                missingTrustedTimeSourceStructClass);
            if (err != CHIP_NO_ERROR)
            {
                ChipLogError(Zcl, "Could not find class ChipEventStructs$TimeSynchronizationClusterMissingTrustedTimeSourceEvent");
                return nullptr;
            }
            jmethodID missingTrustedTimeSourceStructCtor = env->GetMethodID(missingTrustedTimeSourceStructClass, "<init>", "()V");
            if (missingTrustedTimeSourceStructCtor == nullptr)
            {
                ChipLogError(Zcl,
                             "Could not find ChipEventStructs$TimeSynchronizationClusterMissingTrustedTimeSourceEvent constructor");
                return nullptr;
            }

            jobject value = env->NewObject(missingTrustedTimeSourceStructClass, missingTrustedTimeSourceStructCtor);

            return value;
        }
        default:
            *aError = CHIP_ERROR_IM_MALFORMED_EVENT_PATH_IB;
            break;
        }
        break;
    }
    case app::Clusters::BridgedDeviceBasicInformation::Id: {
        using namespace app::Clusters::BridgedDeviceBasicInformation;
        switch (aPath.mEventId)
        {
        case Events::StartUp::Id: {
            Events::StartUp::DecodableType cppValue;
            *aError = app::DataModel::Decode(aReader, cppValue);
            if (*aError != CHIP_NO_ERROR)
            {
                return nullptr;
            }
            jobject value_softwareVersion;
            std::string value_softwareVersionClassName     = "java/lang/Long";
            std::string value_softwareVersionCtorSignature = "(J)V";
            chip::JniReferences::GetInstance().CreateBoxedObject<uint32_t>(value_softwareVersionClassName.c_str(),
                                                                           value_softwareVersionCtorSignature.c_str(),
                                                                           cppValue.softwareVersion, value_softwareVersion);

            jclass startUpStructClass;
            err = chip::JniReferences::GetInstance().GetClassRef(
                env, "chip/devicecontroller/ChipEventStructs$BridgedDeviceBasicInformationClusterStartUpEvent", startUpStructClass);
            if (err != CHIP_NO_ERROR)
            {
                ChipLogError(Zcl, "Could not find class ChipEventStructs$BridgedDeviceBasicInformationClusterStartUpEvent");
                return nullptr;
            }
            jmethodID startUpStructCtor = env->GetMethodID(startUpStructClass, "<init>", "(Ljava/lang/Long;)V");
            if (startUpStructCtor == nullptr)
            {
                ChipLogError(Zcl, "Could not find ChipEventStructs$BridgedDeviceBasicInformationClusterStartUpEvent constructor");
                return nullptr;
            }

            jobject value = env->NewObject(startUpStructClass, startUpStructCtor, value_softwareVersion);

            return value;
        }
        case Events::ShutDown::Id: {
            Events::ShutDown::DecodableType cppValue;
            *aError = app::DataModel::Decode(aReader, cppValue);
            if (*aError != CHIP_NO_ERROR)
            {
                return nullptr;
            }
            jclass shutDownStructClass;
            err = chip::JniReferences::GetInstance().GetClassRef(
                env, "chip/devicecontroller/ChipEventStructs$BridgedDeviceBasicInformationClusterShutDownEvent",
                shutDownStructClass);
            if (err != CHIP_NO_ERROR)
            {
                ChipLogError(Zcl, "Could not find class ChipEventStructs$BridgedDeviceBasicInformationClusterShutDownEvent");
                return nullptr;
            }
            jmethodID shutDownStructCtor = env->GetMethodID(shutDownStructClass, "<init>", "()V");
            if (shutDownStructCtor == nullptr)
            {
                ChipLogError(Zcl, "Could not find ChipEventStructs$BridgedDeviceBasicInformationClusterShutDownEvent constructor");
                return nullptr;
            }

            jobject value = env->NewObject(shutDownStructClass, shutDownStructCtor);

            return value;
        }
        case Events::Leave::Id: {
            Events::Leave::DecodableType cppValue;
            *aError = app::DataModel::Decode(aReader, cppValue);
            if (*aError != CHIP_NO_ERROR)
            {
                return nullptr;
            }
            jclass leaveStructClass;
            err = chip::JniReferences::GetInstance().GetClassRef(
                env, "chip/devicecontroller/ChipEventStructs$BridgedDeviceBasicInformationClusterLeaveEvent", leaveStructClass);
            if (err != CHIP_NO_ERROR)
            {
                ChipLogError(Zcl, "Could not find class ChipEventStructs$BridgedDeviceBasicInformationClusterLeaveEvent");
                return nullptr;
            }
            jmethodID leaveStructCtor = env->GetMethodID(leaveStructClass, "<init>", "()V");
            if (leaveStructCtor == nullptr)
            {
                ChipLogError(Zcl, "Could not find ChipEventStructs$BridgedDeviceBasicInformationClusterLeaveEvent constructor");
                return nullptr;
            }

            jobject value = env->NewObject(leaveStructClass, leaveStructCtor);

            return value;
        }
        case Events::ReachableChanged::Id: {
            Events::ReachableChanged::DecodableType cppValue;
            *aError = app::DataModel::Decode(aReader, cppValue);
            if (*aError != CHIP_NO_ERROR)
            {
                return nullptr;
            }
            jobject value_reachableNewValue;
            std::string value_reachableNewValueClassName     = "java/lang/Boolean";
            std::string value_reachableNewValueCtorSignature = "(Z)V";
            chip::JniReferences::GetInstance().CreateBoxedObject<bool>(value_reachableNewValueClassName.c_str(),
                                                                       value_reachableNewValueCtorSignature.c_str(),
                                                                       cppValue.reachableNewValue, value_reachableNewValue);

            jclass reachableChangedStructClass;
            err = chip::JniReferences::GetInstance().GetClassRef(
                env, "chip/devicecontroller/ChipEventStructs$BridgedDeviceBasicInformationClusterReachableChangedEvent",
                reachableChangedStructClass);
            if (err != CHIP_NO_ERROR)
            {
                ChipLogError(Zcl,
                             "Could not find class ChipEventStructs$BridgedDeviceBasicInformationClusterReachableChangedEvent");
                return nullptr;
            }
            jmethodID reachableChangedStructCtor =
                env->GetMethodID(reachableChangedStructClass, "<init>", "(Ljava/lang/Boolean;)V");
            if (reachableChangedStructCtor == nullptr)
            {
                ChipLogError(
                    Zcl, "Could not find ChipEventStructs$BridgedDeviceBasicInformationClusterReachableChangedEvent constructor");
                return nullptr;
            }

            jobject value = env->NewObject(reachableChangedStructClass, reachableChangedStructCtor, value_reachableNewValue);

            return value;
        }
        default:
            *aError = CHIP_ERROR_IM_MALFORMED_EVENT_PATH_IB;
            break;
        }
        break;
    }
    case app::Clusters::Switch::Id: {
        using namespace app::Clusters::Switch;
        switch (aPath.mEventId)
        {
        case Events::SwitchLatched::Id: {
            Events::SwitchLatched::DecodableType cppValue;
            *aError = app::DataModel::Decode(aReader, cppValue);
            if (*aError != CHIP_NO_ERROR)
            {
                return nullptr;
            }
            jobject value_newPosition;
            std::string value_newPositionClassName     = "java/lang/Integer";
            std::string value_newPositionCtorSignature = "(I)V";
            chip::JniReferences::GetInstance().CreateBoxedObject<uint8_t>(value_newPositionClassName.c_str(),
                                                                          value_newPositionCtorSignature.c_str(),
                                                                          cppValue.newPosition, value_newPosition);

            jclass switchLatchedStructClass;
            err = chip::JniReferences::GetInstance().GetClassRef(
                env, "chip/devicecontroller/ChipEventStructs$SwitchClusterSwitchLatchedEvent", switchLatchedStructClass);
            if (err != CHIP_NO_ERROR)
            {
                ChipLogError(Zcl, "Could not find class ChipEventStructs$SwitchClusterSwitchLatchedEvent");
                return nullptr;
            }
            jmethodID switchLatchedStructCtor = env->GetMethodID(switchLatchedStructClass, "<init>", "(Ljava/lang/Integer;)V");
            if (switchLatchedStructCtor == nullptr)
            {
                ChipLogError(Zcl, "Could not find ChipEventStructs$SwitchClusterSwitchLatchedEvent constructor");
                return nullptr;
            }

            jobject value = env->NewObject(switchLatchedStructClass, switchLatchedStructCtor, value_newPosition);

            return value;
        }
        case Events::InitialPress::Id: {
            Events::InitialPress::DecodableType cppValue;
            *aError = app::DataModel::Decode(aReader, cppValue);
            if (*aError != CHIP_NO_ERROR)
            {
                return nullptr;
            }
            jobject value_newPosition;
            std::string value_newPositionClassName     = "java/lang/Integer";
            std::string value_newPositionCtorSignature = "(I)V";
            chip::JniReferences::GetInstance().CreateBoxedObject<uint8_t>(value_newPositionClassName.c_str(),
                                                                          value_newPositionCtorSignature.c_str(),
                                                                          cppValue.newPosition, value_newPosition);

            jclass initialPressStructClass;
            err = chip::JniReferences::GetInstance().GetClassRef(
                env, "chip/devicecontroller/ChipEventStructs$SwitchClusterInitialPressEvent", initialPressStructClass);
            if (err != CHIP_NO_ERROR)
            {
                ChipLogError(Zcl, "Could not find class ChipEventStructs$SwitchClusterInitialPressEvent");
                return nullptr;
            }
            jmethodID initialPressStructCtor = env->GetMethodID(initialPressStructClass, "<init>", "(Ljava/lang/Integer;)V");
            if (initialPressStructCtor == nullptr)
            {
                ChipLogError(Zcl, "Could not find ChipEventStructs$SwitchClusterInitialPressEvent constructor");
                return nullptr;
            }

            jobject value = env->NewObject(initialPressStructClass, initialPressStructCtor, value_newPosition);

            return value;
        }
        case Events::LongPress::Id: {
            Events::LongPress::DecodableType cppValue;
            *aError = app::DataModel::Decode(aReader, cppValue);
            if (*aError != CHIP_NO_ERROR)
            {
                return nullptr;
            }
            jobject value_newPosition;
            std::string value_newPositionClassName     = "java/lang/Integer";
            std::string value_newPositionCtorSignature = "(I)V";
            chip::JniReferences::GetInstance().CreateBoxedObject<uint8_t>(value_newPositionClassName.c_str(),
                                                                          value_newPositionCtorSignature.c_str(),
                                                                          cppValue.newPosition, value_newPosition);

            jclass longPressStructClass;
            err = chip::JniReferences::GetInstance().GetClassRef(
                env, "chip/devicecontroller/ChipEventStructs$SwitchClusterLongPressEvent", longPressStructClass);
            if (err != CHIP_NO_ERROR)
            {
                ChipLogError(Zcl, "Could not find class ChipEventStructs$SwitchClusterLongPressEvent");
                return nullptr;
            }
            jmethodID longPressStructCtor = env->GetMethodID(longPressStructClass, "<init>", "(Ljava/lang/Integer;)V");
            if (longPressStructCtor == nullptr)
            {
                ChipLogError(Zcl, "Could not find ChipEventStructs$SwitchClusterLongPressEvent constructor");
                return nullptr;
            }

            jobject value = env->NewObject(longPressStructClass, longPressStructCtor, value_newPosition);

            return value;
        }
        case Events::ShortRelease::Id: {
            Events::ShortRelease::DecodableType cppValue;
            *aError = app::DataModel::Decode(aReader, cppValue);
            if (*aError != CHIP_NO_ERROR)
            {
                return nullptr;
            }
            jobject value_previousPosition;
            std::string value_previousPositionClassName     = "java/lang/Integer";
            std::string value_previousPositionCtorSignature = "(I)V";
            chip::JniReferences::GetInstance().CreateBoxedObject<uint8_t>(value_previousPositionClassName.c_str(),
                                                                          value_previousPositionCtorSignature.c_str(),
                                                                          cppValue.previousPosition, value_previousPosition);

            jclass shortReleaseStructClass;
            err = chip::JniReferences::GetInstance().GetClassRef(
                env, "chip/devicecontroller/ChipEventStructs$SwitchClusterShortReleaseEvent", shortReleaseStructClass);
            if (err != CHIP_NO_ERROR)
            {
                ChipLogError(Zcl, "Could not find class ChipEventStructs$SwitchClusterShortReleaseEvent");
                return nullptr;
            }
            jmethodID shortReleaseStructCtor = env->GetMethodID(shortReleaseStructClass, "<init>", "(Ljava/lang/Integer;)V");
            if (shortReleaseStructCtor == nullptr)
            {
                ChipLogError(Zcl, "Could not find ChipEventStructs$SwitchClusterShortReleaseEvent constructor");
                return nullptr;
            }

            jobject value = env->NewObject(shortReleaseStructClass, shortReleaseStructCtor, value_previousPosition);

            return value;
        }
        case Events::LongRelease::Id: {
            Events::LongRelease::DecodableType cppValue;
            *aError = app::DataModel::Decode(aReader, cppValue);
            if (*aError != CHIP_NO_ERROR)
            {
                return nullptr;
            }
            jobject value_previousPosition;
            std::string value_previousPositionClassName     = "java/lang/Integer";
            std::string value_previousPositionCtorSignature = "(I)V";
            chip::JniReferences::GetInstance().CreateBoxedObject<uint8_t>(value_previousPositionClassName.c_str(),
                                                                          value_previousPositionCtorSignature.c_str(),
                                                                          cppValue.previousPosition, value_previousPosition);

            jclass longReleaseStructClass;
            err = chip::JniReferences::GetInstance().GetClassRef(
                env, "chip/devicecontroller/ChipEventStructs$SwitchClusterLongReleaseEvent", longReleaseStructClass);
            if (err != CHIP_NO_ERROR)
            {
                ChipLogError(Zcl, "Could not find class ChipEventStructs$SwitchClusterLongReleaseEvent");
                return nullptr;
            }
            jmethodID longReleaseStructCtor = env->GetMethodID(longReleaseStructClass, "<init>", "(Ljava/lang/Integer;)V");
            if (longReleaseStructCtor == nullptr)
            {
                ChipLogError(Zcl, "Could not find ChipEventStructs$SwitchClusterLongReleaseEvent constructor");
                return nullptr;
            }

            jobject value = env->NewObject(longReleaseStructClass, longReleaseStructCtor, value_previousPosition);

            return value;
        }
        case Events::MultiPressOngoing::Id: {
            Events::MultiPressOngoing::DecodableType cppValue;
            *aError = app::DataModel::Decode(aReader, cppValue);
            if (*aError != CHIP_NO_ERROR)
            {
                return nullptr;
            }
            jobject value_newPosition;
            std::string value_newPositionClassName     = "java/lang/Integer";
            std::string value_newPositionCtorSignature = "(I)V";
            chip::JniReferences::GetInstance().CreateBoxedObject<uint8_t>(value_newPositionClassName.c_str(),
                                                                          value_newPositionCtorSignature.c_str(),
                                                                          cppValue.newPosition, value_newPosition);

            jobject value_currentNumberOfPressesCounted;
            std::string value_currentNumberOfPressesCountedClassName     = "java/lang/Integer";
            std::string value_currentNumberOfPressesCountedCtorSignature = "(I)V";
            chip::JniReferences::GetInstance().CreateBoxedObject<uint8_t>(
                value_currentNumberOfPressesCountedClassName.c_str(), value_currentNumberOfPressesCountedCtorSignature.c_str(),
                cppValue.currentNumberOfPressesCounted, value_currentNumberOfPressesCounted);

            jclass multiPressOngoingStructClass;
            err = chip::JniReferences::GetInstance().GetClassRef(
                env, "chip/devicecontroller/ChipEventStructs$SwitchClusterMultiPressOngoingEvent", multiPressOngoingStructClass);
            if (err != CHIP_NO_ERROR)
            {
                ChipLogError(Zcl, "Could not find class ChipEventStructs$SwitchClusterMultiPressOngoingEvent");
                return nullptr;
            }
            jmethodID multiPressOngoingStructCtor =
                env->GetMethodID(multiPressOngoingStructClass, "<init>", "(Ljava/lang/Integer;Ljava/lang/Integer;)V");
            if (multiPressOngoingStructCtor == nullptr)
            {
                ChipLogError(Zcl, "Could not find ChipEventStructs$SwitchClusterMultiPressOngoingEvent constructor");
                return nullptr;
            }

            jobject value = env->NewObject(multiPressOngoingStructClass, multiPressOngoingStructCtor, value_newPosition,
                                           value_currentNumberOfPressesCounted);

            return value;
        }
        case Events::MultiPressComplete::Id: {
            Events::MultiPressComplete::DecodableType cppValue;
            *aError = app::DataModel::Decode(aReader, cppValue);
            if (*aError != CHIP_NO_ERROR)
            {
                return nullptr;
            }
            jobject value_previousPosition;
            std::string value_previousPositionClassName     = "java/lang/Integer";
            std::string value_previousPositionCtorSignature = "(I)V";
            chip::JniReferences::GetInstance().CreateBoxedObject<uint8_t>(value_previousPositionClassName.c_str(),
                                                                          value_previousPositionCtorSignature.c_str(),
                                                                          cppValue.previousPosition, value_previousPosition);

            jobject value_totalNumberOfPressesCounted;
            std::string value_totalNumberOfPressesCountedClassName     = "java/lang/Integer";
            std::string value_totalNumberOfPressesCountedCtorSignature = "(I)V";
            chip::JniReferences::GetInstance().CreateBoxedObject<uint8_t>(
                value_totalNumberOfPressesCountedClassName.c_str(), value_totalNumberOfPressesCountedCtorSignature.c_str(),
                cppValue.totalNumberOfPressesCounted, value_totalNumberOfPressesCounted);

            jclass multiPressCompleteStructClass;
            err = chip::JniReferences::GetInstance().GetClassRef(
                env, "chip/devicecontroller/ChipEventStructs$SwitchClusterMultiPressCompleteEvent", multiPressCompleteStructClass);
            if (err != CHIP_NO_ERROR)
            {
                ChipLogError(Zcl, "Could not find class ChipEventStructs$SwitchClusterMultiPressCompleteEvent");
                return nullptr;
            }
            jmethodID multiPressCompleteStructCtor =
                env->GetMethodID(multiPressCompleteStructClass, "<init>", "(Ljava/lang/Integer;Ljava/lang/Integer;)V");
            if (multiPressCompleteStructCtor == nullptr)
            {
                ChipLogError(Zcl, "Could not find ChipEventStructs$SwitchClusterMultiPressCompleteEvent constructor");
                return nullptr;
            }

            jobject value = env->NewObject(multiPressCompleteStructClass, multiPressCompleteStructCtor, value_previousPosition,
                                           value_totalNumberOfPressesCounted);

            return value;
        }
        default:
            *aError = CHIP_ERROR_IM_MALFORMED_EVENT_PATH_IB;
            break;
        }
        break;
    }
    case app::Clusters::AdministratorCommissioning::Id: {
        using namespace app::Clusters::AdministratorCommissioning;
        switch (aPath.mEventId)
        {
        default:
            *aError = CHIP_ERROR_IM_MALFORMED_EVENT_PATH_IB;
            break;
        }
        break;
    }
    case app::Clusters::OperationalCredentials::Id: {
        using namespace app::Clusters::OperationalCredentials;
        switch (aPath.mEventId)
        {
        default:
            *aError = CHIP_ERROR_IM_MALFORMED_EVENT_PATH_IB;
            break;
        }
        break;
    }
    case app::Clusters::GroupKeyManagement::Id: {
        using namespace app::Clusters::GroupKeyManagement;
        switch (aPath.mEventId)
        {
        default:
            *aError = CHIP_ERROR_IM_MALFORMED_EVENT_PATH_IB;
            break;
        }
        break;
    }
    case app::Clusters::FixedLabel::Id: {
        using namespace app::Clusters::FixedLabel;
        switch (aPath.mEventId)
        {
        default:
            *aError = CHIP_ERROR_IM_MALFORMED_EVENT_PATH_IB;
            break;
        }
        break;
    }
    case app::Clusters::UserLabel::Id: {
        using namespace app::Clusters::UserLabel;
        switch (aPath.mEventId)
        {
        default:
            *aError = CHIP_ERROR_IM_MALFORMED_EVENT_PATH_IB;
            break;
        }
        break;
    }
    case app::Clusters::ProxyConfiguration::Id: {
        using namespace app::Clusters::ProxyConfiguration;
        switch (aPath.mEventId)
        {
        default:
            *aError = CHIP_ERROR_IM_MALFORMED_EVENT_PATH_IB;
            break;
        }
        break;
    }
    case app::Clusters::ProxyDiscovery::Id: {
        using namespace app::Clusters::ProxyDiscovery;
        switch (aPath.mEventId)
        {
        default:
            *aError = CHIP_ERROR_IM_MALFORMED_EVENT_PATH_IB;
            break;
        }
        break;
    }
    case app::Clusters::ProxyValid::Id: {
        using namespace app::Clusters::ProxyValid;
        switch (aPath.mEventId)
        {
        default:
            *aError = CHIP_ERROR_IM_MALFORMED_EVENT_PATH_IB;
            break;
        }
        break;
    }
    case app::Clusters::BooleanState::Id: {
        using namespace app::Clusters::BooleanState;
        switch (aPath.mEventId)
        {
        case Events::StateChange::Id: {
            Events::StateChange::DecodableType cppValue;
            *aError = app::DataModel::Decode(aReader, cppValue);
            if (*aError != CHIP_NO_ERROR)
            {
                return nullptr;
            }
            jobject value_stateValue;
            std::string value_stateValueClassName     = "java/lang/Boolean";
            std::string value_stateValueCtorSignature = "(Z)V";
            chip::JniReferences::GetInstance().CreateBoxedObject<bool>(
                value_stateValueClassName.c_str(), value_stateValueCtorSignature.c_str(), cppValue.stateValue, value_stateValue);

            jclass stateChangeStructClass;
            err = chip::JniReferences::GetInstance().GetClassRef(
                env, "chip/devicecontroller/ChipEventStructs$BooleanStateClusterStateChangeEvent", stateChangeStructClass);
            if (err != CHIP_NO_ERROR)
            {
                ChipLogError(Zcl, "Could not find class ChipEventStructs$BooleanStateClusterStateChangeEvent");
                return nullptr;
            }
            jmethodID stateChangeStructCtor = env->GetMethodID(stateChangeStructClass, "<init>", "(Ljava/lang/Boolean;)V");
            if (stateChangeStructCtor == nullptr)
            {
                ChipLogError(Zcl, "Could not find ChipEventStructs$BooleanStateClusterStateChangeEvent constructor");
                return nullptr;
            }

            jobject value = env->NewObject(stateChangeStructClass, stateChangeStructCtor, value_stateValue);

            return value;
        }
        default:
            *aError = CHIP_ERROR_IM_MALFORMED_EVENT_PATH_IB;
            break;
        }
        break;
    }
    case app::Clusters::IcdManagement::Id: {
        using namespace app::Clusters::IcdManagement;
        switch (aPath.mEventId)
        {
        default:
            *aError = CHIP_ERROR_IM_MALFORMED_EVENT_PATH_IB;
            break;
        }
        break;
    }
    case app::Clusters::ModeSelect::Id: {
        using namespace app::Clusters::ModeSelect;
        switch (aPath.mEventId)
        {
        default:
            *aError = CHIP_ERROR_IM_MALFORMED_EVENT_PATH_IB;
            break;
        }
        break;
    }
    case app::Clusters::LaundryWasherModeSelect::Id: {
        using namespace app::Clusters::LaundryWasherModeSelect;
        switch (aPath.mEventId)
        {
        default:
            *aError = CHIP_ERROR_IM_MALFORMED_EVENT_PATH_IB;
            break;
        }
        break;
    }
    case app::Clusters::RefrigeratorAndTemperatureControlledCabinetModeSelect::Id: {
        using namespace app::Clusters::RefrigeratorAndTemperatureControlledCabinetModeSelect;
        switch (aPath.mEventId)
        {
        default:
            *aError = CHIP_ERROR_IM_MALFORMED_EVENT_PATH_IB;
            break;
        }
        break;
    }
    case app::Clusters::WasherControls::Id: {
        using namespace app::Clusters::WasherControls;
        switch (aPath.mEventId)
        {
        default:
            *aError = CHIP_ERROR_IM_MALFORMED_EVENT_PATH_IB;
            break;
        }
        break;
    }
    case app::Clusters::RvcRunModeSelect::Id: {
        using namespace app::Clusters::RvcRunModeSelect;
        switch (aPath.mEventId)
        {
        default:
            *aError = CHIP_ERROR_IM_MALFORMED_EVENT_PATH_IB;
            break;
        }
        break;
    }
    case app::Clusters::RvcCleanModeSelect::Id: {
        using namespace app::Clusters::RvcCleanModeSelect;
        switch (aPath.mEventId)
        {
        default:
            *aError = CHIP_ERROR_IM_MALFORMED_EVENT_PATH_IB;
            break;
        }
        break;
    }
    case app::Clusters::TemperatureControl::Id: {
        using namespace app::Clusters::TemperatureControl;
        switch (aPath.mEventId)
        {
        default:
            *aError = CHIP_ERROR_IM_MALFORMED_EVENT_PATH_IB;
            break;
        }
        break;
    }
    case app::Clusters::RefrigeratorAlarm::Id: {
        using namespace app::Clusters::RefrigeratorAlarm;
        switch (aPath.mEventId)
        {
        case Events::Notify::Id: {
            Events::Notify::DecodableType cppValue;
            *aError = app::DataModel::Decode(aReader, cppValue);
            if (*aError != CHIP_NO_ERROR)
            {
                return nullptr;
            }
            jobject value_active;
            std::string value_activeClassName     = "java/lang/Long";
            std::string value_activeCtorSignature = "(J)V";
            chip::JniReferences::GetInstance().CreateBoxedObject<uint32_t>(
                value_activeClassName.c_str(), value_activeCtorSignature.c_str(), cppValue.active.Raw(), value_active);

            jobject value_inactive;
            std::string value_inactiveClassName     = "java/lang/Long";
            std::string value_inactiveCtorSignature = "(J)V";
            chip::JniReferences::GetInstance().CreateBoxedObject<uint32_t>(
                value_inactiveClassName.c_str(), value_inactiveCtorSignature.c_str(), cppValue.inactive.Raw(), value_inactive);

            jobject value_state;
            std::string value_stateClassName     = "java/lang/Long";
            std::string value_stateCtorSignature = "(J)V";
            chip::JniReferences::GetInstance().CreateBoxedObject<uint32_t>(
                value_stateClassName.c_str(), value_stateCtorSignature.c_str(), cppValue.state.Raw(), value_state);

            jobject value_mask;
            std::string value_maskClassName     = "java/lang/Long";
            std::string value_maskCtorSignature = "(J)V";
            chip::JniReferences::GetInstance().CreateBoxedObject<uint32_t>(
                value_maskClassName.c_str(), value_maskCtorSignature.c_str(), cppValue.mask.Raw(), value_mask);

            jclass notifyStructClass;
            err = chip::JniReferences::GetInstance().GetClassRef(
                env, "chip/devicecontroller/ChipEventStructs$RefrigeratorAlarmClusterNotifyEvent", notifyStructClass);
            if (err != CHIP_NO_ERROR)
            {
                ChipLogError(Zcl, "Could not find class ChipEventStructs$RefrigeratorAlarmClusterNotifyEvent");
                return nullptr;
            }
            jmethodID notifyStructCtor = env->GetMethodID(notifyStructClass, "<init>",
                                                          "(Ljava/lang/Long;Ljava/lang/Long;Ljava/lang/Long;Ljava/lang/Long;)V");
            if (notifyStructCtor == nullptr)
            {
                ChipLogError(Zcl, "Could not find ChipEventStructs$RefrigeratorAlarmClusterNotifyEvent constructor");
                return nullptr;
            }

            jobject value =
                env->NewObject(notifyStructClass, notifyStructCtor, value_active, value_inactive, value_state, value_mask);

            return value;
        }
        default:
            *aError = CHIP_ERROR_IM_MALFORMED_EVENT_PATH_IB;
            break;
        }
        break;
    }
    case app::Clusters::DishwasherModeSelect::Id: {
        using namespace app::Clusters::DishwasherModeSelect;
        switch (aPath.mEventId)
        {
        default:
            *aError = CHIP_ERROR_IM_MALFORMED_EVENT_PATH_IB;
            break;
        }
        break;
    }
    case app::Clusters::AirQuality::Id: {
        using namespace app::Clusters::AirQuality;
        switch (aPath.mEventId)
        {
        default:
            *aError = CHIP_ERROR_IM_MALFORMED_EVENT_PATH_IB;
            break;
        }
        break;
    }
    case app::Clusters::SmokeCoAlarm::Id: {
        using namespace app::Clusters::SmokeCoAlarm;
        switch (aPath.mEventId)
        {
        case Events::SmokeAlarm::Id: {
            Events::SmokeAlarm::DecodableType cppValue;
            *aError = app::DataModel::Decode(aReader, cppValue);
            if (*aError != CHIP_NO_ERROR)
            {
                return nullptr;
            }
            jclass smokeAlarmStructClass;
            err = chip::JniReferences::GetInstance().GetClassRef(
                env, "chip/devicecontroller/ChipEventStructs$SmokeCoAlarmClusterSmokeAlarmEvent", smokeAlarmStructClass);
            if (err != CHIP_NO_ERROR)
            {
                ChipLogError(Zcl, "Could not find class ChipEventStructs$SmokeCoAlarmClusterSmokeAlarmEvent");
                return nullptr;
            }
            jmethodID smokeAlarmStructCtor = env->GetMethodID(smokeAlarmStructClass, "<init>", "()V");
            if (smokeAlarmStructCtor == nullptr)
            {
                ChipLogError(Zcl, "Could not find ChipEventStructs$SmokeCoAlarmClusterSmokeAlarmEvent constructor");
                return nullptr;
            }

            jobject value = env->NewObject(smokeAlarmStructClass, smokeAlarmStructCtor);

            return value;
        }
        case Events::COAlarm::Id: {
            Events::COAlarm::DecodableType cppValue;
            *aError = app::DataModel::Decode(aReader, cppValue);
            if (*aError != CHIP_NO_ERROR)
            {
                return nullptr;
            }
            jclass COAlarmStructClass;
            err = chip::JniReferences::GetInstance().GetClassRef(
                env, "chip/devicecontroller/ChipEventStructs$SmokeCoAlarmClusterCOAlarmEvent", COAlarmStructClass);
            if (err != CHIP_NO_ERROR)
            {
                ChipLogError(Zcl, "Could not find class ChipEventStructs$SmokeCoAlarmClusterCOAlarmEvent");
                return nullptr;
            }
            jmethodID COAlarmStructCtor = env->GetMethodID(COAlarmStructClass, "<init>", "()V");
            if (COAlarmStructCtor == nullptr)
            {
                ChipLogError(Zcl, "Could not find ChipEventStructs$SmokeCoAlarmClusterCOAlarmEvent constructor");
                return nullptr;
            }

            jobject value = env->NewObject(COAlarmStructClass, COAlarmStructCtor);

            return value;
        }
        case Events::LowBattery::Id: {
            Events::LowBattery::DecodableType cppValue;
            *aError = app::DataModel::Decode(aReader, cppValue);
            if (*aError != CHIP_NO_ERROR)
            {
                return nullptr;
            }
            jclass lowBatteryStructClass;
            err = chip::JniReferences::GetInstance().GetClassRef(
                env, "chip/devicecontroller/ChipEventStructs$SmokeCoAlarmClusterLowBatteryEvent", lowBatteryStructClass);
            if (err != CHIP_NO_ERROR)
            {
                ChipLogError(Zcl, "Could not find class ChipEventStructs$SmokeCoAlarmClusterLowBatteryEvent");
                return nullptr;
            }
            jmethodID lowBatteryStructCtor = env->GetMethodID(lowBatteryStructClass, "<init>", "()V");
            if (lowBatteryStructCtor == nullptr)
            {
                ChipLogError(Zcl, "Could not find ChipEventStructs$SmokeCoAlarmClusterLowBatteryEvent constructor");
                return nullptr;
            }

            jobject value = env->NewObject(lowBatteryStructClass, lowBatteryStructCtor);

            return value;
        }
        case Events::HardwareFault::Id: {
            Events::HardwareFault::DecodableType cppValue;
            *aError = app::DataModel::Decode(aReader, cppValue);
            if (*aError != CHIP_NO_ERROR)
            {
                return nullptr;
            }
            jclass hardwareFaultStructClass;
            err = chip::JniReferences::GetInstance().GetClassRef(
                env, "chip/devicecontroller/ChipEventStructs$SmokeCoAlarmClusterHardwareFaultEvent", hardwareFaultStructClass);
            if (err != CHIP_NO_ERROR)
            {
                ChipLogError(Zcl, "Could not find class ChipEventStructs$SmokeCoAlarmClusterHardwareFaultEvent");
                return nullptr;
            }
            jmethodID hardwareFaultStructCtor = env->GetMethodID(hardwareFaultStructClass, "<init>", "()V");
            if (hardwareFaultStructCtor == nullptr)
            {
                ChipLogError(Zcl, "Could not find ChipEventStructs$SmokeCoAlarmClusterHardwareFaultEvent constructor");
                return nullptr;
            }

            jobject value = env->NewObject(hardwareFaultStructClass, hardwareFaultStructCtor);

            return value;
        }
        case Events::EndOfService::Id: {
            Events::EndOfService::DecodableType cppValue;
            *aError = app::DataModel::Decode(aReader, cppValue);
            if (*aError != CHIP_NO_ERROR)
            {
                return nullptr;
            }
            jclass endOfServiceStructClass;
            err = chip::JniReferences::GetInstance().GetClassRef(
                env, "chip/devicecontroller/ChipEventStructs$SmokeCoAlarmClusterEndOfServiceEvent", endOfServiceStructClass);
            if (err != CHIP_NO_ERROR)
            {
                ChipLogError(Zcl, "Could not find class ChipEventStructs$SmokeCoAlarmClusterEndOfServiceEvent");
                return nullptr;
            }
            jmethodID endOfServiceStructCtor = env->GetMethodID(endOfServiceStructClass, "<init>", "()V");
            if (endOfServiceStructCtor == nullptr)
            {
                ChipLogError(Zcl, "Could not find ChipEventStructs$SmokeCoAlarmClusterEndOfServiceEvent constructor");
                return nullptr;
            }

            jobject value = env->NewObject(endOfServiceStructClass, endOfServiceStructCtor);

            return value;
        }
        case Events::SelfTestComplete::Id: {
            Events::SelfTestComplete::DecodableType cppValue;
            *aError = app::DataModel::Decode(aReader, cppValue);
            if (*aError != CHIP_NO_ERROR)
            {
                return nullptr;
            }
            jclass selfTestCompleteStructClass;
            err = chip::JniReferences::GetInstance().GetClassRef(
                env, "chip/devicecontroller/ChipEventStructs$SmokeCoAlarmClusterSelfTestCompleteEvent",
                selfTestCompleteStructClass);
            if (err != CHIP_NO_ERROR)
            {
                ChipLogError(Zcl, "Could not find class ChipEventStructs$SmokeCoAlarmClusterSelfTestCompleteEvent");
                return nullptr;
            }
            jmethodID selfTestCompleteStructCtor = env->GetMethodID(selfTestCompleteStructClass, "<init>", "()V");
            if (selfTestCompleteStructCtor == nullptr)
            {
                ChipLogError(Zcl, "Could not find ChipEventStructs$SmokeCoAlarmClusterSelfTestCompleteEvent constructor");
                return nullptr;
            }

            jobject value = env->NewObject(selfTestCompleteStructClass, selfTestCompleteStructCtor);

            return value;
        }
        case Events::AlarmMuted::Id: {
            Events::AlarmMuted::DecodableType cppValue;
            *aError = app::DataModel::Decode(aReader, cppValue);
            if (*aError != CHIP_NO_ERROR)
            {
                return nullptr;
            }
            jclass alarmMutedStructClass;
            err = chip::JniReferences::GetInstance().GetClassRef(
                env, "chip/devicecontroller/ChipEventStructs$SmokeCoAlarmClusterAlarmMutedEvent", alarmMutedStructClass);
            if (err != CHIP_NO_ERROR)
            {
                ChipLogError(Zcl, "Could not find class ChipEventStructs$SmokeCoAlarmClusterAlarmMutedEvent");
                return nullptr;
            }
            jmethodID alarmMutedStructCtor = env->GetMethodID(alarmMutedStructClass, "<init>", "()V");
            if (alarmMutedStructCtor == nullptr)
            {
                ChipLogError(Zcl, "Could not find ChipEventStructs$SmokeCoAlarmClusterAlarmMutedEvent constructor");
                return nullptr;
            }

            jobject value = env->NewObject(alarmMutedStructClass, alarmMutedStructCtor);

            return value;
        }
        case Events::MuteEnded::Id: {
            Events::MuteEnded::DecodableType cppValue;
            *aError = app::DataModel::Decode(aReader, cppValue);
            if (*aError != CHIP_NO_ERROR)
            {
                return nullptr;
            }
            jclass muteEndedStructClass;
            err = chip::JniReferences::GetInstance().GetClassRef(
                env, "chip/devicecontroller/ChipEventStructs$SmokeCoAlarmClusterMuteEndedEvent", muteEndedStructClass);
            if (err != CHIP_NO_ERROR)
            {
                ChipLogError(Zcl, "Could not find class ChipEventStructs$SmokeCoAlarmClusterMuteEndedEvent");
                return nullptr;
            }
            jmethodID muteEndedStructCtor = env->GetMethodID(muteEndedStructClass, "<init>", "()V");
            if (muteEndedStructCtor == nullptr)
            {
                ChipLogError(Zcl, "Could not find ChipEventStructs$SmokeCoAlarmClusterMuteEndedEvent constructor");
                return nullptr;
            }

            jobject value = env->NewObject(muteEndedStructClass, muteEndedStructCtor);

            return value;
        }
        case Events::InterconnectSmokeAlarm::Id: {
            Events::InterconnectSmokeAlarm::DecodableType cppValue;
            *aError = app::DataModel::Decode(aReader, cppValue);
            if (*aError != CHIP_NO_ERROR)
            {
                return nullptr;
            }
            jclass interconnectSmokeAlarmStructClass;
            err = chip::JniReferences::GetInstance().GetClassRef(
                env, "chip/devicecontroller/ChipEventStructs$SmokeCoAlarmClusterInterconnectSmokeAlarmEvent",
                interconnectSmokeAlarmStructClass);
            if (err != CHIP_NO_ERROR)
            {
                ChipLogError(Zcl, "Could not find class ChipEventStructs$SmokeCoAlarmClusterInterconnectSmokeAlarmEvent");
                return nullptr;
            }
            jmethodID interconnectSmokeAlarmStructCtor = env->GetMethodID(interconnectSmokeAlarmStructClass, "<init>", "()V");
            if (interconnectSmokeAlarmStructCtor == nullptr)
            {
                ChipLogError(Zcl, "Could not find ChipEventStructs$SmokeCoAlarmClusterInterconnectSmokeAlarmEvent constructor");
                return nullptr;
            }

            jobject value = env->NewObject(interconnectSmokeAlarmStructClass, interconnectSmokeAlarmStructCtor);

            return value;
        }
        case Events::InterconnectCOAlarm::Id: {
            Events::InterconnectCOAlarm::DecodableType cppValue;
            *aError = app::DataModel::Decode(aReader, cppValue);
            if (*aError != CHIP_NO_ERROR)
            {
                return nullptr;
            }
            jclass interconnectCOAlarmStructClass;
            err = chip::JniReferences::GetInstance().GetClassRef(
                env, "chip/devicecontroller/ChipEventStructs$SmokeCoAlarmClusterInterconnectCOAlarmEvent",
                interconnectCOAlarmStructClass);
            if (err != CHIP_NO_ERROR)
            {
                ChipLogError(Zcl, "Could not find class ChipEventStructs$SmokeCoAlarmClusterInterconnectCOAlarmEvent");
                return nullptr;
            }
            jmethodID interconnectCOAlarmStructCtor = env->GetMethodID(interconnectCOAlarmStructClass, "<init>", "()V");
            if (interconnectCOAlarmStructCtor == nullptr)
            {
                ChipLogError(Zcl, "Could not find ChipEventStructs$SmokeCoAlarmClusterInterconnectCOAlarmEvent constructor");
                return nullptr;
            }

            jobject value = env->NewObject(interconnectCOAlarmStructClass, interconnectCOAlarmStructCtor);

            return value;
        }
        case Events::AllClear::Id: {
            Events::AllClear::DecodableType cppValue;
            *aError = app::DataModel::Decode(aReader, cppValue);
            if (*aError != CHIP_NO_ERROR)
            {
                return nullptr;
            }
            jclass allClearStructClass;
            err = chip::JniReferences::GetInstance().GetClassRef(
                env, "chip/devicecontroller/ChipEventStructs$SmokeCoAlarmClusterAllClearEvent", allClearStructClass);
            if (err != CHIP_NO_ERROR)
            {
                ChipLogError(Zcl, "Could not find class ChipEventStructs$SmokeCoAlarmClusterAllClearEvent");
                return nullptr;
            }
            jmethodID allClearStructCtor = env->GetMethodID(allClearStructClass, "<init>", "()V");
            if (allClearStructCtor == nullptr)
            {
                ChipLogError(Zcl, "Could not find ChipEventStructs$SmokeCoAlarmClusterAllClearEvent constructor");
                return nullptr;
            }

            jobject value = env->NewObject(allClearStructClass, allClearStructCtor);

            return value;
        }
        default:
            *aError = CHIP_ERROR_IM_MALFORMED_EVENT_PATH_IB;
            break;
        }
        break;
    }
<<<<<<< HEAD
    case app::Clusters::DishwasherAlarm::Id: {
        using namespace app::Clusters::DishwasherAlarm;
        switch (aPath.mEventId)
        {
        case Events::Notify::Id: {
            Events::Notify::DecodableType cppValue;
=======
    case app::Clusters::OperationalState::Id: {
        using namespace app::Clusters::OperationalState;
        switch (aPath.mEventId)
        {
        case Events::OperationalError::Id: {
            Events::OperationalError::DecodableType cppValue;
>>>>>>> 643f7aae
            *aError = app::DataModel::Decode(aReader, cppValue);
            if (*aError != CHIP_NO_ERROR)
            {
                return nullptr;
            }
<<<<<<< HEAD
            jobject value_active;
            std::string value_activeClassName     = "java/lang/Long";
            std::string value_activeCtorSignature = "(J)V";
            chip::JniReferences::GetInstance().CreateBoxedObject<uint32_t>(
                value_activeClassName.c_str(), value_activeCtorSignature.c_str(), cppValue.active.Raw(), value_active);

            jobject value_inactive;
            std::string value_inactiveClassName     = "java/lang/Long";
            std::string value_inactiveCtorSignature = "(J)V";
            chip::JniReferences::GetInstance().CreateBoxedObject<uint32_t>(
                value_inactiveClassName.c_str(), value_inactiveCtorSignature.c_str(), cppValue.inactive.Raw(), value_inactive);

            jobject value_state;
            std::string value_stateClassName     = "java/lang/Long";
            std::string value_stateCtorSignature = "(J)V";
            chip::JniReferences::GetInstance().CreateBoxedObject<uint32_t>(
                value_stateClassName.c_str(), value_stateCtorSignature.c_str(), cppValue.state.Raw(), value_state);

            jobject value_mask;
            std::string value_maskClassName     = "java/lang/Long";
            std::string value_maskCtorSignature = "(J)V";
            chip::JniReferences::GetInstance().CreateBoxedObject<uint32_t>(
                value_maskClassName.c_str(), value_maskCtorSignature.c_str(), cppValue.mask.Raw(), value_mask);

            jclass notifyStructClass;
            err = chip::JniReferences::GetInstance().GetClassRef(
                env, "chip/devicecontroller/ChipEventStructs$DishwasherAlarmClusterNotifyEvent", notifyStructClass);
            if (err != CHIP_NO_ERROR)
            {
                ChipLogError(Zcl, "Could not find class ChipEventStructs$DishwasherAlarmClusterNotifyEvent");
                return nullptr;
            }
            jmethodID notifyStructCtor = env->GetMethodID(notifyStructClass, "<init>",
                                                          "(Ljava/lang/Long;Ljava/lang/Long;Ljava/lang/Long;Ljava/lang/Long;)V");
            if (notifyStructCtor == nullptr)
            {
                ChipLogError(Zcl, "Could not find ChipEventStructs$DishwasherAlarmClusterNotifyEvent constructor");
                return nullptr;
            }

            jobject value =
                env->NewObject(notifyStructClass, notifyStructCtor, value_active, value_inactive, value_state, value_mask);
=======
            jobject value_errorState;
            jobject value_errorState_errorStateID;
            std::string value_errorState_errorStateIDClassName     = "java/lang/Integer";
            std::string value_errorState_errorStateIDCtorSignature = "(I)V";
            chip::JniReferences::GetInstance().CreateBoxedObject<uint8_t>(
                value_errorState_errorStateIDClassName.c_str(), value_errorState_errorStateIDCtorSignature.c_str(),
                static_cast<uint8_t>(cppValue.errorState.errorStateID), value_errorState_errorStateID);
            jobject value_errorState_errorStateLabel;
            if (cppValue.errorState.errorStateLabel.IsNull())
            {
                value_errorState_errorStateLabel = nullptr;
            }
            else
            {
                LogErrorOnFailure(chip::JniReferences::GetInstance().CharToStringUTF(cppValue.errorState.errorStateLabel.Value(),
                                                                                     value_errorState_errorStateLabel));
            }
            jobject value_errorState_errorStateDetails;
            if (!cppValue.errorState.errorStateDetails.HasValue())
            {
                chip::JniReferences::GetInstance().CreateOptional(nullptr, value_errorState_errorStateDetails);
            }
            else
            {
                jobject value_errorState_errorStateDetailsInsideOptional;
                LogErrorOnFailure(chip::JniReferences::GetInstance().CharToStringUTF(
                    cppValue.errorState.errorStateDetails.Value(), value_errorState_errorStateDetailsInsideOptional));
                chip::JniReferences::GetInstance().CreateOptional(value_errorState_errorStateDetailsInsideOptional,
                                                                  value_errorState_errorStateDetails);
            }

            jclass errorStateStructStructClass_0;
            err = chip::JniReferences::GetInstance().GetClassRef(
                env, "chip/devicecontroller/ChipStructs$OperationalStateClusterErrorStateStruct", errorStateStructStructClass_0);
            if (err != CHIP_NO_ERROR)
            {
                ChipLogError(Zcl, "Could not find class ChipStructs$OperationalStateClusterErrorStateStruct");
                return nullptr;
            }
            jmethodID errorStateStructStructCtor_0 = env->GetMethodID(
                errorStateStructStructClass_0, "<init>", "(Ljava/lang/Integer;Ljava/lang/String;Ljava/util/Optional;)V");
            if (errorStateStructStructCtor_0 == nullptr)
            {
                ChipLogError(Zcl, "Could not find ChipStructs$OperationalStateClusterErrorStateStruct constructor");
                return nullptr;
            }

            value_errorState =
                env->NewObject(errorStateStructStructClass_0, errorStateStructStructCtor_0, value_errorState_errorStateID,
                               value_errorState_errorStateLabel, value_errorState_errorStateDetails);

            jclass operationalErrorStructClass;
            err = chip::JniReferences::GetInstance().GetClassRef(
                env, "chip/devicecontroller/ChipEventStructs$OperationalStateClusterOperationalErrorEvent",
                operationalErrorStructClass);
            if (err != CHIP_NO_ERROR)
            {
                ChipLogError(Zcl, "Could not find class ChipEventStructs$OperationalStateClusterOperationalErrorEvent");
                return nullptr;
            }
            jmethodID operationalErrorStructCtor =
                env->GetMethodID(operationalErrorStructClass, "<init>",
                                 "(Lchip/devicecontroller/ChipStructs$OperationalStateClusterErrorStateStruct;)V");
            if (operationalErrorStructCtor == nullptr)
            {
                ChipLogError(Zcl, "Could not find ChipEventStructs$OperationalStateClusterOperationalErrorEvent constructor");
                return nullptr;
            }

            jobject value = env->NewObject(operationalErrorStructClass, operationalErrorStructCtor, value_errorState);

            return value;
        }
        case Events::OperationCompletion::Id: {
            Events::OperationCompletion::DecodableType cppValue;
            *aError = app::DataModel::Decode(aReader, cppValue);
            if (*aError != CHIP_NO_ERROR)
            {
                return nullptr;
            }
            jobject value_completionErrorCode;
            std::string value_completionErrorCodeClassName     = "java/lang/Integer";
            std::string value_completionErrorCodeCtorSignature = "(I)V";
            chip::JniReferences::GetInstance().CreateBoxedObject<uint8_t>(
                value_completionErrorCodeClassName.c_str(), value_completionErrorCodeCtorSignature.c_str(),
                static_cast<uint8_t>(cppValue.completionErrorCode), value_completionErrorCode);

            jobject value_totalOperationalTime;
            if (!cppValue.totalOperationalTime.HasValue())
            {
                chip::JniReferences::GetInstance().CreateOptional(nullptr, value_totalOperationalTime);
            }
            else
            {
                jobject value_totalOperationalTimeInsideOptional;
                if (cppValue.totalOperationalTime.Value().IsNull())
                {
                    value_totalOperationalTimeInsideOptional = nullptr;
                }
                else
                {
                    std::string value_totalOperationalTimeInsideOptionalClassName     = "java/lang/Long";
                    std::string value_totalOperationalTimeInsideOptionalCtorSignature = "(J)V";
                    chip::JniReferences::GetInstance().CreateBoxedObject<uint32_t>(
                        value_totalOperationalTimeInsideOptionalClassName.c_str(),
                        value_totalOperationalTimeInsideOptionalCtorSignature.c_str(),
                        cppValue.totalOperationalTime.Value().Value(), value_totalOperationalTimeInsideOptional);
                }
                chip::JniReferences::GetInstance().CreateOptional(value_totalOperationalTimeInsideOptional,
                                                                  value_totalOperationalTime);
            }

            jobject value_pausedTime;
            if (!cppValue.pausedTime.HasValue())
            {
                chip::JniReferences::GetInstance().CreateOptional(nullptr, value_pausedTime);
            }
            else
            {
                jobject value_pausedTimeInsideOptional;
                if (cppValue.pausedTime.Value().IsNull())
                {
                    value_pausedTimeInsideOptional = nullptr;
                }
                else
                {
                    std::string value_pausedTimeInsideOptionalClassName     = "java/lang/Long";
                    std::string value_pausedTimeInsideOptionalCtorSignature = "(J)V";
                    chip::JniReferences::GetInstance().CreateBoxedObject<uint32_t>(
                        value_pausedTimeInsideOptionalClassName.c_str(), value_pausedTimeInsideOptionalCtorSignature.c_str(),
                        cppValue.pausedTime.Value().Value(), value_pausedTimeInsideOptional);
                }
                chip::JniReferences::GetInstance().CreateOptional(value_pausedTimeInsideOptional, value_pausedTime);
            }

            jclass operationCompletionStructClass;
            err = chip::JniReferences::GetInstance().GetClassRef(
                env, "chip/devicecontroller/ChipEventStructs$OperationalStateClusterOperationCompletionEvent",
                operationCompletionStructClass);
            if (err != CHIP_NO_ERROR)
            {
                ChipLogError(Zcl, "Could not find class ChipEventStructs$OperationalStateClusterOperationCompletionEvent");
                return nullptr;
            }
            jmethodID operationCompletionStructCtor = env->GetMethodID(
                operationCompletionStructClass, "<init>", "(Ljava/lang/Integer;Ljava/util/Optional;Ljava/util/Optional;)V");
            if (operationCompletionStructCtor == nullptr)
            {
                ChipLogError(Zcl, "Could not find ChipEventStructs$OperationalStateClusterOperationCompletionEvent constructor");
                return nullptr;
            }

            jobject value = env->NewObject(operationCompletionStructClass, operationCompletionStructCtor, value_completionErrorCode,
                                           value_totalOperationalTime, value_pausedTime);
>>>>>>> 643f7aae

            return value;
        }
        default:
            *aError = CHIP_ERROR_IM_MALFORMED_EVENT_PATH_IB;
            break;
        }
        break;
    }
    case app::Clusters::HepaFilterMonitoring::Id: {
        using namespace app::Clusters::HepaFilterMonitoring;
        switch (aPath.mEventId)
        {
        default:
            *aError = CHIP_ERROR_IM_MALFORMED_EVENT_PATH_IB;
            break;
        }
        break;
    }
    case app::Clusters::ActivatedCarbonFilterMonitoring::Id: {
        using namespace app::Clusters::ActivatedCarbonFilterMonitoring;
        switch (aPath.mEventId)
        {
        default:
            *aError = CHIP_ERROR_IM_MALFORMED_EVENT_PATH_IB;
            break;
        }
        break;
    }
    case app::Clusters::CeramicFilterMonitoring::Id: {
        using namespace app::Clusters::CeramicFilterMonitoring;
        switch (aPath.mEventId)
        {
        default:
            *aError = CHIP_ERROR_IM_MALFORMED_EVENT_PATH_IB;
            break;
        }
        break;
    }
    case app::Clusters::ElectrostaticFilterMonitoring::Id: {
        using namespace app::Clusters::ElectrostaticFilterMonitoring;
        switch (aPath.mEventId)
        {
        default:
            *aError = CHIP_ERROR_IM_MALFORMED_EVENT_PATH_IB;
            break;
        }
        break;
    }
    case app::Clusters::UvFilterMonitoring::Id: {
        using namespace app::Clusters::UvFilterMonitoring;
        switch (aPath.mEventId)
        {
        default:
            *aError = CHIP_ERROR_IM_MALFORMED_EVENT_PATH_IB;
            break;
        }
        break;
    }
    case app::Clusters::IonizingFilterMonitoring::Id: {
        using namespace app::Clusters::IonizingFilterMonitoring;
        switch (aPath.mEventId)
        {
        default:
            *aError = CHIP_ERROR_IM_MALFORMED_EVENT_PATH_IB;
            break;
        }
        break;
    }
    case app::Clusters::ZeoliteFilterMonitoring::Id: {
        using namespace app::Clusters::ZeoliteFilterMonitoring;
        switch (aPath.mEventId)
        {
        default:
            *aError = CHIP_ERROR_IM_MALFORMED_EVENT_PATH_IB;
            break;
        }
        break;
    }
    case app::Clusters::OzoneFilterMonitoring::Id: {
        using namespace app::Clusters::OzoneFilterMonitoring;
        switch (aPath.mEventId)
        {
        default:
            *aError = CHIP_ERROR_IM_MALFORMED_EVENT_PATH_IB;
            break;
        }
        break;
    }
    case app::Clusters::WaterTankMonitoring::Id: {
        using namespace app::Clusters::WaterTankMonitoring;
        switch (aPath.mEventId)
        {
        default:
            *aError = CHIP_ERROR_IM_MALFORMED_EVENT_PATH_IB;
            break;
        }
        break;
    }
    case app::Clusters::FuelTankMonitoring::Id: {
        using namespace app::Clusters::FuelTankMonitoring;
        switch (aPath.mEventId)
        {
        default:
            *aError = CHIP_ERROR_IM_MALFORMED_EVENT_PATH_IB;
            break;
        }
        break;
    }
    case app::Clusters::InkCartridgeMonitoring::Id: {
        using namespace app::Clusters::InkCartridgeMonitoring;
        switch (aPath.mEventId)
        {
        default:
            *aError = CHIP_ERROR_IM_MALFORMED_EVENT_PATH_IB;
            break;
        }
        break;
    }
    case app::Clusters::TonerCartridgeMonitoring::Id: {
        using namespace app::Clusters::TonerCartridgeMonitoring;
        switch (aPath.mEventId)
        {
        default:
            *aError = CHIP_ERROR_IM_MALFORMED_EVENT_PATH_IB;
            break;
        }
        break;
    }
    case app::Clusters::DoorLock::Id: {
        using namespace app::Clusters::DoorLock;
        switch (aPath.mEventId)
        {
        case Events::DoorLockAlarm::Id: {
            Events::DoorLockAlarm::DecodableType cppValue;
            *aError = app::DataModel::Decode(aReader, cppValue);
            if (*aError != CHIP_NO_ERROR)
            {
                return nullptr;
            }
            jobject value_alarmCode;
            std::string value_alarmCodeClassName     = "java/lang/Integer";
            std::string value_alarmCodeCtorSignature = "(I)V";
            chip::JniReferences::GetInstance().CreateBoxedObject<uint8_t>(
                value_alarmCodeClassName.c_str(), value_alarmCodeCtorSignature.c_str(), static_cast<uint8_t>(cppValue.alarmCode),
                value_alarmCode);

            jclass doorLockAlarmStructClass;
            err = chip::JniReferences::GetInstance().GetClassRef(
                env, "chip/devicecontroller/ChipEventStructs$DoorLockClusterDoorLockAlarmEvent", doorLockAlarmStructClass);
            if (err != CHIP_NO_ERROR)
            {
                ChipLogError(Zcl, "Could not find class ChipEventStructs$DoorLockClusterDoorLockAlarmEvent");
                return nullptr;
            }
            jmethodID doorLockAlarmStructCtor = env->GetMethodID(doorLockAlarmStructClass, "<init>", "(Ljava/lang/Integer;)V");
            if (doorLockAlarmStructCtor == nullptr)
            {
                ChipLogError(Zcl, "Could not find ChipEventStructs$DoorLockClusterDoorLockAlarmEvent constructor");
                return nullptr;
            }

            jobject value = env->NewObject(doorLockAlarmStructClass, doorLockAlarmStructCtor, value_alarmCode);

            return value;
        }
        case Events::DoorStateChange::Id: {
            Events::DoorStateChange::DecodableType cppValue;
            *aError = app::DataModel::Decode(aReader, cppValue);
            if (*aError != CHIP_NO_ERROR)
            {
                return nullptr;
            }
            jobject value_doorState;
            std::string value_doorStateClassName     = "java/lang/Integer";
            std::string value_doorStateCtorSignature = "(I)V";
            chip::JniReferences::GetInstance().CreateBoxedObject<uint8_t>(
                value_doorStateClassName.c_str(), value_doorStateCtorSignature.c_str(), static_cast<uint8_t>(cppValue.doorState),
                value_doorState);

            jclass doorStateChangeStructClass;
            err = chip::JniReferences::GetInstance().GetClassRef(
                env, "chip/devicecontroller/ChipEventStructs$DoorLockClusterDoorStateChangeEvent", doorStateChangeStructClass);
            if (err != CHIP_NO_ERROR)
            {
                ChipLogError(Zcl, "Could not find class ChipEventStructs$DoorLockClusterDoorStateChangeEvent");
                return nullptr;
            }
            jmethodID doorStateChangeStructCtor = env->GetMethodID(doorStateChangeStructClass, "<init>", "(Ljava/lang/Integer;)V");
            if (doorStateChangeStructCtor == nullptr)
            {
                ChipLogError(Zcl, "Could not find ChipEventStructs$DoorLockClusterDoorStateChangeEvent constructor");
                return nullptr;
            }

            jobject value = env->NewObject(doorStateChangeStructClass, doorStateChangeStructCtor, value_doorState);

            return value;
        }
        case Events::LockOperation::Id: {
            Events::LockOperation::DecodableType cppValue;
            *aError = app::DataModel::Decode(aReader, cppValue);
            if (*aError != CHIP_NO_ERROR)
            {
                return nullptr;
            }
            jobject value_lockOperationType;
            std::string value_lockOperationTypeClassName     = "java/lang/Integer";
            std::string value_lockOperationTypeCtorSignature = "(I)V";
            chip::JniReferences::GetInstance().CreateBoxedObject<uint8_t>(
                value_lockOperationTypeClassName.c_str(), value_lockOperationTypeCtorSignature.c_str(),
                static_cast<uint8_t>(cppValue.lockOperationType), value_lockOperationType);

            jobject value_operationSource;
            std::string value_operationSourceClassName     = "java/lang/Integer";
            std::string value_operationSourceCtorSignature = "(I)V";
            chip::JniReferences::GetInstance().CreateBoxedObject<uint8_t>(
                value_operationSourceClassName.c_str(), value_operationSourceCtorSignature.c_str(),
                static_cast<uint8_t>(cppValue.operationSource), value_operationSource);

            jobject value_userIndex;
            if (cppValue.userIndex.IsNull())
            {
                value_userIndex = nullptr;
            }
            else
            {
                std::string value_userIndexClassName     = "java/lang/Integer";
                std::string value_userIndexCtorSignature = "(I)V";
                chip::JniReferences::GetInstance().CreateBoxedObject<uint16_t>(value_userIndexClassName.c_str(),
                                                                               value_userIndexCtorSignature.c_str(),
                                                                               cppValue.userIndex.Value(), value_userIndex);
            }

            jobject value_fabricIndex;
            if (cppValue.fabricIndex.IsNull())
            {
                value_fabricIndex = nullptr;
            }
            else
            {
                std::string value_fabricIndexClassName     = "java/lang/Integer";
                std::string value_fabricIndexCtorSignature = "(I)V";
                chip::JniReferences::GetInstance().CreateBoxedObject<uint8_t>(value_fabricIndexClassName.c_str(),
                                                                              value_fabricIndexCtorSignature.c_str(),
                                                                              cppValue.fabricIndex.Value(), value_fabricIndex);
            }

            jobject value_sourceNode;
            if (cppValue.sourceNode.IsNull())
            {
                value_sourceNode = nullptr;
            }
            else
            {
                std::string value_sourceNodeClassName     = "java/lang/Long";
                std::string value_sourceNodeCtorSignature = "(J)V";
                chip::JniReferences::GetInstance().CreateBoxedObject<uint64_t>(value_sourceNodeClassName.c_str(),
                                                                               value_sourceNodeCtorSignature.c_str(),
                                                                               cppValue.sourceNode.Value(), value_sourceNode);
            }

            jobject value_credentials;
            if (!cppValue.credentials.HasValue())
            {
                chip::JniReferences::GetInstance().CreateOptional(nullptr, value_credentials);
            }
            else
            {
                jobject value_credentialsInsideOptional;
                if (cppValue.credentials.Value().IsNull())
                {
                    value_credentialsInsideOptional = nullptr;
                }
                else
                {
                    chip::JniReferences::GetInstance().CreateArrayList(value_credentialsInsideOptional);

                    auto iter_value_credentialsInsideOptional_2 = cppValue.credentials.Value().Value().begin();
                    while (iter_value_credentialsInsideOptional_2.Next())
                    {
                        auto & entry_2 = iter_value_credentialsInsideOptional_2.GetValue();
                        jobject newElement_2;
                        jobject newElement_2_credentialType;
                        std::string newElement_2_credentialTypeClassName     = "java/lang/Integer";
                        std::string newElement_2_credentialTypeCtorSignature = "(I)V";
                        chip::JniReferences::GetInstance().CreateBoxedObject<uint8_t>(
                            newElement_2_credentialTypeClassName.c_str(), newElement_2_credentialTypeCtorSignature.c_str(),
                            static_cast<uint8_t>(entry_2.credentialType), newElement_2_credentialType);
                        jobject newElement_2_credentialIndex;
                        std::string newElement_2_credentialIndexClassName     = "java/lang/Integer";
                        std::string newElement_2_credentialIndexCtorSignature = "(I)V";
                        chip::JniReferences::GetInstance().CreateBoxedObject<uint16_t>(
                            newElement_2_credentialIndexClassName.c_str(), newElement_2_credentialIndexCtorSignature.c_str(),
                            entry_2.credentialIndex, newElement_2_credentialIndex);

                        jclass credentialStructStructClass_3;
                        err = chip::JniReferences::GetInstance().GetClassRef(
                            env, "chip/devicecontroller/ChipStructs$DoorLockClusterCredentialStruct",
                            credentialStructStructClass_3);
                        if (err != CHIP_NO_ERROR)
                        {
                            ChipLogError(Zcl, "Could not find class ChipStructs$DoorLockClusterCredentialStruct");
                            return nullptr;
                        }
                        jmethodID credentialStructStructCtor_3 =
                            env->GetMethodID(credentialStructStructClass_3, "<init>", "(Ljava/lang/Integer;Ljava/lang/Integer;)V");
                        if (credentialStructStructCtor_3 == nullptr)
                        {
                            ChipLogError(Zcl, "Could not find ChipStructs$DoorLockClusterCredentialStruct constructor");
                            return nullptr;
                        }

                        newElement_2 = env->NewObject(credentialStructStructClass_3, credentialStructStructCtor_3,
                                                      newElement_2_credentialType, newElement_2_credentialIndex);
                        chip::JniReferences::GetInstance().AddToList(value_credentialsInsideOptional, newElement_2);
                    }
                }
                chip::JniReferences::GetInstance().CreateOptional(value_credentialsInsideOptional, value_credentials);
            }

            jclass lockOperationStructClass;
            err = chip::JniReferences::GetInstance().GetClassRef(
                env, "chip/devicecontroller/ChipEventStructs$DoorLockClusterLockOperationEvent", lockOperationStructClass);
            if (err != CHIP_NO_ERROR)
            {
                ChipLogError(Zcl, "Could not find class ChipEventStructs$DoorLockClusterLockOperationEvent");
                return nullptr;
            }
            jmethodID lockOperationStructCtor = env->GetMethodID(lockOperationStructClass, "<init>",
                                                                 "(Ljava/lang/Integer;Ljava/lang/Integer;Ljava/lang/Integer;Ljava/"
                                                                 "lang/Integer;Ljava/lang/Long;Ljava/util/Optional;)V");
            if (lockOperationStructCtor == nullptr)
            {
                ChipLogError(Zcl, "Could not find ChipEventStructs$DoorLockClusterLockOperationEvent constructor");
                return nullptr;
            }

            jobject value =
                env->NewObject(lockOperationStructClass, lockOperationStructCtor, value_lockOperationType, value_operationSource,
                               value_userIndex, value_fabricIndex, value_sourceNode, value_credentials);

            return value;
        }
        case Events::LockOperationError::Id: {
            Events::LockOperationError::DecodableType cppValue;
            *aError = app::DataModel::Decode(aReader, cppValue);
            if (*aError != CHIP_NO_ERROR)
            {
                return nullptr;
            }
            jobject value_lockOperationType;
            std::string value_lockOperationTypeClassName     = "java/lang/Integer";
            std::string value_lockOperationTypeCtorSignature = "(I)V";
            chip::JniReferences::GetInstance().CreateBoxedObject<uint8_t>(
                value_lockOperationTypeClassName.c_str(), value_lockOperationTypeCtorSignature.c_str(),
                static_cast<uint8_t>(cppValue.lockOperationType), value_lockOperationType);

            jobject value_operationSource;
            std::string value_operationSourceClassName     = "java/lang/Integer";
            std::string value_operationSourceCtorSignature = "(I)V";
            chip::JniReferences::GetInstance().CreateBoxedObject<uint8_t>(
                value_operationSourceClassName.c_str(), value_operationSourceCtorSignature.c_str(),
                static_cast<uint8_t>(cppValue.operationSource), value_operationSource);

            jobject value_operationError;
            std::string value_operationErrorClassName     = "java/lang/Integer";
            std::string value_operationErrorCtorSignature = "(I)V";
            chip::JniReferences::GetInstance().CreateBoxedObject<uint8_t>(
                value_operationErrorClassName.c_str(), value_operationErrorCtorSignature.c_str(),
                static_cast<uint8_t>(cppValue.operationError), value_operationError);

            jobject value_userIndex;
            if (cppValue.userIndex.IsNull())
            {
                value_userIndex = nullptr;
            }
            else
            {
                std::string value_userIndexClassName     = "java/lang/Integer";
                std::string value_userIndexCtorSignature = "(I)V";
                chip::JniReferences::GetInstance().CreateBoxedObject<uint16_t>(value_userIndexClassName.c_str(),
                                                                               value_userIndexCtorSignature.c_str(),
                                                                               cppValue.userIndex.Value(), value_userIndex);
            }

            jobject value_fabricIndex;
            if (cppValue.fabricIndex.IsNull())
            {
                value_fabricIndex = nullptr;
            }
            else
            {
                std::string value_fabricIndexClassName     = "java/lang/Integer";
                std::string value_fabricIndexCtorSignature = "(I)V";
                chip::JniReferences::GetInstance().CreateBoxedObject<uint8_t>(value_fabricIndexClassName.c_str(),
                                                                              value_fabricIndexCtorSignature.c_str(),
                                                                              cppValue.fabricIndex.Value(), value_fabricIndex);
            }

            jobject value_sourceNode;
            if (cppValue.sourceNode.IsNull())
            {
                value_sourceNode = nullptr;
            }
            else
            {
                std::string value_sourceNodeClassName     = "java/lang/Long";
                std::string value_sourceNodeCtorSignature = "(J)V";
                chip::JniReferences::GetInstance().CreateBoxedObject<uint64_t>(value_sourceNodeClassName.c_str(),
                                                                               value_sourceNodeCtorSignature.c_str(),
                                                                               cppValue.sourceNode.Value(), value_sourceNode);
            }

            jobject value_credentials;
            if (!cppValue.credentials.HasValue())
            {
                chip::JniReferences::GetInstance().CreateOptional(nullptr, value_credentials);
            }
            else
            {
                jobject value_credentialsInsideOptional;
                if (cppValue.credentials.Value().IsNull())
                {
                    value_credentialsInsideOptional = nullptr;
                }
                else
                {
                    chip::JniReferences::GetInstance().CreateArrayList(value_credentialsInsideOptional);

                    auto iter_value_credentialsInsideOptional_2 = cppValue.credentials.Value().Value().begin();
                    while (iter_value_credentialsInsideOptional_2.Next())
                    {
                        auto & entry_2 = iter_value_credentialsInsideOptional_2.GetValue();
                        jobject newElement_2;
                        jobject newElement_2_credentialType;
                        std::string newElement_2_credentialTypeClassName     = "java/lang/Integer";
                        std::string newElement_2_credentialTypeCtorSignature = "(I)V";
                        chip::JniReferences::GetInstance().CreateBoxedObject<uint8_t>(
                            newElement_2_credentialTypeClassName.c_str(), newElement_2_credentialTypeCtorSignature.c_str(),
                            static_cast<uint8_t>(entry_2.credentialType), newElement_2_credentialType);
                        jobject newElement_2_credentialIndex;
                        std::string newElement_2_credentialIndexClassName     = "java/lang/Integer";
                        std::string newElement_2_credentialIndexCtorSignature = "(I)V";
                        chip::JniReferences::GetInstance().CreateBoxedObject<uint16_t>(
                            newElement_2_credentialIndexClassName.c_str(), newElement_2_credentialIndexCtorSignature.c_str(),
                            entry_2.credentialIndex, newElement_2_credentialIndex);

                        jclass credentialStructStructClass_3;
                        err = chip::JniReferences::GetInstance().GetClassRef(
                            env, "chip/devicecontroller/ChipStructs$DoorLockClusterCredentialStruct",
                            credentialStructStructClass_3);
                        if (err != CHIP_NO_ERROR)
                        {
                            ChipLogError(Zcl, "Could not find class ChipStructs$DoorLockClusterCredentialStruct");
                            return nullptr;
                        }
                        jmethodID credentialStructStructCtor_3 =
                            env->GetMethodID(credentialStructStructClass_3, "<init>", "(Ljava/lang/Integer;Ljava/lang/Integer;)V");
                        if (credentialStructStructCtor_3 == nullptr)
                        {
                            ChipLogError(Zcl, "Could not find ChipStructs$DoorLockClusterCredentialStruct constructor");
                            return nullptr;
                        }

                        newElement_2 = env->NewObject(credentialStructStructClass_3, credentialStructStructCtor_3,
                                                      newElement_2_credentialType, newElement_2_credentialIndex);
                        chip::JniReferences::GetInstance().AddToList(value_credentialsInsideOptional, newElement_2);
                    }
                }
                chip::JniReferences::GetInstance().CreateOptional(value_credentialsInsideOptional, value_credentials);
            }

            jclass lockOperationErrorStructClass;
            err = chip::JniReferences::GetInstance().GetClassRef(
                env, "chip/devicecontroller/ChipEventStructs$DoorLockClusterLockOperationErrorEvent",
                lockOperationErrorStructClass);
            if (err != CHIP_NO_ERROR)
            {
                ChipLogError(Zcl, "Could not find class ChipEventStructs$DoorLockClusterLockOperationErrorEvent");
                return nullptr;
            }
            jmethodID lockOperationErrorStructCtor =
                env->GetMethodID(lockOperationErrorStructClass, "<init>",
                                 "(Ljava/lang/Integer;Ljava/lang/Integer;Ljava/lang/Integer;Ljava/lang/Integer;Ljava/lang/"
                                 "Integer;Ljava/lang/Long;Ljava/util/Optional;)V");
            if (lockOperationErrorStructCtor == nullptr)
            {
                ChipLogError(Zcl, "Could not find ChipEventStructs$DoorLockClusterLockOperationErrorEvent constructor");
                return nullptr;
            }

            jobject value = env->NewObject(lockOperationErrorStructClass, lockOperationErrorStructCtor, value_lockOperationType,
                                           value_operationSource, value_operationError, value_userIndex, value_fabricIndex,
                                           value_sourceNode, value_credentials);

            return value;
        }
        case Events::LockUserChange::Id: {
            Events::LockUserChange::DecodableType cppValue;
            *aError = app::DataModel::Decode(aReader, cppValue);
            if (*aError != CHIP_NO_ERROR)
            {
                return nullptr;
            }
            jobject value_lockDataType;
            std::string value_lockDataTypeClassName     = "java/lang/Integer";
            std::string value_lockDataTypeCtorSignature = "(I)V";
            chip::JniReferences::GetInstance().CreateBoxedObject<uint8_t>(
                value_lockDataTypeClassName.c_str(), value_lockDataTypeCtorSignature.c_str(),
                static_cast<uint8_t>(cppValue.lockDataType), value_lockDataType);

            jobject value_dataOperationType;
            std::string value_dataOperationTypeClassName     = "java/lang/Integer";
            std::string value_dataOperationTypeCtorSignature = "(I)V";
            chip::JniReferences::GetInstance().CreateBoxedObject<uint8_t>(
                value_dataOperationTypeClassName.c_str(), value_dataOperationTypeCtorSignature.c_str(),
                static_cast<uint8_t>(cppValue.dataOperationType), value_dataOperationType);

            jobject value_operationSource;
            std::string value_operationSourceClassName     = "java/lang/Integer";
            std::string value_operationSourceCtorSignature = "(I)V";
            chip::JniReferences::GetInstance().CreateBoxedObject<uint8_t>(
                value_operationSourceClassName.c_str(), value_operationSourceCtorSignature.c_str(),
                static_cast<uint8_t>(cppValue.operationSource), value_operationSource);

            jobject value_userIndex;
            if (cppValue.userIndex.IsNull())
            {
                value_userIndex = nullptr;
            }
            else
            {
                std::string value_userIndexClassName     = "java/lang/Integer";
                std::string value_userIndexCtorSignature = "(I)V";
                chip::JniReferences::GetInstance().CreateBoxedObject<uint16_t>(value_userIndexClassName.c_str(),
                                                                               value_userIndexCtorSignature.c_str(),
                                                                               cppValue.userIndex.Value(), value_userIndex);
            }

            jobject value_fabricIndex;
            if (cppValue.fabricIndex.IsNull())
            {
                value_fabricIndex = nullptr;
            }
            else
            {
                std::string value_fabricIndexClassName     = "java/lang/Integer";
                std::string value_fabricIndexCtorSignature = "(I)V";
                chip::JniReferences::GetInstance().CreateBoxedObject<uint8_t>(value_fabricIndexClassName.c_str(),
                                                                              value_fabricIndexCtorSignature.c_str(),
                                                                              cppValue.fabricIndex.Value(), value_fabricIndex);
            }

            jobject value_sourceNode;
            if (cppValue.sourceNode.IsNull())
            {
                value_sourceNode = nullptr;
            }
            else
            {
                std::string value_sourceNodeClassName     = "java/lang/Long";
                std::string value_sourceNodeCtorSignature = "(J)V";
                chip::JniReferences::GetInstance().CreateBoxedObject<uint64_t>(value_sourceNodeClassName.c_str(),
                                                                               value_sourceNodeCtorSignature.c_str(),
                                                                               cppValue.sourceNode.Value(), value_sourceNode);
            }

            jobject value_dataIndex;
            if (cppValue.dataIndex.IsNull())
            {
                value_dataIndex = nullptr;
            }
            else
            {
                std::string value_dataIndexClassName     = "java/lang/Integer";
                std::string value_dataIndexCtorSignature = "(I)V";
                chip::JniReferences::GetInstance().CreateBoxedObject<uint16_t>(value_dataIndexClassName.c_str(),
                                                                               value_dataIndexCtorSignature.c_str(),
                                                                               cppValue.dataIndex.Value(), value_dataIndex);
            }

            jclass lockUserChangeStructClass;
            err = chip::JniReferences::GetInstance().GetClassRef(
                env, "chip/devicecontroller/ChipEventStructs$DoorLockClusterLockUserChangeEvent", lockUserChangeStructClass);
            if (err != CHIP_NO_ERROR)
            {
                ChipLogError(Zcl, "Could not find class ChipEventStructs$DoorLockClusterLockUserChangeEvent");
                return nullptr;
            }
            jmethodID lockUserChangeStructCtor =
                env->GetMethodID(lockUserChangeStructClass, "<init>",
                                 "(Ljava/lang/Integer;Ljava/lang/Integer;Ljava/lang/Integer;Ljava/lang/Integer;Ljava/lang/"
                                 "Integer;Ljava/lang/Long;Ljava/lang/Integer;)V");
            if (lockUserChangeStructCtor == nullptr)
            {
                ChipLogError(Zcl, "Could not find ChipEventStructs$DoorLockClusterLockUserChangeEvent constructor");
                return nullptr;
            }

            jobject value =
                env->NewObject(lockUserChangeStructClass, lockUserChangeStructCtor, value_lockDataType, value_dataOperationType,
                               value_operationSource, value_userIndex, value_fabricIndex, value_sourceNode, value_dataIndex);

            return value;
        }
        default:
            *aError = CHIP_ERROR_IM_MALFORMED_EVENT_PATH_IB;
            break;
        }
        break;
    }
    case app::Clusters::WindowCovering::Id: {
        using namespace app::Clusters::WindowCovering;
        switch (aPath.mEventId)
        {
        default:
            *aError = CHIP_ERROR_IM_MALFORMED_EVENT_PATH_IB;
            break;
        }
        break;
    }
    case app::Clusters::BarrierControl::Id: {
        using namespace app::Clusters::BarrierControl;
        switch (aPath.mEventId)
        {
        default:
            *aError = CHIP_ERROR_IM_MALFORMED_EVENT_PATH_IB;
            break;
        }
        break;
    }
    case app::Clusters::PumpConfigurationAndControl::Id: {
        using namespace app::Clusters::PumpConfigurationAndControl;
        switch (aPath.mEventId)
        {
        case Events::SupplyVoltageLow::Id: {
            Events::SupplyVoltageLow::DecodableType cppValue;
            *aError = app::DataModel::Decode(aReader, cppValue);
            if (*aError != CHIP_NO_ERROR)
            {
                return nullptr;
            }
            jclass supplyVoltageLowStructClass;
            err = chip::JniReferences::GetInstance().GetClassRef(
                env, "chip/devicecontroller/ChipEventStructs$PumpConfigurationAndControlClusterSupplyVoltageLowEvent",
                supplyVoltageLowStructClass);
            if (err != CHIP_NO_ERROR)
            {
                ChipLogError(Zcl, "Could not find class ChipEventStructs$PumpConfigurationAndControlClusterSupplyVoltageLowEvent");
                return nullptr;
            }
            jmethodID supplyVoltageLowStructCtor = env->GetMethodID(supplyVoltageLowStructClass, "<init>", "()V");
            if (supplyVoltageLowStructCtor == nullptr)
            {
                ChipLogError(Zcl,
                             "Could not find ChipEventStructs$PumpConfigurationAndControlClusterSupplyVoltageLowEvent constructor");
                return nullptr;
            }

            jobject value = env->NewObject(supplyVoltageLowStructClass, supplyVoltageLowStructCtor);

            return value;
        }
        case Events::SupplyVoltageHigh::Id: {
            Events::SupplyVoltageHigh::DecodableType cppValue;
            *aError = app::DataModel::Decode(aReader, cppValue);
            if (*aError != CHIP_NO_ERROR)
            {
                return nullptr;
            }
            jclass supplyVoltageHighStructClass;
            err = chip::JniReferences::GetInstance().GetClassRef(
                env, "chip/devicecontroller/ChipEventStructs$PumpConfigurationAndControlClusterSupplyVoltageHighEvent",
                supplyVoltageHighStructClass);
            if (err != CHIP_NO_ERROR)
            {
                ChipLogError(Zcl, "Could not find class ChipEventStructs$PumpConfigurationAndControlClusterSupplyVoltageHighEvent");
                return nullptr;
            }
            jmethodID supplyVoltageHighStructCtor = env->GetMethodID(supplyVoltageHighStructClass, "<init>", "()V");
            if (supplyVoltageHighStructCtor == nullptr)
            {
                ChipLogError(
                    Zcl, "Could not find ChipEventStructs$PumpConfigurationAndControlClusterSupplyVoltageHighEvent constructor");
                return nullptr;
            }

            jobject value = env->NewObject(supplyVoltageHighStructClass, supplyVoltageHighStructCtor);

            return value;
        }
        case Events::PowerMissingPhase::Id: {
            Events::PowerMissingPhase::DecodableType cppValue;
            *aError = app::DataModel::Decode(aReader, cppValue);
            if (*aError != CHIP_NO_ERROR)
            {
                return nullptr;
            }
            jclass powerMissingPhaseStructClass;
            err = chip::JniReferences::GetInstance().GetClassRef(
                env, "chip/devicecontroller/ChipEventStructs$PumpConfigurationAndControlClusterPowerMissingPhaseEvent",
                powerMissingPhaseStructClass);
            if (err != CHIP_NO_ERROR)
            {
                ChipLogError(Zcl, "Could not find class ChipEventStructs$PumpConfigurationAndControlClusterPowerMissingPhaseEvent");
                return nullptr;
            }
            jmethodID powerMissingPhaseStructCtor = env->GetMethodID(powerMissingPhaseStructClass, "<init>", "()V");
            if (powerMissingPhaseStructCtor == nullptr)
            {
                ChipLogError(
                    Zcl, "Could not find ChipEventStructs$PumpConfigurationAndControlClusterPowerMissingPhaseEvent constructor");
                return nullptr;
            }

            jobject value = env->NewObject(powerMissingPhaseStructClass, powerMissingPhaseStructCtor);

            return value;
        }
        case Events::SystemPressureLow::Id: {
            Events::SystemPressureLow::DecodableType cppValue;
            *aError = app::DataModel::Decode(aReader, cppValue);
            if (*aError != CHIP_NO_ERROR)
            {
                return nullptr;
            }
            jclass systemPressureLowStructClass;
            err = chip::JniReferences::GetInstance().GetClassRef(
                env, "chip/devicecontroller/ChipEventStructs$PumpConfigurationAndControlClusterSystemPressureLowEvent",
                systemPressureLowStructClass);
            if (err != CHIP_NO_ERROR)
            {
                ChipLogError(Zcl, "Could not find class ChipEventStructs$PumpConfigurationAndControlClusterSystemPressureLowEvent");
                return nullptr;
            }
            jmethodID systemPressureLowStructCtor = env->GetMethodID(systemPressureLowStructClass, "<init>", "()V");
            if (systemPressureLowStructCtor == nullptr)
            {
                ChipLogError(
                    Zcl, "Could not find ChipEventStructs$PumpConfigurationAndControlClusterSystemPressureLowEvent constructor");
                return nullptr;
            }

            jobject value = env->NewObject(systemPressureLowStructClass, systemPressureLowStructCtor);

            return value;
        }
        case Events::SystemPressureHigh::Id: {
            Events::SystemPressureHigh::DecodableType cppValue;
            *aError = app::DataModel::Decode(aReader, cppValue);
            if (*aError != CHIP_NO_ERROR)
            {
                return nullptr;
            }
            jclass systemPressureHighStructClass;
            err = chip::JniReferences::GetInstance().GetClassRef(
                env, "chip/devicecontroller/ChipEventStructs$PumpConfigurationAndControlClusterSystemPressureHighEvent",
                systemPressureHighStructClass);
            if (err != CHIP_NO_ERROR)
            {
                ChipLogError(Zcl,
                             "Could not find class ChipEventStructs$PumpConfigurationAndControlClusterSystemPressureHighEvent");
                return nullptr;
            }
            jmethodID systemPressureHighStructCtor = env->GetMethodID(systemPressureHighStructClass, "<init>", "()V");
            if (systemPressureHighStructCtor == nullptr)
            {
                ChipLogError(
                    Zcl, "Could not find ChipEventStructs$PumpConfigurationAndControlClusterSystemPressureHighEvent constructor");
                return nullptr;
            }

            jobject value = env->NewObject(systemPressureHighStructClass, systemPressureHighStructCtor);

            return value;
        }
        case Events::DryRunning::Id: {
            Events::DryRunning::DecodableType cppValue;
            *aError = app::DataModel::Decode(aReader, cppValue);
            if (*aError != CHIP_NO_ERROR)
            {
                return nullptr;
            }
            jclass dryRunningStructClass;
            err = chip::JniReferences::GetInstance().GetClassRef(
                env, "chip/devicecontroller/ChipEventStructs$PumpConfigurationAndControlClusterDryRunningEvent",
                dryRunningStructClass);
            if (err != CHIP_NO_ERROR)
            {
                ChipLogError(Zcl, "Could not find class ChipEventStructs$PumpConfigurationAndControlClusterDryRunningEvent");
                return nullptr;
            }
            jmethodID dryRunningStructCtor = env->GetMethodID(dryRunningStructClass, "<init>", "()V");
            if (dryRunningStructCtor == nullptr)
            {
                ChipLogError(Zcl, "Could not find ChipEventStructs$PumpConfigurationAndControlClusterDryRunningEvent constructor");
                return nullptr;
            }

            jobject value = env->NewObject(dryRunningStructClass, dryRunningStructCtor);

            return value;
        }
        case Events::MotorTemperatureHigh::Id: {
            Events::MotorTemperatureHigh::DecodableType cppValue;
            *aError = app::DataModel::Decode(aReader, cppValue);
            if (*aError != CHIP_NO_ERROR)
            {
                return nullptr;
            }
            jclass motorTemperatureHighStructClass;
            err = chip::JniReferences::GetInstance().GetClassRef(
                env, "chip/devicecontroller/ChipEventStructs$PumpConfigurationAndControlClusterMotorTemperatureHighEvent",
                motorTemperatureHighStructClass);
            if (err != CHIP_NO_ERROR)
            {
                ChipLogError(Zcl,
                             "Could not find class ChipEventStructs$PumpConfigurationAndControlClusterMotorTemperatureHighEvent");
                return nullptr;
            }
            jmethodID motorTemperatureHighStructCtor = env->GetMethodID(motorTemperatureHighStructClass, "<init>", "()V");
            if (motorTemperatureHighStructCtor == nullptr)
            {
                ChipLogError(
                    Zcl, "Could not find ChipEventStructs$PumpConfigurationAndControlClusterMotorTemperatureHighEvent constructor");
                return nullptr;
            }

            jobject value = env->NewObject(motorTemperatureHighStructClass, motorTemperatureHighStructCtor);

            return value;
        }
        case Events::PumpMotorFatalFailure::Id: {
            Events::PumpMotorFatalFailure::DecodableType cppValue;
            *aError = app::DataModel::Decode(aReader, cppValue);
            if (*aError != CHIP_NO_ERROR)
            {
                return nullptr;
            }
            jclass pumpMotorFatalFailureStructClass;
            err = chip::JniReferences::GetInstance().GetClassRef(
                env, "chip/devicecontroller/ChipEventStructs$PumpConfigurationAndControlClusterPumpMotorFatalFailureEvent",
                pumpMotorFatalFailureStructClass);
            if (err != CHIP_NO_ERROR)
            {
                ChipLogError(Zcl,
                             "Could not find class ChipEventStructs$PumpConfigurationAndControlClusterPumpMotorFatalFailureEvent");
                return nullptr;
            }
            jmethodID pumpMotorFatalFailureStructCtor = env->GetMethodID(pumpMotorFatalFailureStructClass, "<init>", "()V");
            if (pumpMotorFatalFailureStructCtor == nullptr)
            {
                ChipLogError(
                    Zcl,
                    "Could not find ChipEventStructs$PumpConfigurationAndControlClusterPumpMotorFatalFailureEvent constructor");
                return nullptr;
            }

            jobject value = env->NewObject(pumpMotorFatalFailureStructClass, pumpMotorFatalFailureStructCtor);

            return value;
        }
        case Events::ElectronicTemperatureHigh::Id: {
            Events::ElectronicTemperatureHigh::DecodableType cppValue;
            *aError = app::DataModel::Decode(aReader, cppValue);
            if (*aError != CHIP_NO_ERROR)
            {
                return nullptr;
            }
            jclass electronicTemperatureHighStructClass;
            err = chip::JniReferences::GetInstance().GetClassRef(
                env, "chip/devicecontroller/ChipEventStructs$PumpConfigurationAndControlClusterElectronicTemperatureHighEvent",
                electronicTemperatureHighStructClass);
            if (err != CHIP_NO_ERROR)
            {
                ChipLogError(
                    Zcl, "Could not find class ChipEventStructs$PumpConfigurationAndControlClusterElectronicTemperatureHighEvent");
                return nullptr;
            }
            jmethodID electronicTemperatureHighStructCtor = env->GetMethodID(electronicTemperatureHighStructClass, "<init>", "()V");
            if (electronicTemperatureHighStructCtor == nullptr)
            {
                ChipLogError(
                    Zcl,
                    "Could not find ChipEventStructs$PumpConfigurationAndControlClusterElectronicTemperatureHighEvent constructor");
                return nullptr;
            }

            jobject value = env->NewObject(electronicTemperatureHighStructClass, electronicTemperatureHighStructCtor);

            return value;
        }
        case Events::PumpBlocked::Id: {
            Events::PumpBlocked::DecodableType cppValue;
            *aError = app::DataModel::Decode(aReader, cppValue);
            if (*aError != CHIP_NO_ERROR)
            {
                return nullptr;
            }
            jclass pumpBlockedStructClass;
            err = chip::JniReferences::GetInstance().GetClassRef(
                env, "chip/devicecontroller/ChipEventStructs$PumpConfigurationAndControlClusterPumpBlockedEvent",
                pumpBlockedStructClass);
            if (err != CHIP_NO_ERROR)
            {
                ChipLogError(Zcl, "Could not find class ChipEventStructs$PumpConfigurationAndControlClusterPumpBlockedEvent");
                return nullptr;
            }
            jmethodID pumpBlockedStructCtor = env->GetMethodID(pumpBlockedStructClass, "<init>", "()V");
            if (pumpBlockedStructCtor == nullptr)
            {
                ChipLogError(Zcl, "Could not find ChipEventStructs$PumpConfigurationAndControlClusterPumpBlockedEvent constructor");
                return nullptr;
            }

            jobject value = env->NewObject(pumpBlockedStructClass, pumpBlockedStructCtor);

            return value;
        }
        case Events::SensorFailure::Id: {
            Events::SensorFailure::DecodableType cppValue;
            *aError = app::DataModel::Decode(aReader, cppValue);
            if (*aError != CHIP_NO_ERROR)
            {
                return nullptr;
            }
            jclass sensorFailureStructClass;
            err = chip::JniReferences::GetInstance().GetClassRef(
                env, "chip/devicecontroller/ChipEventStructs$PumpConfigurationAndControlClusterSensorFailureEvent",
                sensorFailureStructClass);
            if (err != CHIP_NO_ERROR)
            {
                ChipLogError(Zcl, "Could not find class ChipEventStructs$PumpConfigurationAndControlClusterSensorFailureEvent");
                return nullptr;
            }
            jmethodID sensorFailureStructCtor = env->GetMethodID(sensorFailureStructClass, "<init>", "()V");
            if (sensorFailureStructCtor == nullptr)
            {
                ChipLogError(Zcl,
                             "Could not find ChipEventStructs$PumpConfigurationAndControlClusterSensorFailureEvent constructor");
                return nullptr;
            }

            jobject value = env->NewObject(sensorFailureStructClass, sensorFailureStructCtor);

            return value;
        }
        case Events::ElectronicNonFatalFailure::Id: {
            Events::ElectronicNonFatalFailure::DecodableType cppValue;
            *aError = app::DataModel::Decode(aReader, cppValue);
            if (*aError != CHIP_NO_ERROR)
            {
                return nullptr;
            }
            jclass electronicNonFatalFailureStructClass;
            err = chip::JniReferences::GetInstance().GetClassRef(
                env, "chip/devicecontroller/ChipEventStructs$PumpConfigurationAndControlClusterElectronicNonFatalFailureEvent",
                electronicNonFatalFailureStructClass);
            if (err != CHIP_NO_ERROR)
            {
                ChipLogError(
                    Zcl, "Could not find class ChipEventStructs$PumpConfigurationAndControlClusterElectronicNonFatalFailureEvent");
                return nullptr;
            }
            jmethodID electronicNonFatalFailureStructCtor = env->GetMethodID(electronicNonFatalFailureStructClass, "<init>", "()V");
            if (electronicNonFatalFailureStructCtor == nullptr)
            {
                ChipLogError(
                    Zcl,
                    "Could not find ChipEventStructs$PumpConfigurationAndControlClusterElectronicNonFatalFailureEvent constructor");
                return nullptr;
            }

            jobject value = env->NewObject(electronicNonFatalFailureStructClass, electronicNonFatalFailureStructCtor);

            return value;
        }
        case Events::ElectronicFatalFailure::Id: {
            Events::ElectronicFatalFailure::DecodableType cppValue;
            *aError = app::DataModel::Decode(aReader, cppValue);
            if (*aError != CHIP_NO_ERROR)
            {
                return nullptr;
            }
            jclass electronicFatalFailureStructClass;
            err = chip::JniReferences::GetInstance().GetClassRef(
                env, "chip/devicecontroller/ChipEventStructs$PumpConfigurationAndControlClusterElectronicFatalFailureEvent",
                electronicFatalFailureStructClass);
            if (err != CHIP_NO_ERROR)
            {
                ChipLogError(Zcl,
                             "Could not find class ChipEventStructs$PumpConfigurationAndControlClusterElectronicFatalFailureEvent");
                return nullptr;
            }
            jmethodID electronicFatalFailureStructCtor = env->GetMethodID(electronicFatalFailureStructClass, "<init>", "()V");
            if (electronicFatalFailureStructCtor == nullptr)
            {
                ChipLogError(
                    Zcl,
                    "Could not find ChipEventStructs$PumpConfigurationAndControlClusterElectronicFatalFailureEvent constructor");
                return nullptr;
            }

            jobject value = env->NewObject(electronicFatalFailureStructClass, electronicFatalFailureStructCtor);

            return value;
        }
        case Events::GeneralFault::Id: {
            Events::GeneralFault::DecodableType cppValue;
            *aError = app::DataModel::Decode(aReader, cppValue);
            if (*aError != CHIP_NO_ERROR)
            {
                return nullptr;
            }
            jclass generalFaultStructClass;
            err = chip::JniReferences::GetInstance().GetClassRef(
                env, "chip/devicecontroller/ChipEventStructs$PumpConfigurationAndControlClusterGeneralFaultEvent",
                generalFaultStructClass);
            if (err != CHIP_NO_ERROR)
            {
                ChipLogError(Zcl, "Could not find class ChipEventStructs$PumpConfigurationAndControlClusterGeneralFaultEvent");
                return nullptr;
            }
            jmethodID generalFaultStructCtor = env->GetMethodID(generalFaultStructClass, "<init>", "()V");
            if (generalFaultStructCtor == nullptr)
            {
                ChipLogError(Zcl,
                             "Could not find ChipEventStructs$PumpConfigurationAndControlClusterGeneralFaultEvent constructor");
                return nullptr;
            }

            jobject value = env->NewObject(generalFaultStructClass, generalFaultStructCtor);

            return value;
        }
        case Events::Leakage::Id: {
            Events::Leakage::DecodableType cppValue;
            *aError = app::DataModel::Decode(aReader, cppValue);
            if (*aError != CHIP_NO_ERROR)
            {
                return nullptr;
            }
            jclass leakageStructClass;
            err = chip::JniReferences::GetInstance().GetClassRef(
                env, "chip/devicecontroller/ChipEventStructs$PumpConfigurationAndControlClusterLeakageEvent", leakageStructClass);
            if (err != CHIP_NO_ERROR)
            {
                ChipLogError(Zcl, "Could not find class ChipEventStructs$PumpConfigurationAndControlClusterLeakageEvent");
                return nullptr;
            }
            jmethodID leakageStructCtor = env->GetMethodID(leakageStructClass, "<init>", "()V");
            if (leakageStructCtor == nullptr)
            {
                ChipLogError(Zcl, "Could not find ChipEventStructs$PumpConfigurationAndControlClusterLeakageEvent constructor");
                return nullptr;
            }

            jobject value = env->NewObject(leakageStructClass, leakageStructCtor);

            return value;
        }
        case Events::AirDetection::Id: {
            Events::AirDetection::DecodableType cppValue;
            *aError = app::DataModel::Decode(aReader, cppValue);
            if (*aError != CHIP_NO_ERROR)
            {
                return nullptr;
            }
            jclass airDetectionStructClass;
            err = chip::JniReferences::GetInstance().GetClassRef(
                env, "chip/devicecontroller/ChipEventStructs$PumpConfigurationAndControlClusterAirDetectionEvent",
                airDetectionStructClass);
            if (err != CHIP_NO_ERROR)
            {
                ChipLogError(Zcl, "Could not find class ChipEventStructs$PumpConfigurationAndControlClusterAirDetectionEvent");
                return nullptr;
            }
            jmethodID airDetectionStructCtor = env->GetMethodID(airDetectionStructClass, "<init>", "()V");
            if (airDetectionStructCtor == nullptr)
            {
                ChipLogError(Zcl,
                             "Could not find ChipEventStructs$PumpConfigurationAndControlClusterAirDetectionEvent constructor");
                return nullptr;
            }

            jobject value = env->NewObject(airDetectionStructClass, airDetectionStructCtor);

            return value;
        }
        case Events::TurbineOperation::Id: {
            Events::TurbineOperation::DecodableType cppValue;
            *aError = app::DataModel::Decode(aReader, cppValue);
            if (*aError != CHIP_NO_ERROR)
            {
                return nullptr;
            }
            jclass turbineOperationStructClass;
            err = chip::JniReferences::GetInstance().GetClassRef(
                env, "chip/devicecontroller/ChipEventStructs$PumpConfigurationAndControlClusterTurbineOperationEvent",
                turbineOperationStructClass);
            if (err != CHIP_NO_ERROR)
            {
                ChipLogError(Zcl, "Could not find class ChipEventStructs$PumpConfigurationAndControlClusterTurbineOperationEvent");
                return nullptr;
            }
            jmethodID turbineOperationStructCtor = env->GetMethodID(turbineOperationStructClass, "<init>", "()V");
            if (turbineOperationStructCtor == nullptr)
            {
                ChipLogError(Zcl,
                             "Could not find ChipEventStructs$PumpConfigurationAndControlClusterTurbineOperationEvent constructor");
                return nullptr;
            }

            jobject value = env->NewObject(turbineOperationStructClass, turbineOperationStructCtor);

            return value;
        }
        default:
            *aError = CHIP_ERROR_IM_MALFORMED_EVENT_PATH_IB;
            break;
        }
        break;
    }
    case app::Clusters::Thermostat::Id: {
        using namespace app::Clusters::Thermostat;
        switch (aPath.mEventId)
        {
        default:
            *aError = CHIP_ERROR_IM_MALFORMED_EVENT_PATH_IB;
            break;
        }
        break;
    }
    case app::Clusters::FanControl::Id: {
        using namespace app::Clusters::FanControl;
        switch (aPath.mEventId)
        {
        default:
            *aError = CHIP_ERROR_IM_MALFORMED_EVENT_PATH_IB;
            break;
        }
        break;
    }
    case app::Clusters::ThermostatUserInterfaceConfiguration::Id: {
        using namespace app::Clusters::ThermostatUserInterfaceConfiguration;
        switch (aPath.mEventId)
        {
        default:
            *aError = CHIP_ERROR_IM_MALFORMED_EVENT_PATH_IB;
            break;
        }
        break;
    }
    case app::Clusters::ColorControl::Id: {
        using namespace app::Clusters::ColorControl;
        switch (aPath.mEventId)
        {
        default:
            *aError = CHIP_ERROR_IM_MALFORMED_EVENT_PATH_IB;
            break;
        }
        break;
    }
    case app::Clusters::BallastConfiguration::Id: {
        using namespace app::Clusters::BallastConfiguration;
        switch (aPath.mEventId)
        {
        default:
            *aError = CHIP_ERROR_IM_MALFORMED_EVENT_PATH_IB;
            break;
        }
        break;
    }
    case app::Clusters::IlluminanceMeasurement::Id: {
        using namespace app::Clusters::IlluminanceMeasurement;
        switch (aPath.mEventId)
        {
        default:
            *aError = CHIP_ERROR_IM_MALFORMED_EVENT_PATH_IB;
            break;
        }
        break;
    }
    case app::Clusters::TemperatureMeasurement::Id: {
        using namespace app::Clusters::TemperatureMeasurement;
        switch (aPath.mEventId)
        {
        default:
            *aError = CHIP_ERROR_IM_MALFORMED_EVENT_PATH_IB;
            break;
        }
        break;
    }
    case app::Clusters::PressureMeasurement::Id: {
        using namespace app::Clusters::PressureMeasurement;
        switch (aPath.mEventId)
        {
        default:
            *aError = CHIP_ERROR_IM_MALFORMED_EVENT_PATH_IB;
            break;
        }
        break;
    }
    case app::Clusters::FlowMeasurement::Id: {
        using namespace app::Clusters::FlowMeasurement;
        switch (aPath.mEventId)
        {
        default:
            *aError = CHIP_ERROR_IM_MALFORMED_EVENT_PATH_IB;
            break;
        }
        break;
    }
    case app::Clusters::RelativeHumidityMeasurement::Id: {
        using namespace app::Clusters::RelativeHumidityMeasurement;
        switch (aPath.mEventId)
        {
        default:
            *aError = CHIP_ERROR_IM_MALFORMED_EVENT_PATH_IB;
            break;
        }
        break;
    }
    case app::Clusters::OccupancySensing::Id: {
        using namespace app::Clusters::OccupancySensing;
        switch (aPath.mEventId)
        {
        default:
            *aError = CHIP_ERROR_IM_MALFORMED_EVENT_PATH_IB;
            break;
        }
        break;
    }
    case app::Clusters::CarbonMonoxideConcentrationMeasurement::Id: {
        using namespace app::Clusters::CarbonMonoxideConcentrationMeasurement;
        switch (aPath.mEventId)
        {
        default:
            *aError = CHIP_ERROR_IM_MALFORMED_EVENT_PATH_IB;
            break;
        }
        break;
    }
    case app::Clusters::CarbonDioxideConcentrationMeasurement::Id: {
        using namespace app::Clusters::CarbonDioxideConcentrationMeasurement;
        switch (aPath.mEventId)
        {
        default:
            *aError = CHIP_ERROR_IM_MALFORMED_EVENT_PATH_IB;
            break;
        }
        break;
    }
    case app::Clusters::EthyleneConcentrationMeasurement::Id: {
        using namespace app::Clusters::EthyleneConcentrationMeasurement;
        switch (aPath.mEventId)
        {
        default:
            *aError = CHIP_ERROR_IM_MALFORMED_EVENT_PATH_IB;
            break;
        }
        break;
    }
    case app::Clusters::EthyleneOxideConcentrationMeasurement::Id: {
        using namespace app::Clusters::EthyleneOxideConcentrationMeasurement;
        switch (aPath.mEventId)
        {
        default:
            *aError = CHIP_ERROR_IM_MALFORMED_EVENT_PATH_IB;
            break;
        }
        break;
    }
    case app::Clusters::HydrogenConcentrationMeasurement::Id: {
        using namespace app::Clusters::HydrogenConcentrationMeasurement;
        switch (aPath.mEventId)
        {
        default:
            *aError = CHIP_ERROR_IM_MALFORMED_EVENT_PATH_IB;
            break;
        }
        break;
    }
    case app::Clusters::HydrogenSulfideConcentrationMeasurement::Id: {
        using namespace app::Clusters::HydrogenSulfideConcentrationMeasurement;
        switch (aPath.mEventId)
        {
        default:
            *aError = CHIP_ERROR_IM_MALFORMED_EVENT_PATH_IB;
            break;
        }
        break;
    }
    case app::Clusters::NitricOxideConcentrationMeasurement::Id: {
        using namespace app::Clusters::NitricOxideConcentrationMeasurement;
        switch (aPath.mEventId)
        {
        default:
            *aError = CHIP_ERROR_IM_MALFORMED_EVENT_PATH_IB;
            break;
        }
        break;
    }
    case app::Clusters::NitrogenDioxideConcentrationMeasurement::Id: {
        using namespace app::Clusters::NitrogenDioxideConcentrationMeasurement;
        switch (aPath.mEventId)
        {
        default:
            *aError = CHIP_ERROR_IM_MALFORMED_EVENT_PATH_IB;
            break;
        }
        break;
    }
    case app::Clusters::OxygenConcentrationMeasurement::Id: {
        using namespace app::Clusters::OxygenConcentrationMeasurement;
        switch (aPath.mEventId)
        {
        default:
            *aError = CHIP_ERROR_IM_MALFORMED_EVENT_PATH_IB;
            break;
        }
        break;
    }
    case app::Clusters::OzoneConcentrationMeasurement::Id: {
        using namespace app::Clusters::OzoneConcentrationMeasurement;
        switch (aPath.mEventId)
        {
        default:
            *aError = CHIP_ERROR_IM_MALFORMED_EVENT_PATH_IB;
            break;
        }
        break;
    }
    case app::Clusters::SulfurDioxideConcentrationMeasurement::Id: {
        using namespace app::Clusters::SulfurDioxideConcentrationMeasurement;
        switch (aPath.mEventId)
        {
        default:
            *aError = CHIP_ERROR_IM_MALFORMED_EVENT_PATH_IB;
            break;
        }
        break;
    }
    case app::Clusters::DissolvedOxygenConcentrationMeasurement::Id: {
        using namespace app::Clusters::DissolvedOxygenConcentrationMeasurement;
        switch (aPath.mEventId)
        {
        default:
            *aError = CHIP_ERROR_IM_MALFORMED_EVENT_PATH_IB;
            break;
        }
        break;
    }
    case app::Clusters::BromateConcentrationMeasurement::Id: {
        using namespace app::Clusters::BromateConcentrationMeasurement;
        switch (aPath.mEventId)
        {
        default:
            *aError = CHIP_ERROR_IM_MALFORMED_EVENT_PATH_IB;
            break;
        }
        break;
    }
    case app::Clusters::ChloraminesConcentrationMeasurement::Id: {
        using namespace app::Clusters::ChloraminesConcentrationMeasurement;
        switch (aPath.mEventId)
        {
        default:
            *aError = CHIP_ERROR_IM_MALFORMED_EVENT_PATH_IB;
            break;
        }
        break;
    }
    case app::Clusters::ChlorineConcentrationMeasurement::Id: {
        using namespace app::Clusters::ChlorineConcentrationMeasurement;
        switch (aPath.mEventId)
        {
        default:
            *aError = CHIP_ERROR_IM_MALFORMED_EVENT_PATH_IB;
            break;
        }
        break;
    }
    case app::Clusters::FecalColiformEColiConcentrationMeasurement::Id: {
        using namespace app::Clusters::FecalColiformEColiConcentrationMeasurement;
        switch (aPath.mEventId)
        {
        default:
            *aError = CHIP_ERROR_IM_MALFORMED_EVENT_PATH_IB;
            break;
        }
        break;
    }
    case app::Clusters::FluorideConcentrationMeasurement::Id: {
        using namespace app::Clusters::FluorideConcentrationMeasurement;
        switch (aPath.mEventId)
        {
        default:
            *aError = CHIP_ERROR_IM_MALFORMED_EVENT_PATH_IB;
            break;
        }
        break;
    }
    case app::Clusters::HaloaceticAcidsConcentrationMeasurement::Id: {
        using namespace app::Clusters::HaloaceticAcidsConcentrationMeasurement;
        switch (aPath.mEventId)
        {
        default:
            *aError = CHIP_ERROR_IM_MALFORMED_EVENT_PATH_IB;
            break;
        }
        break;
    }
    case app::Clusters::TotalTrihalomethanesConcentrationMeasurement::Id: {
        using namespace app::Clusters::TotalTrihalomethanesConcentrationMeasurement;
        switch (aPath.mEventId)
        {
        default:
            *aError = CHIP_ERROR_IM_MALFORMED_EVENT_PATH_IB;
            break;
        }
        break;
    }
    case app::Clusters::TotalColiformBacteriaConcentrationMeasurement::Id: {
        using namespace app::Clusters::TotalColiformBacteriaConcentrationMeasurement;
        switch (aPath.mEventId)
        {
        default:
            *aError = CHIP_ERROR_IM_MALFORMED_EVENT_PATH_IB;
            break;
        }
        break;
    }
    case app::Clusters::TurbidityConcentrationMeasurement::Id: {
        using namespace app::Clusters::TurbidityConcentrationMeasurement;
        switch (aPath.mEventId)
        {
        default:
            *aError = CHIP_ERROR_IM_MALFORMED_EVENT_PATH_IB;
            break;
        }
        break;
    }
    case app::Clusters::CopperConcentrationMeasurement::Id: {
        using namespace app::Clusters::CopperConcentrationMeasurement;
        switch (aPath.mEventId)
        {
        default:
            *aError = CHIP_ERROR_IM_MALFORMED_EVENT_PATH_IB;
            break;
        }
        break;
    }
    case app::Clusters::LeadConcentrationMeasurement::Id: {
        using namespace app::Clusters::LeadConcentrationMeasurement;
        switch (aPath.mEventId)
        {
        default:
            *aError = CHIP_ERROR_IM_MALFORMED_EVENT_PATH_IB;
            break;
        }
        break;
    }
    case app::Clusters::ManganeseConcentrationMeasurement::Id: {
        using namespace app::Clusters::ManganeseConcentrationMeasurement;
        switch (aPath.mEventId)
        {
        default:
            *aError = CHIP_ERROR_IM_MALFORMED_EVENT_PATH_IB;
            break;
        }
        break;
    }
    case app::Clusters::SulfateConcentrationMeasurement::Id: {
        using namespace app::Clusters::SulfateConcentrationMeasurement;
        switch (aPath.mEventId)
        {
        default:
            *aError = CHIP_ERROR_IM_MALFORMED_EVENT_PATH_IB;
            break;
        }
        break;
    }
    case app::Clusters::BromodichloromethaneConcentrationMeasurement::Id: {
        using namespace app::Clusters::BromodichloromethaneConcentrationMeasurement;
        switch (aPath.mEventId)
        {
        default:
            *aError = CHIP_ERROR_IM_MALFORMED_EVENT_PATH_IB;
            break;
        }
        break;
    }
    case app::Clusters::BromoformConcentrationMeasurement::Id: {
        using namespace app::Clusters::BromoformConcentrationMeasurement;
        switch (aPath.mEventId)
        {
        default:
            *aError = CHIP_ERROR_IM_MALFORMED_EVENT_PATH_IB;
            break;
        }
        break;
    }
    case app::Clusters::ChlorodibromomethaneConcentrationMeasurement::Id: {
        using namespace app::Clusters::ChlorodibromomethaneConcentrationMeasurement;
        switch (aPath.mEventId)
        {
        default:
            *aError = CHIP_ERROR_IM_MALFORMED_EVENT_PATH_IB;
            break;
        }
        break;
    }
    case app::Clusters::ChloroformConcentrationMeasurement::Id: {
        using namespace app::Clusters::ChloroformConcentrationMeasurement;
        switch (aPath.mEventId)
        {
        default:
            *aError = CHIP_ERROR_IM_MALFORMED_EVENT_PATH_IB;
            break;
        }
        break;
    }
    case app::Clusters::SodiumConcentrationMeasurement::Id: {
        using namespace app::Clusters::SodiumConcentrationMeasurement;
        switch (aPath.mEventId)
        {
        default:
            *aError = CHIP_ERROR_IM_MALFORMED_EVENT_PATH_IB;
            break;
        }
        break;
    }
    case app::Clusters::Pm25ConcentrationMeasurement::Id: {
        using namespace app::Clusters::Pm25ConcentrationMeasurement;
        switch (aPath.mEventId)
        {
        default:
            *aError = CHIP_ERROR_IM_MALFORMED_EVENT_PATH_IB;
            break;
        }
        break;
    }
    case app::Clusters::FormaldehydeConcentrationMeasurement::Id: {
        using namespace app::Clusters::FormaldehydeConcentrationMeasurement;
        switch (aPath.mEventId)
        {
        default:
            *aError = CHIP_ERROR_IM_MALFORMED_EVENT_PATH_IB;
            break;
        }
        break;
    }
    case app::Clusters::Pm1ConcentrationMeasurement::Id: {
        using namespace app::Clusters::Pm1ConcentrationMeasurement;
        switch (aPath.mEventId)
        {
        default:
            *aError = CHIP_ERROR_IM_MALFORMED_EVENT_PATH_IB;
            break;
        }
        break;
    }
    case app::Clusters::Pm10ConcentrationMeasurement::Id: {
        using namespace app::Clusters::Pm10ConcentrationMeasurement;
        switch (aPath.mEventId)
        {
        default:
            *aError = CHIP_ERROR_IM_MALFORMED_EVENT_PATH_IB;
            break;
        }
        break;
    }
    case app::Clusters::TotalVolatileOrganicCompoundsConcentrationMeasurement::Id: {
        using namespace app::Clusters::TotalVolatileOrganicCompoundsConcentrationMeasurement;
        switch (aPath.mEventId)
        {
        default:
            *aError = CHIP_ERROR_IM_MALFORMED_EVENT_PATH_IB;
            break;
        }
        break;
    }
    case app::Clusters::RadonConcentrationMeasurement::Id: {
        using namespace app::Clusters::RadonConcentrationMeasurement;
        switch (aPath.mEventId)
        {
        default:
            *aError = CHIP_ERROR_IM_MALFORMED_EVENT_PATH_IB;
            break;
        }
        break;
    }
    case app::Clusters::WakeOnLan::Id: {
        using namespace app::Clusters::WakeOnLan;
        switch (aPath.mEventId)
        {
        default:
            *aError = CHIP_ERROR_IM_MALFORMED_EVENT_PATH_IB;
            break;
        }
        break;
    }
    case app::Clusters::Channel::Id: {
        using namespace app::Clusters::Channel;
        switch (aPath.mEventId)
        {
        default:
            *aError = CHIP_ERROR_IM_MALFORMED_EVENT_PATH_IB;
            break;
        }
        break;
    }
    case app::Clusters::TargetNavigator::Id: {
        using namespace app::Clusters::TargetNavigator;
        switch (aPath.mEventId)
        {
        default:
            *aError = CHIP_ERROR_IM_MALFORMED_EVENT_PATH_IB;
            break;
        }
        break;
    }
    case app::Clusters::MediaPlayback::Id: {
        using namespace app::Clusters::MediaPlayback;
        switch (aPath.mEventId)
        {
        default:
            *aError = CHIP_ERROR_IM_MALFORMED_EVENT_PATH_IB;
            break;
        }
        break;
    }
    case app::Clusters::MediaInput::Id: {
        using namespace app::Clusters::MediaInput;
        switch (aPath.mEventId)
        {
        default:
            *aError = CHIP_ERROR_IM_MALFORMED_EVENT_PATH_IB;
            break;
        }
        break;
    }
    case app::Clusters::LowPower::Id: {
        using namespace app::Clusters::LowPower;
        switch (aPath.mEventId)
        {
        default:
            *aError = CHIP_ERROR_IM_MALFORMED_EVENT_PATH_IB;
            break;
        }
        break;
    }
    case app::Clusters::KeypadInput::Id: {
        using namespace app::Clusters::KeypadInput;
        switch (aPath.mEventId)
        {
        default:
            *aError = CHIP_ERROR_IM_MALFORMED_EVENT_PATH_IB;
            break;
        }
        break;
    }
    case app::Clusters::ContentLauncher::Id: {
        using namespace app::Clusters::ContentLauncher;
        switch (aPath.mEventId)
        {
        default:
            *aError = CHIP_ERROR_IM_MALFORMED_EVENT_PATH_IB;
            break;
        }
        break;
    }
    case app::Clusters::AudioOutput::Id: {
        using namespace app::Clusters::AudioOutput;
        switch (aPath.mEventId)
        {
        default:
            *aError = CHIP_ERROR_IM_MALFORMED_EVENT_PATH_IB;
            break;
        }
        break;
    }
    case app::Clusters::ApplicationLauncher::Id: {
        using namespace app::Clusters::ApplicationLauncher;
        switch (aPath.mEventId)
        {
        default:
            *aError = CHIP_ERROR_IM_MALFORMED_EVENT_PATH_IB;
            break;
        }
        break;
    }
    case app::Clusters::ApplicationBasic::Id: {
        using namespace app::Clusters::ApplicationBasic;
        switch (aPath.mEventId)
        {
        default:
            *aError = CHIP_ERROR_IM_MALFORMED_EVENT_PATH_IB;
            break;
        }
        break;
    }
    case app::Clusters::AccountLogin::Id: {
        using namespace app::Clusters::AccountLogin;
        switch (aPath.mEventId)
        {
        default:
            *aError = CHIP_ERROR_IM_MALFORMED_EVENT_PATH_IB;
            break;
        }
        break;
    }
    case app::Clusters::ElectricalMeasurement::Id: {
        using namespace app::Clusters::ElectricalMeasurement;
        switch (aPath.mEventId)
        {
        default:
            *aError = CHIP_ERROR_IM_MALFORMED_EVENT_PATH_IB;
            break;
        }
        break;
    }
    case app::Clusters::UnitTesting::Id: {
        using namespace app::Clusters::UnitTesting;
        switch (aPath.mEventId)
        {
        case Events::TestEvent::Id: {
            Events::TestEvent::DecodableType cppValue;
            *aError = app::DataModel::Decode(aReader, cppValue);
            if (*aError != CHIP_NO_ERROR)
            {
                return nullptr;
            }
            jobject value_arg1;
            std::string value_arg1ClassName     = "java/lang/Integer";
            std::string value_arg1CtorSignature = "(I)V";
            chip::JniReferences::GetInstance().CreateBoxedObject<uint8_t>(
                value_arg1ClassName.c_str(), value_arg1CtorSignature.c_str(), cppValue.arg1, value_arg1);

            jobject value_arg2;
            std::string value_arg2ClassName     = "java/lang/Integer";
            std::string value_arg2CtorSignature = "(I)V";
            chip::JniReferences::GetInstance().CreateBoxedObject<uint8_t>(
                value_arg2ClassName.c_str(), value_arg2CtorSignature.c_str(), static_cast<uint8_t>(cppValue.arg2), value_arg2);

            jobject value_arg3;
            std::string value_arg3ClassName     = "java/lang/Boolean";
            std::string value_arg3CtorSignature = "(Z)V";
            chip::JniReferences::GetInstance().CreateBoxedObject<bool>(value_arg3ClassName.c_str(), value_arg3CtorSignature.c_str(),
                                                                       cppValue.arg3, value_arg3);

            jobject value_arg4;
            jobject value_arg4_a;
            std::string value_arg4_aClassName     = "java/lang/Integer";
            std::string value_arg4_aCtorSignature = "(I)V";
            chip::JniReferences::GetInstance().CreateBoxedObject<uint8_t>(
                value_arg4_aClassName.c_str(), value_arg4_aCtorSignature.c_str(), cppValue.arg4.a, value_arg4_a);
            jobject value_arg4_b;
            std::string value_arg4_bClassName     = "java/lang/Boolean";
            std::string value_arg4_bCtorSignature = "(Z)V";
            chip::JniReferences::GetInstance().CreateBoxedObject<bool>(
                value_arg4_bClassName.c_str(), value_arg4_bCtorSignature.c_str(), cppValue.arg4.b, value_arg4_b);
            jobject value_arg4_c;
            std::string value_arg4_cClassName     = "java/lang/Integer";
            std::string value_arg4_cCtorSignature = "(I)V";
            chip::JniReferences::GetInstance().CreateBoxedObject<uint8_t>(value_arg4_cClassName.c_str(),
                                                                          value_arg4_cCtorSignature.c_str(),
                                                                          static_cast<uint8_t>(cppValue.arg4.c), value_arg4_c);
            jobject value_arg4_d;
            jbyteArray value_arg4_dByteArray = env->NewByteArray(static_cast<jsize>(cppValue.arg4.d.size()));
            env->SetByteArrayRegion(value_arg4_dByteArray, 0, static_cast<jsize>(cppValue.arg4.d.size()),
                                    reinterpret_cast<const jbyte *>(cppValue.arg4.d.data()));
            value_arg4_d = value_arg4_dByteArray;
            jobject value_arg4_e;
            LogErrorOnFailure(chip::JniReferences::GetInstance().CharToStringUTF(cppValue.arg4.e, value_arg4_e));
            jobject value_arg4_f;
            std::string value_arg4_fClassName     = "java/lang/Integer";
            std::string value_arg4_fCtorSignature = "(I)V";
            chip::JniReferences::GetInstance().CreateBoxedObject<uint8_t>(
                value_arg4_fClassName.c_str(), value_arg4_fCtorSignature.c_str(), cppValue.arg4.f.Raw(), value_arg4_f);
            jobject value_arg4_g;
            std::string value_arg4_gClassName     = "java/lang/Float";
            std::string value_arg4_gCtorSignature = "(F)V";
            chip::JniReferences::GetInstance().CreateBoxedObject<float>(
                value_arg4_gClassName.c_str(), value_arg4_gCtorSignature.c_str(), cppValue.arg4.g, value_arg4_g);
            jobject value_arg4_h;
            std::string value_arg4_hClassName     = "java/lang/Double";
            std::string value_arg4_hCtorSignature = "(D)V";
            chip::JniReferences::GetInstance().CreateBoxedObject<double>(
                value_arg4_hClassName.c_str(), value_arg4_hCtorSignature.c_str(), cppValue.arg4.h, value_arg4_h);

            jclass simpleStructStructClass_0;
            err = chip::JniReferences::GetInstance().GetClassRef(
                env, "chip/devicecontroller/ChipStructs$UnitTestingClusterSimpleStruct", simpleStructStructClass_0);
            if (err != CHIP_NO_ERROR)
            {
                ChipLogError(Zcl, "Could not find class ChipStructs$UnitTestingClusterSimpleStruct");
                return nullptr;
            }
            jmethodID simpleStructStructCtor_0 =
                env->GetMethodID(simpleStructStructClass_0, "<init>",
                                 "(Ljava/lang/Integer;Ljava/lang/Boolean;Ljava/lang/Integer;[BLjava/lang/String;Ljava/lang/"
                                 "Integer;Ljava/lang/Float;Ljava/lang/Double;)V");
            if (simpleStructStructCtor_0 == nullptr)
            {
                ChipLogError(Zcl, "Could not find ChipStructs$UnitTestingClusterSimpleStruct constructor");
                return nullptr;
            }

            value_arg4 = env->NewObject(simpleStructStructClass_0, simpleStructStructCtor_0, value_arg4_a, value_arg4_b,
                                        value_arg4_c, value_arg4_d, value_arg4_e, value_arg4_f, value_arg4_g, value_arg4_h);

            jobject value_arg5;
            chip::JniReferences::GetInstance().CreateArrayList(value_arg5);

            auto iter_value_arg5_0 = cppValue.arg5.begin();
            while (iter_value_arg5_0.Next())
            {
                auto & entry_0 = iter_value_arg5_0.GetValue();
                jobject newElement_0;
                jobject newElement_0_a;
                std::string newElement_0_aClassName     = "java/lang/Integer";
                std::string newElement_0_aCtorSignature = "(I)V";
                chip::JniReferences::GetInstance().CreateBoxedObject<uint8_t>(
                    newElement_0_aClassName.c_str(), newElement_0_aCtorSignature.c_str(), entry_0.a, newElement_0_a);
                jobject newElement_0_b;
                std::string newElement_0_bClassName     = "java/lang/Boolean";
                std::string newElement_0_bCtorSignature = "(Z)V";
                chip::JniReferences::GetInstance().CreateBoxedObject<bool>(
                    newElement_0_bClassName.c_str(), newElement_0_bCtorSignature.c_str(), entry_0.b, newElement_0_b);
                jobject newElement_0_c;
                std::string newElement_0_cClassName     = "java/lang/Integer";
                std::string newElement_0_cCtorSignature = "(I)V";
                chip::JniReferences::GetInstance().CreateBoxedObject<uint8_t>(newElement_0_cClassName.c_str(),
                                                                              newElement_0_cCtorSignature.c_str(),
                                                                              static_cast<uint8_t>(entry_0.c), newElement_0_c);
                jobject newElement_0_d;
                jbyteArray newElement_0_dByteArray = env->NewByteArray(static_cast<jsize>(entry_0.d.size()));
                env->SetByteArrayRegion(newElement_0_dByteArray, 0, static_cast<jsize>(entry_0.d.size()),
                                        reinterpret_cast<const jbyte *>(entry_0.d.data()));
                newElement_0_d = newElement_0_dByteArray;
                jobject newElement_0_e;
                LogErrorOnFailure(chip::JniReferences::GetInstance().CharToStringUTF(entry_0.e, newElement_0_e));
                jobject newElement_0_f;
                std::string newElement_0_fClassName     = "java/lang/Integer";
                std::string newElement_0_fCtorSignature = "(I)V";
                chip::JniReferences::GetInstance().CreateBoxedObject<uint8_t>(
                    newElement_0_fClassName.c_str(), newElement_0_fCtorSignature.c_str(), entry_0.f.Raw(), newElement_0_f);
                jobject newElement_0_g;
                std::string newElement_0_gClassName     = "java/lang/Float";
                std::string newElement_0_gCtorSignature = "(F)V";
                chip::JniReferences::GetInstance().CreateBoxedObject<float>(
                    newElement_0_gClassName.c_str(), newElement_0_gCtorSignature.c_str(), entry_0.g, newElement_0_g);
                jobject newElement_0_h;
                std::string newElement_0_hClassName     = "java/lang/Double";
                std::string newElement_0_hCtorSignature = "(D)V";
                chip::JniReferences::GetInstance().CreateBoxedObject<double>(
                    newElement_0_hClassName.c_str(), newElement_0_hCtorSignature.c_str(), entry_0.h, newElement_0_h);

                jclass simpleStructStructClass_1;
                err = chip::JniReferences::GetInstance().GetClassRef(
                    env, "chip/devicecontroller/ChipStructs$UnitTestingClusterSimpleStruct", simpleStructStructClass_1);
                if (err != CHIP_NO_ERROR)
                {
                    ChipLogError(Zcl, "Could not find class ChipStructs$UnitTestingClusterSimpleStruct");
                    return nullptr;
                }
                jmethodID simpleStructStructCtor_1 =
                    env->GetMethodID(simpleStructStructClass_1, "<init>",
                                     "(Ljava/lang/Integer;Ljava/lang/Boolean;Ljava/lang/Integer;[BLjava/lang/String;Ljava/lang/"
                                     "Integer;Ljava/lang/Float;Ljava/lang/Double;)V");
                if (simpleStructStructCtor_1 == nullptr)
                {
                    ChipLogError(Zcl, "Could not find ChipStructs$UnitTestingClusterSimpleStruct constructor");
                    return nullptr;
                }

                newElement_0 =
                    env->NewObject(simpleStructStructClass_1, simpleStructStructCtor_1, newElement_0_a, newElement_0_b,
                                   newElement_0_c, newElement_0_d, newElement_0_e, newElement_0_f, newElement_0_g, newElement_0_h);
                chip::JniReferences::GetInstance().AddToList(value_arg5, newElement_0);
            }

            jobject value_arg6;
            chip::JniReferences::GetInstance().CreateArrayList(value_arg6);

            auto iter_value_arg6_0 = cppValue.arg6.begin();
            while (iter_value_arg6_0.Next())
            {
                auto & entry_0 = iter_value_arg6_0.GetValue();
                jobject newElement_0;
                std::string newElement_0ClassName     = "java/lang/Integer";
                std::string newElement_0CtorSignature = "(I)V";
                chip::JniReferences::GetInstance().CreateBoxedObject<uint8_t>(
                    newElement_0ClassName.c_str(), newElement_0CtorSignature.c_str(), static_cast<uint8_t>(entry_0), newElement_0);
                chip::JniReferences::GetInstance().AddToList(value_arg6, newElement_0);
            }

            jclass testEventStructClass;
            err = chip::JniReferences::GetInstance().GetClassRef(
                env, "chip/devicecontroller/ChipEventStructs$UnitTestingClusterTestEventEvent", testEventStructClass);
            if (err != CHIP_NO_ERROR)
            {
                ChipLogError(Zcl, "Could not find class ChipEventStructs$UnitTestingClusterTestEventEvent");
                return nullptr;
            }
            jmethodID testEventStructCtor =
                env->GetMethodID(testEventStructClass, "<init>",
                                 "(Ljava/lang/Integer;Ljava/lang/Integer;Ljava/lang/Boolean;Lchip/devicecontroller/"
                                 "ChipStructs$UnitTestingClusterSimpleStruct;Ljava/util/ArrayList;Ljava/util/ArrayList;)V");
            if (testEventStructCtor == nullptr)
            {
                ChipLogError(Zcl, "Could not find ChipEventStructs$UnitTestingClusterTestEventEvent constructor");
                return nullptr;
            }

            jobject value = env->NewObject(testEventStructClass, testEventStructCtor, value_arg1, value_arg2, value_arg3,
                                           value_arg4, value_arg5, value_arg6);

            return value;
        }
        case Events::TestFabricScopedEvent::Id: {
            Events::TestFabricScopedEvent::DecodableType cppValue;
            *aError = app::DataModel::Decode(aReader, cppValue);
            if (*aError != CHIP_NO_ERROR)
            {
                return nullptr;
            }
            jobject value_fabricIndex;
            std::string value_fabricIndexClassName     = "java/lang/Integer";
            std::string value_fabricIndexCtorSignature = "(I)V";
            chip::JniReferences::GetInstance().CreateBoxedObject<uint8_t>(value_fabricIndexClassName.c_str(),
                                                                          value_fabricIndexCtorSignature.c_str(),
                                                                          cppValue.fabricIndex, value_fabricIndex);

            jclass testFabricScopedEventStructClass;
            err = chip::JniReferences::GetInstance().GetClassRef(
                env, "chip/devicecontroller/ChipEventStructs$UnitTestingClusterTestFabricScopedEventEvent",
                testFabricScopedEventStructClass);
            if (err != CHIP_NO_ERROR)
            {
                ChipLogError(Zcl, "Could not find class ChipEventStructs$UnitTestingClusterTestFabricScopedEventEvent");
                return nullptr;
            }
            jmethodID testFabricScopedEventStructCtor =
                env->GetMethodID(testFabricScopedEventStructClass, "<init>", "(Ljava/lang/Integer;)V");
            if (testFabricScopedEventStructCtor == nullptr)
            {
                ChipLogError(Zcl, "Could not find ChipEventStructs$UnitTestingClusterTestFabricScopedEventEvent constructor");
                return nullptr;
            }

            jobject value = env->NewObject(testFabricScopedEventStructClass, testFabricScopedEventStructCtor, value_fabricIndex);

            return value;
        }
        default:
            *aError = CHIP_ERROR_IM_MALFORMED_EVENT_PATH_IB;
            break;
        }
        break;
    }
    case app::Clusters::FaultInjection::Id: {
        using namespace app::Clusters::FaultInjection;
        switch (aPath.mEventId)
        {
        default:
            *aError = CHIP_ERROR_IM_MALFORMED_EVENT_PATH_IB;
            break;
        }
        break;
    }
    default:
        *aError = CHIP_ERROR_IM_MALFORMED_EVENT_PATH_IB;
        break;
    }
    return nullptr;
}

} // namespace chip<|MERGE_RESOLUTION|>--- conflicted
+++ resolved
@@ -2866,27 +2866,17 @@
         }
         break;
     }
-<<<<<<< HEAD
     case app::Clusters::DishwasherAlarm::Id: {
         using namespace app::Clusters::DishwasherAlarm;
         switch (aPath.mEventId)
         {
         case Events::Notify::Id: {
             Events::Notify::DecodableType cppValue;
-=======
-    case app::Clusters::OperationalState::Id: {
-        using namespace app::Clusters::OperationalState;
-        switch (aPath.mEventId)
-        {
-        case Events::OperationalError::Id: {
-            Events::OperationalError::DecodableType cppValue;
->>>>>>> 643f7aae
-            *aError = app::DataModel::Decode(aReader, cppValue);
-            if (*aError != CHIP_NO_ERROR)
-            {
-                return nullptr;
-            }
-<<<<<<< HEAD
+            *aError = app::DataModel::Decode(aReader, cppValue);
+            if (*aError != CHIP_NO_ERROR)
+            {
+                return nullptr;
+            }
             jobject value_active;
             std::string value_activeClassName     = "java/lang/Long";
             std::string value_activeCtorSignature = "(J)V";
@@ -2929,7 +2919,26 @@
 
             jobject value =
                 env->NewObject(notifyStructClass, notifyStructCtor, value_active, value_inactive, value_state, value_mask);
-=======
+
+            return value;
+        }
+        default:
+            *aError = CHIP_ERROR_IM_MALFORMED_EVENT_PATH_IB;
+            break;
+        }
+        break;
+    }
+    case app::Clusters::OperationalState::Id: {
+        using namespace app::Clusters::OperationalState;
+        switch (aPath.mEventId)
+        {
+        case Events::OperationalError::Id: {
+            Events::OperationalError::DecodableType cppValue;
+            *aError = app::DataModel::Decode(aReader, cppValue);
+            if (*aError != CHIP_NO_ERROR)
+            {
+                return nullptr;
+            }
             jobject value_errorState;
             jobject value_errorState_errorStateID;
             std::string value_errorState_errorStateIDClassName     = "java/lang/Integer";
@@ -3084,7 +3093,6 @@
 
             jobject value = env->NewObject(operationCompletionStructClass, operationCompletionStructCtor, value_completionErrorCode,
                                            value_totalOperationalTime, value_pausedTime);
->>>>>>> 643f7aae
 
             return value;
         }
