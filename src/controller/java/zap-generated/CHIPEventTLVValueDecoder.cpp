/*
 *
 *    Copyright (c) 2022 Project CHIP Authors
 *    All rights reserved.
 *
 *    Licensed under the Apache License, Version 2.0 (the "License");
 *    you may not use this file except in compliance with the License.
 *    You may obtain a copy of the License at
 *
 *        http://www.apache.org/licenses/LICENSE-2.0
 *
 *    Unless required by applicable law or agreed to in writing, software
 *    distributed under the License is distributed on an "AS IS" BASIS,
 *    WITHOUT WARRANTIES OR CONDITIONS OF ANY KIND, either express or implied.
 *    See the License for the specific language governing permissions and
 *    limitations under the License.
 */

#include <controller/java/CHIPAttributeTLVValueDecoder.h>

#include <app-common/zap-generated/cluster-objects.h>
#include <app-common/zap-generated/ids/Clusters.h>
#include <app-common/zap-generated/ids/Events.h>
#include <app/data-model/DecodableList.h>
#include <app/data-model/Decode.h>
#include <jni.h>
#include <lib/support/JniReferences.h>
#include <lib/support/JniTypeWrappers.h>
#include <lib/support/TypeTraits.h>

namespace chip {

jobject DecodeEventValue(const app::ConcreteEventPath & aPath, TLV::TLVReader & aReader, CHIP_ERROR * aError)
{
    JNIEnv * env   = JniReferences::GetInstance().GetEnvForCurrentThread();
    CHIP_ERROR err = CHIP_NO_ERROR;

    switch (aPath.mClusterId)
    {
    case app::Clusters::Identify::Id: {
        using namespace app::Clusters::Identify;
        switch (aPath.mEventId)
        {
        default:
            *aError = CHIP_ERROR_IM_MALFORMED_EVENT_PATH_IB;
            break;
        }
        break;
    }
    case app::Clusters::Groups::Id: {
        using namespace app::Clusters::Groups;
        switch (aPath.mEventId)
        {
        default:
            *aError = CHIP_ERROR_IM_MALFORMED_EVENT_PATH_IB;
            break;
        }
        break;
    }
    case app::Clusters::OnOff::Id: {
        using namespace app::Clusters::OnOff;
        switch (aPath.mEventId)
        {
        default:
            *aError = CHIP_ERROR_IM_MALFORMED_EVENT_PATH_IB;
            break;
        }
        break;
    }
    case app::Clusters::OnOffSwitchConfiguration::Id: {
        using namespace app::Clusters::OnOffSwitchConfiguration;
        switch (aPath.mEventId)
        {
        default:
            *aError = CHIP_ERROR_IM_MALFORMED_EVENT_PATH_IB;
            break;
        }
        break;
    }
    case app::Clusters::LevelControl::Id: {
        using namespace app::Clusters::LevelControl;
        switch (aPath.mEventId)
        {
        default:
            *aError = CHIP_ERROR_IM_MALFORMED_EVENT_PATH_IB;
            break;
        }
        break;
    }
    case app::Clusters::BinaryInputBasic::Id: {
        using namespace app::Clusters::BinaryInputBasic;
        switch (aPath.mEventId)
        {
        default:
            *aError = CHIP_ERROR_IM_MALFORMED_EVENT_PATH_IB;
            break;
        }
        break;
    }
    case app::Clusters::PulseWidthModulation::Id: {
        using namespace app::Clusters::PulseWidthModulation;
        switch (aPath.mEventId)
        {
        default:
            *aError = CHIP_ERROR_IM_MALFORMED_EVENT_PATH_IB;
            break;
        }
        break;
    }
    case app::Clusters::Descriptor::Id: {
        using namespace app::Clusters::Descriptor;
        switch (aPath.mEventId)
        {
        default:
            *aError = CHIP_ERROR_IM_MALFORMED_EVENT_PATH_IB;
            break;
        }
        break;
    }
    case app::Clusters::Binding::Id: {
        using namespace app::Clusters::Binding;
        switch (aPath.mEventId)
        {
        default:
            *aError = CHIP_ERROR_IM_MALFORMED_EVENT_PATH_IB;
            break;
        }
        break;
    }
    case app::Clusters::AccessControl::Id: {
        using namespace app::Clusters::AccessControl;
        switch (aPath.mEventId)
        {
        case Events::AccessControlEntryChanged::Id: {
            Events::AccessControlEntryChanged::DecodableType cppValue;
            *aError = app::DataModel::Decode(aReader, cppValue);
            if (*aError != CHIP_NO_ERROR)
            {
                return nullptr;
            }
            jobject value_adminNodeID;
            if (cppValue.adminNodeID.IsNull())
            {
                value_adminNodeID = nullptr;
            }
            else
            {
                std::string value_adminNodeIDClassName     = "java/lang/Long";
                std::string value_adminNodeIDCtorSignature = "(J)V";
                jlong jnivalue_adminNodeID                 = static_cast<jlong>(cppValue.adminNodeID.Value());
                chip::JniReferences::GetInstance().CreateBoxedObject<jlong>(value_adminNodeIDClassName.c_str(),
                                                                            value_adminNodeIDCtorSignature.c_str(),
                                                                            jnivalue_adminNodeID, value_adminNodeID);
            }

            jobject value_adminPasscodeID;
            if (cppValue.adminPasscodeID.IsNull())
            {
                value_adminPasscodeID = nullptr;
            }
            else
            {
                std::string value_adminPasscodeIDClassName     = "java/lang/Integer";
                std::string value_adminPasscodeIDCtorSignature = "(I)V";
                jint jnivalue_adminPasscodeID                  = static_cast<jint>(cppValue.adminPasscodeID.Value());
                chip::JniReferences::GetInstance().CreateBoxedObject<jint>(value_adminPasscodeIDClassName.c_str(),
                                                                           value_adminPasscodeIDCtorSignature.c_str(),
                                                                           jnivalue_adminPasscodeID, value_adminPasscodeID);
            }

            jobject value_changeType;
            std::string value_changeTypeClassName     = "java/lang/Integer";
            std::string value_changeTypeCtorSignature = "(I)V";
            jint jnivalue_changeType                  = static_cast<jint>(cppValue.changeType);
            chip::JniReferences::GetInstance().CreateBoxedObject<jint>(
                value_changeTypeClassName.c_str(), value_changeTypeCtorSignature.c_str(), jnivalue_changeType, value_changeType);

            jobject value_latestValue;
            if (cppValue.latestValue.IsNull())
            {
                value_latestValue = nullptr;
            }
            else
            {
                jobject value_latestValue_privilege;
                std::string value_latestValue_privilegeClassName     = "java/lang/Integer";
                std::string value_latestValue_privilegeCtorSignature = "(I)V";
                jint jnivalue_latestValue_privilege                  = static_cast<jint>(cppValue.latestValue.Value().privilege);
                chip::JniReferences::GetInstance().CreateBoxedObject<jint>(
                    value_latestValue_privilegeClassName.c_str(), value_latestValue_privilegeCtorSignature.c_str(),
                    jnivalue_latestValue_privilege, value_latestValue_privilege);
                jobject value_latestValue_authMode;
                std::string value_latestValue_authModeClassName     = "java/lang/Integer";
                std::string value_latestValue_authModeCtorSignature = "(I)V";
                jint jnivalue_latestValue_authMode                  = static_cast<jint>(cppValue.latestValue.Value().authMode);
                chip::JniReferences::GetInstance().CreateBoxedObject<jint>(
                    value_latestValue_authModeClassName.c_str(), value_latestValue_authModeCtorSignature.c_str(),
                    jnivalue_latestValue_authMode, value_latestValue_authMode);
                jobject value_latestValue_subjects;
                if (cppValue.latestValue.Value().subjects.IsNull())
                {
                    value_latestValue_subjects = nullptr;
                }
                else
                {
                    chip::JniReferences::GetInstance().CreateArrayList(value_latestValue_subjects);

                    auto iter_value_latestValue_subjects_3 = cppValue.latestValue.Value().subjects.Value().begin();
                    while (iter_value_latestValue_subjects_3.Next())
                    {
                        auto & entry_3 = iter_value_latestValue_subjects_3.GetValue();
                        jobject newElement_3;
                        std::string newElement_3ClassName     = "java/lang/Long";
                        std::string newElement_3CtorSignature = "(J)V";
                        jlong jninewElement_3                 = static_cast<jlong>(entry_3);
                        chip::JniReferences::GetInstance().CreateBoxedObject<jlong>(
                            newElement_3ClassName.c_str(), newElement_3CtorSignature.c_str(), jninewElement_3, newElement_3);
                        chip::JniReferences::GetInstance().AddToList(value_latestValue_subjects, newElement_3);
                    }
                }
                jobject value_latestValue_targets;
                if (cppValue.latestValue.Value().targets.IsNull())
                {
                    value_latestValue_targets = nullptr;
                }
                else
                {
                    chip::JniReferences::GetInstance().CreateArrayList(value_latestValue_targets);

                    auto iter_value_latestValue_targets_3 = cppValue.latestValue.Value().targets.Value().begin();
                    while (iter_value_latestValue_targets_3.Next())
                    {
                        auto & entry_3 = iter_value_latestValue_targets_3.GetValue();
                        jobject newElement_3;
                        jobject newElement_3_cluster;
                        if (entry_3.cluster.IsNull())
                        {
                            newElement_3_cluster = nullptr;
                        }
                        else
                        {
                            std::string newElement_3_clusterClassName     = "java/lang/Long";
                            std::string newElement_3_clusterCtorSignature = "(J)V";
                            jlong jninewElement_3_cluster                 = static_cast<jlong>(entry_3.cluster.Value());
                            chip::JniReferences::GetInstance().CreateBoxedObject<jlong>(
                                newElement_3_clusterClassName.c_str(), newElement_3_clusterCtorSignature.c_str(),
                                jninewElement_3_cluster, newElement_3_cluster);
                        }
                        jobject newElement_3_endpoint;
                        if (entry_3.endpoint.IsNull())
                        {
                            newElement_3_endpoint = nullptr;
                        }
                        else
                        {
                            std::string newElement_3_endpointClassName     = "java/lang/Integer";
                            std::string newElement_3_endpointCtorSignature = "(I)V";
                            jint jninewElement_3_endpoint                  = static_cast<jint>(entry_3.endpoint.Value());
                            chip::JniReferences::GetInstance().CreateBoxedObject<jint>(
                                newElement_3_endpointClassName.c_str(), newElement_3_endpointCtorSignature.c_str(),
                                jninewElement_3_endpoint, newElement_3_endpoint);
                        }
                        jobject newElement_3_deviceType;
                        if (entry_3.deviceType.IsNull())
                        {
                            newElement_3_deviceType = nullptr;
                        }
                        else
                        {
                            std::string newElement_3_deviceTypeClassName     = "java/lang/Long";
                            std::string newElement_3_deviceTypeCtorSignature = "(J)V";
                            jlong jninewElement_3_deviceType                 = static_cast<jlong>(entry_3.deviceType.Value());
                            chip::JniReferences::GetInstance().CreateBoxedObject<jlong>(
                                newElement_3_deviceTypeClassName.c_str(), newElement_3_deviceTypeCtorSignature.c_str(),
                                jninewElement_3_deviceType, newElement_3_deviceType);
                        }

                        jclass accessControlTargetStructStructClass_4;
                        err = chip::JniReferences::GetInstance().GetLocalClassRef(
                            env, "chip/devicecontroller/ChipStructs$AccessControlClusterAccessControlTargetStruct",
                            accessControlTargetStructStructClass_4);
                        if (err != CHIP_NO_ERROR)
                        {
                            ChipLogError(Zcl, "Could not find class ChipStructs$AccessControlClusterAccessControlTargetStruct");
                            return nullptr;
                        }

                        jmethodID accessControlTargetStructStructCtor_4;
                        err = chip::JniReferences::GetInstance().FindMethod(
                            env, accessControlTargetStructStructClass_4, "<init>",
                            "(Ljava/lang/Long;Ljava/lang/Integer;Ljava/lang/Long;)V", &accessControlTargetStructStructCtor_4);
                        if (err != CHIP_NO_ERROR || accessControlTargetStructStructCtor_4 == nullptr)
                        {
                            ChipLogError(Zcl,
                                         "Could not find ChipStructs$AccessControlClusterAccessControlTargetStruct constructor");
                            return nullptr;
                        }

                        newElement_3 = env->NewObject(accessControlTargetStructStructClass_4, accessControlTargetStructStructCtor_4,
                                                      newElement_3_cluster, newElement_3_endpoint, newElement_3_deviceType);
                        chip::JniReferences::GetInstance().AddToList(value_latestValue_targets, newElement_3);
                    }
                }
                jobject value_latestValue_fabricIndex;
                std::string value_latestValue_fabricIndexClassName     = "java/lang/Integer";
                std::string value_latestValue_fabricIndexCtorSignature = "(I)V";
                jint jnivalue_latestValue_fabricIndex = static_cast<jint>(cppValue.latestValue.Value().fabricIndex);
                chip::JniReferences::GetInstance().CreateBoxedObject<jint>(
                    value_latestValue_fabricIndexClassName.c_str(), value_latestValue_fabricIndexCtorSignature.c_str(),
                    jnivalue_latestValue_fabricIndex, value_latestValue_fabricIndex);

                jclass accessControlEntryStructStructClass_1;
                err = chip::JniReferences::GetInstance().GetLocalClassRef(
                    env, "chip/devicecontroller/ChipStructs$AccessControlClusterAccessControlEntryStruct",
                    accessControlEntryStructStructClass_1);
                if (err != CHIP_NO_ERROR)
                {
                    ChipLogError(Zcl, "Could not find class ChipStructs$AccessControlClusterAccessControlEntryStruct");
                    return nullptr;
                }

                jmethodID accessControlEntryStructStructCtor_1;
                err = chip::JniReferences::GetInstance().FindMethod(
                    env, accessControlEntryStructStructClass_1, "<init>",
                    "(Ljava/lang/Integer;Ljava/lang/Integer;Ljava/util/ArrayList;Ljava/util/ArrayList;Ljava/lang/Integer;)V",
                    &accessControlEntryStructStructCtor_1);
                if (err != CHIP_NO_ERROR || accessControlEntryStructStructCtor_1 == nullptr)
                {
                    ChipLogError(Zcl, "Could not find ChipStructs$AccessControlClusterAccessControlEntryStruct constructor");
                    return nullptr;
                }

                value_latestValue =
                    env->NewObject(accessControlEntryStructStructClass_1, accessControlEntryStructStructCtor_1,
                                   value_latestValue_privilege, value_latestValue_authMode, value_latestValue_subjects,
                                   value_latestValue_targets, value_latestValue_fabricIndex);
            }

            jobject value_fabricIndex;
            std::string value_fabricIndexClassName     = "java/lang/Integer";
            std::string value_fabricIndexCtorSignature = "(I)V";
            jint jnivalue_fabricIndex                  = static_cast<jint>(cppValue.fabricIndex);
            chip::JniReferences::GetInstance().CreateBoxedObject<jint>(value_fabricIndexClassName.c_str(),
                                                                       value_fabricIndexCtorSignature.c_str(), jnivalue_fabricIndex,
                                                                       value_fabricIndex);

            jclass accessControlEntryChangedStructClass;
            err = chip::JniReferences::GetInstance().GetLocalClassRef(
                env, "chip/devicecontroller/ChipEventStructs$AccessControlClusterAccessControlEntryChangedEvent",
                accessControlEntryChangedStructClass);
            if (err != CHIP_NO_ERROR)
            {
                ChipLogError(Zcl, "Could not find class ChipEventStructs$AccessControlClusterAccessControlEntryChangedEvent");
                return nullptr;
            }

            jmethodID accessControlEntryChangedStructCtor;
            err = chip::JniReferences::GetInstance().FindMethod(
                env, accessControlEntryChangedStructClass, "<init>",
                "(Ljava/lang/Long;Ljava/lang/Integer;Ljava/lang/Integer;Lchip/devicecontroller/"
                "ChipStructs$AccessControlClusterAccessControlEntryStruct;Ljava/lang/Integer;)V",
                &accessControlEntryChangedStructCtor);
            if (err != CHIP_NO_ERROR || accessControlEntryChangedStructCtor == nullptr)
            {
                ChipLogError(Zcl, "Could not find ChipEventStructs$AccessControlClusterAccessControlEntryChangedEvent constructor");
                return nullptr;
            }

            jobject value =
                env->NewObject(accessControlEntryChangedStructClass, accessControlEntryChangedStructCtor, value_adminNodeID,
                               value_adminPasscodeID, value_changeType, value_latestValue, value_fabricIndex);

            return value;
        }
        case Events::AccessControlExtensionChanged::Id: {
            Events::AccessControlExtensionChanged::DecodableType cppValue;
            *aError = app::DataModel::Decode(aReader, cppValue);
            if (*aError != CHIP_NO_ERROR)
            {
                return nullptr;
            }
            jobject value_adminNodeID;
            if (cppValue.adminNodeID.IsNull())
            {
                value_adminNodeID = nullptr;
            }
            else
            {
                std::string value_adminNodeIDClassName     = "java/lang/Long";
                std::string value_adminNodeIDCtorSignature = "(J)V";
                jlong jnivalue_adminNodeID                 = static_cast<jlong>(cppValue.adminNodeID.Value());
                chip::JniReferences::GetInstance().CreateBoxedObject<jlong>(value_adminNodeIDClassName.c_str(),
                                                                            value_adminNodeIDCtorSignature.c_str(),
                                                                            jnivalue_adminNodeID, value_adminNodeID);
            }

            jobject value_adminPasscodeID;
            if (cppValue.adminPasscodeID.IsNull())
            {
                value_adminPasscodeID = nullptr;
            }
            else
            {
                std::string value_adminPasscodeIDClassName     = "java/lang/Integer";
                std::string value_adminPasscodeIDCtorSignature = "(I)V";
                jint jnivalue_adminPasscodeID                  = static_cast<jint>(cppValue.adminPasscodeID.Value());
                chip::JniReferences::GetInstance().CreateBoxedObject<jint>(value_adminPasscodeIDClassName.c_str(),
                                                                           value_adminPasscodeIDCtorSignature.c_str(),
                                                                           jnivalue_adminPasscodeID, value_adminPasscodeID);
            }

            jobject value_changeType;
            std::string value_changeTypeClassName     = "java/lang/Integer";
            std::string value_changeTypeCtorSignature = "(I)V";
            jint jnivalue_changeType                  = static_cast<jint>(cppValue.changeType);
            chip::JniReferences::GetInstance().CreateBoxedObject<jint>(
                value_changeTypeClassName.c_str(), value_changeTypeCtorSignature.c_str(), jnivalue_changeType, value_changeType);

            jobject value_latestValue;
            if (cppValue.latestValue.IsNull())
            {
                value_latestValue = nullptr;
            }
            else
            {
                jobject value_latestValue_data;
                jbyteArray value_latestValue_dataByteArray =
                    env->NewByteArray(static_cast<jsize>(cppValue.latestValue.Value().data.size()));
                env->SetByteArrayRegion(value_latestValue_dataByteArray, 0,
                                        static_cast<jsize>(cppValue.latestValue.Value().data.size()),
                                        reinterpret_cast<const jbyte *>(cppValue.latestValue.Value().data.data()));
                value_latestValue_data = value_latestValue_dataByteArray;
                jobject value_latestValue_fabricIndex;
                std::string value_latestValue_fabricIndexClassName     = "java/lang/Integer";
                std::string value_latestValue_fabricIndexCtorSignature = "(I)V";
                jint jnivalue_latestValue_fabricIndex = static_cast<jint>(cppValue.latestValue.Value().fabricIndex);
                chip::JniReferences::GetInstance().CreateBoxedObject<jint>(
                    value_latestValue_fabricIndexClassName.c_str(), value_latestValue_fabricIndexCtorSignature.c_str(),
                    jnivalue_latestValue_fabricIndex, value_latestValue_fabricIndex);

                jclass accessControlExtensionStructStructClass_1;
                err = chip::JniReferences::GetInstance().GetLocalClassRef(
                    env, "chip/devicecontroller/ChipStructs$AccessControlClusterAccessControlExtensionStruct",
                    accessControlExtensionStructStructClass_1);
                if (err != CHIP_NO_ERROR)
                {
                    ChipLogError(Zcl, "Could not find class ChipStructs$AccessControlClusterAccessControlExtensionStruct");
                    return nullptr;
                }

                jmethodID accessControlExtensionStructStructCtor_1;
                err = chip::JniReferences::GetInstance().FindMethod(env, accessControlExtensionStructStructClass_1, "<init>",
                                                                    "([BLjava/lang/Integer;)V",
                                                                    &accessControlExtensionStructStructCtor_1);
                if (err != CHIP_NO_ERROR || accessControlExtensionStructStructCtor_1 == nullptr)
                {
                    ChipLogError(Zcl, "Could not find ChipStructs$AccessControlClusterAccessControlExtensionStruct constructor");
                    return nullptr;
                }

                value_latestValue =
                    env->NewObject(accessControlExtensionStructStructClass_1, accessControlExtensionStructStructCtor_1,
                                   value_latestValue_data, value_latestValue_fabricIndex);
            }

            jobject value_fabricIndex;
            std::string value_fabricIndexClassName     = "java/lang/Integer";
            std::string value_fabricIndexCtorSignature = "(I)V";
            jint jnivalue_fabricIndex                  = static_cast<jint>(cppValue.fabricIndex);
            chip::JniReferences::GetInstance().CreateBoxedObject<jint>(value_fabricIndexClassName.c_str(),
                                                                       value_fabricIndexCtorSignature.c_str(), jnivalue_fabricIndex,
                                                                       value_fabricIndex);

            jclass accessControlExtensionChangedStructClass;
            err = chip::JniReferences::GetInstance().GetLocalClassRef(
                env, "chip/devicecontroller/ChipEventStructs$AccessControlClusterAccessControlExtensionChangedEvent",
                accessControlExtensionChangedStructClass);
            if (err != CHIP_NO_ERROR)
            {
                ChipLogError(Zcl, "Could not find class ChipEventStructs$AccessControlClusterAccessControlExtensionChangedEvent");
                return nullptr;
            }

            jmethodID accessControlExtensionChangedStructCtor;
            err = chip::JniReferences::GetInstance().FindMethod(
                env, accessControlExtensionChangedStructClass, "<init>",
                "(Ljava/lang/Long;Ljava/lang/Integer;Ljava/lang/Integer;Lchip/devicecontroller/"
                "ChipStructs$AccessControlClusterAccessControlExtensionStruct;Ljava/lang/Integer;)V",
                &accessControlExtensionChangedStructCtor);
            if (err != CHIP_NO_ERROR || accessControlExtensionChangedStructCtor == nullptr)
            {
                ChipLogError(Zcl,
                             "Could not find ChipEventStructs$AccessControlClusterAccessControlExtensionChangedEvent constructor");
                return nullptr;
            }

            jobject value =
                env->NewObject(accessControlExtensionChangedStructClass, accessControlExtensionChangedStructCtor, value_adminNodeID,
                               value_adminPasscodeID, value_changeType, value_latestValue, value_fabricIndex);

            return value;
        }
        default:
            *aError = CHIP_ERROR_IM_MALFORMED_EVENT_PATH_IB;
            break;
        }
        break;
    }
    case app::Clusters::Actions::Id: {
        using namespace app::Clusters::Actions;
        switch (aPath.mEventId)
        {
        case Events::StateChanged::Id: {
            Events::StateChanged::DecodableType cppValue;
            *aError = app::DataModel::Decode(aReader, cppValue);
            if (*aError != CHIP_NO_ERROR)
            {
                return nullptr;
            }
            jobject value_actionID;
            std::string value_actionIDClassName     = "java/lang/Integer";
            std::string value_actionIDCtorSignature = "(I)V";
            jint jnivalue_actionID                  = static_cast<jint>(cppValue.actionID);
            chip::JniReferences::GetInstance().CreateBoxedObject<jint>(
                value_actionIDClassName.c_str(), value_actionIDCtorSignature.c_str(), jnivalue_actionID, value_actionID);

            jobject value_invokeID;
            std::string value_invokeIDClassName     = "java/lang/Long";
            std::string value_invokeIDCtorSignature = "(J)V";
            jlong jnivalue_invokeID                 = static_cast<jlong>(cppValue.invokeID);
            chip::JniReferences::GetInstance().CreateBoxedObject<jlong>(
                value_invokeIDClassName.c_str(), value_invokeIDCtorSignature.c_str(), jnivalue_invokeID, value_invokeID);

            jobject value_newState;
            std::string value_newStateClassName     = "java/lang/Integer";
            std::string value_newStateCtorSignature = "(I)V";
            jint jnivalue_newState                  = static_cast<jint>(cppValue.newState);
            chip::JniReferences::GetInstance().CreateBoxedObject<jint>(
                value_newStateClassName.c_str(), value_newStateCtorSignature.c_str(), jnivalue_newState, value_newState);

            jclass stateChangedStructClass;
            err = chip::JniReferences::GetInstance().GetLocalClassRef(
                env, "chip/devicecontroller/ChipEventStructs$ActionsClusterStateChangedEvent", stateChangedStructClass);
            if (err != CHIP_NO_ERROR)
            {
                ChipLogError(Zcl, "Could not find class ChipEventStructs$ActionsClusterStateChangedEvent");
                return nullptr;
            }

            jmethodID stateChangedStructCtor;
            err = chip::JniReferences::GetInstance().FindMethod(env, stateChangedStructClass, "<init>",
                                                                "(Ljava/lang/Integer;Ljava/lang/Long;Ljava/lang/Integer;)V",
                                                                &stateChangedStructCtor);
            if (err != CHIP_NO_ERROR || stateChangedStructCtor == nullptr)
            {
                ChipLogError(Zcl, "Could not find ChipEventStructs$ActionsClusterStateChangedEvent constructor");
                return nullptr;
            }

            jobject value =
                env->NewObject(stateChangedStructClass, stateChangedStructCtor, value_actionID, value_invokeID, value_newState);

            return value;
        }
        case Events::ActionFailed::Id: {
            Events::ActionFailed::DecodableType cppValue;
            *aError = app::DataModel::Decode(aReader, cppValue);
            if (*aError != CHIP_NO_ERROR)
            {
                return nullptr;
            }
            jobject value_actionID;
            std::string value_actionIDClassName     = "java/lang/Integer";
            std::string value_actionIDCtorSignature = "(I)V";
            jint jnivalue_actionID                  = static_cast<jint>(cppValue.actionID);
            chip::JniReferences::GetInstance().CreateBoxedObject<jint>(
                value_actionIDClassName.c_str(), value_actionIDCtorSignature.c_str(), jnivalue_actionID, value_actionID);

            jobject value_invokeID;
            std::string value_invokeIDClassName     = "java/lang/Long";
            std::string value_invokeIDCtorSignature = "(J)V";
            jlong jnivalue_invokeID                 = static_cast<jlong>(cppValue.invokeID);
            chip::JniReferences::GetInstance().CreateBoxedObject<jlong>(
                value_invokeIDClassName.c_str(), value_invokeIDCtorSignature.c_str(), jnivalue_invokeID, value_invokeID);

            jobject value_newState;
            std::string value_newStateClassName     = "java/lang/Integer";
            std::string value_newStateCtorSignature = "(I)V";
            jint jnivalue_newState                  = static_cast<jint>(cppValue.newState);
            chip::JniReferences::GetInstance().CreateBoxedObject<jint>(
                value_newStateClassName.c_str(), value_newStateCtorSignature.c_str(), jnivalue_newState, value_newState);

            jobject value_error;
            std::string value_errorClassName     = "java/lang/Integer";
            std::string value_errorCtorSignature = "(I)V";
            jint jnivalue_error                  = static_cast<jint>(cppValue.error);
            chip::JniReferences::GetInstance().CreateBoxedObject<jint>(
                value_errorClassName.c_str(), value_errorCtorSignature.c_str(), jnivalue_error, value_error);

            jclass actionFailedStructClass;
            err = chip::JniReferences::GetInstance().GetLocalClassRef(
                env, "chip/devicecontroller/ChipEventStructs$ActionsClusterActionFailedEvent", actionFailedStructClass);
            if (err != CHIP_NO_ERROR)
            {
                ChipLogError(Zcl, "Could not find class ChipEventStructs$ActionsClusterActionFailedEvent");
                return nullptr;
            }

            jmethodID actionFailedStructCtor;
            err = chip::JniReferences::GetInstance().FindMethod(
                env, actionFailedStructClass, "<init>",
                "(Ljava/lang/Integer;Ljava/lang/Long;Ljava/lang/Integer;Ljava/lang/Integer;)V", &actionFailedStructCtor);
            if (err != CHIP_NO_ERROR || actionFailedStructCtor == nullptr)
            {
                ChipLogError(Zcl, "Could not find ChipEventStructs$ActionsClusterActionFailedEvent constructor");
                return nullptr;
            }

            jobject value = env->NewObject(actionFailedStructClass, actionFailedStructCtor, value_actionID, value_invokeID,
                                           value_newState, value_error);

            return value;
        }
        default:
            *aError = CHIP_ERROR_IM_MALFORMED_EVENT_PATH_IB;
            break;
        }
        break;
    }
    case app::Clusters::BasicInformation::Id: {
        using namespace app::Clusters::BasicInformation;
        switch (aPath.mEventId)
        {
        case Events::StartUp::Id: {
            Events::StartUp::DecodableType cppValue;
            *aError = app::DataModel::Decode(aReader, cppValue);
            if (*aError != CHIP_NO_ERROR)
            {
                return nullptr;
            }
            jobject value_softwareVersion;
            std::string value_softwareVersionClassName     = "java/lang/Long";
            std::string value_softwareVersionCtorSignature = "(J)V";
            jlong jnivalue_softwareVersion                 = static_cast<jlong>(cppValue.softwareVersion);
            chip::JniReferences::GetInstance().CreateBoxedObject<jlong>(value_softwareVersionClassName.c_str(),
                                                                        value_softwareVersionCtorSignature.c_str(),
                                                                        jnivalue_softwareVersion, value_softwareVersion);

            jclass startUpStructClass;
            err = chip::JniReferences::GetInstance().GetLocalClassRef(
                env, "chip/devicecontroller/ChipEventStructs$BasicInformationClusterStartUpEvent", startUpStructClass);
            if (err != CHIP_NO_ERROR)
            {
                ChipLogError(Zcl, "Could not find class ChipEventStructs$BasicInformationClusterStartUpEvent");
                return nullptr;
            }

            jmethodID startUpStructCtor;
            err = chip::JniReferences::GetInstance().FindMethod(env, startUpStructClass, "<init>", "(Ljava/lang/Long;)V",
                                                                &startUpStructCtor);
            if (err != CHIP_NO_ERROR || startUpStructCtor == nullptr)
            {
                ChipLogError(Zcl, "Could not find ChipEventStructs$BasicInformationClusterStartUpEvent constructor");
                return nullptr;
            }

            jobject value = env->NewObject(startUpStructClass, startUpStructCtor, value_softwareVersion);

            return value;
        }
        case Events::ShutDown::Id: {
            Events::ShutDown::DecodableType cppValue;
            *aError = app::DataModel::Decode(aReader, cppValue);
            if (*aError != CHIP_NO_ERROR)
            {
                return nullptr;
            }
            jclass shutDownStructClass;
            err = chip::JniReferences::GetInstance().GetLocalClassRef(
                env, "chip/devicecontroller/ChipEventStructs$BasicInformationClusterShutDownEvent", shutDownStructClass);
            if (err != CHIP_NO_ERROR)
            {
                ChipLogError(Zcl, "Could not find class ChipEventStructs$BasicInformationClusterShutDownEvent");
                return nullptr;
            }

            jmethodID shutDownStructCtor;
            err = chip::JniReferences::GetInstance().FindMethod(env, shutDownStructClass, "<init>", "()V", &shutDownStructCtor);
            if (err != CHIP_NO_ERROR || shutDownStructCtor == nullptr)
            {
                ChipLogError(Zcl, "Could not find ChipEventStructs$BasicInformationClusterShutDownEvent constructor");
                return nullptr;
            }

            jobject value = env->NewObject(shutDownStructClass, shutDownStructCtor);

            return value;
        }
        case Events::Leave::Id: {
            Events::Leave::DecodableType cppValue;
            *aError = app::DataModel::Decode(aReader, cppValue);
            if (*aError != CHIP_NO_ERROR)
            {
                return nullptr;
            }
            jobject value_fabricIndex;
            std::string value_fabricIndexClassName     = "java/lang/Integer";
            std::string value_fabricIndexCtorSignature = "(I)V";
            jint jnivalue_fabricIndex                  = static_cast<jint>(cppValue.fabricIndex);
            chip::JniReferences::GetInstance().CreateBoxedObject<jint>(value_fabricIndexClassName.c_str(),
                                                                       value_fabricIndexCtorSignature.c_str(), jnivalue_fabricIndex,
                                                                       value_fabricIndex);

            jclass leaveStructClass;
            err = chip::JniReferences::GetInstance().GetLocalClassRef(
                env, "chip/devicecontroller/ChipEventStructs$BasicInformationClusterLeaveEvent", leaveStructClass);
            if (err != CHIP_NO_ERROR)
            {
                ChipLogError(Zcl, "Could not find class ChipEventStructs$BasicInformationClusterLeaveEvent");
                return nullptr;
            }

            jmethodID leaveStructCtor;
            err = chip::JniReferences::GetInstance().FindMethod(env, leaveStructClass, "<init>", "(Ljava/lang/Integer;)V",
                                                                &leaveStructCtor);
            if (err != CHIP_NO_ERROR || leaveStructCtor == nullptr)
            {
                ChipLogError(Zcl, "Could not find ChipEventStructs$BasicInformationClusterLeaveEvent constructor");
                return nullptr;
            }

            jobject value = env->NewObject(leaveStructClass, leaveStructCtor, value_fabricIndex);

            return value;
        }
        case Events::ReachableChanged::Id: {
            Events::ReachableChanged::DecodableType cppValue;
            *aError = app::DataModel::Decode(aReader, cppValue);
            if (*aError != CHIP_NO_ERROR)
            {
                return nullptr;
            }
            jobject value_reachableNewValue;
            std::string value_reachableNewValueClassName     = "java/lang/Boolean";
            std::string value_reachableNewValueCtorSignature = "(Z)V";
            jboolean jnivalue_reachableNewValue              = static_cast<jboolean>(cppValue.reachableNewValue);
            chip::JniReferences::GetInstance().CreateBoxedObject<jboolean>(value_reachableNewValueClassName.c_str(),
                                                                           value_reachableNewValueCtorSignature.c_str(),
                                                                           jnivalue_reachableNewValue, value_reachableNewValue);

            jclass reachableChangedStructClass;
            err = chip::JniReferences::GetInstance().GetLocalClassRef(
                env, "chip/devicecontroller/ChipEventStructs$BasicInformationClusterReachableChangedEvent",
                reachableChangedStructClass);
            if (err != CHIP_NO_ERROR)
            {
                ChipLogError(Zcl, "Could not find class ChipEventStructs$BasicInformationClusterReachableChangedEvent");
                return nullptr;
            }

            jmethodID reachableChangedStructCtor;
            err = chip::JniReferences::GetInstance().FindMethod(env, reachableChangedStructClass, "<init>",
                                                                "(Ljava/lang/Boolean;)V", &reachableChangedStructCtor);
            if (err != CHIP_NO_ERROR || reachableChangedStructCtor == nullptr)
            {
                ChipLogError(Zcl, "Could not find ChipEventStructs$BasicInformationClusterReachableChangedEvent constructor");
                return nullptr;
            }

            jobject value = env->NewObject(reachableChangedStructClass, reachableChangedStructCtor, value_reachableNewValue);

            return value;
        }
        default:
            *aError = CHIP_ERROR_IM_MALFORMED_EVENT_PATH_IB;
            break;
        }
        break;
    }
    case app::Clusters::OtaSoftwareUpdateProvider::Id: {
        using namespace app::Clusters::OtaSoftwareUpdateProvider;
        switch (aPath.mEventId)
        {
        default:
            *aError = CHIP_ERROR_IM_MALFORMED_EVENT_PATH_IB;
            break;
        }
        break;
    }
    case app::Clusters::OtaSoftwareUpdateRequestor::Id: {
        using namespace app::Clusters::OtaSoftwareUpdateRequestor;
        switch (aPath.mEventId)
        {
        case Events::StateTransition::Id: {
            Events::StateTransition::DecodableType cppValue;
            *aError = app::DataModel::Decode(aReader, cppValue);
            if (*aError != CHIP_NO_ERROR)
            {
                return nullptr;
            }
            jobject value_previousState;
            std::string value_previousStateClassName     = "java/lang/Integer";
            std::string value_previousStateCtorSignature = "(I)V";
            jint jnivalue_previousState                  = static_cast<jint>(cppValue.previousState);
            chip::JniReferences::GetInstance().CreateBoxedObject<jint>(value_previousStateClassName.c_str(),
                                                                       value_previousStateCtorSignature.c_str(),
                                                                       jnivalue_previousState, value_previousState);

            jobject value_newState;
            std::string value_newStateClassName     = "java/lang/Integer";
            std::string value_newStateCtorSignature = "(I)V";
            jint jnivalue_newState                  = static_cast<jint>(cppValue.newState);
            chip::JniReferences::GetInstance().CreateBoxedObject<jint>(
                value_newStateClassName.c_str(), value_newStateCtorSignature.c_str(), jnivalue_newState, value_newState);

            jobject value_reason;
            std::string value_reasonClassName     = "java/lang/Integer";
            std::string value_reasonCtorSignature = "(I)V";
            jint jnivalue_reason                  = static_cast<jint>(cppValue.reason);
            chip::JniReferences::GetInstance().CreateBoxedObject<jint>(
                value_reasonClassName.c_str(), value_reasonCtorSignature.c_str(), jnivalue_reason, value_reason);

            jobject value_targetSoftwareVersion;
            if (cppValue.targetSoftwareVersion.IsNull())
            {
                value_targetSoftwareVersion = nullptr;
            }
            else
            {
                std::string value_targetSoftwareVersionClassName     = "java/lang/Long";
                std::string value_targetSoftwareVersionCtorSignature = "(J)V";
                jlong jnivalue_targetSoftwareVersion                 = static_cast<jlong>(cppValue.targetSoftwareVersion.Value());
                chip::JniReferences::GetInstance().CreateBoxedObject<jlong>(
                    value_targetSoftwareVersionClassName.c_str(), value_targetSoftwareVersionCtorSignature.c_str(),
                    jnivalue_targetSoftwareVersion, value_targetSoftwareVersion);
            }

            jclass stateTransitionStructClass;
            err = chip::JniReferences::GetInstance().GetLocalClassRef(
                env, "chip/devicecontroller/ChipEventStructs$OtaSoftwareUpdateRequestorClusterStateTransitionEvent",
                stateTransitionStructClass);
            if (err != CHIP_NO_ERROR)
            {
                ChipLogError(Zcl, "Could not find class ChipEventStructs$OtaSoftwareUpdateRequestorClusterStateTransitionEvent");
                return nullptr;
            }

            jmethodID stateTransitionStructCtor;
            err = chip::JniReferences::GetInstance().FindMethod(
                env, stateTransitionStructClass, "<init>",
                "(Ljava/lang/Integer;Ljava/lang/Integer;Ljava/lang/Integer;Ljava/lang/Long;)V", &stateTransitionStructCtor);
            if (err != CHIP_NO_ERROR || stateTransitionStructCtor == nullptr)
            {
                ChipLogError(Zcl,
                             "Could not find ChipEventStructs$OtaSoftwareUpdateRequestorClusterStateTransitionEvent constructor");
                return nullptr;
            }

            jobject value = env->NewObject(stateTransitionStructClass, stateTransitionStructCtor, value_previousState,
                                           value_newState, value_reason, value_targetSoftwareVersion);

            return value;
        }
        case Events::VersionApplied::Id: {
            Events::VersionApplied::DecodableType cppValue;
            *aError = app::DataModel::Decode(aReader, cppValue);
            if (*aError != CHIP_NO_ERROR)
            {
                return nullptr;
            }
            jobject value_softwareVersion;
            std::string value_softwareVersionClassName     = "java/lang/Long";
            std::string value_softwareVersionCtorSignature = "(J)V";
            jlong jnivalue_softwareVersion                 = static_cast<jlong>(cppValue.softwareVersion);
            chip::JniReferences::GetInstance().CreateBoxedObject<jlong>(value_softwareVersionClassName.c_str(),
                                                                        value_softwareVersionCtorSignature.c_str(),
                                                                        jnivalue_softwareVersion, value_softwareVersion);

            jobject value_productID;
            std::string value_productIDClassName     = "java/lang/Integer";
            std::string value_productIDCtorSignature = "(I)V";
            jint jnivalue_productID                  = static_cast<jint>(cppValue.productID);
            chip::JniReferences::GetInstance().CreateBoxedObject<jint>(
                value_productIDClassName.c_str(), value_productIDCtorSignature.c_str(), jnivalue_productID, value_productID);

            jclass versionAppliedStructClass;
            err = chip::JniReferences::GetInstance().GetLocalClassRef(
                env, "chip/devicecontroller/ChipEventStructs$OtaSoftwareUpdateRequestorClusterVersionAppliedEvent",
                versionAppliedStructClass);
            if (err != CHIP_NO_ERROR)
            {
                ChipLogError(Zcl, "Could not find class ChipEventStructs$OtaSoftwareUpdateRequestorClusterVersionAppliedEvent");
                return nullptr;
            }

            jmethodID versionAppliedStructCtor;
            err = chip::JniReferences::GetInstance().FindMethod(
                env, versionAppliedStructClass, "<init>", "(Ljava/lang/Long;Ljava/lang/Integer;)V", &versionAppliedStructCtor);
            if (err != CHIP_NO_ERROR || versionAppliedStructCtor == nullptr)
            {
                ChipLogError(Zcl,
                             "Could not find ChipEventStructs$OtaSoftwareUpdateRequestorClusterVersionAppliedEvent constructor");
                return nullptr;
            }

            jobject value =
                env->NewObject(versionAppliedStructClass, versionAppliedStructCtor, value_softwareVersion, value_productID);

            return value;
        }
        case Events::DownloadError::Id: {
            Events::DownloadError::DecodableType cppValue;
            *aError = app::DataModel::Decode(aReader, cppValue);
            if (*aError != CHIP_NO_ERROR)
            {
                return nullptr;
            }
            jobject value_softwareVersion;
            std::string value_softwareVersionClassName     = "java/lang/Long";
            std::string value_softwareVersionCtorSignature = "(J)V";
            jlong jnivalue_softwareVersion                 = static_cast<jlong>(cppValue.softwareVersion);
            chip::JniReferences::GetInstance().CreateBoxedObject<jlong>(value_softwareVersionClassName.c_str(),
                                                                        value_softwareVersionCtorSignature.c_str(),
                                                                        jnivalue_softwareVersion, value_softwareVersion);

            jobject value_bytesDownloaded;
            std::string value_bytesDownloadedClassName     = "java/lang/Long";
            std::string value_bytesDownloadedCtorSignature = "(J)V";
            jlong jnivalue_bytesDownloaded                 = static_cast<jlong>(cppValue.bytesDownloaded);
            chip::JniReferences::GetInstance().CreateBoxedObject<jlong>(value_bytesDownloadedClassName.c_str(),
                                                                        value_bytesDownloadedCtorSignature.c_str(),
                                                                        jnivalue_bytesDownloaded, value_bytesDownloaded);

            jobject value_progressPercent;
            if (cppValue.progressPercent.IsNull())
            {
                value_progressPercent = nullptr;
            }
            else
            {
                std::string value_progressPercentClassName     = "java/lang/Integer";
                std::string value_progressPercentCtorSignature = "(I)V";
                jint jnivalue_progressPercent                  = static_cast<jint>(cppValue.progressPercent.Value());
                chip::JniReferences::GetInstance().CreateBoxedObject<jint>(value_progressPercentClassName.c_str(),
                                                                           value_progressPercentCtorSignature.c_str(),
                                                                           jnivalue_progressPercent, value_progressPercent);
            }

            jobject value_platformCode;
            if (cppValue.platformCode.IsNull())
            {
                value_platformCode = nullptr;
            }
            else
            {
                std::string value_platformCodeClassName     = "java/lang/Long";
                std::string value_platformCodeCtorSignature = "(J)V";
                jlong jnivalue_platformCode                 = static_cast<jlong>(cppValue.platformCode.Value());
                chip::JniReferences::GetInstance().CreateBoxedObject<jlong>(value_platformCodeClassName.c_str(),
                                                                            value_platformCodeCtorSignature.c_str(),
                                                                            jnivalue_platformCode, value_platformCode);
            }

            jclass downloadErrorStructClass;
            err = chip::JniReferences::GetInstance().GetLocalClassRef(
                env, "chip/devicecontroller/ChipEventStructs$OtaSoftwareUpdateRequestorClusterDownloadErrorEvent",
                downloadErrorStructClass);
            if (err != CHIP_NO_ERROR)
            {
                ChipLogError(Zcl, "Could not find class ChipEventStructs$OtaSoftwareUpdateRequestorClusterDownloadErrorEvent");
                return nullptr;
            }

            jmethodID downloadErrorStructCtor;
            err = chip::JniReferences::GetInstance().FindMethod(
                env, downloadErrorStructClass, "<init>", "(Ljava/lang/Long;Ljava/lang/Long;Ljava/lang/Integer;Ljava/lang/Long;)V",
                &downloadErrorStructCtor);
            if (err != CHIP_NO_ERROR || downloadErrorStructCtor == nullptr)
            {
                ChipLogError(Zcl,
                             "Could not find ChipEventStructs$OtaSoftwareUpdateRequestorClusterDownloadErrorEvent constructor");
                return nullptr;
            }

            jobject value = env->NewObject(downloadErrorStructClass, downloadErrorStructCtor, value_softwareVersion,
                                           value_bytesDownloaded, value_progressPercent, value_platformCode);

            return value;
        }
        default:
            *aError = CHIP_ERROR_IM_MALFORMED_EVENT_PATH_IB;
            break;
        }
        break;
    }
    case app::Clusters::LocalizationConfiguration::Id: {
        using namespace app::Clusters::LocalizationConfiguration;
        switch (aPath.mEventId)
        {
        default:
            *aError = CHIP_ERROR_IM_MALFORMED_EVENT_PATH_IB;
            break;
        }
        break;
    }
    case app::Clusters::TimeFormatLocalization::Id: {
        using namespace app::Clusters::TimeFormatLocalization;
        switch (aPath.mEventId)
        {
        default:
            *aError = CHIP_ERROR_IM_MALFORMED_EVENT_PATH_IB;
            break;
        }
        break;
    }
    case app::Clusters::UnitLocalization::Id: {
        using namespace app::Clusters::UnitLocalization;
        switch (aPath.mEventId)
        {
        default:
            *aError = CHIP_ERROR_IM_MALFORMED_EVENT_PATH_IB;
            break;
        }
        break;
    }
    case app::Clusters::PowerSourceConfiguration::Id: {
        using namespace app::Clusters::PowerSourceConfiguration;
        switch (aPath.mEventId)
        {
        default:
            *aError = CHIP_ERROR_IM_MALFORMED_EVENT_PATH_IB;
            break;
        }
        break;
    }
    case app::Clusters::PowerSource::Id: {
        using namespace app::Clusters::PowerSource;
        switch (aPath.mEventId)
        {
        case Events::WiredFaultChange::Id: {
            Events::WiredFaultChange::DecodableType cppValue;
            *aError = app::DataModel::Decode(aReader, cppValue);
            if (*aError != CHIP_NO_ERROR)
            {
                return nullptr;
            }
            jobject value_current;
            chip::JniReferences::GetInstance().CreateArrayList(value_current);

            auto iter_value_current_0 = cppValue.current.begin();
            while (iter_value_current_0.Next())
            {
                auto & entry_0 = iter_value_current_0.GetValue();
                jobject newElement_0;
                std::string newElement_0ClassName     = "java/lang/Integer";
                std::string newElement_0CtorSignature = "(I)V";
                jint jninewElement_0                  = static_cast<jint>(entry_0);
                chip::JniReferences::GetInstance().CreateBoxedObject<jint>(
                    newElement_0ClassName.c_str(), newElement_0CtorSignature.c_str(), jninewElement_0, newElement_0);
                chip::JniReferences::GetInstance().AddToList(value_current, newElement_0);
            }

            jobject value_previous;
            chip::JniReferences::GetInstance().CreateArrayList(value_previous);

            auto iter_value_previous_0 = cppValue.previous.begin();
            while (iter_value_previous_0.Next())
            {
                auto & entry_0 = iter_value_previous_0.GetValue();
                jobject newElement_0;
                std::string newElement_0ClassName     = "java/lang/Integer";
                std::string newElement_0CtorSignature = "(I)V";
                jint jninewElement_0                  = static_cast<jint>(entry_0);
                chip::JniReferences::GetInstance().CreateBoxedObject<jint>(
                    newElement_0ClassName.c_str(), newElement_0CtorSignature.c_str(), jninewElement_0, newElement_0);
                chip::JniReferences::GetInstance().AddToList(value_previous, newElement_0);
            }

            jclass wiredFaultChangeStructClass;
            err = chip::JniReferences::GetInstance().GetLocalClassRef(
                env, "chip/devicecontroller/ChipEventStructs$PowerSourceClusterWiredFaultChangeEvent", wiredFaultChangeStructClass);
            if (err != CHIP_NO_ERROR)
            {
                ChipLogError(Zcl, "Could not find class ChipEventStructs$PowerSourceClusterWiredFaultChangeEvent");
                return nullptr;
            }

            jmethodID wiredFaultChangeStructCtor;
            err = chip::JniReferences::GetInstance().FindMethod(env, wiredFaultChangeStructClass, "<init>",
                                                                "(Ljava/util/ArrayList;Ljava/util/ArrayList;)V",
                                                                &wiredFaultChangeStructCtor);
            if (err != CHIP_NO_ERROR || wiredFaultChangeStructCtor == nullptr)
            {
                ChipLogError(Zcl, "Could not find ChipEventStructs$PowerSourceClusterWiredFaultChangeEvent constructor");
                return nullptr;
            }

            jobject value = env->NewObject(wiredFaultChangeStructClass, wiredFaultChangeStructCtor, value_current, value_previous);

            return value;
        }
        case Events::BatFaultChange::Id: {
            Events::BatFaultChange::DecodableType cppValue;
            *aError = app::DataModel::Decode(aReader, cppValue);
            if (*aError != CHIP_NO_ERROR)
            {
                return nullptr;
            }
            jobject value_current;
            chip::JniReferences::GetInstance().CreateArrayList(value_current);

            auto iter_value_current_0 = cppValue.current.begin();
            while (iter_value_current_0.Next())
            {
                auto & entry_0 = iter_value_current_0.GetValue();
                jobject newElement_0;
                std::string newElement_0ClassName     = "java/lang/Integer";
                std::string newElement_0CtorSignature = "(I)V";
                jint jninewElement_0                  = static_cast<jint>(entry_0);
                chip::JniReferences::GetInstance().CreateBoxedObject<jint>(
                    newElement_0ClassName.c_str(), newElement_0CtorSignature.c_str(), jninewElement_0, newElement_0);
                chip::JniReferences::GetInstance().AddToList(value_current, newElement_0);
            }

            jobject value_previous;
            chip::JniReferences::GetInstance().CreateArrayList(value_previous);

            auto iter_value_previous_0 = cppValue.previous.begin();
            while (iter_value_previous_0.Next())
            {
                auto & entry_0 = iter_value_previous_0.GetValue();
                jobject newElement_0;
                std::string newElement_0ClassName     = "java/lang/Integer";
                std::string newElement_0CtorSignature = "(I)V";
                jint jninewElement_0                  = static_cast<jint>(entry_0);
                chip::JniReferences::GetInstance().CreateBoxedObject<jint>(
                    newElement_0ClassName.c_str(), newElement_0CtorSignature.c_str(), jninewElement_0, newElement_0);
                chip::JniReferences::GetInstance().AddToList(value_previous, newElement_0);
            }

            jclass batFaultChangeStructClass;
            err = chip::JniReferences::GetInstance().GetLocalClassRef(
                env, "chip/devicecontroller/ChipEventStructs$PowerSourceClusterBatFaultChangeEvent", batFaultChangeStructClass);
            if (err != CHIP_NO_ERROR)
            {
                ChipLogError(Zcl, "Could not find class ChipEventStructs$PowerSourceClusterBatFaultChangeEvent");
                return nullptr;
            }

            jmethodID batFaultChangeStructCtor;
            err = chip::JniReferences::GetInstance().FindMethod(env, batFaultChangeStructClass, "<init>",
                                                                "(Ljava/util/ArrayList;Ljava/util/ArrayList;)V",
                                                                &batFaultChangeStructCtor);
            if (err != CHIP_NO_ERROR || batFaultChangeStructCtor == nullptr)
            {
                ChipLogError(Zcl, "Could not find ChipEventStructs$PowerSourceClusterBatFaultChangeEvent constructor");
                return nullptr;
            }

            jobject value = env->NewObject(batFaultChangeStructClass, batFaultChangeStructCtor, value_current, value_previous);

            return value;
        }
        case Events::BatChargeFaultChange::Id: {
            Events::BatChargeFaultChange::DecodableType cppValue;
            *aError = app::DataModel::Decode(aReader, cppValue);
            if (*aError != CHIP_NO_ERROR)
            {
                return nullptr;
            }
            jobject value_current;
            chip::JniReferences::GetInstance().CreateArrayList(value_current);

            auto iter_value_current_0 = cppValue.current.begin();
            while (iter_value_current_0.Next())
            {
                auto & entry_0 = iter_value_current_0.GetValue();
                jobject newElement_0;
                std::string newElement_0ClassName     = "java/lang/Integer";
                std::string newElement_0CtorSignature = "(I)V";
                jint jninewElement_0                  = static_cast<jint>(entry_0);
                chip::JniReferences::GetInstance().CreateBoxedObject<jint>(
                    newElement_0ClassName.c_str(), newElement_0CtorSignature.c_str(), jninewElement_0, newElement_0);
                chip::JniReferences::GetInstance().AddToList(value_current, newElement_0);
            }

            jobject value_previous;
            chip::JniReferences::GetInstance().CreateArrayList(value_previous);

            auto iter_value_previous_0 = cppValue.previous.begin();
            while (iter_value_previous_0.Next())
            {
                auto & entry_0 = iter_value_previous_0.GetValue();
                jobject newElement_0;
                std::string newElement_0ClassName     = "java/lang/Integer";
                std::string newElement_0CtorSignature = "(I)V";
                jint jninewElement_0                  = static_cast<jint>(entry_0);
                chip::JniReferences::GetInstance().CreateBoxedObject<jint>(
                    newElement_0ClassName.c_str(), newElement_0CtorSignature.c_str(), jninewElement_0, newElement_0);
                chip::JniReferences::GetInstance().AddToList(value_previous, newElement_0);
            }

            jclass batChargeFaultChangeStructClass;
            err = chip::JniReferences::GetInstance().GetLocalClassRef(
                env, "chip/devicecontroller/ChipEventStructs$PowerSourceClusterBatChargeFaultChangeEvent",
                batChargeFaultChangeStructClass);
            if (err != CHIP_NO_ERROR)
            {
                ChipLogError(Zcl, "Could not find class ChipEventStructs$PowerSourceClusterBatChargeFaultChangeEvent");
                return nullptr;
            }

            jmethodID batChargeFaultChangeStructCtor;
            err = chip::JniReferences::GetInstance().FindMethod(env, batChargeFaultChangeStructClass, "<init>",
                                                                "(Ljava/util/ArrayList;Ljava/util/ArrayList;)V",
                                                                &batChargeFaultChangeStructCtor);
            if (err != CHIP_NO_ERROR || batChargeFaultChangeStructCtor == nullptr)
            {
                ChipLogError(Zcl, "Could not find ChipEventStructs$PowerSourceClusterBatChargeFaultChangeEvent constructor");
                return nullptr;
            }

            jobject value =
                env->NewObject(batChargeFaultChangeStructClass, batChargeFaultChangeStructCtor, value_current, value_previous);

            return value;
        }
        default:
            *aError = CHIP_ERROR_IM_MALFORMED_EVENT_PATH_IB;
            break;
        }
        break;
    }
    case app::Clusters::GeneralCommissioning::Id: {
        using namespace app::Clusters::GeneralCommissioning;
        switch (aPath.mEventId)
        {
        default:
            *aError = CHIP_ERROR_IM_MALFORMED_EVENT_PATH_IB;
            break;
        }
        break;
    }
    case app::Clusters::NetworkCommissioning::Id: {
        using namespace app::Clusters::NetworkCommissioning;
        switch (aPath.mEventId)
        {
        default:
            *aError = CHIP_ERROR_IM_MALFORMED_EVENT_PATH_IB;
            break;
        }
        break;
    }
    case app::Clusters::DiagnosticLogs::Id: {
        using namespace app::Clusters::DiagnosticLogs;
        switch (aPath.mEventId)
        {
        default:
            *aError = CHIP_ERROR_IM_MALFORMED_EVENT_PATH_IB;
            break;
        }
        break;
    }
    case app::Clusters::GeneralDiagnostics::Id: {
        using namespace app::Clusters::GeneralDiagnostics;
        switch (aPath.mEventId)
        {
        case Events::HardwareFaultChange::Id: {
            Events::HardwareFaultChange::DecodableType cppValue;
            *aError = app::DataModel::Decode(aReader, cppValue);
            if (*aError != CHIP_NO_ERROR)
            {
                return nullptr;
            }
            jobject value_current;
            chip::JniReferences::GetInstance().CreateArrayList(value_current);

            auto iter_value_current_0 = cppValue.current.begin();
            while (iter_value_current_0.Next())
            {
                auto & entry_0 = iter_value_current_0.GetValue();
                jobject newElement_0;
                std::string newElement_0ClassName     = "java/lang/Integer";
                std::string newElement_0CtorSignature = "(I)V";
                jint jninewElement_0                  = static_cast<jint>(entry_0);
                chip::JniReferences::GetInstance().CreateBoxedObject<jint>(
                    newElement_0ClassName.c_str(), newElement_0CtorSignature.c_str(), jninewElement_0, newElement_0);
                chip::JniReferences::GetInstance().AddToList(value_current, newElement_0);
            }

            jobject value_previous;
            chip::JniReferences::GetInstance().CreateArrayList(value_previous);

            auto iter_value_previous_0 = cppValue.previous.begin();
            while (iter_value_previous_0.Next())
            {
                auto & entry_0 = iter_value_previous_0.GetValue();
                jobject newElement_0;
                std::string newElement_0ClassName     = "java/lang/Integer";
                std::string newElement_0CtorSignature = "(I)V";
                jint jninewElement_0                  = static_cast<jint>(entry_0);
                chip::JniReferences::GetInstance().CreateBoxedObject<jint>(
                    newElement_0ClassName.c_str(), newElement_0CtorSignature.c_str(), jninewElement_0, newElement_0);
                chip::JniReferences::GetInstance().AddToList(value_previous, newElement_0);
            }

            jclass hardwareFaultChangeStructClass;
            err = chip::JniReferences::GetInstance().GetLocalClassRef(
                env, "chip/devicecontroller/ChipEventStructs$GeneralDiagnosticsClusterHardwareFaultChangeEvent",
                hardwareFaultChangeStructClass);
            if (err != CHIP_NO_ERROR)
            {
                ChipLogError(Zcl, "Could not find class ChipEventStructs$GeneralDiagnosticsClusterHardwareFaultChangeEvent");
                return nullptr;
            }

            jmethodID hardwareFaultChangeStructCtor;
            err = chip::JniReferences::GetInstance().FindMethod(env, hardwareFaultChangeStructClass, "<init>",
                                                                "(Ljava/util/ArrayList;Ljava/util/ArrayList;)V",
                                                                &hardwareFaultChangeStructCtor);
            if (err != CHIP_NO_ERROR || hardwareFaultChangeStructCtor == nullptr)
            {
                ChipLogError(Zcl, "Could not find ChipEventStructs$GeneralDiagnosticsClusterHardwareFaultChangeEvent constructor");
                return nullptr;
            }

            jobject value =
                env->NewObject(hardwareFaultChangeStructClass, hardwareFaultChangeStructCtor, value_current, value_previous);

            return value;
        }
        case Events::RadioFaultChange::Id: {
            Events::RadioFaultChange::DecodableType cppValue;
            *aError = app::DataModel::Decode(aReader, cppValue);
            if (*aError != CHIP_NO_ERROR)
            {
                return nullptr;
            }
            jobject value_current;
            chip::JniReferences::GetInstance().CreateArrayList(value_current);

            auto iter_value_current_0 = cppValue.current.begin();
            while (iter_value_current_0.Next())
            {
                auto & entry_0 = iter_value_current_0.GetValue();
                jobject newElement_0;
                std::string newElement_0ClassName     = "java/lang/Integer";
                std::string newElement_0CtorSignature = "(I)V";
                jint jninewElement_0                  = static_cast<jint>(entry_0);
                chip::JniReferences::GetInstance().CreateBoxedObject<jint>(
                    newElement_0ClassName.c_str(), newElement_0CtorSignature.c_str(), jninewElement_0, newElement_0);
                chip::JniReferences::GetInstance().AddToList(value_current, newElement_0);
            }

            jobject value_previous;
            chip::JniReferences::GetInstance().CreateArrayList(value_previous);

            auto iter_value_previous_0 = cppValue.previous.begin();
            while (iter_value_previous_0.Next())
            {
                auto & entry_0 = iter_value_previous_0.GetValue();
                jobject newElement_0;
                std::string newElement_0ClassName     = "java/lang/Integer";
                std::string newElement_0CtorSignature = "(I)V";
                jint jninewElement_0                  = static_cast<jint>(entry_0);
                chip::JniReferences::GetInstance().CreateBoxedObject<jint>(
                    newElement_0ClassName.c_str(), newElement_0CtorSignature.c_str(), jninewElement_0, newElement_0);
                chip::JniReferences::GetInstance().AddToList(value_previous, newElement_0);
            }

            jclass radioFaultChangeStructClass;
            err = chip::JniReferences::GetInstance().GetLocalClassRef(
                env, "chip/devicecontroller/ChipEventStructs$GeneralDiagnosticsClusterRadioFaultChangeEvent",
                radioFaultChangeStructClass);
            if (err != CHIP_NO_ERROR)
            {
                ChipLogError(Zcl, "Could not find class ChipEventStructs$GeneralDiagnosticsClusterRadioFaultChangeEvent");
                return nullptr;
            }

            jmethodID radioFaultChangeStructCtor;
            err = chip::JniReferences::GetInstance().FindMethod(env, radioFaultChangeStructClass, "<init>",
                                                                "(Ljava/util/ArrayList;Ljava/util/ArrayList;)V",
                                                                &radioFaultChangeStructCtor);
            if (err != CHIP_NO_ERROR || radioFaultChangeStructCtor == nullptr)
            {
                ChipLogError(Zcl, "Could not find ChipEventStructs$GeneralDiagnosticsClusterRadioFaultChangeEvent constructor");
                return nullptr;
            }

            jobject value = env->NewObject(radioFaultChangeStructClass, radioFaultChangeStructCtor, value_current, value_previous);

            return value;
        }
        case Events::NetworkFaultChange::Id: {
            Events::NetworkFaultChange::DecodableType cppValue;
            *aError = app::DataModel::Decode(aReader, cppValue);
            if (*aError != CHIP_NO_ERROR)
            {
                return nullptr;
            }
            jobject value_current;
            chip::JniReferences::GetInstance().CreateArrayList(value_current);

            auto iter_value_current_0 = cppValue.current.begin();
            while (iter_value_current_0.Next())
            {
                auto & entry_0 = iter_value_current_0.GetValue();
                jobject newElement_0;
                std::string newElement_0ClassName     = "java/lang/Integer";
                std::string newElement_0CtorSignature = "(I)V";
                jint jninewElement_0                  = static_cast<jint>(entry_0);
                chip::JniReferences::GetInstance().CreateBoxedObject<jint>(
                    newElement_0ClassName.c_str(), newElement_0CtorSignature.c_str(), jninewElement_0, newElement_0);
                chip::JniReferences::GetInstance().AddToList(value_current, newElement_0);
            }

            jobject value_previous;
            chip::JniReferences::GetInstance().CreateArrayList(value_previous);

            auto iter_value_previous_0 = cppValue.previous.begin();
            while (iter_value_previous_0.Next())
            {
                auto & entry_0 = iter_value_previous_0.GetValue();
                jobject newElement_0;
                std::string newElement_0ClassName     = "java/lang/Integer";
                std::string newElement_0CtorSignature = "(I)V";
                jint jninewElement_0                  = static_cast<jint>(entry_0);
                chip::JniReferences::GetInstance().CreateBoxedObject<jint>(
                    newElement_0ClassName.c_str(), newElement_0CtorSignature.c_str(), jninewElement_0, newElement_0);
                chip::JniReferences::GetInstance().AddToList(value_previous, newElement_0);
            }

            jclass networkFaultChangeStructClass;
            err = chip::JniReferences::GetInstance().GetLocalClassRef(
                env, "chip/devicecontroller/ChipEventStructs$GeneralDiagnosticsClusterNetworkFaultChangeEvent",
                networkFaultChangeStructClass);
            if (err != CHIP_NO_ERROR)
            {
                ChipLogError(Zcl, "Could not find class ChipEventStructs$GeneralDiagnosticsClusterNetworkFaultChangeEvent");
                return nullptr;
            }

            jmethodID networkFaultChangeStructCtor;
            err = chip::JniReferences::GetInstance().FindMethod(env, networkFaultChangeStructClass, "<init>",
                                                                "(Ljava/util/ArrayList;Ljava/util/ArrayList;)V",
                                                                &networkFaultChangeStructCtor);
            if (err != CHIP_NO_ERROR || networkFaultChangeStructCtor == nullptr)
            {
                ChipLogError(Zcl, "Could not find ChipEventStructs$GeneralDiagnosticsClusterNetworkFaultChangeEvent constructor");
                return nullptr;
            }

            jobject value =
                env->NewObject(networkFaultChangeStructClass, networkFaultChangeStructCtor, value_current, value_previous);

            return value;
        }
        case Events::BootReason::Id: {
            Events::BootReason::DecodableType cppValue;
            *aError = app::DataModel::Decode(aReader, cppValue);
            if (*aError != CHIP_NO_ERROR)
            {
                return nullptr;
            }
            jobject value_bootReason;
            std::string value_bootReasonClassName     = "java/lang/Integer";
            std::string value_bootReasonCtorSignature = "(I)V";
            jint jnivalue_bootReason                  = static_cast<jint>(cppValue.bootReason);
            chip::JniReferences::GetInstance().CreateBoxedObject<jint>(
                value_bootReasonClassName.c_str(), value_bootReasonCtorSignature.c_str(), jnivalue_bootReason, value_bootReason);

            jclass bootReasonStructClass;
            err = chip::JniReferences::GetInstance().GetLocalClassRef(
                env, "chip/devicecontroller/ChipEventStructs$GeneralDiagnosticsClusterBootReasonEvent", bootReasonStructClass);
            if (err != CHIP_NO_ERROR)
            {
                ChipLogError(Zcl, "Could not find class ChipEventStructs$GeneralDiagnosticsClusterBootReasonEvent");
                return nullptr;
            }

            jmethodID bootReasonStructCtor;
            err = chip::JniReferences::GetInstance().FindMethod(env, bootReasonStructClass, "<init>", "(Ljava/lang/Integer;)V",
                                                                &bootReasonStructCtor);
            if (err != CHIP_NO_ERROR || bootReasonStructCtor == nullptr)
            {
                ChipLogError(Zcl, "Could not find ChipEventStructs$GeneralDiagnosticsClusterBootReasonEvent constructor");
                return nullptr;
            }

            jobject value = env->NewObject(bootReasonStructClass, bootReasonStructCtor, value_bootReason);

            return value;
        }
        default:
            *aError = CHIP_ERROR_IM_MALFORMED_EVENT_PATH_IB;
            break;
        }
        break;
    }
    case app::Clusters::SoftwareDiagnostics::Id: {
        using namespace app::Clusters::SoftwareDiagnostics;
        switch (aPath.mEventId)
        {
        case Events::SoftwareFault::Id: {
            Events::SoftwareFault::DecodableType cppValue;
            *aError = app::DataModel::Decode(aReader, cppValue);
            if (*aError != CHIP_NO_ERROR)
            {
                return nullptr;
            }
            jobject value_id;
            std::string value_idClassName     = "java/lang/Long";
            std::string value_idCtorSignature = "(J)V";
            jlong jnivalue_id                 = static_cast<jlong>(cppValue.id);
            chip::JniReferences::GetInstance().CreateBoxedObject<jlong>(value_idClassName.c_str(), value_idCtorSignature.c_str(),
                                                                        jnivalue_id, value_id);

            jobject value_name;
            if (!cppValue.name.HasValue())
            {
                chip::JniReferences::GetInstance().CreateOptional(nullptr, value_name);
            }
            else
            {
                jobject value_nameInsideOptional;
                LogErrorOnFailure(
                    chip::JniReferences::GetInstance().CharToStringUTF(cppValue.name.Value(), value_nameInsideOptional));
                chip::JniReferences::GetInstance().CreateOptional(value_nameInsideOptional, value_name);
            }

            jobject value_faultRecording;
            if (!cppValue.faultRecording.HasValue())
            {
                chip::JniReferences::GetInstance().CreateOptional(nullptr, value_faultRecording);
            }
            else
            {
                jobject value_faultRecordingInsideOptional;
                jbyteArray value_faultRecordingInsideOptionalByteArray =
                    env->NewByteArray(static_cast<jsize>(cppValue.faultRecording.Value().size()));
                env->SetByteArrayRegion(value_faultRecordingInsideOptionalByteArray, 0,
                                        static_cast<jsize>(cppValue.faultRecording.Value().size()),
                                        reinterpret_cast<const jbyte *>(cppValue.faultRecording.Value().data()));
                value_faultRecordingInsideOptional = value_faultRecordingInsideOptionalByteArray;
                chip::JniReferences::GetInstance().CreateOptional(value_faultRecordingInsideOptional, value_faultRecording);
            }

            jclass softwareFaultStructClass;
            err = chip::JniReferences::GetInstance().GetLocalClassRef(
                env, "chip/devicecontroller/ChipEventStructs$SoftwareDiagnosticsClusterSoftwareFaultEvent",
                softwareFaultStructClass);
            if (err != CHIP_NO_ERROR)
            {
                ChipLogError(Zcl, "Could not find class ChipEventStructs$SoftwareDiagnosticsClusterSoftwareFaultEvent");
                return nullptr;
            }

            jmethodID softwareFaultStructCtor;
            err = chip::JniReferences::GetInstance().FindMethod(env, softwareFaultStructClass, "<init>",
                                                                "(Ljava/lang/Long;Ljava/util/Optional;Ljava/util/Optional;)V",
                                                                &softwareFaultStructCtor);
            if (err != CHIP_NO_ERROR || softwareFaultStructCtor == nullptr)
            {
                ChipLogError(Zcl, "Could not find ChipEventStructs$SoftwareDiagnosticsClusterSoftwareFaultEvent constructor");
                return nullptr;
            }

            jobject value =
                env->NewObject(softwareFaultStructClass, softwareFaultStructCtor, value_id, value_name, value_faultRecording);

            return value;
        }
        default:
            *aError = CHIP_ERROR_IM_MALFORMED_EVENT_PATH_IB;
            break;
        }
        break;
    }
    case app::Clusters::ThreadNetworkDiagnostics::Id: {
        using namespace app::Clusters::ThreadNetworkDiagnostics;
        switch (aPath.mEventId)
        {
        case Events::ConnectionStatus::Id: {
            Events::ConnectionStatus::DecodableType cppValue;
            *aError = app::DataModel::Decode(aReader, cppValue);
            if (*aError != CHIP_NO_ERROR)
            {
                return nullptr;
            }
            jobject value_connectionStatus;
            std::string value_connectionStatusClassName     = "java/lang/Integer";
            std::string value_connectionStatusCtorSignature = "(I)V";
            jint jnivalue_connectionStatus                  = static_cast<jint>(cppValue.connectionStatus);
            chip::JniReferences::GetInstance().CreateBoxedObject<jint>(value_connectionStatusClassName.c_str(),
                                                                       value_connectionStatusCtorSignature.c_str(),
                                                                       jnivalue_connectionStatus, value_connectionStatus);

            jclass connectionStatusStructClass;
            err = chip::JniReferences::GetInstance().GetLocalClassRef(
                env, "chip/devicecontroller/ChipEventStructs$ThreadNetworkDiagnosticsClusterConnectionStatusEvent",
                connectionStatusStructClass);
            if (err != CHIP_NO_ERROR)
            {
                ChipLogError(Zcl, "Could not find class ChipEventStructs$ThreadNetworkDiagnosticsClusterConnectionStatusEvent");
                return nullptr;
            }

            jmethodID connectionStatusStructCtor;
            err = chip::JniReferences::GetInstance().FindMethod(env, connectionStatusStructClass, "<init>",
                                                                "(Ljava/lang/Integer;)V", &connectionStatusStructCtor);
            if (err != CHIP_NO_ERROR || connectionStatusStructCtor == nullptr)
            {
                ChipLogError(Zcl,
                             "Could not find ChipEventStructs$ThreadNetworkDiagnosticsClusterConnectionStatusEvent constructor");
                return nullptr;
            }

            jobject value = env->NewObject(connectionStatusStructClass, connectionStatusStructCtor, value_connectionStatus);

            return value;
        }
        case Events::NetworkFaultChange::Id: {
            Events::NetworkFaultChange::DecodableType cppValue;
            *aError = app::DataModel::Decode(aReader, cppValue);
            if (*aError != CHIP_NO_ERROR)
            {
                return nullptr;
            }
            jobject value_current;
            chip::JniReferences::GetInstance().CreateArrayList(value_current);

            auto iter_value_current_0 = cppValue.current.begin();
            while (iter_value_current_0.Next())
            {
                auto & entry_0 = iter_value_current_0.GetValue();
                jobject newElement_0;
                std::string newElement_0ClassName     = "java/lang/Integer";
                std::string newElement_0CtorSignature = "(I)V";
                jint jninewElement_0                  = static_cast<jint>(entry_0);
                chip::JniReferences::GetInstance().CreateBoxedObject<jint>(
                    newElement_0ClassName.c_str(), newElement_0CtorSignature.c_str(), jninewElement_0, newElement_0);
                chip::JniReferences::GetInstance().AddToList(value_current, newElement_0);
            }

            jobject value_previous;
            chip::JniReferences::GetInstance().CreateArrayList(value_previous);

            auto iter_value_previous_0 = cppValue.previous.begin();
            while (iter_value_previous_0.Next())
            {
                auto & entry_0 = iter_value_previous_0.GetValue();
                jobject newElement_0;
                std::string newElement_0ClassName     = "java/lang/Integer";
                std::string newElement_0CtorSignature = "(I)V";
                jint jninewElement_0                  = static_cast<jint>(entry_0);
                chip::JniReferences::GetInstance().CreateBoxedObject<jint>(
                    newElement_0ClassName.c_str(), newElement_0CtorSignature.c_str(), jninewElement_0, newElement_0);
                chip::JniReferences::GetInstance().AddToList(value_previous, newElement_0);
            }

            jclass networkFaultChangeStructClass;
            err = chip::JniReferences::GetInstance().GetLocalClassRef(
                env, "chip/devicecontroller/ChipEventStructs$ThreadNetworkDiagnosticsClusterNetworkFaultChangeEvent",
                networkFaultChangeStructClass);
            if (err != CHIP_NO_ERROR)
            {
                ChipLogError(Zcl, "Could not find class ChipEventStructs$ThreadNetworkDiagnosticsClusterNetworkFaultChangeEvent");
                return nullptr;
            }

            jmethodID networkFaultChangeStructCtor;
            err = chip::JniReferences::GetInstance().FindMethod(env, networkFaultChangeStructClass, "<init>",
                                                                "(Ljava/util/ArrayList;Ljava/util/ArrayList;)V",
                                                                &networkFaultChangeStructCtor);
            if (err != CHIP_NO_ERROR || networkFaultChangeStructCtor == nullptr)
            {
                ChipLogError(Zcl,
                             "Could not find ChipEventStructs$ThreadNetworkDiagnosticsClusterNetworkFaultChangeEvent constructor");
                return nullptr;
            }

            jobject value =
                env->NewObject(networkFaultChangeStructClass, networkFaultChangeStructCtor, value_current, value_previous);

            return value;
        }
        default:
            *aError = CHIP_ERROR_IM_MALFORMED_EVENT_PATH_IB;
            break;
        }
        break;
    }
    case app::Clusters::WiFiNetworkDiagnostics::Id: {
        using namespace app::Clusters::WiFiNetworkDiagnostics;
        switch (aPath.mEventId)
        {
        case Events::Disconnection::Id: {
            Events::Disconnection::DecodableType cppValue;
            *aError = app::DataModel::Decode(aReader, cppValue);
            if (*aError != CHIP_NO_ERROR)
            {
                return nullptr;
            }
            jobject value_reasonCode;
            std::string value_reasonCodeClassName     = "java/lang/Integer";
            std::string value_reasonCodeCtorSignature = "(I)V";
            jint jnivalue_reasonCode                  = static_cast<jint>(cppValue.reasonCode);
            chip::JniReferences::GetInstance().CreateBoxedObject<jint>(
                value_reasonCodeClassName.c_str(), value_reasonCodeCtorSignature.c_str(), jnivalue_reasonCode, value_reasonCode);

            jclass disconnectionStructClass;
            err = chip::JniReferences::GetInstance().GetLocalClassRef(
                env, "chip/devicecontroller/ChipEventStructs$WiFiNetworkDiagnosticsClusterDisconnectionEvent",
                disconnectionStructClass);
            if (err != CHIP_NO_ERROR)
            {
                ChipLogError(Zcl, "Could not find class ChipEventStructs$WiFiNetworkDiagnosticsClusterDisconnectionEvent");
                return nullptr;
            }

            jmethodID disconnectionStructCtor;
            err = chip::JniReferences::GetInstance().FindMethod(env, disconnectionStructClass, "<init>", "(Ljava/lang/Integer;)V",
                                                                &disconnectionStructCtor);
            if (err != CHIP_NO_ERROR || disconnectionStructCtor == nullptr)
            {
                ChipLogError(Zcl, "Could not find ChipEventStructs$WiFiNetworkDiagnosticsClusterDisconnectionEvent constructor");
                return nullptr;
            }

            jobject value = env->NewObject(disconnectionStructClass, disconnectionStructCtor, value_reasonCode);

            return value;
        }
        case Events::AssociationFailure::Id: {
            Events::AssociationFailure::DecodableType cppValue;
            *aError = app::DataModel::Decode(aReader, cppValue);
            if (*aError != CHIP_NO_ERROR)
            {
                return nullptr;
            }
            jobject value_associationFailureCause;
            std::string value_associationFailureCauseClassName     = "java/lang/Integer";
            std::string value_associationFailureCauseCtorSignature = "(I)V";
            jint jnivalue_associationFailureCause                  = static_cast<jint>(cppValue.associationFailureCause);
            chip::JniReferences::GetInstance().CreateBoxedObject<jint>(
                value_associationFailureCauseClassName.c_str(), value_associationFailureCauseCtorSignature.c_str(),
                jnivalue_associationFailureCause, value_associationFailureCause);

            jobject value_status;
            std::string value_statusClassName     = "java/lang/Integer";
            std::string value_statusCtorSignature = "(I)V";
            jint jnivalue_status                  = static_cast<jint>(cppValue.status);
            chip::JniReferences::GetInstance().CreateBoxedObject<jint>(
                value_statusClassName.c_str(), value_statusCtorSignature.c_str(), jnivalue_status, value_status);

            jclass associationFailureStructClass;
            err = chip::JniReferences::GetInstance().GetLocalClassRef(
                env, "chip/devicecontroller/ChipEventStructs$WiFiNetworkDiagnosticsClusterAssociationFailureEvent",
                associationFailureStructClass);
            if (err != CHIP_NO_ERROR)
            {
                ChipLogError(Zcl, "Could not find class ChipEventStructs$WiFiNetworkDiagnosticsClusterAssociationFailureEvent");
                return nullptr;
            }

            jmethodID associationFailureStructCtor;
            err = chip::JniReferences::GetInstance().FindMethod(env, associationFailureStructClass, "<init>",
                                                                "(Ljava/lang/Integer;Ljava/lang/Integer;)V",
                                                                &associationFailureStructCtor);
            if (err != CHIP_NO_ERROR || associationFailureStructCtor == nullptr)
            {
                ChipLogError(Zcl,
                             "Could not find ChipEventStructs$WiFiNetworkDiagnosticsClusterAssociationFailureEvent constructor");
                return nullptr;
            }

            jobject value = env->NewObject(associationFailureStructClass, associationFailureStructCtor,
                                           value_associationFailureCause, value_status);

            return value;
        }
        case Events::ConnectionStatus::Id: {
            Events::ConnectionStatus::DecodableType cppValue;
            *aError = app::DataModel::Decode(aReader, cppValue);
            if (*aError != CHIP_NO_ERROR)
            {
                return nullptr;
            }
            jobject value_connectionStatus;
            std::string value_connectionStatusClassName     = "java/lang/Integer";
            std::string value_connectionStatusCtorSignature = "(I)V";
            jint jnivalue_connectionStatus                  = static_cast<jint>(cppValue.connectionStatus);
            chip::JniReferences::GetInstance().CreateBoxedObject<jint>(value_connectionStatusClassName.c_str(),
                                                                       value_connectionStatusCtorSignature.c_str(),
                                                                       jnivalue_connectionStatus, value_connectionStatus);

            jclass connectionStatusStructClass;
            err = chip::JniReferences::GetInstance().GetLocalClassRef(
                env, "chip/devicecontroller/ChipEventStructs$WiFiNetworkDiagnosticsClusterConnectionStatusEvent",
                connectionStatusStructClass);
            if (err != CHIP_NO_ERROR)
            {
                ChipLogError(Zcl, "Could not find class ChipEventStructs$WiFiNetworkDiagnosticsClusterConnectionStatusEvent");
                return nullptr;
            }

            jmethodID connectionStatusStructCtor;
            err = chip::JniReferences::GetInstance().FindMethod(env, connectionStatusStructClass, "<init>",
                                                                "(Ljava/lang/Integer;)V", &connectionStatusStructCtor);
            if (err != CHIP_NO_ERROR || connectionStatusStructCtor == nullptr)
            {
                ChipLogError(Zcl, "Could not find ChipEventStructs$WiFiNetworkDiagnosticsClusterConnectionStatusEvent constructor");
                return nullptr;
            }

            jobject value = env->NewObject(connectionStatusStructClass, connectionStatusStructCtor, value_connectionStatus);

            return value;
        }
        default:
            *aError = CHIP_ERROR_IM_MALFORMED_EVENT_PATH_IB;
            break;
        }
        break;
    }
    case app::Clusters::EthernetNetworkDiagnostics::Id: {
        using namespace app::Clusters::EthernetNetworkDiagnostics;
        switch (aPath.mEventId)
        {
        default:
            *aError = CHIP_ERROR_IM_MALFORMED_EVENT_PATH_IB;
            break;
        }
        break;
    }
    case app::Clusters::TimeSynchronization::Id: {
        using namespace app::Clusters::TimeSynchronization;
        switch (aPath.mEventId)
        {
        case Events::DSTTableEmpty::Id: {
            Events::DSTTableEmpty::DecodableType cppValue;
            *aError = app::DataModel::Decode(aReader, cppValue);
            if (*aError != CHIP_NO_ERROR)
            {
                return nullptr;
            }
            jclass DSTTableEmptyStructClass;
            err = chip::JniReferences::GetInstance().GetLocalClassRef(
                env, "chip/devicecontroller/ChipEventStructs$TimeSynchronizationClusterDSTTableEmptyEvent",
                DSTTableEmptyStructClass);
            if (err != CHIP_NO_ERROR)
            {
                ChipLogError(Zcl, "Could not find class ChipEventStructs$TimeSynchronizationClusterDSTTableEmptyEvent");
                return nullptr;
            }

            jmethodID DSTTableEmptyStructCtor;
            err = chip::JniReferences::GetInstance().FindMethod(env, DSTTableEmptyStructClass, "<init>", "()V",
                                                                &DSTTableEmptyStructCtor);
            if (err != CHIP_NO_ERROR || DSTTableEmptyStructCtor == nullptr)
            {
                ChipLogError(Zcl, "Could not find ChipEventStructs$TimeSynchronizationClusterDSTTableEmptyEvent constructor");
                return nullptr;
            }

            jobject value = env->NewObject(DSTTableEmptyStructClass, DSTTableEmptyStructCtor);

            return value;
        }
        case Events::DSTStatus::Id: {
            Events::DSTStatus::DecodableType cppValue;
            *aError = app::DataModel::Decode(aReader, cppValue);
            if (*aError != CHIP_NO_ERROR)
            {
                return nullptr;
            }
            jobject value_DSTOffsetActive;
            std::string value_DSTOffsetActiveClassName     = "java/lang/Boolean";
            std::string value_DSTOffsetActiveCtorSignature = "(Z)V";
            jboolean jnivalue_DSTOffsetActive              = static_cast<jboolean>(cppValue.DSTOffsetActive);
            chip::JniReferences::GetInstance().CreateBoxedObject<jboolean>(value_DSTOffsetActiveClassName.c_str(),
                                                                           value_DSTOffsetActiveCtorSignature.c_str(),
                                                                           jnivalue_DSTOffsetActive, value_DSTOffsetActive);

            jclass DSTStatusStructClass;
            err = chip::JniReferences::GetInstance().GetLocalClassRef(
                env, "chip/devicecontroller/ChipEventStructs$TimeSynchronizationClusterDSTStatusEvent", DSTStatusStructClass);
            if (err != CHIP_NO_ERROR)
            {
                ChipLogError(Zcl, "Could not find class ChipEventStructs$TimeSynchronizationClusterDSTStatusEvent");
                return nullptr;
            }

            jmethodID DSTStatusStructCtor;
            err = chip::JniReferences::GetInstance().FindMethod(env, DSTStatusStructClass, "<init>", "(Ljava/lang/Boolean;)V",
                                                                &DSTStatusStructCtor);
            if (err != CHIP_NO_ERROR || DSTStatusStructCtor == nullptr)
            {
                ChipLogError(Zcl, "Could not find ChipEventStructs$TimeSynchronizationClusterDSTStatusEvent constructor");
                return nullptr;
            }

            jobject value = env->NewObject(DSTStatusStructClass, DSTStatusStructCtor, value_DSTOffsetActive);

            return value;
        }
        case Events::TimeZoneStatus::Id: {
            Events::TimeZoneStatus::DecodableType cppValue;
            *aError = app::DataModel::Decode(aReader, cppValue);
            if (*aError != CHIP_NO_ERROR)
            {
                return nullptr;
            }
            jobject value_offset;
            std::string value_offsetClassName     = "java/lang/Long";
            std::string value_offsetCtorSignature = "(J)V";
            jlong jnivalue_offset                 = static_cast<jlong>(cppValue.offset);
            chip::JniReferences::GetInstance().CreateBoxedObject<jlong>(
                value_offsetClassName.c_str(), value_offsetCtorSignature.c_str(), jnivalue_offset, value_offset);

            jobject value_name;
            if (!cppValue.name.HasValue())
            {
                chip::JniReferences::GetInstance().CreateOptional(nullptr, value_name);
            }
            else
            {
                jobject value_nameInsideOptional;
                LogErrorOnFailure(
                    chip::JniReferences::GetInstance().CharToStringUTF(cppValue.name.Value(), value_nameInsideOptional));
                chip::JniReferences::GetInstance().CreateOptional(value_nameInsideOptional, value_name);
            }

            jclass timeZoneStatusStructClass;
            err = chip::JniReferences::GetInstance().GetLocalClassRef(
                env, "chip/devicecontroller/ChipEventStructs$TimeSynchronizationClusterTimeZoneStatusEvent",
                timeZoneStatusStructClass);
            if (err != CHIP_NO_ERROR)
            {
                ChipLogError(Zcl, "Could not find class ChipEventStructs$TimeSynchronizationClusterTimeZoneStatusEvent");
                return nullptr;
            }

            jmethodID timeZoneStatusStructCtor;
            err = chip::JniReferences::GetInstance().FindMethod(
                env, timeZoneStatusStructClass, "<init>", "(Ljava/lang/Long;Ljava/util/Optional;)V", &timeZoneStatusStructCtor);
            if (err != CHIP_NO_ERROR || timeZoneStatusStructCtor == nullptr)
            {
                ChipLogError(Zcl, "Could not find ChipEventStructs$TimeSynchronizationClusterTimeZoneStatusEvent constructor");
                return nullptr;
            }

            jobject value = env->NewObject(timeZoneStatusStructClass, timeZoneStatusStructCtor, value_offset, value_name);

            return value;
        }
        case Events::TimeFailure::Id: {
            Events::TimeFailure::DecodableType cppValue;
            *aError = app::DataModel::Decode(aReader, cppValue);
            if (*aError != CHIP_NO_ERROR)
            {
                return nullptr;
            }
            jclass timeFailureStructClass;
            err = chip::JniReferences::GetInstance().GetLocalClassRef(
                env, "chip/devicecontroller/ChipEventStructs$TimeSynchronizationClusterTimeFailureEvent", timeFailureStructClass);
            if (err != CHIP_NO_ERROR)
            {
                ChipLogError(Zcl, "Could not find class ChipEventStructs$TimeSynchronizationClusterTimeFailureEvent");
                return nullptr;
            }

            jmethodID timeFailureStructCtor;
            err =
                chip::JniReferences::GetInstance().FindMethod(env, timeFailureStructClass, "<init>", "()V", &timeFailureStructCtor);
            if (err != CHIP_NO_ERROR || timeFailureStructCtor == nullptr)
            {
                ChipLogError(Zcl, "Could not find ChipEventStructs$TimeSynchronizationClusterTimeFailureEvent constructor");
                return nullptr;
            }

            jobject value = env->NewObject(timeFailureStructClass, timeFailureStructCtor);

            return value;
        }
        case Events::MissingTrustedTimeSource::Id: {
            Events::MissingTrustedTimeSource::DecodableType cppValue;
            *aError = app::DataModel::Decode(aReader, cppValue);
            if (*aError != CHIP_NO_ERROR)
            {
                return nullptr;
            }
            jclass missingTrustedTimeSourceStructClass;
            err = chip::JniReferences::GetInstance().GetLocalClassRef(
                env, "chip/devicecontroller/ChipEventStructs$TimeSynchronizationClusterMissingTrustedTimeSourceEvent",
                missingTrustedTimeSourceStructClass);
            if (err != CHIP_NO_ERROR)
            {
                ChipLogError(Zcl, "Could not find class ChipEventStructs$TimeSynchronizationClusterMissingTrustedTimeSourceEvent");
                return nullptr;
            }

            jmethodID missingTrustedTimeSourceStructCtor;
            err = chip::JniReferences::GetInstance().FindMethod(env, missingTrustedTimeSourceStructClass, "<init>", "()V",
                                                                &missingTrustedTimeSourceStructCtor);
            if (err != CHIP_NO_ERROR || missingTrustedTimeSourceStructCtor == nullptr)
            {
                ChipLogError(Zcl,
                             "Could not find ChipEventStructs$TimeSynchronizationClusterMissingTrustedTimeSourceEvent constructor");
                return nullptr;
            }

            jobject value = env->NewObject(missingTrustedTimeSourceStructClass, missingTrustedTimeSourceStructCtor);

            return value;
        }
        default:
            *aError = CHIP_ERROR_IM_MALFORMED_EVENT_PATH_IB;
            break;
        }
        break;
    }
    case app::Clusters::BridgedDeviceBasicInformation::Id: {
        using namespace app::Clusters::BridgedDeviceBasicInformation;
        switch (aPath.mEventId)
        {
        case Events::StartUp::Id: {
            Events::StartUp::DecodableType cppValue;
            *aError = app::DataModel::Decode(aReader, cppValue);
            if (*aError != CHIP_NO_ERROR)
            {
                return nullptr;
            }
            jobject value_softwareVersion;
            std::string value_softwareVersionClassName     = "java/lang/Long";
            std::string value_softwareVersionCtorSignature = "(J)V";
            jlong jnivalue_softwareVersion                 = static_cast<jlong>(cppValue.softwareVersion);
            chip::JniReferences::GetInstance().CreateBoxedObject<jlong>(value_softwareVersionClassName.c_str(),
                                                                        value_softwareVersionCtorSignature.c_str(),
                                                                        jnivalue_softwareVersion, value_softwareVersion);

            jclass startUpStructClass;
            err = chip::JniReferences::GetInstance().GetLocalClassRef(
                env, "chip/devicecontroller/ChipEventStructs$BridgedDeviceBasicInformationClusterStartUpEvent", startUpStructClass);
            if (err != CHIP_NO_ERROR)
            {
                ChipLogError(Zcl, "Could not find class ChipEventStructs$BridgedDeviceBasicInformationClusterStartUpEvent");
                return nullptr;
            }

            jmethodID startUpStructCtor;
            err = chip::JniReferences::GetInstance().FindMethod(env, startUpStructClass, "<init>", "(Ljava/lang/Long;)V",
                                                                &startUpStructCtor);
            if (err != CHIP_NO_ERROR || startUpStructCtor == nullptr)
            {
                ChipLogError(Zcl, "Could not find ChipEventStructs$BridgedDeviceBasicInformationClusterStartUpEvent constructor");
                return nullptr;
            }

            jobject value = env->NewObject(startUpStructClass, startUpStructCtor, value_softwareVersion);

            return value;
        }
        case Events::ShutDown::Id: {
            Events::ShutDown::DecodableType cppValue;
            *aError = app::DataModel::Decode(aReader, cppValue);
            if (*aError != CHIP_NO_ERROR)
            {
                return nullptr;
            }
            jclass shutDownStructClass;
            err = chip::JniReferences::GetInstance().GetLocalClassRef(
                env, "chip/devicecontroller/ChipEventStructs$BridgedDeviceBasicInformationClusterShutDownEvent",
                shutDownStructClass);
            if (err != CHIP_NO_ERROR)
            {
                ChipLogError(Zcl, "Could not find class ChipEventStructs$BridgedDeviceBasicInformationClusterShutDownEvent");
                return nullptr;
            }

            jmethodID shutDownStructCtor;
            err = chip::JniReferences::GetInstance().FindMethod(env, shutDownStructClass, "<init>", "()V", &shutDownStructCtor);
            if (err != CHIP_NO_ERROR || shutDownStructCtor == nullptr)
            {
                ChipLogError(Zcl, "Could not find ChipEventStructs$BridgedDeviceBasicInformationClusterShutDownEvent constructor");
                return nullptr;
            }

            jobject value = env->NewObject(shutDownStructClass, shutDownStructCtor);

            return value;
        }
        case Events::Leave::Id: {
            Events::Leave::DecodableType cppValue;
            *aError = app::DataModel::Decode(aReader, cppValue);
            if (*aError != CHIP_NO_ERROR)
            {
                return nullptr;
            }
            jclass leaveStructClass;
            err = chip::JniReferences::GetInstance().GetLocalClassRef(
                env, "chip/devicecontroller/ChipEventStructs$BridgedDeviceBasicInformationClusterLeaveEvent", leaveStructClass);
            if (err != CHIP_NO_ERROR)
            {
                ChipLogError(Zcl, "Could not find class ChipEventStructs$BridgedDeviceBasicInformationClusterLeaveEvent");
                return nullptr;
            }

            jmethodID leaveStructCtor;
            err = chip::JniReferences::GetInstance().FindMethod(env, leaveStructClass, "<init>", "()V", &leaveStructCtor);
            if (err != CHIP_NO_ERROR || leaveStructCtor == nullptr)
            {
                ChipLogError(Zcl, "Could not find ChipEventStructs$BridgedDeviceBasicInformationClusterLeaveEvent constructor");
                return nullptr;
            }

            jobject value = env->NewObject(leaveStructClass, leaveStructCtor);

            return value;
        }
        case Events::ReachableChanged::Id: {
            Events::ReachableChanged::DecodableType cppValue;
            *aError = app::DataModel::Decode(aReader, cppValue);
            if (*aError != CHIP_NO_ERROR)
            {
                return nullptr;
            }
            jobject value_reachableNewValue;
            std::string value_reachableNewValueClassName     = "java/lang/Boolean";
            std::string value_reachableNewValueCtorSignature = "(Z)V";
            jboolean jnivalue_reachableNewValue              = static_cast<jboolean>(cppValue.reachableNewValue);
            chip::JniReferences::GetInstance().CreateBoxedObject<jboolean>(value_reachableNewValueClassName.c_str(),
                                                                           value_reachableNewValueCtorSignature.c_str(),
                                                                           jnivalue_reachableNewValue, value_reachableNewValue);

            jclass reachableChangedStructClass;
            err = chip::JniReferences::GetInstance().GetLocalClassRef(
                env, "chip/devicecontroller/ChipEventStructs$BridgedDeviceBasicInformationClusterReachableChangedEvent",
                reachableChangedStructClass);
            if (err != CHIP_NO_ERROR)
            {
                ChipLogError(Zcl,
                             "Could not find class ChipEventStructs$BridgedDeviceBasicInformationClusterReachableChangedEvent");
                return nullptr;
            }

            jmethodID reachableChangedStructCtor;
            err = chip::JniReferences::GetInstance().FindMethod(env, reachableChangedStructClass, "<init>",
                                                                "(Ljava/lang/Boolean;)V", &reachableChangedStructCtor);
            if (err != CHIP_NO_ERROR || reachableChangedStructCtor == nullptr)
            {
                ChipLogError(
                    Zcl, "Could not find ChipEventStructs$BridgedDeviceBasicInformationClusterReachableChangedEvent constructor");
                return nullptr;
            }

            jobject value = env->NewObject(reachableChangedStructClass, reachableChangedStructCtor, value_reachableNewValue);

            return value;
        }
        default:
            *aError = CHIP_ERROR_IM_MALFORMED_EVENT_PATH_IB;
            break;
        }
        break;
    }
    case app::Clusters::Switch::Id: {
        using namespace app::Clusters::Switch;
        switch (aPath.mEventId)
        {
        case Events::SwitchLatched::Id: {
            Events::SwitchLatched::DecodableType cppValue;
            *aError = app::DataModel::Decode(aReader, cppValue);
            if (*aError != CHIP_NO_ERROR)
            {
                return nullptr;
            }
            jobject value_newPosition;
            std::string value_newPositionClassName     = "java/lang/Integer";
            std::string value_newPositionCtorSignature = "(I)V";
            jint jnivalue_newPosition                  = static_cast<jint>(cppValue.newPosition);
            chip::JniReferences::GetInstance().CreateBoxedObject<jint>(value_newPositionClassName.c_str(),
                                                                       value_newPositionCtorSignature.c_str(), jnivalue_newPosition,
                                                                       value_newPosition);

            jclass switchLatchedStructClass;
            err = chip::JniReferences::GetInstance().GetLocalClassRef(
                env, "chip/devicecontroller/ChipEventStructs$SwitchClusterSwitchLatchedEvent", switchLatchedStructClass);
            if (err != CHIP_NO_ERROR)
            {
                ChipLogError(Zcl, "Could not find class ChipEventStructs$SwitchClusterSwitchLatchedEvent");
                return nullptr;
            }

            jmethodID switchLatchedStructCtor;
            err = chip::JniReferences::GetInstance().FindMethod(env, switchLatchedStructClass, "<init>", "(Ljava/lang/Integer;)V",
                                                                &switchLatchedStructCtor);
            if (err != CHIP_NO_ERROR || switchLatchedStructCtor == nullptr)
            {
                ChipLogError(Zcl, "Could not find ChipEventStructs$SwitchClusterSwitchLatchedEvent constructor");
                return nullptr;
            }

            jobject value = env->NewObject(switchLatchedStructClass, switchLatchedStructCtor, value_newPosition);

            return value;
        }
        case Events::InitialPress::Id: {
            Events::InitialPress::DecodableType cppValue;
            *aError = app::DataModel::Decode(aReader, cppValue);
            if (*aError != CHIP_NO_ERROR)
            {
                return nullptr;
            }
            jobject value_newPosition;
            std::string value_newPositionClassName     = "java/lang/Integer";
            std::string value_newPositionCtorSignature = "(I)V";
            jint jnivalue_newPosition                  = static_cast<jint>(cppValue.newPosition);
            chip::JniReferences::GetInstance().CreateBoxedObject<jint>(value_newPositionClassName.c_str(),
                                                                       value_newPositionCtorSignature.c_str(), jnivalue_newPosition,
                                                                       value_newPosition);

            jclass initialPressStructClass;
            err = chip::JniReferences::GetInstance().GetLocalClassRef(
                env, "chip/devicecontroller/ChipEventStructs$SwitchClusterInitialPressEvent", initialPressStructClass);
            if (err != CHIP_NO_ERROR)
            {
                ChipLogError(Zcl, "Could not find class ChipEventStructs$SwitchClusterInitialPressEvent");
                return nullptr;
            }

            jmethodID initialPressStructCtor;
            err = chip::JniReferences::GetInstance().FindMethod(env, initialPressStructClass, "<init>", "(Ljava/lang/Integer;)V",
                                                                &initialPressStructCtor);
            if (err != CHIP_NO_ERROR || initialPressStructCtor == nullptr)
            {
                ChipLogError(Zcl, "Could not find ChipEventStructs$SwitchClusterInitialPressEvent constructor");
                return nullptr;
            }

            jobject value = env->NewObject(initialPressStructClass, initialPressStructCtor, value_newPosition);

            return value;
        }
        case Events::LongPress::Id: {
            Events::LongPress::DecodableType cppValue;
            *aError = app::DataModel::Decode(aReader, cppValue);
            if (*aError != CHIP_NO_ERROR)
            {
                return nullptr;
            }
            jobject value_newPosition;
            std::string value_newPositionClassName     = "java/lang/Integer";
            std::string value_newPositionCtorSignature = "(I)V";
            jint jnivalue_newPosition                  = static_cast<jint>(cppValue.newPosition);
            chip::JniReferences::GetInstance().CreateBoxedObject<jint>(value_newPositionClassName.c_str(),
                                                                       value_newPositionCtorSignature.c_str(), jnivalue_newPosition,
                                                                       value_newPosition);

            jclass longPressStructClass;
            err = chip::JniReferences::GetInstance().GetLocalClassRef(
                env, "chip/devicecontroller/ChipEventStructs$SwitchClusterLongPressEvent", longPressStructClass);
            if (err != CHIP_NO_ERROR)
            {
                ChipLogError(Zcl, "Could not find class ChipEventStructs$SwitchClusterLongPressEvent");
                return nullptr;
            }

            jmethodID longPressStructCtor;
            err = chip::JniReferences::GetInstance().FindMethod(env, longPressStructClass, "<init>", "(Ljava/lang/Integer;)V",
                                                                &longPressStructCtor);
            if (err != CHIP_NO_ERROR || longPressStructCtor == nullptr)
            {
                ChipLogError(Zcl, "Could not find ChipEventStructs$SwitchClusterLongPressEvent constructor");
                return nullptr;
            }

            jobject value = env->NewObject(longPressStructClass, longPressStructCtor, value_newPosition);

            return value;
        }
        case Events::ShortRelease::Id: {
            Events::ShortRelease::DecodableType cppValue;
            *aError = app::DataModel::Decode(aReader, cppValue);
            if (*aError != CHIP_NO_ERROR)
            {
                return nullptr;
            }
            jobject value_previousPosition;
            std::string value_previousPositionClassName     = "java/lang/Integer";
            std::string value_previousPositionCtorSignature = "(I)V";
            jint jnivalue_previousPosition                  = static_cast<jint>(cppValue.previousPosition);
            chip::JniReferences::GetInstance().CreateBoxedObject<jint>(value_previousPositionClassName.c_str(),
                                                                       value_previousPositionCtorSignature.c_str(),
                                                                       jnivalue_previousPosition, value_previousPosition);

            jclass shortReleaseStructClass;
            err = chip::JniReferences::GetInstance().GetLocalClassRef(
                env, "chip/devicecontroller/ChipEventStructs$SwitchClusterShortReleaseEvent", shortReleaseStructClass);
            if (err != CHIP_NO_ERROR)
            {
                ChipLogError(Zcl, "Could not find class ChipEventStructs$SwitchClusterShortReleaseEvent");
                return nullptr;
            }

            jmethodID shortReleaseStructCtor;
            err = chip::JniReferences::GetInstance().FindMethod(env, shortReleaseStructClass, "<init>", "(Ljava/lang/Integer;)V",
                                                                &shortReleaseStructCtor);
            if (err != CHIP_NO_ERROR || shortReleaseStructCtor == nullptr)
            {
                ChipLogError(Zcl, "Could not find ChipEventStructs$SwitchClusterShortReleaseEvent constructor");
                return nullptr;
            }

            jobject value = env->NewObject(shortReleaseStructClass, shortReleaseStructCtor, value_previousPosition);

            return value;
        }
        case Events::LongRelease::Id: {
            Events::LongRelease::DecodableType cppValue;
            *aError = app::DataModel::Decode(aReader, cppValue);
            if (*aError != CHIP_NO_ERROR)
            {
                return nullptr;
            }
            jobject value_previousPosition;
            std::string value_previousPositionClassName     = "java/lang/Integer";
            std::string value_previousPositionCtorSignature = "(I)V";
            jint jnivalue_previousPosition                  = static_cast<jint>(cppValue.previousPosition);
            chip::JniReferences::GetInstance().CreateBoxedObject<jint>(value_previousPositionClassName.c_str(),
                                                                       value_previousPositionCtorSignature.c_str(),
                                                                       jnivalue_previousPosition, value_previousPosition);

            jclass longReleaseStructClass;
            err = chip::JniReferences::GetInstance().GetLocalClassRef(
                env, "chip/devicecontroller/ChipEventStructs$SwitchClusterLongReleaseEvent", longReleaseStructClass);
            if (err != CHIP_NO_ERROR)
            {
                ChipLogError(Zcl, "Could not find class ChipEventStructs$SwitchClusterLongReleaseEvent");
                return nullptr;
            }

            jmethodID longReleaseStructCtor;
            err = chip::JniReferences::GetInstance().FindMethod(env, longReleaseStructClass, "<init>", "(Ljava/lang/Integer;)V",
                                                                &longReleaseStructCtor);
            if (err != CHIP_NO_ERROR || longReleaseStructCtor == nullptr)
            {
                ChipLogError(Zcl, "Could not find ChipEventStructs$SwitchClusterLongReleaseEvent constructor");
                return nullptr;
            }

            jobject value = env->NewObject(longReleaseStructClass, longReleaseStructCtor, value_previousPosition);

            return value;
        }
        case Events::MultiPressOngoing::Id: {
            Events::MultiPressOngoing::DecodableType cppValue;
            *aError = app::DataModel::Decode(aReader, cppValue);
            if (*aError != CHIP_NO_ERROR)
            {
                return nullptr;
            }
            jobject value_newPosition;
            std::string value_newPositionClassName     = "java/lang/Integer";
            std::string value_newPositionCtorSignature = "(I)V";
            jint jnivalue_newPosition                  = static_cast<jint>(cppValue.newPosition);
            chip::JniReferences::GetInstance().CreateBoxedObject<jint>(value_newPositionClassName.c_str(),
                                                                       value_newPositionCtorSignature.c_str(), jnivalue_newPosition,
                                                                       value_newPosition);

            jobject value_currentNumberOfPressesCounted;
            std::string value_currentNumberOfPressesCountedClassName     = "java/lang/Integer";
            std::string value_currentNumberOfPressesCountedCtorSignature = "(I)V";
            jint jnivalue_currentNumberOfPressesCounted = static_cast<jint>(cppValue.currentNumberOfPressesCounted);
            chip::JniReferences::GetInstance().CreateBoxedObject<jint>(
                value_currentNumberOfPressesCountedClassName.c_str(), value_currentNumberOfPressesCountedCtorSignature.c_str(),
                jnivalue_currentNumberOfPressesCounted, value_currentNumberOfPressesCounted);

            jclass multiPressOngoingStructClass;
            err = chip::JniReferences::GetInstance().GetLocalClassRef(
                env, "chip/devicecontroller/ChipEventStructs$SwitchClusterMultiPressOngoingEvent", multiPressOngoingStructClass);
            if (err != CHIP_NO_ERROR)
            {
                ChipLogError(Zcl, "Could not find class ChipEventStructs$SwitchClusterMultiPressOngoingEvent");
                return nullptr;
            }

            jmethodID multiPressOngoingStructCtor;
            err = chip::JniReferences::GetInstance().FindMethod(env, multiPressOngoingStructClass, "<init>",
                                                                "(Ljava/lang/Integer;Ljava/lang/Integer;)V",
                                                                &multiPressOngoingStructCtor);
            if (err != CHIP_NO_ERROR || multiPressOngoingStructCtor == nullptr)
            {
                ChipLogError(Zcl, "Could not find ChipEventStructs$SwitchClusterMultiPressOngoingEvent constructor");
                return nullptr;
            }

            jobject value = env->NewObject(multiPressOngoingStructClass, multiPressOngoingStructCtor, value_newPosition,
                                           value_currentNumberOfPressesCounted);

            return value;
        }
        case Events::MultiPressComplete::Id: {
            Events::MultiPressComplete::DecodableType cppValue;
            *aError = app::DataModel::Decode(aReader, cppValue);
            if (*aError != CHIP_NO_ERROR)
            {
                return nullptr;
            }
            jobject value_previousPosition;
            std::string value_previousPositionClassName     = "java/lang/Integer";
            std::string value_previousPositionCtorSignature = "(I)V";
            jint jnivalue_previousPosition                  = static_cast<jint>(cppValue.previousPosition);
            chip::JniReferences::GetInstance().CreateBoxedObject<jint>(value_previousPositionClassName.c_str(),
                                                                       value_previousPositionCtorSignature.c_str(),
                                                                       jnivalue_previousPosition, value_previousPosition);

            jobject value_totalNumberOfPressesCounted;
            std::string value_totalNumberOfPressesCountedClassName     = "java/lang/Integer";
            std::string value_totalNumberOfPressesCountedCtorSignature = "(I)V";
            jint jnivalue_totalNumberOfPressesCounted                  = static_cast<jint>(cppValue.totalNumberOfPressesCounted);
            chip::JniReferences::GetInstance().CreateBoxedObject<jint>(
                value_totalNumberOfPressesCountedClassName.c_str(), value_totalNumberOfPressesCountedCtorSignature.c_str(),
                jnivalue_totalNumberOfPressesCounted, value_totalNumberOfPressesCounted);

            jclass multiPressCompleteStructClass;
            err = chip::JniReferences::GetInstance().GetLocalClassRef(
                env, "chip/devicecontroller/ChipEventStructs$SwitchClusterMultiPressCompleteEvent", multiPressCompleteStructClass);
            if (err != CHIP_NO_ERROR)
            {
                ChipLogError(Zcl, "Could not find class ChipEventStructs$SwitchClusterMultiPressCompleteEvent");
                return nullptr;
            }

            jmethodID multiPressCompleteStructCtor;
            err = chip::JniReferences::GetInstance().FindMethod(env, multiPressCompleteStructClass, "<init>",
                                                                "(Ljava/lang/Integer;Ljava/lang/Integer;)V",
                                                                &multiPressCompleteStructCtor);
            if (err != CHIP_NO_ERROR || multiPressCompleteStructCtor == nullptr)
            {
                ChipLogError(Zcl, "Could not find ChipEventStructs$SwitchClusterMultiPressCompleteEvent constructor");
                return nullptr;
            }

            jobject value = env->NewObject(multiPressCompleteStructClass, multiPressCompleteStructCtor, value_previousPosition,
                                           value_totalNumberOfPressesCounted);

            return value;
        }
        default:
            *aError = CHIP_ERROR_IM_MALFORMED_EVENT_PATH_IB;
            break;
        }
        break;
    }
    case app::Clusters::AdministratorCommissioning::Id: {
        using namespace app::Clusters::AdministratorCommissioning;
        switch (aPath.mEventId)
        {
        default:
            *aError = CHIP_ERROR_IM_MALFORMED_EVENT_PATH_IB;
            break;
        }
        break;
    }
    case app::Clusters::OperationalCredentials::Id: {
        using namespace app::Clusters::OperationalCredentials;
        switch (aPath.mEventId)
        {
        default:
            *aError = CHIP_ERROR_IM_MALFORMED_EVENT_PATH_IB;
            break;
        }
        break;
    }
    case app::Clusters::GroupKeyManagement::Id: {
        using namespace app::Clusters::GroupKeyManagement;
        switch (aPath.mEventId)
        {
        default:
            *aError = CHIP_ERROR_IM_MALFORMED_EVENT_PATH_IB;
            break;
        }
        break;
    }
    case app::Clusters::FixedLabel::Id: {
        using namespace app::Clusters::FixedLabel;
        switch (aPath.mEventId)
        {
        default:
            *aError = CHIP_ERROR_IM_MALFORMED_EVENT_PATH_IB;
            break;
        }
        break;
    }
    case app::Clusters::UserLabel::Id: {
        using namespace app::Clusters::UserLabel;
        switch (aPath.mEventId)
        {
        default:
            *aError = CHIP_ERROR_IM_MALFORMED_EVENT_PATH_IB;
            break;
        }
        break;
    }
    case app::Clusters::ProxyConfiguration::Id: {
        using namespace app::Clusters::ProxyConfiguration;
        switch (aPath.mEventId)
        {
        default:
            *aError = CHIP_ERROR_IM_MALFORMED_EVENT_PATH_IB;
            break;
        }
        break;
    }
    case app::Clusters::ProxyDiscovery::Id: {
        using namespace app::Clusters::ProxyDiscovery;
        switch (aPath.mEventId)
        {
        default:
            *aError = CHIP_ERROR_IM_MALFORMED_EVENT_PATH_IB;
            break;
        }
        break;
    }
    case app::Clusters::ProxyValid::Id: {
        using namespace app::Clusters::ProxyValid;
        switch (aPath.mEventId)
        {
        default:
            *aError = CHIP_ERROR_IM_MALFORMED_EVENT_PATH_IB;
            break;
        }
        break;
    }
    case app::Clusters::BooleanState::Id: {
        using namespace app::Clusters::BooleanState;
        switch (aPath.mEventId)
        {
        case Events::StateChange::Id: {
            Events::StateChange::DecodableType cppValue;
            *aError = app::DataModel::Decode(aReader, cppValue);
            if (*aError != CHIP_NO_ERROR)
            {
                return nullptr;
            }
            jobject value_stateValue;
            std::string value_stateValueClassName     = "java/lang/Boolean";
            std::string value_stateValueCtorSignature = "(Z)V";
            jboolean jnivalue_stateValue              = static_cast<jboolean>(cppValue.stateValue);
            chip::JniReferences::GetInstance().CreateBoxedObject<jboolean>(
                value_stateValueClassName.c_str(), value_stateValueCtorSignature.c_str(), jnivalue_stateValue, value_stateValue);

            jclass stateChangeStructClass;
            err = chip::JniReferences::GetInstance().GetLocalClassRef(
                env, "chip/devicecontroller/ChipEventStructs$BooleanStateClusterStateChangeEvent", stateChangeStructClass);
            if (err != CHIP_NO_ERROR)
            {
                ChipLogError(Zcl, "Could not find class ChipEventStructs$BooleanStateClusterStateChangeEvent");
                return nullptr;
            }

            jmethodID stateChangeStructCtor;
            err = chip::JniReferences::GetInstance().FindMethod(env, stateChangeStructClass, "<init>", "(Ljava/lang/Boolean;)V",
                                                                &stateChangeStructCtor);
            if (err != CHIP_NO_ERROR || stateChangeStructCtor == nullptr)
            {
                ChipLogError(Zcl, "Could not find ChipEventStructs$BooleanStateClusterStateChangeEvent constructor");
                return nullptr;
            }

            jobject value = env->NewObject(stateChangeStructClass, stateChangeStructCtor, value_stateValue);

            return value;
        }
        default:
            *aError = CHIP_ERROR_IM_MALFORMED_EVENT_PATH_IB;
            break;
        }
        break;
    }
    case app::Clusters::IcdManagement::Id: {
        using namespace app::Clusters::IcdManagement;
        switch (aPath.mEventId)
        {
        default:
            *aError = CHIP_ERROR_IM_MALFORMED_EVENT_PATH_IB;
            break;
        }
        break;
    }
    case app::Clusters::Timer::Id: {
        using namespace app::Clusters::Timer;
        switch (aPath.mEventId)
        {
        default:
            *aError = CHIP_ERROR_IM_MALFORMED_EVENT_PATH_IB;
            break;
        }
        break;
    }
    case app::Clusters::OvenCavityOperationalState::Id: {
        using namespace app::Clusters::OvenCavityOperationalState;
        switch (aPath.mEventId)
        {
        case Events::OperationalError::Id: {
            Events::OperationalError::DecodableType cppValue;
            *aError = app::DataModel::Decode(aReader, cppValue);
            if (*aError != CHIP_NO_ERROR)
            {
                return nullptr;
            }
            jobject value_errorState;
            jobject value_errorState_errorStateID;
            std::string value_errorState_errorStateIDClassName     = "java/lang/Integer";
            std::string value_errorState_errorStateIDCtorSignature = "(I)V";
            jint jnivalue_errorState_errorStateID                  = static_cast<jint>(cppValue.errorState.errorStateID);
            chip::JniReferences::GetInstance().CreateBoxedObject<jint>(
                value_errorState_errorStateIDClassName.c_str(), value_errorState_errorStateIDCtorSignature.c_str(),
                jnivalue_errorState_errorStateID, value_errorState_errorStateID);
            jobject value_errorState_errorStateLabel;
            if (!cppValue.errorState.errorStateLabel.HasValue())
            {
                chip::JniReferences::GetInstance().CreateOptional(nullptr, value_errorState_errorStateLabel);
            }
            else
            {
                jobject value_errorState_errorStateLabelInsideOptional;
                LogErrorOnFailure(chip::JniReferences::GetInstance().CharToStringUTF(
                    cppValue.errorState.errorStateLabel.Value(), value_errorState_errorStateLabelInsideOptional));
                chip::JniReferences::GetInstance().CreateOptional(value_errorState_errorStateLabelInsideOptional,
                                                                  value_errorState_errorStateLabel);
            }
            jobject value_errorState_errorStateDetails;
            if (!cppValue.errorState.errorStateDetails.HasValue())
            {
                chip::JniReferences::GetInstance().CreateOptional(nullptr, value_errorState_errorStateDetails);
            }
            else
            {
                jobject value_errorState_errorStateDetailsInsideOptional;
                LogErrorOnFailure(chip::JniReferences::GetInstance().CharToStringUTF(
                    cppValue.errorState.errorStateDetails.Value(), value_errorState_errorStateDetailsInsideOptional));
                chip::JniReferences::GetInstance().CreateOptional(value_errorState_errorStateDetailsInsideOptional,
                                                                  value_errorState_errorStateDetails);
            }

            jclass errorStateStructStructClass_0;
            err = chip::JniReferences::GetInstance().GetLocalClassRef(
                env, "chip/devicecontroller/ChipStructs$OvenCavityOperationalStateClusterErrorStateStruct",
                errorStateStructStructClass_0);
            if (err != CHIP_NO_ERROR)
            {
                ChipLogError(Zcl, "Could not find class ChipStructs$OvenCavityOperationalStateClusterErrorStateStruct");
                return nullptr;
            }

            jmethodID errorStateStructStructCtor_0;
            err = chip::JniReferences::GetInstance().FindMethod(env, errorStateStructStructClass_0, "<init>",
                                                                "(Ljava/lang/Integer;Ljava/util/Optional;Ljava/util/Optional;)V",
                                                                &errorStateStructStructCtor_0);
            if (err != CHIP_NO_ERROR || errorStateStructStructCtor_0 == nullptr)
            {
                ChipLogError(Zcl, "Could not find ChipStructs$OvenCavityOperationalStateClusterErrorStateStruct constructor");
                return nullptr;
            }

            value_errorState =
                env->NewObject(errorStateStructStructClass_0, errorStateStructStructCtor_0, value_errorState_errorStateID,
                               value_errorState_errorStateLabel, value_errorState_errorStateDetails);

            jclass operationalErrorStructClass;
            err = chip::JniReferences::GetInstance().GetLocalClassRef(
                env, "chip/devicecontroller/ChipEventStructs$OvenCavityOperationalStateClusterOperationalErrorEvent",
                operationalErrorStructClass);
            if (err != CHIP_NO_ERROR)
            {
                ChipLogError(Zcl, "Could not find class ChipEventStructs$OvenCavityOperationalStateClusterOperationalErrorEvent");
                return nullptr;
            }

            jmethodID operationalErrorStructCtor;
            err = chip::JniReferences::GetInstance().FindMethod(
                env, operationalErrorStructClass, "<init>",
                "(Lchip/devicecontroller/ChipStructs$OvenCavityOperationalStateClusterErrorStateStruct;)V",
                &operationalErrorStructCtor);
            if (err != CHIP_NO_ERROR || operationalErrorStructCtor == nullptr)
            {
                ChipLogError(Zcl,
                             "Could not find ChipEventStructs$OvenCavityOperationalStateClusterOperationalErrorEvent constructor");
                return nullptr;
            }

            jobject value = env->NewObject(operationalErrorStructClass, operationalErrorStructCtor, value_errorState);

            return value;
        }
        case Events::OperationCompletion::Id: {
            Events::OperationCompletion::DecodableType cppValue;
            *aError = app::DataModel::Decode(aReader, cppValue);
            if (*aError != CHIP_NO_ERROR)
            {
                return nullptr;
            }
            jobject value_completionErrorCode;
            std::string value_completionErrorCodeClassName     = "java/lang/Integer";
            std::string value_completionErrorCodeCtorSignature = "(I)V";
            jint jnivalue_completionErrorCode                  = static_cast<jint>(cppValue.completionErrorCode);
            chip::JniReferences::GetInstance().CreateBoxedObject<jint>(value_completionErrorCodeClassName.c_str(),
                                                                       value_completionErrorCodeCtorSignature.c_str(),
                                                                       jnivalue_completionErrorCode, value_completionErrorCode);

            jobject value_totalOperationalTime;
            if (!cppValue.totalOperationalTime.HasValue())
            {
                chip::JniReferences::GetInstance().CreateOptional(nullptr, value_totalOperationalTime);
            }
            else
            {
                jobject value_totalOperationalTimeInsideOptional;
                if (cppValue.totalOperationalTime.Value().IsNull())
                {
                    value_totalOperationalTimeInsideOptional = nullptr;
                }
                else
                {
                    std::string value_totalOperationalTimeInsideOptionalClassName     = "java/lang/Long";
                    std::string value_totalOperationalTimeInsideOptionalCtorSignature = "(J)V";
                    jlong jnivalue_totalOperationalTimeInsideOptional =
                        static_cast<jlong>(cppValue.totalOperationalTime.Value().Value());
                    chip::JniReferences::GetInstance().CreateBoxedObject<jlong>(
                        value_totalOperationalTimeInsideOptionalClassName.c_str(),
                        value_totalOperationalTimeInsideOptionalCtorSignature.c_str(), jnivalue_totalOperationalTimeInsideOptional,
                        value_totalOperationalTimeInsideOptional);
                }
                chip::JniReferences::GetInstance().CreateOptional(value_totalOperationalTimeInsideOptional,
                                                                  value_totalOperationalTime);
            }

            jobject value_pausedTime;
            if (!cppValue.pausedTime.HasValue())
            {
                chip::JniReferences::GetInstance().CreateOptional(nullptr, value_pausedTime);
            }
            else
            {
                jobject value_pausedTimeInsideOptional;
                if (cppValue.pausedTime.Value().IsNull())
                {
                    value_pausedTimeInsideOptional = nullptr;
                }
                else
                {
                    std::string value_pausedTimeInsideOptionalClassName     = "java/lang/Long";
                    std::string value_pausedTimeInsideOptionalCtorSignature = "(J)V";
                    jlong jnivalue_pausedTimeInsideOptional = static_cast<jlong>(cppValue.pausedTime.Value().Value());
                    chip::JniReferences::GetInstance().CreateBoxedObject<jlong>(
                        value_pausedTimeInsideOptionalClassName.c_str(), value_pausedTimeInsideOptionalCtorSignature.c_str(),
                        jnivalue_pausedTimeInsideOptional, value_pausedTimeInsideOptional);
                }
                chip::JniReferences::GetInstance().CreateOptional(value_pausedTimeInsideOptional, value_pausedTime);
            }

            jclass operationCompletionStructClass;
            err = chip::JniReferences::GetInstance().GetLocalClassRef(
                env, "chip/devicecontroller/ChipEventStructs$OvenCavityOperationalStateClusterOperationCompletionEvent",
                operationCompletionStructClass);
            if (err != CHIP_NO_ERROR)
            {
                ChipLogError(Zcl,
                             "Could not find class ChipEventStructs$OvenCavityOperationalStateClusterOperationCompletionEvent");
                return nullptr;
            }

            jmethodID operationCompletionStructCtor;
            err = chip::JniReferences::GetInstance().FindMethod(env, operationCompletionStructClass, "<init>",
                                                                "(Ljava/lang/Integer;Ljava/util/Optional;Ljava/util/Optional;)V",
                                                                &operationCompletionStructCtor);
            if (err != CHIP_NO_ERROR || operationCompletionStructCtor == nullptr)
            {
                ChipLogError(
                    Zcl, "Could not find ChipEventStructs$OvenCavityOperationalStateClusterOperationCompletionEvent constructor");
                return nullptr;
            }

            jobject value = env->NewObject(operationCompletionStructClass, operationCompletionStructCtor, value_completionErrorCode,
                                           value_totalOperationalTime, value_pausedTime);

            return value;
        }
        default:
            *aError = CHIP_ERROR_IM_MALFORMED_EVENT_PATH_IB;
            break;
        }
        break;
    }
    case app::Clusters::OvenMode::Id: {
        using namespace app::Clusters::OvenMode;
        switch (aPath.mEventId)
        {
        default:
            *aError = CHIP_ERROR_IM_MALFORMED_EVENT_PATH_IB;
            break;
        }
        break;
    }
    case app::Clusters::LaundryDryerControls::Id: {
        using namespace app::Clusters::LaundryDryerControls;
        switch (aPath.mEventId)
        {
        default:
            *aError = CHIP_ERROR_IM_MALFORMED_EVENT_PATH_IB;
            break;
        }
        break;
    }
    case app::Clusters::ModeSelect::Id: {
        using namespace app::Clusters::ModeSelect;
        switch (aPath.mEventId)
        {
        default:
            *aError = CHIP_ERROR_IM_MALFORMED_EVENT_PATH_IB;
            break;
        }
        break;
    }
    case app::Clusters::LaundryWasherMode::Id: {
        using namespace app::Clusters::LaundryWasherMode;
        switch (aPath.mEventId)
        {
        default:
            *aError = CHIP_ERROR_IM_MALFORMED_EVENT_PATH_IB;
            break;
        }
        break;
    }
    case app::Clusters::RefrigeratorAndTemperatureControlledCabinetMode::Id: {
        using namespace app::Clusters::RefrigeratorAndTemperatureControlledCabinetMode;
        switch (aPath.mEventId)
        {
        default:
            *aError = CHIP_ERROR_IM_MALFORMED_EVENT_PATH_IB;
            break;
        }
        break;
    }
    case app::Clusters::LaundryWasherControls::Id: {
        using namespace app::Clusters::LaundryWasherControls;
        switch (aPath.mEventId)
        {
        default:
            *aError = CHIP_ERROR_IM_MALFORMED_EVENT_PATH_IB;
            break;
        }
        break;
    }
    case app::Clusters::RvcRunMode::Id: {
        using namespace app::Clusters::RvcRunMode;
        switch (aPath.mEventId)
        {
        default:
            *aError = CHIP_ERROR_IM_MALFORMED_EVENT_PATH_IB;
            break;
        }
        break;
    }
    case app::Clusters::RvcCleanMode::Id: {
        using namespace app::Clusters::RvcCleanMode;
        switch (aPath.mEventId)
        {
        default:
            *aError = CHIP_ERROR_IM_MALFORMED_EVENT_PATH_IB;
            break;
        }
        break;
    }
    case app::Clusters::TemperatureControl::Id: {
        using namespace app::Clusters::TemperatureControl;
        switch (aPath.mEventId)
        {
        default:
            *aError = CHIP_ERROR_IM_MALFORMED_EVENT_PATH_IB;
            break;
        }
        break;
    }
    case app::Clusters::RefrigeratorAlarm::Id: {
        using namespace app::Clusters::RefrigeratorAlarm;
        switch (aPath.mEventId)
        {
        case Events::Notify::Id: {
            Events::Notify::DecodableType cppValue;
            *aError = app::DataModel::Decode(aReader, cppValue);
            if (*aError != CHIP_NO_ERROR)
            {
                return nullptr;
            }
            jobject value_active;
            std::string value_activeClassName     = "java/lang/Long";
            std::string value_activeCtorSignature = "(J)V";
            jlong jnivalue_active                 = static_cast<jlong>(cppValue.active.Raw());
            chip::JniReferences::GetInstance().CreateBoxedObject<jlong>(
                value_activeClassName.c_str(), value_activeCtorSignature.c_str(), jnivalue_active, value_active);

            jobject value_inactive;
            std::string value_inactiveClassName     = "java/lang/Long";
            std::string value_inactiveCtorSignature = "(J)V";
            jlong jnivalue_inactive                 = static_cast<jlong>(cppValue.inactive.Raw());
            chip::JniReferences::GetInstance().CreateBoxedObject<jlong>(
                value_inactiveClassName.c_str(), value_inactiveCtorSignature.c_str(), jnivalue_inactive, value_inactive);

            jobject value_state;
            std::string value_stateClassName     = "java/lang/Long";
            std::string value_stateCtorSignature = "(J)V";
            jlong jnivalue_state                 = static_cast<jlong>(cppValue.state.Raw());
            chip::JniReferences::GetInstance().CreateBoxedObject<jlong>(
                value_stateClassName.c_str(), value_stateCtorSignature.c_str(), jnivalue_state, value_state);

            jobject value_mask;
            std::string value_maskClassName     = "java/lang/Long";
            std::string value_maskCtorSignature = "(J)V";
            jlong jnivalue_mask                 = static_cast<jlong>(cppValue.mask.Raw());
            chip::JniReferences::GetInstance().CreateBoxedObject<jlong>(value_maskClassName.c_str(),
                                                                        value_maskCtorSignature.c_str(), jnivalue_mask, value_mask);

            jclass notifyStructClass;
            err = chip::JniReferences::GetInstance().GetLocalClassRef(
                env, "chip/devicecontroller/ChipEventStructs$RefrigeratorAlarmClusterNotifyEvent", notifyStructClass);
            if (err != CHIP_NO_ERROR)
            {
                ChipLogError(Zcl, "Could not find class ChipEventStructs$RefrigeratorAlarmClusterNotifyEvent");
                return nullptr;
            }

            jmethodID notifyStructCtor;
            err = chip::JniReferences::GetInstance().FindMethod(
                env, notifyStructClass, "<init>", "(Ljava/lang/Long;Ljava/lang/Long;Ljava/lang/Long;Ljava/lang/Long;)V",
                &notifyStructCtor);
            if (err != CHIP_NO_ERROR || notifyStructCtor == nullptr)
            {
                ChipLogError(Zcl, "Could not find ChipEventStructs$RefrigeratorAlarmClusterNotifyEvent constructor");
                return nullptr;
            }

            jobject value =
                env->NewObject(notifyStructClass, notifyStructCtor, value_active, value_inactive, value_state, value_mask);

            return value;
        }
        default:
            *aError = CHIP_ERROR_IM_MALFORMED_EVENT_PATH_IB;
            break;
        }
        break;
    }
    case app::Clusters::DishwasherMode::Id: {
        using namespace app::Clusters::DishwasherMode;
        switch (aPath.mEventId)
        {
        default:
            *aError = CHIP_ERROR_IM_MALFORMED_EVENT_PATH_IB;
            break;
        }
        break;
    }
    case app::Clusters::AirQuality::Id: {
        using namespace app::Clusters::AirQuality;
        switch (aPath.mEventId)
        {
        default:
            *aError = CHIP_ERROR_IM_MALFORMED_EVENT_PATH_IB;
            break;
        }
        break;
    }
    case app::Clusters::SmokeCoAlarm::Id: {
        using namespace app::Clusters::SmokeCoAlarm;
        switch (aPath.mEventId)
        {
        case Events::SmokeAlarm::Id: {
            Events::SmokeAlarm::DecodableType cppValue;
            *aError = app::DataModel::Decode(aReader, cppValue);
            if (*aError != CHIP_NO_ERROR)
            {
                return nullptr;
            }
            jobject value_alarmSeverityLevel;
            std::string value_alarmSeverityLevelClassName     = "java/lang/Integer";
            std::string value_alarmSeverityLevelCtorSignature = "(I)V";
            jint jnivalue_alarmSeverityLevel                  = static_cast<jint>(cppValue.alarmSeverityLevel);
            chip::JniReferences::GetInstance().CreateBoxedObject<jint>(value_alarmSeverityLevelClassName.c_str(),
                                                                       value_alarmSeverityLevelCtorSignature.c_str(),
                                                                       jnivalue_alarmSeverityLevel, value_alarmSeverityLevel);

            jclass smokeAlarmStructClass;
            err = chip::JniReferences::GetInstance().GetLocalClassRef(
                env, "chip/devicecontroller/ChipEventStructs$SmokeCoAlarmClusterSmokeAlarmEvent", smokeAlarmStructClass);
            if (err != CHIP_NO_ERROR)
            {
                ChipLogError(Zcl, "Could not find class ChipEventStructs$SmokeCoAlarmClusterSmokeAlarmEvent");
                return nullptr;
            }

            jmethodID smokeAlarmStructCtor;
            err = chip::JniReferences::GetInstance().FindMethod(env, smokeAlarmStructClass, "<init>", "(Ljava/lang/Integer;)V",
                                                                &smokeAlarmStructCtor);
            if (err != CHIP_NO_ERROR || smokeAlarmStructCtor == nullptr)
            {
                ChipLogError(Zcl, "Could not find ChipEventStructs$SmokeCoAlarmClusterSmokeAlarmEvent constructor");
                return nullptr;
            }

            jobject value = env->NewObject(smokeAlarmStructClass, smokeAlarmStructCtor, value_alarmSeverityLevel);

            return value;
        }
        case Events::COAlarm::Id: {
            Events::COAlarm::DecodableType cppValue;
            *aError = app::DataModel::Decode(aReader, cppValue);
            if (*aError != CHIP_NO_ERROR)
            {
                return nullptr;
            }
            jobject value_alarmSeverityLevel;
            std::string value_alarmSeverityLevelClassName     = "java/lang/Integer";
            std::string value_alarmSeverityLevelCtorSignature = "(I)V";
            jint jnivalue_alarmSeverityLevel                  = static_cast<jint>(cppValue.alarmSeverityLevel);
            chip::JniReferences::GetInstance().CreateBoxedObject<jint>(value_alarmSeverityLevelClassName.c_str(),
                                                                       value_alarmSeverityLevelCtorSignature.c_str(),
                                                                       jnivalue_alarmSeverityLevel, value_alarmSeverityLevel);

            jclass COAlarmStructClass;
            err = chip::JniReferences::GetInstance().GetLocalClassRef(
                env, "chip/devicecontroller/ChipEventStructs$SmokeCoAlarmClusterCOAlarmEvent", COAlarmStructClass);
            if (err != CHIP_NO_ERROR)
            {
                ChipLogError(Zcl, "Could not find class ChipEventStructs$SmokeCoAlarmClusterCOAlarmEvent");
                return nullptr;
            }

            jmethodID COAlarmStructCtor;
            err = chip::JniReferences::GetInstance().FindMethod(env, COAlarmStructClass, "<init>", "(Ljava/lang/Integer;)V",
                                                                &COAlarmStructCtor);
            if (err != CHIP_NO_ERROR || COAlarmStructCtor == nullptr)
            {
                ChipLogError(Zcl, "Could not find ChipEventStructs$SmokeCoAlarmClusterCOAlarmEvent constructor");
                return nullptr;
            }

            jobject value = env->NewObject(COAlarmStructClass, COAlarmStructCtor, value_alarmSeverityLevel);

            return value;
        }
        case Events::LowBattery::Id: {
            Events::LowBattery::DecodableType cppValue;
            *aError = app::DataModel::Decode(aReader, cppValue);
            if (*aError != CHIP_NO_ERROR)
            {
                return nullptr;
            }
            jobject value_alarmSeverityLevel;
            std::string value_alarmSeverityLevelClassName     = "java/lang/Integer";
            std::string value_alarmSeverityLevelCtorSignature = "(I)V";
            jint jnivalue_alarmSeverityLevel                  = static_cast<jint>(cppValue.alarmSeverityLevel);
            chip::JniReferences::GetInstance().CreateBoxedObject<jint>(value_alarmSeverityLevelClassName.c_str(),
                                                                       value_alarmSeverityLevelCtorSignature.c_str(),
                                                                       jnivalue_alarmSeverityLevel, value_alarmSeverityLevel);

            jclass lowBatteryStructClass;
            err = chip::JniReferences::GetInstance().GetLocalClassRef(
                env, "chip/devicecontroller/ChipEventStructs$SmokeCoAlarmClusterLowBatteryEvent", lowBatteryStructClass);
            if (err != CHIP_NO_ERROR)
            {
                ChipLogError(Zcl, "Could not find class ChipEventStructs$SmokeCoAlarmClusterLowBatteryEvent");
                return nullptr;
            }

            jmethodID lowBatteryStructCtor;
            err = chip::JniReferences::GetInstance().FindMethod(env, lowBatteryStructClass, "<init>", "(Ljava/lang/Integer;)V",
                                                                &lowBatteryStructCtor);
            if (err != CHIP_NO_ERROR || lowBatteryStructCtor == nullptr)
            {
                ChipLogError(Zcl, "Could not find ChipEventStructs$SmokeCoAlarmClusterLowBatteryEvent constructor");
                return nullptr;
            }

            jobject value = env->NewObject(lowBatteryStructClass, lowBatteryStructCtor, value_alarmSeverityLevel);

            return value;
        }
        case Events::HardwareFault::Id: {
            Events::HardwareFault::DecodableType cppValue;
            *aError = app::DataModel::Decode(aReader, cppValue);
            if (*aError != CHIP_NO_ERROR)
            {
                return nullptr;
            }
            jclass hardwareFaultStructClass;
            err = chip::JniReferences::GetInstance().GetLocalClassRef(
                env, "chip/devicecontroller/ChipEventStructs$SmokeCoAlarmClusterHardwareFaultEvent", hardwareFaultStructClass);
            if (err != CHIP_NO_ERROR)
            {
                ChipLogError(Zcl, "Could not find class ChipEventStructs$SmokeCoAlarmClusterHardwareFaultEvent");
                return nullptr;
            }

            jmethodID hardwareFaultStructCtor;
            err = chip::JniReferences::GetInstance().FindMethod(env, hardwareFaultStructClass, "<init>", "()V",
                                                                &hardwareFaultStructCtor);
            if (err != CHIP_NO_ERROR || hardwareFaultStructCtor == nullptr)
            {
                ChipLogError(Zcl, "Could not find ChipEventStructs$SmokeCoAlarmClusterHardwareFaultEvent constructor");
                return nullptr;
            }

            jobject value = env->NewObject(hardwareFaultStructClass, hardwareFaultStructCtor);

            return value;
        }
        case Events::EndOfService::Id: {
            Events::EndOfService::DecodableType cppValue;
            *aError = app::DataModel::Decode(aReader, cppValue);
            if (*aError != CHIP_NO_ERROR)
            {
                return nullptr;
            }
            jclass endOfServiceStructClass;
            err = chip::JniReferences::GetInstance().GetLocalClassRef(
                env, "chip/devicecontroller/ChipEventStructs$SmokeCoAlarmClusterEndOfServiceEvent", endOfServiceStructClass);
            if (err != CHIP_NO_ERROR)
            {
                ChipLogError(Zcl, "Could not find class ChipEventStructs$SmokeCoAlarmClusterEndOfServiceEvent");
                return nullptr;
            }

            jmethodID endOfServiceStructCtor;
            err = chip::JniReferences::GetInstance().FindMethod(env, endOfServiceStructClass, "<init>", "()V",
                                                                &endOfServiceStructCtor);
            if (err != CHIP_NO_ERROR || endOfServiceStructCtor == nullptr)
            {
                ChipLogError(Zcl, "Could not find ChipEventStructs$SmokeCoAlarmClusterEndOfServiceEvent constructor");
                return nullptr;
            }

            jobject value = env->NewObject(endOfServiceStructClass, endOfServiceStructCtor);

            return value;
        }
        case Events::SelfTestComplete::Id: {
            Events::SelfTestComplete::DecodableType cppValue;
            *aError = app::DataModel::Decode(aReader, cppValue);
            if (*aError != CHIP_NO_ERROR)
            {
                return nullptr;
            }
            jclass selfTestCompleteStructClass;
            err = chip::JniReferences::GetInstance().GetLocalClassRef(
                env, "chip/devicecontroller/ChipEventStructs$SmokeCoAlarmClusterSelfTestCompleteEvent",
                selfTestCompleteStructClass);
            if (err != CHIP_NO_ERROR)
            {
                ChipLogError(Zcl, "Could not find class ChipEventStructs$SmokeCoAlarmClusterSelfTestCompleteEvent");
                return nullptr;
            }

            jmethodID selfTestCompleteStructCtor;
            err = chip::JniReferences::GetInstance().FindMethod(env, selfTestCompleteStructClass, "<init>", "()V",
                                                                &selfTestCompleteStructCtor);
            if (err != CHIP_NO_ERROR || selfTestCompleteStructCtor == nullptr)
            {
                ChipLogError(Zcl, "Could not find ChipEventStructs$SmokeCoAlarmClusterSelfTestCompleteEvent constructor");
                return nullptr;
            }

            jobject value = env->NewObject(selfTestCompleteStructClass, selfTestCompleteStructCtor);

            return value;
        }
        case Events::AlarmMuted::Id: {
            Events::AlarmMuted::DecodableType cppValue;
            *aError = app::DataModel::Decode(aReader, cppValue);
            if (*aError != CHIP_NO_ERROR)
            {
                return nullptr;
            }
            jclass alarmMutedStructClass;
            err = chip::JniReferences::GetInstance().GetLocalClassRef(
                env, "chip/devicecontroller/ChipEventStructs$SmokeCoAlarmClusterAlarmMutedEvent", alarmMutedStructClass);
            if (err != CHIP_NO_ERROR)
            {
                ChipLogError(Zcl, "Could not find class ChipEventStructs$SmokeCoAlarmClusterAlarmMutedEvent");
                return nullptr;
            }

            jmethodID alarmMutedStructCtor;
            err = chip::JniReferences::GetInstance().FindMethod(env, alarmMutedStructClass, "<init>", "()V", &alarmMutedStructCtor);
            if (err != CHIP_NO_ERROR || alarmMutedStructCtor == nullptr)
            {
                ChipLogError(Zcl, "Could not find ChipEventStructs$SmokeCoAlarmClusterAlarmMutedEvent constructor");
                return nullptr;
            }

            jobject value = env->NewObject(alarmMutedStructClass, alarmMutedStructCtor);

            return value;
        }
        case Events::MuteEnded::Id: {
            Events::MuteEnded::DecodableType cppValue;
            *aError = app::DataModel::Decode(aReader, cppValue);
            if (*aError != CHIP_NO_ERROR)
            {
                return nullptr;
            }
            jclass muteEndedStructClass;
            err = chip::JniReferences::GetInstance().GetLocalClassRef(
                env, "chip/devicecontroller/ChipEventStructs$SmokeCoAlarmClusterMuteEndedEvent", muteEndedStructClass);
            if (err != CHIP_NO_ERROR)
            {
                ChipLogError(Zcl, "Could not find class ChipEventStructs$SmokeCoAlarmClusterMuteEndedEvent");
                return nullptr;
            }

            jmethodID muteEndedStructCtor;
            err = chip::JniReferences::GetInstance().FindMethod(env, muteEndedStructClass, "<init>", "()V", &muteEndedStructCtor);
            if (err != CHIP_NO_ERROR || muteEndedStructCtor == nullptr)
            {
                ChipLogError(Zcl, "Could not find ChipEventStructs$SmokeCoAlarmClusterMuteEndedEvent constructor");
                return nullptr;
            }

            jobject value = env->NewObject(muteEndedStructClass, muteEndedStructCtor);

            return value;
        }
        case Events::InterconnectSmokeAlarm::Id: {
            Events::InterconnectSmokeAlarm::DecodableType cppValue;
            *aError = app::DataModel::Decode(aReader, cppValue);
            if (*aError != CHIP_NO_ERROR)
            {
                return nullptr;
            }
            jobject value_alarmSeverityLevel;
            std::string value_alarmSeverityLevelClassName     = "java/lang/Integer";
            std::string value_alarmSeverityLevelCtorSignature = "(I)V";
            jint jnivalue_alarmSeverityLevel                  = static_cast<jint>(cppValue.alarmSeverityLevel);
            chip::JniReferences::GetInstance().CreateBoxedObject<jint>(value_alarmSeverityLevelClassName.c_str(),
                                                                       value_alarmSeverityLevelCtorSignature.c_str(),
                                                                       jnivalue_alarmSeverityLevel, value_alarmSeverityLevel);

            jclass interconnectSmokeAlarmStructClass;
            err = chip::JniReferences::GetInstance().GetLocalClassRef(
                env, "chip/devicecontroller/ChipEventStructs$SmokeCoAlarmClusterInterconnectSmokeAlarmEvent",
                interconnectSmokeAlarmStructClass);
            if (err != CHIP_NO_ERROR)
            {
                ChipLogError(Zcl, "Could not find class ChipEventStructs$SmokeCoAlarmClusterInterconnectSmokeAlarmEvent");
                return nullptr;
            }

            jmethodID interconnectSmokeAlarmStructCtor;
            err = chip::JniReferences::GetInstance().FindMethod(env, interconnectSmokeAlarmStructClass, "<init>",
                                                                "(Ljava/lang/Integer;)V", &interconnectSmokeAlarmStructCtor);
            if (err != CHIP_NO_ERROR || interconnectSmokeAlarmStructCtor == nullptr)
            {
                ChipLogError(Zcl, "Could not find ChipEventStructs$SmokeCoAlarmClusterInterconnectSmokeAlarmEvent constructor");
                return nullptr;
            }

            jobject value =
                env->NewObject(interconnectSmokeAlarmStructClass, interconnectSmokeAlarmStructCtor, value_alarmSeverityLevel);

            return value;
        }
        case Events::InterconnectCOAlarm::Id: {
            Events::InterconnectCOAlarm::DecodableType cppValue;
            *aError = app::DataModel::Decode(aReader, cppValue);
            if (*aError != CHIP_NO_ERROR)
            {
                return nullptr;
            }
            jobject value_alarmSeverityLevel;
            std::string value_alarmSeverityLevelClassName     = "java/lang/Integer";
            std::string value_alarmSeverityLevelCtorSignature = "(I)V";
            jint jnivalue_alarmSeverityLevel                  = static_cast<jint>(cppValue.alarmSeverityLevel);
            chip::JniReferences::GetInstance().CreateBoxedObject<jint>(value_alarmSeverityLevelClassName.c_str(),
                                                                       value_alarmSeverityLevelCtorSignature.c_str(),
                                                                       jnivalue_alarmSeverityLevel, value_alarmSeverityLevel);

            jclass interconnectCOAlarmStructClass;
            err = chip::JniReferences::GetInstance().GetLocalClassRef(
                env, "chip/devicecontroller/ChipEventStructs$SmokeCoAlarmClusterInterconnectCOAlarmEvent",
                interconnectCOAlarmStructClass);
            if (err != CHIP_NO_ERROR)
            {
                ChipLogError(Zcl, "Could not find class ChipEventStructs$SmokeCoAlarmClusterInterconnectCOAlarmEvent");
                return nullptr;
            }

            jmethodID interconnectCOAlarmStructCtor;
            err = chip::JniReferences::GetInstance().FindMethod(env, interconnectCOAlarmStructClass, "<init>",
                                                                "(Ljava/lang/Integer;)V", &interconnectCOAlarmStructCtor);
            if (err != CHIP_NO_ERROR || interconnectCOAlarmStructCtor == nullptr)
            {
                ChipLogError(Zcl, "Could not find ChipEventStructs$SmokeCoAlarmClusterInterconnectCOAlarmEvent constructor");
                return nullptr;
            }

            jobject value = env->NewObject(interconnectCOAlarmStructClass, interconnectCOAlarmStructCtor, value_alarmSeverityLevel);

            return value;
        }
        case Events::AllClear::Id: {
            Events::AllClear::DecodableType cppValue;
            *aError = app::DataModel::Decode(aReader, cppValue);
            if (*aError != CHIP_NO_ERROR)
            {
                return nullptr;
            }
            jclass allClearStructClass;
            err = chip::JniReferences::GetInstance().GetLocalClassRef(
                env, "chip/devicecontroller/ChipEventStructs$SmokeCoAlarmClusterAllClearEvent", allClearStructClass);
            if (err != CHIP_NO_ERROR)
            {
                ChipLogError(Zcl, "Could not find class ChipEventStructs$SmokeCoAlarmClusterAllClearEvent");
                return nullptr;
            }

            jmethodID allClearStructCtor;
            err = chip::JniReferences::GetInstance().FindMethod(env, allClearStructClass, "<init>", "()V", &allClearStructCtor);
            if (err != CHIP_NO_ERROR || allClearStructCtor == nullptr)
            {
                ChipLogError(Zcl, "Could not find ChipEventStructs$SmokeCoAlarmClusterAllClearEvent constructor");
                return nullptr;
            }

            jobject value = env->NewObject(allClearStructClass, allClearStructCtor);

            return value;
        }
        default:
            *aError = CHIP_ERROR_IM_MALFORMED_EVENT_PATH_IB;
            break;
        }
        break;
    }
    case app::Clusters::DishwasherAlarm::Id: {
        using namespace app::Clusters::DishwasherAlarm;
        switch (aPath.mEventId)
        {
        case Events::Notify::Id: {
            Events::Notify::DecodableType cppValue;
            *aError = app::DataModel::Decode(aReader, cppValue);
            if (*aError != CHIP_NO_ERROR)
            {
                return nullptr;
            }
            jobject value_active;
            std::string value_activeClassName     = "java/lang/Long";
            std::string value_activeCtorSignature = "(J)V";
            jlong jnivalue_active                 = static_cast<jlong>(cppValue.active.Raw());
            chip::JniReferences::GetInstance().CreateBoxedObject<jlong>(
                value_activeClassName.c_str(), value_activeCtorSignature.c_str(), jnivalue_active, value_active);

            jobject value_inactive;
            std::string value_inactiveClassName     = "java/lang/Long";
            std::string value_inactiveCtorSignature = "(J)V";
            jlong jnivalue_inactive                 = static_cast<jlong>(cppValue.inactive.Raw());
            chip::JniReferences::GetInstance().CreateBoxedObject<jlong>(
                value_inactiveClassName.c_str(), value_inactiveCtorSignature.c_str(), jnivalue_inactive, value_inactive);

            jobject value_state;
            std::string value_stateClassName     = "java/lang/Long";
            std::string value_stateCtorSignature = "(J)V";
            jlong jnivalue_state                 = static_cast<jlong>(cppValue.state.Raw());
            chip::JniReferences::GetInstance().CreateBoxedObject<jlong>(
                value_stateClassName.c_str(), value_stateCtorSignature.c_str(), jnivalue_state, value_state);

            jobject value_mask;
            std::string value_maskClassName     = "java/lang/Long";
            std::string value_maskCtorSignature = "(J)V";
            jlong jnivalue_mask                 = static_cast<jlong>(cppValue.mask.Raw());
            chip::JniReferences::GetInstance().CreateBoxedObject<jlong>(value_maskClassName.c_str(),
                                                                        value_maskCtorSignature.c_str(), jnivalue_mask, value_mask);

            jclass notifyStructClass;
            err = chip::JniReferences::GetInstance().GetLocalClassRef(
                env, "chip/devicecontroller/ChipEventStructs$DishwasherAlarmClusterNotifyEvent", notifyStructClass);
            if (err != CHIP_NO_ERROR)
            {
                ChipLogError(Zcl, "Could not find class ChipEventStructs$DishwasherAlarmClusterNotifyEvent");
                return nullptr;
            }

            jmethodID notifyStructCtor;
            err = chip::JniReferences::GetInstance().FindMethod(
                env, notifyStructClass, "<init>", "(Ljava/lang/Long;Ljava/lang/Long;Ljava/lang/Long;Ljava/lang/Long;)V",
                &notifyStructCtor);
            if (err != CHIP_NO_ERROR || notifyStructCtor == nullptr)
            {
                ChipLogError(Zcl, "Could not find ChipEventStructs$DishwasherAlarmClusterNotifyEvent constructor");
                return nullptr;
            }

            jobject value =
                env->NewObject(notifyStructClass, notifyStructCtor, value_active, value_inactive, value_state, value_mask);

            return value;
        }
        default:
            *aError = CHIP_ERROR_IM_MALFORMED_EVENT_PATH_IB;
            break;
        }
        break;
    }
    case app::Clusters::MicrowaveOvenMode::Id: {
        using namespace app::Clusters::MicrowaveOvenMode;
        switch (aPath.mEventId)
        {
        default:
            *aError = CHIP_ERROR_IM_MALFORMED_EVENT_PATH_IB;
            break;
        }
        break;
    }
    case app::Clusters::MicrowaveOvenControl::Id: {
        using namespace app::Clusters::MicrowaveOvenControl;
        switch (aPath.mEventId)
        {
        default:
            *aError = CHIP_ERROR_IM_MALFORMED_EVENT_PATH_IB;
            break;
        }
        break;
    }
    case app::Clusters::OperationalState::Id: {
        using namespace app::Clusters::OperationalState;
        switch (aPath.mEventId)
        {
        case Events::OperationalError::Id: {
            Events::OperationalError::DecodableType cppValue;
            *aError = app::DataModel::Decode(aReader, cppValue);
            if (*aError != CHIP_NO_ERROR)
            {
                return nullptr;
            }
            jobject value_errorState;
            jobject value_errorState_errorStateID;
            std::string value_errorState_errorStateIDClassName     = "java/lang/Integer";
            std::string value_errorState_errorStateIDCtorSignature = "(I)V";
            jint jnivalue_errorState_errorStateID                  = static_cast<jint>(cppValue.errorState.errorStateID);
            chip::JniReferences::GetInstance().CreateBoxedObject<jint>(
                value_errorState_errorStateIDClassName.c_str(), value_errorState_errorStateIDCtorSignature.c_str(),
                jnivalue_errorState_errorStateID, value_errorState_errorStateID);
            jobject value_errorState_errorStateLabel;
            if (!cppValue.errorState.errorStateLabel.HasValue())
            {
                chip::JniReferences::GetInstance().CreateOptional(nullptr, value_errorState_errorStateLabel);
            }
            else
            {
                jobject value_errorState_errorStateLabelInsideOptional;
                LogErrorOnFailure(chip::JniReferences::GetInstance().CharToStringUTF(
                    cppValue.errorState.errorStateLabel.Value(), value_errorState_errorStateLabelInsideOptional));
                chip::JniReferences::GetInstance().CreateOptional(value_errorState_errorStateLabelInsideOptional,
                                                                  value_errorState_errorStateLabel);
            }
            jobject value_errorState_errorStateDetails;
            if (!cppValue.errorState.errorStateDetails.HasValue())
            {
                chip::JniReferences::GetInstance().CreateOptional(nullptr, value_errorState_errorStateDetails);
            }
            else
            {
                jobject value_errorState_errorStateDetailsInsideOptional;
                LogErrorOnFailure(chip::JniReferences::GetInstance().CharToStringUTF(
                    cppValue.errorState.errorStateDetails.Value(), value_errorState_errorStateDetailsInsideOptional));
                chip::JniReferences::GetInstance().CreateOptional(value_errorState_errorStateDetailsInsideOptional,
                                                                  value_errorState_errorStateDetails);
            }

            jclass errorStateStructStructClass_0;
            err = chip::JniReferences::GetInstance().GetLocalClassRef(
                env, "chip/devicecontroller/ChipStructs$OperationalStateClusterErrorStateStruct", errorStateStructStructClass_0);
            if (err != CHIP_NO_ERROR)
            {
                ChipLogError(Zcl, "Could not find class ChipStructs$OperationalStateClusterErrorStateStruct");
                return nullptr;
            }

            jmethodID errorStateStructStructCtor_0;
            err = chip::JniReferences::GetInstance().FindMethod(env, errorStateStructStructClass_0, "<init>",
                                                                "(Ljava/lang/Integer;Ljava/util/Optional;Ljava/util/Optional;)V",
                                                                &errorStateStructStructCtor_0);
            if (err != CHIP_NO_ERROR || errorStateStructStructCtor_0 == nullptr)
            {
                ChipLogError(Zcl, "Could not find ChipStructs$OperationalStateClusterErrorStateStruct constructor");
                return nullptr;
            }

            value_errorState =
                env->NewObject(errorStateStructStructClass_0, errorStateStructStructCtor_0, value_errorState_errorStateID,
                               value_errorState_errorStateLabel, value_errorState_errorStateDetails);

            jclass operationalErrorStructClass;
            err = chip::JniReferences::GetInstance().GetLocalClassRef(
                env, "chip/devicecontroller/ChipEventStructs$OperationalStateClusterOperationalErrorEvent",
                operationalErrorStructClass);
            if (err != CHIP_NO_ERROR)
            {
                ChipLogError(Zcl, "Could not find class ChipEventStructs$OperationalStateClusterOperationalErrorEvent");
                return nullptr;
            }

            jmethodID operationalErrorStructCtor;
            err = chip::JniReferences::GetInstance().FindMethod(
                env, operationalErrorStructClass, "<init>",
                "(Lchip/devicecontroller/ChipStructs$OperationalStateClusterErrorStateStruct;)V", &operationalErrorStructCtor);
            if (err != CHIP_NO_ERROR || operationalErrorStructCtor == nullptr)
            {
                ChipLogError(Zcl, "Could not find ChipEventStructs$OperationalStateClusterOperationalErrorEvent constructor");
                return nullptr;
            }

            jobject value = env->NewObject(operationalErrorStructClass, operationalErrorStructCtor, value_errorState);

            return value;
        }
        case Events::OperationCompletion::Id: {
            Events::OperationCompletion::DecodableType cppValue;
            *aError = app::DataModel::Decode(aReader, cppValue);
            if (*aError != CHIP_NO_ERROR)
            {
                return nullptr;
            }
            jobject value_completionErrorCode;
            std::string value_completionErrorCodeClassName     = "java/lang/Integer";
            std::string value_completionErrorCodeCtorSignature = "(I)V";
            jint jnivalue_completionErrorCode                  = static_cast<jint>(cppValue.completionErrorCode);
            chip::JniReferences::GetInstance().CreateBoxedObject<jint>(value_completionErrorCodeClassName.c_str(),
                                                                       value_completionErrorCodeCtorSignature.c_str(),
                                                                       jnivalue_completionErrorCode, value_completionErrorCode);

            jobject value_totalOperationalTime;
            if (!cppValue.totalOperationalTime.HasValue())
            {
                chip::JniReferences::GetInstance().CreateOptional(nullptr, value_totalOperationalTime);
            }
            else
            {
                jobject value_totalOperationalTimeInsideOptional;
                if (cppValue.totalOperationalTime.Value().IsNull())
                {
                    value_totalOperationalTimeInsideOptional = nullptr;
                }
                else
                {
                    std::string value_totalOperationalTimeInsideOptionalClassName     = "java/lang/Long";
                    std::string value_totalOperationalTimeInsideOptionalCtorSignature = "(J)V";
                    jlong jnivalue_totalOperationalTimeInsideOptional =
                        static_cast<jlong>(cppValue.totalOperationalTime.Value().Value());
                    chip::JniReferences::GetInstance().CreateBoxedObject<jlong>(
                        value_totalOperationalTimeInsideOptionalClassName.c_str(),
                        value_totalOperationalTimeInsideOptionalCtorSignature.c_str(), jnivalue_totalOperationalTimeInsideOptional,
                        value_totalOperationalTimeInsideOptional);
                }
                chip::JniReferences::GetInstance().CreateOptional(value_totalOperationalTimeInsideOptional,
                                                                  value_totalOperationalTime);
            }

            jobject value_pausedTime;
            if (!cppValue.pausedTime.HasValue())
            {
                chip::JniReferences::GetInstance().CreateOptional(nullptr, value_pausedTime);
            }
            else
            {
                jobject value_pausedTimeInsideOptional;
                if (cppValue.pausedTime.Value().IsNull())
                {
                    value_pausedTimeInsideOptional = nullptr;
                }
                else
                {
                    std::string value_pausedTimeInsideOptionalClassName     = "java/lang/Long";
                    std::string value_pausedTimeInsideOptionalCtorSignature = "(J)V";
                    jlong jnivalue_pausedTimeInsideOptional = static_cast<jlong>(cppValue.pausedTime.Value().Value());
                    chip::JniReferences::GetInstance().CreateBoxedObject<jlong>(
                        value_pausedTimeInsideOptionalClassName.c_str(), value_pausedTimeInsideOptionalCtorSignature.c_str(),
                        jnivalue_pausedTimeInsideOptional, value_pausedTimeInsideOptional);
                }
                chip::JniReferences::GetInstance().CreateOptional(value_pausedTimeInsideOptional, value_pausedTime);
            }

            jclass operationCompletionStructClass;
            err = chip::JniReferences::GetInstance().GetLocalClassRef(
                env, "chip/devicecontroller/ChipEventStructs$OperationalStateClusterOperationCompletionEvent",
                operationCompletionStructClass);
            if (err != CHIP_NO_ERROR)
            {
                ChipLogError(Zcl, "Could not find class ChipEventStructs$OperationalStateClusterOperationCompletionEvent");
                return nullptr;
            }

            jmethodID operationCompletionStructCtor;
            err = chip::JniReferences::GetInstance().FindMethod(env, operationCompletionStructClass, "<init>",
                                                                "(Ljava/lang/Integer;Ljava/util/Optional;Ljava/util/Optional;)V",
                                                                &operationCompletionStructCtor);
            if (err != CHIP_NO_ERROR || operationCompletionStructCtor == nullptr)
            {
                ChipLogError(Zcl, "Could not find ChipEventStructs$OperationalStateClusterOperationCompletionEvent constructor");
                return nullptr;
            }

            jobject value = env->NewObject(operationCompletionStructClass, operationCompletionStructCtor, value_completionErrorCode,
                                           value_totalOperationalTime, value_pausedTime);

            return value;
        }
        default:
            *aError = CHIP_ERROR_IM_MALFORMED_EVENT_PATH_IB;
            break;
        }
        break;
    }
    case app::Clusters::RvcOperationalState::Id: {
        using namespace app::Clusters::RvcOperationalState;
        switch (aPath.mEventId)
        {
        case Events::OperationalError::Id: {
            Events::OperationalError::DecodableType cppValue;
            *aError = app::DataModel::Decode(aReader, cppValue);
            if (*aError != CHIP_NO_ERROR)
            {
                return nullptr;
            }
            jobject value_errorState;
            jobject value_errorState_errorStateID;
            std::string value_errorState_errorStateIDClassName     = "java/lang/Integer";
            std::string value_errorState_errorStateIDCtorSignature = "(I)V";
            jint jnivalue_errorState_errorStateID                  = static_cast<jint>(cppValue.errorState.errorStateID);
            chip::JniReferences::GetInstance().CreateBoxedObject<jint>(
                value_errorState_errorStateIDClassName.c_str(), value_errorState_errorStateIDCtorSignature.c_str(),
                jnivalue_errorState_errorStateID, value_errorState_errorStateID);
            jobject value_errorState_errorStateLabel;
            if (!cppValue.errorState.errorStateLabel.HasValue())
            {
                chip::JniReferences::GetInstance().CreateOptional(nullptr, value_errorState_errorStateLabel);
            }
            else
            {
                jobject value_errorState_errorStateLabelInsideOptional;
                LogErrorOnFailure(chip::JniReferences::GetInstance().CharToStringUTF(
                    cppValue.errorState.errorStateLabel.Value(), value_errorState_errorStateLabelInsideOptional));
                chip::JniReferences::GetInstance().CreateOptional(value_errorState_errorStateLabelInsideOptional,
                                                                  value_errorState_errorStateLabel);
            }
            jobject value_errorState_errorStateDetails;
            if (!cppValue.errorState.errorStateDetails.HasValue())
            {
                chip::JniReferences::GetInstance().CreateOptional(nullptr, value_errorState_errorStateDetails);
            }
            else
            {
                jobject value_errorState_errorStateDetailsInsideOptional;
                LogErrorOnFailure(chip::JniReferences::GetInstance().CharToStringUTF(
                    cppValue.errorState.errorStateDetails.Value(), value_errorState_errorStateDetailsInsideOptional));
                chip::JniReferences::GetInstance().CreateOptional(value_errorState_errorStateDetailsInsideOptional,
                                                                  value_errorState_errorStateDetails);
            }

            jclass errorStateStructStructClass_0;
            err = chip::JniReferences::GetInstance().GetLocalClassRef(
                env, "chip/devicecontroller/ChipStructs$RvcOperationalStateClusterErrorStateStruct", errorStateStructStructClass_0);
            if (err != CHIP_NO_ERROR)
            {
                ChipLogError(Zcl, "Could not find class ChipStructs$RvcOperationalStateClusterErrorStateStruct");
                return nullptr;
            }

            jmethodID errorStateStructStructCtor_0;
            err = chip::JniReferences::GetInstance().FindMethod(env, errorStateStructStructClass_0, "<init>",
                                                                "(Ljava/lang/Integer;Ljava/util/Optional;Ljava/util/Optional;)V",
                                                                &errorStateStructStructCtor_0);
            if (err != CHIP_NO_ERROR || errorStateStructStructCtor_0 == nullptr)
            {
                ChipLogError(Zcl, "Could not find ChipStructs$RvcOperationalStateClusterErrorStateStruct constructor");
                return nullptr;
            }

            value_errorState =
                env->NewObject(errorStateStructStructClass_0, errorStateStructStructCtor_0, value_errorState_errorStateID,
                               value_errorState_errorStateLabel, value_errorState_errorStateDetails);

            jclass operationalErrorStructClass;
            err = chip::JniReferences::GetInstance().GetLocalClassRef(
                env, "chip/devicecontroller/ChipEventStructs$RvcOperationalStateClusterOperationalErrorEvent",
                operationalErrorStructClass);
            if (err != CHIP_NO_ERROR)
            {
                ChipLogError(Zcl, "Could not find class ChipEventStructs$RvcOperationalStateClusterOperationalErrorEvent");
                return nullptr;
            }

            jmethodID operationalErrorStructCtor;
            err = chip::JniReferences::GetInstance().FindMethod(
                env, operationalErrorStructClass, "<init>",
                "(Lchip/devicecontroller/ChipStructs$RvcOperationalStateClusterErrorStateStruct;)V", &operationalErrorStructCtor);
            if (err != CHIP_NO_ERROR || operationalErrorStructCtor == nullptr)
            {
                ChipLogError(Zcl, "Could not find ChipEventStructs$RvcOperationalStateClusterOperationalErrorEvent constructor");
                return nullptr;
            }

            jobject value = env->NewObject(operationalErrorStructClass, operationalErrorStructCtor, value_errorState);

            return value;
        }
        case Events::OperationCompletion::Id: {
            Events::OperationCompletion::DecodableType cppValue;
            *aError = app::DataModel::Decode(aReader, cppValue);
            if (*aError != CHIP_NO_ERROR)
            {
                return nullptr;
            }
            jobject value_completionErrorCode;
            std::string value_completionErrorCodeClassName     = "java/lang/Integer";
            std::string value_completionErrorCodeCtorSignature = "(I)V";
            jint jnivalue_completionErrorCode                  = static_cast<jint>(cppValue.completionErrorCode);
            chip::JniReferences::GetInstance().CreateBoxedObject<jint>(value_completionErrorCodeClassName.c_str(),
                                                                       value_completionErrorCodeCtorSignature.c_str(),
                                                                       jnivalue_completionErrorCode, value_completionErrorCode);

            jobject value_totalOperationalTime;
            if (!cppValue.totalOperationalTime.HasValue())
            {
                chip::JniReferences::GetInstance().CreateOptional(nullptr, value_totalOperationalTime);
            }
            else
            {
                jobject value_totalOperationalTimeInsideOptional;
                if (cppValue.totalOperationalTime.Value().IsNull())
                {
                    value_totalOperationalTimeInsideOptional = nullptr;
                }
                else
                {
                    std::string value_totalOperationalTimeInsideOptionalClassName     = "java/lang/Long";
                    std::string value_totalOperationalTimeInsideOptionalCtorSignature = "(J)V";
                    jlong jnivalue_totalOperationalTimeInsideOptional =
                        static_cast<jlong>(cppValue.totalOperationalTime.Value().Value());
                    chip::JniReferences::GetInstance().CreateBoxedObject<jlong>(
                        value_totalOperationalTimeInsideOptionalClassName.c_str(),
                        value_totalOperationalTimeInsideOptionalCtorSignature.c_str(), jnivalue_totalOperationalTimeInsideOptional,
                        value_totalOperationalTimeInsideOptional);
                }
                chip::JniReferences::GetInstance().CreateOptional(value_totalOperationalTimeInsideOptional,
                                                                  value_totalOperationalTime);
            }

            jobject value_pausedTime;
            if (!cppValue.pausedTime.HasValue())
            {
                chip::JniReferences::GetInstance().CreateOptional(nullptr, value_pausedTime);
            }
            else
            {
                jobject value_pausedTimeInsideOptional;
                if (cppValue.pausedTime.Value().IsNull())
                {
                    value_pausedTimeInsideOptional = nullptr;
                }
                else
                {
                    std::string value_pausedTimeInsideOptionalClassName     = "java/lang/Long";
                    std::string value_pausedTimeInsideOptionalCtorSignature = "(J)V";
                    jlong jnivalue_pausedTimeInsideOptional = static_cast<jlong>(cppValue.pausedTime.Value().Value());
                    chip::JniReferences::GetInstance().CreateBoxedObject<jlong>(
                        value_pausedTimeInsideOptionalClassName.c_str(), value_pausedTimeInsideOptionalCtorSignature.c_str(),
                        jnivalue_pausedTimeInsideOptional, value_pausedTimeInsideOptional);
                }
                chip::JniReferences::GetInstance().CreateOptional(value_pausedTimeInsideOptional, value_pausedTime);
            }

            jclass operationCompletionStructClass;
            err = chip::JniReferences::GetInstance().GetLocalClassRef(
                env, "chip/devicecontroller/ChipEventStructs$RvcOperationalStateClusterOperationCompletionEvent",
                operationCompletionStructClass);
            if (err != CHIP_NO_ERROR)
            {
                ChipLogError(Zcl, "Could not find class ChipEventStructs$RvcOperationalStateClusterOperationCompletionEvent");
                return nullptr;
            }

            jmethodID operationCompletionStructCtor;
            err = chip::JniReferences::GetInstance().FindMethod(env, operationCompletionStructClass, "<init>",
                                                                "(Ljava/lang/Integer;Ljava/util/Optional;Ljava/util/Optional;)V",
                                                                &operationCompletionStructCtor);
            if (err != CHIP_NO_ERROR || operationCompletionStructCtor == nullptr)
            {
                ChipLogError(Zcl, "Could not find ChipEventStructs$RvcOperationalStateClusterOperationCompletionEvent constructor");
                return nullptr;
            }

            jobject value = env->NewObject(operationCompletionStructClass, operationCompletionStructCtor, value_completionErrorCode,
                                           value_totalOperationalTime, value_pausedTime);

            return value;
        }
        default:
            *aError = CHIP_ERROR_IM_MALFORMED_EVENT_PATH_IB;
            break;
        }
        break;
    }
    case app::Clusters::ScenesManagement::Id: {
        using namespace app::Clusters::ScenesManagement;
        switch (aPath.mEventId)
        {
        default:
            *aError = CHIP_ERROR_IM_MALFORMED_EVENT_PATH_IB;
            break;
        }
        break;
    }
    case app::Clusters::HepaFilterMonitoring::Id: {
        using namespace app::Clusters::HepaFilterMonitoring;
        switch (aPath.mEventId)
        {
        default:
            *aError = CHIP_ERROR_IM_MALFORMED_EVENT_PATH_IB;
            break;
        }
        break;
    }
    case app::Clusters::ActivatedCarbonFilterMonitoring::Id: {
        using namespace app::Clusters::ActivatedCarbonFilterMonitoring;
        switch (aPath.mEventId)
        {
        default:
            *aError = CHIP_ERROR_IM_MALFORMED_EVENT_PATH_IB;
            break;
        }
        break;
    }
    case app::Clusters::BooleanStateConfiguration::Id: {
        using namespace app::Clusters::BooleanStateConfiguration;
        switch (aPath.mEventId)
        {
        case Events::AlarmsStateChanged::Id: {
            Events::AlarmsStateChanged::DecodableType cppValue;
            *aError = app::DataModel::Decode(aReader, cppValue);
            if (*aError != CHIP_NO_ERROR)
            {
                return nullptr;
            }
            jobject value_alarmsActive;
            std::string value_alarmsActiveClassName     = "java/lang/Integer";
            std::string value_alarmsActiveCtorSignature = "(I)V";
            jint jnivalue_alarmsActive                  = static_cast<jint>(cppValue.alarmsActive.Raw());
            chip::JniReferences::GetInstance().CreateBoxedObject<jint>(value_alarmsActiveClassName.c_str(),
                                                                       value_alarmsActiveCtorSignature.c_str(),
                                                                       jnivalue_alarmsActive, value_alarmsActive);

            jobject value_alarmsSuppressed;
            if (!cppValue.alarmsSuppressed.HasValue())
            {
                chip::JniReferences::GetInstance().CreateOptional(nullptr, value_alarmsSuppressed);
            }
            else
            {
                jobject value_alarmsSuppressedInsideOptional;
                std::string value_alarmsSuppressedInsideOptionalClassName     = "java/lang/Integer";
                std::string value_alarmsSuppressedInsideOptionalCtorSignature = "(I)V";
                jint jnivalue_alarmsSuppressedInsideOptional = static_cast<jint>(cppValue.alarmsSuppressed.Value().Raw());
                chip::JniReferences::GetInstance().CreateBoxedObject<jint>(
                    value_alarmsSuppressedInsideOptionalClassName.c_str(),
                    value_alarmsSuppressedInsideOptionalCtorSignature.c_str(), jnivalue_alarmsSuppressedInsideOptional,
                    value_alarmsSuppressedInsideOptional);
                chip::JniReferences::GetInstance().CreateOptional(value_alarmsSuppressedInsideOptional, value_alarmsSuppressed);
            }

            jclass alarmsStateChangedStructClass;
            err = chip::JniReferences::GetInstance().GetLocalClassRef(
                env, "chip/devicecontroller/ChipEventStructs$BooleanStateConfigurationClusterAlarmsStateChangedEvent",
                alarmsStateChangedStructClass);
            if (err != CHIP_NO_ERROR)
            {
                ChipLogError(Zcl, "Could not find class ChipEventStructs$BooleanStateConfigurationClusterAlarmsStateChangedEvent");
                return nullptr;
            }

            jmethodID alarmsStateChangedStructCtor;
            err = chip::JniReferences::GetInstance().FindMethod(env, alarmsStateChangedStructClass, "<init>",
                                                                "(Ljava/lang/Integer;Ljava/util/Optional;)V",
                                                                &alarmsStateChangedStructCtor);
            if (err != CHIP_NO_ERROR || alarmsStateChangedStructCtor == nullptr)
            {
                ChipLogError(Zcl,
                             "Could not find ChipEventStructs$BooleanStateConfigurationClusterAlarmsStateChangedEvent constructor");
                return nullptr;
            }

            jobject value = env->NewObject(alarmsStateChangedStructClass, alarmsStateChangedStructCtor, value_alarmsActive,
                                           value_alarmsSuppressed);

            return value;
        }
        case Events::SensorFault::Id: {
            Events::SensorFault::DecodableType cppValue;
            *aError = app::DataModel::Decode(aReader, cppValue);
            if (*aError != CHIP_NO_ERROR)
            {
                return nullptr;
            }
            jobject value_sensorFault;
            std::string value_sensorFaultClassName     = "java/lang/Integer";
            std::string value_sensorFaultCtorSignature = "(I)V";
            jint jnivalue_sensorFault                  = static_cast<jint>(cppValue.sensorFault.Raw());
            chip::JniReferences::GetInstance().CreateBoxedObject<jint>(value_sensorFaultClassName.c_str(),
                                                                       value_sensorFaultCtorSignature.c_str(), jnivalue_sensorFault,
                                                                       value_sensorFault);

            jclass sensorFaultStructClass;
            err = chip::JniReferences::GetInstance().GetLocalClassRef(
                env, "chip/devicecontroller/ChipEventStructs$BooleanStateConfigurationClusterSensorFaultEvent",
                sensorFaultStructClass);
            if (err != CHIP_NO_ERROR)
            {
                ChipLogError(Zcl, "Could not find class ChipEventStructs$BooleanStateConfigurationClusterSensorFaultEvent");
                return nullptr;
            }

            jmethodID sensorFaultStructCtor;
            err = chip::JniReferences::GetInstance().FindMethod(env, sensorFaultStructClass, "<init>", "(Ljava/lang/Integer;)V",
                                                                &sensorFaultStructCtor);
            if (err != CHIP_NO_ERROR || sensorFaultStructCtor == nullptr)
            {
                ChipLogError(Zcl, "Could not find ChipEventStructs$BooleanStateConfigurationClusterSensorFaultEvent constructor");
                return nullptr;
            }

            jobject value = env->NewObject(sensorFaultStructClass, sensorFaultStructCtor, value_sensorFault);

            return value;
        }
        default:
            *aError = CHIP_ERROR_IM_MALFORMED_EVENT_PATH_IB;
            break;
        }
        break;
    }
    case app::Clusters::ValveConfigurationAndControl::Id: {
        using namespace app::Clusters::ValveConfigurationAndControl;
        switch (aPath.mEventId)
        {
        case Events::ValveStateChanged::Id: {
            Events::ValveStateChanged::DecodableType cppValue;
            *aError = app::DataModel::Decode(aReader, cppValue);
            if (*aError != CHIP_NO_ERROR)
            {
                return nullptr;
            }
            jobject value_valveState;
            std::string value_valveStateClassName     = "java/lang/Integer";
            std::string value_valveStateCtorSignature = "(I)V";
            jint jnivalue_valveState                  = static_cast<jint>(cppValue.valveState);
            chip::JniReferences::GetInstance().CreateBoxedObject<jint>(
                value_valveStateClassName.c_str(), value_valveStateCtorSignature.c_str(), jnivalue_valveState, value_valveState);

            jobject value_valveLevel;
            if (!cppValue.valveLevel.HasValue())
            {
                chip::JniReferences::GetInstance().CreateOptional(nullptr, value_valveLevel);
            }
            else
            {
                jobject value_valveLevelInsideOptional;
                std::string value_valveLevelInsideOptionalClassName     = "java/lang/Integer";
                std::string value_valveLevelInsideOptionalCtorSignature = "(I)V";
                jint jnivalue_valveLevelInsideOptional                  = static_cast<jint>(cppValue.valveLevel.Value());
                chip::JniReferences::GetInstance().CreateBoxedObject<jint>(
                    value_valveLevelInsideOptionalClassName.c_str(), value_valveLevelInsideOptionalCtorSignature.c_str(),
                    jnivalue_valveLevelInsideOptional, value_valveLevelInsideOptional);
                chip::JniReferences::GetInstance().CreateOptional(value_valveLevelInsideOptional, value_valveLevel);
            }

            jclass valveStateChangedStructClass;
            err = chip::JniReferences::GetInstance().GetLocalClassRef(
                env, "chip/devicecontroller/ChipEventStructs$ValveConfigurationAndControlClusterValveStateChangedEvent",
                valveStateChangedStructClass);
            if (err != CHIP_NO_ERROR)
            {
                ChipLogError(Zcl,
                             "Could not find class ChipEventStructs$ValveConfigurationAndControlClusterValveStateChangedEvent");
                return nullptr;
            }

            jmethodID valveStateChangedStructCtor;
            err = chip::JniReferences::GetInstance().FindMethod(env, valveStateChangedStructClass, "<init>",
                                                                "(Ljava/lang/Integer;Ljava/util/Optional;)V",
                                                                &valveStateChangedStructCtor);
            if (err != CHIP_NO_ERROR || valveStateChangedStructCtor == nullptr)
            {
                ChipLogError(
                    Zcl, "Could not find ChipEventStructs$ValveConfigurationAndControlClusterValveStateChangedEvent constructor");
                return nullptr;
            }

            jobject value =
                env->NewObject(valveStateChangedStructClass, valveStateChangedStructCtor, value_valveState, value_valveLevel);

            return value;
        }
        case Events::ValveFault::Id: {
            Events::ValveFault::DecodableType cppValue;
            *aError = app::DataModel::Decode(aReader, cppValue);
            if (*aError != CHIP_NO_ERROR)
            {
                return nullptr;
            }
            jobject value_valveFault;
            std::string value_valveFaultClassName     = "java/lang/Integer";
            std::string value_valveFaultCtorSignature = "(I)V";
            jint jnivalue_valveFault                  = static_cast<jint>(cppValue.valveFault.Raw());
            chip::JniReferences::GetInstance().CreateBoxedObject<jint>(
                value_valveFaultClassName.c_str(), value_valveFaultCtorSignature.c_str(), jnivalue_valveFault, value_valveFault);

            jclass valveFaultStructClass;
            err = chip::JniReferences::GetInstance().GetLocalClassRef(
                env, "chip/devicecontroller/ChipEventStructs$ValveConfigurationAndControlClusterValveFaultEvent",
                valveFaultStructClass);
            if (err != CHIP_NO_ERROR)
            {
                ChipLogError(Zcl, "Could not find class ChipEventStructs$ValveConfigurationAndControlClusterValveFaultEvent");
                return nullptr;
            }

            jmethodID valveFaultStructCtor;
            err = chip::JniReferences::GetInstance().FindMethod(env, valveFaultStructClass, "<init>", "(Ljava/lang/Integer;)V",
                                                                &valveFaultStructCtor);
            if (err != CHIP_NO_ERROR || valveFaultStructCtor == nullptr)
            {
                ChipLogError(Zcl, "Could not find ChipEventStructs$ValveConfigurationAndControlClusterValveFaultEvent constructor");
                return nullptr;
            }

            jobject value = env->NewObject(valveFaultStructClass, valveFaultStructCtor, value_valveFault);

            return value;
        }
        default:
            *aError = CHIP_ERROR_IM_MALFORMED_EVENT_PATH_IB;
            break;
        }
        break;
    }
    case app::Clusters::ElectricalPowerMeasurement::Id: {
        using namespace app::Clusters::ElectricalPowerMeasurement;
        switch (aPath.mEventId)
        {
        case Events::MeasurementPeriodRanges::Id: {
            Events::MeasurementPeriodRanges::DecodableType cppValue;
            *aError = app::DataModel::Decode(aReader, cppValue);
            if (*aError != CHIP_NO_ERROR)
            {
                return nullptr;
            }
            jobject value_ranges;
            chip::JniReferences::GetInstance().CreateArrayList(value_ranges);

            auto iter_value_ranges_0 = cppValue.ranges.begin();
            while (iter_value_ranges_0.Next())
            {
                auto & entry_0 = iter_value_ranges_0.GetValue();
                jobject newElement_0;
                jobject newElement_0_measurementType;
                std::string newElement_0_measurementTypeClassName     = "java/lang/Integer";
                std::string newElement_0_measurementTypeCtorSignature = "(I)V";
                jint jninewElement_0_measurementType                  = static_cast<jint>(entry_0.measurementType);
                chip::JniReferences::GetInstance().CreateBoxedObject<jint>(
                    newElement_0_measurementTypeClassName.c_str(), newElement_0_measurementTypeCtorSignature.c_str(),
                    jninewElement_0_measurementType, newElement_0_measurementType);
                jobject newElement_0_min;
                std::string newElement_0_minClassName     = "java/lang/Long";
                std::string newElement_0_minCtorSignature = "(J)V";
                jlong jninewElement_0_min                 = static_cast<jlong>(entry_0.min);
                chip::JniReferences::GetInstance().CreateBoxedObject<jlong>(newElement_0_minClassName.c_str(),
                                                                            newElement_0_minCtorSignature.c_str(),
                                                                            jninewElement_0_min, newElement_0_min);
                jobject newElement_0_max;
                std::string newElement_0_maxClassName     = "java/lang/Long";
                std::string newElement_0_maxCtorSignature = "(J)V";
                jlong jninewElement_0_max                 = static_cast<jlong>(entry_0.max);
                chip::JniReferences::GetInstance().CreateBoxedObject<jlong>(newElement_0_maxClassName.c_str(),
                                                                            newElement_0_maxCtorSignature.c_str(),
                                                                            jninewElement_0_max, newElement_0_max);
                jobject newElement_0_startTimestamp;
                if (!entry_0.startTimestamp.HasValue())
                {
                    chip::JniReferences::GetInstance().CreateOptional(nullptr, newElement_0_startTimestamp);
                }
                else
                {
                    jobject newElement_0_startTimestampInsideOptional;
                    std::string newElement_0_startTimestampInsideOptionalClassName     = "java/lang/Long";
                    std::string newElement_0_startTimestampInsideOptionalCtorSignature = "(J)V";
                    jlong jninewElement_0_startTimestampInsideOptional = static_cast<jlong>(entry_0.startTimestamp.Value());
                    chip::JniReferences::GetInstance().CreateBoxedObject<jlong>(
                        newElement_0_startTimestampInsideOptionalClassName.c_str(),
                        newElement_0_startTimestampInsideOptionalCtorSignature.c_str(),
                        jninewElement_0_startTimestampInsideOptional, newElement_0_startTimestampInsideOptional);
                    chip::JniReferences::GetInstance().CreateOptional(newElement_0_startTimestampInsideOptional,
                                                                      newElement_0_startTimestamp);
                }
                jobject newElement_0_endTimestamp;
                if (!entry_0.endTimestamp.HasValue())
                {
                    chip::JniReferences::GetInstance().CreateOptional(nullptr, newElement_0_endTimestamp);
                }
                else
                {
                    jobject newElement_0_endTimestampInsideOptional;
                    std::string newElement_0_endTimestampInsideOptionalClassName     = "java/lang/Long";
                    std::string newElement_0_endTimestampInsideOptionalCtorSignature = "(J)V";
                    jlong jninewElement_0_endTimestampInsideOptional = static_cast<jlong>(entry_0.endTimestamp.Value());
                    chip::JniReferences::GetInstance().CreateBoxedObject<jlong>(
                        newElement_0_endTimestampInsideOptionalClassName.c_str(),
                        newElement_0_endTimestampInsideOptionalCtorSignature.c_str(), jninewElement_0_endTimestampInsideOptional,
                        newElement_0_endTimestampInsideOptional);
                    chip::JniReferences::GetInstance().CreateOptional(newElement_0_endTimestampInsideOptional,
                                                                      newElement_0_endTimestamp);
                }
                jobject newElement_0_minTimestamp;
                if (!entry_0.minTimestamp.HasValue())
                {
                    chip::JniReferences::GetInstance().CreateOptional(nullptr, newElement_0_minTimestamp);
                }
                else
                {
                    jobject newElement_0_minTimestampInsideOptional;
                    std::string newElement_0_minTimestampInsideOptionalClassName     = "java/lang/Long";
                    std::string newElement_0_minTimestampInsideOptionalCtorSignature = "(J)V";
                    jlong jninewElement_0_minTimestampInsideOptional = static_cast<jlong>(entry_0.minTimestamp.Value());
                    chip::JniReferences::GetInstance().CreateBoxedObject<jlong>(
                        newElement_0_minTimestampInsideOptionalClassName.c_str(),
                        newElement_0_minTimestampInsideOptionalCtorSignature.c_str(), jninewElement_0_minTimestampInsideOptional,
                        newElement_0_minTimestampInsideOptional);
                    chip::JniReferences::GetInstance().CreateOptional(newElement_0_minTimestampInsideOptional,
                                                                      newElement_0_minTimestamp);
                }
                jobject newElement_0_maxTimestamp;
                if (!entry_0.maxTimestamp.HasValue())
                {
                    chip::JniReferences::GetInstance().CreateOptional(nullptr, newElement_0_maxTimestamp);
                }
                else
                {
                    jobject newElement_0_maxTimestampInsideOptional;
                    std::string newElement_0_maxTimestampInsideOptionalClassName     = "java/lang/Long";
                    std::string newElement_0_maxTimestampInsideOptionalCtorSignature = "(J)V";
                    jlong jninewElement_0_maxTimestampInsideOptional = static_cast<jlong>(entry_0.maxTimestamp.Value());
                    chip::JniReferences::GetInstance().CreateBoxedObject<jlong>(
                        newElement_0_maxTimestampInsideOptionalClassName.c_str(),
                        newElement_0_maxTimestampInsideOptionalCtorSignature.c_str(), jninewElement_0_maxTimestampInsideOptional,
                        newElement_0_maxTimestampInsideOptional);
                    chip::JniReferences::GetInstance().CreateOptional(newElement_0_maxTimestampInsideOptional,
                                                                      newElement_0_maxTimestamp);
                }
                jobject newElement_0_startSystime;
                if (!entry_0.startSystime.HasValue())
                {
                    chip::JniReferences::GetInstance().CreateOptional(nullptr, newElement_0_startSystime);
                }
                else
                {
                    jobject newElement_0_startSystimeInsideOptional;
                    std::string newElement_0_startSystimeInsideOptionalClassName     = "java/lang/Long";
                    std::string newElement_0_startSystimeInsideOptionalCtorSignature = "(J)V";
                    jlong jninewElement_0_startSystimeInsideOptional = static_cast<jlong>(entry_0.startSystime.Value());
                    chip::JniReferences::GetInstance().CreateBoxedObject<jlong>(
                        newElement_0_startSystimeInsideOptionalClassName.c_str(),
                        newElement_0_startSystimeInsideOptionalCtorSignature.c_str(), jninewElement_0_startSystimeInsideOptional,
                        newElement_0_startSystimeInsideOptional);
                    chip::JniReferences::GetInstance().CreateOptional(newElement_0_startSystimeInsideOptional,
                                                                      newElement_0_startSystime);
                }
                jobject newElement_0_endSystime;
                if (!entry_0.endSystime.HasValue())
                {
                    chip::JniReferences::GetInstance().CreateOptional(nullptr, newElement_0_endSystime);
                }
                else
                {
                    jobject newElement_0_endSystimeInsideOptional;
                    std::string newElement_0_endSystimeInsideOptionalClassName     = "java/lang/Long";
                    std::string newElement_0_endSystimeInsideOptionalCtorSignature = "(J)V";
                    jlong jninewElement_0_endSystimeInsideOptional                 = static_cast<jlong>(entry_0.endSystime.Value());
                    chip::JniReferences::GetInstance().CreateBoxedObject<jlong>(
                        newElement_0_endSystimeInsideOptionalClassName.c_str(),
                        newElement_0_endSystimeInsideOptionalCtorSignature.c_str(), jninewElement_0_endSystimeInsideOptional,
                        newElement_0_endSystimeInsideOptional);
                    chip::JniReferences::GetInstance().CreateOptional(newElement_0_endSystimeInsideOptional,
                                                                      newElement_0_endSystime);
                }
                jobject newElement_0_minSystime;
                if (!entry_0.minSystime.HasValue())
                {
                    chip::JniReferences::GetInstance().CreateOptional(nullptr, newElement_0_minSystime);
                }
                else
                {
                    jobject newElement_0_minSystimeInsideOptional;
                    std::string newElement_0_minSystimeInsideOptionalClassName     = "java/lang/Long";
                    std::string newElement_0_minSystimeInsideOptionalCtorSignature = "(J)V";
                    jlong jninewElement_0_minSystimeInsideOptional                 = static_cast<jlong>(entry_0.minSystime.Value());
                    chip::JniReferences::GetInstance().CreateBoxedObject<jlong>(
                        newElement_0_minSystimeInsideOptionalClassName.c_str(),
                        newElement_0_minSystimeInsideOptionalCtorSignature.c_str(), jninewElement_0_minSystimeInsideOptional,
                        newElement_0_minSystimeInsideOptional);
                    chip::JniReferences::GetInstance().CreateOptional(newElement_0_minSystimeInsideOptional,
                                                                      newElement_0_minSystime);
                }
                jobject newElement_0_maxSystime;
                if (!entry_0.maxSystime.HasValue())
                {
                    chip::JniReferences::GetInstance().CreateOptional(nullptr, newElement_0_maxSystime);
                }
                else
                {
                    jobject newElement_0_maxSystimeInsideOptional;
                    std::string newElement_0_maxSystimeInsideOptionalClassName     = "java/lang/Long";
                    std::string newElement_0_maxSystimeInsideOptionalCtorSignature = "(J)V";
                    jlong jninewElement_0_maxSystimeInsideOptional                 = static_cast<jlong>(entry_0.maxSystime.Value());
                    chip::JniReferences::GetInstance().CreateBoxedObject<jlong>(
                        newElement_0_maxSystimeInsideOptionalClassName.c_str(),
                        newElement_0_maxSystimeInsideOptionalCtorSignature.c_str(), jninewElement_0_maxSystimeInsideOptional,
                        newElement_0_maxSystimeInsideOptional);
                    chip::JniReferences::GetInstance().CreateOptional(newElement_0_maxSystimeInsideOptional,
                                                                      newElement_0_maxSystime);
                }

                jclass measurementRangeStructStructClass_1;
                err = chip::JniReferences::GetInstance().GetLocalClassRef(
                    env, "chip/devicecontroller/ChipStructs$ElectricalPowerMeasurementClusterMeasurementRangeStruct",
                    measurementRangeStructStructClass_1);
                if (err != CHIP_NO_ERROR)
                {
                    ChipLogError(Zcl, "Could not find class ChipStructs$ElectricalPowerMeasurementClusterMeasurementRangeStruct");
                    return nullptr;
                }

                jmethodID measurementRangeStructStructCtor_1;
                err = chip::JniReferences::GetInstance().FindMethod(
                    env, measurementRangeStructStructClass_1, "<init>",
                    "(Ljava/lang/Integer;Ljava/lang/Long;Ljava/lang/Long;Ljava/util/Optional;Ljava/util/Optional;Ljava/util/"
                    "Optional;Ljava/util/Optional;Ljava/util/Optional;Ljava/util/Optional;Ljava/util/Optional;Ljava/util/"
                    "Optional;)V",
                    &measurementRangeStructStructCtor_1);
                if (err != CHIP_NO_ERROR || measurementRangeStructStructCtor_1 == nullptr)
                {
                    ChipLogError(Zcl,
                                 "Could not find ChipStructs$ElectricalPowerMeasurementClusterMeasurementRangeStruct constructor");
                    return nullptr;
                }

                newElement_0 = env->NewObject(measurementRangeStructStructClass_1, measurementRangeStructStructCtor_1,
                                              newElement_0_measurementType, newElement_0_min, newElement_0_max,
                                              newElement_0_startTimestamp, newElement_0_endTimestamp, newElement_0_minTimestamp,
                                              newElement_0_maxTimestamp, newElement_0_startSystime, newElement_0_endSystime,
                                              newElement_0_minSystime, newElement_0_maxSystime);
                chip::JniReferences::GetInstance().AddToList(value_ranges, newElement_0);
            }

            jclass measurementPeriodRangesStructClass;
            err = chip::JniReferences::GetInstance().GetLocalClassRef(
                env, "chip/devicecontroller/ChipEventStructs$ElectricalPowerMeasurementClusterMeasurementPeriodRangesEvent",
                measurementPeriodRangesStructClass);
            if (err != CHIP_NO_ERROR)
            {
                ChipLogError(Zcl,
                             "Could not find class ChipEventStructs$ElectricalPowerMeasurementClusterMeasurementPeriodRangesEvent");
                return nullptr;
            }

            jmethodID measurementPeriodRangesStructCtor;
            err = chip::JniReferences::GetInstance().FindMethod(env, measurementPeriodRangesStructClass, "<init>",
                                                                "(Ljava/util/ArrayList;)V", &measurementPeriodRangesStructCtor);
            if (err != CHIP_NO_ERROR || measurementPeriodRangesStructCtor == nullptr)
            {
                ChipLogError(
                    Zcl,
                    "Could not find ChipEventStructs$ElectricalPowerMeasurementClusterMeasurementPeriodRangesEvent constructor");
                return nullptr;
            }

            jobject value = env->NewObject(measurementPeriodRangesStructClass, measurementPeriodRangesStructCtor, value_ranges);

            return value;
        }
        default:
            *aError = CHIP_ERROR_IM_MALFORMED_EVENT_PATH_IB;
            break;
        }
        break;
    }
    case app::Clusters::ElectricalEnergyMeasurement::Id: {
        using namespace app::Clusters::ElectricalEnergyMeasurement;
        switch (aPath.mEventId)
        {
        case Events::CumulativeEnergyMeasured::Id: {
            Events::CumulativeEnergyMeasured::DecodableType cppValue;
            *aError = app::DataModel::Decode(aReader, cppValue);
            if (*aError != CHIP_NO_ERROR)
            {
                return nullptr;
            }
            jobject value_energyImported;
            if (!cppValue.energyImported.HasValue())
            {
                chip::JniReferences::GetInstance().CreateOptional(nullptr, value_energyImported);
            }
            else
            {
                jobject value_energyImportedInsideOptional;
                jobject value_energyImportedInsideOptional_energy;
                std::string value_energyImportedInsideOptional_energyClassName     = "java/lang/Long";
                std::string value_energyImportedInsideOptional_energyCtorSignature = "(J)V";
                jlong jnivalue_energyImportedInsideOptional_energy = static_cast<jlong>(cppValue.energyImported.Value().energy);
                chip::JniReferences::GetInstance().CreateBoxedObject<jlong>(
                    value_energyImportedInsideOptional_energyClassName.c_str(),
                    value_energyImportedInsideOptional_energyCtorSignature.c_str(), jnivalue_energyImportedInsideOptional_energy,
                    value_energyImportedInsideOptional_energy);
                jobject value_energyImportedInsideOptional_startTimestamp;
                if (!cppValue.energyImported.Value().startTimestamp.HasValue())
                {
                    chip::JniReferences::GetInstance().CreateOptional(nullptr, value_energyImportedInsideOptional_startTimestamp);
                }
                else
                {
                    jobject value_energyImportedInsideOptional_startTimestampInsideOptional;
                    std::string value_energyImportedInsideOptional_startTimestampInsideOptionalClassName     = "java/lang/Long";
                    std::string value_energyImportedInsideOptional_startTimestampInsideOptionalCtorSignature = "(J)V";
                    jlong jnivalue_energyImportedInsideOptional_startTimestampInsideOptional =
                        static_cast<jlong>(cppValue.energyImported.Value().startTimestamp.Value());
                    chip::JniReferences::GetInstance().CreateBoxedObject<jlong>(
                        value_energyImportedInsideOptional_startTimestampInsideOptionalClassName.c_str(),
                        value_energyImportedInsideOptional_startTimestampInsideOptionalCtorSignature.c_str(),
                        jnivalue_energyImportedInsideOptional_startTimestampInsideOptional,
                        value_energyImportedInsideOptional_startTimestampInsideOptional);
                    chip::JniReferences::GetInstance().CreateOptional(
                        value_energyImportedInsideOptional_startTimestampInsideOptional,
                        value_energyImportedInsideOptional_startTimestamp);
                }
                jobject value_energyImportedInsideOptional_endTimestamp;
                if (!cppValue.energyImported.Value().endTimestamp.HasValue())
                {
                    chip::JniReferences::GetInstance().CreateOptional(nullptr, value_energyImportedInsideOptional_endTimestamp);
                }
                else
                {
                    jobject value_energyImportedInsideOptional_endTimestampInsideOptional;
                    std::string value_energyImportedInsideOptional_endTimestampInsideOptionalClassName     = "java/lang/Long";
                    std::string value_energyImportedInsideOptional_endTimestampInsideOptionalCtorSignature = "(J)V";
                    jlong jnivalue_energyImportedInsideOptional_endTimestampInsideOptional =
                        static_cast<jlong>(cppValue.energyImported.Value().endTimestamp.Value());
                    chip::JniReferences::GetInstance().CreateBoxedObject<jlong>(
                        value_energyImportedInsideOptional_endTimestampInsideOptionalClassName.c_str(),
                        value_energyImportedInsideOptional_endTimestampInsideOptionalCtorSignature.c_str(),
                        jnivalue_energyImportedInsideOptional_endTimestampInsideOptional,
                        value_energyImportedInsideOptional_endTimestampInsideOptional);
                    chip::JniReferences::GetInstance().CreateOptional(value_energyImportedInsideOptional_endTimestampInsideOptional,
                                                                      value_energyImportedInsideOptional_endTimestamp);
                }
                jobject value_energyImportedInsideOptional_startSystime;
                if (!cppValue.energyImported.Value().startSystime.HasValue())
                {
                    chip::JniReferences::GetInstance().CreateOptional(nullptr, value_energyImportedInsideOptional_startSystime);
                }
                else
                {
                    jobject value_energyImportedInsideOptional_startSystimeInsideOptional;
                    std::string value_energyImportedInsideOptional_startSystimeInsideOptionalClassName     = "java/lang/Long";
                    std::string value_energyImportedInsideOptional_startSystimeInsideOptionalCtorSignature = "(J)V";
                    jlong jnivalue_energyImportedInsideOptional_startSystimeInsideOptional =
                        static_cast<jlong>(cppValue.energyImported.Value().startSystime.Value());
                    chip::JniReferences::GetInstance().CreateBoxedObject<jlong>(
                        value_energyImportedInsideOptional_startSystimeInsideOptionalClassName.c_str(),
                        value_energyImportedInsideOptional_startSystimeInsideOptionalCtorSignature.c_str(),
                        jnivalue_energyImportedInsideOptional_startSystimeInsideOptional,
                        value_energyImportedInsideOptional_startSystimeInsideOptional);
                    chip::JniReferences::GetInstance().CreateOptional(value_energyImportedInsideOptional_startSystimeInsideOptional,
                                                                      value_energyImportedInsideOptional_startSystime);
                }
                jobject value_energyImportedInsideOptional_endSystime;
                if (!cppValue.energyImported.Value().endSystime.HasValue())
                {
                    chip::JniReferences::GetInstance().CreateOptional(nullptr, value_energyImportedInsideOptional_endSystime);
                }
                else
                {
                    jobject value_energyImportedInsideOptional_endSystimeInsideOptional;
                    std::string value_energyImportedInsideOptional_endSystimeInsideOptionalClassName     = "java/lang/Long";
                    std::string value_energyImportedInsideOptional_endSystimeInsideOptionalCtorSignature = "(J)V";
                    jlong jnivalue_energyImportedInsideOptional_endSystimeInsideOptional =
                        static_cast<jlong>(cppValue.energyImported.Value().endSystime.Value());
                    chip::JniReferences::GetInstance().CreateBoxedObject<jlong>(
                        value_energyImportedInsideOptional_endSystimeInsideOptionalClassName.c_str(),
                        value_energyImportedInsideOptional_endSystimeInsideOptionalCtorSignature.c_str(),
                        jnivalue_energyImportedInsideOptional_endSystimeInsideOptional,
                        value_energyImportedInsideOptional_endSystimeInsideOptional);
                    chip::JniReferences::GetInstance().CreateOptional(value_energyImportedInsideOptional_endSystimeInsideOptional,
                                                                      value_energyImportedInsideOptional_endSystime);
                }

                jclass energyMeasurementStructStructClass_1;
                err = chip::JniReferences::GetInstance().GetLocalClassRef(
                    env, "chip/devicecontroller/ChipStructs$ElectricalEnergyMeasurementClusterEnergyMeasurementStruct",
                    energyMeasurementStructStructClass_1);
                if (err != CHIP_NO_ERROR)
                {
                    ChipLogError(Zcl, "Could not find class ChipStructs$ElectricalEnergyMeasurementClusterEnergyMeasurementStruct");
                    return nullptr;
                }

                jmethodID energyMeasurementStructStructCtor_1;
                err = chip::JniReferences::GetInstance().FindMethod(
                    env, energyMeasurementStructStructClass_1, "<init>",
                    "(Ljava/lang/Long;Ljava/util/Optional;Ljava/util/Optional;Ljava/util/Optional;Ljava/util/Optional;)V",
                    &energyMeasurementStructStructCtor_1);
                if (err != CHIP_NO_ERROR || energyMeasurementStructStructCtor_1 == nullptr)
                {
                    ChipLogError(
                        Zcl, "Could not find ChipStructs$ElectricalEnergyMeasurementClusterEnergyMeasurementStruct constructor");
                    return nullptr;
                }

                value_energyImportedInsideOptional =
                    env->NewObject(energyMeasurementStructStructClass_1, energyMeasurementStructStructCtor_1,
                                   value_energyImportedInsideOptional_energy, value_energyImportedInsideOptional_startTimestamp,
                                   value_energyImportedInsideOptional_endTimestamp, value_energyImportedInsideOptional_startSystime,
                                   value_energyImportedInsideOptional_endSystime);
                chip::JniReferences::GetInstance().CreateOptional(value_energyImportedInsideOptional, value_energyImported);
            }

            jobject value_energyExported;
            if (!cppValue.energyExported.HasValue())
            {
                chip::JniReferences::GetInstance().CreateOptional(nullptr, value_energyExported);
            }
            else
            {
                jobject value_energyExportedInsideOptional;
                jobject value_energyExportedInsideOptional_energy;
                std::string value_energyExportedInsideOptional_energyClassName     = "java/lang/Long";
                std::string value_energyExportedInsideOptional_energyCtorSignature = "(J)V";
                jlong jnivalue_energyExportedInsideOptional_energy = static_cast<jlong>(cppValue.energyExported.Value().energy);
                chip::JniReferences::GetInstance().CreateBoxedObject<jlong>(
                    value_energyExportedInsideOptional_energyClassName.c_str(),
                    value_energyExportedInsideOptional_energyCtorSignature.c_str(), jnivalue_energyExportedInsideOptional_energy,
                    value_energyExportedInsideOptional_energy);
                jobject value_energyExportedInsideOptional_startTimestamp;
                if (!cppValue.energyExported.Value().startTimestamp.HasValue())
                {
                    chip::JniReferences::GetInstance().CreateOptional(nullptr, value_energyExportedInsideOptional_startTimestamp);
                }
                else
                {
                    jobject value_energyExportedInsideOptional_startTimestampInsideOptional;
                    std::string value_energyExportedInsideOptional_startTimestampInsideOptionalClassName     = "java/lang/Long";
                    std::string value_energyExportedInsideOptional_startTimestampInsideOptionalCtorSignature = "(J)V";
                    jlong jnivalue_energyExportedInsideOptional_startTimestampInsideOptional =
                        static_cast<jlong>(cppValue.energyExported.Value().startTimestamp.Value());
                    chip::JniReferences::GetInstance().CreateBoxedObject<jlong>(
                        value_energyExportedInsideOptional_startTimestampInsideOptionalClassName.c_str(),
                        value_energyExportedInsideOptional_startTimestampInsideOptionalCtorSignature.c_str(),
                        jnivalue_energyExportedInsideOptional_startTimestampInsideOptional,
                        value_energyExportedInsideOptional_startTimestampInsideOptional);
                    chip::JniReferences::GetInstance().CreateOptional(
                        value_energyExportedInsideOptional_startTimestampInsideOptional,
                        value_energyExportedInsideOptional_startTimestamp);
                }
                jobject value_energyExportedInsideOptional_endTimestamp;
                if (!cppValue.energyExported.Value().endTimestamp.HasValue())
                {
                    chip::JniReferences::GetInstance().CreateOptional(nullptr, value_energyExportedInsideOptional_endTimestamp);
                }
                else
                {
                    jobject value_energyExportedInsideOptional_endTimestampInsideOptional;
                    std::string value_energyExportedInsideOptional_endTimestampInsideOptionalClassName     = "java/lang/Long";
                    std::string value_energyExportedInsideOptional_endTimestampInsideOptionalCtorSignature = "(J)V";
                    jlong jnivalue_energyExportedInsideOptional_endTimestampInsideOptional =
                        static_cast<jlong>(cppValue.energyExported.Value().endTimestamp.Value());
                    chip::JniReferences::GetInstance().CreateBoxedObject<jlong>(
                        value_energyExportedInsideOptional_endTimestampInsideOptionalClassName.c_str(),
                        value_energyExportedInsideOptional_endTimestampInsideOptionalCtorSignature.c_str(),
                        jnivalue_energyExportedInsideOptional_endTimestampInsideOptional,
                        value_energyExportedInsideOptional_endTimestampInsideOptional);
                    chip::JniReferences::GetInstance().CreateOptional(value_energyExportedInsideOptional_endTimestampInsideOptional,
                                                                      value_energyExportedInsideOptional_endTimestamp);
                }
                jobject value_energyExportedInsideOptional_startSystime;
                if (!cppValue.energyExported.Value().startSystime.HasValue())
                {
                    chip::JniReferences::GetInstance().CreateOptional(nullptr, value_energyExportedInsideOptional_startSystime);
                }
                else
                {
                    jobject value_energyExportedInsideOptional_startSystimeInsideOptional;
                    std::string value_energyExportedInsideOptional_startSystimeInsideOptionalClassName     = "java/lang/Long";
                    std::string value_energyExportedInsideOptional_startSystimeInsideOptionalCtorSignature = "(J)V";
                    jlong jnivalue_energyExportedInsideOptional_startSystimeInsideOptional =
                        static_cast<jlong>(cppValue.energyExported.Value().startSystime.Value());
                    chip::JniReferences::GetInstance().CreateBoxedObject<jlong>(
                        value_energyExportedInsideOptional_startSystimeInsideOptionalClassName.c_str(),
                        value_energyExportedInsideOptional_startSystimeInsideOptionalCtorSignature.c_str(),
                        jnivalue_energyExportedInsideOptional_startSystimeInsideOptional,
                        value_energyExportedInsideOptional_startSystimeInsideOptional);
                    chip::JniReferences::GetInstance().CreateOptional(value_energyExportedInsideOptional_startSystimeInsideOptional,
                                                                      value_energyExportedInsideOptional_startSystime);
                }
                jobject value_energyExportedInsideOptional_endSystime;
                if (!cppValue.energyExported.Value().endSystime.HasValue())
                {
                    chip::JniReferences::GetInstance().CreateOptional(nullptr, value_energyExportedInsideOptional_endSystime);
                }
                else
                {
                    jobject value_energyExportedInsideOptional_endSystimeInsideOptional;
                    std::string value_energyExportedInsideOptional_endSystimeInsideOptionalClassName     = "java/lang/Long";
                    std::string value_energyExportedInsideOptional_endSystimeInsideOptionalCtorSignature = "(J)V";
                    jlong jnivalue_energyExportedInsideOptional_endSystimeInsideOptional =
                        static_cast<jlong>(cppValue.energyExported.Value().endSystime.Value());
                    chip::JniReferences::GetInstance().CreateBoxedObject<jlong>(
                        value_energyExportedInsideOptional_endSystimeInsideOptionalClassName.c_str(),
                        value_energyExportedInsideOptional_endSystimeInsideOptionalCtorSignature.c_str(),
                        jnivalue_energyExportedInsideOptional_endSystimeInsideOptional,
                        value_energyExportedInsideOptional_endSystimeInsideOptional);
                    chip::JniReferences::GetInstance().CreateOptional(value_energyExportedInsideOptional_endSystimeInsideOptional,
                                                                      value_energyExportedInsideOptional_endSystime);
                }

                jclass energyMeasurementStructStructClass_1;
                err = chip::JniReferences::GetInstance().GetLocalClassRef(
                    env, "chip/devicecontroller/ChipStructs$ElectricalEnergyMeasurementClusterEnergyMeasurementStruct",
                    energyMeasurementStructStructClass_1);
                if (err != CHIP_NO_ERROR)
                {
                    ChipLogError(Zcl, "Could not find class ChipStructs$ElectricalEnergyMeasurementClusterEnergyMeasurementStruct");
                    return nullptr;
                }

                jmethodID energyMeasurementStructStructCtor_1;
                err = chip::JniReferences::GetInstance().FindMethod(
                    env, energyMeasurementStructStructClass_1, "<init>",
                    "(Ljava/lang/Long;Ljava/util/Optional;Ljava/util/Optional;Ljava/util/Optional;Ljava/util/Optional;)V",
                    &energyMeasurementStructStructCtor_1);
                if (err != CHIP_NO_ERROR || energyMeasurementStructStructCtor_1 == nullptr)
                {
                    ChipLogError(
                        Zcl, "Could not find ChipStructs$ElectricalEnergyMeasurementClusterEnergyMeasurementStruct constructor");
                    return nullptr;
                }

                value_energyExportedInsideOptional =
                    env->NewObject(energyMeasurementStructStructClass_1, energyMeasurementStructStructCtor_1,
                                   value_energyExportedInsideOptional_energy, value_energyExportedInsideOptional_startTimestamp,
                                   value_energyExportedInsideOptional_endTimestamp, value_energyExportedInsideOptional_startSystime,
                                   value_energyExportedInsideOptional_endSystime);
                chip::JniReferences::GetInstance().CreateOptional(value_energyExportedInsideOptional, value_energyExported);
            }

            jclass cumulativeEnergyMeasuredStructClass;
            err = chip::JniReferences::GetInstance().GetLocalClassRef(
                env, "chip/devicecontroller/ChipEventStructs$ElectricalEnergyMeasurementClusterCumulativeEnergyMeasuredEvent",
                cumulativeEnergyMeasuredStructClass);
            if (err != CHIP_NO_ERROR)
            {
                ChipLogError(
                    Zcl, "Could not find class ChipEventStructs$ElectricalEnergyMeasurementClusterCumulativeEnergyMeasuredEvent");
                return nullptr;
            }

            jmethodID cumulativeEnergyMeasuredStructCtor;
            err = chip::JniReferences::GetInstance().FindMethod(env, cumulativeEnergyMeasuredStructClass, "<init>",
                                                                "(Ljava/util/Optional;Ljava/util/Optional;)V",
                                                                &cumulativeEnergyMeasuredStructCtor);
            if (err != CHIP_NO_ERROR || cumulativeEnergyMeasuredStructCtor == nullptr)
            {
                ChipLogError(
                    Zcl,
                    "Could not find ChipEventStructs$ElectricalEnergyMeasurementClusterCumulativeEnergyMeasuredEvent constructor");
                return nullptr;
            }

            jobject value = env->NewObject(cumulativeEnergyMeasuredStructClass, cumulativeEnergyMeasuredStructCtor,
                                           value_energyImported, value_energyExported);

            return value;
        }
        case Events::PeriodicEnergyMeasured::Id: {
            Events::PeriodicEnergyMeasured::DecodableType cppValue;
            *aError = app::DataModel::Decode(aReader, cppValue);
            if (*aError != CHIP_NO_ERROR)
            {
                return nullptr;
            }
            jobject value_energyImported;
            if (!cppValue.energyImported.HasValue())
            {
                chip::JniReferences::GetInstance().CreateOptional(nullptr, value_energyImported);
            }
            else
            {
                jobject value_energyImportedInsideOptional;
                jobject value_energyImportedInsideOptional_energy;
                std::string value_energyImportedInsideOptional_energyClassName     = "java/lang/Long";
                std::string value_energyImportedInsideOptional_energyCtorSignature = "(J)V";
                jlong jnivalue_energyImportedInsideOptional_energy = static_cast<jlong>(cppValue.energyImported.Value().energy);
                chip::JniReferences::GetInstance().CreateBoxedObject<jlong>(
                    value_energyImportedInsideOptional_energyClassName.c_str(),
                    value_energyImportedInsideOptional_energyCtorSignature.c_str(), jnivalue_energyImportedInsideOptional_energy,
                    value_energyImportedInsideOptional_energy);
                jobject value_energyImportedInsideOptional_startTimestamp;
                if (!cppValue.energyImported.Value().startTimestamp.HasValue())
                {
                    chip::JniReferences::GetInstance().CreateOptional(nullptr, value_energyImportedInsideOptional_startTimestamp);
                }
                else
                {
                    jobject value_energyImportedInsideOptional_startTimestampInsideOptional;
                    std::string value_energyImportedInsideOptional_startTimestampInsideOptionalClassName     = "java/lang/Long";
                    std::string value_energyImportedInsideOptional_startTimestampInsideOptionalCtorSignature = "(J)V";
                    jlong jnivalue_energyImportedInsideOptional_startTimestampInsideOptional =
                        static_cast<jlong>(cppValue.energyImported.Value().startTimestamp.Value());
                    chip::JniReferences::GetInstance().CreateBoxedObject<jlong>(
                        value_energyImportedInsideOptional_startTimestampInsideOptionalClassName.c_str(),
                        value_energyImportedInsideOptional_startTimestampInsideOptionalCtorSignature.c_str(),
                        jnivalue_energyImportedInsideOptional_startTimestampInsideOptional,
                        value_energyImportedInsideOptional_startTimestampInsideOptional);
                    chip::JniReferences::GetInstance().CreateOptional(
                        value_energyImportedInsideOptional_startTimestampInsideOptional,
                        value_energyImportedInsideOptional_startTimestamp);
                }
                jobject value_energyImportedInsideOptional_endTimestamp;
                if (!cppValue.energyImported.Value().endTimestamp.HasValue())
                {
                    chip::JniReferences::GetInstance().CreateOptional(nullptr, value_energyImportedInsideOptional_endTimestamp);
                }
                else
                {
                    jobject value_energyImportedInsideOptional_endTimestampInsideOptional;
                    std::string value_energyImportedInsideOptional_endTimestampInsideOptionalClassName     = "java/lang/Long";
                    std::string value_energyImportedInsideOptional_endTimestampInsideOptionalCtorSignature = "(J)V";
                    jlong jnivalue_energyImportedInsideOptional_endTimestampInsideOptional =
                        static_cast<jlong>(cppValue.energyImported.Value().endTimestamp.Value());
                    chip::JniReferences::GetInstance().CreateBoxedObject<jlong>(
                        value_energyImportedInsideOptional_endTimestampInsideOptionalClassName.c_str(),
                        value_energyImportedInsideOptional_endTimestampInsideOptionalCtorSignature.c_str(),
                        jnivalue_energyImportedInsideOptional_endTimestampInsideOptional,
                        value_energyImportedInsideOptional_endTimestampInsideOptional);
                    chip::JniReferences::GetInstance().CreateOptional(value_energyImportedInsideOptional_endTimestampInsideOptional,
                                                                      value_energyImportedInsideOptional_endTimestamp);
                }
                jobject value_energyImportedInsideOptional_startSystime;
                if (!cppValue.energyImported.Value().startSystime.HasValue())
                {
                    chip::JniReferences::GetInstance().CreateOptional(nullptr, value_energyImportedInsideOptional_startSystime);
                }
                else
                {
                    jobject value_energyImportedInsideOptional_startSystimeInsideOptional;
                    std::string value_energyImportedInsideOptional_startSystimeInsideOptionalClassName     = "java/lang/Long";
                    std::string value_energyImportedInsideOptional_startSystimeInsideOptionalCtorSignature = "(J)V";
                    jlong jnivalue_energyImportedInsideOptional_startSystimeInsideOptional =
                        static_cast<jlong>(cppValue.energyImported.Value().startSystime.Value());
                    chip::JniReferences::GetInstance().CreateBoxedObject<jlong>(
                        value_energyImportedInsideOptional_startSystimeInsideOptionalClassName.c_str(),
                        value_energyImportedInsideOptional_startSystimeInsideOptionalCtorSignature.c_str(),
                        jnivalue_energyImportedInsideOptional_startSystimeInsideOptional,
                        value_energyImportedInsideOptional_startSystimeInsideOptional);
                    chip::JniReferences::GetInstance().CreateOptional(value_energyImportedInsideOptional_startSystimeInsideOptional,
                                                                      value_energyImportedInsideOptional_startSystime);
                }
                jobject value_energyImportedInsideOptional_endSystime;
                if (!cppValue.energyImported.Value().endSystime.HasValue())
                {
                    chip::JniReferences::GetInstance().CreateOptional(nullptr, value_energyImportedInsideOptional_endSystime);
                }
                else
                {
                    jobject value_energyImportedInsideOptional_endSystimeInsideOptional;
                    std::string value_energyImportedInsideOptional_endSystimeInsideOptionalClassName     = "java/lang/Long";
                    std::string value_energyImportedInsideOptional_endSystimeInsideOptionalCtorSignature = "(J)V";
                    jlong jnivalue_energyImportedInsideOptional_endSystimeInsideOptional =
                        static_cast<jlong>(cppValue.energyImported.Value().endSystime.Value());
                    chip::JniReferences::GetInstance().CreateBoxedObject<jlong>(
                        value_energyImportedInsideOptional_endSystimeInsideOptionalClassName.c_str(),
                        value_energyImportedInsideOptional_endSystimeInsideOptionalCtorSignature.c_str(),
                        jnivalue_energyImportedInsideOptional_endSystimeInsideOptional,
                        value_energyImportedInsideOptional_endSystimeInsideOptional);
                    chip::JniReferences::GetInstance().CreateOptional(value_energyImportedInsideOptional_endSystimeInsideOptional,
                                                                      value_energyImportedInsideOptional_endSystime);
                }

                jclass energyMeasurementStructStructClass_1;
                err = chip::JniReferences::GetInstance().GetLocalClassRef(
                    env, "chip/devicecontroller/ChipStructs$ElectricalEnergyMeasurementClusterEnergyMeasurementStruct",
                    energyMeasurementStructStructClass_1);
                if (err != CHIP_NO_ERROR)
                {
                    ChipLogError(Zcl, "Could not find class ChipStructs$ElectricalEnergyMeasurementClusterEnergyMeasurementStruct");
                    return nullptr;
                }

                jmethodID energyMeasurementStructStructCtor_1;
                err = chip::JniReferences::GetInstance().FindMethod(
                    env, energyMeasurementStructStructClass_1, "<init>",
                    "(Ljava/lang/Long;Ljava/util/Optional;Ljava/util/Optional;Ljava/util/Optional;Ljava/util/Optional;)V",
                    &energyMeasurementStructStructCtor_1);
                if (err != CHIP_NO_ERROR || energyMeasurementStructStructCtor_1 == nullptr)
                {
                    ChipLogError(
                        Zcl, "Could not find ChipStructs$ElectricalEnergyMeasurementClusterEnergyMeasurementStruct constructor");
                    return nullptr;
                }

                value_energyImportedInsideOptional =
                    env->NewObject(energyMeasurementStructStructClass_1, energyMeasurementStructStructCtor_1,
                                   value_energyImportedInsideOptional_energy, value_energyImportedInsideOptional_startTimestamp,
                                   value_energyImportedInsideOptional_endTimestamp, value_energyImportedInsideOptional_startSystime,
                                   value_energyImportedInsideOptional_endSystime);
                chip::JniReferences::GetInstance().CreateOptional(value_energyImportedInsideOptional, value_energyImported);
            }

            jobject value_energyExported;
            if (!cppValue.energyExported.HasValue())
            {
                chip::JniReferences::GetInstance().CreateOptional(nullptr, value_energyExported);
            }
            else
            {
                jobject value_energyExportedInsideOptional;
                jobject value_energyExportedInsideOptional_energy;
                std::string value_energyExportedInsideOptional_energyClassName     = "java/lang/Long";
                std::string value_energyExportedInsideOptional_energyCtorSignature = "(J)V";
                jlong jnivalue_energyExportedInsideOptional_energy = static_cast<jlong>(cppValue.energyExported.Value().energy);
                chip::JniReferences::GetInstance().CreateBoxedObject<jlong>(
                    value_energyExportedInsideOptional_energyClassName.c_str(),
                    value_energyExportedInsideOptional_energyCtorSignature.c_str(), jnivalue_energyExportedInsideOptional_energy,
                    value_energyExportedInsideOptional_energy);
                jobject value_energyExportedInsideOptional_startTimestamp;
                if (!cppValue.energyExported.Value().startTimestamp.HasValue())
                {
                    chip::JniReferences::GetInstance().CreateOptional(nullptr, value_energyExportedInsideOptional_startTimestamp);
                }
                else
                {
                    jobject value_energyExportedInsideOptional_startTimestampInsideOptional;
                    std::string value_energyExportedInsideOptional_startTimestampInsideOptionalClassName     = "java/lang/Long";
                    std::string value_energyExportedInsideOptional_startTimestampInsideOptionalCtorSignature = "(J)V";
                    jlong jnivalue_energyExportedInsideOptional_startTimestampInsideOptional =
                        static_cast<jlong>(cppValue.energyExported.Value().startTimestamp.Value());
                    chip::JniReferences::GetInstance().CreateBoxedObject<jlong>(
                        value_energyExportedInsideOptional_startTimestampInsideOptionalClassName.c_str(),
                        value_energyExportedInsideOptional_startTimestampInsideOptionalCtorSignature.c_str(),
                        jnivalue_energyExportedInsideOptional_startTimestampInsideOptional,
                        value_energyExportedInsideOptional_startTimestampInsideOptional);
                    chip::JniReferences::GetInstance().CreateOptional(
                        value_energyExportedInsideOptional_startTimestampInsideOptional,
                        value_energyExportedInsideOptional_startTimestamp);
                }
                jobject value_energyExportedInsideOptional_endTimestamp;
                if (!cppValue.energyExported.Value().endTimestamp.HasValue())
                {
                    chip::JniReferences::GetInstance().CreateOptional(nullptr, value_energyExportedInsideOptional_endTimestamp);
                }
                else
                {
                    jobject value_energyExportedInsideOptional_endTimestampInsideOptional;
                    std::string value_energyExportedInsideOptional_endTimestampInsideOptionalClassName     = "java/lang/Long";
                    std::string value_energyExportedInsideOptional_endTimestampInsideOptionalCtorSignature = "(J)V";
                    jlong jnivalue_energyExportedInsideOptional_endTimestampInsideOptional =
                        static_cast<jlong>(cppValue.energyExported.Value().endTimestamp.Value());
                    chip::JniReferences::GetInstance().CreateBoxedObject<jlong>(
                        value_energyExportedInsideOptional_endTimestampInsideOptionalClassName.c_str(),
                        value_energyExportedInsideOptional_endTimestampInsideOptionalCtorSignature.c_str(),
                        jnivalue_energyExportedInsideOptional_endTimestampInsideOptional,
                        value_energyExportedInsideOptional_endTimestampInsideOptional);
                    chip::JniReferences::GetInstance().CreateOptional(value_energyExportedInsideOptional_endTimestampInsideOptional,
                                                                      value_energyExportedInsideOptional_endTimestamp);
                }
                jobject value_energyExportedInsideOptional_startSystime;
                if (!cppValue.energyExported.Value().startSystime.HasValue())
                {
                    chip::JniReferences::GetInstance().CreateOptional(nullptr, value_energyExportedInsideOptional_startSystime);
                }
                else
                {
                    jobject value_energyExportedInsideOptional_startSystimeInsideOptional;
                    std::string value_energyExportedInsideOptional_startSystimeInsideOptionalClassName     = "java/lang/Long";
                    std::string value_energyExportedInsideOptional_startSystimeInsideOptionalCtorSignature = "(J)V";
                    jlong jnivalue_energyExportedInsideOptional_startSystimeInsideOptional =
                        static_cast<jlong>(cppValue.energyExported.Value().startSystime.Value());
                    chip::JniReferences::GetInstance().CreateBoxedObject<jlong>(
                        value_energyExportedInsideOptional_startSystimeInsideOptionalClassName.c_str(),
                        value_energyExportedInsideOptional_startSystimeInsideOptionalCtorSignature.c_str(),
                        jnivalue_energyExportedInsideOptional_startSystimeInsideOptional,
                        value_energyExportedInsideOptional_startSystimeInsideOptional);
                    chip::JniReferences::GetInstance().CreateOptional(value_energyExportedInsideOptional_startSystimeInsideOptional,
                                                                      value_energyExportedInsideOptional_startSystime);
                }
                jobject value_energyExportedInsideOptional_endSystime;
                if (!cppValue.energyExported.Value().endSystime.HasValue())
                {
                    chip::JniReferences::GetInstance().CreateOptional(nullptr, value_energyExportedInsideOptional_endSystime);
                }
                else
                {
                    jobject value_energyExportedInsideOptional_endSystimeInsideOptional;
                    std::string value_energyExportedInsideOptional_endSystimeInsideOptionalClassName     = "java/lang/Long";
                    std::string value_energyExportedInsideOptional_endSystimeInsideOptionalCtorSignature = "(J)V";
                    jlong jnivalue_energyExportedInsideOptional_endSystimeInsideOptional =
                        static_cast<jlong>(cppValue.energyExported.Value().endSystime.Value());
                    chip::JniReferences::GetInstance().CreateBoxedObject<jlong>(
                        value_energyExportedInsideOptional_endSystimeInsideOptionalClassName.c_str(),
                        value_energyExportedInsideOptional_endSystimeInsideOptionalCtorSignature.c_str(),
                        jnivalue_energyExportedInsideOptional_endSystimeInsideOptional,
                        value_energyExportedInsideOptional_endSystimeInsideOptional);
                    chip::JniReferences::GetInstance().CreateOptional(value_energyExportedInsideOptional_endSystimeInsideOptional,
                                                                      value_energyExportedInsideOptional_endSystime);
                }

                jclass energyMeasurementStructStructClass_1;
                err = chip::JniReferences::GetInstance().GetLocalClassRef(
                    env, "chip/devicecontroller/ChipStructs$ElectricalEnergyMeasurementClusterEnergyMeasurementStruct",
                    energyMeasurementStructStructClass_1);
                if (err != CHIP_NO_ERROR)
                {
                    ChipLogError(Zcl, "Could not find class ChipStructs$ElectricalEnergyMeasurementClusterEnergyMeasurementStruct");
                    return nullptr;
                }

                jmethodID energyMeasurementStructStructCtor_1;
                err = chip::JniReferences::GetInstance().FindMethod(
                    env, energyMeasurementStructStructClass_1, "<init>",
                    "(Ljava/lang/Long;Ljava/util/Optional;Ljava/util/Optional;Ljava/util/Optional;Ljava/util/Optional;)V",
                    &energyMeasurementStructStructCtor_1);
                if (err != CHIP_NO_ERROR || energyMeasurementStructStructCtor_1 == nullptr)
                {
                    ChipLogError(
                        Zcl, "Could not find ChipStructs$ElectricalEnergyMeasurementClusterEnergyMeasurementStruct constructor");
                    return nullptr;
                }

                value_energyExportedInsideOptional =
                    env->NewObject(energyMeasurementStructStructClass_1, energyMeasurementStructStructCtor_1,
                                   value_energyExportedInsideOptional_energy, value_energyExportedInsideOptional_startTimestamp,
                                   value_energyExportedInsideOptional_endTimestamp, value_energyExportedInsideOptional_startSystime,
                                   value_energyExportedInsideOptional_endSystime);
                chip::JniReferences::GetInstance().CreateOptional(value_energyExportedInsideOptional, value_energyExported);
            }

            jclass periodicEnergyMeasuredStructClass;
            err = chip::JniReferences::GetInstance().GetLocalClassRef(
                env, "chip/devicecontroller/ChipEventStructs$ElectricalEnergyMeasurementClusterPeriodicEnergyMeasuredEvent",
                periodicEnergyMeasuredStructClass);
            if (err != CHIP_NO_ERROR)
            {
                ChipLogError(Zcl,
                             "Could not find class ChipEventStructs$ElectricalEnergyMeasurementClusterPeriodicEnergyMeasuredEvent");
                return nullptr;
            }

            jmethodID periodicEnergyMeasuredStructCtor;
            err = chip::JniReferences::GetInstance().FindMethod(env, periodicEnergyMeasuredStructClass, "<init>",
                                                                "(Ljava/util/Optional;Ljava/util/Optional;)V",
                                                                &periodicEnergyMeasuredStructCtor);
            if (err != CHIP_NO_ERROR || periodicEnergyMeasuredStructCtor == nullptr)
            {
                ChipLogError(
                    Zcl,
                    "Could not find ChipEventStructs$ElectricalEnergyMeasurementClusterPeriodicEnergyMeasuredEvent constructor");
                return nullptr;
            }

            jobject value = env->NewObject(periodicEnergyMeasuredStructClass, periodicEnergyMeasuredStructCtor,
                                           value_energyImported, value_energyExported);

            return value;
        }
        default:
            *aError = CHIP_ERROR_IM_MALFORMED_EVENT_PATH_IB;
            break;
        }
        break;
    }
    case app::Clusters::DemandResponseLoadControl::Id: {
        using namespace app::Clusters::DemandResponseLoadControl;
        switch (aPath.mEventId)
        {
        case Events::LoadControlEventStatusChange::Id: {
            Events::LoadControlEventStatusChange::DecodableType cppValue;
            *aError = app::DataModel::Decode(aReader, cppValue);
            if (*aError != CHIP_NO_ERROR)
            {
                return nullptr;
            }
            jobject value_eventID;
            jbyteArray value_eventIDByteArray = env->NewByteArray(static_cast<jsize>(cppValue.eventID.size()));
            env->SetByteArrayRegion(value_eventIDByteArray, 0, static_cast<jsize>(cppValue.eventID.size()),
                                    reinterpret_cast<const jbyte *>(cppValue.eventID.data()));
            value_eventID = value_eventIDByteArray;

            jobject value_transitionIndex;
            if (cppValue.transitionIndex.IsNull())
            {
                value_transitionIndex = nullptr;
            }
            else
            {
                std::string value_transitionIndexClassName     = "java/lang/Integer";
                std::string value_transitionIndexCtorSignature = "(I)V";
                jint jnivalue_transitionIndex                  = static_cast<jint>(cppValue.transitionIndex.Value());
                chip::JniReferences::GetInstance().CreateBoxedObject<jint>(value_transitionIndexClassName.c_str(),
                                                                           value_transitionIndexCtorSignature.c_str(),
                                                                           jnivalue_transitionIndex, value_transitionIndex);
            }

            jobject value_status;
            std::string value_statusClassName     = "java/lang/Integer";
            std::string value_statusCtorSignature = "(I)V";
            jint jnivalue_status                  = static_cast<jint>(cppValue.status);
            chip::JniReferences::GetInstance().CreateBoxedObject<jint>(
                value_statusClassName.c_str(), value_statusCtorSignature.c_str(), jnivalue_status, value_status);

            jobject value_criticality;
            std::string value_criticalityClassName     = "java/lang/Integer";
            std::string value_criticalityCtorSignature = "(I)V";
            jint jnivalue_criticality                  = static_cast<jint>(cppValue.criticality);
            chip::JniReferences::GetInstance().CreateBoxedObject<jint>(value_criticalityClassName.c_str(),
                                                                       value_criticalityCtorSignature.c_str(), jnivalue_criticality,
                                                                       value_criticality);

            jobject value_control;
            std::string value_controlClassName     = "java/lang/Integer";
            std::string value_controlCtorSignature = "(I)V";
            jint jnivalue_control                  = static_cast<jint>(cppValue.control.Raw());
            chip::JniReferences::GetInstance().CreateBoxedObject<jint>(
                value_controlClassName.c_str(), value_controlCtorSignature.c_str(), jnivalue_control, value_control);

            jobject value_temperatureControl;
            if (!cppValue.temperatureControl.HasValue())
            {
                chip::JniReferences::GetInstance().CreateOptional(nullptr, value_temperatureControl);
            }
            else
            {
                jobject value_temperatureControlInsideOptional;
                if (cppValue.temperatureControl.Value().IsNull())
                {
                    value_temperatureControlInsideOptional = nullptr;
                }
                else
                {
                    jobject value_temperatureControlInsideOptional_coolingTempOffset;
                    if (!cppValue.temperatureControl.Value().Value().coolingTempOffset.HasValue())
                    {
                        chip::JniReferences::GetInstance().CreateOptional(nullptr,
                                                                          value_temperatureControlInsideOptional_coolingTempOffset);
                    }
                    else
                    {
                        jobject value_temperatureControlInsideOptional_coolingTempOffsetInsideOptional;
                        if (cppValue.temperatureControl.Value().Value().coolingTempOffset.Value().IsNull())
                        {
                            value_temperatureControlInsideOptional_coolingTempOffsetInsideOptional = nullptr;
                        }
                        else
                        {
                            std::string value_temperatureControlInsideOptional_coolingTempOffsetInsideOptionalClassName =
                                "java/lang/Integer";
                            std::string value_temperatureControlInsideOptional_coolingTempOffsetInsideOptionalCtorSignature =
                                "(I)V";
                            jint jnivalue_temperatureControlInsideOptional_coolingTempOffsetInsideOptional =
                                static_cast<jint>(cppValue.temperatureControl.Value().Value().coolingTempOffset.Value().Value());
                            chip::JniReferences::GetInstance().CreateBoxedObject<jint>(
                                value_temperatureControlInsideOptional_coolingTempOffsetInsideOptionalClassName.c_str(),
                                value_temperatureControlInsideOptional_coolingTempOffsetInsideOptionalCtorSignature.c_str(),
                                jnivalue_temperatureControlInsideOptional_coolingTempOffsetInsideOptional,
                                value_temperatureControlInsideOptional_coolingTempOffsetInsideOptional);
                        }
                        chip::JniReferences::GetInstance().CreateOptional(
                            value_temperatureControlInsideOptional_coolingTempOffsetInsideOptional,
                            value_temperatureControlInsideOptional_coolingTempOffset);
                    }
                    jobject value_temperatureControlInsideOptional_heatingtTempOffset;
                    if (!cppValue.temperatureControl.Value().Value().heatingtTempOffset.HasValue())
                    {
                        chip::JniReferences::GetInstance().CreateOptional(
                            nullptr, value_temperatureControlInsideOptional_heatingtTempOffset);
                    }
                    else
                    {
                        jobject value_temperatureControlInsideOptional_heatingtTempOffsetInsideOptional;
                        if (cppValue.temperatureControl.Value().Value().heatingtTempOffset.Value().IsNull())
                        {
                            value_temperatureControlInsideOptional_heatingtTempOffsetInsideOptional = nullptr;
                        }
                        else
                        {
                            std::string value_temperatureControlInsideOptional_heatingtTempOffsetInsideOptionalClassName =
                                "java/lang/Integer";
                            std::string value_temperatureControlInsideOptional_heatingtTempOffsetInsideOptionalCtorSignature =
                                "(I)V";
                            jint jnivalue_temperatureControlInsideOptional_heatingtTempOffsetInsideOptional =
                                static_cast<jint>(cppValue.temperatureControl.Value().Value().heatingtTempOffset.Value().Value());
                            chip::JniReferences::GetInstance().CreateBoxedObject<jint>(
                                value_temperatureControlInsideOptional_heatingtTempOffsetInsideOptionalClassName.c_str(),
                                value_temperatureControlInsideOptional_heatingtTempOffsetInsideOptionalCtorSignature.c_str(),
                                jnivalue_temperatureControlInsideOptional_heatingtTempOffsetInsideOptional,
                                value_temperatureControlInsideOptional_heatingtTempOffsetInsideOptional);
                        }
                        chip::JniReferences::GetInstance().CreateOptional(
                            value_temperatureControlInsideOptional_heatingtTempOffsetInsideOptional,
                            value_temperatureControlInsideOptional_heatingtTempOffset);
                    }
                    jobject value_temperatureControlInsideOptional_coolingTempSetpoint;
                    if (!cppValue.temperatureControl.Value().Value().coolingTempSetpoint.HasValue())
                    {
                        chip::JniReferences::GetInstance().CreateOptional(
                            nullptr, value_temperatureControlInsideOptional_coolingTempSetpoint);
                    }
                    else
                    {
                        jobject value_temperatureControlInsideOptional_coolingTempSetpointInsideOptional;
                        if (cppValue.temperatureControl.Value().Value().coolingTempSetpoint.Value().IsNull())
                        {
                            value_temperatureControlInsideOptional_coolingTempSetpointInsideOptional = nullptr;
                        }
                        else
                        {
                            std::string value_temperatureControlInsideOptional_coolingTempSetpointInsideOptionalClassName =
                                "java/lang/Integer";
                            std::string value_temperatureControlInsideOptional_coolingTempSetpointInsideOptionalCtorSignature =
                                "(I)V";
                            jint jnivalue_temperatureControlInsideOptional_coolingTempSetpointInsideOptional =
                                static_cast<jint>(cppValue.temperatureControl.Value().Value().coolingTempSetpoint.Value().Value());
                            chip::JniReferences::GetInstance().CreateBoxedObject<jint>(
                                value_temperatureControlInsideOptional_coolingTempSetpointInsideOptionalClassName.c_str(),
                                value_temperatureControlInsideOptional_coolingTempSetpointInsideOptionalCtorSignature.c_str(),
                                jnivalue_temperatureControlInsideOptional_coolingTempSetpointInsideOptional,
                                value_temperatureControlInsideOptional_coolingTempSetpointInsideOptional);
                        }
                        chip::JniReferences::GetInstance().CreateOptional(
                            value_temperatureControlInsideOptional_coolingTempSetpointInsideOptional,
                            value_temperatureControlInsideOptional_coolingTempSetpoint);
                    }
                    jobject value_temperatureControlInsideOptional_heatingTempSetpoint;
                    if (!cppValue.temperatureControl.Value().Value().heatingTempSetpoint.HasValue())
                    {
                        chip::JniReferences::GetInstance().CreateOptional(
                            nullptr, value_temperatureControlInsideOptional_heatingTempSetpoint);
                    }
                    else
                    {
                        jobject value_temperatureControlInsideOptional_heatingTempSetpointInsideOptional;
                        if (cppValue.temperatureControl.Value().Value().heatingTempSetpoint.Value().IsNull())
                        {
                            value_temperatureControlInsideOptional_heatingTempSetpointInsideOptional = nullptr;
                        }
                        else
                        {
                            std::string value_temperatureControlInsideOptional_heatingTempSetpointInsideOptionalClassName =
                                "java/lang/Integer";
                            std::string value_temperatureControlInsideOptional_heatingTempSetpointInsideOptionalCtorSignature =
                                "(I)V";
                            jint jnivalue_temperatureControlInsideOptional_heatingTempSetpointInsideOptional =
                                static_cast<jint>(cppValue.temperatureControl.Value().Value().heatingTempSetpoint.Value().Value());
                            chip::JniReferences::GetInstance().CreateBoxedObject<jint>(
                                value_temperatureControlInsideOptional_heatingTempSetpointInsideOptionalClassName.c_str(),
                                value_temperatureControlInsideOptional_heatingTempSetpointInsideOptionalCtorSignature.c_str(),
                                jnivalue_temperatureControlInsideOptional_heatingTempSetpointInsideOptional,
                                value_temperatureControlInsideOptional_heatingTempSetpointInsideOptional);
                        }
                        chip::JniReferences::GetInstance().CreateOptional(
                            value_temperatureControlInsideOptional_heatingTempSetpointInsideOptional,
                            value_temperatureControlInsideOptional_heatingTempSetpoint);
                    }

                    jclass temperatureControlStructStructClass_2;
                    err = chip::JniReferences::GetInstance().GetLocalClassRef(
                        env, "chip/devicecontroller/ChipStructs$DemandResponseLoadControlClusterTemperatureControlStruct",
                        temperatureControlStructStructClass_2);
                    if (err != CHIP_NO_ERROR)
                    {
                        ChipLogError(Zcl,
                                     "Could not find class ChipStructs$DemandResponseLoadControlClusterTemperatureControlStruct");
                        return nullptr;
                    }

                    jmethodID temperatureControlStructStructCtor_2;
                    err = chip::JniReferences::GetInstance().FindMethod(
                        env, temperatureControlStructStructClass_2, "<init>",
                        "(Ljava/util/Optional;Ljava/util/Optional;Ljava/util/Optional;Ljava/util/Optional;)V",
                        &temperatureControlStructStructCtor_2);
                    if (err != CHIP_NO_ERROR || temperatureControlStructStructCtor_2 == nullptr)
                    {
                        ChipLogError(
                            Zcl, "Could not find ChipStructs$DemandResponseLoadControlClusterTemperatureControlStruct constructor");
                        return nullptr;
                    }

                    value_temperatureControlInsideOptional =
                        env->NewObject(temperatureControlStructStructClass_2, temperatureControlStructStructCtor_2,
                                       value_temperatureControlInsideOptional_coolingTempOffset,
                                       value_temperatureControlInsideOptional_heatingtTempOffset,
                                       value_temperatureControlInsideOptional_coolingTempSetpoint,
                                       value_temperatureControlInsideOptional_heatingTempSetpoint);
                }
                chip::JniReferences::GetInstance().CreateOptional(value_temperatureControlInsideOptional, value_temperatureControl);
            }

            jobject value_averageLoadControl;
            if (!cppValue.averageLoadControl.HasValue())
            {
                chip::JniReferences::GetInstance().CreateOptional(nullptr, value_averageLoadControl);
            }
            else
            {
                jobject value_averageLoadControlInsideOptional;
                if (cppValue.averageLoadControl.Value().IsNull())
                {
                    value_averageLoadControlInsideOptional = nullptr;
                }
                else
                {
                    jobject value_averageLoadControlInsideOptional_loadAdjustment;
                    std::string value_averageLoadControlInsideOptional_loadAdjustmentClassName     = "java/lang/Integer";
                    std::string value_averageLoadControlInsideOptional_loadAdjustmentCtorSignature = "(I)V";
                    jint jnivalue_averageLoadControlInsideOptional_loadAdjustment =
                        static_cast<jint>(cppValue.averageLoadControl.Value().Value().loadAdjustment);
                    chip::JniReferences::GetInstance().CreateBoxedObject<jint>(
                        value_averageLoadControlInsideOptional_loadAdjustmentClassName.c_str(),
                        value_averageLoadControlInsideOptional_loadAdjustmentCtorSignature.c_str(),
                        jnivalue_averageLoadControlInsideOptional_loadAdjustment,
                        value_averageLoadControlInsideOptional_loadAdjustment);

                    jclass averageLoadControlStructStructClass_2;
                    err = chip::JniReferences::GetInstance().GetLocalClassRef(
                        env, "chip/devicecontroller/ChipStructs$DemandResponseLoadControlClusterAverageLoadControlStruct",
                        averageLoadControlStructStructClass_2);
                    if (err != CHIP_NO_ERROR)
                    {
                        ChipLogError(Zcl,
                                     "Could not find class ChipStructs$DemandResponseLoadControlClusterAverageLoadControlStruct");
                        return nullptr;
                    }

                    jmethodID averageLoadControlStructStructCtor_2;
                    err = chip::JniReferences::GetInstance().FindMethod(env, averageLoadControlStructStructClass_2, "<init>",
                                                                        "(Ljava/lang/Integer;)V",
                                                                        &averageLoadControlStructStructCtor_2);
                    if (err != CHIP_NO_ERROR || averageLoadControlStructStructCtor_2 == nullptr)
                    {
                        ChipLogError(
                            Zcl, "Could not find ChipStructs$DemandResponseLoadControlClusterAverageLoadControlStruct constructor");
                        return nullptr;
                    }

                    value_averageLoadControlInsideOptional =
                        env->NewObject(averageLoadControlStructStructClass_2, averageLoadControlStructStructCtor_2,
                                       value_averageLoadControlInsideOptional_loadAdjustment);
                }
                chip::JniReferences::GetInstance().CreateOptional(value_averageLoadControlInsideOptional, value_averageLoadControl);
            }

            jobject value_dutyCycleControl;
            if (!cppValue.dutyCycleControl.HasValue())
            {
                chip::JniReferences::GetInstance().CreateOptional(nullptr, value_dutyCycleControl);
            }
            else
            {
                jobject value_dutyCycleControlInsideOptional;
                if (cppValue.dutyCycleControl.Value().IsNull())
                {
                    value_dutyCycleControlInsideOptional = nullptr;
                }
                else
                {
                    jobject value_dutyCycleControlInsideOptional_dutyCycle;
                    std::string value_dutyCycleControlInsideOptional_dutyCycleClassName     = "java/lang/Integer";
                    std::string value_dutyCycleControlInsideOptional_dutyCycleCtorSignature = "(I)V";
                    jint jnivalue_dutyCycleControlInsideOptional_dutyCycle =
                        static_cast<jint>(cppValue.dutyCycleControl.Value().Value().dutyCycle);
                    chip::JniReferences::GetInstance().CreateBoxedObject<jint>(
                        value_dutyCycleControlInsideOptional_dutyCycleClassName.c_str(),
                        value_dutyCycleControlInsideOptional_dutyCycleCtorSignature.c_str(),
                        jnivalue_dutyCycleControlInsideOptional_dutyCycle, value_dutyCycleControlInsideOptional_dutyCycle);

                    jclass dutyCycleControlStructStructClass_2;
                    err = chip::JniReferences::GetInstance().GetLocalClassRef(
                        env, "chip/devicecontroller/ChipStructs$DemandResponseLoadControlClusterDutyCycleControlStruct",
                        dutyCycleControlStructStructClass_2);
                    if (err != CHIP_NO_ERROR)
                    {
                        ChipLogError(Zcl,
                                     "Could not find class ChipStructs$DemandResponseLoadControlClusterDutyCycleControlStruct");
                        return nullptr;
                    }

                    jmethodID dutyCycleControlStructStructCtor_2;
                    err = chip::JniReferences::GetInstance().FindMethod(env, dutyCycleControlStructStructClass_2, "<init>",
                                                                        "(Ljava/lang/Integer;)V",
                                                                        &dutyCycleControlStructStructCtor_2);
                    if (err != CHIP_NO_ERROR || dutyCycleControlStructStructCtor_2 == nullptr)
                    {
                        ChipLogError(
                            Zcl, "Could not find ChipStructs$DemandResponseLoadControlClusterDutyCycleControlStruct constructor");
                        return nullptr;
                    }

                    value_dutyCycleControlInsideOptional =
                        env->NewObject(dutyCycleControlStructStructClass_2, dutyCycleControlStructStructCtor_2,
                                       value_dutyCycleControlInsideOptional_dutyCycle);
                }
                chip::JniReferences::GetInstance().CreateOptional(value_dutyCycleControlInsideOptional, value_dutyCycleControl);
            }

            jobject value_powerSavingsControl;
            if (!cppValue.powerSavingsControl.HasValue())
            {
                chip::JniReferences::GetInstance().CreateOptional(nullptr, value_powerSavingsControl);
            }
            else
            {
                jobject value_powerSavingsControlInsideOptional;
                if (cppValue.powerSavingsControl.Value().IsNull())
                {
                    value_powerSavingsControlInsideOptional = nullptr;
                }
                else
                {
                    jobject value_powerSavingsControlInsideOptional_powerSavings;
                    std::string value_powerSavingsControlInsideOptional_powerSavingsClassName     = "java/lang/Integer";
                    std::string value_powerSavingsControlInsideOptional_powerSavingsCtorSignature = "(I)V";
                    jint jnivalue_powerSavingsControlInsideOptional_powerSavings =
                        static_cast<jint>(cppValue.powerSavingsControl.Value().Value().powerSavings);
                    chip::JniReferences::GetInstance().CreateBoxedObject<jint>(
                        value_powerSavingsControlInsideOptional_powerSavingsClassName.c_str(),
                        value_powerSavingsControlInsideOptional_powerSavingsCtorSignature.c_str(),
                        jnivalue_powerSavingsControlInsideOptional_powerSavings,
                        value_powerSavingsControlInsideOptional_powerSavings);

                    jclass powerSavingsControlStructStructClass_2;
                    err = chip::JniReferences::GetInstance().GetLocalClassRef(
                        env, "chip/devicecontroller/ChipStructs$DemandResponseLoadControlClusterPowerSavingsControlStruct",
                        powerSavingsControlStructStructClass_2);
                    if (err != CHIP_NO_ERROR)
                    {
                        ChipLogError(Zcl,
                                     "Could not find class ChipStructs$DemandResponseLoadControlClusterPowerSavingsControlStruct");
                        return nullptr;
                    }

                    jmethodID powerSavingsControlStructStructCtor_2;
                    err = chip::JniReferences::GetInstance().FindMethod(env, powerSavingsControlStructStructClass_2, "<init>",
                                                                        "(Ljava/lang/Integer;)V",
                                                                        &powerSavingsControlStructStructCtor_2);
                    if (err != CHIP_NO_ERROR || powerSavingsControlStructStructCtor_2 == nullptr)
                    {
                        ChipLogError(
                            Zcl,
                            "Could not find ChipStructs$DemandResponseLoadControlClusterPowerSavingsControlStruct constructor");
                        return nullptr;
                    }

                    value_powerSavingsControlInsideOptional =
                        env->NewObject(powerSavingsControlStructStructClass_2, powerSavingsControlStructStructCtor_2,
                                       value_powerSavingsControlInsideOptional_powerSavings);
                }
                chip::JniReferences::GetInstance().CreateOptional(value_powerSavingsControlInsideOptional,
                                                                  value_powerSavingsControl);
            }

            jobject value_heatingSourceControl;
            if (!cppValue.heatingSourceControl.HasValue())
            {
                chip::JniReferences::GetInstance().CreateOptional(nullptr, value_heatingSourceControl);
            }
            else
            {
                jobject value_heatingSourceControlInsideOptional;
                if (cppValue.heatingSourceControl.Value().IsNull())
                {
                    value_heatingSourceControlInsideOptional = nullptr;
                }
                else
                {
                    jobject value_heatingSourceControlInsideOptional_heatingSource;
                    std::string value_heatingSourceControlInsideOptional_heatingSourceClassName     = "java/lang/Integer";
                    std::string value_heatingSourceControlInsideOptional_heatingSourceCtorSignature = "(I)V";
                    jint jnivalue_heatingSourceControlInsideOptional_heatingSource =
                        static_cast<jint>(cppValue.heatingSourceControl.Value().Value().heatingSource);
                    chip::JniReferences::GetInstance().CreateBoxedObject<jint>(
                        value_heatingSourceControlInsideOptional_heatingSourceClassName.c_str(),
                        value_heatingSourceControlInsideOptional_heatingSourceCtorSignature.c_str(),
                        jnivalue_heatingSourceControlInsideOptional_heatingSource,
                        value_heatingSourceControlInsideOptional_heatingSource);

                    jclass heatingSourceControlStructStructClass_2;
                    err = chip::JniReferences::GetInstance().GetLocalClassRef(
                        env, "chip/devicecontroller/ChipStructs$DemandResponseLoadControlClusterHeatingSourceControlStruct",
                        heatingSourceControlStructStructClass_2);
                    if (err != CHIP_NO_ERROR)
                    {
                        ChipLogError(Zcl,
                                     "Could not find class ChipStructs$DemandResponseLoadControlClusterHeatingSourceControlStruct");
                        return nullptr;
                    }

                    jmethodID heatingSourceControlStructStructCtor_2;
                    err = chip::JniReferences::GetInstance().FindMethod(env, heatingSourceControlStructStructClass_2, "<init>",
                                                                        "(Ljava/lang/Integer;)V",
                                                                        &heatingSourceControlStructStructCtor_2);
                    if (err != CHIP_NO_ERROR || heatingSourceControlStructStructCtor_2 == nullptr)
                    {
                        ChipLogError(
                            Zcl,
                            "Could not find ChipStructs$DemandResponseLoadControlClusterHeatingSourceControlStruct constructor");
                        return nullptr;
                    }

                    value_heatingSourceControlInsideOptional =
                        env->NewObject(heatingSourceControlStructStructClass_2, heatingSourceControlStructStructCtor_2,
                                       value_heatingSourceControlInsideOptional_heatingSource);
                }
                chip::JniReferences::GetInstance().CreateOptional(value_heatingSourceControlInsideOptional,
                                                                  value_heatingSourceControl);
            }

            jclass loadControlEventStatusChangeStructClass;
            err = chip::JniReferences::GetInstance().GetLocalClassRef(
                env, "chip/devicecontroller/ChipEventStructs$DemandResponseLoadControlClusterLoadControlEventStatusChangeEvent",
                loadControlEventStatusChangeStructClass);
            if (err != CHIP_NO_ERROR)
            {
                ChipLogError(
                    Zcl, "Could not find class ChipEventStructs$DemandResponseLoadControlClusterLoadControlEventStatusChangeEvent");
                return nullptr;
            }

            jmethodID loadControlEventStatusChangeStructCtor;
            err = chip::JniReferences::GetInstance().FindMethod(
                env, loadControlEventStatusChangeStructClass, "<init>",
                "([BLjava/lang/Integer;Ljava/lang/Integer;Ljava/lang/Integer;Ljava/lang/Integer;Ljava/util/Optional;Ljava/util/"
                "Optional;Ljava/util/Optional;Ljava/util/Optional;Ljava/util/Optional;)V",
                &loadControlEventStatusChangeStructCtor);
            if (err != CHIP_NO_ERROR || loadControlEventStatusChangeStructCtor == nullptr)
            {
                ChipLogError(Zcl,
                             "Could not find ChipEventStructs$DemandResponseLoadControlClusterLoadControlEventStatusChangeEvent "
                             "constructor");
                return nullptr;
            }

            jobject value = env->NewObject(loadControlEventStatusChangeStructClass, loadControlEventStatusChangeStructCtor,
                                           value_eventID, value_transitionIndex, value_status, value_criticality, value_control,
                                           value_temperatureControl, value_averageLoadControl, value_dutyCycleControl,
                                           value_powerSavingsControl, value_heatingSourceControl);

            return value;
        }
        default:
            *aError = CHIP_ERROR_IM_MALFORMED_EVENT_PATH_IB;
            break;
        }
        break;
    }
    case app::Clusters::Messages::Id: {
        using namespace app::Clusters::Messages;
        switch (aPath.mEventId)
        {
        case Events::MessageQueued::Id: {
            Events::MessageQueued::DecodableType cppValue;
            *aError = app::DataModel::Decode(aReader, cppValue);
            if (*aError != CHIP_NO_ERROR)
            {
                return nullptr;
            }
            jobject value_messageID;
            jbyteArray value_messageIDByteArray = env->NewByteArray(static_cast<jsize>(cppValue.messageID.size()));
            env->SetByteArrayRegion(value_messageIDByteArray, 0, static_cast<jsize>(cppValue.messageID.size()),
                                    reinterpret_cast<const jbyte *>(cppValue.messageID.data()));
            value_messageID = value_messageIDByteArray;

            jclass messageQueuedStructClass;
            err = chip::JniReferences::GetInstance().GetLocalClassRef(
                env, "chip/devicecontroller/ChipEventStructs$MessagesClusterMessageQueuedEvent", messageQueuedStructClass);
            if (err != CHIP_NO_ERROR)
            {
                ChipLogError(Zcl, "Could not find class ChipEventStructs$MessagesClusterMessageQueuedEvent");
                return nullptr;
            }

            jmethodID messageQueuedStructCtor;
            err = chip::JniReferences::GetInstance().FindMethod(env, messageQueuedStructClass, "<init>", "([B)V",
                                                                &messageQueuedStructCtor);
            if (err != CHIP_NO_ERROR || messageQueuedStructCtor == nullptr)
            {
                ChipLogError(Zcl, "Could not find ChipEventStructs$MessagesClusterMessageQueuedEvent constructor");
                return nullptr;
            }

            jobject value = env->NewObject(messageQueuedStructClass, messageQueuedStructCtor, value_messageID);

            return value;
        }
        case Events::MessagePresented::Id: {
            Events::MessagePresented::DecodableType cppValue;
            *aError = app::DataModel::Decode(aReader, cppValue);
            if (*aError != CHIP_NO_ERROR)
            {
                return nullptr;
            }
            jobject value_messageID;
            jbyteArray value_messageIDByteArray = env->NewByteArray(static_cast<jsize>(cppValue.messageID.size()));
            env->SetByteArrayRegion(value_messageIDByteArray, 0, static_cast<jsize>(cppValue.messageID.size()),
                                    reinterpret_cast<const jbyte *>(cppValue.messageID.data()));
            value_messageID = value_messageIDByteArray;

            jclass messagePresentedStructClass;
            err = chip::JniReferences::GetInstance().GetLocalClassRef(
                env, "chip/devicecontroller/ChipEventStructs$MessagesClusterMessagePresentedEvent", messagePresentedStructClass);
            if (err != CHIP_NO_ERROR)
            {
                ChipLogError(Zcl, "Could not find class ChipEventStructs$MessagesClusterMessagePresentedEvent");
                return nullptr;
            }

            jmethodID messagePresentedStructCtor;
            err = chip::JniReferences::GetInstance().FindMethod(env, messagePresentedStructClass, "<init>", "([B)V",
                                                                &messagePresentedStructCtor);
            if (err != CHIP_NO_ERROR || messagePresentedStructCtor == nullptr)
            {
                ChipLogError(Zcl, "Could not find ChipEventStructs$MessagesClusterMessagePresentedEvent constructor");
                return nullptr;
            }

            jobject value = env->NewObject(messagePresentedStructClass, messagePresentedStructCtor, value_messageID);

            return value;
        }
        case Events::MessageComplete::Id: {
            Events::MessageComplete::DecodableType cppValue;
            *aError = app::DataModel::Decode(aReader, cppValue);
            if (*aError != CHIP_NO_ERROR)
            {
                return nullptr;
            }
            jobject value_messageID;
            jbyteArray value_messageIDByteArray = env->NewByteArray(static_cast<jsize>(cppValue.messageID.size()));
            env->SetByteArrayRegion(value_messageIDByteArray, 0, static_cast<jsize>(cppValue.messageID.size()),
                                    reinterpret_cast<const jbyte *>(cppValue.messageID.data()));
            value_messageID = value_messageIDByteArray;

            jobject value_responseID;
            if (!cppValue.responseID.HasValue())
            {
                chip::JniReferences::GetInstance().CreateOptional(nullptr, value_responseID);
            }
            else
            {
                jobject value_responseIDInsideOptional;
                if (cppValue.responseID.Value().IsNull())
                {
                    value_responseIDInsideOptional = nullptr;
                }
                else
                {
                    std::string value_responseIDInsideOptionalClassName     = "java/lang/Long";
                    std::string value_responseIDInsideOptionalCtorSignature = "(J)V";
                    jlong jnivalue_responseIDInsideOptional = static_cast<jlong>(cppValue.responseID.Value().Value());
                    chip::JniReferences::GetInstance().CreateBoxedObject<jlong>(
                        value_responseIDInsideOptionalClassName.c_str(), value_responseIDInsideOptionalCtorSignature.c_str(),
                        jnivalue_responseIDInsideOptional, value_responseIDInsideOptional);
                }
                chip::JniReferences::GetInstance().CreateOptional(value_responseIDInsideOptional, value_responseID);
            }

            jobject value_reply;
            if (!cppValue.reply.HasValue())
            {
                chip::JniReferences::GetInstance().CreateOptional(nullptr, value_reply);
            }
            else
            {
                jobject value_replyInsideOptional;
                if (cppValue.reply.Value().IsNull())
                {
                    value_replyInsideOptional = nullptr;
                }
                else
                {
                    LogErrorOnFailure(chip::JniReferences::GetInstance().CharToStringUTF(cppValue.reply.Value().Value(),
                                                                                         value_replyInsideOptional));
                }
                chip::JniReferences::GetInstance().CreateOptional(value_replyInsideOptional, value_reply);
            }

            jobject value_futureMessagesPreference;
            if (cppValue.futureMessagesPreference.IsNull())
            {
                value_futureMessagesPreference = nullptr;
            }
            else
            {
                std::string value_futureMessagesPreferenceClassName     = "java/lang/Integer";
                std::string value_futureMessagesPreferenceCtorSignature = "(I)V";
                jint jnivalue_futureMessagesPreference = static_cast<jint>(cppValue.futureMessagesPreference.Value());
                chip::JniReferences::GetInstance().CreateBoxedObject<jint>(
                    value_futureMessagesPreferenceClassName.c_str(), value_futureMessagesPreferenceCtorSignature.c_str(),
                    jnivalue_futureMessagesPreference, value_futureMessagesPreference);
            }

            jclass messageCompleteStructClass;
            err = chip::JniReferences::GetInstance().GetLocalClassRef(
                env, "chip/devicecontroller/ChipEventStructs$MessagesClusterMessageCompleteEvent", messageCompleteStructClass);
            if (err != CHIP_NO_ERROR)
            {
                ChipLogError(Zcl, "Could not find class ChipEventStructs$MessagesClusterMessageCompleteEvent");
                return nullptr;
            }

            jmethodID messageCompleteStructCtor;
            err = chip::JniReferences::GetInstance().FindMethod(env, messageCompleteStructClass, "<init>",
                                                                "([BLjava/util/Optional;Ljava/util/Optional;Ljava/lang/Integer;)V",
                                                                &messageCompleteStructCtor);
            if (err != CHIP_NO_ERROR || messageCompleteStructCtor == nullptr)
            {
                ChipLogError(Zcl, "Could not find ChipEventStructs$MessagesClusterMessageCompleteEvent constructor");
                return nullptr;
            }

            jobject value = env->NewObject(messageCompleteStructClass, messageCompleteStructCtor, value_messageID, value_responseID,
                                           value_reply, value_futureMessagesPreference);

            return value;
        }
        default:
            *aError = CHIP_ERROR_IM_MALFORMED_EVENT_PATH_IB;
            break;
        }
        break;
    }
    case app::Clusters::DeviceEnergyManagement::Id: {
        using namespace app::Clusters::DeviceEnergyManagement;
        switch (aPath.mEventId)
        {
        case Events::PowerAdjustStart::Id: {
            Events::PowerAdjustStart::DecodableType cppValue;
            *aError = app::DataModel::Decode(aReader, cppValue);
            if (*aError != CHIP_NO_ERROR)
            {
                return nullptr;
            }
            jclass powerAdjustStartStructClass;
            err = chip::JniReferences::GetInstance().GetLocalClassRef(
                env, "chip/devicecontroller/ChipEventStructs$DeviceEnergyManagementClusterPowerAdjustStartEvent",
                powerAdjustStartStructClass);
            if (err != CHIP_NO_ERROR)
            {
                ChipLogError(Zcl, "Could not find class ChipEventStructs$DeviceEnergyManagementClusterPowerAdjustStartEvent");
                return nullptr;
            }

            jmethodID powerAdjustStartStructCtor;
            err = chip::JniReferences::GetInstance().FindMethod(env, powerAdjustStartStructClass, "<init>", "()V",
                                                                &powerAdjustStartStructCtor);
            if (err != CHIP_NO_ERROR || powerAdjustStartStructCtor == nullptr)
            {
                ChipLogError(Zcl, "Could not find ChipEventStructs$DeviceEnergyManagementClusterPowerAdjustStartEvent constructor");
                return nullptr;
            }

            jobject value = env->NewObject(powerAdjustStartStructClass, powerAdjustStartStructCtor);

            return value;
        }
        case Events::PowerAdjustEnd::Id: {
            Events::PowerAdjustEnd::DecodableType cppValue;
            *aError = app::DataModel::Decode(aReader, cppValue);
            if (*aError != CHIP_NO_ERROR)
            {
                return nullptr;
            }
            jobject value_cause;
            std::string value_causeClassName     = "java/lang/Integer";
            std::string value_causeCtorSignature = "(I)V";
            jint jnivalue_cause                  = static_cast<jint>(cppValue.cause);
            chip::JniReferences::GetInstance().CreateBoxedObject<jint>(
                value_causeClassName.c_str(), value_causeCtorSignature.c_str(), jnivalue_cause, value_cause);

            jobject value_duration;
            std::string value_durationClassName     = "java/lang/Long";
            std::string value_durationCtorSignature = "(J)V";
            jlong jnivalue_duration                 = static_cast<jlong>(cppValue.duration);
            chip::JniReferences::GetInstance().CreateBoxedObject<jlong>(
                value_durationClassName.c_str(), value_durationCtorSignature.c_str(), jnivalue_duration, value_duration);

            jobject value_energyUse;
            std::string value_energyUseClassName     = "java/lang/Long";
            std::string value_energyUseCtorSignature = "(J)V";
            jlong jnivalue_energyUse                 = static_cast<jlong>(cppValue.energyUse);
            chip::JniReferences::GetInstance().CreateBoxedObject<jlong>(
                value_energyUseClassName.c_str(), value_energyUseCtorSignature.c_str(), jnivalue_energyUse, value_energyUse);

            jclass powerAdjustEndStructClass;
            err = chip::JniReferences::GetInstance().GetLocalClassRef(
                env, "chip/devicecontroller/ChipEventStructs$DeviceEnergyManagementClusterPowerAdjustEndEvent",
                powerAdjustEndStructClass);
            if (err != CHIP_NO_ERROR)
            {
                ChipLogError(Zcl, "Could not find class ChipEventStructs$DeviceEnergyManagementClusterPowerAdjustEndEvent");
                return nullptr;
            }

            jmethodID powerAdjustEndStructCtor;
            err = chip::JniReferences::GetInstance().FindMethod(env, powerAdjustEndStructClass, "<init>",
                                                                "(Ljava/lang/Integer;Ljava/lang/Long;Ljava/lang/Long;)V",
                                                                &powerAdjustEndStructCtor);
            if (err != CHIP_NO_ERROR || powerAdjustEndStructCtor == nullptr)
            {
                ChipLogError(Zcl, "Could not find ChipEventStructs$DeviceEnergyManagementClusterPowerAdjustEndEvent constructor");
                return nullptr;
            }

            jobject value =
                env->NewObject(powerAdjustEndStructClass, powerAdjustEndStructCtor, value_cause, value_duration, value_energyUse);

            return value;
        }
        case Events::Paused::Id: {
            Events::Paused::DecodableType cppValue;
            *aError = app::DataModel::Decode(aReader, cppValue);
            if (*aError != CHIP_NO_ERROR)
            {
                return nullptr;
            }
            jclass pausedStructClass;
            err = chip::JniReferences::GetInstance().GetLocalClassRef(
                env, "chip/devicecontroller/ChipEventStructs$DeviceEnergyManagementClusterPausedEvent", pausedStructClass);
            if (err != CHIP_NO_ERROR)
            {
                ChipLogError(Zcl, "Could not find class ChipEventStructs$DeviceEnergyManagementClusterPausedEvent");
                return nullptr;
            }

            jmethodID pausedStructCtor;
            err = chip::JniReferences::GetInstance().FindMethod(env, pausedStructClass, "<init>", "()V", &pausedStructCtor);
            if (err != CHIP_NO_ERROR || pausedStructCtor == nullptr)
            {
                ChipLogError(Zcl, "Could not find ChipEventStructs$DeviceEnergyManagementClusterPausedEvent constructor");
                return nullptr;
            }

            jobject value = env->NewObject(pausedStructClass, pausedStructCtor);

            return value;
        }
        case Events::Resumed::Id: {
            Events::Resumed::DecodableType cppValue;
            *aError = app::DataModel::Decode(aReader, cppValue);
            if (*aError != CHIP_NO_ERROR)
            {
                return nullptr;
            }
            jobject value_cause;
            std::string value_causeClassName     = "java/lang/Integer";
            std::string value_causeCtorSignature = "(I)V";
            jint jnivalue_cause                  = static_cast<jint>(cppValue.cause);
            chip::JniReferences::GetInstance().CreateBoxedObject<jint>(
                value_causeClassName.c_str(), value_causeCtorSignature.c_str(), jnivalue_cause, value_cause);

            jclass resumedStructClass;
            err = chip::JniReferences::GetInstance().GetLocalClassRef(
                env, "chip/devicecontroller/ChipEventStructs$DeviceEnergyManagementClusterResumedEvent", resumedStructClass);
            if (err != CHIP_NO_ERROR)
            {
                ChipLogError(Zcl, "Could not find class ChipEventStructs$DeviceEnergyManagementClusterResumedEvent");
                return nullptr;
            }

            jmethodID resumedStructCtor;
            err = chip::JniReferences::GetInstance().FindMethod(env, resumedStructClass, "<init>", "(Ljava/lang/Integer;)V",
                                                                &resumedStructCtor);
            if (err != CHIP_NO_ERROR || resumedStructCtor == nullptr)
            {
                ChipLogError(Zcl, "Could not find ChipEventStructs$DeviceEnergyManagementClusterResumedEvent constructor");
                return nullptr;
            }

            jobject value = env->NewObject(resumedStructClass, resumedStructCtor, value_cause);

            return value;
        }
        default:
            *aError = CHIP_ERROR_IM_MALFORMED_EVENT_PATH_IB;
            break;
        }
        break;
    }
    case app::Clusters::EnergyEvse::Id: {
        using namespace app::Clusters::EnergyEvse;
        switch (aPath.mEventId)
        {
        case Events::EVConnected::Id: {
            Events::EVConnected::DecodableType cppValue;
            *aError = app::DataModel::Decode(aReader, cppValue);
            if (*aError != CHIP_NO_ERROR)
            {
                return nullptr;
            }
            jobject value_sessionID;
            std::string value_sessionIDClassName     = "java/lang/Long";
            std::string value_sessionIDCtorSignature = "(J)V";
            jlong jnivalue_sessionID                 = static_cast<jlong>(cppValue.sessionID);
            chip::JniReferences::GetInstance().CreateBoxedObject<jlong>(
                value_sessionIDClassName.c_str(), value_sessionIDCtorSignature.c_str(), jnivalue_sessionID, value_sessionID);

            jclass EVConnectedStructClass;
            err = chip::JniReferences::GetInstance().GetLocalClassRef(
                env, "chip/devicecontroller/ChipEventStructs$EnergyEvseClusterEVConnectedEvent", EVConnectedStructClass);
            if (err != CHIP_NO_ERROR)
            {
                ChipLogError(Zcl, "Could not find class ChipEventStructs$EnergyEvseClusterEVConnectedEvent");
                return nullptr;
            }

            jmethodID EVConnectedStructCtor;
            err = chip::JniReferences::GetInstance().FindMethod(env, EVConnectedStructClass, "<init>", "(Ljava/lang/Long;)V",
                                                                &EVConnectedStructCtor);
            if (err != CHIP_NO_ERROR || EVConnectedStructCtor == nullptr)
            {
                ChipLogError(Zcl, "Could not find ChipEventStructs$EnergyEvseClusterEVConnectedEvent constructor");
                return nullptr;
            }

            jobject value = env->NewObject(EVConnectedStructClass, EVConnectedStructCtor, value_sessionID);

            return value;
        }
        case Events::EVNotDetected::Id: {
            Events::EVNotDetected::DecodableType cppValue;
            *aError = app::DataModel::Decode(aReader, cppValue);
            if (*aError != CHIP_NO_ERROR)
            {
                return nullptr;
            }
            jobject value_sessionID;
            std::string value_sessionIDClassName     = "java/lang/Long";
            std::string value_sessionIDCtorSignature = "(J)V";
            jlong jnivalue_sessionID                 = static_cast<jlong>(cppValue.sessionID);
            chip::JniReferences::GetInstance().CreateBoxedObject<jlong>(
                value_sessionIDClassName.c_str(), value_sessionIDCtorSignature.c_str(), jnivalue_sessionID, value_sessionID);

            jobject value_state;
            std::string value_stateClassName     = "java/lang/Integer";
            std::string value_stateCtorSignature = "(I)V";
            jint jnivalue_state                  = static_cast<jint>(cppValue.state);
            chip::JniReferences::GetInstance().CreateBoxedObject<jint>(
                value_stateClassName.c_str(), value_stateCtorSignature.c_str(), jnivalue_state, value_state);

            jobject value_sessionDuration;
            std::string value_sessionDurationClassName     = "java/lang/Long";
            std::string value_sessionDurationCtorSignature = "(J)V";
            jlong jnivalue_sessionDuration                 = static_cast<jlong>(cppValue.sessionDuration);
            chip::JniReferences::GetInstance().CreateBoxedObject<jlong>(value_sessionDurationClassName.c_str(),
                                                                        value_sessionDurationCtorSignature.c_str(),
                                                                        jnivalue_sessionDuration, value_sessionDuration);

            jobject value_sessionEnergyCharged;
            std::string value_sessionEnergyChargedClassName     = "java/lang/Long";
            std::string value_sessionEnergyChargedCtorSignature = "(J)V";
            jlong jnivalue_sessionEnergyCharged                 = static_cast<jlong>(cppValue.sessionEnergyCharged);
            chip::JniReferences::GetInstance().CreateBoxedObject<jlong>(value_sessionEnergyChargedClassName.c_str(),
                                                                        value_sessionEnergyChargedCtorSignature.c_str(),
                                                                        jnivalue_sessionEnergyCharged, value_sessionEnergyCharged);

            jobject value_sessionEnergyDischarged;
            if (!cppValue.sessionEnergyDischarged.HasValue())
            {
                chip::JniReferences::GetInstance().CreateOptional(nullptr, value_sessionEnergyDischarged);
            }
            else
            {
                jobject value_sessionEnergyDischargedInsideOptional;
                std::string value_sessionEnergyDischargedInsideOptionalClassName     = "java/lang/Long";
                std::string value_sessionEnergyDischargedInsideOptionalCtorSignature = "(J)V";
                jlong jnivalue_sessionEnergyDischargedInsideOptional = static_cast<jlong>(cppValue.sessionEnergyDischarged.Value());
                chip::JniReferences::GetInstance().CreateBoxedObject<jlong>(
                    value_sessionEnergyDischargedInsideOptionalClassName.c_str(),
                    value_sessionEnergyDischargedInsideOptionalCtorSignature.c_str(),
                    jnivalue_sessionEnergyDischargedInsideOptional, value_sessionEnergyDischargedInsideOptional);
                chip::JniReferences::GetInstance().CreateOptional(value_sessionEnergyDischargedInsideOptional,
                                                                  value_sessionEnergyDischarged);
            }

            jclass EVNotDetectedStructClass;
            err = chip::JniReferences::GetInstance().GetLocalClassRef(
                env, "chip/devicecontroller/ChipEventStructs$EnergyEvseClusterEVNotDetectedEvent", EVNotDetectedStructClass);
            if (err != CHIP_NO_ERROR)
            {
                ChipLogError(Zcl, "Could not find class ChipEventStructs$EnergyEvseClusterEVNotDetectedEvent");
                return nullptr;
            }

            jmethodID EVNotDetectedStructCtor;
            err = chip::JniReferences::GetInstance().FindMethod(
                env, EVNotDetectedStructClass, "<init>",
                "(Ljava/lang/Long;Ljava/lang/Integer;Ljava/lang/Long;Ljava/lang/Long;Ljava/util/Optional;)V",
                &EVNotDetectedStructCtor);
            if (err != CHIP_NO_ERROR || EVNotDetectedStructCtor == nullptr)
            {
                ChipLogError(Zcl, "Could not find ChipEventStructs$EnergyEvseClusterEVNotDetectedEvent constructor");
                return nullptr;
            }

            jobject value = env->NewObject(EVNotDetectedStructClass, EVNotDetectedStructCtor, value_sessionID, value_state,
                                           value_sessionDuration, value_sessionEnergyCharged, value_sessionEnergyDischarged);

            return value;
        }
        case Events::EnergyTransferStarted::Id: {
            Events::EnergyTransferStarted::DecodableType cppValue;
            *aError = app::DataModel::Decode(aReader, cppValue);
            if (*aError != CHIP_NO_ERROR)
            {
                return nullptr;
            }
            jobject value_sessionID;
            std::string value_sessionIDClassName     = "java/lang/Long";
            std::string value_sessionIDCtorSignature = "(J)V";
            jlong jnivalue_sessionID                 = static_cast<jlong>(cppValue.sessionID);
            chip::JniReferences::GetInstance().CreateBoxedObject<jlong>(
                value_sessionIDClassName.c_str(), value_sessionIDCtorSignature.c_str(), jnivalue_sessionID, value_sessionID);

            jobject value_state;
            std::string value_stateClassName     = "java/lang/Integer";
            std::string value_stateCtorSignature = "(I)V";
            jint jnivalue_state                  = static_cast<jint>(cppValue.state);
            chip::JniReferences::GetInstance().CreateBoxedObject<jint>(
                value_stateClassName.c_str(), value_stateCtorSignature.c_str(), jnivalue_state, value_state);

            jobject value_maximumCurrent;
            std::string value_maximumCurrentClassName     = "java/lang/Long";
            std::string value_maximumCurrentCtorSignature = "(J)V";
            jlong jnivalue_maximumCurrent                 = static_cast<jlong>(cppValue.maximumCurrent);
            chip::JniReferences::GetInstance().CreateBoxedObject<jlong>(value_maximumCurrentClassName.c_str(),
                                                                        value_maximumCurrentCtorSignature.c_str(),
                                                                        jnivalue_maximumCurrent, value_maximumCurrent);

            jclass energyTransferStartedStructClass;
            err = chip::JniReferences::GetInstance().GetLocalClassRef(
                env, "chip/devicecontroller/ChipEventStructs$EnergyEvseClusterEnergyTransferStartedEvent",
                energyTransferStartedStructClass);
            if (err != CHIP_NO_ERROR)
            {
                ChipLogError(Zcl, "Could not find class ChipEventStructs$EnergyEvseClusterEnergyTransferStartedEvent");
                return nullptr;
            }

            jmethodID energyTransferStartedStructCtor;
            err = chip::JniReferences::GetInstance().FindMethod(env, energyTransferStartedStructClass, "<init>",
                                                                "(Ljava/lang/Long;Ljava/lang/Integer;Ljava/lang/Long;)V",
                                                                &energyTransferStartedStructCtor);
            if (err != CHIP_NO_ERROR || energyTransferStartedStructCtor == nullptr)
            {
                ChipLogError(Zcl, "Could not find ChipEventStructs$EnergyEvseClusterEnergyTransferStartedEvent constructor");
                return nullptr;
            }

            jobject value = env->NewObject(energyTransferStartedStructClass, energyTransferStartedStructCtor, value_sessionID,
                                           value_state, value_maximumCurrent);

            return value;
        }
        case Events::EnergyTransferStopped::Id: {
            Events::EnergyTransferStopped::DecodableType cppValue;
            *aError = app::DataModel::Decode(aReader, cppValue);
            if (*aError != CHIP_NO_ERROR)
            {
                return nullptr;
            }
            jobject value_sessionID;
            std::string value_sessionIDClassName     = "java/lang/Long";
            std::string value_sessionIDCtorSignature = "(J)V";
            jlong jnivalue_sessionID                 = static_cast<jlong>(cppValue.sessionID);
            chip::JniReferences::GetInstance().CreateBoxedObject<jlong>(
                value_sessionIDClassName.c_str(), value_sessionIDCtorSignature.c_str(), jnivalue_sessionID, value_sessionID);

            jobject value_state;
            std::string value_stateClassName     = "java/lang/Integer";
            std::string value_stateCtorSignature = "(I)V";
            jint jnivalue_state                  = static_cast<jint>(cppValue.state);
            chip::JniReferences::GetInstance().CreateBoxedObject<jint>(
                value_stateClassName.c_str(), value_stateCtorSignature.c_str(), jnivalue_state, value_state);

            jobject value_reason;
            std::string value_reasonClassName     = "java/lang/Integer";
            std::string value_reasonCtorSignature = "(I)V";
            jint jnivalue_reason                  = static_cast<jint>(cppValue.reason);
            chip::JniReferences::GetInstance().CreateBoxedObject<jint>(
                value_reasonClassName.c_str(), value_reasonCtorSignature.c_str(), jnivalue_reason, value_reason);

            jobject value_energyTransferred;
            std::string value_energyTransferredClassName     = "java/lang/Long";
            std::string value_energyTransferredCtorSignature = "(J)V";
            jlong jnivalue_energyTransferred                 = static_cast<jlong>(cppValue.energyTransferred);
            chip::JniReferences::GetInstance().CreateBoxedObject<jlong>(value_energyTransferredClassName.c_str(),
                                                                        value_energyTransferredCtorSignature.c_str(),
                                                                        jnivalue_energyTransferred, value_energyTransferred);

            jclass energyTransferStoppedStructClass;
            err = chip::JniReferences::GetInstance().GetLocalClassRef(
                env, "chip/devicecontroller/ChipEventStructs$EnergyEvseClusterEnergyTransferStoppedEvent",
                energyTransferStoppedStructClass);
            if (err != CHIP_NO_ERROR)
            {
                ChipLogError(Zcl, "Could not find class ChipEventStructs$EnergyEvseClusterEnergyTransferStoppedEvent");
                return nullptr;
            }

            jmethodID energyTransferStoppedStructCtor;
            err = chip::JniReferences::GetInstance().FindMethod(
                env, energyTransferStoppedStructClass, "<init>",
                "(Ljava/lang/Long;Ljava/lang/Integer;Ljava/lang/Integer;Ljava/lang/Long;)V", &energyTransferStoppedStructCtor);
            if (err != CHIP_NO_ERROR || energyTransferStoppedStructCtor == nullptr)
            {
                ChipLogError(Zcl, "Could not find ChipEventStructs$EnergyEvseClusterEnergyTransferStoppedEvent constructor");
                return nullptr;
            }

            jobject value = env->NewObject(energyTransferStoppedStructClass, energyTransferStoppedStructCtor, value_sessionID,
                                           value_state, value_reason, value_energyTransferred);

            return value;
        }
        case Events::Fault::Id: {
            Events::Fault::DecodableType cppValue;
            *aError = app::DataModel::Decode(aReader, cppValue);
            if (*aError != CHIP_NO_ERROR)
            {
                return nullptr;
            }
            jobject value_sessionID;
            if (cppValue.sessionID.IsNull())
            {
                value_sessionID = nullptr;
            }
            else
            {
                std::string value_sessionIDClassName     = "java/lang/Long";
                std::string value_sessionIDCtorSignature = "(J)V";
                jlong jnivalue_sessionID                 = static_cast<jlong>(cppValue.sessionID.Value());
                chip::JniReferences::GetInstance().CreateBoxedObject<jlong>(
                    value_sessionIDClassName.c_str(), value_sessionIDCtorSignature.c_str(), jnivalue_sessionID, value_sessionID);
            }

            jobject value_state;
            std::string value_stateClassName     = "java/lang/Integer";
            std::string value_stateCtorSignature = "(I)V";
            jint jnivalue_state                  = static_cast<jint>(cppValue.state);
            chip::JniReferences::GetInstance().CreateBoxedObject<jint>(
                value_stateClassName.c_str(), value_stateCtorSignature.c_str(), jnivalue_state, value_state);

            jobject value_faultStatePreviousState;
            std::string value_faultStatePreviousStateClassName     = "java/lang/Integer";
            std::string value_faultStatePreviousStateCtorSignature = "(I)V";
            jint jnivalue_faultStatePreviousState                  = static_cast<jint>(cppValue.faultStatePreviousState);
            chip::JniReferences::GetInstance().CreateBoxedObject<jint>(
                value_faultStatePreviousStateClassName.c_str(), value_faultStatePreviousStateCtorSignature.c_str(),
                jnivalue_faultStatePreviousState, value_faultStatePreviousState);

            jobject value_faultStateCurrentState;
            std::string value_faultStateCurrentStateClassName     = "java/lang/Integer";
            std::string value_faultStateCurrentStateCtorSignature = "(I)V";
            jint jnivalue_faultStateCurrentState                  = static_cast<jint>(cppValue.faultStateCurrentState);
            chip::JniReferences::GetInstance().CreateBoxedObject<jint>(
                value_faultStateCurrentStateClassName.c_str(), value_faultStateCurrentStateCtorSignature.c_str(),
                jnivalue_faultStateCurrentState, value_faultStateCurrentState);

            jclass faultStructClass;
            err = chip::JniReferences::GetInstance().GetLocalClassRef(
                env, "chip/devicecontroller/ChipEventStructs$EnergyEvseClusterFaultEvent", faultStructClass);
            if (err != CHIP_NO_ERROR)
            {
                ChipLogError(Zcl, "Could not find class ChipEventStructs$EnergyEvseClusterFaultEvent");
                return nullptr;
            }

            jmethodID faultStructCtor;
            err = chip::JniReferences::GetInstance().FindMethod(
                env, faultStructClass, "<init>", "(Ljava/lang/Long;Ljava/lang/Integer;Ljava/lang/Integer;Ljava/lang/Integer;)V",
                &faultStructCtor);
            if (err != CHIP_NO_ERROR || faultStructCtor == nullptr)
            {
                ChipLogError(Zcl, "Could not find ChipEventStructs$EnergyEvseClusterFaultEvent constructor");
                return nullptr;
            }

            jobject value = env->NewObject(faultStructClass, faultStructCtor, value_sessionID, value_state,
                                           value_faultStatePreviousState, value_faultStateCurrentState);

            return value;
        }
        case Events::Rfid::Id: {
            Events::Rfid::DecodableType cppValue;
            *aError = app::DataModel::Decode(aReader, cppValue);
            if (*aError != CHIP_NO_ERROR)
            {
                return nullptr;
            }
            jobject value_uid;
            jbyteArray value_uidByteArray = env->NewByteArray(static_cast<jsize>(cppValue.uid.size()));
            env->SetByteArrayRegion(value_uidByteArray, 0, static_cast<jsize>(cppValue.uid.size()),
                                    reinterpret_cast<const jbyte *>(cppValue.uid.data()));
            value_uid = value_uidByteArray;

            jclass rfidStructClass;
            err = chip::JniReferences::GetInstance().GetLocalClassRef(
                env, "chip/devicecontroller/ChipEventStructs$EnergyEvseClusterRfidEvent", rfidStructClass);
            if (err != CHIP_NO_ERROR)
            {
                ChipLogError(Zcl, "Could not find class ChipEventStructs$EnergyEvseClusterRfidEvent");
                return nullptr;
            }

            jmethodID rfidStructCtor;
            err = chip::JniReferences::GetInstance().FindMethod(env, rfidStructClass, "<init>", "([B)V", &rfidStructCtor);
            if (err != CHIP_NO_ERROR || rfidStructCtor == nullptr)
            {
                ChipLogError(Zcl, "Could not find ChipEventStructs$EnergyEvseClusterRfidEvent constructor");
                return nullptr;
            }

            jobject value = env->NewObject(rfidStructClass, rfidStructCtor, value_uid);

            return value;
        }
        default:
            *aError = CHIP_ERROR_IM_MALFORMED_EVENT_PATH_IB;
            break;
        }
        break;
    }
    case app::Clusters::EnergyPreference::Id: {
        using namespace app::Clusters::EnergyPreference;
        switch (aPath.mEventId)
        {
        default:
            *aError = CHIP_ERROR_IM_MALFORMED_EVENT_PATH_IB;
            break;
        }
        break;
    }
    case app::Clusters::PowerTopology::Id: {
        using namespace app::Clusters::PowerTopology;
        switch (aPath.mEventId)
        {
        default:
            *aError = CHIP_ERROR_IM_MALFORMED_EVENT_PATH_IB;
            break;
        }
        break;
    }
    case app::Clusters::EnergyEvseMode::Id: {
        using namespace app::Clusters::EnergyEvseMode;
        switch (aPath.mEventId)
        {
        default:
            *aError = CHIP_ERROR_IM_MALFORMED_EVENT_PATH_IB;
            break;
        }
        break;
    }
    case app::Clusters::DeviceEnergyManagementMode::Id: {
        using namespace app::Clusters::DeviceEnergyManagementMode;
        switch (aPath.mEventId)
        {
        default:
            *aError = CHIP_ERROR_IM_MALFORMED_EVENT_PATH_IB;
            break;
        }
        break;
    }
    case app::Clusters::DoorLock::Id: {
        using namespace app::Clusters::DoorLock;
        switch (aPath.mEventId)
        {
        case Events::DoorLockAlarm::Id: {
            Events::DoorLockAlarm::DecodableType cppValue;
            *aError = app::DataModel::Decode(aReader, cppValue);
            if (*aError != CHIP_NO_ERROR)
            {
                return nullptr;
            }
            jobject value_alarmCode;
            std::string value_alarmCodeClassName     = "java/lang/Integer";
            std::string value_alarmCodeCtorSignature = "(I)V";
            jint jnivalue_alarmCode                  = static_cast<jint>(cppValue.alarmCode);
            chip::JniReferences::GetInstance().CreateBoxedObject<jint>(
                value_alarmCodeClassName.c_str(), value_alarmCodeCtorSignature.c_str(), jnivalue_alarmCode, value_alarmCode);

            jclass doorLockAlarmStructClass;
            err = chip::JniReferences::GetInstance().GetLocalClassRef(
                env, "chip/devicecontroller/ChipEventStructs$DoorLockClusterDoorLockAlarmEvent", doorLockAlarmStructClass);
            if (err != CHIP_NO_ERROR)
            {
                ChipLogError(Zcl, "Could not find class ChipEventStructs$DoorLockClusterDoorLockAlarmEvent");
                return nullptr;
            }

            jmethodID doorLockAlarmStructCtor;
            err = chip::JniReferences::GetInstance().FindMethod(env, doorLockAlarmStructClass, "<init>", "(Ljava/lang/Integer;)V",
                                                                &doorLockAlarmStructCtor);
            if (err != CHIP_NO_ERROR || doorLockAlarmStructCtor == nullptr)
            {
                ChipLogError(Zcl, "Could not find ChipEventStructs$DoorLockClusterDoorLockAlarmEvent constructor");
                return nullptr;
            }

            jobject value = env->NewObject(doorLockAlarmStructClass, doorLockAlarmStructCtor, value_alarmCode);

            return value;
        }
        case Events::DoorStateChange::Id: {
            Events::DoorStateChange::DecodableType cppValue;
            *aError = app::DataModel::Decode(aReader, cppValue);
            if (*aError != CHIP_NO_ERROR)
            {
                return nullptr;
            }
            jobject value_doorState;
            std::string value_doorStateClassName     = "java/lang/Integer";
            std::string value_doorStateCtorSignature = "(I)V";
            jint jnivalue_doorState                  = static_cast<jint>(cppValue.doorState);
            chip::JniReferences::GetInstance().CreateBoxedObject<jint>(
                value_doorStateClassName.c_str(), value_doorStateCtorSignature.c_str(), jnivalue_doorState, value_doorState);

            jclass doorStateChangeStructClass;
            err = chip::JniReferences::GetInstance().GetLocalClassRef(
                env, "chip/devicecontroller/ChipEventStructs$DoorLockClusterDoorStateChangeEvent", doorStateChangeStructClass);
            if (err != CHIP_NO_ERROR)
            {
                ChipLogError(Zcl, "Could not find class ChipEventStructs$DoorLockClusterDoorStateChangeEvent");
                return nullptr;
            }

            jmethodID doorStateChangeStructCtor;
            err = chip::JniReferences::GetInstance().FindMethod(env, doorStateChangeStructClass, "<init>", "(Ljava/lang/Integer;)V",
                                                                &doorStateChangeStructCtor);
            if (err != CHIP_NO_ERROR || doorStateChangeStructCtor == nullptr)
            {
                ChipLogError(Zcl, "Could not find ChipEventStructs$DoorLockClusterDoorStateChangeEvent constructor");
                return nullptr;
            }

            jobject value = env->NewObject(doorStateChangeStructClass, doorStateChangeStructCtor, value_doorState);

            return value;
        }
        case Events::LockOperation::Id: {
            Events::LockOperation::DecodableType cppValue;
            *aError = app::DataModel::Decode(aReader, cppValue);
            if (*aError != CHIP_NO_ERROR)
            {
                return nullptr;
            }
            jobject value_lockOperationType;
            std::string value_lockOperationTypeClassName     = "java/lang/Integer";
            std::string value_lockOperationTypeCtorSignature = "(I)V";
            jint jnivalue_lockOperationType                  = static_cast<jint>(cppValue.lockOperationType);
            chip::JniReferences::GetInstance().CreateBoxedObject<jint>(value_lockOperationTypeClassName.c_str(),
                                                                       value_lockOperationTypeCtorSignature.c_str(),
                                                                       jnivalue_lockOperationType, value_lockOperationType);

            jobject value_operationSource;
            std::string value_operationSourceClassName     = "java/lang/Integer";
            std::string value_operationSourceCtorSignature = "(I)V";
            jint jnivalue_operationSource                  = static_cast<jint>(cppValue.operationSource);
            chip::JniReferences::GetInstance().CreateBoxedObject<jint>(value_operationSourceClassName.c_str(),
                                                                       value_operationSourceCtorSignature.c_str(),
                                                                       jnivalue_operationSource, value_operationSource);

            jobject value_userIndex;
            if (cppValue.userIndex.IsNull())
            {
                value_userIndex = nullptr;
            }
            else
            {
                std::string value_userIndexClassName     = "java/lang/Integer";
                std::string value_userIndexCtorSignature = "(I)V";
                jint jnivalue_userIndex                  = static_cast<jint>(cppValue.userIndex.Value());
                chip::JniReferences::GetInstance().CreateBoxedObject<jint>(
                    value_userIndexClassName.c_str(), value_userIndexCtorSignature.c_str(), jnivalue_userIndex, value_userIndex);
            }

            jobject value_fabricIndex;
            if (cppValue.fabricIndex.IsNull())
            {
                value_fabricIndex = nullptr;
            }
            else
            {
                std::string value_fabricIndexClassName     = "java/lang/Integer";
                std::string value_fabricIndexCtorSignature = "(I)V";
                jint jnivalue_fabricIndex                  = static_cast<jint>(cppValue.fabricIndex.Value());
                chip::JniReferences::GetInstance().CreateBoxedObject<jint>(value_fabricIndexClassName.c_str(),
                                                                           value_fabricIndexCtorSignature.c_str(),
                                                                           jnivalue_fabricIndex, value_fabricIndex);
            }

            jobject value_sourceNode;
            if (cppValue.sourceNode.IsNull())
            {
                value_sourceNode = nullptr;
            }
            else
            {
                std::string value_sourceNodeClassName     = "java/lang/Long";
                std::string value_sourceNodeCtorSignature = "(J)V";
                jlong jnivalue_sourceNode                 = static_cast<jlong>(cppValue.sourceNode.Value());
                chip::JniReferences::GetInstance().CreateBoxedObject<jlong>(value_sourceNodeClassName.c_str(),
                                                                            value_sourceNodeCtorSignature.c_str(),
                                                                            jnivalue_sourceNode, value_sourceNode);
            }

            jobject value_credentials;
            if (!cppValue.credentials.HasValue())
            {
                chip::JniReferences::GetInstance().CreateOptional(nullptr, value_credentials);
            }
            else
            {
                jobject value_credentialsInsideOptional;
                if (cppValue.credentials.Value().IsNull())
                {
                    value_credentialsInsideOptional = nullptr;
                }
                else
                {
                    chip::JniReferences::GetInstance().CreateArrayList(value_credentialsInsideOptional);

                    auto iter_value_credentialsInsideOptional_2 = cppValue.credentials.Value().Value().begin();
                    while (iter_value_credentialsInsideOptional_2.Next())
                    {
                        auto & entry_2 = iter_value_credentialsInsideOptional_2.GetValue();
                        jobject newElement_2;
                        jobject newElement_2_credentialType;
                        std::string newElement_2_credentialTypeClassName     = "java/lang/Integer";
                        std::string newElement_2_credentialTypeCtorSignature = "(I)V";
                        jint jninewElement_2_credentialType                  = static_cast<jint>(entry_2.credentialType);
                        chip::JniReferences::GetInstance().CreateBoxedObject<jint>(
                            newElement_2_credentialTypeClassName.c_str(), newElement_2_credentialTypeCtorSignature.c_str(),
                            jninewElement_2_credentialType, newElement_2_credentialType);
                        jobject newElement_2_credentialIndex;
                        std::string newElement_2_credentialIndexClassName     = "java/lang/Integer";
                        std::string newElement_2_credentialIndexCtorSignature = "(I)V";
                        jint jninewElement_2_credentialIndex                  = static_cast<jint>(entry_2.credentialIndex);
                        chip::JniReferences::GetInstance().CreateBoxedObject<jint>(
                            newElement_2_credentialIndexClassName.c_str(), newElement_2_credentialIndexCtorSignature.c_str(),
                            jninewElement_2_credentialIndex, newElement_2_credentialIndex);

                        jclass credentialStructStructClass_3;
                        err = chip::JniReferences::GetInstance().GetLocalClassRef(
                            env, "chip/devicecontroller/ChipStructs$DoorLockClusterCredentialStruct",
                            credentialStructStructClass_3);
                        if (err != CHIP_NO_ERROR)
                        {
                            ChipLogError(Zcl, "Could not find class ChipStructs$DoorLockClusterCredentialStruct");
                            return nullptr;
                        }

                        jmethodID credentialStructStructCtor_3;
                        err = chip::JniReferences::GetInstance().FindMethod(env, credentialStructStructClass_3, "<init>",
                                                                            "(Ljava/lang/Integer;Ljava/lang/Integer;)V",
                                                                            &credentialStructStructCtor_3);
                        if (err != CHIP_NO_ERROR || credentialStructStructCtor_3 == nullptr)
                        {
                            ChipLogError(Zcl, "Could not find ChipStructs$DoorLockClusterCredentialStruct constructor");
                            return nullptr;
                        }

                        newElement_2 = env->NewObject(credentialStructStructClass_3, credentialStructStructCtor_3,
                                                      newElement_2_credentialType, newElement_2_credentialIndex);
                        chip::JniReferences::GetInstance().AddToList(value_credentialsInsideOptional, newElement_2);
                    }
                }
                chip::JniReferences::GetInstance().CreateOptional(value_credentialsInsideOptional, value_credentials);
            }

            jclass lockOperationStructClass;
            err = chip::JniReferences::GetInstance().GetLocalClassRef(
                env, "chip/devicecontroller/ChipEventStructs$DoorLockClusterLockOperationEvent", lockOperationStructClass);
            if (err != CHIP_NO_ERROR)
            {
                ChipLogError(Zcl, "Could not find class ChipEventStructs$DoorLockClusterLockOperationEvent");
                return nullptr;
            }

            jmethodID lockOperationStructCtor;
            err = chip::JniReferences::GetInstance().FindMethod(env, lockOperationStructClass, "<init>",
                                                                "(Ljava/lang/Integer;Ljava/lang/Integer;Ljava/lang/Integer;Ljava/"
                                                                "lang/Integer;Ljava/lang/Long;Ljava/util/Optional;)V",
                                                                &lockOperationStructCtor);
            if (err != CHIP_NO_ERROR || lockOperationStructCtor == nullptr)
            {
                ChipLogError(Zcl, "Could not find ChipEventStructs$DoorLockClusterLockOperationEvent constructor");
                return nullptr;
            }

            jobject value =
                env->NewObject(lockOperationStructClass, lockOperationStructCtor, value_lockOperationType, value_operationSource,
                               value_userIndex, value_fabricIndex, value_sourceNode, value_credentials);

            return value;
        }
        case Events::LockOperationError::Id: {
            Events::LockOperationError::DecodableType cppValue;
            *aError = app::DataModel::Decode(aReader, cppValue);
            if (*aError != CHIP_NO_ERROR)
            {
                return nullptr;
            }
            jobject value_lockOperationType;
            std::string value_lockOperationTypeClassName     = "java/lang/Integer";
            std::string value_lockOperationTypeCtorSignature = "(I)V";
            jint jnivalue_lockOperationType                  = static_cast<jint>(cppValue.lockOperationType);
            chip::JniReferences::GetInstance().CreateBoxedObject<jint>(value_lockOperationTypeClassName.c_str(),
                                                                       value_lockOperationTypeCtorSignature.c_str(),
                                                                       jnivalue_lockOperationType, value_lockOperationType);

            jobject value_operationSource;
            std::string value_operationSourceClassName     = "java/lang/Integer";
            std::string value_operationSourceCtorSignature = "(I)V";
            jint jnivalue_operationSource                  = static_cast<jint>(cppValue.operationSource);
            chip::JniReferences::GetInstance().CreateBoxedObject<jint>(value_operationSourceClassName.c_str(),
                                                                       value_operationSourceCtorSignature.c_str(),
                                                                       jnivalue_operationSource, value_operationSource);

            jobject value_operationError;
            std::string value_operationErrorClassName     = "java/lang/Integer";
            std::string value_operationErrorCtorSignature = "(I)V";
            jint jnivalue_operationError                  = static_cast<jint>(cppValue.operationError);
            chip::JniReferences::GetInstance().CreateBoxedObject<jint>(value_operationErrorClassName.c_str(),
                                                                       value_operationErrorCtorSignature.c_str(),
                                                                       jnivalue_operationError, value_operationError);

            jobject value_userIndex;
            if (cppValue.userIndex.IsNull())
            {
                value_userIndex = nullptr;
            }
            else
            {
                std::string value_userIndexClassName     = "java/lang/Integer";
                std::string value_userIndexCtorSignature = "(I)V";
                jint jnivalue_userIndex                  = static_cast<jint>(cppValue.userIndex.Value());
                chip::JniReferences::GetInstance().CreateBoxedObject<jint>(
                    value_userIndexClassName.c_str(), value_userIndexCtorSignature.c_str(), jnivalue_userIndex, value_userIndex);
            }

            jobject value_fabricIndex;
            if (cppValue.fabricIndex.IsNull())
            {
                value_fabricIndex = nullptr;
            }
            else
            {
                std::string value_fabricIndexClassName     = "java/lang/Integer";
                std::string value_fabricIndexCtorSignature = "(I)V";
                jint jnivalue_fabricIndex                  = static_cast<jint>(cppValue.fabricIndex.Value());
                chip::JniReferences::GetInstance().CreateBoxedObject<jint>(value_fabricIndexClassName.c_str(),
                                                                           value_fabricIndexCtorSignature.c_str(),
                                                                           jnivalue_fabricIndex, value_fabricIndex);
            }

            jobject value_sourceNode;
            if (cppValue.sourceNode.IsNull())
            {
                value_sourceNode = nullptr;
            }
            else
            {
                std::string value_sourceNodeClassName     = "java/lang/Long";
                std::string value_sourceNodeCtorSignature = "(J)V";
                jlong jnivalue_sourceNode                 = static_cast<jlong>(cppValue.sourceNode.Value());
                chip::JniReferences::GetInstance().CreateBoxedObject<jlong>(value_sourceNodeClassName.c_str(),
                                                                            value_sourceNodeCtorSignature.c_str(),
                                                                            jnivalue_sourceNode, value_sourceNode);
            }

            jobject value_credentials;
            if (!cppValue.credentials.HasValue())
            {
                chip::JniReferences::GetInstance().CreateOptional(nullptr, value_credentials);
            }
            else
            {
                jobject value_credentialsInsideOptional;
                if (cppValue.credentials.Value().IsNull())
                {
                    value_credentialsInsideOptional = nullptr;
                }
                else
                {
                    chip::JniReferences::GetInstance().CreateArrayList(value_credentialsInsideOptional);

                    auto iter_value_credentialsInsideOptional_2 = cppValue.credentials.Value().Value().begin();
                    while (iter_value_credentialsInsideOptional_2.Next())
                    {
                        auto & entry_2 = iter_value_credentialsInsideOptional_2.GetValue();
                        jobject newElement_2;
                        jobject newElement_2_credentialType;
                        std::string newElement_2_credentialTypeClassName     = "java/lang/Integer";
                        std::string newElement_2_credentialTypeCtorSignature = "(I)V";
                        jint jninewElement_2_credentialType                  = static_cast<jint>(entry_2.credentialType);
                        chip::JniReferences::GetInstance().CreateBoxedObject<jint>(
                            newElement_2_credentialTypeClassName.c_str(), newElement_2_credentialTypeCtorSignature.c_str(),
                            jninewElement_2_credentialType, newElement_2_credentialType);
                        jobject newElement_2_credentialIndex;
                        std::string newElement_2_credentialIndexClassName     = "java/lang/Integer";
                        std::string newElement_2_credentialIndexCtorSignature = "(I)V";
                        jint jninewElement_2_credentialIndex                  = static_cast<jint>(entry_2.credentialIndex);
                        chip::JniReferences::GetInstance().CreateBoxedObject<jint>(
                            newElement_2_credentialIndexClassName.c_str(), newElement_2_credentialIndexCtorSignature.c_str(),
                            jninewElement_2_credentialIndex, newElement_2_credentialIndex);

                        jclass credentialStructStructClass_3;
                        err = chip::JniReferences::GetInstance().GetLocalClassRef(
                            env, "chip/devicecontroller/ChipStructs$DoorLockClusterCredentialStruct",
                            credentialStructStructClass_3);
                        if (err != CHIP_NO_ERROR)
                        {
                            ChipLogError(Zcl, "Could not find class ChipStructs$DoorLockClusterCredentialStruct");
                            return nullptr;
                        }

                        jmethodID credentialStructStructCtor_3;
                        err = chip::JniReferences::GetInstance().FindMethod(env, credentialStructStructClass_3, "<init>",
                                                                            "(Ljava/lang/Integer;Ljava/lang/Integer;)V",
                                                                            &credentialStructStructCtor_3);
                        if (err != CHIP_NO_ERROR || credentialStructStructCtor_3 == nullptr)
                        {
                            ChipLogError(Zcl, "Could not find ChipStructs$DoorLockClusterCredentialStruct constructor");
                            return nullptr;
                        }

                        newElement_2 = env->NewObject(credentialStructStructClass_3, credentialStructStructCtor_3,
                                                      newElement_2_credentialType, newElement_2_credentialIndex);
                        chip::JniReferences::GetInstance().AddToList(value_credentialsInsideOptional, newElement_2);
                    }
                }
                chip::JniReferences::GetInstance().CreateOptional(value_credentialsInsideOptional, value_credentials);
            }

            jclass lockOperationErrorStructClass;
            err = chip::JniReferences::GetInstance().GetLocalClassRef(
                env, "chip/devicecontroller/ChipEventStructs$DoorLockClusterLockOperationErrorEvent",
                lockOperationErrorStructClass);
            if (err != CHIP_NO_ERROR)
            {
                ChipLogError(Zcl, "Could not find class ChipEventStructs$DoorLockClusterLockOperationErrorEvent");
                return nullptr;
            }

            jmethodID lockOperationErrorStructCtor;
            err = chip::JniReferences::GetInstance().FindMethod(
                env, lockOperationErrorStructClass, "<init>",
                "(Ljava/lang/Integer;Ljava/lang/Integer;Ljava/lang/Integer;Ljava/lang/Integer;Ljava/lang/Integer;Ljava/lang/"
                "Long;Ljava/util/Optional;)V",
                &lockOperationErrorStructCtor);
            if (err != CHIP_NO_ERROR || lockOperationErrorStructCtor == nullptr)
            {
                ChipLogError(Zcl, "Could not find ChipEventStructs$DoorLockClusterLockOperationErrorEvent constructor");
                return nullptr;
            }

            jobject value = env->NewObject(lockOperationErrorStructClass, lockOperationErrorStructCtor, value_lockOperationType,
                                           value_operationSource, value_operationError, value_userIndex, value_fabricIndex,
                                           value_sourceNode, value_credentials);

            return value;
        }
        case Events::LockUserChange::Id: {
            Events::LockUserChange::DecodableType cppValue;
            *aError = app::DataModel::Decode(aReader, cppValue);
            if (*aError != CHIP_NO_ERROR)
            {
                return nullptr;
            }
            jobject value_lockDataType;
            std::string value_lockDataTypeClassName     = "java/lang/Integer";
            std::string value_lockDataTypeCtorSignature = "(I)V";
            jint jnivalue_lockDataType                  = static_cast<jint>(cppValue.lockDataType);
            chip::JniReferences::GetInstance().CreateBoxedObject<jint>(value_lockDataTypeClassName.c_str(),
                                                                       value_lockDataTypeCtorSignature.c_str(),
                                                                       jnivalue_lockDataType, value_lockDataType);

            jobject value_dataOperationType;
            std::string value_dataOperationTypeClassName     = "java/lang/Integer";
            std::string value_dataOperationTypeCtorSignature = "(I)V";
            jint jnivalue_dataOperationType                  = static_cast<jint>(cppValue.dataOperationType);
            chip::JniReferences::GetInstance().CreateBoxedObject<jint>(value_dataOperationTypeClassName.c_str(),
                                                                       value_dataOperationTypeCtorSignature.c_str(),
                                                                       jnivalue_dataOperationType, value_dataOperationType);

            jobject value_operationSource;
            std::string value_operationSourceClassName     = "java/lang/Integer";
            std::string value_operationSourceCtorSignature = "(I)V";
            jint jnivalue_operationSource                  = static_cast<jint>(cppValue.operationSource);
            chip::JniReferences::GetInstance().CreateBoxedObject<jint>(value_operationSourceClassName.c_str(),
                                                                       value_operationSourceCtorSignature.c_str(),
                                                                       jnivalue_operationSource, value_operationSource);

            jobject value_userIndex;
            if (cppValue.userIndex.IsNull())
            {
                value_userIndex = nullptr;
            }
            else
            {
                std::string value_userIndexClassName     = "java/lang/Integer";
                std::string value_userIndexCtorSignature = "(I)V";
                jint jnivalue_userIndex                  = static_cast<jint>(cppValue.userIndex.Value());
                chip::JniReferences::GetInstance().CreateBoxedObject<jint>(
                    value_userIndexClassName.c_str(), value_userIndexCtorSignature.c_str(), jnivalue_userIndex, value_userIndex);
            }

            jobject value_fabricIndex;
            if (cppValue.fabricIndex.IsNull())
            {
                value_fabricIndex = nullptr;
            }
            else
            {
                std::string value_fabricIndexClassName     = "java/lang/Integer";
                std::string value_fabricIndexCtorSignature = "(I)V";
                jint jnivalue_fabricIndex                  = static_cast<jint>(cppValue.fabricIndex.Value());
                chip::JniReferences::GetInstance().CreateBoxedObject<jint>(value_fabricIndexClassName.c_str(),
                                                                           value_fabricIndexCtorSignature.c_str(),
                                                                           jnivalue_fabricIndex, value_fabricIndex);
            }

            jobject value_sourceNode;
            if (cppValue.sourceNode.IsNull())
            {
                value_sourceNode = nullptr;
            }
            else
            {
                std::string value_sourceNodeClassName     = "java/lang/Long";
                std::string value_sourceNodeCtorSignature = "(J)V";
                jlong jnivalue_sourceNode                 = static_cast<jlong>(cppValue.sourceNode.Value());
                chip::JniReferences::GetInstance().CreateBoxedObject<jlong>(value_sourceNodeClassName.c_str(),
                                                                            value_sourceNodeCtorSignature.c_str(),
                                                                            jnivalue_sourceNode, value_sourceNode);
            }

            jobject value_dataIndex;
            if (cppValue.dataIndex.IsNull())
            {
                value_dataIndex = nullptr;
            }
            else
            {
                std::string value_dataIndexClassName     = "java/lang/Integer";
                std::string value_dataIndexCtorSignature = "(I)V";
                jint jnivalue_dataIndex                  = static_cast<jint>(cppValue.dataIndex.Value());
                chip::JniReferences::GetInstance().CreateBoxedObject<jint>(
                    value_dataIndexClassName.c_str(), value_dataIndexCtorSignature.c_str(), jnivalue_dataIndex, value_dataIndex);
            }

            jclass lockUserChangeStructClass;
            err = chip::JniReferences::GetInstance().GetLocalClassRef(
                env, "chip/devicecontroller/ChipEventStructs$DoorLockClusterLockUserChangeEvent", lockUserChangeStructClass);
            if (err != CHIP_NO_ERROR)
            {
                ChipLogError(Zcl, "Could not find class ChipEventStructs$DoorLockClusterLockUserChangeEvent");
                return nullptr;
            }

            jmethodID lockUserChangeStructCtor;
            err = chip::JniReferences::GetInstance().FindMethod(
                env, lockUserChangeStructClass, "<init>",
                "(Ljava/lang/Integer;Ljava/lang/Integer;Ljava/lang/Integer;Ljava/lang/Integer;Ljava/lang/Integer;Ljava/lang/"
                "Long;Ljava/lang/Integer;)V",
                &lockUserChangeStructCtor);
            if (err != CHIP_NO_ERROR || lockUserChangeStructCtor == nullptr)
            {
                ChipLogError(Zcl, "Could not find ChipEventStructs$DoorLockClusterLockUserChangeEvent constructor");
                return nullptr;
            }

            jobject value =
                env->NewObject(lockUserChangeStructClass, lockUserChangeStructCtor, value_lockDataType, value_dataOperationType,
                               value_operationSource, value_userIndex, value_fabricIndex, value_sourceNode, value_dataIndex);

            return value;
        }
        default:
            *aError = CHIP_ERROR_IM_MALFORMED_EVENT_PATH_IB;
            break;
        }
        break;
    }
    case app::Clusters::WindowCovering::Id: {
        using namespace app::Clusters::WindowCovering;
        switch (aPath.mEventId)
        {
        default:
            *aError = CHIP_ERROR_IM_MALFORMED_EVENT_PATH_IB;
            break;
        }
        break;
    }
    case app::Clusters::BarrierControl::Id: {
        using namespace app::Clusters::BarrierControl;
        switch (aPath.mEventId)
        {
        default:
            *aError = CHIP_ERROR_IM_MALFORMED_EVENT_PATH_IB;
            break;
        }
        break;
    }
    case app::Clusters::PumpConfigurationAndControl::Id: {
        using namespace app::Clusters::PumpConfigurationAndControl;
        switch (aPath.mEventId)
        {
        case Events::SupplyVoltageLow::Id: {
            Events::SupplyVoltageLow::DecodableType cppValue;
            *aError = app::DataModel::Decode(aReader, cppValue);
            if (*aError != CHIP_NO_ERROR)
            {
                return nullptr;
            }
            jclass supplyVoltageLowStructClass;
            err = chip::JniReferences::GetInstance().GetLocalClassRef(
                env, "chip/devicecontroller/ChipEventStructs$PumpConfigurationAndControlClusterSupplyVoltageLowEvent",
                supplyVoltageLowStructClass);
            if (err != CHIP_NO_ERROR)
            {
                ChipLogError(Zcl, "Could not find class ChipEventStructs$PumpConfigurationAndControlClusterSupplyVoltageLowEvent");
                return nullptr;
            }

            jmethodID supplyVoltageLowStructCtor;
            err = chip::JniReferences::GetInstance().FindMethod(env, supplyVoltageLowStructClass, "<init>", "()V",
                                                                &supplyVoltageLowStructCtor);
            if (err != CHIP_NO_ERROR || supplyVoltageLowStructCtor == nullptr)
            {
                ChipLogError(Zcl,
                             "Could not find ChipEventStructs$PumpConfigurationAndControlClusterSupplyVoltageLowEvent constructor");
                return nullptr;
            }

            jobject value = env->NewObject(supplyVoltageLowStructClass, supplyVoltageLowStructCtor);

            return value;
        }
        case Events::SupplyVoltageHigh::Id: {
            Events::SupplyVoltageHigh::DecodableType cppValue;
            *aError = app::DataModel::Decode(aReader, cppValue);
            if (*aError != CHIP_NO_ERROR)
            {
                return nullptr;
            }
            jclass supplyVoltageHighStructClass;
            err = chip::JniReferences::GetInstance().GetLocalClassRef(
                env, "chip/devicecontroller/ChipEventStructs$PumpConfigurationAndControlClusterSupplyVoltageHighEvent",
                supplyVoltageHighStructClass);
            if (err != CHIP_NO_ERROR)
            {
                ChipLogError(Zcl, "Could not find class ChipEventStructs$PumpConfigurationAndControlClusterSupplyVoltageHighEvent");
                return nullptr;
            }

            jmethodID supplyVoltageHighStructCtor;
            err = chip::JniReferences::GetInstance().FindMethod(env, supplyVoltageHighStructClass, "<init>", "()V",
                                                                &supplyVoltageHighStructCtor);
            if (err != CHIP_NO_ERROR || supplyVoltageHighStructCtor == nullptr)
            {
                ChipLogError(
                    Zcl, "Could not find ChipEventStructs$PumpConfigurationAndControlClusterSupplyVoltageHighEvent constructor");
                return nullptr;
            }

            jobject value = env->NewObject(supplyVoltageHighStructClass, supplyVoltageHighStructCtor);

            return value;
        }
        case Events::PowerMissingPhase::Id: {
            Events::PowerMissingPhase::DecodableType cppValue;
            *aError = app::DataModel::Decode(aReader, cppValue);
            if (*aError != CHIP_NO_ERROR)
            {
                return nullptr;
            }
            jclass powerMissingPhaseStructClass;
            err = chip::JniReferences::GetInstance().GetLocalClassRef(
                env, "chip/devicecontroller/ChipEventStructs$PumpConfigurationAndControlClusterPowerMissingPhaseEvent",
                powerMissingPhaseStructClass);
            if (err != CHIP_NO_ERROR)
            {
                ChipLogError(Zcl, "Could not find class ChipEventStructs$PumpConfigurationAndControlClusterPowerMissingPhaseEvent");
                return nullptr;
            }

            jmethodID powerMissingPhaseStructCtor;
            err = chip::JniReferences::GetInstance().FindMethod(env, powerMissingPhaseStructClass, "<init>", "()V",
                                                                &powerMissingPhaseStructCtor);
            if (err != CHIP_NO_ERROR || powerMissingPhaseStructCtor == nullptr)
            {
                ChipLogError(
                    Zcl, "Could not find ChipEventStructs$PumpConfigurationAndControlClusterPowerMissingPhaseEvent constructor");
                return nullptr;
            }

            jobject value = env->NewObject(powerMissingPhaseStructClass, powerMissingPhaseStructCtor);

            return value;
        }
        case Events::SystemPressureLow::Id: {
            Events::SystemPressureLow::DecodableType cppValue;
            *aError = app::DataModel::Decode(aReader, cppValue);
            if (*aError != CHIP_NO_ERROR)
            {
                return nullptr;
            }
            jclass systemPressureLowStructClass;
            err = chip::JniReferences::GetInstance().GetLocalClassRef(
                env, "chip/devicecontroller/ChipEventStructs$PumpConfigurationAndControlClusterSystemPressureLowEvent",
                systemPressureLowStructClass);
            if (err != CHIP_NO_ERROR)
            {
                ChipLogError(Zcl, "Could not find class ChipEventStructs$PumpConfigurationAndControlClusterSystemPressureLowEvent");
                return nullptr;
            }

            jmethodID systemPressureLowStructCtor;
            err = chip::JniReferences::GetInstance().FindMethod(env, systemPressureLowStructClass, "<init>", "()V",
                                                                &systemPressureLowStructCtor);
            if (err != CHIP_NO_ERROR || systemPressureLowStructCtor == nullptr)
            {
                ChipLogError(
                    Zcl, "Could not find ChipEventStructs$PumpConfigurationAndControlClusterSystemPressureLowEvent constructor");
                return nullptr;
            }

            jobject value = env->NewObject(systemPressureLowStructClass, systemPressureLowStructCtor);

            return value;
        }
        case Events::SystemPressureHigh::Id: {
            Events::SystemPressureHigh::DecodableType cppValue;
            *aError = app::DataModel::Decode(aReader, cppValue);
            if (*aError != CHIP_NO_ERROR)
            {
                return nullptr;
            }
            jclass systemPressureHighStructClass;
            err = chip::JniReferences::GetInstance().GetLocalClassRef(
                env, "chip/devicecontroller/ChipEventStructs$PumpConfigurationAndControlClusterSystemPressureHighEvent",
                systemPressureHighStructClass);
            if (err != CHIP_NO_ERROR)
            {
                ChipLogError(Zcl,
                             "Could not find class ChipEventStructs$PumpConfigurationAndControlClusterSystemPressureHighEvent");
                return nullptr;
            }

            jmethodID systemPressureHighStructCtor;
            err = chip::JniReferences::GetInstance().FindMethod(env, systemPressureHighStructClass, "<init>", "()V",
                                                                &systemPressureHighStructCtor);
            if (err != CHIP_NO_ERROR || systemPressureHighStructCtor == nullptr)
            {
                ChipLogError(
                    Zcl, "Could not find ChipEventStructs$PumpConfigurationAndControlClusterSystemPressureHighEvent constructor");
                return nullptr;
            }

            jobject value = env->NewObject(systemPressureHighStructClass, systemPressureHighStructCtor);

            return value;
        }
        case Events::DryRunning::Id: {
            Events::DryRunning::DecodableType cppValue;
            *aError = app::DataModel::Decode(aReader, cppValue);
            if (*aError != CHIP_NO_ERROR)
            {
                return nullptr;
            }
            jclass dryRunningStructClass;
            err = chip::JniReferences::GetInstance().GetLocalClassRef(
                env, "chip/devicecontroller/ChipEventStructs$PumpConfigurationAndControlClusterDryRunningEvent",
                dryRunningStructClass);
            if (err != CHIP_NO_ERROR)
            {
                ChipLogError(Zcl, "Could not find class ChipEventStructs$PumpConfigurationAndControlClusterDryRunningEvent");
                return nullptr;
            }

            jmethodID dryRunningStructCtor;
            err = chip::JniReferences::GetInstance().FindMethod(env, dryRunningStructClass, "<init>", "()V", &dryRunningStructCtor);
            if (err != CHIP_NO_ERROR || dryRunningStructCtor == nullptr)
            {
                ChipLogError(Zcl, "Could not find ChipEventStructs$PumpConfigurationAndControlClusterDryRunningEvent constructor");
                return nullptr;
            }

            jobject value = env->NewObject(dryRunningStructClass, dryRunningStructCtor);

            return value;
        }
        case Events::MotorTemperatureHigh::Id: {
            Events::MotorTemperatureHigh::DecodableType cppValue;
            *aError = app::DataModel::Decode(aReader, cppValue);
            if (*aError != CHIP_NO_ERROR)
            {
                return nullptr;
            }
            jclass motorTemperatureHighStructClass;
            err = chip::JniReferences::GetInstance().GetLocalClassRef(
                env, "chip/devicecontroller/ChipEventStructs$PumpConfigurationAndControlClusterMotorTemperatureHighEvent",
                motorTemperatureHighStructClass);
            if (err != CHIP_NO_ERROR)
            {
                ChipLogError(Zcl,
                             "Could not find class ChipEventStructs$PumpConfigurationAndControlClusterMotorTemperatureHighEvent");
                return nullptr;
            }

            jmethodID motorTemperatureHighStructCtor;
            err = chip::JniReferences::GetInstance().FindMethod(env, motorTemperatureHighStructClass, "<init>", "()V",
                                                                &motorTemperatureHighStructCtor);
            if (err != CHIP_NO_ERROR || motorTemperatureHighStructCtor == nullptr)
            {
                ChipLogError(
                    Zcl, "Could not find ChipEventStructs$PumpConfigurationAndControlClusterMotorTemperatureHighEvent constructor");
                return nullptr;
            }

            jobject value = env->NewObject(motorTemperatureHighStructClass, motorTemperatureHighStructCtor);

            return value;
        }
        case Events::PumpMotorFatalFailure::Id: {
            Events::PumpMotorFatalFailure::DecodableType cppValue;
            *aError = app::DataModel::Decode(aReader, cppValue);
            if (*aError != CHIP_NO_ERROR)
            {
                return nullptr;
            }
            jclass pumpMotorFatalFailureStructClass;
            err = chip::JniReferences::GetInstance().GetLocalClassRef(
                env, "chip/devicecontroller/ChipEventStructs$PumpConfigurationAndControlClusterPumpMotorFatalFailureEvent",
                pumpMotorFatalFailureStructClass);
            if (err != CHIP_NO_ERROR)
            {
                ChipLogError(Zcl,
                             "Could not find class ChipEventStructs$PumpConfigurationAndControlClusterPumpMotorFatalFailureEvent");
                return nullptr;
            }

            jmethodID pumpMotorFatalFailureStructCtor;
            err = chip::JniReferences::GetInstance().FindMethod(env, pumpMotorFatalFailureStructClass, "<init>", "()V",
                                                                &pumpMotorFatalFailureStructCtor);
            if (err != CHIP_NO_ERROR || pumpMotorFatalFailureStructCtor == nullptr)
            {
                ChipLogError(
                    Zcl,
                    "Could not find ChipEventStructs$PumpConfigurationAndControlClusterPumpMotorFatalFailureEvent constructor");
                return nullptr;
            }

            jobject value = env->NewObject(pumpMotorFatalFailureStructClass, pumpMotorFatalFailureStructCtor);

            return value;
        }
        case Events::ElectronicTemperatureHigh::Id: {
            Events::ElectronicTemperatureHigh::DecodableType cppValue;
            *aError = app::DataModel::Decode(aReader, cppValue);
            if (*aError != CHIP_NO_ERROR)
            {
                return nullptr;
            }
            jclass electronicTemperatureHighStructClass;
            err = chip::JniReferences::GetInstance().GetLocalClassRef(
                env, "chip/devicecontroller/ChipEventStructs$PumpConfigurationAndControlClusterElectronicTemperatureHighEvent",
                electronicTemperatureHighStructClass);
            if (err != CHIP_NO_ERROR)
            {
                ChipLogError(
                    Zcl, "Could not find class ChipEventStructs$PumpConfigurationAndControlClusterElectronicTemperatureHighEvent");
                return nullptr;
            }

            jmethodID electronicTemperatureHighStructCtor;
            err = chip::JniReferences::GetInstance().FindMethod(env, electronicTemperatureHighStructClass, "<init>", "()V",
                                                                &electronicTemperatureHighStructCtor);
            if (err != CHIP_NO_ERROR || electronicTemperatureHighStructCtor == nullptr)
            {
                ChipLogError(
                    Zcl,
                    "Could not find ChipEventStructs$PumpConfigurationAndControlClusterElectronicTemperatureHighEvent constructor");
                return nullptr;
            }

            jobject value = env->NewObject(electronicTemperatureHighStructClass, electronicTemperatureHighStructCtor);

            return value;
        }
        case Events::PumpBlocked::Id: {
            Events::PumpBlocked::DecodableType cppValue;
            *aError = app::DataModel::Decode(aReader, cppValue);
            if (*aError != CHIP_NO_ERROR)
            {
                return nullptr;
            }
            jclass pumpBlockedStructClass;
            err = chip::JniReferences::GetInstance().GetLocalClassRef(
                env, "chip/devicecontroller/ChipEventStructs$PumpConfigurationAndControlClusterPumpBlockedEvent",
                pumpBlockedStructClass);
            if (err != CHIP_NO_ERROR)
            {
                ChipLogError(Zcl, "Could not find class ChipEventStructs$PumpConfigurationAndControlClusterPumpBlockedEvent");
                return nullptr;
            }

            jmethodID pumpBlockedStructCtor;
            err =
                chip::JniReferences::GetInstance().FindMethod(env, pumpBlockedStructClass, "<init>", "()V", &pumpBlockedStructCtor);
            if (err != CHIP_NO_ERROR || pumpBlockedStructCtor == nullptr)
            {
                ChipLogError(Zcl, "Could not find ChipEventStructs$PumpConfigurationAndControlClusterPumpBlockedEvent constructor");
                return nullptr;
            }

            jobject value = env->NewObject(pumpBlockedStructClass, pumpBlockedStructCtor);

            return value;
        }
        case Events::SensorFailure::Id: {
            Events::SensorFailure::DecodableType cppValue;
            *aError = app::DataModel::Decode(aReader, cppValue);
            if (*aError != CHIP_NO_ERROR)
            {
                return nullptr;
            }
            jclass sensorFailureStructClass;
            err = chip::JniReferences::GetInstance().GetLocalClassRef(
                env, "chip/devicecontroller/ChipEventStructs$PumpConfigurationAndControlClusterSensorFailureEvent",
                sensorFailureStructClass);
            if (err != CHIP_NO_ERROR)
            {
                ChipLogError(Zcl, "Could not find class ChipEventStructs$PumpConfigurationAndControlClusterSensorFailureEvent");
                return nullptr;
            }

            jmethodID sensorFailureStructCtor;
            err = chip::JniReferences::GetInstance().FindMethod(env, sensorFailureStructClass, "<init>", "()V",
                                                                &sensorFailureStructCtor);
            if (err != CHIP_NO_ERROR || sensorFailureStructCtor == nullptr)
            {
                ChipLogError(Zcl,
                             "Could not find ChipEventStructs$PumpConfigurationAndControlClusterSensorFailureEvent constructor");
                return nullptr;
            }

            jobject value = env->NewObject(sensorFailureStructClass, sensorFailureStructCtor);

            return value;
        }
        case Events::ElectronicNonFatalFailure::Id: {
            Events::ElectronicNonFatalFailure::DecodableType cppValue;
            *aError = app::DataModel::Decode(aReader, cppValue);
            if (*aError != CHIP_NO_ERROR)
            {
                return nullptr;
            }
            jclass electronicNonFatalFailureStructClass;
            err = chip::JniReferences::GetInstance().GetLocalClassRef(
                env, "chip/devicecontroller/ChipEventStructs$PumpConfigurationAndControlClusterElectronicNonFatalFailureEvent",
                electronicNonFatalFailureStructClass);
            if (err != CHIP_NO_ERROR)
            {
                ChipLogError(
                    Zcl, "Could not find class ChipEventStructs$PumpConfigurationAndControlClusterElectronicNonFatalFailureEvent");
                return nullptr;
            }

            jmethodID electronicNonFatalFailureStructCtor;
            err = chip::JniReferences::GetInstance().FindMethod(env, electronicNonFatalFailureStructClass, "<init>", "()V",
                                                                &electronicNonFatalFailureStructCtor);
            if (err != CHIP_NO_ERROR || electronicNonFatalFailureStructCtor == nullptr)
            {
                ChipLogError(
                    Zcl,
                    "Could not find ChipEventStructs$PumpConfigurationAndControlClusterElectronicNonFatalFailureEvent constructor");
                return nullptr;
            }

            jobject value = env->NewObject(electronicNonFatalFailureStructClass, electronicNonFatalFailureStructCtor);

            return value;
        }
        case Events::ElectronicFatalFailure::Id: {
            Events::ElectronicFatalFailure::DecodableType cppValue;
            *aError = app::DataModel::Decode(aReader, cppValue);
            if (*aError != CHIP_NO_ERROR)
            {
                return nullptr;
            }
            jclass electronicFatalFailureStructClass;
            err = chip::JniReferences::GetInstance().GetLocalClassRef(
                env, "chip/devicecontroller/ChipEventStructs$PumpConfigurationAndControlClusterElectronicFatalFailureEvent",
                electronicFatalFailureStructClass);
            if (err != CHIP_NO_ERROR)
            {
                ChipLogError(Zcl,
                             "Could not find class ChipEventStructs$PumpConfigurationAndControlClusterElectronicFatalFailureEvent");
                return nullptr;
            }

            jmethodID electronicFatalFailureStructCtor;
            err = chip::JniReferences::GetInstance().FindMethod(env, electronicFatalFailureStructClass, "<init>", "()V",
                                                                &electronicFatalFailureStructCtor);
            if (err != CHIP_NO_ERROR || electronicFatalFailureStructCtor == nullptr)
            {
                ChipLogError(
                    Zcl,
                    "Could not find ChipEventStructs$PumpConfigurationAndControlClusterElectronicFatalFailureEvent constructor");
                return nullptr;
            }

            jobject value = env->NewObject(electronicFatalFailureStructClass, electronicFatalFailureStructCtor);

            return value;
        }
        case Events::GeneralFault::Id: {
            Events::GeneralFault::DecodableType cppValue;
            *aError = app::DataModel::Decode(aReader, cppValue);
            if (*aError != CHIP_NO_ERROR)
            {
                return nullptr;
            }
            jclass generalFaultStructClass;
            err = chip::JniReferences::GetInstance().GetLocalClassRef(
                env, "chip/devicecontroller/ChipEventStructs$PumpConfigurationAndControlClusterGeneralFaultEvent",
                generalFaultStructClass);
            if (err != CHIP_NO_ERROR)
            {
                ChipLogError(Zcl, "Could not find class ChipEventStructs$PumpConfigurationAndControlClusterGeneralFaultEvent");
                return nullptr;
            }

            jmethodID generalFaultStructCtor;
            err = chip::JniReferences::GetInstance().FindMethod(env, generalFaultStructClass, "<init>", "()V",
                                                                &generalFaultStructCtor);
            if (err != CHIP_NO_ERROR || generalFaultStructCtor == nullptr)
            {
                ChipLogError(Zcl,
                             "Could not find ChipEventStructs$PumpConfigurationAndControlClusterGeneralFaultEvent constructor");
                return nullptr;
            }

            jobject value = env->NewObject(generalFaultStructClass, generalFaultStructCtor);

            return value;
        }
        case Events::Leakage::Id: {
            Events::Leakage::DecodableType cppValue;
            *aError = app::DataModel::Decode(aReader, cppValue);
            if (*aError != CHIP_NO_ERROR)
            {
                return nullptr;
            }
            jclass leakageStructClass;
            err = chip::JniReferences::GetInstance().GetLocalClassRef(
                env, "chip/devicecontroller/ChipEventStructs$PumpConfigurationAndControlClusterLeakageEvent", leakageStructClass);
            if (err != CHIP_NO_ERROR)
            {
                ChipLogError(Zcl, "Could not find class ChipEventStructs$PumpConfigurationAndControlClusterLeakageEvent");
                return nullptr;
            }

            jmethodID leakageStructCtor;
            err = chip::JniReferences::GetInstance().FindMethod(env, leakageStructClass, "<init>", "()V", &leakageStructCtor);
            if (err != CHIP_NO_ERROR || leakageStructCtor == nullptr)
            {
                ChipLogError(Zcl, "Could not find ChipEventStructs$PumpConfigurationAndControlClusterLeakageEvent constructor");
                return nullptr;
            }

            jobject value = env->NewObject(leakageStructClass, leakageStructCtor);

            return value;
        }
        case Events::AirDetection::Id: {
            Events::AirDetection::DecodableType cppValue;
            *aError = app::DataModel::Decode(aReader, cppValue);
            if (*aError != CHIP_NO_ERROR)
            {
                return nullptr;
            }
            jclass airDetectionStructClass;
            err = chip::JniReferences::GetInstance().GetLocalClassRef(
                env, "chip/devicecontroller/ChipEventStructs$PumpConfigurationAndControlClusterAirDetectionEvent",
                airDetectionStructClass);
            if (err != CHIP_NO_ERROR)
            {
                ChipLogError(Zcl, "Could not find class ChipEventStructs$PumpConfigurationAndControlClusterAirDetectionEvent");
                return nullptr;
            }

            jmethodID airDetectionStructCtor;
            err = chip::JniReferences::GetInstance().FindMethod(env, airDetectionStructClass, "<init>", "()V",
                                                                &airDetectionStructCtor);
            if (err != CHIP_NO_ERROR || airDetectionStructCtor == nullptr)
            {
                ChipLogError(Zcl,
                             "Could not find ChipEventStructs$PumpConfigurationAndControlClusterAirDetectionEvent constructor");
                return nullptr;
            }

            jobject value = env->NewObject(airDetectionStructClass, airDetectionStructCtor);

            return value;
        }
        case Events::TurbineOperation::Id: {
            Events::TurbineOperation::DecodableType cppValue;
            *aError = app::DataModel::Decode(aReader, cppValue);
            if (*aError != CHIP_NO_ERROR)
            {
                return nullptr;
            }
            jclass turbineOperationStructClass;
            err = chip::JniReferences::GetInstance().GetLocalClassRef(
                env, "chip/devicecontroller/ChipEventStructs$PumpConfigurationAndControlClusterTurbineOperationEvent",
                turbineOperationStructClass);
            if (err != CHIP_NO_ERROR)
            {
                ChipLogError(Zcl, "Could not find class ChipEventStructs$PumpConfigurationAndControlClusterTurbineOperationEvent");
                return nullptr;
            }

            jmethodID turbineOperationStructCtor;
            err = chip::JniReferences::GetInstance().FindMethod(env, turbineOperationStructClass, "<init>", "()V",
                                                                &turbineOperationStructCtor);
            if (err != CHIP_NO_ERROR || turbineOperationStructCtor == nullptr)
            {
                ChipLogError(Zcl,
                             "Could not find ChipEventStructs$PumpConfigurationAndControlClusterTurbineOperationEvent constructor");
                return nullptr;
            }

            jobject value = env->NewObject(turbineOperationStructClass, turbineOperationStructCtor);

            return value;
        }
        default:
            *aError = CHIP_ERROR_IM_MALFORMED_EVENT_PATH_IB;
            break;
        }
        break;
    }
    case app::Clusters::Thermostat::Id: {
        using namespace app::Clusters::Thermostat;
        switch (aPath.mEventId)
        {
        default:
            *aError = CHIP_ERROR_IM_MALFORMED_EVENT_PATH_IB;
            break;
        }
        break;
    }
    case app::Clusters::FanControl::Id: {
        using namespace app::Clusters::FanControl;
        switch (aPath.mEventId)
        {
        default:
            *aError = CHIP_ERROR_IM_MALFORMED_EVENT_PATH_IB;
            break;
        }
        break;
    }
    case app::Clusters::ThermostatUserInterfaceConfiguration::Id: {
        using namespace app::Clusters::ThermostatUserInterfaceConfiguration;
        switch (aPath.mEventId)
        {
        default:
            *aError = CHIP_ERROR_IM_MALFORMED_EVENT_PATH_IB;
            break;
        }
        break;
    }
    case app::Clusters::ColorControl::Id: {
        using namespace app::Clusters::ColorControl;
        switch (aPath.mEventId)
        {
        default:
            *aError = CHIP_ERROR_IM_MALFORMED_EVENT_PATH_IB;
            break;
        }
        break;
    }
    case app::Clusters::BallastConfiguration::Id: {
        using namespace app::Clusters::BallastConfiguration;
        switch (aPath.mEventId)
        {
        default:
            *aError = CHIP_ERROR_IM_MALFORMED_EVENT_PATH_IB;
            break;
        }
        break;
    }
    case app::Clusters::IlluminanceMeasurement::Id: {
        using namespace app::Clusters::IlluminanceMeasurement;
        switch (aPath.mEventId)
        {
        default:
            *aError = CHIP_ERROR_IM_MALFORMED_EVENT_PATH_IB;
            break;
        }
        break;
    }
    case app::Clusters::TemperatureMeasurement::Id: {
        using namespace app::Clusters::TemperatureMeasurement;
        switch (aPath.mEventId)
        {
        default:
            *aError = CHIP_ERROR_IM_MALFORMED_EVENT_PATH_IB;
            break;
        }
        break;
    }
    case app::Clusters::PressureMeasurement::Id: {
        using namespace app::Clusters::PressureMeasurement;
        switch (aPath.mEventId)
        {
        default:
            *aError = CHIP_ERROR_IM_MALFORMED_EVENT_PATH_IB;
            break;
        }
        break;
    }
    case app::Clusters::FlowMeasurement::Id: {
        using namespace app::Clusters::FlowMeasurement;
        switch (aPath.mEventId)
        {
        default:
            *aError = CHIP_ERROR_IM_MALFORMED_EVENT_PATH_IB;
            break;
        }
        break;
    }
    case app::Clusters::RelativeHumidityMeasurement::Id: {
        using namespace app::Clusters::RelativeHumidityMeasurement;
        switch (aPath.mEventId)
        {
        default:
            *aError = CHIP_ERROR_IM_MALFORMED_EVENT_PATH_IB;
            break;
        }
        break;
    }
    case app::Clusters::OccupancySensing::Id: {
        using namespace app::Clusters::OccupancySensing;
        switch (aPath.mEventId)
        {
        default:
            *aError = CHIP_ERROR_IM_MALFORMED_EVENT_PATH_IB;
            break;
        }
        break;
    }
    case app::Clusters::CarbonMonoxideConcentrationMeasurement::Id: {
        using namespace app::Clusters::CarbonMonoxideConcentrationMeasurement;
        switch (aPath.mEventId)
        {
        default:
            *aError = CHIP_ERROR_IM_MALFORMED_EVENT_PATH_IB;
            break;
        }
        break;
    }
    case app::Clusters::CarbonDioxideConcentrationMeasurement::Id: {
        using namespace app::Clusters::CarbonDioxideConcentrationMeasurement;
        switch (aPath.mEventId)
        {
        default:
            *aError = CHIP_ERROR_IM_MALFORMED_EVENT_PATH_IB;
            break;
        }
        break;
    }
    case app::Clusters::NitrogenDioxideConcentrationMeasurement::Id: {
        using namespace app::Clusters::NitrogenDioxideConcentrationMeasurement;
        switch (aPath.mEventId)
        {
        default:
            *aError = CHIP_ERROR_IM_MALFORMED_EVENT_PATH_IB;
            break;
        }
        break;
    }
    case app::Clusters::OzoneConcentrationMeasurement::Id: {
        using namespace app::Clusters::OzoneConcentrationMeasurement;
        switch (aPath.mEventId)
        {
        default:
            *aError = CHIP_ERROR_IM_MALFORMED_EVENT_PATH_IB;
            break;
        }
        break;
    }
    case app::Clusters::Pm25ConcentrationMeasurement::Id: {
        using namespace app::Clusters::Pm25ConcentrationMeasurement;
        switch (aPath.mEventId)
        {
        default:
            *aError = CHIP_ERROR_IM_MALFORMED_EVENT_PATH_IB;
            break;
        }
        break;
    }
    case app::Clusters::FormaldehydeConcentrationMeasurement::Id: {
        using namespace app::Clusters::FormaldehydeConcentrationMeasurement;
        switch (aPath.mEventId)
        {
        default:
            *aError = CHIP_ERROR_IM_MALFORMED_EVENT_PATH_IB;
            break;
        }
        break;
    }
    case app::Clusters::Pm1ConcentrationMeasurement::Id: {
        using namespace app::Clusters::Pm1ConcentrationMeasurement;
        switch (aPath.mEventId)
        {
        default:
            *aError = CHIP_ERROR_IM_MALFORMED_EVENT_PATH_IB;
            break;
        }
        break;
    }
    case app::Clusters::Pm10ConcentrationMeasurement::Id: {
        using namespace app::Clusters::Pm10ConcentrationMeasurement;
        switch (aPath.mEventId)
        {
        default:
            *aError = CHIP_ERROR_IM_MALFORMED_EVENT_PATH_IB;
            break;
        }
        break;
    }
    case app::Clusters::TotalVolatileOrganicCompoundsConcentrationMeasurement::Id: {
        using namespace app::Clusters::TotalVolatileOrganicCompoundsConcentrationMeasurement;
        switch (aPath.mEventId)
        {
        default:
            *aError = CHIP_ERROR_IM_MALFORMED_EVENT_PATH_IB;
            break;
        }
        break;
    }
    case app::Clusters::RadonConcentrationMeasurement::Id: {
        using namespace app::Clusters::RadonConcentrationMeasurement;
        switch (aPath.mEventId)
        {
        default:
            *aError = CHIP_ERROR_IM_MALFORMED_EVENT_PATH_IB;
            break;
        }
        break;
    }
    case app::Clusters::WiFiNetworkManagement::Id: {
        using namespace app::Clusters::WiFiNetworkManagement;
        switch (aPath.mEventId)
        {
        default:
            *aError = CHIP_ERROR_IM_MALFORMED_EVENT_PATH_IB;
            break;
        }
        break;
    }
<<<<<<< HEAD
=======
    case app::Clusters::ThreadNetworkDirectory::Id: {
        using namespace app::Clusters::ThreadNetworkDirectory;
        switch (aPath.mEventId)
        {
        case Events::NetworkChanged::Id: {
            Events::NetworkChanged::DecodableType cppValue;
            *aError = app::DataModel::Decode(aReader, cppValue);
            if (*aError != CHIP_NO_ERROR)
            {
                return nullptr;
            }
            jobject value_extendedPanID;
            std::string value_extendedPanIDClassName     = "java/lang/Long";
            std::string value_extendedPanIDCtorSignature = "(J)V";
            jlong jnivalue_extendedPanID                 = static_cast<jlong>(cppValue.extendedPanID);
            chip::JniReferences::GetInstance().CreateBoxedObject<jlong>(value_extendedPanIDClassName.c_str(),
                                                                        value_extendedPanIDCtorSignature.c_str(),
                                                                        jnivalue_extendedPanID, value_extendedPanID);

            jclass networkChangedStructClass;
            err = chip::JniReferences::GetInstance().GetLocalClassRef(
                env, "chip/devicecontroller/ChipEventStructs$ThreadNetworkDirectoryClusterNetworkChangedEvent",
                networkChangedStructClass);
            if (err != CHIP_NO_ERROR)
            {
                ChipLogError(Zcl, "Could not find class ChipEventStructs$ThreadNetworkDirectoryClusterNetworkChangedEvent");
                return nullptr;
            }

            jmethodID networkChangedStructCtor;
            err = chip::JniReferences::GetInstance().FindMethod(env, networkChangedStructClass, "<init>", "(Ljava/lang/Long;)V",
                                                                &networkChangedStructCtor);
            if (err != CHIP_NO_ERROR || networkChangedStructCtor == nullptr)
            {
                ChipLogError(Zcl, "Could not find ChipEventStructs$ThreadNetworkDirectoryClusterNetworkChangedEvent constructor");
                return nullptr;
            }

            jobject value = env->NewObject(networkChangedStructClass, networkChangedStructCtor, value_extendedPanID);

            return value;
        }
        default:
            *aError = CHIP_ERROR_IM_MALFORMED_EVENT_PATH_IB;
            break;
        }
        break;
    }
>>>>>>> 3cc96a14
    case app::Clusters::WakeOnLan::Id: {
        using namespace app::Clusters::WakeOnLan;
        switch (aPath.mEventId)
        {
        default:
            *aError = CHIP_ERROR_IM_MALFORMED_EVENT_PATH_IB;
            break;
        }
        break;
    }
    case app::Clusters::Channel::Id: {
        using namespace app::Clusters::Channel;
        switch (aPath.mEventId)
        {
        default:
            *aError = CHIP_ERROR_IM_MALFORMED_EVENT_PATH_IB;
            break;
        }
        break;
    }
    case app::Clusters::TargetNavigator::Id: {
        using namespace app::Clusters::TargetNavigator;
        switch (aPath.mEventId)
        {
        case Events::TargetUpdated::Id: {
            Events::TargetUpdated::DecodableType cppValue;
            *aError = app::DataModel::Decode(aReader, cppValue);
            if (*aError != CHIP_NO_ERROR)
            {
                return nullptr;
            }
            jobject value_targetList;
            chip::JniReferences::GetInstance().CreateArrayList(value_targetList);

            auto iter_value_targetList_0 = cppValue.targetList.begin();
            while (iter_value_targetList_0.Next())
            {
                auto & entry_0 = iter_value_targetList_0.GetValue();
                jobject newElement_0;
                jobject newElement_0_identifier;
                std::string newElement_0_identifierClassName     = "java/lang/Integer";
                std::string newElement_0_identifierCtorSignature = "(I)V";
                jint jninewElement_0_identifier                  = static_cast<jint>(entry_0.identifier);
                chip::JniReferences::GetInstance().CreateBoxedObject<jint>(newElement_0_identifierClassName.c_str(),
                                                                           newElement_0_identifierCtorSignature.c_str(),
                                                                           jninewElement_0_identifier, newElement_0_identifier);
                jobject newElement_0_name;
                LogErrorOnFailure(chip::JniReferences::GetInstance().CharToStringUTF(entry_0.name, newElement_0_name));

                jclass targetInfoStructStructClass_1;
                err = chip::JniReferences::GetInstance().GetLocalClassRef(
                    env, "chip/devicecontroller/ChipStructs$TargetNavigatorClusterTargetInfoStruct", targetInfoStructStructClass_1);
                if (err != CHIP_NO_ERROR)
                {
                    ChipLogError(Zcl, "Could not find class ChipStructs$TargetNavigatorClusterTargetInfoStruct");
                    return nullptr;
                }

                jmethodID targetInfoStructStructCtor_1;
                err = chip::JniReferences::GetInstance().FindMethod(env, targetInfoStructStructClass_1, "<init>",
                                                                    "(Ljava/lang/Integer;Ljava/lang/String;)V",
                                                                    &targetInfoStructStructCtor_1);
                if (err != CHIP_NO_ERROR || targetInfoStructStructCtor_1 == nullptr)
                {
                    ChipLogError(Zcl, "Could not find ChipStructs$TargetNavigatorClusterTargetInfoStruct constructor");
                    return nullptr;
                }

                newElement_0 = env->NewObject(targetInfoStructStructClass_1, targetInfoStructStructCtor_1, newElement_0_identifier,
                                              newElement_0_name);
                chip::JniReferences::GetInstance().AddToList(value_targetList, newElement_0);
            }

            jobject value_currentTarget;
            std::string value_currentTargetClassName     = "java/lang/Integer";
            std::string value_currentTargetCtorSignature = "(I)V";
            jint jnivalue_currentTarget                  = static_cast<jint>(cppValue.currentTarget);
            chip::JniReferences::GetInstance().CreateBoxedObject<jint>(value_currentTargetClassName.c_str(),
                                                                       value_currentTargetCtorSignature.c_str(),
                                                                       jnivalue_currentTarget, value_currentTarget);

            jobject value_data;
            jbyteArray value_dataByteArray = env->NewByteArray(static_cast<jsize>(cppValue.data.size()));
            env->SetByteArrayRegion(value_dataByteArray, 0, static_cast<jsize>(cppValue.data.size()),
                                    reinterpret_cast<const jbyte *>(cppValue.data.data()));
            value_data = value_dataByteArray;

            jclass targetUpdatedStructClass;
            err = chip::JniReferences::GetInstance().GetLocalClassRef(
                env, "chip/devicecontroller/ChipEventStructs$TargetNavigatorClusterTargetUpdatedEvent", targetUpdatedStructClass);
            if (err != CHIP_NO_ERROR)
            {
                ChipLogError(Zcl, "Could not find class ChipEventStructs$TargetNavigatorClusterTargetUpdatedEvent");
                return nullptr;
            }

            jmethodID targetUpdatedStructCtor;
            err = chip::JniReferences::GetInstance().FindMethod(
                env, targetUpdatedStructClass, "<init>", "(Ljava/util/ArrayList;Ljava/lang/Integer;[B)V", &targetUpdatedStructCtor);
            if (err != CHIP_NO_ERROR || targetUpdatedStructCtor == nullptr)
            {
                ChipLogError(Zcl, "Could not find ChipEventStructs$TargetNavigatorClusterTargetUpdatedEvent constructor");
                return nullptr;
            }

            jobject value = env->NewObject(targetUpdatedStructClass, targetUpdatedStructCtor, value_targetList, value_currentTarget,
                                           value_data);

            return value;
        }
        default:
            *aError = CHIP_ERROR_IM_MALFORMED_EVENT_PATH_IB;
            break;
        }
        break;
    }
    case app::Clusters::MediaPlayback::Id: {
        using namespace app::Clusters::MediaPlayback;
        switch (aPath.mEventId)
        {
        case Events::StateChanged::Id: {
            Events::StateChanged::DecodableType cppValue;
            *aError = app::DataModel::Decode(aReader, cppValue);
            if (*aError != CHIP_NO_ERROR)
            {
                return nullptr;
            }
            jobject value_currentState;
            std::string value_currentStateClassName     = "java/lang/Integer";
            std::string value_currentStateCtorSignature = "(I)V";
            jint jnivalue_currentState                  = static_cast<jint>(cppValue.currentState);
            chip::JniReferences::GetInstance().CreateBoxedObject<jint>(value_currentStateClassName.c_str(),
                                                                       value_currentStateCtorSignature.c_str(),
                                                                       jnivalue_currentState, value_currentState);

            jobject value_startTime;
            std::string value_startTimeClassName     = "java/lang/Long";
            std::string value_startTimeCtorSignature = "(J)V";
            jlong jnivalue_startTime                 = static_cast<jlong>(cppValue.startTime);
            chip::JniReferences::GetInstance().CreateBoxedObject<jlong>(
                value_startTimeClassName.c_str(), value_startTimeCtorSignature.c_str(), jnivalue_startTime, value_startTime);

            jobject value_duration;
            std::string value_durationClassName     = "java/lang/Long";
            std::string value_durationCtorSignature = "(J)V";
            jlong jnivalue_duration                 = static_cast<jlong>(cppValue.duration);
            chip::JniReferences::GetInstance().CreateBoxedObject<jlong>(
                value_durationClassName.c_str(), value_durationCtorSignature.c_str(), jnivalue_duration, value_duration);

            jobject value_sampledPosition;
            jobject value_sampledPosition_updatedAt;
            std::string value_sampledPosition_updatedAtClassName     = "java/lang/Long";
            std::string value_sampledPosition_updatedAtCtorSignature = "(J)V";
            jlong jnivalue_sampledPosition_updatedAt                 = static_cast<jlong>(cppValue.sampledPosition.updatedAt);
            chip::JniReferences::GetInstance().CreateBoxedObject<jlong>(
                value_sampledPosition_updatedAtClassName.c_str(), value_sampledPosition_updatedAtCtorSignature.c_str(),
                jnivalue_sampledPosition_updatedAt, value_sampledPosition_updatedAt);
            jobject value_sampledPosition_position;
            if (cppValue.sampledPosition.position.IsNull())
            {
                value_sampledPosition_position = nullptr;
            }
            else
            {
                std::string value_sampledPosition_positionClassName     = "java/lang/Long";
                std::string value_sampledPosition_positionCtorSignature = "(J)V";
                jlong jnivalue_sampledPosition_position = static_cast<jlong>(cppValue.sampledPosition.position.Value());
                chip::JniReferences::GetInstance().CreateBoxedObject<jlong>(
                    value_sampledPosition_positionClassName.c_str(), value_sampledPosition_positionCtorSignature.c_str(),
                    jnivalue_sampledPosition_position, value_sampledPosition_position);
            }

            jclass playbackPositionStructStructClass_0;
            err = chip::JniReferences::GetInstance().GetLocalClassRef(
                env, "chip/devicecontroller/ChipStructs$MediaPlaybackClusterPlaybackPositionStruct",
                playbackPositionStructStructClass_0);
            if (err != CHIP_NO_ERROR)
            {
                ChipLogError(Zcl, "Could not find class ChipStructs$MediaPlaybackClusterPlaybackPositionStruct");
                return nullptr;
            }

            jmethodID playbackPositionStructStructCtor_0;
            err = chip::JniReferences::GetInstance().FindMethod(env, playbackPositionStructStructClass_0, "<init>",
                                                                "(Ljava/lang/Long;Ljava/lang/Long;)V",
                                                                &playbackPositionStructStructCtor_0);
            if (err != CHIP_NO_ERROR || playbackPositionStructStructCtor_0 == nullptr)
            {
                ChipLogError(Zcl, "Could not find ChipStructs$MediaPlaybackClusterPlaybackPositionStruct constructor");
                return nullptr;
            }

            value_sampledPosition = env->NewObject(playbackPositionStructStructClass_0, playbackPositionStructStructCtor_0,
                                                   value_sampledPosition_updatedAt, value_sampledPosition_position);

            jobject value_playbackSpeed;
            std::string value_playbackSpeedClassName     = "java/lang/Float";
            std::string value_playbackSpeedCtorSignature = "(F)V";
            jfloat jnivalue_playbackSpeed                = static_cast<jfloat>(cppValue.playbackSpeed);
            chip::JniReferences::GetInstance().CreateBoxedObject<jfloat>(value_playbackSpeedClassName.c_str(),
                                                                         value_playbackSpeedCtorSignature.c_str(),
                                                                         jnivalue_playbackSpeed, value_playbackSpeed);

            jobject value_seekRangeEnd;
            std::string value_seekRangeEndClassName     = "java/lang/Long";
            std::string value_seekRangeEndCtorSignature = "(J)V";
            jlong jnivalue_seekRangeEnd                 = static_cast<jlong>(cppValue.seekRangeEnd);
            chip::JniReferences::GetInstance().CreateBoxedObject<jlong>(value_seekRangeEndClassName.c_str(),
                                                                        value_seekRangeEndCtorSignature.c_str(),
                                                                        jnivalue_seekRangeEnd, value_seekRangeEnd);

            jobject value_seekRangeStart;
            std::string value_seekRangeStartClassName     = "java/lang/Long";
            std::string value_seekRangeStartCtorSignature = "(J)V";
            jlong jnivalue_seekRangeStart                 = static_cast<jlong>(cppValue.seekRangeStart);
            chip::JniReferences::GetInstance().CreateBoxedObject<jlong>(value_seekRangeStartClassName.c_str(),
                                                                        value_seekRangeStartCtorSignature.c_str(),
                                                                        jnivalue_seekRangeStart, value_seekRangeStart);

            jobject value_data;
            if (!cppValue.data.HasValue())
            {
                chip::JniReferences::GetInstance().CreateOptional(nullptr, value_data);
            }
            else
            {
                jobject value_dataInsideOptional;
                jbyteArray value_dataInsideOptionalByteArray = env->NewByteArray(static_cast<jsize>(cppValue.data.Value().size()));
                env->SetByteArrayRegion(value_dataInsideOptionalByteArray, 0, static_cast<jsize>(cppValue.data.Value().size()),
                                        reinterpret_cast<const jbyte *>(cppValue.data.Value().data()));
                value_dataInsideOptional = value_dataInsideOptionalByteArray;
                chip::JniReferences::GetInstance().CreateOptional(value_dataInsideOptional, value_data);
            }

            jobject value_audioAdvanceUnmuted;
            std::string value_audioAdvanceUnmutedClassName     = "java/lang/Boolean";
            std::string value_audioAdvanceUnmutedCtorSignature = "(Z)V";
            jboolean jnivalue_audioAdvanceUnmuted              = static_cast<jboolean>(cppValue.audioAdvanceUnmuted);
            chip::JniReferences::GetInstance().CreateBoxedObject<jboolean>(value_audioAdvanceUnmutedClassName.c_str(),
                                                                           value_audioAdvanceUnmutedCtorSignature.c_str(),
                                                                           jnivalue_audioAdvanceUnmuted, value_audioAdvanceUnmuted);

            jclass stateChangedStructClass;
            err = chip::JniReferences::GetInstance().GetLocalClassRef(
                env, "chip/devicecontroller/ChipEventStructs$MediaPlaybackClusterStateChangedEvent", stateChangedStructClass);
            if (err != CHIP_NO_ERROR)
            {
                ChipLogError(Zcl, "Could not find class ChipEventStructs$MediaPlaybackClusterStateChangedEvent");
                return nullptr;
            }

            jmethodID stateChangedStructCtor;
            err = chip::JniReferences::GetInstance().FindMethod(
                env, stateChangedStructClass, "<init>",
                "(Ljava/lang/Integer;Ljava/lang/Long;Ljava/lang/Long;Lchip/devicecontroller/"
                "ChipStructs$MediaPlaybackClusterPlaybackPositionStruct;Ljava/lang/Float;Ljava/lang/Long;Ljava/lang/Long;Ljava/"
                "util/Optional;Ljava/lang/Boolean;)V",
                &stateChangedStructCtor);
            if (err != CHIP_NO_ERROR || stateChangedStructCtor == nullptr)
            {
                ChipLogError(Zcl, "Could not find ChipEventStructs$MediaPlaybackClusterStateChangedEvent constructor");
                return nullptr;
            }

            jobject value = env->NewObject(stateChangedStructClass, stateChangedStructCtor, value_currentState, value_startTime,
                                           value_duration, value_sampledPosition, value_playbackSpeed, value_seekRangeEnd,
                                           value_seekRangeStart, value_data, value_audioAdvanceUnmuted);

            return value;
        }
        default:
            *aError = CHIP_ERROR_IM_MALFORMED_EVENT_PATH_IB;
            break;
        }
        break;
    }
    case app::Clusters::MediaInput::Id: {
        using namespace app::Clusters::MediaInput;
        switch (aPath.mEventId)
        {
        default:
            *aError = CHIP_ERROR_IM_MALFORMED_EVENT_PATH_IB;
            break;
        }
        break;
    }
    case app::Clusters::LowPower::Id: {
        using namespace app::Clusters::LowPower;
        switch (aPath.mEventId)
        {
        default:
            *aError = CHIP_ERROR_IM_MALFORMED_EVENT_PATH_IB;
            break;
        }
        break;
    }
    case app::Clusters::KeypadInput::Id: {
        using namespace app::Clusters::KeypadInput;
        switch (aPath.mEventId)
        {
        default:
            *aError = CHIP_ERROR_IM_MALFORMED_EVENT_PATH_IB;
            break;
        }
        break;
    }
    case app::Clusters::ContentLauncher::Id: {
        using namespace app::Clusters::ContentLauncher;
        switch (aPath.mEventId)
        {
        default:
            *aError = CHIP_ERROR_IM_MALFORMED_EVENT_PATH_IB;
            break;
        }
        break;
    }
    case app::Clusters::AudioOutput::Id: {
        using namespace app::Clusters::AudioOutput;
        switch (aPath.mEventId)
        {
        default:
            *aError = CHIP_ERROR_IM_MALFORMED_EVENT_PATH_IB;
            break;
        }
        break;
    }
    case app::Clusters::ApplicationLauncher::Id: {
        using namespace app::Clusters::ApplicationLauncher;
        switch (aPath.mEventId)
        {
        default:
            *aError = CHIP_ERROR_IM_MALFORMED_EVENT_PATH_IB;
            break;
        }
        break;
    }
    case app::Clusters::ApplicationBasic::Id: {
        using namespace app::Clusters::ApplicationBasic;
        switch (aPath.mEventId)
        {
        default:
            *aError = CHIP_ERROR_IM_MALFORMED_EVENT_PATH_IB;
            break;
        }
        break;
    }
    case app::Clusters::AccountLogin::Id: {
        using namespace app::Clusters::AccountLogin;
        switch (aPath.mEventId)
        {
        case Events::LoggedOut::Id: {
            Events::LoggedOut::DecodableType cppValue;
            *aError = app::DataModel::Decode(aReader, cppValue);
            if (*aError != CHIP_NO_ERROR)
            {
                return nullptr;
            }
            jobject value_node;
            if (!cppValue.node.HasValue())
            {
                chip::JniReferences::GetInstance().CreateOptional(nullptr, value_node);
            }
            else
            {
                jobject value_nodeInsideOptional;
                std::string value_nodeInsideOptionalClassName     = "java/lang/Long";
                std::string value_nodeInsideOptionalCtorSignature = "(J)V";
                jlong jnivalue_nodeInsideOptional                 = static_cast<jlong>(cppValue.node.Value());
                chip::JniReferences::GetInstance().CreateBoxedObject<jlong>(value_nodeInsideOptionalClassName.c_str(),
                                                                            value_nodeInsideOptionalCtorSignature.c_str(),
                                                                            jnivalue_nodeInsideOptional, value_nodeInsideOptional);
                chip::JniReferences::GetInstance().CreateOptional(value_nodeInsideOptional, value_node);
            }

            jclass loggedOutStructClass;
            err = chip::JniReferences::GetInstance().GetLocalClassRef(
                env, "chip/devicecontroller/ChipEventStructs$AccountLoginClusterLoggedOutEvent", loggedOutStructClass);
            if (err != CHIP_NO_ERROR)
            {
                ChipLogError(Zcl, "Could not find class ChipEventStructs$AccountLoginClusterLoggedOutEvent");
                return nullptr;
            }

            jmethodID loggedOutStructCtor;
            err = chip::JniReferences::GetInstance().FindMethod(env, loggedOutStructClass, "<init>", "(Ljava/util/Optional;)V",
                                                                &loggedOutStructCtor);
            if (err != CHIP_NO_ERROR || loggedOutStructCtor == nullptr)
            {
                ChipLogError(Zcl, "Could not find ChipEventStructs$AccountLoginClusterLoggedOutEvent constructor");
                return nullptr;
            }

            jobject value = env->NewObject(loggedOutStructClass, loggedOutStructCtor, value_node);

            return value;
        }
        default:
            *aError = CHIP_ERROR_IM_MALFORMED_EVENT_PATH_IB;
            break;
        }
        break;
    }
    case app::Clusters::ContentControl::Id: {
        using namespace app::Clusters::ContentControl;
        switch (aPath.mEventId)
        {
        case Events::RemainingScreenTimeExpired::Id: {
            Events::RemainingScreenTimeExpired::DecodableType cppValue;
            *aError = app::DataModel::Decode(aReader, cppValue);
            if (*aError != CHIP_NO_ERROR)
            {
                return nullptr;
            }
            jclass remainingScreenTimeExpiredStructClass;
            err = chip::JniReferences::GetInstance().GetLocalClassRef(
                env, "chip/devicecontroller/ChipEventStructs$ContentControlClusterRemainingScreenTimeExpiredEvent",
                remainingScreenTimeExpiredStructClass);
            if (err != CHIP_NO_ERROR)
            {
                ChipLogError(Zcl, "Could not find class ChipEventStructs$ContentControlClusterRemainingScreenTimeExpiredEvent");
                return nullptr;
            }

            jmethodID remainingScreenTimeExpiredStructCtor;
            err = chip::JniReferences::GetInstance().FindMethod(env, remainingScreenTimeExpiredStructClass, "<init>", "()V",
                                                                &remainingScreenTimeExpiredStructCtor);
            if (err != CHIP_NO_ERROR || remainingScreenTimeExpiredStructCtor == nullptr)
            {
                ChipLogError(Zcl,
                             "Could not find ChipEventStructs$ContentControlClusterRemainingScreenTimeExpiredEvent constructor");
                return nullptr;
            }

            jobject value = env->NewObject(remainingScreenTimeExpiredStructClass, remainingScreenTimeExpiredStructCtor);

            return value;
        }
        default:
            *aError = CHIP_ERROR_IM_MALFORMED_EVENT_PATH_IB;
            break;
        }
        break;
    }
    case app::Clusters::ContentAppObserver::Id: {
        using namespace app::Clusters::ContentAppObserver;
        switch (aPath.mEventId)
        {
        default:
            *aError = CHIP_ERROR_IM_MALFORMED_EVENT_PATH_IB;
            break;
        }
        break;
    }
    case app::Clusters::ElectricalMeasurement::Id: {
        using namespace app::Clusters::ElectricalMeasurement;
        switch (aPath.mEventId)
        {
        default:
            *aError = CHIP_ERROR_IM_MALFORMED_EVENT_PATH_IB;
            break;
        }
        break;
    }
    case app::Clusters::UnitTesting::Id: {
        using namespace app::Clusters::UnitTesting;
        switch (aPath.mEventId)
        {
        case Events::TestEvent::Id: {
            Events::TestEvent::DecodableType cppValue;
            *aError = app::DataModel::Decode(aReader, cppValue);
            if (*aError != CHIP_NO_ERROR)
            {
                return nullptr;
            }
            jobject value_arg1;
            std::string value_arg1ClassName     = "java/lang/Integer";
            std::string value_arg1CtorSignature = "(I)V";
            jint jnivalue_arg1                  = static_cast<jint>(cppValue.arg1);
            chip::JniReferences::GetInstance().CreateBoxedObject<jint>(value_arg1ClassName.c_str(), value_arg1CtorSignature.c_str(),
                                                                       jnivalue_arg1, value_arg1);

            jobject value_arg2;
            std::string value_arg2ClassName     = "java/lang/Integer";
            std::string value_arg2CtorSignature = "(I)V";
            jint jnivalue_arg2                  = static_cast<jint>(cppValue.arg2);
            chip::JniReferences::GetInstance().CreateBoxedObject<jint>(value_arg2ClassName.c_str(), value_arg2CtorSignature.c_str(),
                                                                       jnivalue_arg2, value_arg2);

            jobject value_arg3;
            std::string value_arg3ClassName     = "java/lang/Boolean";
            std::string value_arg3CtorSignature = "(Z)V";
            jboolean jnivalue_arg3              = static_cast<jboolean>(cppValue.arg3);
            chip::JniReferences::GetInstance().CreateBoxedObject<jboolean>(
                value_arg3ClassName.c_str(), value_arg3CtorSignature.c_str(), jnivalue_arg3, value_arg3);

            jobject value_arg4;
            jobject value_arg4_a;
            std::string value_arg4_aClassName     = "java/lang/Integer";
            std::string value_arg4_aCtorSignature = "(I)V";
            jint jnivalue_arg4_a                  = static_cast<jint>(cppValue.arg4.a);
            chip::JniReferences::GetInstance().CreateBoxedObject<jint>(
                value_arg4_aClassName.c_str(), value_arg4_aCtorSignature.c_str(), jnivalue_arg4_a, value_arg4_a);
            jobject value_arg4_b;
            std::string value_arg4_bClassName     = "java/lang/Boolean";
            std::string value_arg4_bCtorSignature = "(Z)V";
            jboolean jnivalue_arg4_b              = static_cast<jboolean>(cppValue.arg4.b);
            chip::JniReferences::GetInstance().CreateBoxedObject<jboolean>(
                value_arg4_bClassName.c_str(), value_arg4_bCtorSignature.c_str(), jnivalue_arg4_b, value_arg4_b);
            jobject value_arg4_c;
            std::string value_arg4_cClassName     = "java/lang/Integer";
            std::string value_arg4_cCtorSignature = "(I)V";
            jint jnivalue_arg4_c                  = static_cast<jint>(cppValue.arg4.c);
            chip::JniReferences::GetInstance().CreateBoxedObject<jint>(
                value_arg4_cClassName.c_str(), value_arg4_cCtorSignature.c_str(), jnivalue_arg4_c, value_arg4_c);
            jobject value_arg4_d;
            jbyteArray value_arg4_dByteArray = env->NewByteArray(static_cast<jsize>(cppValue.arg4.d.size()));
            env->SetByteArrayRegion(value_arg4_dByteArray, 0, static_cast<jsize>(cppValue.arg4.d.size()),
                                    reinterpret_cast<const jbyte *>(cppValue.arg4.d.data()));
            value_arg4_d = value_arg4_dByteArray;
            jobject value_arg4_e;
            LogErrorOnFailure(chip::JniReferences::GetInstance().CharToStringUTF(cppValue.arg4.e, value_arg4_e));
            jobject value_arg4_f;
            std::string value_arg4_fClassName     = "java/lang/Integer";
            std::string value_arg4_fCtorSignature = "(I)V";
            jint jnivalue_arg4_f                  = static_cast<jint>(cppValue.arg4.f.Raw());
            chip::JniReferences::GetInstance().CreateBoxedObject<jint>(
                value_arg4_fClassName.c_str(), value_arg4_fCtorSignature.c_str(), jnivalue_arg4_f, value_arg4_f);
            jobject value_arg4_g;
            std::string value_arg4_gClassName     = "java/lang/Float";
            std::string value_arg4_gCtorSignature = "(F)V";
            jfloat jnivalue_arg4_g                = static_cast<jfloat>(cppValue.arg4.g);
            chip::JniReferences::GetInstance().CreateBoxedObject<jfloat>(
                value_arg4_gClassName.c_str(), value_arg4_gCtorSignature.c_str(), jnivalue_arg4_g, value_arg4_g);
            jobject value_arg4_h;
            std::string value_arg4_hClassName     = "java/lang/Double";
            std::string value_arg4_hCtorSignature = "(D)V";
            jdouble jnivalue_arg4_h               = static_cast<jdouble>(cppValue.arg4.h);
            chip::JniReferences::GetInstance().CreateBoxedObject<jdouble>(
                value_arg4_hClassName.c_str(), value_arg4_hCtorSignature.c_str(), jnivalue_arg4_h, value_arg4_h);

            jclass simpleStructStructClass_0;
            err = chip::JniReferences::GetInstance().GetLocalClassRef(
                env, "chip/devicecontroller/ChipStructs$UnitTestingClusterSimpleStruct", simpleStructStructClass_0);
            if (err != CHIP_NO_ERROR)
            {
                ChipLogError(Zcl, "Could not find class ChipStructs$UnitTestingClusterSimpleStruct");
                return nullptr;
            }

            jmethodID simpleStructStructCtor_0;
            err = chip::JniReferences::GetInstance().FindMethod(
                env, simpleStructStructClass_0, "<init>",
                "(Ljava/lang/Integer;Ljava/lang/Boolean;Ljava/lang/Integer;[BLjava/lang/String;Ljava/lang/Integer;Ljava/lang/"
                "Float;Ljava/lang/Double;)V",
                &simpleStructStructCtor_0);
            if (err != CHIP_NO_ERROR || simpleStructStructCtor_0 == nullptr)
            {
                ChipLogError(Zcl, "Could not find ChipStructs$UnitTestingClusterSimpleStruct constructor");
                return nullptr;
            }

            value_arg4 = env->NewObject(simpleStructStructClass_0, simpleStructStructCtor_0, value_arg4_a, value_arg4_b,
                                        value_arg4_c, value_arg4_d, value_arg4_e, value_arg4_f, value_arg4_g, value_arg4_h);

            jobject value_arg5;
            chip::JniReferences::GetInstance().CreateArrayList(value_arg5);

            auto iter_value_arg5_0 = cppValue.arg5.begin();
            while (iter_value_arg5_0.Next())
            {
                auto & entry_0 = iter_value_arg5_0.GetValue();
                jobject newElement_0;
                jobject newElement_0_a;
                std::string newElement_0_aClassName     = "java/lang/Integer";
                std::string newElement_0_aCtorSignature = "(I)V";
                jint jninewElement_0_a                  = static_cast<jint>(entry_0.a);
                chip::JniReferences::GetInstance().CreateBoxedObject<jint>(
                    newElement_0_aClassName.c_str(), newElement_0_aCtorSignature.c_str(), jninewElement_0_a, newElement_0_a);
                jobject newElement_0_b;
                std::string newElement_0_bClassName     = "java/lang/Boolean";
                std::string newElement_0_bCtorSignature = "(Z)V";
                jboolean jninewElement_0_b              = static_cast<jboolean>(entry_0.b);
                chip::JniReferences::GetInstance().CreateBoxedObject<jboolean>(
                    newElement_0_bClassName.c_str(), newElement_0_bCtorSignature.c_str(), jninewElement_0_b, newElement_0_b);
                jobject newElement_0_c;
                std::string newElement_0_cClassName     = "java/lang/Integer";
                std::string newElement_0_cCtorSignature = "(I)V";
                jint jninewElement_0_c                  = static_cast<jint>(entry_0.c);
                chip::JniReferences::GetInstance().CreateBoxedObject<jint>(
                    newElement_0_cClassName.c_str(), newElement_0_cCtorSignature.c_str(), jninewElement_0_c, newElement_0_c);
                jobject newElement_0_d;
                jbyteArray newElement_0_dByteArray = env->NewByteArray(static_cast<jsize>(entry_0.d.size()));
                env->SetByteArrayRegion(newElement_0_dByteArray, 0, static_cast<jsize>(entry_0.d.size()),
                                        reinterpret_cast<const jbyte *>(entry_0.d.data()));
                newElement_0_d = newElement_0_dByteArray;
                jobject newElement_0_e;
                LogErrorOnFailure(chip::JniReferences::GetInstance().CharToStringUTF(entry_0.e, newElement_0_e));
                jobject newElement_0_f;
                std::string newElement_0_fClassName     = "java/lang/Integer";
                std::string newElement_0_fCtorSignature = "(I)V";
                jint jninewElement_0_f                  = static_cast<jint>(entry_0.f.Raw());
                chip::JniReferences::GetInstance().CreateBoxedObject<jint>(
                    newElement_0_fClassName.c_str(), newElement_0_fCtorSignature.c_str(), jninewElement_0_f, newElement_0_f);
                jobject newElement_0_g;
                std::string newElement_0_gClassName     = "java/lang/Float";
                std::string newElement_0_gCtorSignature = "(F)V";
                jfloat jninewElement_0_g                = static_cast<jfloat>(entry_0.g);
                chip::JniReferences::GetInstance().CreateBoxedObject<jfloat>(
                    newElement_0_gClassName.c_str(), newElement_0_gCtorSignature.c_str(), jninewElement_0_g, newElement_0_g);
                jobject newElement_0_h;
                std::string newElement_0_hClassName     = "java/lang/Double";
                std::string newElement_0_hCtorSignature = "(D)V";
                jdouble jninewElement_0_h               = static_cast<jdouble>(entry_0.h);
                chip::JniReferences::GetInstance().CreateBoxedObject<jdouble>(
                    newElement_0_hClassName.c_str(), newElement_0_hCtorSignature.c_str(), jninewElement_0_h, newElement_0_h);

                jclass simpleStructStructClass_1;
                err = chip::JniReferences::GetInstance().GetLocalClassRef(
                    env, "chip/devicecontroller/ChipStructs$UnitTestingClusterSimpleStruct", simpleStructStructClass_1);
                if (err != CHIP_NO_ERROR)
                {
                    ChipLogError(Zcl, "Could not find class ChipStructs$UnitTestingClusterSimpleStruct");
                    return nullptr;
                }

                jmethodID simpleStructStructCtor_1;
                err = chip::JniReferences::GetInstance().FindMethod(
                    env, simpleStructStructClass_1, "<init>",
                    "(Ljava/lang/Integer;Ljava/lang/Boolean;Ljava/lang/Integer;[BLjava/lang/String;Ljava/lang/Integer;Ljava/lang/"
                    "Float;Ljava/lang/Double;)V",
                    &simpleStructStructCtor_1);
                if (err != CHIP_NO_ERROR || simpleStructStructCtor_1 == nullptr)
                {
                    ChipLogError(Zcl, "Could not find ChipStructs$UnitTestingClusterSimpleStruct constructor");
                    return nullptr;
                }

                newElement_0 =
                    env->NewObject(simpleStructStructClass_1, simpleStructStructCtor_1, newElement_0_a, newElement_0_b,
                                   newElement_0_c, newElement_0_d, newElement_0_e, newElement_0_f, newElement_0_g, newElement_0_h);
                chip::JniReferences::GetInstance().AddToList(value_arg5, newElement_0);
            }

            jobject value_arg6;
            chip::JniReferences::GetInstance().CreateArrayList(value_arg6);

            auto iter_value_arg6_0 = cppValue.arg6.begin();
            while (iter_value_arg6_0.Next())
            {
                auto & entry_0 = iter_value_arg6_0.GetValue();
                jobject newElement_0;
                std::string newElement_0ClassName     = "java/lang/Integer";
                std::string newElement_0CtorSignature = "(I)V";
                jint jninewElement_0                  = static_cast<jint>(entry_0);
                chip::JniReferences::GetInstance().CreateBoxedObject<jint>(
                    newElement_0ClassName.c_str(), newElement_0CtorSignature.c_str(), jninewElement_0, newElement_0);
                chip::JniReferences::GetInstance().AddToList(value_arg6, newElement_0);
            }

            jclass testEventStructClass;
            err = chip::JniReferences::GetInstance().GetLocalClassRef(
                env, "chip/devicecontroller/ChipEventStructs$UnitTestingClusterTestEventEvent", testEventStructClass);
            if (err != CHIP_NO_ERROR)
            {
                ChipLogError(Zcl, "Could not find class ChipEventStructs$UnitTestingClusterTestEventEvent");
                return nullptr;
            }

            jmethodID testEventStructCtor;
            err = chip::JniReferences::GetInstance().FindMethod(
                env, testEventStructClass, "<init>",
                "(Ljava/lang/Integer;Ljava/lang/Integer;Ljava/lang/Boolean;Lchip/devicecontroller/"
                "ChipStructs$UnitTestingClusterSimpleStruct;Ljava/util/ArrayList;Ljava/util/ArrayList;)V",
                &testEventStructCtor);
            if (err != CHIP_NO_ERROR || testEventStructCtor == nullptr)
            {
                ChipLogError(Zcl, "Could not find ChipEventStructs$UnitTestingClusterTestEventEvent constructor");
                return nullptr;
            }

            jobject value = env->NewObject(testEventStructClass, testEventStructCtor, value_arg1, value_arg2, value_arg3,
                                           value_arg4, value_arg5, value_arg6);

            return value;
        }
        case Events::TestFabricScopedEvent::Id: {
            Events::TestFabricScopedEvent::DecodableType cppValue;
            *aError = app::DataModel::Decode(aReader, cppValue);
            if (*aError != CHIP_NO_ERROR)
            {
                return nullptr;
            }
            jobject value_fabricIndex;
            std::string value_fabricIndexClassName     = "java/lang/Integer";
            std::string value_fabricIndexCtorSignature = "(I)V";
            jint jnivalue_fabricIndex                  = static_cast<jint>(cppValue.fabricIndex);
            chip::JniReferences::GetInstance().CreateBoxedObject<jint>(value_fabricIndexClassName.c_str(),
                                                                       value_fabricIndexCtorSignature.c_str(), jnivalue_fabricIndex,
                                                                       value_fabricIndex);

            jclass testFabricScopedEventStructClass;
            err = chip::JniReferences::GetInstance().GetLocalClassRef(
                env, "chip/devicecontroller/ChipEventStructs$UnitTestingClusterTestFabricScopedEventEvent",
                testFabricScopedEventStructClass);
            if (err != CHIP_NO_ERROR)
            {
                ChipLogError(Zcl, "Could not find class ChipEventStructs$UnitTestingClusterTestFabricScopedEventEvent");
                return nullptr;
            }

            jmethodID testFabricScopedEventStructCtor;
            err = chip::JniReferences::GetInstance().FindMethod(env, testFabricScopedEventStructClass, "<init>",
                                                                "(Ljava/lang/Integer;)V", &testFabricScopedEventStructCtor);
            if (err != CHIP_NO_ERROR || testFabricScopedEventStructCtor == nullptr)
            {
                ChipLogError(Zcl, "Could not find ChipEventStructs$UnitTestingClusterTestFabricScopedEventEvent constructor");
                return nullptr;
            }

            jobject value = env->NewObject(testFabricScopedEventStructClass, testFabricScopedEventStructCtor, value_fabricIndex);

            return value;
        }
        case Events::TestDifferentVendorMeiEvent::Id: {
            Events::TestDifferentVendorMeiEvent::DecodableType cppValue;
            *aError = app::DataModel::Decode(aReader, cppValue);
            if (*aError != CHIP_NO_ERROR)
            {
                return nullptr;
            }
            jobject value_arg1;
            std::string value_arg1ClassName     = "java/lang/Integer";
            std::string value_arg1CtorSignature = "(I)V";
            jint jnivalue_arg1                  = static_cast<jint>(cppValue.arg1);
            chip::JniReferences::GetInstance().CreateBoxedObject<jint>(value_arg1ClassName.c_str(), value_arg1CtorSignature.c_str(),
                                                                       jnivalue_arg1, value_arg1);

            jclass testDifferentVendorMeiEventStructClass;
            err = chip::JniReferences::GetInstance().GetLocalClassRef(
                env, "chip/devicecontroller/ChipEventStructs$UnitTestingClusterTestDifferentVendorMeiEventEvent",
                testDifferentVendorMeiEventStructClass);
            if (err != CHIP_NO_ERROR)
            {
                ChipLogError(Zcl, "Could not find class ChipEventStructs$UnitTestingClusterTestDifferentVendorMeiEventEvent");
                return nullptr;
            }

            jmethodID testDifferentVendorMeiEventStructCtor;
            err = chip::JniReferences::GetInstance().FindMethod(env, testDifferentVendorMeiEventStructClass, "<init>",
                                                                "(Ljava/lang/Integer;)V", &testDifferentVendorMeiEventStructCtor);
            if (err != CHIP_NO_ERROR || testDifferentVendorMeiEventStructCtor == nullptr)
            {
                ChipLogError(Zcl, "Could not find ChipEventStructs$UnitTestingClusterTestDifferentVendorMeiEventEvent constructor");
                return nullptr;
            }

            jobject value =
                env->NewObject(testDifferentVendorMeiEventStructClass, testDifferentVendorMeiEventStructCtor, value_arg1);

            return value;
        }
        default:
            *aError = CHIP_ERROR_IM_MALFORMED_EVENT_PATH_IB;
            break;
        }
        break;
    }
    case app::Clusters::FaultInjection::Id: {
        using namespace app::Clusters::FaultInjection;
        switch (aPath.mEventId)
        {
        default:
            *aError = CHIP_ERROR_IM_MALFORMED_EVENT_PATH_IB;
            break;
        }
        break;
    }
    case app::Clusters::SampleMei::Id: {
        using namespace app::Clusters::SampleMei;
        switch (aPath.mEventId)
        {
        case Events::PingCountEvent::Id: {
            Events::PingCountEvent::DecodableType cppValue;
            *aError = app::DataModel::Decode(aReader, cppValue);
            if (*aError != CHIP_NO_ERROR)
            {
                return nullptr;
            }
            jobject value_count;
            std::string value_countClassName     = "java/lang/Long";
            std::string value_countCtorSignature = "(J)V";
            jlong jnivalue_count                 = static_cast<jlong>(cppValue.count);
            chip::JniReferences::GetInstance().CreateBoxedObject<jlong>(
                value_countClassName.c_str(), value_countCtorSignature.c_str(), jnivalue_count, value_count);

            jobject value_fabricIndex;
            std::string value_fabricIndexClassName     = "java/lang/Integer";
            std::string value_fabricIndexCtorSignature = "(I)V";
            jint jnivalue_fabricIndex                  = static_cast<jint>(cppValue.fabricIndex);
            chip::JniReferences::GetInstance().CreateBoxedObject<jint>(value_fabricIndexClassName.c_str(),
                                                                       value_fabricIndexCtorSignature.c_str(), jnivalue_fabricIndex,
                                                                       value_fabricIndex);

            jclass pingCountEventStructClass;
            err = chip::JniReferences::GetInstance().GetLocalClassRef(
                env, "chip/devicecontroller/ChipEventStructs$SampleMeiClusterPingCountEventEvent", pingCountEventStructClass);
            if (err != CHIP_NO_ERROR)
            {
                ChipLogError(Zcl, "Could not find class ChipEventStructs$SampleMeiClusterPingCountEventEvent");
                return nullptr;
            }

            jmethodID pingCountEventStructCtor;
            err = chip::JniReferences::GetInstance().FindMethod(
                env, pingCountEventStructClass, "<init>", "(Ljava/lang/Long;Ljava/lang/Integer;)V", &pingCountEventStructCtor);
            if (err != CHIP_NO_ERROR || pingCountEventStructCtor == nullptr)
            {
                ChipLogError(Zcl, "Could not find ChipEventStructs$SampleMeiClusterPingCountEventEvent constructor");
                return nullptr;
            }

            jobject value = env->NewObject(pingCountEventStructClass, pingCountEventStructCtor, value_count, value_fabricIndex);

            return value;
        }
        default:
            *aError = CHIP_ERROR_IM_MALFORMED_EVENT_PATH_IB;
            break;
        }
        break;
    }
    default:
        *aError = CHIP_ERROR_IM_MALFORMED_EVENT_PATH_IB;
        break;
    }
    return nullptr;
}

} // namespace chip<|MERGE_RESOLUTION|>--- conflicted
+++ resolved
@@ -7399,8 +7399,6 @@
         }
         break;
     }
-<<<<<<< HEAD
-=======
     case app::Clusters::ThreadNetworkDirectory::Id: {
         using namespace app::Clusters::ThreadNetworkDirectory;
         switch (aPath.mEventId)
@@ -7449,7 +7447,6 @@
         }
         break;
     }
->>>>>>> 3cc96a14
     case app::Clusters::WakeOnLan::Id: {
         using namespace app::Clusters::WakeOnLan;
         switch (aPath.mEventId)
