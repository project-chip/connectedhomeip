--- conflicted
+++ resolved
@@ -2422,46 +2422,6 @@
         }
         break;
     }
-    case app::Clusters::LaundryWasherModeSelect::Id: {
-        using namespace app::Clusters::LaundryWasherModeSelect;
-        switch (aPath.mEventId)
-        {
-        default:
-            *aError = CHIP_ERROR_IM_MALFORMED_EVENT_PATH_IB;
-            break;
-        }
-        break;
-    }
-    case app::Clusters::RefrigeratorAndTemperatureControlledCabinetModeSelect::Id: {
-        using namespace app::Clusters::RefrigeratorAndTemperatureControlledCabinetModeSelect;
-        switch (aPath.mEventId)
-        {
-        default:
-            *aError = CHIP_ERROR_IM_MALFORMED_EVENT_PATH_IB;
-            break;
-        }
-        break;
-    }
-    case app::Clusters::RvcRunModeSelect::Id: {
-        using namespace app::Clusters::RvcRunModeSelect;
-        switch (aPath.mEventId)
-        {
-        default:
-            *aError = CHIP_ERROR_IM_MALFORMED_EVENT_PATH_IB;
-            break;
-        }
-        break;
-    }
-    case app::Clusters::RvcCleanModeSelect::Id: {
-        using namespace app::Clusters::RvcCleanModeSelect;
-        switch (aPath.mEventId)
-        {
-        default:
-            *aError = CHIP_ERROR_IM_MALFORMED_EVENT_PATH_IB;
-            break;
-        }
-        break;
-    }
     case app::Clusters::TemperatureControl::Id: {
         using namespace app::Clusters::TemperatureControl;
         switch (aPath.mEventId)
@@ -2472,12 +2432,6 @@
         }
         break;
     }
-<<<<<<< HEAD
-    case app::Clusters::DishwasherModeSelect::Id: {
-        using namespace app::Clusters::DishwasherModeSelect;
-        switch (aPath.mEventId)
-        {
-=======
     case app::Clusters::RefrigeratorAlarm::Id: {
         using namespace app::Clusters::RefrigeratorAlarm;
         switch (aPath.mEventId)
@@ -2534,7 +2488,6 @@
 
             return value;
         }
->>>>>>> ae5b16d1
         default:
             *aError = CHIP_ERROR_IM_MALFORMED_EVENT_PATH_IB;
             break;
