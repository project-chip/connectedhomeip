--- conflicted
+++ resolved
@@ -2201,10 +2201,16 @@
         }
         break;
     }
-<<<<<<< HEAD
     case app::Clusters::AirQuality::Id: {
         using namespace app::Clusters::AirQuality;
-=======
+        switch (aPath.mEventId)
+        {
+        default:
+            *aError = CHIP_ERROR_IM_MALFORMED_EVENT_PATH_IB;
+            break;
+        }
+        break;
+    }
     case app::Clusters::HepaFilterMonitoring::Id: {
         using namespace app::Clusters::HepaFilterMonitoring;
         switch (aPath.mEventId)
@@ -2317,7 +2323,6 @@
     }
     case app::Clusters::TonerCartridgeMonitoring::Id: {
         using namespace app::Clusters::TonerCartridgeMonitoring;
->>>>>>> 06921da8
         switch (aPath.mEventId)
         {
         default:
