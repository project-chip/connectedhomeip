/*
 *
 *    Copyright (c) 2022 Project CHIP Authors
 *    All rights reserved.
 *
 *    Licensed under the Apache License, Version 2.0 (the "License");
 *    you may not use this file except in compliance with the License.
 *    You may obtain a copy of the License at
 *
 *        http://www.apache.org/licenses/LICENSE-2.0
 *
 *    Unless required by applicable law or agreed to in writing, software
 *    distributed under the License is distributed on an "AS IS" BASIS,
 *    WITHOUT WARRANTIES OR CONDITIONS OF ANY KIND, either express or implied.
 *    See the License for the specific language governing permissions and
 *    limitations under the License.
 */

#include <controller/java/CHIPAttributeTLVValueDecoder.h>

#include <app-common/zap-generated/cluster-objects.h>
#include <app-common/zap-generated/ids/Clusters.h>
#include <app-common/zap-generated/ids/Events.h>
#include <app/data-model/DecodableList.h>
#include <app/data-model/Decode.h>
#include <jni.h>
#include <lib/support/JniReferences.h>
#include <lib/support/JniTypeWrappers.h>
#include <lib/support/TypeTraits.h>

namespace chip {

jobject DecodeEventValue(const app::ConcreteEventPath & aPath, TLV::TLVReader & aReader, CHIP_ERROR * aError)
{
    JNIEnv * env   = JniReferences::GetInstance().GetEnvForCurrentThread();
    CHIP_ERROR err = CHIP_NO_ERROR;

    switch (aPath.mClusterId)
    {
    case app::Clusters::Identify::Id: {
        using namespace app::Clusters::Identify;
        switch (aPath.mEventId)
        {
        default:
            *aError = CHIP_ERROR_IM_MALFORMED_EVENT_PATH_IB;
            break;
        }
        break;
    }
    case app::Clusters::Groups::Id: {
        using namespace app::Clusters::Groups;
        switch (aPath.mEventId)
        {
        default:
            *aError = CHIP_ERROR_IM_MALFORMED_EVENT_PATH_IB;
            break;
        }
        break;
    }
    case app::Clusters::Scenes::Id: {
        using namespace app::Clusters::Scenes;
        switch (aPath.mEventId)
        {
        default:
            *aError = CHIP_ERROR_IM_MALFORMED_EVENT_PATH_IB;
            break;
        }
        break;
    }
    case app::Clusters::OnOff::Id: {
        using namespace app::Clusters::OnOff;
        switch (aPath.mEventId)
        {
        default:
            *aError = CHIP_ERROR_IM_MALFORMED_EVENT_PATH_IB;
            break;
        }
        break;
    }
    case app::Clusters::OnOffSwitchConfiguration::Id: {
        using namespace app::Clusters::OnOffSwitchConfiguration;
        switch (aPath.mEventId)
        {
        default:
            *aError = CHIP_ERROR_IM_MALFORMED_EVENT_PATH_IB;
            break;
        }
        break;
    }
    case app::Clusters::LevelControl::Id: {
        using namespace app::Clusters::LevelControl;
        switch (aPath.mEventId)
        {
        default:
            *aError = CHIP_ERROR_IM_MALFORMED_EVENT_PATH_IB;
            break;
        }
        break;
    }
    case app::Clusters::BinaryInputBasic::Id: {
        using namespace app::Clusters::BinaryInputBasic;
        switch (aPath.mEventId)
        {
        default:
            *aError = CHIP_ERROR_IM_MALFORMED_EVENT_PATH_IB;
            break;
        }
        break;
    }
    case app::Clusters::PulseWidthModulation::Id: {
        using namespace app::Clusters::PulseWidthModulation;
        switch (aPath.mEventId)
        {
        default:
            *aError = CHIP_ERROR_IM_MALFORMED_EVENT_PATH_IB;
            break;
        }
        break;
    }
    case app::Clusters::Descriptor::Id: {
        using namespace app::Clusters::Descriptor;
        switch (aPath.mEventId)
        {
        default:
            *aError = CHIP_ERROR_IM_MALFORMED_EVENT_PATH_IB;
            break;
        }
        break;
    }
    case app::Clusters::Binding::Id: {
        using namespace app::Clusters::Binding;
        switch (aPath.mEventId)
        {
        default:
            *aError = CHIP_ERROR_IM_MALFORMED_EVENT_PATH_IB;
            break;
        }
        break;
    }
    case app::Clusters::AccessControl::Id: {
        using namespace app::Clusters::AccessControl;
        switch (aPath.mEventId)
        {
        case Events::AccessControlEntryChanged::Id: {
            Events::AccessControlEntryChanged::DecodableType cppValue;
            *aError = app::DataModel::Decode(aReader, cppValue);
            if (*aError != CHIP_NO_ERROR)
            {
                return nullptr;
            }
            jobject value_adminNodeID;
            if (cppValue.adminNodeID.IsNull())
            {
                value_adminNodeID = nullptr;
            }
            else
            {
                std::string value_adminNodeIDClassName     = "java/lang/Long";
                std::string value_adminNodeIDCtorSignature = "(J)V";
                jlong jnivalue_adminNodeID                 = static_cast<jlong>(cppValue.adminNodeID.Value());
                chip::JniReferences::GetInstance().CreateBoxedObject<jlong>(value_adminNodeIDClassName.c_str(),
                                                                            value_adminNodeIDCtorSignature.c_str(),
                                                                            jnivalue_adminNodeID, value_adminNodeID);
            }

            jobject value_adminPasscodeID;
            if (cppValue.adminPasscodeID.IsNull())
            {
                value_adminPasscodeID = nullptr;
            }
            else
            {
                std::string value_adminPasscodeIDClassName     = "java/lang/Integer";
                std::string value_adminPasscodeIDCtorSignature = "(I)V";
                jint jnivalue_adminPasscodeID                  = static_cast<jint>(cppValue.adminPasscodeID.Value());
                chip::JniReferences::GetInstance().CreateBoxedObject<jint>(value_adminPasscodeIDClassName.c_str(),
                                                                           value_adminPasscodeIDCtorSignature.c_str(),
                                                                           jnivalue_adminPasscodeID, value_adminPasscodeID);
            }

            jobject value_changeType;
            std::string value_changeTypeClassName     = "java/lang/Integer";
            std::string value_changeTypeCtorSignature = "(I)V";
            jint jnivalue_changeType                  = static_cast<jint>(cppValue.changeType);
            chip::JniReferences::GetInstance().CreateBoxedObject<jint>(
                value_changeTypeClassName.c_str(), value_changeTypeCtorSignature.c_str(), jnivalue_changeType, value_changeType);

            jobject value_latestValue;
            if (cppValue.latestValue.IsNull())
            {
                value_latestValue = nullptr;
            }
            else
            {
                jobject value_latestValue_privilege;
                std::string value_latestValue_privilegeClassName     = "java/lang/Integer";
                std::string value_latestValue_privilegeCtorSignature = "(I)V";
                jint jnivalue_latestValue_privilege                  = static_cast<jint>(cppValue.latestValue.Value().privilege);
                chip::JniReferences::GetInstance().CreateBoxedObject<jint>(
                    value_latestValue_privilegeClassName.c_str(), value_latestValue_privilegeCtorSignature.c_str(),
                    jnivalue_latestValue_privilege, value_latestValue_privilege);
                jobject value_latestValue_authMode;
                std::string value_latestValue_authModeClassName     = "java/lang/Integer";
                std::string value_latestValue_authModeCtorSignature = "(I)V";
                jint jnivalue_latestValue_authMode                  = static_cast<jint>(cppValue.latestValue.Value().authMode);
                chip::JniReferences::GetInstance().CreateBoxedObject<jint>(
                    value_latestValue_authModeClassName.c_str(), value_latestValue_authModeCtorSignature.c_str(),
                    jnivalue_latestValue_authMode, value_latestValue_authMode);
                jobject value_latestValue_subjects;
                if (cppValue.latestValue.Value().subjects.IsNull())
                {
                    value_latestValue_subjects = nullptr;
                }
                else
                {
                    chip::JniReferences::GetInstance().CreateArrayList(value_latestValue_subjects);

                    auto iter_value_latestValue_subjects_3 = cppValue.latestValue.Value().subjects.Value().begin();
                    while (iter_value_latestValue_subjects_3.Next())
                    {
                        auto & entry_3 = iter_value_latestValue_subjects_3.GetValue();
                        jobject newElement_3;
                        std::string newElement_3ClassName     = "java/lang/Long";
                        std::string newElement_3CtorSignature = "(J)V";
                        jlong jninewElement_3                 = static_cast<jlong>(entry_3);
                        chip::JniReferences::GetInstance().CreateBoxedObject<jlong>(
                            newElement_3ClassName.c_str(), newElement_3CtorSignature.c_str(), jninewElement_3, newElement_3);
                        chip::JniReferences::GetInstance().AddToList(value_latestValue_subjects, newElement_3);
                    }
                }
                jobject value_latestValue_targets;
                if (cppValue.latestValue.Value().targets.IsNull())
                {
                    value_latestValue_targets = nullptr;
                }
                else
                {
                    chip::JniReferences::GetInstance().CreateArrayList(value_latestValue_targets);

                    auto iter_value_latestValue_targets_3 = cppValue.latestValue.Value().targets.Value().begin();
                    while (iter_value_latestValue_targets_3.Next())
                    {
                        auto & entry_3 = iter_value_latestValue_targets_3.GetValue();
                        jobject newElement_3;
                        jobject newElement_3_cluster;
                        if (entry_3.cluster.IsNull())
                        {
                            newElement_3_cluster = nullptr;
                        }
                        else
                        {
                            std::string newElement_3_clusterClassName     = "java/lang/Long";
                            std::string newElement_3_clusterCtorSignature = "(J)V";
                            jlong jninewElement_3_cluster                 = static_cast<jlong>(entry_3.cluster.Value());
                            chip::JniReferences::GetInstance().CreateBoxedObject<jlong>(
                                newElement_3_clusterClassName.c_str(), newElement_3_clusterCtorSignature.c_str(),
                                jninewElement_3_cluster, newElement_3_cluster);
                        }
                        jobject newElement_3_endpoint;
                        if (entry_3.endpoint.IsNull())
                        {
                            newElement_3_endpoint = nullptr;
                        }
                        else
                        {
                            std::string newElement_3_endpointClassName     = "java/lang/Integer";
                            std::string newElement_3_endpointCtorSignature = "(I)V";
                            jint jninewElement_3_endpoint                  = static_cast<jint>(entry_3.endpoint.Value());
                            chip::JniReferences::GetInstance().CreateBoxedObject<jint>(
                                newElement_3_endpointClassName.c_str(), newElement_3_endpointCtorSignature.c_str(),
                                jninewElement_3_endpoint, newElement_3_endpoint);
                        }
                        jobject newElement_3_deviceType;
                        if (entry_3.deviceType.IsNull())
                        {
                            newElement_3_deviceType = nullptr;
                        }
                        else
                        {
                            std::string newElement_3_deviceTypeClassName     = "java/lang/Long";
                            std::string newElement_3_deviceTypeCtorSignature = "(J)V";
                            jlong jninewElement_3_deviceType                 = static_cast<jlong>(entry_3.deviceType.Value());
                            chip::JniReferences::GetInstance().CreateBoxedObject<jlong>(
                                newElement_3_deviceTypeClassName.c_str(), newElement_3_deviceTypeCtorSignature.c_str(),
                                jninewElement_3_deviceType, newElement_3_deviceType);
                        }

                        jclass accessControlTargetStructStructClass_4;
                        err = chip::JniReferences::GetInstance().GetClassRef(
                            env, "chip/devicecontroller/ChipStructs$AccessControlClusterAccessControlTargetStruct",
                            accessControlTargetStructStructClass_4);
                        if (err != CHIP_NO_ERROR)
                        {
                            ChipLogError(Zcl, "Could not find class ChipStructs$AccessControlClusterAccessControlTargetStruct");
                            return nullptr;
                        }
                        jmethodID accessControlTargetStructStructCtor_4 =
                            env->GetMethodID(accessControlTargetStructStructClass_4, "<init>",
                                             "(Ljava/lang/Long;Ljava/lang/Integer;Ljava/lang/Long;)V");
                        if (accessControlTargetStructStructCtor_4 == nullptr)
                        {
                            ChipLogError(Zcl,
                                         "Could not find ChipStructs$AccessControlClusterAccessControlTargetStruct constructor");
                            return nullptr;
                        }

                        newElement_3 = env->NewObject(accessControlTargetStructStructClass_4, accessControlTargetStructStructCtor_4,
                                                      newElement_3_cluster, newElement_3_endpoint, newElement_3_deviceType);
                        chip::JniReferences::GetInstance().AddToList(value_latestValue_targets, newElement_3);
                    }
                }
                jobject value_latestValue_fabricIndex;
                std::string value_latestValue_fabricIndexClassName     = "java/lang/Integer";
                std::string value_latestValue_fabricIndexCtorSignature = "(I)V";
                jint jnivalue_latestValue_fabricIndex = static_cast<jint>(cppValue.latestValue.Value().fabricIndex);
                chip::JniReferences::GetInstance().CreateBoxedObject<jint>(
                    value_latestValue_fabricIndexClassName.c_str(), value_latestValue_fabricIndexCtorSignature.c_str(),
                    jnivalue_latestValue_fabricIndex, value_latestValue_fabricIndex);

                jclass accessControlEntryStructStructClass_1;
                err = chip::JniReferences::GetInstance().GetClassRef(
                    env, "chip/devicecontroller/ChipStructs$AccessControlClusterAccessControlEntryStruct",
                    accessControlEntryStructStructClass_1);
                if (err != CHIP_NO_ERROR)
                {
                    ChipLogError(Zcl, "Could not find class ChipStructs$AccessControlClusterAccessControlEntryStruct");
                    return nullptr;
                }
                jmethodID accessControlEntryStructStructCtor_1 = env->GetMethodID(
                    accessControlEntryStructStructClass_1, "<init>",
                    "(Ljava/lang/Integer;Ljava/lang/Integer;Ljava/util/ArrayList;Ljava/util/ArrayList;Ljava/lang/Integer;)V");
                if (accessControlEntryStructStructCtor_1 == nullptr)
                {
                    ChipLogError(Zcl, "Could not find ChipStructs$AccessControlClusterAccessControlEntryStruct constructor");
                    return nullptr;
                }

                value_latestValue =
                    env->NewObject(accessControlEntryStructStructClass_1, accessControlEntryStructStructCtor_1,
                                   value_latestValue_privilege, value_latestValue_authMode, value_latestValue_subjects,
                                   value_latestValue_targets, value_latestValue_fabricIndex);
            }

            jobject value_fabricIndex;
            std::string value_fabricIndexClassName     = "java/lang/Integer";
            std::string value_fabricIndexCtorSignature = "(I)V";
            jint jnivalue_fabricIndex                  = static_cast<jint>(cppValue.fabricIndex);
            chip::JniReferences::GetInstance().CreateBoxedObject<jint>(value_fabricIndexClassName.c_str(),
                                                                       value_fabricIndexCtorSignature.c_str(), jnivalue_fabricIndex,
                                                                       value_fabricIndex);

            jclass accessControlEntryChangedStructClass;
            err = chip::JniReferences::GetInstance().GetClassRef(
                env, "chip/devicecontroller/ChipEventStructs$AccessControlClusterAccessControlEntryChangedEvent",
                accessControlEntryChangedStructClass);
            if (err != CHIP_NO_ERROR)
            {
                ChipLogError(Zcl, "Could not find class ChipEventStructs$AccessControlClusterAccessControlEntryChangedEvent");
                return nullptr;
            }
            jmethodID accessControlEntryChangedStructCtor =
                env->GetMethodID(accessControlEntryChangedStructClass, "<init>",
                                 "(Ljava/lang/Long;Ljava/lang/Integer;Ljava/lang/Integer;Lchip/devicecontroller/"
                                 "ChipStructs$AccessControlClusterAccessControlEntryStruct;Ljava/lang/Integer;)V");
            if (accessControlEntryChangedStructCtor == nullptr)
            {
                ChipLogError(Zcl, "Could not find ChipEventStructs$AccessControlClusterAccessControlEntryChangedEvent constructor");
                return nullptr;
            }

            jobject value =
                env->NewObject(accessControlEntryChangedStructClass, accessControlEntryChangedStructCtor, value_adminNodeID,
                               value_adminPasscodeID, value_changeType, value_latestValue, value_fabricIndex);

            return value;
        }
        case Events::AccessControlExtensionChanged::Id: {
            Events::AccessControlExtensionChanged::DecodableType cppValue;
            *aError = app::DataModel::Decode(aReader, cppValue);
            if (*aError != CHIP_NO_ERROR)
            {
                return nullptr;
            }
            jobject value_adminNodeID;
            if (cppValue.adminNodeID.IsNull())
            {
                value_adminNodeID = nullptr;
            }
            else
            {
                std::string value_adminNodeIDClassName     = "java/lang/Long";
                std::string value_adminNodeIDCtorSignature = "(J)V";
                jlong jnivalue_adminNodeID                 = static_cast<jlong>(cppValue.adminNodeID.Value());
                chip::JniReferences::GetInstance().CreateBoxedObject<jlong>(value_adminNodeIDClassName.c_str(),
                                                                            value_adminNodeIDCtorSignature.c_str(),
                                                                            jnivalue_adminNodeID, value_adminNodeID);
            }

            jobject value_adminPasscodeID;
            if (cppValue.adminPasscodeID.IsNull())
            {
                value_adminPasscodeID = nullptr;
            }
            else
            {
                std::string value_adminPasscodeIDClassName     = "java/lang/Integer";
                std::string value_adminPasscodeIDCtorSignature = "(I)V";
                jint jnivalue_adminPasscodeID                  = static_cast<jint>(cppValue.adminPasscodeID.Value());
                chip::JniReferences::GetInstance().CreateBoxedObject<jint>(value_adminPasscodeIDClassName.c_str(),
                                                                           value_adminPasscodeIDCtorSignature.c_str(),
                                                                           jnivalue_adminPasscodeID, value_adminPasscodeID);
            }

            jobject value_changeType;
            std::string value_changeTypeClassName     = "java/lang/Integer";
            std::string value_changeTypeCtorSignature = "(I)V";
            jint jnivalue_changeType                  = static_cast<jint>(cppValue.changeType);
            chip::JniReferences::GetInstance().CreateBoxedObject<jint>(
                value_changeTypeClassName.c_str(), value_changeTypeCtorSignature.c_str(), jnivalue_changeType, value_changeType);

            jobject value_latestValue;
            if (cppValue.latestValue.IsNull())
            {
                value_latestValue = nullptr;
            }
            else
            {
                jobject value_latestValue_data;
                jbyteArray value_latestValue_dataByteArray =
                    env->NewByteArray(static_cast<jsize>(cppValue.latestValue.Value().data.size()));
                env->SetByteArrayRegion(value_latestValue_dataByteArray, 0,
                                        static_cast<jsize>(cppValue.latestValue.Value().data.size()),
                                        reinterpret_cast<const jbyte *>(cppValue.latestValue.Value().data.data()));
                value_latestValue_data = value_latestValue_dataByteArray;
                jobject value_latestValue_fabricIndex;
                std::string value_latestValue_fabricIndexClassName     = "java/lang/Integer";
                std::string value_latestValue_fabricIndexCtorSignature = "(I)V";
                jint jnivalue_latestValue_fabricIndex = static_cast<jint>(cppValue.latestValue.Value().fabricIndex);
                chip::JniReferences::GetInstance().CreateBoxedObject<jint>(
                    value_latestValue_fabricIndexClassName.c_str(), value_latestValue_fabricIndexCtorSignature.c_str(),
                    jnivalue_latestValue_fabricIndex, value_latestValue_fabricIndex);

                jclass accessControlExtensionStructStructClass_1;
                err = chip::JniReferences::GetInstance().GetClassRef(
                    env, "chip/devicecontroller/ChipStructs$AccessControlClusterAccessControlExtensionStruct",
                    accessControlExtensionStructStructClass_1);
                if (err != CHIP_NO_ERROR)
                {
                    ChipLogError(Zcl, "Could not find class ChipStructs$AccessControlClusterAccessControlExtensionStruct");
                    return nullptr;
                }
                jmethodID accessControlExtensionStructStructCtor_1 =
                    env->GetMethodID(accessControlExtensionStructStructClass_1, "<init>", "([BLjava/lang/Integer;)V");
                if (accessControlExtensionStructStructCtor_1 == nullptr)
                {
                    ChipLogError(Zcl, "Could not find ChipStructs$AccessControlClusterAccessControlExtensionStruct constructor");
                    return nullptr;
                }

                value_latestValue =
                    env->NewObject(accessControlExtensionStructStructClass_1, accessControlExtensionStructStructCtor_1,
                                   value_latestValue_data, value_latestValue_fabricIndex);
            }

            jobject value_fabricIndex;
            std::string value_fabricIndexClassName     = "java/lang/Integer";
            std::string value_fabricIndexCtorSignature = "(I)V";
            jint jnivalue_fabricIndex                  = static_cast<jint>(cppValue.fabricIndex);
            chip::JniReferences::GetInstance().CreateBoxedObject<jint>(value_fabricIndexClassName.c_str(),
                                                                       value_fabricIndexCtorSignature.c_str(), jnivalue_fabricIndex,
                                                                       value_fabricIndex);

            jclass accessControlExtensionChangedStructClass;
            err = chip::JniReferences::GetInstance().GetClassRef(
                env, "chip/devicecontroller/ChipEventStructs$AccessControlClusterAccessControlExtensionChangedEvent",
                accessControlExtensionChangedStructClass);
            if (err != CHIP_NO_ERROR)
            {
                ChipLogError(Zcl, "Could not find class ChipEventStructs$AccessControlClusterAccessControlExtensionChangedEvent");
                return nullptr;
            }
            jmethodID accessControlExtensionChangedStructCtor =
                env->GetMethodID(accessControlExtensionChangedStructClass, "<init>",
                                 "(Ljava/lang/Long;Ljava/lang/Integer;Ljava/lang/Integer;Lchip/devicecontroller/"
                                 "ChipStructs$AccessControlClusterAccessControlExtensionStruct;Ljava/lang/Integer;)V");
            if (accessControlExtensionChangedStructCtor == nullptr)
            {
                ChipLogError(Zcl,
                             "Could not find ChipEventStructs$AccessControlClusterAccessControlExtensionChangedEvent constructor");
                return nullptr;
            }

            jobject value =
                env->NewObject(accessControlExtensionChangedStructClass, accessControlExtensionChangedStructCtor, value_adminNodeID,
                               value_adminPasscodeID, value_changeType, value_latestValue, value_fabricIndex);

            return value;
        }
        default:
            *aError = CHIP_ERROR_IM_MALFORMED_EVENT_PATH_IB;
            break;
        }
        break;
    }
    case app::Clusters::Actions::Id: {
        using namespace app::Clusters::Actions;
        switch (aPath.mEventId)
        {
        case Events::StateChanged::Id: {
            Events::StateChanged::DecodableType cppValue;
            *aError = app::DataModel::Decode(aReader, cppValue);
            if (*aError != CHIP_NO_ERROR)
            {
                return nullptr;
            }
            jobject value_actionID;
            std::string value_actionIDClassName     = "java/lang/Integer";
            std::string value_actionIDCtorSignature = "(I)V";
            jint jnivalue_actionID                  = static_cast<jint>(cppValue.actionID);
            chip::JniReferences::GetInstance().CreateBoxedObject<jint>(
                value_actionIDClassName.c_str(), value_actionIDCtorSignature.c_str(), jnivalue_actionID, value_actionID);

            jobject value_invokeID;
            std::string value_invokeIDClassName     = "java/lang/Long";
            std::string value_invokeIDCtorSignature = "(J)V";
            jlong jnivalue_invokeID                 = static_cast<jlong>(cppValue.invokeID);
            chip::JniReferences::GetInstance().CreateBoxedObject<jlong>(
                value_invokeIDClassName.c_str(), value_invokeIDCtorSignature.c_str(), jnivalue_invokeID, value_invokeID);

            jobject value_newState;
            std::string value_newStateClassName     = "java/lang/Integer";
            std::string value_newStateCtorSignature = "(I)V";
            jint jnivalue_newState                  = static_cast<jint>(cppValue.newState);
            chip::JniReferences::GetInstance().CreateBoxedObject<jint>(
                value_newStateClassName.c_str(), value_newStateCtorSignature.c_str(), jnivalue_newState, value_newState);

            jclass stateChangedStructClass;
            err = chip::JniReferences::GetInstance().GetClassRef(
                env, "chip/devicecontroller/ChipEventStructs$ActionsClusterStateChangedEvent", stateChangedStructClass);
            if (err != CHIP_NO_ERROR)
            {
                ChipLogError(Zcl, "Could not find class ChipEventStructs$ActionsClusterStateChangedEvent");
                return nullptr;
            }
            jmethodID stateChangedStructCtor =
                env->GetMethodID(stateChangedStructClass, "<init>", "(Ljava/lang/Integer;Ljava/lang/Long;Ljava/lang/Integer;)V");
            if (stateChangedStructCtor == nullptr)
            {
                ChipLogError(Zcl, "Could not find ChipEventStructs$ActionsClusterStateChangedEvent constructor");
                return nullptr;
            }

            jobject value =
                env->NewObject(stateChangedStructClass, stateChangedStructCtor, value_actionID, value_invokeID, value_newState);

            return value;
        }
        case Events::ActionFailed::Id: {
            Events::ActionFailed::DecodableType cppValue;
            *aError = app::DataModel::Decode(aReader, cppValue);
            if (*aError != CHIP_NO_ERROR)
            {
                return nullptr;
            }
            jobject value_actionID;
            std::string value_actionIDClassName     = "java/lang/Integer";
            std::string value_actionIDCtorSignature = "(I)V";
            jint jnivalue_actionID                  = static_cast<jint>(cppValue.actionID);
            chip::JniReferences::GetInstance().CreateBoxedObject<jint>(
                value_actionIDClassName.c_str(), value_actionIDCtorSignature.c_str(), jnivalue_actionID, value_actionID);

            jobject value_invokeID;
            std::string value_invokeIDClassName     = "java/lang/Long";
            std::string value_invokeIDCtorSignature = "(J)V";
            jlong jnivalue_invokeID                 = static_cast<jlong>(cppValue.invokeID);
            chip::JniReferences::GetInstance().CreateBoxedObject<jlong>(
                value_invokeIDClassName.c_str(), value_invokeIDCtorSignature.c_str(), jnivalue_invokeID, value_invokeID);

            jobject value_newState;
            std::string value_newStateClassName     = "java/lang/Integer";
            std::string value_newStateCtorSignature = "(I)V";
            jint jnivalue_newState                  = static_cast<jint>(cppValue.newState);
            chip::JniReferences::GetInstance().CreateBoxedObject<jint>(
                value_newStateClassName.c_str(), value_newStateCtorSignature.c_str(), jnivalue_newState, value_newState);

            jobject value_error;
            std::string value_errorClassName     = "java/lang/Integer";
            std::string value_errorCtorSignature = "(I)V";
            jint jnivalue_error                  = static_cast<jint>(cppValue.error);
            chip::JniReferences::GetInstance().CreateBoxedObject<jint>(
                value_errorClassName.c_str(), value_errorCtorSignature.c_str(), jnivalue_error, value_error);

            jclass actionFailedStructClass;
            err = chip::JniReferences::GetInstance().GetClassRef(
                env, "chip/devicecontroller/ChipEventStructs$ActionsClusterActionFailedEvent", actionFailedStructClass);
            if (err != CHIP_NO_ERROR)
            {
                ChipLogError(Zcl, "Could not find class ChipEventStructs$ActionsClusterActionFailedEvent");
                return nullptr;
            }
            jmethodID actionFailedStructCtor = env->GetMethodID(
                actionFailedStructClass, "<init>", "(Ljava/lang/Integer;Ljava/lang/Long;Ljava/lang/Integer;Ljava/lang/Integer;)V");
            if (actionFailedStructCtor == nullptr)
            {
                ChipLogError(Zcl, "Could not find ChipEventStructs$ActionsClusterActionFailedEvent constructor");
                return nullptr;
            }

            jobject value = env->NewObject(actionFailedStructClass, actionFailedStructCtor, value_actionID, value_invokeID,
                                           value_newState, value_error);

            return value;
        }
        default:
            *aError = CHIP_ERROR_IM_MALFORMED_EVENT_PATH_IB;
            break;
        }
        break;
    }
    case app::Clusters::BasicInformation::Id: {
        using namespace app::Clusters::BasicInformation;
        switch (aPath.mEventId)
        {
        case Events::StartUp::Id: {
            Events::StartUp::DecodableType cppValue;
            *aError = app::DataModel::Decode(aReader, cppValue);
            if (*aError != CHIP_NO_ERROR)
            {
                return nullptr;
            }
            jobject value_softwareVersion;
            std::string value_softwareVersionClassName     = "java/lang/Long";
            std::string value_softwareVersionCtorSignature = "(J)V";
            jlong jnivalue_softwareVersion                 = static_cast<jlong>(cppValue.softwareVersion);
            chip::JniReferences::GetInstance().CreateBoxedObject<jlong>(value_softwareVersionClassName.c_str(),
                                                                        value_softwareVersionCtorSignature.c_str(),
                                                                        jnivalue_softwareVersion, value_softwareVersion);

            jclass startUpStructClass;
            err = chip::JniReferences::GetInstance().GetClassRef(
                env, "chip/devicecontroller/ChipEventStructs$BasicInformationClusterStartUpEvent", startUpStructClass);
            if (err != CHIP_NO_ERROR)
            {
                ChipLogError(Zcl, "Could not find class ChipEventStructs$BasicInformationClusterStartUpEvent");
                return nullptr;
            }
            jmethodID startUpStructCtor = env->GetMethodID(startUpStructClass, "<init>", "(Ljava/lang/Long;)V");
            if (startUpStructCtor == nullptr)
            {
                ChipLogError(Zcl, "Could not find ChipEventStructs$BasicInformationClusterStartUpEvent constructor");
                return nullptr;
            }

            jobject value = env->NewObject(startUpStructClass, startUpStructCtor, value_softwareVersion);

            return value;
        }
        case Events::ShutDown::Id: {
            Events::ShutDown::DecodableType cppValue;
            *aError = app::DataModel::Decode(aReader, cppValue);
            if (*aError != CHIP_NO_ERROR)
            {
                return nullptr;
            }
            jclass shutDownStructClass;
            err = chip::JniReferences::GetInstance().GetClassRef(
                env, "chip/devicecontroller/ChipEventStructs$BasicInformationClusterShutDownEvent", shutDownStructClass);
            if (err != CHIP_NO_ERROR)
            {
                ChipLogError(Zcl, "Could not find class ChipEventStructs$BasicInformationClusterShutDownEvent");
                return nullptr;
            }
            jmethodID shutDownStructCtor = env->GetMethodID(shutDownStructClass, "<init>", "()V");
            if (shutDownStructCtor == nullptr)
            {
                ChipLogError(Zcl, "Could not find ChipEventStructs$BasicInformationClusterShutDownEvent constructor");
                return nullptr;
            }

            jobject value = env->NewObject(shutDownStructClass, shutDownStructCtor);

            return value;
        }
        case Events::Leave::Id: {
            Events::Leave::DecodableType cppValue;
            *aError = app::DataModel::Decode(aReader, cppValue);
            if (*aError != CHIP_NO_ERROR)
            {
                return nullptr;
            }
            jobject value_fabricIndex;
            std::string value_fabricIndexClassName     = "java/lang/Integer";
            std::string value_fabricIndexCtorSignature = "(I)V";
            jint jnivalue_fabricIndex                  = static_cast<jint>(cppValue.fabricIndex);
            chip::JniReferences::GetInstance().CreateBoxedObject<jint>(value_fabricIndexClassName.c_str(),
                                                                       value_fabricIndexCtorSignature.c_str(), jnivalue_fabricIndex,
                                                                       value_fabricIndex);

            jclass leaveStructClass;
            err = chip::JniReferences::GetInstance().GetClassRef(
                env, "chip/devicecontroller/ChipEventStructs$BasicInformationClusterLeaveEvent", leaveStructClass);
            if (err != CHIP_NO_ERROR)
            {
                ChipLogError(Zcl, "Could not find class ChipEventStructs$BasicInformationClusterLeaveEvent");
                return nullptr;
            }
            jmethodID leaveStructCtor = env->GetMethodID(leaveStructClass, "<init>", "(Ljava/lang/Integer;)V");
            if (leaveStructCtor == nullptr)
            {
                ChipLogError(Zcl, "Could not find ChipEventStructs$BasicInformationClusterLeaveEvent constructor");
                return nullptr;
            }

            jobject value = env->NewObject(leaveStructClass, leaveStructCtor, value_fabricIndex);

            return value;
        }
        case Events::ReachableChanged::Id: {
            Events::ReachableChanged::DecodableType cppValue;
            *aError = app::DataModel::Decode(aReader, cppValue);
            if (*aError != CHIP_NO_ERROR)
            {
                return nullptr;
            }
            jobject value_reachableNewValue;
            std::string value_reachableNewValueClassName     = "java/lang/Boolean";
            std::string value_reachableNewValueCtorSignature = "(Z)V";
            jboolean jnivalue_reachableNewValue              = static_cast<jboolean>(cppValue.reachableNewValue);
            chip::JniReferences::GetInstance().CreateBoxedObject<jboolean>(value_reachableNewValueClassName.c_str(),
                                                                           value_reachableNewValueCtorSignature.c_str(),
                                                                           jnivalue_reachableNewValue, value_reachableNewValue);

            jclass reachableChangedStructClass;
            err = chip::JniReferences::GetInstance().GetClassRef(
                env, "chip/devicecontroller/ChipEventStructs$BasicInformationClusterReachableChangedEvent",
                reachableChangedStructClass);
            if (err != CHIP_NO_ERROR)
            {
                ChipLogError(Zcl, "Could not find class ChipEventStructs$BasicInformationClusterReachableChangedEvent");
                return nullptr;
            }
            jmethodID reachableChangedStructCtor =
                env->GetMethodID(reachableChangedStructClass, "<init>", "(Ljava/lang/Boolean;)V");
            if (reachableChangedStructCtor == nullptr)
            {
                ChipLogError(Zcl, "Could not find ChipEventStructs$BasicInformationClusterReachableChangedEvent constructor");
                return nullptr;
            }

            jobject value = env->NewObject(reachableChangedStructClass, reachableChangedStructCtor, value_reachableNewValue);

            return value;
        }
        default:
            *aError = CHIP_ERROR_IM_MALFORMED_EVENT_PATH_IB;
            break;
        }
        break;
    }
    case app::Clusters::OtaSoftwareUpdateProvider::Id: {
        using namespace app::Clusters::OtaSoftwareUpdateProvider;
        switch (aPath.mEventId)
        {
        default:
            *aError = CHIP_ERROR_IM_MALFORMED_EVENT_PATH_IB;
            break;
        }
        break;
    }
    case app::Clusters::OtaSoftwareUpdateRequestor::Id: {
        using namespace app::Clusters::OtaSoftwareUpdateRequestor;
        switch (aPath.mEventId)
        {
        case Events::StateTransition::Id: {
            Events::StateTransition::DecodableType cppValue;
            *aError = app::DataModel::Decode(aReader, cppValue);
            if (*aError != CHIP_NO_ERROR)
            {
                return nullptr;
            }
            jobject value_previousState;
            std::string value_previousStateClassName     = "java/lang/Integer";
            std::string value_previousStateCtorSignature = "(I)V";
            jint jnivalue_previousState                  = static_cast<jint>(cppValue.previousState);
            chip::JniReferences::GetInstance().CreateBoxedObject<jint>(value_previousStateClassName.c_str(),
                                                                       value_previousStateCtorSignature.c_str(),
                                                                       jnivalue_previousState, value_previousState);

            jobject value_newState;
            std::string value_newStateClassName     = "java/lang/Integer";
            std::string value_newStateCtorSignature = "(I)V";
            jint jnivalue_newState                  = static_cast<jint>(cppValue.newState);
            chip::JniReferences::GetInstance().CreateBoxedObject<jint>(
                value_newStateClassName.c_str(), value_newStateCtorSignature.c_str(), jnivalue_newState, value_newState);

            jobject value_reason;
            std::string value_reasonClassName     = "java/lang/Integer";
            std::string value_reasonCtorSignature = "(I)V";
            jint jnivalue_reason                  = static_cast<jint>(cppValue.reason);
            chip::JniReferences::GetInstance().CreateBoxedObject<jint>(
                value_reasonClassName.c_str(), value_reasonCtorSignature.c_str(), jnivalue_reason, value_reason);

            jobject value_targetSoftwareVersion;
            if (cppValue.targetSoftwareVersion.IsNull())
            {
                value_targetSoftwareVersion = nullptr;
            }
            else
            {
                std::string value_targetSoftwareVersionClassName     = "java/lang/Long";
                std::string value_targetSoftwareVersionCtorSignature = "(J)V";
                jlong jnivalue_targetSoftwareVersion                 = static_cast<jlong>(cppValue.targetSoftwareVersion.Value());
                chip::JniReferences::GetInstance().CreateBoxedObject<jlong>(
                    value_targetSoftwareVersionClassName.c_str(), value_targetSoftwareVersionCtorSignature.c_str(),
                    jnivalue_targetSoftwareVersion, value_targetSoftwareVersion);
            }

            jclass stateTransitionStructClass;
            err = chip::JniReferences::GetInstance().GetClassRef(
                env, "chip/devicecontroller/ChipEventStructs$OtaSoftwareUpdateRequestorClusterStateTransitionEvent",
                stateTransitionStructClass);
            if (err != CHIP_NO_ERROR)
            {
                ChipLogError(Zcl, "Could not find class ChipEventStructs$OtaSoftwareUpdateRequestorClusterStateTransitionEvent");
                return nullptr;
            }
            jmethodID stateTransitionStructCtor =
                env->GetMethodID(stateTransitionStructClass, "<init>",
                                 "(Ljava/lang/Integer;Ljava/lang/Integer;Ljava/lang/Integer;Ljava/lang/Long;)V");
            if (stateTransitionStructCtor == nullptr)
            {
                ChipLogError(Zcl,
                             "Could not find ChipEventStructs$OtaSoftwareUpdateRequestorClusterStateTransitionEvent constructor");
                return nullptr;
            }

            jobject value = env->NewObject(stateTransitionStructClass, stateTransitionStructCtor, value_previousState,
                                           value_newState, value_reason, value_targetSoftwareVersion);

            return value;
        }
        case Events::VersionApplied::Id: {
            Events::VersionApplied::DecodableType cppValue;
            *aError = app::DataModel::Decode(aReader, cppValue);
            if (*aError != CHIP_NO_ERROR)
            {
                return nullptr;
            }
            jobject value_softwareVersion;
            std::string value_softwareVersionClassName     = "java/lang/Long";
            std::string value_softwareVersionCtorSignature = "(J)V";
            jlong jnivalue_softwareVersion                 = static_cast<jlong>(cppValue.softwareVersion);
            chip::JniReferences::GetInstance().CreateBoxedObject<jlong>(value_softwareVersionClassName.c_str(),
                                                                        value_softwareVersionCtorSignature.c_str(),
                                                                        jnivalue_softwareVersion, value_softwareVersion);

            jobject value_productID;
            std::string value_productIDClassName     = "java/lang/Integer";
            std::string value_productIDCtorSignature = "(I)V";
            jint jnivalue_productID                  = static_cast<jint>(cppValue.productID);
            chip::JniReferences::GetInstance().CreateBoxedObject<jint>(
                value_productIDClassName.c_str(), value_productIDCtorSignature.c_str(), jnivalue_productID, value_productID);

            jclass versionAppliedStructClass;
            err = chip::JniReferences::GetInstance().GetClassRef(
                env, "chip/devicecontroller/ChipEventStructs$OtaSoftwareUpdateRequestorClusterVersionAppliedEvent",
                versionAppliedStructClass);
            if (err != CHIP_NO_ERROR)
            {
                ChipLogError(Zcl, "Could not find class ChipEventStructs$OtaSoftwareUpdateRequestorClusterVersionAppliedEvent");
                return nullptr;
            }
            jmethodID versionAppliedStructCtor =
                env->GetMethodID(versionAppliedStructClass, "<init>", "(Ljava/lang/Long;Ljava/lang/Integer;)V");
            if (versionAppliedStructCtor == nullptr)
            {
                ChipLogError(Zcl,
                             "Could not find ChipEventStructs$OtaSoftwareUpdateRequestorClusterVersionAppliedEvent constructor");
                return nullptr;
            }

            jobject value =
                env->NewObject(versionAppliedStructClass, versionAppliedStructCtor, value_softwareVersion, value_productID);

            return value;
        }
        case Events::DownloadError::Id: {
            Events::DownloadError::DecodableType cppValue;
            *aError = app::DataModel::Decode(aReader, cppValue);
            if (*aError != CHIP_NO_ERROR)
            {
                return nullptr;
            }
            jobject value_softwareVersion;
            std::string value_softwareVersionClassName     = "java/lang/Long";
            std::string value_softwareVersionCtorSignature = "(J)V";
            jlong jnivalue_softwareVersion                 = static_cast<jlong>(cppValue.softwareVersion);
            chip::JniReferences::GetInstance().CreateBoxedObject<jlong>(value_softwareVersionClassName.c_str(),
                                                                        value_softwareVersionCtorSignature.c_str(),
                                                                        jnivalue_softwareVersion, value_softwareVersion);

            jobject value_bytesDownloaded;
            std::string value_bytesDownloadedClassName     = "java/lang/Long";
            std::string value_bytesDownloadedCtorSignature = "(J)V";
            jlong jnivalue_bytesDownloaded                 = static_cast<jlong>(cppValue.bytesDownloaded);
            chip::JniReferences::GetInstance().CreateBoxedObject<jlong>(value_bytesDownloadedClassName.c_str(),
                                                                        value_bytesDownloadedCtorSignature.c_str(),
                                                                        jnivalue_bytesDownloaded, value_bytesDownloaded);

            jobject value_progressPercent;
            if (cppValue.progressPercent.IsNull())
            {
                value_progressPercent = nullptr;
            }
            else
            {
                std::string value_progressPercentClassName     = "java/lang/Integer";
                std::string value_progressPercentCtorSignature = "(I)V";
                jint jnivalue_progressPercent                  = static_cast<jint>(cppValue.progressPercent.Value());
                chip::JniReferences::GetInstance().CreateBoxedObject<jint>(value_progressPercentClassName.c_str(),
                                                                           value_progressPercentCtorSignature.c_str(),
                                                                           jnivalue_progressPercent, value_progressPercent);
            }

            jobject value_platformCode;
            if (cppValue.platformCode.IsNull())
            {
                value_platformCode = nullptr;
            }
            else
            {
                std::string value_platformCodeClassName     = "java/lang/Long";
                std::string value_platformCodeCtorSignature = "(J)V";
                jlong jnivalue_platformCode                 = static_cast<jlong>(cppValue.platformCode.Value());
                chip::JniReferences::GetInstance().CreateBoxedObject<jlong>(value_platformCodeClassName.c_str(),
                                                                            value_platformCodeCtorSignature.c_str(),
                                                                            jnivalue_platformCode, value_platformCode);
            }

            jclass downloadErrorStructClass;
            err = chip::JniReferences::GetInstance().GetClassRef(
                env, "chip/devicecontroller/ChipEventStructs$OtaSoftwareUpdateRequestorClusterDownloadErrorEvent",
                downloadErrorStructClass);
            if (err != CHIP_NO_ERROR)
            {
                ChipLogError(Zcl, "Could not find class ChipEventStructs$OtaSoftwareUpdateRequestorClusterDownloadErrorEvent");
                return nullptr;
            }
            jmethodID downloadErrorStructCtor = env->GetMethodID(
                downloadErrorStructClass, "<init>", "(Ljava/lang/Long;Ljava/lang/Long;Ljava/lang/Integer;Ljava/lang/Long;)V");
            if (downloadErrorStructCtor == nullptr)
            {
                ChipLogError(Zcl,
                             "Could not find ChipEventStructs$OtaSoftwareUpdateRequestorClusterDownloadErrorEvent constructor");
                return nullptr;
            }

            jobject value = env->NewObject(downloadErrorStructClass, downloadErrorStructCtor, value_softwareVersion,
                                           value_bytesDownloaded, value_progressPercent, value_platformCode);

            return value;
        }
        default:
            *aError = CHIP_ERROR_IM_MALFORMED_EVENT_PATH_IB;
            break;
        }
        break;
    }
    case app::Clusters::LocalizationConfiguration::Id: {
        using namespace app::Clusters::LocalizationConfiguration;
        switch (aPath.mEventId)
        {
        default:
            *aError = CHIP_ERROR_IM_MALFORMED_EVENT_PATH_IB;
            break;
        }
        break;
    }
    case app::Clusters::TimeFormatLocalization::Id: {
        using namespace app::Clusters::TimeFormatLocalization;
        switch (aPath.mEventId)
        {
        default:
            *aError = CHIP_ERROR_IM_MALFORMED_EVENT_PATH_IB;
            break;
        }
        break;
    }
    case app::Clusters::UnitLocalization::Id: {
        using namespace app::Clusters::UnitLocalization;
        switch (aPath.mEventId)
        {
        default:
            *aError = CHIP_ERROR_IM_MALFORMED_EVENT_PATH_IB;
            break;
        }
        break;
    }
    case app::Clusters::PowerSourceConfiguration::Id: {
        using namespace app::Clusters::PowerSourceConfiguration;
        switch (aPath.mEventId)
        {
        default:
            *aError = CHIP_ERROR_IM_MALFORMED_EVENT_PATH_IB;
            break;
        }
        break;
    }
    case app::Clusters::PowerSource::Id: {
        using namespace app::Clusters::PowerSource;
        switch (aPath.mEventId)
        {
        case Events::WiredFaultChange::Id: {
            Events::WiredFaultChange::DecodableType cppValue;
            *aError = app::DataModel::Decode(aReader, cppValue);
            if (*aError != CHIP_NO_ERROR)
            {
                return nullptr;
            }
            jobject value_current;
            chip::JniReferences::GetInstance().CreateArrayList(value_current);

            auto iter_value_current_0 = cppValue.current.begin();
            while (iter_value_current_0.Next())
            {
                auto & entry_0 = iter_value_current_0.GetValue();
                jobject newElement_0;
                std::string newElement_0ClassName     = "java/lang/Integer";
                std::string newElement_0CtorSignature = "(I)V";
                jint jninewElement_0                  = static_cast<jint>(entry_0);
                chip::JniReferences::GetInstance().CreateBoxedObject<jint>(
                    newElement_0ClassName.c_str(), newElement_0CtorSignature.c_str(), jninewElement_0, newElement_0);
                chip::JniReferences::GetInstance().AddToList(value_current, newElement_0);
            }

            jobject value_previous;
            chip::JniReferences::GetInstance().CreateArrayList(value_previous);

            auto iter_value_previous_0 = cppValue.previous.begin();
            while (iter_value_previous_0.Next())
            {
                auto & entry_0 = iter_value_previous_0.GetValue();
                jobject newElement_0;
                std::string newElement_0ClassName     = "java/lang/Integer";
                std::string newElement_0CtorSignature = "(I)V";
                jint jninewElement_0                  = static_cast<jint>(entry_0);
                chip::JniReferences::GetInstance().CreateBoxedObject<jint>(
                    newElement_0ClassName.c_str(), newElement_0CtorSignature.c_str(), jninewElement_0, newElement_0);
                chip::JniReferences::GetInstance().AddToList(value_previous, newElement_0);
            }

            jclass wiredFaultChangeStructClass;
            err = chip::JniReferences::GetInstance().GetClassRef(
                env, "chip/devicecontroller/ChipEventStructs$PowerSourceClusterWiredFaultChangeEvent", wiredFaultChangeStructClass);
            if (err != CHIP_NO_ERROR)
            {
                ChipLogError(Zcl, "Could not find class ChipEventStructs$PowerSourceClusterWiredFaultChangeEvent");
                return nullptr;
            }
            jmethodID wiredFaultChangeStructCtor =
                env->GetMethodID(wiredFaultChangeStructClass, "<init>", "(Ljava/util/ArrayList;Ljava/util/ArrayList;)V");
            if (wiredFaultChangeStructCtor == nullptr)
            {
                ChipLogError(Zcl, "Could not find ChipEventStructs$PowerSourceClusterWiredFaultChangeEvent constructor");
                return nullptr;
            }

            jobject value = env->NewObject(wiredFaultChangeStructClass, wiredFaultChangeStructCtor, value_current, value_previous);

            return value;
        }
        case Events::BatFaultChange::Id: {
            Events::BatFaultChange::DecodableType cppValue;
            *aError = app::DataModel::Decode(aReader, cppValue);
            if (*aError != CHIP_NO_ERROR)
            {
                return nullptr;
            }
            jobject value_current;
            chip::JniReferences::GetInstance().CreateArrayList(value_current);

            auto iter_value_current_0 = cppValue.current.begin();
            while (iter_value_current_0.Next())
            {
                auto & entry_0 = iter_value_current_0.GetValue();
                jobject newElement_0;
                std::string newElement_0ClassName     = "java/lang/Integer";
                std::string newElement_0CtorSignature = "(I)V";
                jint jninewElement_0                  = static_cast<jint>(entry_0);
                chip::JniReferences::GetInstance().CreateBoxedObject<jint>(
                    newElement_0ClassName.c_str(), newElement_0CtorSignature.c_str(), jninewElement_0, newElement_0);
                chip::JniReferences::GetInstance().AddToList(value_current, newElement_0);
            }

            jobject value_previous;
            chip::JniReferences::GetInstance().CreateArrayList(value_previous);

            auto iter_value_previous_0 = cppValue.previous.begin();
            while (iter_value_previous_0.Next())
            {
                auto & entry_0 = iter_value_previous_0.GetValue();
                jobject newElement_0;
                std::string newElement_0ClassName     = "java/lang/Integer";
                std::string newElement_0CtorSignature = "(I)V";
                jint jninewElement_0                  = static_cast<jint>(entry_0);
                chip::JniReferences::GetInstance().CreateBoxedObject<jint>(
                    newElement_0ClassName.c_str(), newElement_0CtorSignature.c_str(), jninewElement_0, newElement_0);
                chip::JniReferences::GetInstance().AddToList(value_previous, newElement_0);
            }

            jclass batFaultChangeStructClass;
            err = chip::JniReferences::GetInstance().GetClassRef(
                env, "chip/devicecontroller/ChipEventStructs$PowerSourceClusterBatFaultChangeEvent", batFaultChangeStructClass);
            if (err != CHIP_NO_ERROR)
            {
                ChipLogError(Zcl, "Could not find class ChipEventStructs$PowerSourceClusterBatFaultChangeEvent");
                return nullptr;
            }
            jmethodID batFaultChangeStructCtor =
                env->GetMethodID(batFaultChangeStructClass, "<init>", "(Ljava/util/ArrayList;Ljava/util/ArrayList;)V");
            if (batFaultChangeStructCtor == nullptr)
            {
                ChipLogError(Zcl, "Could not find ChipEventStructs$PowerSourceClusterBatFaultChangeEvent constructor");
                return nullptr;
            }

            jobject value = env->NewObject(batFaultChangeStructClass, batFaultChangeStructCtor, value_current, value_previous);

            return value;
        }
        case Events::BatChargeFaultChange::Id: {
            Events::BatChargeFaultChange::DecodableType cppValue;
            *aError = app::DataModel::Decode(aReader, cppValue);
            if (*aError != CHIP_NO_ERROR)
            {
                return nullptr;
            }
            jobject value_current;
            chip::JniReferences::GetInstance().CreateArrayList(value_current);

            auto iter_value_current_0 = cppValue.current.begin();
            while (iter_value_current_0.Next())
            {
                auto & entry_0 = iter_value_current_0.GetValue();
                jobject newElement_0;
                std::string newElement_0ClassName     = "java/lang/Integer";
                std::string newElement_0CtorSignature = "(I)V";
                jint jninewElement_0                  = static_cast<jint>(entry_0);
                chip::JniReferences::GetInstance().CreateBoxedObject<jint>(
                    newElement_0ClassName.c_str(), newElement_0CtorSignature.c_str(), jninewElement_0, newElement_0);
                chip::JniReferences::GetInstance().AddToList(value_current, newElement_0);
            }

            jobject value_previous;
            chip::JniReferences::GetInstance().CreateArrayList(value_previous);

            auto iter_value_previous_0 = cppValue.previous.begin();
            while (iter_value_previous_0.Next())
            {
                auto & entry_0 = iter_value_previous_0.GetValue();
                jobject newElement_0;
                std::string newElement_0ClassName     = "java/lang/Integer";
                std::string newElement_0CtorSignature = "(I)V";
                jint jninewElement_0                  = static_cast<jint>(entry_0);
                chip::JniReferences::GetInstance().CreateBoxedObject<jint>(
                    newElement_0ClassName.c_str(), newElement_0CtorSignature.c_str(), jninewElement_0, newElement_0);
                chip::JniReferences::GetInstance().AddToList(value_previous, newElement_0);
            }

            jclass batChargeFaultChangeStructClass;
            err = chip::JniReferences::GetInstance().GetClassRef(
                env, "chip/devicecontroller/ChipEventStructs$PowerSourceClusterBatChargeFaultChangeEvent",
                batChargeFaultChangeStructClass);
            if (err != CHIP_NO_ERROR)
            {
                ChipLogError(Zcl, "Could not find class ChipEventStructs$PowerSourceClusterBatChargeFaultChangeEvent");
                return nullptr;
            }
            jmethodID batChargeFaultChangeStructCtor =
                env->GetMethodID(batChargeFaultChangeStructClass, "<init>", "(Ljava/util/ArrayList;Ljava/util/ArrayList;)V");
            if (batChargeFaultChangeStructCtor == nullptr)
            {
                ChipLogError(Zcl, "Could not find ChipEventStructs$PowerSourceClusterBatChargeFaultChangeEvent constructor");
                return nullptr;
            }

            jobject value =
                env->NewObject(batChargeFaultChangeStructClass, batChargeFaultChangeStructCtor, value_current, value_previous);

            return value;
        }
        default:
            *aError = CHIP_ERROR_IM_MALFORMED_EVENT_PATH_IB;
            break;
        }
        break;
    }
    case app::Clusters::GeneralCommissioning::Id: {
        using namespace app::Clusters::GeneralCommissioning;
        switch (aPath.mEventId)
        {
        default:
            *aError = CHIP_ERROR_IM_MALFORMED_EVENT_PATH_IB;
            break;
        }
        break;
    }
    case app::Clusters::NetworkCommissioning::Id: {
        using namespace app::Clusters::NetworkCommissioning;
        switch (aPath.mEventId)
        {
        default:
            *aError = CHIP_ERROR_IM_MALFORMED_EVENT_PATH_IB;
            break;
        }
        break;
    }
    case app::Clusters::DiagnosticLogs::Id: {
        using namespace app::Clusters::DiagnosticLogs;
        switch (aPath.mEventId)
        {
        default:
            *aError = CHIP_ERROR_IM_MALFORMED_EVENT_PATH_IB;
            break;
        }
        break;
    }
    case app::Clusters::GeneralDiagnostics::Id: {
        using namespace app::Clusters::GeneralDiagnostics;
        switch (aPath.mEventId)
        {
        case Events::HardwareFaultChange::Id: {
            Events::HardwareFaultChange::DecodableType cppValue;
            *aError = app::DataModel::Decode(aReader, cppValue);
            if (*aError != CHIP_NO_ERROR)
            {
                return nullptr;
            }
            jobject value_current;
            chip::JniReferences::GetInstance().CreateArrayList(value_current);

            auto iter_value_current_0 = cppValue.current.begin();
            while (iter_value_current_0.Next())
            {
                auto & entry_0 = iter_value_current_0.GetValue();
                jobject newElement_0;
                std::string newElement_0ClassName     = "java/lang/Integer";
                std::string newElement_0CtorSignature = "(I)V";
                jint jninewElement_0                  = static_cast<jint>(entry_0);
                chip::JniReferences::GetInstance().CreateBoxedObject<jint>(
                    newElement_0ClassName.c_str(), newElement_0CtorSignature.c_str(), jninewElement_0, newElement_0);
                chip::JniReferences::GetInstance().AddToList(value_current, newElement_0);
            }

            jobject value_previous;
            chip::JniReferences::GetInstance().CreateArrayList(value_previous);

            auto iter_value_previous_0 = cppValue.previous.begin();
            while (iter_value_previous_0.Next())
            {
                auto & entry_0 = iter_value_previous_0.GetValue();
                jobject newElement_0;
                std::string newElement_0ClassName     = "java/lang/Integer";
                std::string newElement_0CtorSignature = "(I)V";
                jint jninewElement_0                  = static_cast<jint>(entry_0);
                chip::JniReferences::GetInstance().CreateBoxedObject<jint>(
                    newElement_0ClassName.c_str(), newElement_0CtorSignature.c_str(), jninewElement_0, newElement_0);
                chip::JniReferences::GetInstance().AddToList(value_previous, newElement_0);
            }

            jclass hardwareFaultChangeStructClass;
            err = chip::JniReferences::GetInstance().GetClassRef(
                env, "chip/devicecontroller/ChipEventStructs$GeneralDiagnosticsClusterHardwareFaultChangeEvent",
                hardwareFaultChangeStructClass);
            if (err != CHIP_NO_ERROR)
            {
                ChipLogError(Zcl, "Could not find class ChipEventStructs$GeneralDiagnosticsClusterHardwareFaultChangeEvent");
                return nullptr;
            }
            jmethodID hardwareFaultChangeStructCtor =
                env->GetMethodID(hardwareFaultChangeStructClass, "<init>", "(Ljava/util/ArrayList;Ljava/util/ArrayList;)V");
            if (hardwareFaultChangeStructCtor == nullptr)
            {
                ChipLogError(Zcl, "Could not find ChipEventStructs$GeneralDiagnosticsClusterHardwareFaultChangeEvent constructor");
                return nullptr;
            }

            jobject value =
                env->NewObject(hardwareFaultChangeStructClass, hardwareFaultChangeStructCtor, value_current, value_previous);

            return value;
        }
        case Events::RadioFaultChange::Id: {
            Events::RadioFaultChange::DecodableType cppValue;
            *aError = app::DataModel::Decode(aReader, cppValue);
            if (*aError != CHIP_NO_ERROR)
            {
                return nullptr;
            }
            jobject value_current;
            chip::JniReferences::GetInstance().CreateArrayList(value_current);

            auto iter_value_current_0 = cppValue.current.begin();
            while (iter_value_current_0.Next())
            {
                auto & entry_0 = iter_value_current_0.GetValue();
                jobject newElement_0;
                std::string newElement_0ClassName     = "java/lang/Integer";
                std::string newElement_0CtorSignature = "(I)V";
                jint jninewElement_0                  = static_cast<jint>(entry_0);
                chip::JniReferences::GetInstance().CreateBoxedObject<jint>(
                    newElement_0ClassName.c_str(), newElement_0CtorSignature.c_str(), jninewElement_0, newElement_0);
                chip::JniReferences::GetInstance().AddToList(value_current, newElement_0);
            }

            jobject value_previous;
            chip::JniReferences::GetInstance().CreateArrayList(value_previous);

            auto iter_value_previous_0 = cppValue.previous.begin();
            while (iter_value_previous_0.Next())
            {
                auto & entry_0 = iter_value_previous_0.GetValue();
                jobject newElement_0;
                std::string newElement_0ClassName     = "java/lang/Integer";
                std::string newElement_0CtorSignature = "(I)V";
                jint jninewElement_0                  = static_cast<jint>(entry_0);
                chip::JniReferences::GetInstance().CreateBoxedObject<jint>(
                    newElement_0ClassName.c_str(), newElement_0CtorSignature.c_str(), jninewElement_0, newElement_0);
                chip::JniReferences::GetInstance().AddToList(value_previous, newElement_0);
            }

            jclass radioFaultChangeStructClass;
            err = chip::JniReferences::GetInstance().GetClassRef(
                env, "chip/devicecontroller/ChipEventStructs$GeneralDiagnosticsClusterRadioFaultChangeEvent",
                radioFaultChangeStructClass);
            if (err != CHIP_NO_ERROR)
            {
                ChipLogError(Zcl, "Could not find class ChipEventStructs$GeneralDiagnosticsClusterRadioFaultChangeEvent");
                return nullptr;
            }
            jmethodID radioFaultChangeStructCtor =
                env->GetMethodID(radioFaultChangeStructClass, "<init>", "(Ljava/util/ArrayList;Ljava/util/ArrayList;)V");
            if (radioFaultChangeStructCtor == nullptr)
            {
                ChipLogError(Zcl, "Could not find ChipEventStructs$GeneralDiagnosticsClusterRadioFaultChangeEvent constructor");
                return nullptr;
            }

            jobject value = env->NewObject(radioFaultChangeStructClass, radioFaultChangeStructCtor, value_current, value_previous);

            return value;
        }
        case Events::NetworkFaultChange::Id: {
            Events::NetworkFaultChange::DecodableType cppValue;
            *aError = app::DataModel::Decode(aReader, cppValue);
            if (*aError != CHIP_NO_ERROR)
            {
                return nullptr;
            }
            jobject value_current;
            chip::JniReferences::GetInstance().CreateArrayList(value_current);

            auto iter_value_current_0 = cppValue.current.begin();
            while (iter_value_current_0.Next())
            {
                auto & entry_0 = iter_value_current_0.GetValue();
                jobject newElement_0;
                std::string newElement_0ClassName     = "java/lang/Integer";
                std::string newElement_0CtorSignature = "(I)V";
                jint jninewElement_0                  = static_cast<jint>(entry_0);
                chip::JniReferences::GetInstance().CreateBoxedObject<jint>(
                    newElement_0ClassName.c_str(), newElement_0CtorSignature.c_str(), jninewElement_0, newElement_0);
                chip::JniReferences::GetInstance().AddToList(value_current, newElement_0);
            }

            jobject value_previous;
            chip::JniReferences::GetInstance().CreateArrayList(value_previous);

            auto iter_value_previous_0 = cppValue.previous.begin();
            while (iter_value_previous_0.Next())
            {
                auto & entry_0 = iter_value_previous_0.GetValue();
                jobject newElement_0;
                std::string newElement_0ClassName     = "java/lang/Integer";
                std::string newElement_0CtorSignature = "(I)V";
                jint jninewElement_0                  = static_cast<jint>(entry_0);
                chip::JniReferences::GetInstance().CreateBoxedObject<jint>(
                    newElement_0ClassName.c_str(), newElement_0CtorSignature.c_str(), jninewElement_0, newElement_0);
                chip::JniReferences::GetInstance().AddToList(value_previous, newElement_0);
            }

            jclass networkFaultChangeStructClass;
            err = chip::JniReferences::GetInstance().GetClassRef(
                env, "chip/devicecontroller/ChipEventStructs$GeneralDiagnosticsClusterNetworkFaultChangeEvent",
                networkFaultChangeStructClass);
            if (err != CHIP_NO_ERROR)
            {
                ChipLogError(Zcl, "Could not find class ChipEventStructs$GeneralDiagnosticsClusterNetworkFaultChangeEvent");
                return nullptr;
            }
            jmethodID networkFaultChangeStructCtor =
                env->GetMethodID(networkFaultChangeStructClass, "<init>", "(Ljava/util/ArrayList;Ljava/util/ArrayList;)V");
            if (networkFaultChangeStructCtor == nullptr)
            {
                ChipLogError(Zcl, "Could not find ChipEventStructs$GeneralDiagnosticsClusterNetworkFaultChangeEvent constructor");
                return nullptr;
            }

            jobject value =
                env->NewObject(networkFaultChangeStructClass, networkFaultChangeStructCtor, value_current, value_previous);

            return value;
        }
        case Events::BootReason::Id: {
            Events::BootReason::DecodableType cppValue;
            *aError = app::DataModel::Decode(aReader, cppValue);
            if (*aError != CHIP_NO_ERROR)
            {
                return nullptr;
            }
            jobject value_bootReason;
            std::string value_bootReasonClassName     = "java/lang/Integer";
            std::string value_bootReasonCtorSignature = "(I)V";
            jint jnivalue_bootReason                  = static_cast<jint>(cppValue.bootReason);
            chip::JniReferences::GetInstance().CreateBoxedObject<jint>(
                value_bootReasonClassName.c_str(), value_bootReasonCtorSignature.c_str(), jnivalue_bootReason, value_bootReason);

            jclass bootReasonStructClass;
            err = chip::JniReferences::GetInstance().GetClassRef(
                env, "chip/devicecontroller/ChipEventStructs$GeneralDiagnosticsClusterBootReasonEvent", bootReasonStructClass);
            if (err != CHIP_NO_ERROR)
            {
                ChipLogError(Zcl, "Could not find class ChipEventStructs$GeneralDiagnosticsClusterBootReasonEvent");
                return nullptr;
            }
            jmethodID bootReasonStructCtor = env->GetMethodID(bootReasonStructClass, "<init>", "(Ljava/lang/Integer;)V");
            if (bootReasonStructCtor == nullptr)
            {
                ChipLogError(Zcl, "Could not find ChipEventStructs$GeneralDiagnosticsClusterBootReasonEvent constructor");
                return nullptr;
            }

            jobject value = env->NewObject(bootReasonStructClass, bootReasonStructCtor, value_bootReason);

            return value;
        }
        default:
            *aError = CHIP_ERROR_IM_MALFORMED_EVENT_PATH_IB;
            break;
        }
        break;
    }
    case app::Clusters::SoftwareDiagnostics::Id: {
        using namespace app::Clusters::SoftwareDiagnostics;
        switch (aPath.mEventId)
        {
        case Events::SoftwareFault::Id: {
            Events::SoftwareFault::DecodableType cppValue;
            *aError = app::DataModel::Decode(aReader, cppValue);
            if (*aError != CHIP_NO_ERROR)
            {
                return nullptr;
            }
            jobject value_id;
            std::string value_idClassName     = "java/lang/Long";
            std::string value_idCtorSignature = "(J)V";
            jlong jnivalue_id                 = static_cast<jlong>(cppValue.id);
            chip::JniReferences::GetInstance().CreateBoxedObject<jlong>(value_idClassName.c_str(), value_idCtorSignature.c_str(),
                                                                        jnivalue_id, value_id);

            jobject value_name;
            if (!cppValue.name.HasValue())
            {
                chip::JniReferences::GetInstance().CreateOptional(nullptr, value_name);
            }
            else
            {
                jobject value_nameInsideOptional;
                LogErrorOnFailure(
                    chip::JniReferences::GetInstance().CharToStringUTF(cppValue.name.Value(), value_nameInsideOptional));
                chip::JniReferences::GetInstance().CreateOptional(value_nameInsideOptional, value_name);
            }

            jobject value_faultRecording;
            if (!cppValue.faultRecording.HasValue())
            {
                chip::JniReferences::GetInstance().CreateOptional(nullptr, value_faultRecording);
            }
            else
            {
                jobject value_faultRecordingInsideOptional;
                jbyteArray value_faultRecordingInsideOptionalByteArray =
                    env->NewByteArray(static_cast<jsize>(cppValue.faultRecording.Value().size()));
                env->SetByteArrayRegion(value_faultRecordingInsideOptionalByteArray, 0,
                                        static_cast<jsize>(cppValue.faultRecording.Value().size()),
                                        reinterpret_cast<const jbyte *>(cppValue.faultRecording.Value().data()));
                value_faultRecordingInsideOptional = value_faultRecordingInsideOptionalByteArray;
                chip::JniReferences::GetInstance().CreateOptional(value_faultRecordingInsideOptional, value_faultRecording);
            }

            jclass softwareFaultStructClass;
            err = chip::JniReferences::GetInstance().GetClassRef(
                env, "chip/devicecontroller/ChipEventStructs$SoftwareDiagnosticsClusterSoftwareFaultEvent",
                softwareFaultStructClass);
            if (err != CHIP_NO_ERROR)
            {
                ChipLogError(Zcl, "Could not find class ChipEventStructs$SoftwareDiagnosticsClusterSoftwareFaultEvent");
                return nullptr;
            }
            jmethodID softwareFaultStructCtor =
                env->GetMethodID(softwareFaultStructClass, "<init>", "(Ljava/lang/Long;Ljava/util/Optional;Ljava/util/Optional;)V");
            if (softwareFaultStructCtor == nullptr)
            {
                ChipLogError(Zcl, "Could not find ChipEventStructs$SoftwareDiagnosticsClusterSoftwareFaultEvent constructor");
                return nullptr;
            }

            jobject value =
                env->NewObject(softwareFaultStructClass, softwareFaultStructCtor, value_id, value_name, value_faultRecording);

            return value;
        }
        default:
            *aError = CHIP_ERROR_IM_MALFORMED_EVENT_PATH_IB;
            break;
        }
        break;
    }
    case app::Clusters::ThreadNetworkDiagnostics::Id: {
        using namespace app::Clusters::ThreadNetworkDiagnostics;
        switch (aPath.mEventId)
        {
        case Events::ConnectionStatus::Id: {
            Events::ConnectionStatus::DecodableType cppValue;
            *aError = app::DataModel::Decode(aReader, cppValue);
            if (*aError != CHIP_NO_ERROR)
            {
                return nullptr;
            }
            jobject value_connectionStatus;
            std::string value_connectionStatusClassName     = "java/lang/Integer";
            std::string value_connectionStatusCtorSignature = "(I)V";
            jint jnivalue_connectionStatus                  = static_cast<jint>(cppValue.connectionStatus);
            chip::JniReferences::GetInstance().CreateBoxedObject<jint>(value_connectionStatusClassName.c_str(),
                                                                       value_connectionStatusCtorSignature.c_str(),
                                                                       jnivalue_connectionStatus, value_connectionStatus);

            jclass connectionStatusStructClass;
            err = chip::JniReferences::GetInstance().GetClassRef(
                env, "chip/devicecontroller/ChipEventStructs$ThreadNetworkDiagnosticsClusterConnectionStatusEvent",
                connectionStatusStructClass);
            if (err != CHIP_NO_ERROR)
            {
                ChipLogError(Zcl, "Could not find class ChipEventStructs$ThreadNetworkDiagnosticsClusterConnectionStatusEvent");
                return nullptr;
            }
            jmethodID connectionStatusStructCtor =
                env->GetMethodID(connectionStatusStructClass, "<init>", "(Ljava/lang/Integer;)V");
            if (connectionStatusStructCtor == nullptr)
            {
                ChipLogError(Zcl,
                             "Could not find ChipEventStructs$ThreadNetworkDiagnosticsClusterConnectionStatusEvent constructor");
                return nullptr;
            }

            jobject value = env->NewObject(connectionStatusStructClass, connectionStatusStructCtor, value_connectionStatus);

            return value;
        }
        case Events::NetworkFaultChange::Id: {
            Events::NetworkFaultChange::DecodableType cppValue;
            *aError = app::DataModel::Decode(aReader, cppValue);
            if (*aError != CHIP_NO_ERROR)
            {
                return nullptr;
            }
            jobject value_current;
            chip::JniReferences::GetInstance().CreateArrayList(value_current);

            auto iter_value_current_0 = cppValue.current.begin();
            while (iter_value_current_0.Next())
            {
                auto & entry_0 = iter_value_current_0.GetValue();
                jobject newElement_0;
                std::string newElement_0ClassName     = "java/lang/Integer";
                std::string newElement_0CtorSignature = "(I)V";
                jint jninewElement_0                  = static_cast<jint>(entry_0);
                chip::JniReferences::GetInstance().CreateBoxedObject<jint>(
                    newElement_0ClassName.c_str(), newElement_0CtorSignature.c_str(), jninewElement_0, newElement_0);
                chip::JniReferences::GetInstance().AddToList(value_current, newElement_0);
            }

            jobject value_previous;
            chip::JniReferences::GetInstance().CreateArrayList(value_previous);

            auto iter_value_previous_0 = cppValue.previous.begin();
            while (iter_value_previous_0.Next())
            {
                auto & entry_0 = iter_value_previous_0.GetValue();
                jobject newElement_0;
                std::string newElement_0ClassName     = "java/lang/Integer";
                std::string newElement_0CtorSignature = "(I)V";
                jint jninewElement_0                  = static_cast<jint>(entry_0);
                chip::JniReferences::GetInstance().CreateBoxedObject<jint>(
                    newElement_0ClassName.c_str(), newElement_0CtorSignature.c_str(), jninewElement_0, newElement_0);
                chip::JniReferences::GetInstance().AddToList(value_previous, newElement_0);
            }

            jclass networkFaultChangeStructClass;
            err = chip::JniReferences::GetInstance().GetClassRef(
                env, "chip/devicecontroller/ChipEventStructs$ThreadNetworkDiagnosticsClusterNetworkFaultChangeEvent",
                networkFaultChangeStructClass);
            if (err != CHIP_NO_ERROR)
            {
                ChipLogError(Zcl, "Could not find class ChipEventStructs$ThreadNetworkDiagnosticsClusterNetworkFaultChangeEvent");
                return nullptr;
            }
            jmethodID networkFaultChangeStructCtor =
                env->GetMethodID(networkFaultChangeStructClass, "<init>", "(Ljava/util/ArrayList;Ljava/util/ArrayList;)V");
            if (networkFaultChangeStructCtor == nullptr)
            {
                ChipLogError(Zcl,
                             "Could not find ChipEventStructs$ThreadNetworkDiagnosticsClusterNetworkFaultChangeEvent constructor");
                return nullptr;
            }

            jobject value =
                env->NewObject(networkFaultChangeStructClass, networkFaultChangeStructCtor, value_current, value_previous);

            return value;
        }
        default:
            *aError = CHIP_ERROR_IM_MALFORMED_EVENT_PATH_IB;
            break;
        }
        break;
    }
    case app::Clusters::WiFiNetworkDiagnostics::Id: {
        using namespace app::Clusters::WiFiNetworkDiagnostics;
        switch (aPath.mEventId)
        {
        case Events::Disconnection::Id: {
            Events::Disconnection::DecodableType cppValue;
            *aError = app::DataModel::Decode(aReader, cppValue);
            if (*aError != CHIP_NO_ERROR)
            {
                return nullptr;
            }
            jobject value_reasonCode;
            std::string value_reasonCodeClassName     = "java/lang/Integer";
            std::string value_reasonCodeCtorSignature = "(I)V";
            jint jnivalue_reasonCode                  = static_cast<jint>(cppValue.reasonCode);
            chip::JniReferences::GetInstance().CreateBoxedObject<jint>(
                value_reasonCodeClassName.c_str(), value_reasonCodeCtorSignature.c_str(), jnivalue_reasonCode, value_reasonCode);

            jclass disconnectionStructClass;
            err = chip::JniReferences::GetInstance().GetClassRef(
                env, "chip/devicecontroller/ChipEventStructs$WiFiNetworkDiagnosticsClusterDisconnectionEvent",
                disconnectionStructClass);
            if (err != CHIP_NO_ERROR)
            {
                ChipLogError(Zcl, "Could not find class ChipEventStructs$WiFiNetworkDiagnosticsClusterDisconnectionEvent");
                return nullptr;
            }
            jmethodID disconnectionStructCtor = env->GetMethodID(disconnectionStructClass, "<init>", "(Ljava/lang/Integer;)V");
            if (disconnectionStructCtor == nullptr)
            {
                ChipLogError(Zcl, "Could not find ChipEventStructs$WiFiNetworkDiagnosticsClusterDisconnectionEvent constructor");
                return nullptr;
            }

            jobject value = env->NewObject(disconnectionStructClass, disconnectionStructCtor, value_reasonCode);

            return value;
        }
        case Events::AssociationFailure::Id: {
            Events::AssociationFailure::DecodableType cppValue;
            *aError = app::DataModel::Decode(aReader, cppValue);
            if (*aError != CHIP_NO_ERROR)
            {
                return nullptr;
            }
            jobject value_associationFailureCause;
            std::string value_associationFailureCauseClassName     = "java/lang/Integer";
            std::string value_associationFailureCauseCtorSignature = "(I)V";
            jint jnivalue_associationFailureCause                  = static_cast<jint>(cppValue.associationFailureCause);
            chip::JniReferences::GetInstance().CreateBoxedObject<jint>(
                value_associationFailureCauseClassName.c_str(), value_associationFailureCauseCtorSignature.c_str(),
                jnivalue_associationFailureCause, value_associationFailureCause);

            jobject value_status;
            std::string value_statusClassName     = "java/lang/Integer";
            std::string value_statusCtorSignature = "(I)V";
            jint jnivalue_status                  = static_cast<jint>(cppValue.status);
            chip::JniReferences::GetInstance().CreateBoxedObject<jint>(
                value_statusClassName.c_str(), value_statusCtorSignature.c_str(), jnivalue_status, value_status);

            jclass associationFailureStructClass;
            err = chip::JniReferences::GetInstance().GetClassRef(
                env, "chip/devicecontroller/ChipEventStructs$WiFiNetworkDiagnosticsClusterAssociationFailureEvent",
                associationFailureStructClass);
            if (err != CHIP_NO_ERROR)
            {
                ChipLogError(Zcl, "Could not find class ChipEventStructs$WiFiNetworkDiagnosticsClusterAssociationFailureEvent");
                return nullptr;
            }
            jmethodID associationFailureStructCtor =
                env->GetMethodID(associationFailureStructClass, "<init>", "(Ljava/lang/Integer;Ljava/lang/Integer;)V");
            if (associationFailureStructCtor == nullptr)
            {
                ChipLogError(Zcl,
                             "Could not find ChipEventStructs$WiFiNetworkDiagnosticsClusterAssociationFailureEvent constructor");
                return nullptr;
            }

            jobject value = env->NewObject(associationFailureStructClass, associationFailureStructCtor,
                                           value_associationFailureCause, value_status);

            return value;
        }
        case Events::ConnectionStatus::Id: {
            Events::ConnectionStatus::DecodableType cppValue;
            *aError = app::DataModel::Decode(aReader, cppValue);
            if (*aError != CHIP_NO_ERROR)
            {
                return nullptr;
            }
            jobject value_connectionStatus;
            std::string value_connectionStatusClassName     = "java/lang/Integer";
            std::string value_connectionStatusCtorSignature = "(I)V";
            jint jnivalue_connectionStatus                  = static_cast<jint>(cppValue.connectionStatus);
            chip::JniReferences::GetInstance().CreateBoxedObject<jint>(value_connectionStatusClassName.c_str(),
                                                                       value_connectionStatusCtorSignature.c_str(),
                                                                       jnivalue_connectionStatus, value_connectionStatus);

            jclass connectionStatusStructClass;
            err = chip::JniReferences::GetInstance().GetClassRef(
                env, "chip/devicecontroller/ChipEventStructs$WiFiNetworkDiagnosticsClusterConnectionStatusEvent",
                connectionStatusStructClass);
            if (err != CHIP_NO_ERROR)
            {
                ChipLogError(Zcl, "Could not find class ChipEventStructs$WiFiNetworkDiagnosticsClusterConnectionStatusEvent");
                return nullptr;
            }
            jmethodID connectionStatusStructCtor =
                env->GetMethodID(connectionStatusStructClass, "<init>", "(Ljava/lang/Integer;)V");
            if (connectionStatusStructCtor == nullptr)
            {
                ChipLogError(Zcl, "Could not find ChipEventStructs$WiFiNetworkDiagnosticsClusterConnectionStatusEvent constructor");
                return nullptr;
            }

            jobject value = env->NewObject(connectionStatusStructClass, connectionStatusStructCtor, value_connectionStatus);

            return value;
        }
        default:
            *aError = CHIP_ERROR_IM_MALFORMED_EVENT_PATH_IB;
            break;
        }
        break;
    }
    case app::Clusters::EthernetNetworkDiagnostics::Id: {
        using namespace app::Clusters::EthernetNetworkDiagnostics;
        switch (aPath.mEventId)
        {
        default:
            *aError = CHIP_ERROR_IM_MALFORMED_EVENT_PATH_IB;
            break;
        }
        break;
    }
    case app::Clusters::TimeSynchronization::Id: {
        using namespace app::Clusters::TimeSynchronization;
        switch (aPath.mEventId)
        {
        case Events::DSTTableEmpty::Id: {
            Events::DSTTableEmpty::DecodableType cppValue;
            *aError = app::DataModel::Decode(aReader, cppValue);
            if (*aError != CHIP_NO_ERROR)
            {
                return nullptr;
            }
            jclass DSTTableEmptyStructClass;
            err = chip::JniReferences::GetInstance().GetClassRef(
                env, "chip/devicecontroller/ChipEventStructs$TimeSynchronizationClusterDSTTableEmptyEvent",
                DSTTableEmptyStructClass);
            if (err != CHIP_NO_ERROR)
            {
                ChipLogError(Zcl, "Could not find class ChipEventStructs$TimeSynchronizationClusterDSTTableEmptyEvent");
                return nullptr;
            }
            jmethodID DSTTableEmptyStructCtor = env->GetMethodID(DSTTableEmptyStructClass, "<init>", "()V");
            if (DSTTableEmptyStructCtor == nullptr)
            {
                ChipLogError(Zcl, "Could not find ChipEventStructs$TimeSynchronizationClusterDSTTableEmptyEvent constructor");
                return nullptr;
            }

            jobject value = env->NewObject(DSTTableEmptyStructClass, DSTTableEmptyStructCtor);

            return value;
        }
        case Events::DSTStatus::Id: {
            Events::DSTStatus::DecodableType cppValue;
            *aError = app::DataModel::Decode(aReader, cppValue);
            if (*aError != CHIP_NO_ERROR)
            {
                return nullptr;
            }
            jobject value_DSTOffsetActive;
            std::string value_DSTOffsetActiveClassName     = "java/lang/Boolean";
            std::string value_DSTOffsetActiveCtorSignature = "(Z)V";
            jboolean jnivalue_DSTOffsetActive              = static_cast<jboolean>(cppValue.DSTOffsetActive);
            chip::JniReferences::GetInstance().CreateBoxedObject<jboolean>(value_DSTOffsetActiveClassName.c_str(),
                                                                           value_DSTOffsetActiveCtorSignature.c_str(),
                                                                           jnivalue_DSTOffsetActive, value_DSTOffsetActive);

            jclass DSTStatusStructClass;
            err = chip::JniReferences::GetInstance().GetClassRef(
                env, "chip/devicecontroller/ChipEventStructs$TimeSynchronizationClusterDSTStatusEvent", DSTStatusStructClass);
            if (err != CHIP_NO_ERROR)
            {
                ChipLogError(Zcl, "Could not find class ChipEventStructs$TimeSynchronizationClusterDSTStatusEvent");
                return nullptr;
            }
            jmethodID DSTStatusStructCtor = env->GetMethodID(DSTStatusStructClass, "<init>", "(Ljava/lang/Boolean;)V");
            if (DSTStatusStructCtor == nullptr)
            {
                ChipLogError(Zcl, "Could not find ChipEventStructs$TimeSynchronizationClusterDSTStatusEvent constructor");
                return nullptr;
            }

            jobject value = env->NewObject(DSTStatusStructClass, DSTStatusStructCtor, value_DSTOffsetActive);

            return value;
        }
        case Events::TimeZoneStatus::Id: {
            Events::TimeZoneStatus::DecodableType cppValue;
            *aError = app::DataModel::Decode(aReader, cppValue);
            if (*aError != CHIP_NO_ERROR)
            {
                return nullptr;
            }
            jobject value_offset;
            std::string value_offsetClassName     = "java/lang/Long";
            std::string value_offsetCtorSignature = "(J)V";
            jlong jnivalue_offset                 = static_cast<jlong>(cppValue.offset);
            chip::JniReferences::GetInstance().CreateBoxedObject<jlong>(
                value_offsetClassName.c_str(), value_offsetCtorSignature.c_str(), jnivalue_offset, value_offset);

            jobject value_name;
            if (!cppValue.name.HasValue())
            {
                chip::JniReferences::GetInstance().CreateOptional(nullptr, value_name);
            }
            else
            {
                jobject value_nameInsideOptional;
                LogErrorOnFailure(
                    chip::JniReferences::GetInstance().CharToStringUTF(cppValue.name.Value(), value_nameInsideOptional));
                chip::JniReferences::GetInstance().CreateOptional(value_nameInsideOptional, value_name);
            }

            jclass timeZoneStatusStructClass;
            err = chip::JniReferences::GetInstance().GetClassRef(
                env, "chip/devicecontroller/ChipEventStructs$TimeSynchronizationClusterTimeZoneStatusEvent",
                timeZoneStatusStructClass);
            if (err != CHIP_NO_ERROR)
            {
                ChipLogError(Zcl, "Could not find class ChipEventStructs$TimeSynchronizationClusterTimeZoneStatusEvent");
                return nullptr;
            }
            jmethodID timeZoneStatusStructCtor =
                env->GetMethodID(timeZoneStatusStructClass, "<init>", "(Ljava/lang/Long;Ljava/util/Optional;)V");
            if (timeZoneStatusStructCtor == nullptr)
            {
                ChipLogError(Zcl, "Could not find ChipEventStructs$TimeSynchronizationClusterTimeZoneStatusEvent constructor");
                return nullptr;
            }

            jobject value = env->NewObject(timeZoneStatusStructClass, timeZoneStatusStructCtor, value_offset, value_name);

            return value;
        }
        case Events::TimeFailure::Id: {
            Events::TimeFailure::DecodableType cppValue;
            *aError = app::DataModel::Decode(aReader, cppValue);
            if (*aError != CHIP_NO_ERROR)
            {
                return nullptr;
            }
            jclass timeFailureStructClass;
            err = chip::JniReferences::GetInstance().GetClassRef(
                env, "chip/devicecontroller/ChipEventStructs$TimeSynchronizationClusterTimeFailureEvent", timeFailureStructClass);
            if (err != CHIP_NO_ERROR)
            {
                ChipLogError(Zcl, "Could not find class ChipEventStructs$TimeSynchronizationClusterTimeFailureEvent");
                return nullptr;
            }
            jmethodID timeFailureStructCtor = env->GetMethodID(timeFailureStructClass, "<init>", "()V");
            if (timeFailureStructCtor == nullptr)
            {
                ChipLogError(Zcl, "Could not find ChipEventStructs$TimeSynchronizationClusterTimeFailureEvent constructor");
                return nullptr;
            }

            jobject value = env->NewObject(timeFailureStructClass, timeFailureStructCtor);

            return value;
        }
        case Events::MissingTrustedTimeSource::Id: {
            Events::MissingTrustedTimeSource::DecodableType cppValue;
            *aError = app::DataModel::Decode(aReader, cppValue);
            if (*aError != CHIP_NO_ERROR)
            {
                return nullptr;
            }
            jclass missingTrustedTimeSourceStructClass;
            err = chip::JniReferences::GetInstance().GetClassRef(
                env, "chip/devicecontroller/ChipEventStructs$TimeSynchronizationClusterMissingTrustedTimeSourceEvent",
                missingTrustedTimeSourceStructClass);
            if (err != CHIP_NO_ERROR)
            {
                ChipLogError(Zcl, "Could not find class ChipEventStructs$TimeSynchronizationClusterMissingTrustedTimeSourceEvent");
                return nullptr;
            }
            jmethodID missingTrustedTimeSourceStructCtor = env->GetMethodID(missingTrustedTimeSourceStructClass, "<init>", "()V");
            if (missingTrustedTimeSourceStructCtor == nullptr)
            {
                ChipLogError(Zcl,
                             "Could not find ChipEventStructs$TimeSynchronizationClusterMissingTrustedTimeSourceEvent constructor");
                return nullptr;
            }

            jobject value = env->NewObject(missingTrustedTimeSourceStructClass, missingTrustedTimeSourceStructCtor);

            return value;
        }
        default:
            *aError = CHIP_ERROR_IM_MALFORMED_EVENT_PATH_IB;
            break;
        }
        break;
    }
    case app::Clusters::BridgedDeviceBasicInformation::Id: {
        using namespace app::Clusters::BridgedDeviceBasicInformation;
        switch (aPath.mEventId)
        {
        case Events::StartUp::Id: {
            Events::StartUp::DecodableType cppValue;
            *aError = app::DataModel::Decode(aReader, cppValue);
            if (*aError != CHIP_NO_ERROR)
            {
                return nullptr;
            }
            jobject value_softwareVersion;
            std::string value_softwareVersionClassName     = "java/lang/Long";
            std::string value_softwareVersionCtorSignature = "(J)V";
            jlong jnivalue_softwareVersion                 = static_cast<jlong>(cppValue.softwareVersion);
            chip::JniReferences::GetInstance().CreateBoxedObject<jlong>(value_softwareVersionClassName.c_str(),
                                                                        value_softwareVersionCtorSignature.c_str(),
                                                                        jnivalue_softwareVersion, value_softwareVersion);

            jclass startUpStructClass;
            err = chip::JniReferences::GetInstance().GetClassRef(
                env, "chip/devicecontroller/ChipEventStructs$BridgedDeviceBasicInformationClusterStartUpEvent", startUpStructClass);
            if (err != CHIP_NO_ERROR)
            {
                ChipLogError(Zcl, "Could not find class ChipEventStructs$BridgedDeviceBasicInformationClusterStartUpEvent");
                return nullptr;
            }
            jmethodID startUpStructCtor = env->GetMethodID(startUpStructClass, "<init>", "(Ljava/lang/Long;)V");
            if (startUpStructCtor == nullptr)
            {
                ChipLogError(Zcl, "Could not find ChipEventStructs$BridgedDeviceBasicInformationClusterStartUpEvent constructor");
                return nullptr;
            }

            jobject value = env->NewObject(startUpStructClass, startUpStructCtor, value_softwareVersion);

            return value;
        }
        case Events::ShutDown::Id: {
            Events::ShutDown::DecodableType cppValue;
            *aError = app::DataModel::Decode(aReader, cppValue);
            if (*aError != CHIP_NO_ERROR)
            {
                return nullptr;
            }
            jclass shutDownStructClass;
            err = chip::JniReferences::GetInstance().GetClassRef(
                env, "chip/devicecontroller/ChipEventStructs$BridgedDeviceBasicInformationClusterShutDownEvent",
                shutDownStructClass);
            if (err != CHIP_NO_ERROR)
            {
                ChipLogError(Zcl, "Could not find class ChipEventStructs$BridgedDeviceBasicInformationClusterShutDownEvent");
                return nullptr;
            }
            jmethodID shutDownStructCtor = env->GetMethodID(shutDownStructClass, "<init>", "()V");
            if (shutDownStructCtor == nullptr)
            {
                ChipLogError(Zcl, "Could not find ChipEventStructs$BridgedDeviceBasicInformationClusterShutDownEvent constructor");
                return nullptr;
            }

            jobject value = env->NewObject(shutDownStructClass, shutDownStructCtor);

            return value;
        }
        case Events::Leave::Id: {
            Events::Leave::DecodableType cppValue;
            *aError = app::DataModel::Decode(aReader, cppValue);
            if (*aError != CHIP_NO_ERROR)
            {
                return nullptr;
            }
            jclass leaveStructClass;
            err = chip::JniReferences::GetInstance().GetClassRef(
                env, "chip/devicecontroller/ChipEventStructs$BridgedDeviceBasicInformationClusterLeaveEvent", leaveStructClass);
            if (err != CHIP_NO_ERROR)
            {
                ChipLogError(Zcl, "Could not find class ChipEventStructs$BridgedDeviceBasicInformationClusterLeaveEvent");
                return nullptr;
            }
            jmethodID leaveStructCtor = env->GetMethodID(leaveStructClass, "<init>", "()V");
            if (leaveStructCtor == nullptr)
            {
                ChipLogError(Zcl, "Could not find ChipEventStructs$BridgedDeviceBasicInformationClusterLeaveEvent constructor");
                return nullptr;
            }

            jobject value = env->NewObject(leaveStructClass, leaveStructCtor);

            return value;
        }
        case Events::ReachableChanged::Id: {
            Events::ReachableChanged::DecodableType cppValue;
            *aError = app::DataModel::Decode(aReader, cppValue);
            if (*aError != CHIP_NO_ERROR)
            {
                return nullptr;
            }
            jobject value_reachableNewValue;
            std::string value_reachableNewValueClassName     = "java/lang/Boolean";
            std::string value_reachableNewValueCtorSignature = "(Z)V";
            jboolean jnivalue_reachableNewValue              = static_cast<jboolean>(cppValue.reachableNewValue);
            chip::JniReferences::GetInstance().CreateBoxedObject<jboolean>(value_reachableNewValueClassName.c_str(),
                                                                           value_reachableNewValueCtorSignature.c_str(),
                                                                           jnivalue_reachableNewValue, value_reachableNewValue);

            jclass reachableChangedStructClass;
            err = chip::JniReferences::GetInstance().GetClassRef(
                env, "chip/devicecontroller/ChipEventStructs$BridgedDeviceBasicInformationClusterReachableChangedEvent",
                reachableChangedStructClass);
            if (err != CHIP_NO_ERROR)
            {
                ChipLogError(Zcl,
                             "Could not find class ChipEventStructs$BridgedDeviceBasicInformationClusterReachableChangedEvent");
                return nullptr;
            }
            jmethodID reachableChangedStructCtor =
                env->GetMethodID(reachableChangedStructClass, "<init>", "(Ljava/lang/Boolean;)V");
            if (reachableChangedStructCtor == nullptr)
            {
                ChipLogError(
                    Zcl, "Could not find ChipEventStructs$BridgedDeviceBasicInformationClusterReachableChangedEvent constructor");
                return nullptr;
            }

            jobject value = env->NewObject(reachableChangedStructClass, reachableChangedStructCtor, value_reachableNewValue);

            return value;
        }
        default:
            *aError = CHIP_ERROR_IM_MALFORMED_EVENT_PATH_IB;
            break;
        }
        break;
    }
    case app::Clusters::Switch::Id: {
        using namespace app::Clusters::Switch;
        switch (aPath.mEventId)
        {
        case Events::SwitchLatched::Id: {
            Events::SwitchLatched::DecodableType cppValue;
            *aError = app::DataModel::Decode(aReader, cppValue);
            if (*aError != CHIP_NO_ERROR)
            {
                return nullptr;
            }
            jobject value_newPosition;
            std::string value_newPositionClassName     = "java/lang/Integer";
            std::string value_newPositionCtorSignature = "(I)V";
            jint jnivalue_newPosition                  = static_cast<jint>(cppValue.newPosition);
            chip::JniReferences::GetInstance().CreateBoxedObject<jint>(value_newPositionClassName.c_str(),
                                                                       value_newPositionCtorSignature.c_str(), jnivalue_newPosition,
                                                                       value_newPosition);

            jclass switchLatchedStructClass;
            err = chip::JniReferences::GetInstance().GetClassRef(
                env, "chip/devicecontroller/ChipEventStructs$SwitchClusterSwitchLatchedEvent", switchLatchedStructClass);
            if (err != CHIP_NO_ERROR)
            {
                ChipLogError(Zcl, "Could not find class ChipEventStructs$SwitchClusterSwitchLatchedEvent");
                return nullptr;
            }
            jmethodID switchLatchedStructCtor = env->GetMethodID(switchLatchedStructClass, "<init>", "(Ljava/lang/Integer;)V");
            if (switchLatchedStructCtor == nullptr)
            {
                ChipLogError(Zcl, "Could not find ChipEventStructs$SwitchClusterSwitchLatchedEvent constructor");
                return nullptr;
            }

            jobject value = env->NewObject(switchLatchedStructClass, switchLatchedStructCtor, value_newPosition);

            return value;
        }
        case Events::InitialPress::Id: {
            Events::InitialPress::DecodableType cppValue;
            *aError = app::DataModel::Decode(aReader, cppValue);
            if (*aError != CHIP_NO_ERROR)
            {
                return nullptr;
            }
            jobject value_newPosition;
            std::string value_newPositionClassName     = "java/lang/Integer";
            std::string value_newPositionCtorSignature = "(I)V";
            jint jnivalue_newPosition                  = static_cast<jint>(cppValue.newPosition);
            chip::JniReferences::GetInstance().CreateBoxedObject<jint>(value_newPositionClassName.c_str(),
                                                                       value_newPositionCtorSignature.c_str(), jnivalue_newPosition,
                                                                       value_newPosition);

            jclass initialPressStructClass;
            err = chip::JniReferences::GetInstance().GetClassRef(
                env, "chip/devicecontroller/ChipEventStructs$SwitchClusterInitialPressEvent", initialPressStructClass);
            if (err != CHIP_NO_ERROR)
            {
                ChipLogError(Zcl, "Could not find class ChipEventStructs$SwitchClusterInitialPressEvent");
                return nullptr;
            }
            jmethodID initialPressStructCtor = env->GetMethodID(initialPressStructClass, "<init>", "(Ljava/lang/Integer;)V");
            if (initialPressStructCtor == nullptr)
            {
                ChipLogError(Zcl, "Could not find ChipEventStructs$SwitchClusterInitialPressEvent constructor");
                return nullptr;
            }

            jobject value = env->NewObject(initialPressStructClass, initialPressStructCtor, value_newPosition);

            return value;
        }
        case Events::LongPress::Id: {
            Events::LongPress::DecodableType cppValue;
            *aError = app::DataModel::Decode(aReader, cppValue);
            if (*aError != CHIP_NO_ERROR)
            {
                return nullptr;
            }
            jobject value_newPosition;
            std::string value_newPositionClassName     = "java/lang/Integer";
            std::string value_newPositionCtorSignature = "(I)V";
            jint jnivalue_newPosition                  = static_cast<jint>(cppValue.newPosition);
            chip::JniReferences::GetInstance().CreateBoxedObject<jint>(value_newPositionClassName.c_str(),
                                                                       value_newPositionCtorSignature.c_str(), jnivalue_newPosition,
                                                                       value_newPosition);

            jclass longPressStructClass;
            err = chip::JniReferences::GetInstance().GetClassRef(
                env, "chip/devicecontroller/ChipEventStructs$SwitchClusterLongPressEvent", longPressStructClass);
            if (err != CHIP_NO_ERROR)
            {
                ChipLogError(Zcl, "Could not find class ChipEventStructs$SwitchClusterLongPressEvent");
                return nullptr;
            }
            jmethodID longPressStructCtor = env->GetMethodID(longPressStructClass, "<init>", "(Ljava/lang/Integer;)V");
            if (longPressStructCtor == nullptr)
            {
                ChipLogError(Zcl, "Could not find ChipEventStructs$SwitchClusterLongPressEvent constructor");
                return nullptr;
            }

            jobject value = env->NewObject(longPressStructClass, longPressStructCtor, value_newPosition);

            return value;
        }
        case Events::ShortRelease::Id: {
            Events::ShortRelease::DecodableType cppValue;
            *aError = app::DataModel::Decode(aReader, cppValue);
            if (*aError != CHIP_NO_ERROR)
            {
                return nullptr;
            }
            jobject value_previousPosition;
            std::string value_previousPositionClassName     = "java/lang/Integer";
            std::string value_previousPositionCtorSignature = "(I)V";
            jint jnivalue_previousPosition                  = static_cast<jint>(cppValue.previousPosition);
            chip::JniReferences::GetInstance().CreateBoxedObject<jint>(value_previousPositionClassName.c_str(),
                                                                       value_previousPositionCtorSignature.c_str(),
                                                                       jnivalue_previousPosition, value_previousPosition);

            jclass shortReleaseStructClass;
            err = chip::JniReferences::GetInstance().GetClassRef(
                env, "chip/devicecontroller/ChipEventStructs$SwitchClusterShortReleaseEvent", shortReleaseStructClass);
            if (err != CHIP_NO_ERROR)
            {
                ChipLogError(Zcl, "Could not find class ChipEventStructs$SwitchClusterShortReleaseEvent");
                return nullptr;
            }
            jmethodID shortReleaseStructCtor = env->GetMethodID(shortReleaseStructClass, "<init>", "(Ljava/lang/Integer;)V");
            if (shortReleaseStructCtor == nullptr)
            {
                ChipLogError(Zcl, "Could not find ChipEventStructs$SwitchClusterShortReleaseEvent constructor");
                return nullptr;
            }

            jobject value = env->NewObject(shortReleaseStructClass, shortReleaseStructCtor, value_previousPosition);

            return value;
        }
        case Events::LongRelease::Id: {
            Events::LongRelease::DecodableType cppValue;
            *aError = app::DataModel::Decode(aReader, cppValue);
            if (*aError != CHIP_NO_ERROR)
            {
                return nullptr;
            }
            jobject value_previousPosition;
            std::string value_previousPositionClassName     = "java/lang/Integer";
            std::string value_previousPositionCtorSignature = "(I)V";
            jint jnivalue_previousPosition                  = static_cast<jint>(cppValue.previousPosition);
            chip::JniReferences::GetInstance().CreateBoxedObject<jint>(value_previousPositionClassName.c_str(),
                                                                       value_previousPositionCtorSignature.c_str(),
                                                                       jnivalue_previousPosition, value_previousPosition);

            jclass longReleaseStructClass;
            err = chip::JniReferences::GetInstance().GetClassRef(
                env, "chip/devicecontroller/ChipEventStructs$SwitchClusterLongReleaseEvent", longReleaseStructClass);
            if (err != CHIP_NO_ERROR)
            {
                ChipLogError(Zcl, "Could not find class ChipEventStructs$SwitchClusterLongReleaseEvent");
                return nullptr;
            }
            jmethodID longReleaseStructCtor = env->GetMethodID(longReleaseStructClass, "<init>", "(Ljava/lang/Integer;)V");
            if (longReleaseStructCtor == nullptr)
            {
                ChipLogError(Zcl, "Could not find ChipEventStructs$SwitchClusterLongReleaseEvent constructor");
                return nullptr;
            }

            jobject value = env->NewObject(longReleaseStructClass, longReleaseStructCtor, value_previousPosition);

            return value;
        }
        case Events::MultiPressOngoing::Id: {
            Events::MultiPressOngoing::DecodableType cppValue;
            *aError = app::DataModel::Decode(aReader, cppValue);
            if (*aError != CHIP_NO_ERROR)
            {
                return nullptr;
            }
            jobject value_newPosition;
            std::string value_newPositionClassName     = "java/lang/Integer";
            std::string value_newPositionCtorSignature = "(I)V";
            jint jnivalue_newPosition                  = static_cast<jint>(cppValue.newPosition);
            chip::JniReferences::GetInstance().CreateBoxedObject<jint>(value_newPositionClassName.c_str(),
                                                                       value_newPositionCtorSignature.c_str(), jnivalue_newPosition,
                                                                       value_newPosition);

            jobject value_currentNumberOfPressesCounted;
            std::string value_currentNumberOfPressesCountedClassName     = "java/lang/Integer";
            std::string value_currentNumberOfPressesCountedCtorSignature = "(I)V";
            jint jnivalue_currentNumberOfPressesCounted = static_cast<jint>(cppValue.currentNumberOfPressesCounted);
            chip::JniReferences::GetInstance().CreateBoxedObject<jint>(
                value_currentNumberOfPressesCountedClassName.c_str(), value_currentNumberOfPressesCountedCtorSignature.c_str(),
                jnivalue_currentNumberOfPressesCounted, value_currentNumberOfPressesCounted);

            jclass multiPressOngoingStructClass;
            err = chip::JniReferences::GetInstance().GetClassRef(
                env, "chip/devicecontroller/ChipEventStructs$SwitchClusterMultiPressOngoingEvent", multiPressOngoingStructClass);
            if (err != CHIP_NO_ERROR)
            {
                ChipLogError(Zcl, "Could not find class ChipEventStructs$SwitchClusterMultiPressOngoingEvent");
                return nullptr;
            }
            jmethodID multiPressOngoingStructCtor =
                env->GetMethodID(multiPressOngoingStructClass, "<init>", "(Ljava/lang/Integer;Ljava/lang/Integer;)V");
            if (multiPressOngoingStructCtor == nullptr)
            {
                ChipLogError(Zcl, "Could not find ChipEventStructs$SwitchClusterMultiPressOngoingEvent constructor");
                return nullptr;
            }

            jobject value = env->NewObject(multiPressOngoingStructClass, multiPressOngoingStructCtor, value_newPosition,
                                           value_currentNumberOfPressesCounted);

            return value;
        }
        case Events::MultiPressComplete::Id: {
            Events::MultiPressComplete::DecodableType cppValue;
            *aError = app::DataModel::Decode(aReader, cppValue);
            if (*aError != CHIP_NO_ERROR)
            {
                return nullptr;
            }
            jobject value_previousPosition;
            std::string value_previousPositionClassName     = "java/lang/Integer";
            std::string value_previousPositionCtorSignature = "(I)V";
            jint jnivalue_previousPosition                  = static_cast<jint>(cppValue.previousPosition);
            chip::JniReferences::GetInstance().CreateBoxedObject<jint>(value_previousPositionClassName.c_str(),
                                                                       value_previousPositionCtorSignature.c_str(),
                                                                       jnivalue_previousPosition, value_previousPosition);

            jobject value_totalNumberOfPressesCounted;
            std::string value_totalNumberOfPressesCountedClassName     = "java/lang/Integer";
            std::string value_totalNumberOfPressesCountedCtorSignature = "(I)V";
            jint jnivalue_totalNumberOfPressesCounted                  = static_cast<jint>(cppValue.totalNumberOfPressesCounted);
            chip::JniReferences::GetInstance().CreateBoxedObject<jint>(
                value_totalNumberOfPressesCountedClassName.c_str(), value_totalNumberOfPressesCountedCtorSignature.c_str(),
                jnivalue_totalNumberOfPressesCounted, value_totalNumberOfPressesCounted);

            jclass multiPressCompleteStructClass;
            err = chip::JniReferences::GetInstance().GetClassRef(
                env, "chip/devicecontroller/ChipEventStructs$SwitchClusterMultiPressCompleteEvent", multiPressCompleteStructClass);
            if (err != CHIP_NO_ERROR)
            {
                ChipLogError(Zcl, "Could not find class ChipEventStructs$SwitchClusterMultiPressCompleteEvent");
                return nullptr;
            }
            jmethodID multiPressCompleteStructCtor =
                env->GetMethodID(multiPressCompleteStructClass, "<init>", "(Ljava/lang/Integer;Ljava/lang/Integer;)V");
            if (multiPressCompleteStructCtor == nullptr)
            {
                ChipLogError(Zcl, "Could not find ChipEventStructs$SwitchClusterMultiPressCompleteEvent constructor");
                return nullptr;
            }

            jobject value = env->NewObject(multiPressCompleteStructClass, multiPressCompleteStructCtor, value_previousPosition,
                                           value_totalNumberOfPressesCounted);

            return value;
        }
        default:
            *aError = CHIP_ERROR_IM_MALFORMED_EVENT_PATH_IB;
            break;
        }
        break;
    }
    case app::Clusters::AdministratorCommissioning::Id: {
        using namespace app::Clusters::AdministratorCommissioning;
        switch (aPath.mEventId)
        {
        default:
            *aError = CHIP_ERROR_IM_MALFORMED_EVENT_PATH_IB;
            break;
        }
        break;
    }
    case app::Clusters::OperationalCredentials::Id: {
        using namespace app::Clusters::OperationalCredentials;
        switch (aPath.mEventId)
        {
        default:
            *aError = CHIP_ERROR_IM_MALFORMED_EVENT_PATH_IB;
            break;
        }
        break;
    }
    case app::Clusters::GroupKeyManagement::Id: {
        using namespace app::Clusters::GroupKeyManagement;
        switch (aPath.mEventId)
        {
        default:
            *aError = CHIP_ERROR_IM_MALFORMED_EVENT_PATH_IB;
            break;
        }
        break;
    }
    case app::Clusters::FixedLabel::Id: {
        using namespace app::Clusters::FixedLabel;
        switch (aPath.mEventId)
        {
        default:
            *aError = CHIP_ERROR_IM_MALFORMED_EVENT_PATH_IB;
            break;
        }
        break;
    }
    case app::Clusters::UserLabel::Id: {
        using namespace app::Clusters::UserLabel;
        switch (aPath.mEventId)
        {
        default:
            *aError = CHIP_ERROR_IM_MALFORMED_EVENT_PATH_IB;
            break;
        }
        break;
    }
    case app::Clusters::ProxyConfiguration::Id: {
        using namespace app::Clusters::ProxyConfiguration;
        switch (aPath.mEventId)
        {
        default:
            *aError = CHIP_ERROR_IM_MALFORMED_EVENT_PATH_IB;
            break;
        }
        break;
    }
    case app::Clusters::ProxyDiscovery::Id: {
        using namespace app::Clusters::ProxyDiscovery;
        switch (aPath.mEventId)
        {
        default:
            *aError = CHIP_ERROR_IM_MALFORMED_EVENT_PATH_IB;
            break;
        }
        break;
    }
    case app::Clusters::ProxyValid::Id: {
        using namespace app::Clusters::ProxyValid;
        switch (aPath.mEventId)
        {
        default:
            *aError = CHIP_ERROR_IM_MALFORMED_EVENT_PATH_IB;
            break;
        }
        break;
    }
    case app::Clusters::BooleanState::Id: {
        using namespace app::Clusters::BooleanState;
        switch (aPath.mEventId)
        {
        case Events::StateChange::Id: {
            Events::StateChange::DecodableType cppValue;
            *aError = app::DataModel::Decode(aReader, cppValue);
            if (*aError != CHIP_NO_ERROR)
            {
                return nullptr;
            }
            jobject value_stateValue;
            std::string value_stateValueClassName     = "java/lang/Boolean";
            std::string value_stateValueCtorSignature = "(Z)V";
            jboolean jnivalue_stateValue              = static_cast<jboolean>(cppValue.stateValue);
            chip::JniReferences::GetInstance().CreateBoxedObject<jboolean>(
                value_stateValueClassName.c_str(), value_stateValueCtorSignature.c_str(), jnivalue_stateValue, value_stateValue);

            jclass stateChangeStructClass;
            err = chip::JniReferences::GetInstance().GetClassRef(
                env, "chip/devicecontroller/ChipEventStructs$BooleanStateClusterStateChangeEvent", stateChangeStructClass);
            if (err != CHIP_NO_ERROR)
            {
                ChipLogError(Zcl, "Could not find class ChipEventStructs$BooleanStateClusterStateChangeEvent");
                return nullptr;
            }
            jmethodID stateChangeStructCtor = env->GetMethodID(stateChangeStructClass, "<init>", "(Ljava/lang/Boolean;)V");
            if (stateChangeStructCtor == nullptr)
            {
                ChipLogError(Zcl, "Could not find ChipEventStructs$BooleanStateClusterStateChangeEvent constructor");
                return nullptr;
            }

            jobject value = env->NewObject(stateChangeStructClass, stateChangeStructCtor, value_stateValue);

            return value;
        }
        default:
            *aError = CHIP_ERROR_IM_MALFORMED_EVENT_PATH_IB;
            break;
        }
        break;
    }
    case app::Clusters::IcdManagement::Id: {
        using namespace app::Clusters::IcdManagement;
        switch (aPath.mEventId)
        {
        default:
            *aError = CHIP_ERROR_IM_MALFORMED_EVENT_PATH_IB;
            break;
        }
        break;
    }
    case app::Clusters::Timer::Id: {
        using namespace app::Clusters::Timer;
        switch (aPath.mEventId)
        {
        default:
            *aError = CHIP_ERROR_IM_MALFORMED_EVENT_PATH_IB;
            break;
        }
        break;
    }
    case app::Clusters::OvenCavityOperationalState::Id: {
        using namespace app::Clusters::OvenCavityOperationalState;
        switch (aPath.mEventId)
        {
        case Events::OperationalError::Id: {
            Events::OperationalError::DecodableType cppValue;
            *aError = app::DataModel::Decode(aReader, cppValue);
            if (*aError != CHIP_NO_ERROR)
            {
                return nullptr;
            }
            jobject value_errorState;
            jobject value_errorState_errorStateID;
            std::string value_errorState_errorStateIDClassName     = "java/lang/Integer";
            std::string value_errorState_errorStateIDCtorSignature = "(I)V";
            jint jnivalue_errorState_errorStateID                  = static_cast<jint>(cppValue.errorState.errorStateID);
            chip::JniReferences::GetInstance().CreateBoxedObject<jint>(
                value_errorState_errorStateIDClassName.c_str(), value_errorState_errorStateIDCtorSignature.c_str(),
                jnivalue_errorState_errorStateID, value_errorState_errorStateID);
            jobject value_errorState_errorStateLabel;
            if (!cppValue.errorState.errorStateLabel.HasValue())
            {
                chip::JniReferences::GetInstance().CreateOptional(nullptr, value_errorState_errorStateLabel);
            }
            else
            {
                jobject value_errorState_errorStateLabelInsideOptional;
                LogErrorOnFailure(chip::JniReferences::GetInstance().CharToStringUTF(
                    cppValue.errorState.errorStateLabel.Value(), value_errorState_errorStateLabelInsideOptional));
                chip::JniReferences::GetInstance().CreateOptional(value_errorState_errorStateLabelInsideOptional,
                                                                  value_errorState_errorStateLabel);
            }
            jobject value_errorState_errorStateDetails;
            if (!cppValue.errorState.errorStateDetails.HasValue())
            {
                chip::JniReferences::GetInstance().CreateOptional(nullptr, value_errorState_errorStateDetails);
            }
            else
            {
                jobject value_errorState_errorStateDetailsInsideOptional;
                LogErrorOnFailure(chip::JniReferences::GetInstance().CharToStringUTF(
                    cppValue.errorState.errorStateDetails.Value(), value_errorState_errorStateDetailsInsideOptional));
                chip::JniReferences::GetInstance().CreateOptional(value_errorState_errorStateDetailsInsideOptional,
                                                                  value_errorState_errorStateDetails);
            }

            jclass errorStateStructStructClass_0;
            err = chip::JniReferences::GetInstance().GetClassRef(
                env, "chip/devicecontroller/ChipStructs$OvenCavityOperationalStateClusterErrorStateStruct",
                errorStateStructStructClass_0);
            if (err != CHIP_NO_ERROR)
            {
                ChipLogError(Zcl, "Could not find class ChipStructs$OvenCavityOperationalStateClusterErrorStateStruct");
                return nullptr;
            }
            jmethodID errorStateStructStructCtor_0 = env->GetMethodID(
                errorStateStructStructClass_0, "<init>", "(Ljava/lang/Integer;Ljava/util/Optional;Ljava/util/Optional;)V");
            if (errorStateStructStructCtor_0 == nullptr)
            {
                ChipLogError(Zcl, "Could not find ChipStructs$OvenCavityOperationalStateClusterErrorStateStruct constructor");
                return nullptr;
            }

            value_errorState =
                env->NewObject(errorStateStructStructClass_0, errorStateStructStructCtor_0, value_errorState_errorStateID,
                               value_errorState_errorStateLabel, value_errorState_errorStateDetails);

            jclass operationalErrorStructClass;
            err = chip::JniReferences::GetInstance().GetClassRef(
                env, "chip/devicecontroller/ChipEventStructs$OvenCavityOperationalStateClusterOperationalErrorEvent",
                operationalErrorStructClass);
            if (err != CHIP_NO_ERROR)
            {
                ChipLogError(Zcl, "Could not find class ChipEventStructs$OvenCavityOperationalStateClusterOperationalErrorEvent");
                return nullptr;
            }
            jmethodID operationalErrorStructCtor =
                env->GetMethodID(operationalErrorStructClass, "<init>",
                                 "(Lchip/devicecontroller/ChipStructs$OvenCavityOperationalStateClusterErrorStateStruct;)V");
            if (operationalErrorStructCtor == nullptr)
            {
                ChipLogError(Zcl,
                             "Could not find ChipEventStructs$OvenCavityOperationalStateClusterOperationalErrorEvent constructor");
                return nullptr;
            }

            jobject value = env->NewObject(operationalErrorStructClass, operationalErrorStructCtor, value_errorState);

            return value;
        }
        case Events::OperationCompletion::Id: {
            Events::OperationCompletion::DecodableType cppValue;
            *aError = app::DataModel::Decode(aReader, cppValue);
            if (*aError != CHIP_NO_ERROR)
            {
                return nullptr;
            }
            jobject value_completionErrorCode;
            std::string value_completionErrorCodeClassName     = "java/lang/Integer";
            std::string value_completionErrorCodeCtorSignature = "(I)V";
            jint jnivalue_completionErrorCode                  = static_cast<jint>(cppValue.completionErrorCode);
            chip::JniReferences::GetInstance().CreateBoxedObject<jint>(value_completionErrorCodeClassName.c_str(),
                                                                       value_completionErrorCodeCtorSignature.c_str(),
                                                                       jnivalue_completionErrorCode, value_completionErrorCode);

            jobject value_totalOperationalTime;
            if (!cppValue.totalOperationalTime.HasValue())
            {
                chip::JniReferences::GetInstance().CreateOptional(nullptr, value_totalOperationalTime);
            }
            else
            {
                jobject value_totalOperationalTimeInsideOptional;
                if (cppValue.totalOperationalTime.Value().IsNull())
                {
                    value_totalOperationalTimeInsideOptional = nullptr;
                }
                else
                {
                    std::string value_totalOperationalTimeInsideOptionalClassName     = "java/lang/Long";
                    std::string value_totalOperationalTimeInsideOptionalCtorSignature = "(J)V";
                    jlong jnivalue_totalOperationalTimeInsideOptional =
                        static_cast<jlong>(cppValue.totalOperationalTime.Value().Value());
                    chip::JniReferences::GetInstance().CreateBoxedObject<jlong>(
                        value_totalOperationalTimeInsideOptionalClassName.c_str(),
                        value_totalOperationalTimeInsideOptionalCtorSignature.c_str(), jnivalue_totalOperationalTimeInsideOptional,
                        value_totalOperationalTimeInsideOptional);
                }
                chip::JniReferences::GetInstance().CreateOptional(value_totalOperationalTimeInsideOptional,
                                                                  value_totalOperationalTime);
            }

            jobject value_pausedTime;
            if (!cppValue.pausedTime.HasValue())
            {
                chip::JniReferences::GetInstance().CreateOptional(nullptr, value_pausedTime);
            }
            else
            {
                jobject value_pausedTimeInsideOptional;
                if (cppValue.pausedTime.Value().IsNull())
                {
                    value_pausedTimeInsideOptional = nullptr;
                }
                else
                {
                    std::string value_pausedTimeInsideOptionalClassName     = "java/lang/Long";
                    std::string value_pausedTimeInsideOptionalCtorSignature = "(J)V";
                    jlong jnivalue_pausedTimeInsideOptional = static_cast<jlong>(cppValue.pausedTime.Value().Value());
                    chip::JniReferences::GetInstance().CreateBoxedObject<jlong>(
                        value_pausedTimeInsideOptionalClassName.c_str(), value_pausedTimeInsideOptionalCtorSignature.c_str(),
                        jnivalue_pausedTimeInsideOptional, value_pausedTimeInsideOptional);
                }
                chip::JniReferences::GetInstance().CreateOptional(value_pausedTimeInsideOptional, value_pausedTime);
            }

            jclass operationCompletionStructClass;
            err = chip::JniReferences::GetInstance().GetClassRef(
                env, "chip/devicecontroller/ChipEventStructs$OvenCavityOperationalStateClusterOperationCompletionEvent",
                operationCompletionStructClass);
            if (err != CHIP_NO_ERROR)
            {
                ChipLogError(Zcl,
                             "Could not find class ChipEventStructs$OvenCavityOperationalStateClusterOperationCompletionEvent");
                return nullptr;
            }
            jmethodID operationCompletionStructCtor = env->GetMethodID(
                operationCompletionStructClass, "<init>", "(Ljava/lang/Integer;Ljava/util/Optional;Ljava/util/Optional;)V");
            if (operationCompletionStructCtor == nullptr)
            {
                ChipLogError(
                    Zcl, "Could not find ChipEventStructs$OvenCavityOperationalStateClusterOperationCompletionEvent constructor");
                return nullptr;
            }

            jobject value = env->NewObject(operationCompletionStructClass, operationCompletionStructCtor, value_completionErrorCode,
                                           value_totalOperationalTime, value_pausedTime);

            return value;
        }
        default:
            *aError = CHIP_ERROR_IM_MALFORMED_EVENT_PATH_IB;
            break;
        }
        break;
    }
    case app::Clusters::OvenMode::Id: {
        using namespace app::Clusters::OvenMode;
        switch (aPath.mEventId)
        {
        default:
            *aError = CHIP_ERROR_IM_MALFORMED_EVENT_PATH_IB;
            break;
        }
        break;
    }
    case app::Clusters::LaundryDryerControls::Id: {
        using namespace app::Clusters::LaundryDryerControls;
        switch (aPath.mEventId)
        {
        default:
            *aError = CHIP_ERROR_IM_MALFORMED_EVENT_PATH_IB;
            break;
        }
        break;
    }
    case app::Clusters::ModeSelect::Id: {
        using namespace app::Clusters::ModeSelect;
        switch (aPath.mEventId)
        {
        default:
            *aError = CHIP_ERROR_IM_MALFORMED_EVENT_PATH_IB;
            break;
        }
        break;
    }
    case app::Clusters::LaundryWasherMode::Id: {
        using namespace app::Clusters::LaundryWasherMode;
        switch (aPath.mEventId)
        {
        default:
            *aError = CHIP_ERROR_IM_MALFORMED_EVENT_PATH_IB;
            break;
        }
        break;
    }
    case app::Clusters::RefrigeratorAndTemperatureControlledCabinetMode::Id: {
        using namespace app::Clusters::RefrigeratorAndTemperatureControlledCabinetMode;
        switch (aPath.mEventId)
        {
        default:
            *aError = CHIP_ERROR_IM_MALFORMED_EVENT_PATH_IB;
            break;
        }
        break;
    }
    case app::Clusters::LaundryWasherControls::Id: {
        using namespace app::Clusters::LaundryWasherControls;
        switch (aPath.mEventId)
        {
        default:
            *aError = CHIP_ERROR_IM_MALFORMED_EVENT_PATH_IB;
            break;
        }
        break;
    }
    case app::Clusters::RvcRunMode::Id: {
        using namespace app::Clusters::RvcRunMode;
        switch (aPath.mEventId)
        {
        default:
            *aError = CHIP_ERROR_IM_MALFORMED_EVENT_PATH_IB;
            break;
        }
        break;
    }
    case app::Clusters::RvcCleanMode::Id: {
        using namespace app::Clusters::RvcCleanMode;
        switch (aPath.mEventId)
        {
        default:
            *aError = CHIP_ERROR_IM_MALFORMED_EVENT_PATH_IB;
            break;
        }
        break;
    }
    case app::Clusters::TemperatureControl::Id: {
        using namespace app::Clusters::TemperatureControl;
        switch (aPath.mEventId)
        {
        default:
            *aError = CHIP_ERROR_IM_MALFORMED_EVENT_PATH_IB;
            break;
        }
        break;
    }
    case app::Clusters::RefrigeratorAlarm::Id: {
        using namespace app::Clusters::RefrigeratorAlarm;
        switch (aPath.mEventId)
        {
        case Events::Notify::Id: {
            Events::Notify::DecodableType cppValue;
            *aError = app::DataModel::Decode(aReader, cppValue);
            if (*aError != CHIP_NO_ERROR)
            {
                return nullptr;
            }
            jobject value_active;
            std::string value_activeClassName     = "java/lang/Long";
            std::string value_activeCtorSignature = "(J)V";
            jlong jnivalue_active                 = static_cast<jlong>(cppValue.active.Raw());
            chip::JniReferences::GetInstance().CreateBoxedObject<jlong>(
                value_activeClassName.c_str(), value_activeCtorSignature.c_str(), jnivalue_active, value_active);

            jobject value_inactive;
            std::string value_inactiveClassName     = "java/lang/Long";
            std::string value_inactiveCtorSignature = "(J)V";
            jlong jnivalue_inactive                 = static_cast<jlong>(cppValue.inactive.Raw());
            chip::JniReferences::GetInstance().CreateBoxedObject<jlong>(
                value_inactiveClassName.c_str(), value_inactiveCtorSignature.c_str(), jnivalue_inactive, value_inactive);

            jobject value_state;
            std::string value_stateClassName     = "java/lang/Long";
            std::string value_stateCtorSignature = "(J)V";
            jlong jnivalue_state                 = static_cast<jlong>(cppValue.state.Raw());
            chip::JniReferences::GetInstance().CreateBoxedObject<jlong>(
                value_stateClassName.c_str(), value_stateCtorSignature.c_str(), jnivalue_state, value_state);

            jobject value_mask;
            std::string value_maskClassName     = "java/lang/Long";
            std::string value_maskCtorSignature = "(J)V";
            jlong jnivalue_mask                 = static_cast<jlong>(cppValue.mask.Raw());
            chip::JniReferences::GetInstance().CreateBoxedObject<jlong>(value_maskClassName.c_str(),
                                                                        value_maskCtorSignature.c_str(), jnivalue_mask, value_mask);

            jclass notifyStructClass;
            err = chip::JniReferences::GetInstance().GetClassRef(
                env, "chip/devicecontroller/ChipEventStructs$RefrigeratorAlarmClusterNotifyEvent", notifyStructClass);
            if (err != CHIP_NO_ERROR)
            {
                ChipLogError(Zcl, "Could not find class ChipEventStructs$RefrigeratorAlarmClusterNotifyEvent");
                return nullptr;
            }
            jmethodID notifyStructCtor = env->GetMethodID(notifyStructClass, "<init>",
                                                          "(Ljava/lang/Long;Ljava/lang/Long;Ljava/lang/Long;Ljava/lang/Long;)V");
            if (notifyStructCtor == nullptr)
            {
                ChipLogError(Zcl, "Could not find ChipEventStructs$RefrigeratorAlarmClusterNotifyEvent constructor");
                return nullptr;
            }

            jobject value =
                env->NewObject(notifyStructClass, notifyStructCtor, value_active, value_inactive, value_state, value_mask);

            return value;
        }
        default:
            *aError = CHIP_ERROR_IM_MALFORMED_EVENT_PATH_IB;
            break;
        }
        break;
    }
    case app::Clusters::DishwasherMode::Id: {
        using namespace app::Clusters::DishwasherMode;
        switch (aPath.mEventId)
        {
        default:
            *aError = CHIP_ERROR_IM_MALFORMED_EVENT_PATH_IB;
            break;
        }
        break;
    }
    case app::Clusters::AirQuality::Id: {
        using namespace app::Clusters::AirQuality;
        switch (aPath.mEventId)
        {
        default:
            *aError = CHIP_ERROR_IM_MALFORMED_EVENT_PATH_IB;
            break;
        }
        break;
    }
    case app::Clusters::SmokeCoAlarm::Id: {
        using namespace app::Clusters::SmokeCoAlarm;
        switch (aPath.mEventId)
        {
        case Events::SmokeAlarm::Id: {
            Events::SmokeAlarm::DecodableType cppValue;
            *aError = app::DataModel::Decode(aReader, cppValue);
            if (*aError != CHIP_NO_ERROR)
            {
                return nullptr;
            }
            jobject value_alarmSeverityLevel;
            std::string value_alarmSeverityLevelClassName     = "java/lang/Integer";
            std::string value_alarmSeverityLevelCtorSignature = "(I)V";
            jint jnivalue_alarmSeverityLevel                  = static_cast<jint>(cppValue.alarmSeverityLevel);
            chip::JniReferences::GetInstance().CreateBoxedObject<jint>(value_alarmSeverityLevelClassName.c_str(),
                                                                       value_alarmSeverityLevelCtorSignature.c_str(),
                                                                       jnivalue_alarmSeverityLevel, value_alarmSeverityLevel);

            jclass smokeAlarmStructClass;
            err = chip::JniReferences::GetInstance().GetClassRef(
                env, "chip/devicecontroller/ChipEventStructs$SmokeCoAlarmClusterSmokeAlarmEvent", smokeAlarmStructClass);
            if (err != CHIP_NO_ERROR)
            {
                ChipLogError(Zcl, "Could not find class ChipEventStructs$SmokeCoAlarmClusterSmokeAlarmEvent");
                return nullptr;
            }
            jmethodID smokeAlarmStructCtor = env->GetMethodID(smokeAlarmStructClass, "<init>", "(Ljava/lang/Integer;)V");
            if (smokeAlarmStructCtor == nullptr)
            {
                ChipLogError(Zcl, "Could not find ChipEventStructs$SmokeCoAlarmClusterSmokeAlarmEvent constructor");
                return nullptr;
            }

            jobject value = env->NewObject(smokeAlarmStructClass, smokeAlarmStructCtor, value_alarmSeverityLevel);

            return value;
        }
        case Events::COAlarm::Id: {
            Events::COAlarm::DecodableType cppValue;
            *aError = app::DataModel::Decode(aReader, cppValue);
            if (*aError != CHIP_NO_ERROR)
            {
                return nullptr;
            }
            jobject value_alarmSeverityLevel;
            std::string value_alarmSeverityLevelClassName     = "java/lang/Integer";
            std::string value_alarmSeverityLevelCtorSignature = "(I)V";
            jint jnivalue_alarmSeverityLevel                  = static_cast<jint>(cppValue.alarmSeverityLevel);
            chip::JniReferences::GetInstance().CreateBoxedObject<jint>(value_alarmSeverityLevelClassName.c_str(),
                                                                       value_alarmSeverityLevelCtorSignature.c_str(),
                                                                       jnivalue_alarmSeverityLevel, value_alarmSeverityLevel);

            jclass COAlarmStructClass;
            err = chip::JniReferences::GetInstance().GetClassRef(
                env, "chip/devicecontroller/ChipEventStructs$SmokeCoAlarmClusterCOAlarmEvent", COAlarmStructClass);
            if (err != CHIP_NO_ERROR)
            {
                ChipLogError(Zcl, "Could not find class ChipEventStructs$SmokeCoAlarmClusterCOAlarmEvent");
                return nullptr;
            }
            jmethodID COAlarmStructCtor = env->GetMethodID(COAlarmStructClass, "<init>", "(Ljava/lang/Integer;)V");
            if (COAlarmStructCtor == nullptr)
            {
                ChipLogError(Zcl, "Could not find ChipEventStructs$SmokeCoAlarmClusterCOAlarmEvent constructor");
                return nullptr;
            }

            jobject value = env->NewObject(COAlarmStructClass, COAlarmStructCtor, value_alarmSeverityLevel);

            return value;
        }
        case Events::LowBattery::Id: {
            Events::LowBattery::DecodableType cppValue;
            *aError = app::DataModel::Decode(aReader, cppValue);
            if (*aError != CHIP_NO_ERROR)
            {
                return nullptr;
            }
            jobject value_alarmSeverityLevel;
            std::string value_alarmSeverityLevelClassName     = "java/lang/Integer";
            std::string value_alarmSeverityLevelCtorSignature = "(I)V";
            jint jnivalue_alarmSeverityLevel                  = static_cast<jint>(cppValue.alarmSeverityLevel);
            chip::JniReferences::GetInstance().CreateBoxedObject<jint>(value_alarmSeverityLevelClassName.c_str(),
                                                                       value_alarmSeverityLevelCtorSignature.c_str(),
                                                                       jnivalue_alarmSeverityLevel, value_alarmSeverityLevel);

            jclass lowBatteryStructClass;
            err = chip::JniReferences::GetInstance().GetClassRef(
                env, "chip/devicecontroller/ChipEventStructs$SmokeCoAlarmClusterLowBatteryEvent", lowBatteryStructClass);
            if (err != CHIP_NO_ERROR)
            {
                ChipLogError(Zcl, "Could not find class ChipEventStructs$SmokeCoAlarmClusterLowBatteryEvent");
                return nullptr;
            }
            jmethodID lowBatteryStructCtor = env->GetMethodID(lowBatteryStructClass, "<init>", "(Ljava/lang/Integer;)V");
            if (lowBatteryStructCtor == nullptr)
            {
                ChipLogError(Zcl, "Could not find ChipEventStructs$SmokeCoAlarmClusterLowBatteryEvent constructor");
                return nullptr;
            }

            jobject value = env->NewObject(lowBatteryStructClass, lowBatteryStructCtor, value_alarmSeverityLevel);

            return value;
        }
        case Events::HardwareFault::Id: {
            Events::HardwareFault::DecodableType cppValue;
            *aError = app::DataModel::Decode(aReader, cppValue);
            if (*aError != CHIP_NO_ERROR)
            {
                return nullptr;
            }
            jclass hardwareFaultStructClass;
            err = chip::JniReferences::GetInstance().GetClassRef(
                env, "chip/devicecontroller/ChipEventStructs$SmokeCoAlarmClusterHardwareFaultEvent", hardwareFaultStructClass);
            if (err != CHIP_NO_ERROR)
            {
                ChipLogError(Zcl, "Could not find class ChipEventStructs$SmokeCoAlarmClusterHardwareFaultEvent");
                return nullptr;
            }
            jmethodID hardwareFaultStructCtor = env->GetMethodID(hardwareFaultStructClass, "<init>", "()V");
            if (hardwareFaultStructCtor == nullptr)
            {
                ChipLogError(Zcl, "Could not find ChipEventStructs$SmokeCoAlarmClusterHardwareFaultEvent constructor");
                return nullptr;
            }

            jobject value = env->NewObject(hardwareFaultStructClass, hardwareFaultStructCtor);

            return value;
        }
        case Events::EndOfService::Id: {
            Events::EndOfService::DecodableType cppValue;
            *aError = app::DataModel::Decode(aReader, cppValue);
            if (*aError != CHIP_NO_ERROR)
            {
                return nullptr;
            }
            jclass endOfServiceStructClass;
            err = chip::JniReferences::GetInstance().GetClassRef(
                env, "chip/devicecontroller/ChipEventStructs$SmokeCoAlarmClusterEndOfServiceEvent", endOfServiceStructClass);
            if (err != CHIP_NO_ERROR)
            {
                ChipLogError(Zcl, "Could not find class ChipEventStructs$SmokeCoAlarmClusterEndOfServiceEvent");
                return nullptr;
            }
            jmethodID endOfServiceStructCtor = env->GetMethodID(endOfServiceStructClass, "<init>", "()V");
            if (endOfServiceStructCtor == nullptr)
            {
                ChipLogError(Zcl, "Could not find ChipEventStructs$SmokeCoAlarmClusterEndOfServiceEvent constructor");
                return nullptr;
            }

            jobject value = env->NewObject(endOfServiceStructClass, endOfServiceStructCtor);

            return value;
        }
        case Events::SelfTestComplete::Id: {
            Events::SelfTestComplete::DecodableType cppValue;
            *aError = app::DataModel::Decode(aReader, cppValue);
            if (*aError != CHIP_NO_ERROR)
            {
                return nullptr;
            }
            jclass selfTestCompleteStructClass;
            err = chip::JniReferences::GetInstance().GetClassRef(
                env, "chip/devicecontroller/ChipEventStructs$SmokeCoAlarmClusterSelfTestCompleteEvent",
                selfTestCompleteStructClass);
            if (err != CHIP_NO_ERROR)
            {
                ChipLogError(Zcl, "Could not find class ChipEventStructs$SmokeCoAlarmClusterSelfTestCompleteEvent");
                return nullptr;
            }
            jmethodID selfTestCompleteStructCtor = env->GetMethodID(selfTestCompleteStructClass, "<init>", "()V");
            if (selfTestCompleteStructCtor == nullptr)
            {
                ChipLogError(Zcl, "Could not find ChipEventStructs$SmokeCoAlarmClusterSelfTestCompleteEvent constructor");
                return nullptr;
            }

            jobject value = env->NewObject(selfTestCompleteStructClass, selfTestCompleteStructCtor);

            return value;
        }
        case Events::AlarmMuted::Id: {
            Events::AlarmMuted::DecodableType cppValue;
            *aError = app::DataModel::Decode(aReader, cppValue);
            if (*aError != CHIP_NO_ERROR)
            {
                return nullptr;
            }
            jclass alarmMutedStructClass;
            err = chip::JniReferences::GetInstance().GetClassRef(
                env, "chip/devicecontroller/ChipEventStructs$SmokeCoAlarmClusterAlarmMutedEvent", alarmMutedStructClass);
            if (err != CHIP_NO_ERROR)
            {
                ChipLogError(Zcl, "Could not find class ChipEventStructs$SmokeCoAlarmClusterAlarmMutedEvent");
                return nullptr;
            }
            jmethodID alarmMutedStructCtor = env->GetMethodID(alarmMutedStructClass, "<init>", "()V");
            if (alarmMutedStructCtor == nullptr)
            {
                ChipLogError(Zcl, "Could not find ChipEventStructs$SmokeCoAlarmClusterAlarmMutedEvent constructor");
                return nullptr;
            }

            jobject value = env->NewObject(alarmMutedStructClass, alarmMutedStructCtor);

            return value;
        }
        case Events::MuteEnded::Id: {
            Events::MuteEnded::DecodableType cppValue;
            *aError = app::DataModel::Decode(aReader, cppValue);
            if (*aError != CHIP_NO_ERROR)
            {
                return nullptr;
            }
            jclass muteEndedStructClass;
            err = chip::JniReferences::GetInstance().GetClassRef(
                env, "chip/devicecontroller/ChipEventStructs$SmokeCoAlarmClusterMuteEndedEvent", muteEndedStructClass);
            if (err != CHIP_NO_ERROR)
            {
                ChipLogError(Zcl, "Could not find class ChipEventStructs$SmokeCoAlarmClusterMuteEndedEvent");
                return nullptr;
            }
            jmethodID muteEndedStructCtor = env->GetMethodID(muteEndedStructClass, "<init>", "()V");
            if (muteEndedStructCtor == nullptr)
            {
                ChipLogError(Zcl, "Could not find ChipEventStructs$SmokeCoAlarmClusterMuteEndedEvent constructor");
                return nullptr;
            }

            jobject value = env->NewObject(muteEndedStructClass, muteEndedStructCtor);

            return value;
        }
        case Events::InterconnectSmokeAlarm::Id: {
            Events::InterconnectSmokeAlarm::DecodableType cppValue;
            *aError = app::DataModel::Decode(aReader, cppValue);
            if (*aError != CHIP_NO_ERROR)
            {
                return nullptr;
            }
            jobject value_alarmSeverityLevel;
            std::string value_alarmSeverityLevelClassName     = "java/lang/Integer";
            std::string value_alarmSeverityLevelCtorSignature = "(I)V";
            jint jnivalue_alarmSeverityLevel                  = static_cast<jint>(cppValue.alarmSeverityLevel);
            chip::JniReferences::GetInstance().CreateBoxedObject<jint>(value_alarmSeverityLevelClassName.c_str(),
                                                                       value_alarmSeverityLevelCtorSignature.c_str(),
                                                                       jnivalue_alarmSeverityLevel, value_alarmSeverityLevel);

            jclass interconnectSmokeAlarmStructClass;
            err = chip::JniReferences::GetInstance().GetClassRef(
                env, "chip/devicecontroller/ChipEventStructs$SmokeCoAlarmClusterInterconnectSmokeAlarmEvent",
                interconnectSmokeAlarmStructClass);
            if (err != CHIP_NO_ERROR)
            {
                ChipLogError(Zcl, "Could not find class ChipEventStructs$SmokeCoAlarmClusterInterconnectSmokeAlarmEvent");
                return nullptr;
            }
            jmethodID interconnectSmokeAlarmStructCtor =
                env->GetMethodID(interconnectSmokeAlarmStructClass, "<init>", "(Ljava/lang/Integer;)V");
            if (interconnectSmokeAlarmStructCtor == nullptr)
            {
                ChipLogError(Zcl, "Could not find ChipEventStructs$SmokeCoAlarmClusterInterconnectSmokeAlarmEvent constructor");
                return nullptr;
            }

            jobject value =
                env->NewObject(interconnectSmokeAlarmStructClass, interconnectSmokeAlarmStructCtor, value_alarmSeverityLevel);

            return value;
        }
        case Events::InterconnectCOAlarm::Id: {
            Events::InterconnectCOAlarm::DecodableType cppValue;
            *aError = app::DataModel::Decode(aReader, cppValue);
            if (*aError != CHIP_NO_ERROR)
            {
                return nullptr;
            }
            jobject value_alarmSeverityLevel;
            std::string value_alarmSeverityLevelClassName     = "java/lang/Integer";
            std::string value_alarmSeverityLevelCtorSignature = "(I)V";
            jint jnivalue_alarmSeverityLevel                  = static_cast<jint>(cppValue.alarmSeverityLevel);
            chip::JniReferences::GetInstance().CreateBoxedObject<jint>(value_alarmSeverityLevelClassName.c_str(),
                                                                       value_alarmSeverityLevelCtorSignature.c_str(),
                                                                       jnivalue_alarmSeverityLevel, value_alarmSeverityLevel);

            jclass interconnectCOAlarmStructClass;
            err = chip::JniReferences::GetInstance().GetClassRef(
                env, "chip/devicecontroller/ChipEventStructs$SmokeCoAlarmClusterInterconnectCOAlarmEvent",
                interconnectCOAlarmStructClass);
            if (err != CHIP_NO_ERROR)
            {
                ChipLogError(Zcl, "Could not find class ChipEventStructs$SmokeCoAlarmClusterInterconnectCOAlarmEvent");
                return nullptr;
            }
            jmethodID interconnectCOAlarmStructCtor =
                env->GetMethodID(interconnectCOAlarmStructClass, "<init>", "(Ljava/lang/Integer;)V");
            if (interconnectCOAlarmStructCtor == nullptr)
            {
                ChipLogError(Zcl, "Could not find ChipEventStructs$SmokeCoAlarmClusterInterconnectCOAlarmEvent constructor");
                return nullptr;
            }

            jobject value = env->NewObject(interconnectCOAlarmStructClass, interconnectCOAlarmStructCtor, value_alarmSeverityLevel);

            return value;
        }
        case Events::AllClear::Id: {
            Events::AllClear::DecodableType cppValue;
            *aError = app::DataModel::Decode(aReader, cppValue);
            if (*aError != CHIP_NO_ERROR)
            {
                return nullptr;
            }
            jclass allClearStructClass;
            err = chip::JniReferences::GetInstance().GetClassRef(
                env, "chip/devicecontroller/ChipEventStructs$SmokeCoAlarmClusterAllClearEvent", allClearStructClass);
            if (err != CHIP_NO_ERROR)
            {
                ChipLogError(Zcl, "Could not find class ChipEventStructs$SmokeCoAlarmClusterAllClearEvent");
                return nullptr;
            }
            jmethodID allClearStructCtor = env->GetMethodID(allClearStructClass, "<init>", "()V");
            if (allClearStructCtor == nullptr)
            {
                ChipLogError(Zcl, "Could not find ChipEventStructs$SmokeCoAlarmClusterAllClearEvent constructor");
                return nullptr;
            }

            jobject value = env->NewObject(allClearStructClass, allClearStructCtor);

            return value;
        }
        default:
            *aError = CHIP_ERROR_IM_MALFORMED_EVENT_PATH_IB;
            break;
        }
        break;
    }
    case app::Clusters::DishwasherAlarm::Id: {
        using namespace app::Clusters::DishwasherAlarm;
        switch (aPath.mEventId)
        {
        case Events::Notify::Id: {
            Events::Notify::DecodableType cppValue;
            *aError = app::DataModel::Decode(aReader, cppValue);
            if (*aError != CHIP_NO_ERROR)
            {
                return nullptr;
            }
            jobject value_active;
            std::string value_activeClassName     = "java/lang/Long";
            std::string value_activeCtorSignature = "(J)V";
            jlong jnivalue_active                 = static_cast<jlong>(cppValue.active.Raw());
            chip::JniReferences::GetInstance().CreateBoxedObject<jlong>(
                value_activeClassName.c_str(), value_activeCtorSignature.c_str(), jnivalue_active, value_active);

            jobject value_inactive;
            std::string value_inactiveClassName     = "java/lang/Long";
            std::string value_inactiveCtorSignature = "(J)V";
            jlong jnivalue_inactive                 = static_cast<jlong>(cppValue.inactive.Raw());
            chip::JniReferences::GetInstance().CreateBoxedObject<jlong>(
                value_inactiveClassName.c_str(), value_inactiveCtorSignature.c_str(), jnivalue_inactive, value_inactive);

            jobject value_state;
            std::string value_stateClassName     = "java/lang/Long";
            std::string value_stateCtorSignature = "(J)V";
            jlong jnivalue_state                 = static_cast<jlong>(cppValue.state.Raw());
            chip::JniReferences::GetInstance().CreateBoxedObject<jlong>(
                value_stateClassName.c_str(), value_stateCtorSignature.c_str(), jnivalue_state, value_state);

            jobject value_mask;
            std::string value_maskClassName     = "java/lang/Long";
            std::string value_maskCtorSignature = "(J)V";
            jlong jnivalue_mask                 = static_cast<jlong>(cppValue.mask.Raw());
            chip::JniReferences::GetInstance().CreateBoxedObject<jlong>(value_maskClassName.c_str(),
                                                                        value_maskCtorSignature.c_str(), jnivalue_mask, value_mask);

            jclass notifyStructClass;
            err = chip::JniReferences::GetInstance().GetClassRef(
                env, "chip/devicecontroller/ChipEventStructs$DishwasherAlarmClusterNotifyEvent", notifyStructClass);
            if (err != CHIP_NO_ERROR)
            {
                ChipLogError(Zcl, "Could not find class ChipEventStructs$DishwasherAlarmClusterNotifyEvent");
                return nullptr;
            }
            jmethodID notifyStructCtor = env->GetMethodID(notifyStructClass, "<init>",
                                                          "(Ljava/lang/Long;Ljava/lang/Long;Ljava/lang/Long;Ljava/lang/Long;)V");
            if (notifyStructCtor == nullptr)
            {
                ChipLogError(Zcl, "Could not find ChipEventStructs$DishwasherAlarmClusterNotifyEvent constructor");
                return nullptr;
            }

            jobject value =
                env->NewObject(notifyStructClass, notifyStructCtor, value_active, value_inactive, value_state, value_mask);

            return value;
        }
        default:
            *aError = CHIP_ERROR_IM_MALFORMED_EVENT_PATH_IB;
            break;
        }
        break;
    }
    case app::Clusters::MicrowaveOvenMode::Id: {
        using namespace app::Clusters::MicrowaveOvenMode;
        switch (aPath.mEventId)
        {
        default:
            *aError = CHIP_ERROR_IM_MALFORMED_EVENT_PATH_IB;
            break;
        }
        break;
    }
    case app::Clusters::MicrowaveOvenControl::Id: {
        using namespace app::Clusters::MicrowaveOvenControl;
        switch (aPath.mEventId)
        {
        default:
            *aError = CHIP_ERROR_IM_MALFORMED_EVENT_PATH_IB;
            break;
        }
        break;
    }
    case app::Clusters::OperationalState::Id: {
        using namespace app::Clusters::OperationalState;
        switch (aPath.mEventId)
        {
        case Events::OperationalError::Id: {
            Events::OperationalError::DecodableType cppValue;
            *aError = app::DataModel::Decode(aReader, cppValue);
            if (*aError != CHIP_NO_ERROR)
            {
                return nullptr;
            }
            jobject value_errorState;
            jobject value_errorState_errorStateID;
            std::string value_errorState_errorStateIDClassName     = "java/lang/Integer";
            std::string value_errorState_errorStateIDCtorSignature = "(I)V";
            jint jnivalue_errorState_errorStateID                  = static_cast<jint>(cppValue.errorState.errorStateID);
            chip::JniReferences::GetInstance().CreateBoxedObject<jint>(
                value_errorState_errorStateIDClassName.c_str(), value_errorState_errorStateIDCtorSignature.c_str(),
                jnivalue_errorState_errorStateID, value_errorState_errorStateID);
            jobject value_errorState_errorStateLabel;
            if (!cppValue.errorState.errorStateLabel.HasValue())
            {
                chip::JniReferences::GetInstance().CreateOptional(nullptr, value_errorState_errorStateLabel);
            }
            else
            {
                jobject value_errorState_errorStateLabelInsideOptional;
                LogErrorOnFailure(chip::JniReferences::GetInstance().CharToStringUTF(
                    cppValue.errorState.errorStateLabel.Value(), value_errorState_errorStateLabelInsideOptional));
                chip::JniReferences::GetInstance().CreateOptional(value_errorState_errorStateLabelInsideOptional,
                                                                  value_errorState_errorStateLabel);
            }
            jobject value_errorState_errorStateDetails;
            if (!cppValue.errorState.errorStateDetails.HasValue())
            {
                chip::JniReferences::GetInstance().CreateOptional(nullptr, value_errorState_errorStateDetails);
            }
            else
            {
                jobject value_errorState_errorStateDetailsInsideOptional;
                LogErrorOnFailure(chip::JniReferences::GetInstance().CharToStringUTF(
                    cppValue.errorState.errorStateDetails.Value(), value_errorState_errorStateDetailsInsideOptional));
                chip::JniReferences::GetInstance().CreateOptional(value_errorState_errorStateDetailsInsideOptional,
                                                                  value_errorState_errorStateDetails);
            }

            jclass errorStateStructStructClass_0;
            err = chip::JniReferences::GetInstance().GetClassRef(
                env, "chip/devicecontroller/ChipStructs$OperationalStateClusterErrorStateStruct", errorStateStructStructClass_0);
            if (err != CHIP_NO_ERROR)
            {
                ChipLogError(Zcl, "Could not find class ChipStructs$OperationalStateClusterErrorStateStruct");
                return nullptr;
            }
            jmethodID errorStateStructStructCtor_0 = env->GetMethodID(
                errorStateStructStructClass_0, "<init>", "(Ljava/lang/Integer;Ljava/util/Optional;Ljava/util/Optional;)V");
            if (errorStateStructStructCtor_0 == nullptr)
            {
                ChipLogError(Zcl, "Could not find ChipStructs$OperationalStateClusterErrorStateStruct constructor");
                return nullptr;
            }

            value_errorState =
                env->NewObject(errorStateStructStructClass_0, errorStateStructStructCtor_0, value_errorState_errorStateID,
                               value_errorState_errorStateLabel, value_errorState_errorStateDetails);

            jclass operationalErrorStructClass;
            err = chip::JniReferences::GetInstance().GetClassRef(
                env, "chip/devicecontroller/ChipEventStructs$OperationalStateClusterOperationalErrorEvent",
                operationalErrorStructClass);
            if (err != CHIP_NO_ERROR)
            {
                ChipLogError(Zcl, "Could not find class ChipEventStructs$OperationalStateClusterOperationalErrorEvent");
                return nullptr;
            }
            jmethodID operationalErrorStructCtor =
                env->GetMethodID(operationalErrorStructClass, "<init>",
                                 "(Lchip/devicecontroller/ChipStructs$OperationalStateClusterErrorStateStruct;)V");
            if (operationalErrorStructCtor == nullptr)
            {
                ChipLogError(Zcl, "Could not find ChipEventStructs$OperationalStateClusterOperationalErrorEvent constructor");
                return nullptr;
            }

            jobject value = env->NewObject(operationalErrorStructClass, operationalErrorStructCtor, value_errorState);

            return value;
        }
        case Events::OperationCompletion::Id: {
            Events::OperationCompletion::DecodableType cppValue;
            *aError = app::DataModel::Decode(aReader, cppValue);
            if (*aError != CHIP_NO_ERROR)
            {
                return nullptr;
            }
            jobject value_completionErrorCode;
            std::string value_completionErrorCodeClassName     = "java/lang/Integer";
            std::string value_completionErrorCodeCtorSignature = "(I)V";
            jint jnivalue_completionErrorCode                  = static_cast<jint>(cppValue.completionErrorCode);
            chip::JniReferences::GetInstance().CreateBoxedObject<jint>(value_completionErrorCodeClassName.c_str(),
                                                                       value_completionErrorCodeCtorSignature.c_str(),
                                                                       jnivalue_completionErrorCode, value_completionErrorCode);

            jobject value_totalOperationalTime;
            if (!cppValue.totalOperationalTime.HasValue())
            {
                chip::JniReferences::GetInstance().CreateOptional(nullptr, value_totalOperationalTime);
            }
            else
            {
                jobject value_totalOperationalTimeInsideOptional;
                if (cppValue.totalOperationalTime.Value().IsNull())
                {
                    value_totalOperationalTimeInsideOptional = nullptr;
                }
                else
                {
                    std::string value_totalOperationalTimeInsideOptionalClassName     = "java/lang/Long";
                    std::string value_totalOperationalTimeInsideOptionalCtorSignature = "(J)V";
                    jlong jnivalue_totalOperationalTimeInsideOptional =
                        static_cast<jlong>(cppValue.totalOperationalTime.Value().Value());
                    chip::JniReferences::GetInstance().CreateBoxedObject<jlong>(
                        value_totalOperationalTimeInsideOptionalClassName.c_str(),
                        value_totalOperationalTimeInsideOptionalCtorSignature.c_str(), jnivalue_totalOperationalTimeInsideOptional,
                        value_totalOperationalTimeInsideOptional);
                }
                chip::JniReferences::GetInstance().CreateOptional(value_totalOperationalTimeInsideOptional,
                                                                  value_totalOperationalTime);
            }

            jobject value_pausedTime;
            if (!cppValue.pausedTime.HasValue())
            {
                chip::JniReferences::GetInstance().CreateOptional(nullptr, value_pausedTime);
            }
            else
            {
                jobject value_pausedTimeInsideOptional;
                if (cppValue.pausedTime.Value().IsNull())
                {
                    value_pausedTimeInsideOptional = nullptr;
                }
                else
                {
                    std::string value_pausedTimeInsideOptionalClassName     = "java/lang/Long";
                    std::string value_pausedTimeInsideOptionalCtorSignature = "(J)V";
                    jlong jnivalue_pausedTimeInsideOptional = static_cast<jlong>(cppValue.pausedTime.Value().Value());
                    chip::JniReferences::GetInstance().CreateBoxedObject<jlong>(
                        value_pausedTimeInsideOptionalClassName.c_str(), value_pausedTimeInsideOptionalCtorSignature.c_str(),
                        jnivalue_pausedTimeInsideOptional, value_pausedTimeInsideOptional);
                }
                chip::JniReferences::GetInstance().CreateOptional(value_pausedTimeInsideOptional, value_pausedTime);
            }

            jclass operationCompletionStructClass;
            err = chip::JniReferences::GetInstance().GetClassRef(
                env, "chip/devicecontroller/ChipEventStructs$OperationalStateClusterOperationCompletionEvent",
                operationCompletionStructClass);
            if (err != CHIP_NO_ERROR)
            {
                ChipLogError(Zcl, "Could not find class ChipEventStructs$OperationalStateClusterOperationCompletionEvent");
                return nullptr;
            }
            jmethodID operationCompletionStructCtor = env->GetMethodID(
                operationCompletionStructClass, "<init>", "(Ljava/lang/Integer;Ljava/util/Optional;Ljava/util/Optional;)V");
            if (operationCompletionStructCtor == nullptr)
            {
                ChipLogError(Zcl, "Could not find ChipEventStructs$OperationalStateClusterOperationCompletionEvent constructor");
                return nullptr;
            }

            jobject value = env->NewObject(operationCompletionStructClass, operationCompletionStructCtor, value_completionErrorCode,
                                           value_totalOperationalTime, value_pausedTime);

            return value;
        }
        default:
            *aError = CHIP_ERROR_IM_MALFORMED_EVENT_PATH_IB;
            break;
        }
        break;
    }
    case app::Clusters::RvcOperationalState::Id: {
        using namespace app::Clusters::RvcOperationalState;
        switch (aPath.mEventId)
        {
        case Events::OperationalError::Id: {
            Events::OperationalError::DecodableType cppValue;
            *aError = app::DataModel::Decode(aReader, cppValue);
            if (*aError != CHIP_NO_ERROR)
            {
                return nullptr;
            }
            jobject value_errorState;
            jobject value_errorState_errorStateID;
            std::string value_errorState_errorStateIDClassName     = "java/lang/Integer";
            std::string value_errorState_errorStateIDCtorSignature = "(I)V";
            jint jnivalue_errorState_errorStateID                  = static_cast<jint>(cppValue.errorState.errorStateID);
            chip::JniReferences::GetInstance().CreateBoxedObject<jint>(
                value_errorState_errorStateIDClassName.c_str(), value_errorState_errorStateIDCtorSignature.c_str(),
                jnivalue_errorState_errorStateID, value_errorState_errorStateID);
            jobject value_errorState_errorStateLabel;
            if (!cppValue.errorState.errorStateLabel.HasValue())
            {
                chip::JniReferences::GetInstance().CreateOptional(nullptr, value_errorState_errorStateLabel);
            }
            else
            {
                jobject value_errorState_errorStateLabelInsideOptional;
                LogErrorOnFailure(chip::JniReferences::GetInstance().CharToStringUTF(
                    cppValue.errorState.errorStateLabel.Value(), value_errorState_errorStateLabelInsideOptional));
                chip::JniReferences::GetInstance().CreateOptional(value_errorState_errorStateLabelInsideOptional,
                                                                  value_errorState_errorStateLabel);
            }
            jobject value_errorState_errorStateDetails;
            if (!cppValue.errorState.errorStateDetails.HasValue())
            {
                chip::JniReferences::GetInstance().CreateOptional(nullptr, value_errorState_errorStateDetails);
            }
            else
            {
                jobject value_errorState_errorStateDetailsInsideOptional;
                LogErrorOnFailure(chip::JniReferences::GetInstance().CharToStringUTF(
                    cppValue.errorState.errorStateDetails.Value(), value_errorState_errorStateDetailsInsideOptional));
                chip::JniReferences::GetInstance().CreateOptional(value_errorState_errorStateDetailsInsideOptional,
                                                                  value_errorState_errorStateDetails);
            }

            jclass errorStateStructStructClass_0;
            err = chip::JniReferences::GetInstance().GetClassRef(
                env, "chip/devicecontroller/ChipStructs$RvcOperationalStateClusterErrorStateStruct", errorStateStructStructClass_0);
            if (err != CHIP_NO_ERROR)
            {
                ChipLogError(Zcl, "Could not find class ChipStructs$RvcOperationalStateClusterErrorStateStruct");
                return nullptr;
            }
            jmethodID errorStateStructStructCtor_0 = env->GetMethodID(
                errorStateStructStructClass_0, "<init>", "(Ljava/lang/Integer;Ljava/util/Optional;Ljava/util/Optional;)V");
            if (errorStateStructStructCtor_0 == nullptr)
            {
                ChipLogError(Zcl, "Could not find ChipStructs$RvcOperationalStateClusterErrorStateStruct constructor");
                return nullptr;
            }

            value_errorState =
                env->NewObject(errorStateStructStructClass_0, errorStateStructStructCtor_0, value_errorState_errorStateID,
                               value_errorState_errorStateLabel, value_errorState_errorStateDetails);

            jclass operationalErrorStructClass;
            err = chip::JniReferences::GetInstance().GetClassRef(
                env, "chip/devicecontroller/ChipEventStructs$RvcOperationalStateClusterOperationalErrorEvent",
                operationalErrorStructClass);
            if (err != CHIP_NO_ERROR)
            {
                ChipLogError(Zcl, "Could not find class ChipEventStructs$RvcOperationalStateClusterOperationalErrorEvent");
                return nullptr;
            }
            jmethodID operationalErrorStructCtor =
                env->GetMethodID(operationalErrorStructClass, "<init>",
                                 "(Lchip/devicecontroller/ChipStructs$RvcOperationalStateClusterErrorStateStruct;)V");
            if (operationalErrorStructCtor == nullptr)
            {
                ChipLogError(Zcl, "Could not find ChipEventStructs$RvcOperationalStateClusterOperationalErrorEvent constructor");
                return nullptr;
            }

            jobject value = env->NewObject(operationalErrorStructClass, operationalErrorStructCtor, value_errorState);

            return value;
        }
        case Events::OperationCompletion::Id: {
            Events::OperationCompletion::DecodableType cppValue;
            *aError = app::DataModel::Decode(aReader, cppValue);
            if (*aError != CHIP_NO_ERROR)
            {
                return nullptr;
            }
            jobject value_completionErrorCode;
            std::string value_completionErrorCodeClassName     = "java/lang/Integer";
            std::string value_completionErrorCodeCtorSignature = "(I)V";
            jint jnivalue_completionErrorCode                  = static_cast<jint>(cppValue.completionErrorCode);
            chip::JniReferences::GetInstance().CreateBoxedObject<jint>(value_completionErrorCodeClassName.c_str(),
                                                                       value_completionErrorCodeCtorSignature.c_str(),
                                                                       jnivalue_completionErrorCode, value_completionErrorCode);

            jobject value_totalOperationalTime;
            if (!cppValue.totalOperationalTime.HasValue())
            {
                chip::JniReferences::GetInstance().CreateOptional(nullptr, value_totalOperationalTime);
            }
            else
            {
                jobject value_totalOperationalTimeInsideOptional;
                if (cppValue.totalOperationalTime.Value().IsNull())
                {
                    value_totalOperationalTimeInsideOptional = nullptr;
                }
                else
                {
                    std::string value_totalOperationalTimeInsideOptionalClassName     = "java/lang/Long";
                    std::string value_totalOperationalTimeInsideOptionalCtorSignature = "(J)V";
                    jlong jnivalue_totalOperationalTimeInsideOptional =
                        static_cast<jlong>(cppValue.totalOperationalTime.Value().Value());
                    chip::JniReferences::GetInstance().CreateBoxedObject<jlong>(
                        value_totalOperationalTimeInsideOptionalClassName.c_str(),
                        value_totalOperationalTimeInsideOptionalCtorSignature.c_str(), jnivalue_totalOperationalTimeInsideOptional,
                        value_totalOperationalTimeInsideOptional);
                }
                chip::JniReferences::GetInstance().CreateOptional(value_totalOperationalTimeInsideOptional,
                                                                  value_totalOperationalTime);
            }

            jobject value_pausedTime;
            if (!cppValue.pausedTime.HasValue())
            {
                chip::JniReferences::GetInstance().CreateOptional(nullptr, value_pausedTime);
            }
            else
            {
                jobject value_pausedTimeInsideOptional;
                if (cppValue.pausedTime.Value().IsNull())
                {
                    value_pausedTimeInsideOptional = nullptr;
                }
                else
                {
                    std::string value_pausedTimeInsideOptionalClassName     = "java/lang/Long";
                    std::string value_pausedTimeInsideOptionalCtorSignature = "(J)V";
                    jlong jnivalue_pausedTimeInsideOptional = static_cast<jlong>(cppValue.pausedTime.Value().Value());
                    chip::JniReferences::GetInstance().CreateBoxedObject<jlong>(
                        value_pausedTimeInsideOptionalClassName.c_str(), value_pausedTimeInsideOptionalCtorSignature.c_str(),
                        jnivalue_pausedTimeInsideOptional, value_pausedTimeInsideOptional);
                }
                chip::JniReferences::GetInstance().CreateOptional(value_pausedTimeInsideOptional, value_pausedTime);
            }

            jclass operationCompletionStructClass;
            err = chip::JniReferences::GetInstance().GetClassRef(
                env, "chip/devicecontroller/ChipEventStructs$RvcOperationalStateClusterOperationCompletionEvent",
                operationCompletionStructClass);
            if (err != CHIP_NO_ERROR)
            {
                ChipLogError(Zcl, "Could not find class ChipEventStructs$RvcOperationalStateClusterOperationCompletionEvent");
                return nullptr;
            }
            jmethodID operationCompletionStructCtor = env->GetMethodID(
                operationCompletionStructClass, "<init>", "(Ljava/lang/Integer;Ljava/util/Optional;Ljava/util/Optional;)V");
            if (operationCompletionStructCtor == nullptr)
            {
                ChipLogError(Zcl, "Could not find ChipEventStructs$RvcOperationalStateClusterOperationCompletionEvent constructor");
                return nullptr;
            }

            jobject value = env->NewObject(operationCompletionStructClass, operationCompletionStructCtor, value_completionErrorCode,
                                           value_totalOperationalTime, value_pausedTime);

            return value;
        }
        default:
            *aError = CHIP_ERROR_IM_MALFORMED_EVENT_PATH_IB;
            break;
        }
        break;
    }
    case app::Clusters::HepaFilterMonitoring::Id: {
        using namespace app::Clusters::HepaFilterMonitoring;
        switch (aPath.mEventId)
        {
        default:
            *aError = CHIP_ERROR_IM_MALFORMED_EVENT_PATH_IB;
            break;
        }
        break;
    }
    case app::Clusters::ActivatedCarbonFilterMonitoring::Id: {
        using namespace app::Clusters::ActivatedCarbonFilterMonitoring;
        switch (aPath.mEventId)
        {
        default:
            *aError = CHIP_ERROR_IM_MALFORMED_EVENT_PATH_IB;
            break;
        }
        break;
    }
    case app::Clusters::BooleanSensorConfiguration::Id: {
        using namespace app::Clusters::BooleanSensorConfiguration;
        switch (aPath.mEventId)
        {
        case Events::AlarmsStateChanged::Id: {
            Events::AlarmsStateChanged::DecodableType cppValue;
            *aError = app::DataModel::Decode(aReader, cppValue);
            if (*aError != CHIP_NO_ERROR)
            {
                return nullptr;
            }
            jobject value_alarmsActive;
            std::string value_alarmsActiveClassName     = "java/lang/Integer";
            std::string value_alarmsActiveCtorSignature = "(I)V";
            jint jnivalue_alarmsActive                  = static_cast<jint>(cppValue.alarmsActive.Raw());
            chip::JniReferences::GetInstance().CreateBoxedObject<jint>(value_alarmsActiveClassName.c_str(),
                                                                       value_alarmsActiveCtorSignature.c_str(),
                                                                       jnivalue_alarmsActive, value_alarmsActive);

            jobject value_alarmsSuppressed;
            if (!cppValue.alarmsSuppressed.HasValue())
            {
                chip::JniReferences::GetInstance().CreateOptional(nullptr, value_alarmsSuppressed);
            }
            else
            {
                jobject value_alarmsSuppressedInsideOptional;
                std::string value_alarmsSuppressedInsideOptionalClassName     = "java/lang/Integer";
                std::string value_alarmsSuppressedInsideOptionalCtorSignature = "(I)V";
                jint jnivalue_alarmsSuppressedInsideOptional = static_cast<jint>(cppValue.alarmsSuppressed.Value().Raw());
                chip::JniReferences::GetInstance().CreateBoxedObject<jint>(
                    value_alarmsSuppressedInsideOptionalClassName.c_str(),
                    value_alarmsSuppressedInsideOptionalCtorSignature.c_str(), jnivalue_alarmsSuppressedInsideOptional,
                    value_alarmsSuppressedInsideOptional);
                chip::JniReferences::GetInstance().CreateOptional(value_alarmsSuppressedInsideOptional, value_alarmsSuppressed);
            }

            jclass alarmsStateChangedStructClass;
            err = chip::JniReferences::GetInstance().GetClassRef(
                env, "chip/devicecontroller/ChipEventStructs$BooleanSensorConfigurationClusterAlarmsStateChangedEvent",
                alarmsStateChangedStructClass);
            if (err != CHIP_NO_ERROR)
            {
                ChipLogError(Zcl, "Could not find class ChipEventStructs$BooleanSensorConfigurationClusterAlarmsStateChangedEvent");
                return nullptr;
            }
            jmethodID alarmsStateChangedStructCtor =
                env->GetMethodID(alarmsStateChangedStructClass, "<init>", "(Ljava/lang/Integer;Ljava/util/Optional;)V");
            if (alarmsStateChangedStructCtor == nullptr)
            {
                ChipLogError(
                    Zcl, "Could not find ChipEventStructs$BooleanSensorConfigurationClusterAlarmsStateChangedEvent constructor");
                return nullptr;
            }

            jobject value = env->NewObject(alarmsStateChangedStructClass, alarmsStateChangedStructCtor, value_alarmsActive,
                                           value_alarmsSuppressed);

            return value;
        }
        case Events::SensorFault::Id: {
            Events::SensorFault::DecodableType cppValue;
            *aError = app::DataModel::Decode(aReader, cppValue);
            if (*aError != CHIP_NO_ERROR)
            {
                return nullptr;
            }
            jclass sensorFaultStructClass;
            err = chip::JniReferences::GetInstance().GetClassRef(
                env, "chip/devicecontroller/ChipEventStructs$BooleanSensorConfigurationClusterSensorFaultEvent",
                sensorFaultStructClass);
            if (err != CHIP_NO_ERROR)
            {
                ChipLogError(Zcl, "Could not find class ChipEventStructs$BooleanSensorConfigurationClusterSensorFaultEvent");
                return nullptr;
            }
            jmethodID sensorFaultStructCtor = env->GetMethodID(sensorFaultStructClass, "<init>", "()V");
            if (sensorFaultStructCtor == nullptr)
            {
                ChipLogError(Zcl, "Could not find ChipEventStructs$BooleanSensorConfigurationClusterSensorFaultEvent constructor");
                return nullptr;
            }

            jobject value = env->NewObject(sensorFaultStructClass, sensorFaultStructCtor);

            return value;
        }
        default:
            *aError = CHIP_ERROR_IM_MALFORMED_EVENT_PATH_IB;
            break;
        }
        break;
    }
    case app::Clusters::ValveConfigurationAndControl::Id: {
        using namespace app::Clusters::ValveConfigurationAndControl;
        switch (aPath.mEventId)
        {
        case Events::ValveStateChanged::Id: {
            Events::ValveStateChanged::DecodableType cppValue;
            *aError = app::DataModel::Decode(aReader, cppValue);
            if (*aError != CHIP_NO_ERROR)
            {
                return nullptr;
            }
            jobject value_valveState;
            std::string value_valveStateClassName     = "java/lang/Integer";
            std::string value_valveStateCtorSignature = "(I)V";
            jint jnivalue_valveState                  = static_cast<jint>(cppValue.valveState);
            chip::JniReferences::GetInstance().CreateBoxedObject<jint>(
                value_valveStateClassName.c_str(), value_valveStateCtorSignature.c_str(), jnivalue_valveState, value_valveState);

            jclass valveStateChangedStructClass;
            err = chip::JniReferences::GetInstance().GetClassRef(
                env, "chip/devicecontroller/ChipEventStructs$ValveConfigurationAndControlClusterValveStateChangedEvent",
                valveStateChangedStructClass);
            if (err != CHIP_NO_ERROR)
            {
                ChipLogError(Zcl,
                             "Could not find class ChipEventStructs$ValveConfigurationAndControlClusterValveStateChangedEvent");
                return nullptr;
            }
            jmethodID valveStateChangedStructCtor =
                env->GetMethodID(valveStateChangedStructClass, "<init>", "(Ljava/lang/Integer;)V");
            if (valveStateChangedStructCtor == nullptr)
            {
                ChipLogError(
                    Zcl, "Could not find ChipEventStructs$ValveConfigurationAndControlClusterValveStateChangedEvent constructor");
                return nullptr;
            }

            jobject value = env->NewObject(valveStateChangedStructClass, valveStateChangedStructCtor, value_valveState);

            return value;
        }
        case Events::ValveFault::Id: {
            Events::ValveFault::DecodableType cppValue;
            *aError = app::DataModel::Decode(aReader, cppValue);
            if (*aError != CHIP_NO_ERROR)
            {
                return nullptr;
            }
            jobject value_valveFault;
            std::string value_valveFaultClassName     = "java/lang/Integer";
            std::string value_valveFaultCtorSignature = "(I)V";
            jint jnivalue_valveFault                  = static_cast<jint>(cppValue.valveFault.Raw());
            chip::JniReferences::GetInstance().CreateBoxedObject<jint>(
                value_valveFaultClassName.c_str(), value_valveFaultCtorSignature.c_str(), jnivalue_valveFault, value_valveFault);

            jclass valveFaultStructClass;
            err = chip::JniReferences::GetInstance().GetClassRef(
                env, "chip/devicecontroller/ChipEventStructs$ValveConfigurationAndControlClusterValveFaultEvent",
                valveFaultStructClass);
            if (err != CHIP_NO_ERROR)
            {
                ChipLogError(Zcl, "Could not find class ChipEventStructs$ValveConfigurationAndControlClusterValveFaultEvent");
                return nullptr;
            }
            jmethodID valveFaultStructCtor = env->GetMethodID(valveFaultStructClass, "<init>", "(Ljava/lang/Integer;)V");
            if (valveFaultStructCtor == nullptr)
            {
                ChipLogError(Zcl, "Could not find ChipEventStructs$ValveConfigurationAndControlClusterValveFaultEvent constructor");
                return nullptr;
            }

            jobject value = env->NewObject(valveFaultStructClass, valveFaultStructCtor, value_valveFault);

            return value;
        }
        default:
            *aError = CHIP_ERROR_IM_MALFORMED_EVENT_PATH_IB;
            break;
        }
        break;
    }
    case app::Clusters::DemandResponseLoadControl::Id: {
        using namespace app::Clusters::DemandResponseLoadControl;
        switch (aPath.mEventId)
        {
        case Events::LoadControlEventStatusChange::Id: {
            Events::LoadControlEventStatusChange::DecodableType cppValue;
            *aError = app::DataModel::Decode(aReader, cppValue);
            if (*aError != CHIP_NO_ERROR)
            {
                return nullptr;
            }
            jobject value_eventID;
            jbyteArray value_eventIDByteArray = env->NewByteArray(static_cast<jsize>(cppValue.eventID.size()));
            env->SetByteArrayRegion(value_eventIDByteArray, 0, static_cast<jsize>(cppValue.eventID.size()),
                                    reinterpret_cast<const jbyte *>(cppValue.eventID.data()));
            value_eventID = value_eventIDByteArray;

            jobject value_transitionIndex;
            if (cppValue.transitionIndex.IsNull())
            {
                value_transitionIndex = nullptr;
            }
            else
            {
                std::string value_transitionIndexClassName     = "java/lang/Integer";
                std::string value_transitionIndexCtorSignature = "(I)V";
                jint jnivalue_transitionIndex                  = static_cast<jint>(cppValue.transitionIndex.Value());
                chip::JniReferences::GetInstance().CreateBoxedObject<jint>(value_transitionIndexClassName.c_str(),
                                                                           value_transitionIndexCtorSignature.c_str(),
                                                                           jnivalue_transitionIndex, value_transitionIndex);
            }

            jobject value_status;
            std::string value_statusClassName     = "java/lang/Integer";
            std::string value_statusCtorSignature = "(I)V";
            jint jnivalue_status                  = static_cast<jint>(cppValue.status);
            chip::JniReferences::GetInstance().CreateBoxedObject<jint>(
                value_statusClassName.c_str(), value_statusCtorSignature.c_str(), jnivalue_status, value_status);

            jobject value_criticality;
            std::string value_criticalityClassName     = "java/lang/Integer";
            std::string value_criticalityCtorSignature = "(I)V";
            jint jnivalue_criticality                  = static_cast<jint>(cppValue.criticality);
            chip::JniReferences::GetInstance().CreateBoxedObject<jint>(value_criticalityClassName.c_str(),
                                                                       value_criticalityCtorSignature.c_str(), jnivalue_criticality,
                                                                       value_criticality);

            jobject value_control;
            std::string value_controlClassName     = "java/lang/Integer";
            std::string value_controlCtorSignature = "(I)V";
            jint jnivalue_control                  = static_cast<jint>(cppValue.control.Raw());
            chip::JniReferences::GetInstance().CreateBoxedObject<jint>(
                value_controlClassName.c_str(), value_controlCtorSignature.c_str(), jnivalue_control, value_control);

            jobject value_temperatureControl;
            if (!cppValue.temperatureControl.HasValue())
            {
                chip::JniReferences::GetInstance().CreateOptional(nullptr, value_temperatureControl);
            }
            else
            {
                jobject value_temperatureControlInsideOptional;
                if (cppValue.temperatureControl.Value().IsNull())
                {
                    value_temperatureControlInsideOptional = nullptr;
                }
                else
                {
                    jobject value_temperatureControlInsideOptional_coolingTempOffset;
                    if (!cppValue.temperatureControl.Value().Value().coolingTempOffset.HasValue())
                    {
                        chip::JniReferences::GetInstance().CreateOptional(nullptr,
                                                                          value_temperatureControlInsideOptional_coolingTempOffset);
                    }
                    else
                    {
                        jobject value_temperatureControlInsideOptional_coolingTempOffsetInsideOptional;
                        if (cppValue.temperatureControl.Value().Value().coolingTempOffset.Value().IsNull())
                        {
                            value_temperatureControlInsideOptional_coolingTempOffsetInsideOptional = nullptr;
                        }
                        else
                        {
                            std::string value_temperatureControlInsideOptional_coolingTempOffsetInsideOptionalClassName =
                                "java/lang/Integer";
                            std::string value_temperatureControlInsideOptional_coolingTempOffsetInsideOptionalCtorSignature =
                                "(I)V";
                            jint jnivalue_temperatureControlInsideOptional_coolingTempOffsetInsideOptional =
                                static_cast<jint>(cppValue.temperatureControl.Value().Value().coolingTempOffset.Value().Value());
                            chip::JniReferences::GetInstance().CreateBoxedObject<jint>(
                                value_temperatureControlInsideOptional_coolingTempOffsetInsideOptionalClassName.c_str(),
                                value_temperatureControlInsideOptional_coolingTempOffsetInsideOptionalCtorSignature.c_str(),
                                jnivalue_temperatureControlInsideOptional_coolingTempOffsetInsideOptional,
                                value_temperatureControlInsideOptional_coolingTempOffsetInsideOptional);
                        }
                        chip::JniReferences::GetInstance().CreateOptional(
                            value_temperatureControlInsideOptional_coolingTempOffsetInsideOptional,
                            value_temperatureControlInsideOptional_coolingTempOffset);
                    }
                    jobject value_temperatureControlInsideOptional_heatingtTempOffset;
                    if (!cppValue.temperatureControl.Value().Value().heatingtTempOffset.HasValue())
                    {
                        chip::JniReferences::GetInstance().CreateOptional(
                            nullptr, value_temperatureControlInsideOptional_heatingtTempOffset);
                    }
                    else
                    {
                        jobject value_temperatureControlInsideOptional_heatingtTempOffsetInsideOptional;
                        if (cppValue.temperatureControl.Value().Value().heatingtTempOffset.Value().IsNull())
                        {
                            value_temperatureControlInsideOptional_heatingtTempOffsetInsideOptional = nullptr;
                        }
                        else
                        {
                            std::string value_temperatureControlInsideOptional_heatingtTempOffsetInsideOptionalClassName =
                                "java/lang/Integer";
                            std::string value_temperatureControlInsideOptional_heatingtTempOffsetInsideOptionalCtorSignature =
                                "(I)V";
                            jint jnivalue_temperatureControlInsideOptional_heatingtTempOffsetInsideOptional =
                                static_cast<jint>(cppValue.temperatureControl.Value().Value().heatingtTempOffset.Value().Value());
                            chip::JniReferences::GetInstance().CreateBoxedObject<jint>(
                                value_temperatureControlInsideOptional_heatingtTempOffsetInsideOptionalClassName.c_str(),
                                value_temperatureControlInsideOptional_heatingtTempOffsetInsideOptionalCtorSignature.c_str(),
                                jnivalue_temperatureControlInsideOptional_heatingtTempOffsetInsideOptional,
                                value_temperatureControlInsideOptional_heatingtTempOffsetInsideOptional);
                        }
                        chip::JniReferences::GetInstance().CreateOptional(
                            value_temperatureControlInsideOptional_heatingtTempOffsetInsideOptional,
                            value_temperatureControlInsideOptional_heatingtTempOffset);
                    }
                    jobject value_temperatureControlInsideOptional_coolingTempSetpoint;
                    if (!cppValue.temperatureControl.Value().Value().coolingTempSetpoint.HasValue())
                    {
                        chip::JniReferences::GetInstance().CreateOptional(
                            nullptr, value_temperatureControlInsideOptional_coolingTempSetpoint);
                    }
                    else
                    {
                        jobject value_temperatureControlInsideOptional_coolingTempSetpointInsideOptional;
                        if (cppValue.temperatureControl.Value().Value().coolingTempSetpoint.Value().IsNull())
                        {
                            value_temperatureControlInsideOptional_coolingTempSetpointInsideOptional = nullptr;
                        }
                        else
                        {
                            std::string value_temperatureControlInsideOptional_coolingTempSetpointInsideOptionalClassName =
                                "java/lang/Integer";
                            std::string value_temperatureControlInsideOptional_coolingTempSetpointInsideOptionalCtorSignature =
                                "(I)V";
                            jint jnivalue_temperatureControlInsideOptional_coolingTempSetpointInsideOptional =
                                static_cast<jint>(cppValue.temperatureControl.Value().Value().coolingTempSetpoint.Value().Value());
                            chip::JniReferences::GetInstance().CreateBoxedObject<jint>(
                                value_temperatureControlInsideOptional_coolingTempSetpointInsideOptionalClassName.c_str(),
                                value_temperatureControlInsideOptional_coolingTempSetpointInsideOptionalCtorSignature.c_str(),
                                jnivalue_temperatureControlInsideOptional_coolingTempSetpointInsideOptional,
                                value_temperatureControlInsideOptional_coolingTempSetpointInsideOptional);
                        }
                        chip::JniReferences::GetInstance().CreateOptional(
                            value_temperatureControlInsideOptional_coolingTempSetpointInsideOptional,
                            value_temperatureControlInsideOptional_coolingTempSetpoint);
                    }
                    jobject value_temperatureControlInsideOptional_heatingTempSetpoint;
                    if (!cppValue.temperatureControl.Value().Value().heatingTempSetpoint.HasValue())
                    {
                        chip::JniReferences::GetInstance().CreateOptional(
                            nullptr, value_temperatureControlInsideOptional_heatingTempSetpoint);
                    }
                    else
                    {
                        jobject value_temperatureControlInsideOptional_heatingTempSetpointInsideOptional;
                        if (cppValue.temperatureControl.Value().Value().heatingTempSetpoint.Value().IsNull())
                        {
                            value_temperatureControlInsideOptional_heatingTempSetpointInsideOptional = nullptr;
                        }
                        else
                        {
                            std::string value_temperatureControlInsideOptional_heatingTempSetpointInsideOptionalClassName =
                                "java/lang/Integer";
                            std::string value_temperatureControlInsideOptional_heatingTempSetpointInsideOptionalCtorSignature =
                                "(I)V";
                            jint jnivalue_temperatureControlInsideOptional_heatingTempSetpointInsideOptional =
                                static_cast<jint>(cppValue.temperatureControl.Value().Value().heatingTempSetpoint.Value().Value());
                            chip::JniReferences::GetInstance().CreateBoxedObject<jint>(
                                value_temperatureControlInsideOptional_heatingTempSetpointInsideOptionalClassName.c_str(),
                                value_temperatureControlInsideOptional_heatingTempSetpointInsideOptionalCtorSignature.c_str(),
                                jnivalue_temperatureControlInsideOptional_heatingTempSetpointInsideOptional,
                                value_temperatureControlInsideOptional_heatingTempSetpointInsideOptional);
                        }
                        chip::JniReferences::GetInstance().CreateOptional(
                            value_temperatureControlInsideOptional_heatingTempSetpointInsideOptional,
                            value_temperatureControlInsideOptional_heatingTempSetpoint);
                    }

                    jclass temperatureControlStructStructClass_2;
                    err = chip::JniReferences::GetInstance().GetClassRef(
                        env, "chip/devicecontroller/ChipStructs$DemandResponseLoadControlClusterTemperatureControlStruct",
                        temperatureControlStructStructClass_2);
                    if (err != CHIP_NO_ERROR)
                    {
                        ChipLogError(Zcl,
                                     "Could not find class ChipStructs$DemandResponseLoadControlClusterTemperatureControlStruct");
                        return nullptr;
                    }
                    jmethodID temperatureControlStructStructCtor_2 =
                        env->GetMethodID(temperatureControlStructStructClass_2, "<init>",
                                         "(Ljava/util/Optional;Ljava/util/Optional;Ljava/util/Optional;Ljava/util/Optional;)V");
                    if (temperatureControlStructStructCtor_2 == nullptr)
                    {
                        ChipLogError(
                            Zcl, "Could not find ChipStructs$DemandResponseLoadControlClusterTemperatureControlStruct constructor");
                        return nullptr;
                    }

                    value_temperatureControlInsideOptional =
                        env->NewObject(temperatureControlStructStructClass_2, temperatureControlStructStructCtor_2,
                                       value_temperatureControlInsideOptional_coolingTempOffset,
                                       value_temperatureControlInsideOptional_heatingtTempOffset,
                                       value_temperatureControlInsideOptional_coolingTempSetpoint,
                                       value_temperatureControlInsideOptional_heatingTempSetpoint);
                }
                chip::JniReferences::GetInstance().CreateOptional(value_temperatureControlInsideOptional, value_temperatureControl);
            }

            jobject value_averageLoadControl;
            if (!cppValue.averageLoadControl.HasValue())
            {
                chip::JniReferences::GetInstance().CreateOptional(nullptr, value_averageLoadControl);
            }
            else
            {
                jobject value_averageLoadControlInsideOptional;
                if (cppValue.averageLoadControl.Value().IsNull())
                {
                    value_averageLoadControlInsideOptional = nullptr;
                }
                else
                {
                    jobject value_averageLoadControlInsideOptional_loadAdjustment;
                    std::string value_averageLoadControlInsideOptional_loadAdjustmentClassName     = "java/lang/Integer";
                    std::string value_averageLoadControlInsideOptional_loadAdjustmentCtorSignature = "(I)V";
                    jint jnivalue_averageLoadControlInsideOptional_loadAdjustment =
                        static_cast<jint>(cppValue.averageLoadControl.Value().Value().loadAdjustment);
                    chip::JniReferences::GetInstance().CreateBoxedObject<jint>(
                        value_averageLoadControlInsideOptional_loadAdjustmentClassName.c_str(),
                        value_averageLoadControlInsideOptional_loadAdjustmentCtorSignature.c_str(),
                        jnivalue_averageLoadControlInsideOptional_loadAdjustment,
                        value_averageLoadControlInsideOptional_loadAdjustment);

                    jclass averageLoadControlStructStructClass_2;
                    err = chip::JniReferences::GetInstance().GetClassRef(
                        env, "chip/devicecontroller/ChipStructs$DemandResponseLoadControlClusterAverageLoadControlStruct",
                        averageLoadControlStructStructClass_2);
                    if (err != CHIP_NO_ERROR)
                    {
                        ChipLogError(Zcl,
                                     "Could not find class ChipStructs$DemandResponseLoadControlClusterAverageLoadControlStruct");
                        return nullptr;
                    }
                    jmethodID averageLoadControlStructStructCtor_2 =
                        env->GetMethodID(averageLoadControlStructStructClass_2, "<init>", "(Ljava/lang/Integer;)V");
                    if (averageLoadControlStructStructCtor_2 == nullptr)
                    {
                        ChipLogError(
                            Zcl, "Could not find ChipStructs$DemandResponseLoadControlClusterAverageLoadControlStruct constructor");
                        return nullptr;
                    }

                    value_averageLoadControlInsideOptional =
                        env->NewObject(averageLoadControlStructStructClass_2, averageLoadControlStructStructCtor_2,
                                       value_averageLoadControlInsideOptional_loadAdjustment);
                }
                chip::JniReferences::GetInstance().CreateOptional(value_averageLoadControlInsideOptional, value_averageLoadControl);
            }

            jobject value_dutyCycleControl;
            if (!cppValue.dutyCycleControl.HasValue())
            {
                chip::JniReferences::GetInstance().CreateOptional(nullptr, value_dutyCycleControl);
            }
            else
            {
                jobject value_dutyCycleControlInsideOptional;
                if (cppValue.dutyCycleControl.Value().IsNull())
                {
                    value_dutyCycleControlInsideOptional = nullptr;
                }
                else
                {
                    jobject value_dutyCycleControlInsideOptional_dutyCycle;
                    std::string value_dutyCycleControlInsideOptional_dutyCycleClassName     = "java/lang/Integer";
                    std::string value_dutyCycleControlInsideOptional_dutyCycleCtorSignature = "(I)V";
                    jint jnivalue_dutyCycleControlInsideOptional_dutyCycle =
                        static_cast<jint>(cppValue.dutyCycleControl.Value().Value().dutyCycle);
                    chip::JniReferences::GetInstance().CreateBoxedObject<jint>(
                        value_dutyCycleControlInsideOptional_dutyCycleClassName.c_str(),
                        value_dutyCycleControlInsideOptional_dutyCycleCtorSignature.c_str(),
                        jnivalue_dutyCycleControlInsideOptional_dutyCycle, value_dutyCycleControlInsideOptional_dutyCycle);

                    jclass dutyCycleControlStructStructClass_2;
                    err = chip::JniReferences::GetInstance().GetClassRef(
                        env, "chip/devicecontroller/ChipStructs$DemandResponseLoadControlClusterDutyCycleControlStruct",
                        dutyCycleControlStructStructClass_2);
                    if (err != CHIP_NO_ERROR)
                    {
                        ChipLogError(Zcl,
                                     "Could not find class ChipStructs$DemandResponseLoadControlClusterDutyCycleControlStruct");
                        return nullptr;
                    }
                    jmethodID dutyCycleControlStructStructCtor_2 =
                        env->GetMethodID(dutyCycleControlStructStructClass_2, "<init>", "(Ljava/lang/Integer;)V");
                    if (dutyCycleControlStructStructCtor_2 == nullptr)
                    {
                        ChipLogError(
                            Zcl, "Could not find ChipStructs$DemandResponseLoadControlClusterDutyCycleControlStruct constructor");
                        return nullptr;
                    }

                    value_dutyCycleControlInsideOptional =
                        env->NewObject(dutyCycleControlStructStructClass_2, dutyCycleControlStructStructCtor_2,
                                       value_dutyCycleControlInsideOptional_dutyCycle);
                }
                chip::JniReferences::GetInstance().CreateOptional(value_dutyCycleControlInsideOptional, value_dutyCycleControl);
            }

            jobject value_powerSavingsControl;
            if (!cppValue.powerSavingsControl.HasValue())
            {
                chip::JniReferences::GetInstance().CreateOptional(nullptr, value_powerSavingsControl);
            }
            else
            {
                jobject value_powerSavingsControlInsideOptional;
                if (cppValue.powerSavingsControl.Value().IsNull())
                {
                    value_powerSavingsControlInsideOptional = nullptr;
                }
                else
                {
                    jobject value_powerSavingsControlInsideOptional_powerSavings;
                    std::string value_powerSavingsControlInsideOptional_powerSavingsClassName     = "java/lang/Integer";
                    std::string value_powerSavingsControlInsideOptional_powerSavingsCtorSignature = "(I)V";
                    jint jnivalue_powerSavingsControlInsideOptional_powerSavings =
                        static_cast<jint>(cppValue.powerSavingsControl.Value().Value().powerSavings);
                    chip::JniReferences::GetInstance().CreateBoxedObject<jint>(
                        value_powerSavingsControlInsideOptional_powerSavingsClassName.c_str(),
                        value_powerSavingsControlInsideOptional_powerSavingsCtorSignature.c_str(),
                        jnivalue_powerSavingsControlInsideOptional_powerSavings,
                        value_powerSavingsControlInsideOptional_powerSavings);

                    jclass powerSavingsControlStructStructClass_2;
                    err = chip::JniReferences::GetInstance().GetClassRef(
                        env, "chip/devicecontroller/ChipStructs$DemandResponseLoadControlClusterPowerSavingsControlStruct",
                        powerSavingsControlStructStructClass_2);
                    if (err != CHIP_NO_ERROR)
                    {
                        ChipLogError(Zcl,
                                     "Could not find class ChipStructs$DemandResponseLoadControlClusterPowerSavingsControlStruct");
                        return nullptr;
                    }
                    jmethodID powerSavingsControlStructStructCtor_2 =
                        env->GetMethodID(powerSavingsControlStructStructClass_2, "<init>", "(Ljava/lang/Integer;)V");
                    if (powerSavingsControlStructStructCtor_2 == nullptr)
                    {
                        ChipLogError(
                            Zcl,
                            "Could not find ChipStructs$DemandResponseLoadControlClusterPowerSavingsControlStruct constructor");
                        return nullptr;
                    }

                    value_powerSavingsControlInsideOptional =
                        env->NewObject(powerSavingsControlStructStructClass_2, powerSavingsControlStructStructCtor_2,
                                       value_powerSavingsControlInsideOptional_powerSavings);
                }
                chip::JniReferences::GetInstance().CreateOptional(value_powerSavingsControlInsideOptional,
                                                                  value_powerSavingsControl);
            }

            jobject value_heatingSourceControl;
            if (!cppValue.heatingSourceControl.HasValue())
            {
                chip::JniReferences::GetInstance().CreateOptional(nullptr, value_heatingSourceControl);
            }
            else
            {
                jobject value_heatingSourceControlInsideOptional;
                if (cppValue.heatingSourceControl.Value().IsNull())
                {
                    value_heatingSourceControlInsideOptional = nullptr;
                }
                else
                {
                    jobject value_heatingSourceControlInsideOptional_heatingSource;
                    std::string value_heatingSourceControlInsideOptional_heatingSourceClassName     = "java/lang/Integer";
                    std::string value_heatingSourceControlInsideOptional_heatingSourceCtorSignature = "(I)V";
                    jint jnivalue_heatingSourceControlInsideOptional_heatingSource =
                        static_cast<jint>(cppValue.heatingSourceControl.Value().Value().heatingSource);
                    chip::JniReferences::GetInstance().CreateBoxedObject<jint>(
                        value_heatingSourceControlInsideOptional_heatingSourceClassName.c_str(),
                        value_heatingSourceControlInsideOptional_heatingSourceCtorSignature.c_str(),
                        jnivalue_heatingSourceControlInsideOptional_heatingSource,
                        value_heatingSourceControlInsideOptional_heatingSource);

                    jclass heatingSourceControlStructStructClass_2;
                    err = chip::JniReferences::GetInstance().GetClassRef(
                        env, "chip/devicecontroller/ChipStructs$DemandResponseLoadControlClusterHeatingSourceControlStruct",
                        heatingSourceControlStructStructClass_2);
                    if (err != CHIP_NO_ERROR)
                    {
                        ChipLogError(Zcl,
                                     "Could not find class ChipStructs$DemandResponseLoadControlClusterHeatingSourceControlStruct");
                        return nullptr;
                    }
                    jmethodID heatingSourceControlStructStructCtor_2 =
                        env->GetMethodID(heatingSourceControlStructStructClass_2, "<init>", "(Ljava/lang/Integer;)V");
                    if (heatingSourceControlStructStructCtor_2 == nullptr)
                    {
                        ChipLogError(
                            Zcl,
                            "Could not find ChipStructs$DemandResponseLoadControlClusterHeatingSourceControlStruct constructor");
                        return nullptr;
                    }

                    value_heatingSourceControlInsideOptional =
                        env->NewObject(heatingSourceControlStructStructClass_2, heatingSourceControlStructStructCtor_2,
                                       value_heatingSourceControlInsideOptional_heatingSource);
                }
                chip::JniReferences::GetInstance().CreateOptional(value_heatingSourceControlInsideOptional,
                                                                  value_heatingSourceControl);
            }

            jclass loadControlEventStatusChangeStructClass;
            err = chip::JniReferences::GetInstance().GetClassRef(
                env, "chip/devicecontroller/ChipEventStructs$DemandResponseLoadControlClusterLoadControlEventStatusChangeEvent",
                loadControlEventStatusChangeStructClass);
            if (err != CHIP_NO_ERROR)
            {
                ChipLogError(
                    Zcl, "Could not find class ChipEventStructs$DemandResponseLoadControlClusterLoadControlEventStatusChangeEvent");
                return nullptr;
            }
            jmethodID loadControlEventStatusChangeStructCtor =
                env->GetMethodID(loadControlEventStatusChangeStructClass, "<init>",
                                 "([BLjava/lang/Integer;Ljava/lang/Integer;Ljava/lang/Integer;Ljava/lang/Integer;Ljava/util/"
                                 "Optional;Ljava/util/Optional;Ljava/util/Optional;Ljava/util/Optional;Ljava/util/Optional;)V");
            if (loadControlEventStatusChangeStructCtor == nullptr)
            {
                ChipLogError(Zcl,
                             "Could not find ChipEventStructs$DemandResponseLoadControlClusterLoadControlEventStatusChangeEvent "
                             "constructor");
                return nullptr;
            }

            jobject value = env->NewObject(loadControlEventStatusChangeStructClass, loadControlEventStatusChangeStructCtor,
                                           value_eventID, value_transitionIndex, value_status, value_criticality, value_control,
                                           value_temperatureControl, value_averageLoadControl, value_dutyCycleControl,
                                           value_powerSavingsControl, value_heatingSourceControl);

            return value;
        }
        default:
            *aError = CHIP_ERROR_IM_MALFORMED_EVENT_PATH_IB;
            break;
        }
        break;
    }
<<<<<<< HEAD
    case app::Clusters::DeviceEnergyManagement::Id: {
        using namespace app::Clusters::DeviceEnergyManagement;
        switch (aPath.mEventId)
        {
        case Events::PowerAdjustStart::Id: {
            Events::PowerAdjustStart::DecodableType cppValue;
=======
    case app::Clusters::EnergyEvse::Id: {
        using namespace app::Clusters::EnergyEvse;
        switch (aPath.mEventId)
        {
        case Events::EVConnected::Id: {
            Events::EVConnected::DecodableType cppValue;
>>>>>>> f94a44e8
            *aError = app::DataModel::Decode(aReader, cppValue);
            if (*aError != CHIP_NO_ERROR)
            {
                return nullptr;
            }
<<<<<<< HEAD
            jclass powerAdjustStartStructClass;
            err = chip::JniReferences::GetInstance().GetClassRef(
                env, "chip/devicecontroller/ChipEventStructs$DeviceEnergyManagementClusterPowerAdjustStartEvent",
                powerAdjustStartStructClass);
            if (err != CHIP_NO_ERROR)
            {
                ChipLogError(Zcl, "Could not find class ChipEventStructs$DeviceEnergyManagementClusterPowerAdjustStartEvent");
                return nullptr;
            }
            jmethodID powerAdjustStartStructCtor = env->GetMethodID(powerAdjustStartStructClass, "<init>", "()V");
            if (powerAdjustStartStructCtor == nullptr)
            {
                ChipLogError(Zcl, "Could not find ChipEventStructs$DeviceEnergyManagementClusterPowerAdjustStartEvent constructor");
                return nullptr;
            }

            jobject value = env->NewObject(powerAdjustStartStructClass, powerAdjustStartStructCtor);

            return value;
        }
        case Events::PowerAdjustEnd::Id: {
            Events::PowerAdjustEnd::DecodableType cppValue;
=======
            jobject value_sessionID;
            std::string value_sessionIDClassName     = "java/lang/Long";
            std::string value_sessionIDCtorSignature = "(J)V";
            jlong jnivalue_sessionID                 = static_cast<jlong>(cppValue.sessionID);
            chip::JniReferences::GetInstance().CreateBoxedObject<jlong>(
                value_sessionIDClassName.c_str(), value_sessionIDCtorSignature.c_str(), jnivalue_sessionID, value_sessionID);

            jclass EVConnectedStructClass;
            err = chip::JniReferences::GetInstance().GetClassRef(
                env, "chip/devicecontroller/ChipEventStructs$EnergyEvseClusterEVConnectedEvent", EVConnectedStructClass);
            if (err != CHIP_NO_ERROR)
            {
                ChipLogError(Zcl, "Could not find class ChipEventStructs$EnergyEvseClusterEVConnectedEvent");
                return nullptr;
            }
            jmethodID EVConnectedStructCtor = env->GetMethodID(EVConnectedStructClass, "<init>", "(Ljava/lang/Long;)V");
            if (EVConnectedStructCtor == nullptr)
            {
                ChipLogError(Zcl, "Could not find ChipEventStructs$EnergyEvseClusterEVConnectedEvent constructor");
                return nullptr;
            }

            jobject value = env->NewObject(EVConnectedStructClass, EVConnectedStructCtor, value_sessionID);

            return value;
        }
        case Events::EVNotDetected::Id: {
            Events::EVNotDetected::DecodableType cppValue;
>>>>>>> f94a44e8
            *aError = app::DataModel::Decode(aReader, cppValue);
            if (*aError != CHIP_NO_ERROR)
            {
                return nullptr;
            }
<<<<<<< HEAD
            jobject value_cause;
            std::string value_causeClassName     = "java/lang/Integer";
            std::string value_causeCtorSignature = "(I)V";
            jint jnivalue_cause                  = static_cast<jint>(cppValue.cause);
            chip::JniReferences::GetInstance().CreateBoxedObject<jint>(
                value_causeClassName.c_str(), value_causeCtorSignature.c_str(), jnivalue_cause, value_cause);

            jobject value_duration;
            std::string value_durationClassName     = "java/lang/Long";
            std::string value_durationCtorSignature = "(J)V";
            jlong jnivalue_duration                 = static_cast<jlong>(cppValue.duration);
            chip::JniReferences::GetInstance().CreateBoxedObject<jlong>(
                value_durationClassName.c_str(), value_durationCtorSignature.c_str(), jnivalue_duration, value_duration);

            jobject value_energyUse;
            std::string value_energyUseClassName     = "java/lang/Long";
            std::string value_energyUseCtorSignature = "(J)V";
            jlong jnivalue_energyUse                 = static_cast<jlong>(cppValue.energyUse);
            chip::JniReferences::GetInstance().CreateBoxedObject<jlong>(
                value_energyUseClassName.c_str(), value_energyUseCtorSignature.c_str(), jnivalue_energyUse, value_energyUse);

            jclass powerAdjustEndStructClass;
            err = chip::JniReferences::GetInstance().GetClassRef(
                env, "chip/devicecontroller/ChipEventStructs$DeviceEnergyManagementClusterPowerAdjustEndEvent",
                powerAdjustEndStructClass);
            if (err != CHIP_NO_ERROR)
            {
                ChipLogError(Zcl, "Could not find class ChipEventStructs$DeviceEnergyManagementClusterPowerAdjustEndEvent");
                return nullptr;
            }
            jmethodID powerAdjustEndStructCtor =
                env->GetMethodID(powerAdjustEndStructClass, "<init>", "(Ljava/lang/Integer;Ljava/lang/Long;Ljava/lang/Long;)V");
            if (powerAdjustEndStructCtor == nullptr)
            {
                ChipLogError(Zcl, "Could not find ChipEventStructs$DeviceEnergyManagementClusterPowerAdjustEndEvent constructor");
                return nullptr;
            }

            jobject value =
                env->NewObject(powerAdjustEndStructClass, powerAdjustEndStructCtor, value_cause, value_duration, value_energyUse);

            return value;
        }
        case Events::Paused::Id: {
            Events::Paused::DecodableType cppValue;
=======
            jobject value_sessionID;
            std::string value_sessionIDClassName     = "java/lang/Long";
            std::string value_sessionIDCtorSignature = "(J)V";
            jlong jnivalue_sessionID                 = static_cast<jlong>(cppValue.sessionID);
            chip::JniReferences::GetInstance().CreateBoxedObject<jlong>(
                value_sessionIDClassName.c_str(), value_sessionIDCtorSignature.c_str(), jnivalue_sessionID, value_sessionID);

            jobject value_state;
            std::string value_stateClassName     = "java/lang/Integer";
            std::string value_stateCtorSignature = "(I)V";
            jint jnivalue_state                  = static_cast<jint>(cppValue.state);
            chip::JniReferences::GetInstance().CreateBoxedObject<jint>(
                value_stateClassName.c_str(), value_stateCtorSignature.c_str(), jnivalue_state, value_state);

            jobject value_sessionDuration;
            std::string value_sessionDurationClassName     = "java/lang/Long";
            std::string value_sessionDurationCtorSignature = "(J)V";
            jlong jnivalue_sessionDuration                 = static_cast<jlong>(cppValue.sessionDuration);
            chip::JniReferences::GetInstance().CreateBoxedObject<jlong>(value_sessionDurationClassName.c_str(),
                                                                        value_sessionDurationCtorSignature.c_str(),
                                                                        jnivalue_sessionDuration, value_sessionDuration);

            jobject value_sessionEnergyCharged;
            std::string value_sessionEnergyChargedClassName     = "java/lang/Long";
            std::string value_sessionEnergyChargedCtorSignature = "(J)V";
            jlong jnivalue_sessionEnergyCharged                 = static_cast<jlong>(cppValue.sessionEnergyCharged);
            chip::JniReferences::GetInstance().CreateBoxedObject<jlong>(value_sessionEnergyChargedClassName.c_str(),
                                                                        value_sessionEnergyChargedCtorSignature.c_str(),
                                                                        jnivalue_sessionEnergyCharged, value_sessionEnergyCharged);

            jobject value_sessionEnergyDischarged;
            if (!cppValue.sessionEnergyDischarged.HasValue())
            {
                chip::JniReferences::GetInstance().CreateOptional(nullptr, value_sessionEnergyDischarged);
            }
            else
            {
                jobject value_sessionEnergyDischargedInsideOptional;
                std::string value_sessionEnergyDischargedInsideOptionalClassName     = "java/lang/Long";
                std::string value_sessionEnergyDischargedInsideOptionalCtorSignature = "(J)V";
                jlong jnivalue_sessionEnergyDischargedInsideOptional = static_cast<jlong>(cppValue.sessionEnergyDischarged.Value());
                chip::JniReferences::GetInstance().CreateBoxedObject<jlong>(
                    value_sessionEnergyDischargedInsideOptionalClassName.c_str(),
                    value_sessionEnergyDischargedInsideOptionalCtorSignature.c_str(),
                    jnivalue_sessionEnergyDischargedInsideOptional, value_sessionEnergyDischargedInsideOptional);
                chip::JniReferences::GetInstance().CreateOptional(value_sessionEnergyDischargedInsideOptional,
                                                                  value_sessionEnergyDischarged);
            }

            jclass EVNotDetectedStructClass;
            err = chip::JniReferences::GetInstance().GetClassRef(
                env, "chip/devicecontroller/ChipEventStructs$EnergyEvseClusterEVNotDetectedEvent", EVNotDetectedStructClass);
            if (err != CHIP_NO_ERROR)
            {
                ChipLogError(Zcl, "Could not find class ChipEventStructs$EnergyEvseClusterEVNotDetectedEvent");
                return nullptr;
            }
            jmethodID EVNotDetectedStructCtor =
                env->GetMethodID(EVNotDetectedStructClass, "<init>",
                                 "(Ljava/lang/Long;Ljava/lang/Integer;Ljava/lang/Long;Ljava/lang/Long;Ljava/util/Optional;)V");
            if (EVNotDetectedStructCtor == nullptr)
            {
                ChipLogError(Zcl, "Could not find ChipEventStructs$EnergyEvseClusterEVNotDetectedEvent constructor");
                return nullptr;
            }

            jobject value = env->NewObject(EVNotDetectedStructClass, EVNotDetectedStructCtor, value_sessionID, value_state,
                                           value_sessionDuration, value_sessionEnergyCharged, value_sessionEnergyDischarged);

            return value;
        }
        case Events::EnergyTransferStarted::Id: {
            Events::EnergyTransferStarted::DecodableType cppValue;
            *aError = app::DataModel::Decode(aReader, cppValue);
            if (*aError != CHIP_NO_ERROR)
            {
                return nullptr;
            }
            jobject value_sessionID;
            std::string value_sessionIDClassName     = "java/lang/Long";
            std::string value_sessionIDCtorSignature = "(J)V";
            jlong jnivalue_sessionID                 = static_cast<jlong>(cppValue.sessionID);
            chip::JniReferences::GetInstance().CreateBoxedObject<jlong>(
                value_sessionIDClassName.c_str(), value_sessionIDCtorSignature.c_str(), jnivalue_sessionID, value_sessionID);

            jobject value_state;
            std::string value_stateClassName     = "java/lang/Integer";
            std::string value_stateCtorSignature = "(I)V";
            jint jnivalue_state                  = static_cast<jint>(cppValue.state);
            chip::JniReferences::GetInstance().CreateBoxedObject<jint>(
                value_stateClassName.c_str(), value_stateCtorSignature.c_str(), jnivalue_state, value_state);

            jobject value_maximumCurrent;
            std::string value_maximumCurrentClassName     = "java/lang/Long";
            std::string value_maximumCurrentCtorSignature = "(J)V";
            jlong jnivalue_maximumCurrent                 = static_cast<jlong>(cppValue.maximumCurrent);
            chip::JniReferences::GetInstance().CreateBoxedObject<jlong>(value_maximumCurrentClassName.c_str(),
                                                                        value_maximumCurrentCtorSignature.c_str(),
                                                                        jnivalue_maximumCurrent, value_maximumCurrent);

            jclass energyTransferStartedStructClass;
            err = chip::JniReferences::GetInstance().GetClassRef(
                env, "chip/devicecontroller/ChipEventStructs$EnergyEvseClusterEnergyTransferStartedEvent",
                energyTransferStartedStructClass);
            if (err != CHIP_NO_ERROR)
            {
                ChipLogError(Zcl, "Could not find class ChipEventStructs$EnergyEvseClusterEnergyTransferStartedEvent");
                return nullptr;
            }
            jmethodID energyTransferStartedStructCtor = env->GetMethodID(energyTransferStartedStructClass, "<init>",
                                                                         "(Ljava/lang/Long;Ljava/lang/Integer;Ljava/lang/Long;)V");
            if (energyTransferStartedStructCtor == nullptr)
            {
                ChipLogError(Zcl, "Could not find ChipEventStructs$EnergyEvseClusterEnergyTransferStartedEvent constructor");
                return nullptr;
            }

            jobject value = env->NewObject(energyTransferStartedStructClass, energyTransferStartedStructCtor, value_sessionID,
                                           value_state, value_maximumCurrent);

            return value;
        }
        case Events::EnergyTransferStopped::Id: {
            Events::EnergyTransferStopped::DecodableType cppValue;
            *aError = app::DataModel::Decode(aReader, cppValue);
            if (*aError != CHIP_NO_ERROR)
            {
                return nullptr;
            }
            jobject value_sessionID;
            std::string value_sessionIDClassName     = "java/lang/Long";
            std::string value_sessionIDCtorSignature = "(J)V";
            jlong jnivalue_sessionID                 = static_cast<jlong>(cppValue.sessionID);
            chip::JniReferences::GetInstance().CreateBoxedObject<jlong>(
                value_sessionIDClassName.c_str(), value_sessionIDCtorSignature.c_str(), jnivalue_sessionID, value_sessionID);

            jobject value_state;
            std::string value_stateClassName     = "java/lang/Integer";
            std::string value_stateCtorSignature = "(I)V";
            jint jnivalue_state                  = static_cast<jint>(cppValue.state);
            chip::JniReferences::GetInstance().CreateBoxedObject<jint>(
                value_stateClassName.c_str(), value_stateCtorSignature.c_str(), jnivalue_state, value_state);

            jobject value_reason;
            std::string value_reasonClassName     = "java/lang/Integer";
            std::string value_reasonCtorSignature = "(I)V";
            jint jnivalue_reason                  = static_cast<jint>(cppValue.reason);
            chip::JniReferences::GetInstance().CreateBoxedObject<jint>(
                value_reasonClassName.c_str(), value_reasonCtorSignature.c_str(), jnivalue_reason, value_reason);

            jobject value_energyTransferred;
            std::string value_energyTransferredClassName     = "java/lang/Long";
            std::string value_energyTransferredCtorSignature = "(J)V";
            jlong jnivalue_energyTransferred                 = static_cast<jlong>(cppValue.energyTransferred);
            chip::JniReferences::GetInstance().CreateBoxedObject<jlong>(value_energyTransferredClassName.c_str(),
                                                                        value_energyTransferredCtorSignature.c_str(),
                                                                        jnivalue_energyTransferred, value_energyTransferred);

            jclass energyTransferStoppedStructClass;
            err = chip::JniReferences::GetInstance().GetClassRef(
                env, "chip/devicecontroller/ChipEventStructs$EnergyEvseClusterEnergyTransferStoppedEvent",
                energyTransferStoppedStructClass);
            if (err != CHIP_NO_ERROR)
            {
                ChipLogError(Zcl, "Could not find class ChipEventStructs$EnergyEvseClusterEnergyTransferStoppedEvent");
                return nullptr;
            }
            jmethodID energyTransferStoppedStructCtor =
                env->GetMethodID(energyTransferStoppedStructClass, "<init>",
                                 "(Ljava/lang/Long;Ljava/lang/Integer;Ljava/lang/Integer;Ljava/lang/Long;)V");
            if (energyTransferStoppedStructCtor == nullptr)
            {
                ChipLogError(Zcl, "Could not find ChipEventStructs$EnergyEvseClusterEnergyTransferStoppedEvent constructor");
                return nullptr;
            }

            jobject value = env->NewObject(energyTransferStoppedStructClass, energyTransferStoppedStructCtor, value_sessionID,
                                           value_state, value_reason, value_energyTransferred);

            return value;
        }
        case Events::Fault::Id: {
            Events::Fault::DecodableType cppValue;
>>>>>>> f94a44e8
            *aError = app::DataModel::Decode(aReader, cppValue);
            if (*aError != CHIP_NO_ERROR)
            {
                return nullptr;
            }
<<<<<<< HEAD
            jclass pausedStructClass;
            err = chip::JniReferences::GetInstance().GetClassRef(
                env, "chip/devicecontroller/ChipEventStructs$DeviceEnergyManagementClusterPausedEvent", pausedStructClass);
            if (err != CHIP_NO_ERROR)
            {
                ChipLogError(Zcl, "Could not find class ChipEventStructs$DeviceEnergyManagementClusterPausedEvent");
                return nullptr;
            }
            jmethodID pausedStructCtor = env->GetMethodID(pausedStructClass, "<init>", "()V");
            if (pausedStructCtor == nullptr)
            {
                ChipLogError(Zcl, "Could not find ChipEventStructs$DeviceEnergyManagementClusterPausedEvent constructor");
                return nullptr;
            }

            jobject value = env->NewObject(pausedStructClass, pausedStructCtor);

            return value;
        }
        case Events::Resumed::Id: {
            Events::Resumed::DecodableType cppValue;
=======
            jobject value_sessionID;
            std::string value_sessionIDClassName     = "java/lang/Long";
            std::string value_sessionIDCtorSignature = "(J)V";
            jlong jnivalue_sessionID                 = static_cast<jlong>(cppValue.sessionID);
            chip::JniReferences::GetInstance().CreateBoxedObject<jlong>(
                value_sessionIDClassName.c_str(), value_sessionIDCtorSignature.c_str(), jnivalue_sessionID, value_sessionID);

            jobject value_state;
            std::string value_stateClassName     = "java/lang/Integer";
            std::string value_stateCtorSignature = "(I)V";
            jint jnivalue_state                  = static_cast<jint>(cppValue.state);
            chip::JniReferences::GetInstance().CreateBoxedObject<jint>(
                value_stateClassName.c_str(), value_stateCtorSignature.c_str(), jnivalue_state, value_state);

            jobject value_faultStatePreviousState;
            std::string value_faultStatePreviousStateClassName     = "java/lang/Integer";
            std::string value_faultStatePreviousStateCtorSignature = "(I)V";
            jint jnivalue_faultStatePreviousState                  = static_cast<jint>(cppValue.faultStatePreviousState);
            chip::JniReferences::GetInstance().CreateBoxedObject<jint>(
                value_faultStatePreviousStateClassName.c_str(), value_faultStatePreviousStateCtorSignature.c_str(),
                jnivalue_faultStatePreviousState, value_faultStatePreviousState);

            jobject value_faultStateCurrentState;
            std::string value_faultStateCurrentStateClassName     = "java/lang/Integer";
            std::string value_faultStateCurrentStateCtorSignature = "(I)V";
            jint jnivalue_faultStateCurrentState                  = static_cast<jint>(cppValue.faultStateCurrentState);
            chip::JniReferences::GetInstance().CreateBoxedObject<jint>(
                value_faultStateCurrentStateClassName.c_str(), value_faultStateCurrentStateCtorSignature.c_str(),
                jnivalue_faultStateCurrentState, value_faultStateCurrentState);

            jclass faultStructClass;
            err = chip::JniReferences::GetInstance().GetClassRef(
                env, "chip/devicecontroller/ChipEventStructs$EnergyEvseClusterFaultEvent", faultStructClass);
            if (err != CHIP_NO_ERROR)
            {
                ChipLogError(Zcl, "Could not find class ChipEventStructs$EnergyEvseClusterFaultEvent");
                return nullptr;
            }
            jmethodID faultStructCtor = env->GetMethodID(
                faultStructClass, "<init>", "(Ljava/lang/Long;Ljava/lang/Integer;Ljava/lang/Integer;Ljava/lang/Integer;)V");
            if (faultStructCtor == nullptr)
            {
                ChipLogError(Zcl, "Could not find ChipEventStructs$EnergyEvseClusterFaultEvent constructor");
                return nullptr;
            }

            jobject value = env->NewObject(faultStructClass, faultStructCtor, value_sessionID, value_state,
                                           value_faultStatePreviousState, value_faultStateCurrentState);

            return value;
        }
        case Events::Rfid::Id: {
            Events::Rfid::DecodableType cppValue;
>>>>>>> f94a44e8
            *aError = app::DataModel::Decode(aReader, cppValue);
            if (*aError != CHIP_NO_ERROR)
            {
                return nullptr;
            }
<<<<<<< HEAD
            jclass resumedStructClass;
            err = chip::JniReferences::GetInstance().GetClassRef(
                env, "chip/devicecontroller/ChipEventStructs$DeviceEnergyManagementClusterResumedEvent", resumedStructClass);
            if (err != CHIP_NO_ERROR)
            {
                ChipLogError(Zcl, "Could not find class ChipEventStructs$DeviceEnergyManagementClusterResumedEvent");
                return nullptr;
            }
            jmethodID resumedStructCtor = env->GetMethodID(resumedStructClass, "<init>", "()V");
            if (resumedStructCtor == nullptr)
            {
                ChipLogError(Zcl, "Could not find ChipEventStructs$DeviceEnergyManagementClusterResumedEvent constructor");
                return nullptr;
            }

            jobject value = env->NewObject(resumedStructClass, resumedStructCtor);
=======
            jobject value_uid;
            jbyteArray value_uidByteArray = env->NewByteArray(static_cast<jsize>(cppValue.uid.size()));
            env->SetByteArrayRegion(value_uidByteArray, 0, static_cast<jsize>(cppValue.uid.size()),
                                    reinterpret_cast<const jbyte *>(cppValue.uid.data()));
            value_uid = value_uidByteArray;

            jclass rfidStructClass;
            err = chip::JniReferences::GetInstance().GetClassRef(
                env, "chip/devicecontroller/ChipEventStructs$EnergyEvseClusterRfidEvent", rfidStructClass);
            if (err != CHIP_NO_ERROR)
            {
                ChipLogError(Zcl, "Could not find class ChipEventStructs$EnergyEvseClusterRfidEvent");
                return nullptr;
            }
            jmethodID rfidStructCtor = env->GetMethodID(rfidStructClass, "<init>", "([B)V");
            if (rfidStructCtor == nullptr)
            {
                ChipLogError(Zcl, "Could not find ChipEventStructs$EnergyEvseClusterRfidEvent constructor");
                return nullptr;
            }

            jobject value = env->NewObject(rfidStructClass, rfidStructCtor, value_uid);
>>>>>>> f94a44e8

            return value;
        }
        default:
            *aError = CHIP_ERROR_IM_MALFORMED_EVENT_PATH_IB;
            break;
        }
        break;
    }
    case app::Clusters::DoorLock::Id: {
        using namespace app::Clusters::DoorLock;
        switch (aPath.mEventId)
        {
        case Events::DoorLockAlarm::Id: {
            Events::DoorLockAlarm::DecodableType cppValue;
            *aError = app::DataModel::Decode(aReader, cppValue);
            if (*aError != CHIP_NO_ERROR)
            {
                return nullptr;
            }
            jobject value_alarmCode;
            std::string value_alarmCodeClassName     = "java/lang/Integer";
            std::string value_alarmCodeCtorSignature = "(I)V";
            jint jnivalue_alarmCode                  = static_cast<jint>(cppValue.alarmCode);
            chip::JniReferences::GetInstance().CreateBoxedObject<jint>(
                value_alarmCodeClassName.c_str(), value_alarmCodeCtorSignature.c_str(), jnivalue_alarmCode, value_alarmCode);

            jclass doorLockAlarmStructClass;
            err = chip::JniReferences::GetInstance().GetClassRef(
                env, "chip/devicecontroller/ChipEventStructs$DoorLockClusterDoorLockAlarmEvent", doorLockAlarmStructClass);
            if (err != CHIP_NO_ERROR)
            {
                ChipLogError(Zcl, "Could not find class ChipEventStructs$DoorLockClusterDoorLockAlarmEvent");
                return nullptr;
            }
            jmethodID doorLockAlarmStructCtor = env->GetMethodID(doorLockAlarmStructClass, "<init>", "(Ljava/lang/Integer;)V");
            if (doorLockAlarmStructCtor == nullptr)
            {
                ChipLogError(Zcl, "Could not find ChipEventStructs$DoorLockClusterDoorLockAlarmEvent constructor");
                return nullptr;
            }

            jobject value = env->NewObject(doorLockAlarmStructClass, doorLockAlarmStructCtor, value_alarmCode);

            return value;
        }
        case Events::DoorStateChange::Id: {
            Events::DoorStateChange::DecodableType cppValue;
            *aError = app::DataModel::Decode(aReader, cppValue);
            if (*aError != CHIP_NO_ERROR)
            {
                return nullptr;
            }
            jobject value_doorState;
            std::string value_doorStateClassName     = "java/lang/Integer";
            std::string value_doorStateCtorSignature = "(I)V";
            jint jnivalue_doorState                  = static_cast<jint>(cppValue.doorState);
            chip::JniReferences::GetInstance().CreateBoxedObject<jint>(
                value_doorStateClassName.c_str(), value_doorStateCtorSignature.c_str(), jnivalue_doorState, value_doorState);

            jclass doorStateChangeStructClass;
            err = chip::JniReferences::GetInstance().GetClassRef(
                env, "chip/devicecontroller/ChipEventStructs$DoorLockClusterDoorStateChangeEvent", doorStateChangeStructClass);
            if (err != CHIP_NO_ERROR)
            {
                ChipLogError(Zcl, "Could not find class ChipEventStructs$DoorLockClusterDoorStateChangeEvent");
                return nullptr;
            }
            jmethodID doorStateChangeStructCtor = env->GetMethodID(doorStateChangeStructClass, "<init>", "(Ljava/lang/Integer;)V");
            if (doorStateChangeStructCtor == nullptr)
            {
                ChipLogError(Zcl, "Could not find ChipEventStructs$DoorLockClusterDoorStateChangeEvent constructor");
                return nullptr;
            }

            jobject value = env->NewObject(doorStateChangeStructClass, doorStateChangeStructCtor, value_doorState);

            return value;
        }
        case Events::LockOperation::Id: {
            Events::LockOperation::DecodableType cppValue;
            *aError = app::DataModel::Decode(aReader, cppValue);
            if (*aError != CHIP_NO_ERROR)
            {
                return nullptr;
            }
            jobject value_lockOperationType;
            std::string value_lockOperationTypeClassName     = "java/lang/Integer";
            std::string value_lockOperationTypeCtorSignature = "(I)V";
            jint jnivalue_lockOperationType                  = static_cast<jint>(cppValue.lockOperationType);
            chip::JniReferences::GetInstance().CreateBoxedObject<jint>(value_lockOperationTypeClassName.c_str(),
                                                                       value_lockOperationTypeCtorSignature.c_str(),
                                                                       jnivalue_lockOperationType, value_lockOperationType);

            jobject value_operationSource;
            std::string value_operationSourceClassName     = "java/lang/Integer";
            std::string value_operationSourceCtorSignature = "(I)V";
            jint jnivalue_operationSource                  = static_cast<jint>(cppValue.operationSource);
            chip::JniReferences::GetInstance().CreateBoxedObject<jint>(value_operationSourceClassName.c_str(),
                                                                       value_operationSourceCtorSignature.c_str(),
                                                                       jnivalue_operationSource, value_operationSource);

            jobject value_userIndex;
            if (cppValue.userIndex.IsNull())
            {
                value_userIndex = nullptr;
            }
            else
            {
                std::string value_userIndexClassName     = "java/lang/Integer";
                std::string value_userIndexCtorSignature = "(I)V";
                jint jnivalue_userIndex                  = static_cast<jint>(cppValue.userIndex.Value());
                chip::JniReferences::GetInstance().CreateBoxedObject<jint>(
                    value_userIndexClassName.c_str(), value_userIndexCtorSignature.c_str(), jnivalue_userIndex, value_userIndex);
            }

            jobject value_fabricIndex;
            if (cppValue.fabricIndex.IsNull())
            {
                value_fabricIndex = nullptr;
            }
            else
            {
                std::string value_fabricIndexClassName     = "java/lang/Integer";
                std::string value_fabricIndexCtorSignature = "(I)V";
                jint jnivalue_fabricIndex                  = static_cast<jint>(cppValue.fabricIndex.Value());
                chip::JniReferences::GetInstance().CreateBoxedObject<jint>(value_fabricIndexClassName.c_str(),
                                                                           value_fabricIndexCtorSignature.c_str(),
                                                                           jnivalue_fabricIndex, value_fabricIndex);
            }

            jobject value_sourceNode;
            if (cppValue.sourceNode.IsNull())
            {
                value_sourceNode = nullptr;
            }
            else
            {
                std::string value_sourceNodeClassName     = "java/lang/Long";
                std::string value_sourceNodeCtorSignature = "(J)V";
                jlong jnivalue_sourceNode                 = static_cast<jlong>(cppValue.sourceNode.Value());
                chip::JniReferences::GetInstance().CreateBoxedObject<jlong>(value_sourceNodeClassName.c_str(),
                                                                            value_sourceNodeCtorSignature.c_str(),
                                                                            jnivalue_sourceNode, value_sourceNode);
            }

            jobject value_credentials;
            if (!cppValue.credentials.HasValue())
            {
                chip::JniReferences::GetInstance().CreateOptional(nullptr, value_credentials);
            }
            else
            {
                jobject value_credentialsInsideOptional;
                if (cppValue.credentials.Value().IsNull())
                {
                    value_credentialsInsideOptional = nullptr;
                }
                else
                {
                    chip::JniReferences::GetInstance().CreateArrayList(value_credentialsInsideOptional);

                    auto iter_value_credentialsInsideOptional_2 = cppValue.credentials.Value().Value().begin();
                    while (iter_value_credentialsInsideOptional_2.Next())
                    {
                        auto & entry_2 = iter_value_credentialsInsideOptional_2.GetValue();
                        jobject newElement_2;
                        jobject newElement_2_credentialType;
                        std::string newElement_2_credentialTypeClassName     = "java/lang/Integer";
                        std::string newElement_2_credentialTypeCtorSignature = "(I)V";
                        jint jninewElement_2_credentialType                  = static_cast<jint>(entry_2.credentialType);
                        chip::JniReferences::GetInstance().CreateBoxedObject<jint>(
                            newElement_2_credentialTypeClassName.c_str(), newElement_2_credentialTypeCtorSignature.c_str(),
                            jninewElement_2_credentialType, newElement_2_credentialType);
                        jobject newElement_2_credentialIndex;
                        std::string newElement_2_credentialIndexClassName     = "java/lang/Integer";
                        std::string newElement_2_credentialIndexCtorSignature = "(I)V";
                        jint jninewElement_2_credentialIndex                  = static_cast<jint>(entry_2.credentialIndex);
                        chip::JniReferences::GetInstance().CreateBoxedObject<jint>(
                            newElement_2_credentialIndexClassName.c_str(), newElement_2_credentialIndexCtorSignature.c_str(),
                            jninewElement_2_credentialIndex, newElement_2_credentialIndex);

                        jclass credentialStructStructClass_3;
                        err = chip::JniReferences::GetInstance().GetClassRef(
                            env, "chip/devicecontroller/ChipStructs$DoorLockClusterCredentialStruct",
                            credentialStructStructClass_3);
                        if (err != CHIP_NO_ERROR)
                        {
                            ChipLogError(Zcl, "Could not find class ChipStructs$DoorLockClusterCredentialStruct");
                            return nullptr;
                        }
                        jmethodID credentialStructStructCtor_3 =
                            env->GetMethodID(credentialStructStructClass_3, "<init>", "(Ljava/lang/Integer;Ljava/lang/Integer;)V");
                        if (credentialStructStructCtor_3 == nullptr)
                        {
                            ChipLogError(Zcl, "Could not find ChipStructs$DoorLockClusterCredentialStruct constructor");
                            return nullptr;
                        }

                        newElement_2 = env->NewObject(credentialStructStructClass_3, credentialStructStructCtor_3,
                                                      newElement_2_credentialType, newElement_2_credentialIndex);
                        chip::JniReferences::GetInstance().AddToList(value_credentialsInsideOptional, newElement_2);
                    }
                }
                chip::JniReferences::GetInstance().CreateOptional(value_credentialsInsideOptional, value_credentials);
            }

            jclass lockOperationStructClass;
            err = chip::JniReferences::GetInstance().GetClassRef(
                env, "chip/devicecontroller/ChipEventStructs$DoorLockClusterLockOperationEvent", lockOperationStructClass);
            if (err != CHIP_NO_ERROR)
            {
                ChipLogError(Zcl, "Could not find class ChipEventStructs$DoorLockClusterLockOperationEvent");
                return nullptr;
            }
            jmethodID lockOperationStructCtor = env->GetMethodID(lockOperationStructClass, "<init>",
                                                                 "(Ljava/lang/Integer;Ljava/lang/Integer;Ljava/lang/Integer;Ljava/"
                                                                 "lang/Integer;Ljava/lang/Long;Ljava/util/Optional;)V");
            if (lockOperationStructCtor == nullptr)
            {
                ChipLogError(Zcl, "Could not find ChipEventStructs$DoorLockClusterLockOperationEvent constructor");
                return nullptr;
            }

            jobject value =
                env->NewObject(lockOperationStructClass, lockOperationStructCtor, value_lockOperationType, value_operationSource,
                               value_userIndex, value_fabricIndex, value_sourceNode, value_credentials);

            return value;
        }
        case Events::LockOperationError::Id: {
            Events::LockOperationError::DecodableType cppValue;
            *aError = app::DataModel::Decode(aReader, cppValue);
            if (*aError != CHIP_NO_ERROR)
            {
                return nullptr;
            }
            jobject value_lockOperationType;
            std::string value_lockOperationTypeClassName     = "java/lang/Integer";
            std::string value_lockOperationTypeCtorSignature = "(I)V";
            jint jnivalue_lockOperationType                  = static_cast<jint>(cppValue.lockOperationType);
            chip::JniReferences::GetInstance().CreateBoxedObject<jint>(value_lockOperationTypeClassName.c_str(),
                                                                       value_lockOperationTypeCtorSignature.c_str(),
                                                                       jnivalue_lockOperationType, value_lockOperationType);

            jobject value_operationSource;
            std::string value_operationSourceClassName     = "java/lang/Integer";
            std::string value_operationSourceCtorSignature = "(I)V";
            jint jnivalue_operationSource                  = static_cast<jint>(cppValue.operationSource);
            chip::JniReferences::GetInstance().CreateBoxedObject<jint>(value_operationSourceClassName.c_str(),
                                                                       value_operationSourceCtorSignature.c_str(),
                                                                       jnivalue_operationSource, value_operationSource);

            jobject value_operationError;
            std::string value_operationErrorClassName     = "java/lang/Integer";
            std::string value_operationErrorCtorSignature = "(I)V";
            jint jnivalue_operationError                  = static_cast<jint>(cppValue.operationError);
            chip::JniReferences::GetInstance().CreateBoxedObject<jint>(value_operationErrorClassName.c_str(),
                                                                       value_operationErrorCtorSignature.c_str(),
                                                                       jnivalue_operationError, value_operationError);

            jobject value_userIndex;
            if (cppValue.userIndex.IsNull())
            {
                value_userIndex = nullptr;
            }
            else
            {
                std::string value_userIndexClassName     = "java/lang/Integer";
                std::string value_userIndexCtorSignature = "(I)V";
                jint jnivalue_userIndex                  = static_cast<jint>(cppValue.userIndex.Value());
                chip::JniReferences::GetInstance().CreateBoxedObject<jint>(
                    value_userIndexClassName.c_str(), value_userIndexCtorSignature.c_str(), jnivalue_userIndex, value_userIndex);
            }

            jobject value_fabricIndex;
            if (cppValue.fabricIndex.IsNull())
            {
                value_fabricIndex = nullptr;
            }
            else
            {
                std::string value_fabricIndexClassName     = "java/lang/Integer";
                std::string value_fabricIndexCtorSignature = "(I)V";
                jint jnivalue_fabricIndex                  = static_cast<jint>(cppValue.fabricIndex.Value());
                chip::JniReferences::GetInstance().CreateBoxedObject<jint>(value_fabricIndexClassName.c_str(),
                                                                           value_fabricIndexCtorSignature.c_str(),
                                                                           jnivalue_fabricIndex, value_fabricIndex);
            }

            jobject value_sourceNode;
            if (cppValue.sourceNode.IsNull())
            {
                value_sourceNode = nullptr;
            }
            else
            {
                std::string value_sourceNodeClassName     = "java/lang/Long";
                std::string value_sourceNodeCtorSignature = "(J)V";
                jlong jnivalue_sourceNode                 = static_cast<jlong>(cppValue.sourceNode.Value());
                chip::JniReferences::GetInstance().CreateBoxedObject<jlong>(value_sourceNodeClassName.c_str(),
                                                                            value_sourceNodeCtorSignature.c_str(),
                                                                            jnivalue_sourceNode, value_sourceNode);
            }

            jobject value_credentials;
            if (!cppValue.credentials.HasValue())
            {
                chip::JniReferences::GetInstance().CreateOptional(nullptr, value_credentials);
            }
            else
            {
                jobject value_credentialsInsideOptional;
                if (cppValue.credentials.Value().IsNull())
                {
                    value_credentialsInsideOptional = nullptr;
                }
                else
                {
                    chip::JniReferences::GetInstance().CreateArrayList(value_credentialsInsideOptional);

                    auto iter_value_credentialsInsideOptional_2 = cppValue.credentials.Value().Value().begin();
                    while (iter_value_credentialsInsideOptional_2.Next())
                    {
                        auto & entry_2 = iter_value_credentialsInsideOptional_2.GetValue();
                        jobject newElement_2;
                        jobject newElement_2_credentialType;
                        std::string newElement_2_credentialTypeClassName     = "java/lang/Integer";
                        std::string newElement_2_credentialTypeCtorSignature = "(I)V";
                        jint jninewElement_2_credentialType                  = static_cast<jint>(entry_2.credentialType);
                        chip::JniReferences::GetInstance().CreateBoxedObject<jint>(
                            newElement_2_credentialTypeClassName.c_str(), newElement_2_credentialTypeCtorSignature.c_str(),
                            jninewElement_2_credentialType, newElement_2_credentialType);
                        jobject newElement_2_credentialIndex;
                        std::string newElement_2_credentialIndexClassName     = "java/lang/Integer";
                        std::string newElement_2_credentialIndexCtorSignature = "(I)V";
                        jint jninewElement_2_credentialIndex                  = static_cast<jint>(entry_2.credentialIndex);
                        chip::JniReferences::GetInstance().CreateBoxedObject<jint>(
                            newElement_2_credentialIndexClassName.c_str(), newElement_2_credentialIndexCtorSignature.c_str(),
                            jninewElement_2_credentialIndex, newElement_2_credentialIndex);

                        jclass credentialStructStructClass_3;
                        err = chip::JniReferences::GetInstance().GetClassRef(
                            env, "chip/devicecontroller/ChipStructs$DoorLockClusterCredentialStruct",
                            credentialStructStructClass_3);
                        if (err != CHIP_NO_ERROR)
                        {
                            ChipLogError(Zcl, "Could not find class ChipStructs$DoorLockClusterCredentialStruct");
                            return nullptr;
                        }
                        jmethodID credentialStructStructCtor_3 =
                            env->GetMethodID(credentialStructStructClass_3, "<init>", "(Ljava/lang/Integer;Ljava/lang/Integer;)V");
                        if (credentialStructStructCtor_3 == nullptr)
                        {
                            ChipLogError(Zcl, "Could not find ChipStructs$DoorLockClusterCredentialStruct constructor");
                            return nullptr;
                        }

                        newElement_2 = env->NewObject(credentialStructStructClass_3, credentialStructStructCtor_3,
                                                      newElement_2_credentialType, newElement_2_credentialIndex);
                        chip::JniReferences::GetInstance().AddToList(value_credentialsInsideOptional, newElement_2);
                    }
                }
                chip::JniReferences::GetInstance().CreateOptional(value_credentialsInsideOptional, value_credentials);
            }

            jclass lockOperationErrorStructClass;
            err = chip::JniReferences::GetInstance().GetClassRef(
                env, "chip/devicecontroller/ChipEventStructs$DoorLockClusterLockOperationErrorEvent",
                lockOperationErrorStructClass);
            if (err != CHIP_NO_ERROR)
            {
                ChipLogError(Zcl, "Could not find class ChipEventStructs$DoorLockClusterLockOperationErrorEvent");
                return nullptr;
            }
            jmethodID lockOperationErrorStructCtor =
                env->GetMethodID(lockOperationErrorStructClass, "<init>",
                                 "(Ljava/lang/Integer;Ljava/lang/Integer;Ljava/lang/Integer;Ljava/lang/Integer;Ljava/lang/"
                                 "Integer;Ljava/lang/Long;Ljava/util/Optional;)V");
            if (lockOperationErrorStructCtor == nullptr)
            {
                ChipLogError(Zcl, "Could not find ChipEventStructs$DoorLockClusterLockOperationErrorEvent constructor");
                return nullptr;
            }

            jobject value = env->NewObject(lockOperationErrorStructClass, lockOperationErrorStructCtor, value_lockOperationType,
                                           value_operationSource, value_operationError, value_userIndex, value_fabricIndex,
                                           value_sourceNode, value_credentials);

            return value;
        }
        case Events::LockUserChange::Id: {
            Events::LockUserChange::DecodableType cppValue;
            *aError = app::DataModel::Decode(aReader, cppValue);
            if (*aError != CHIP_NO_ERROR)
            {
                return nullptr;
            }
            jobject value_lockDataType;
            std::string value_lockDataTypeClassName     = "java/lang/Integer";
            std::string value_lockDataTypeCtorSignature = "(I)V";
            jint jnivalue_lockDataType                  = static_cast<jint>(cppValue.lockDataType);
            chip::JniReferences::GetInstance().CreateBoxedObject<jint>(value_lockDataTypeClassName.c_str(),
                                                                       value_lockDataTypeCtorSignature.c_str(),
                                                                       jnivalue_lockDataType, value_lockDataType);

            jobject value_dataOperationType;
            std::string value_dataOperationTypeClassName     = "java/lang/Integer";
            std::string value_dataOperationTypeCtorSignature = "(I)V";
            jint jnivalue_dataOperationType                  = static_cast<jint>(cppValue.dataOperationType);
            chip::JniReferences::GetInstance().CreateBoxedObject<jint>(value_dataOperationTypeClassName.c_str(),
                                                                       value_dataOperationTypeCtorSignature.c_str(),
                                                                       jnivalue_dataOperationType, value_dataOperationType);

            jobject value_operationSource;
            std::string value_operationSourceClassName     = "java/lang/Integer";
            std::string value_operationSourceCtorSignature = "(I)V";
            jint jnivalue_operationSource                  = static_cast<jint>(cppValue.operationSource);
            chip::JniReferences::GetInstance().CreateBoxedObject<jint>(value_operationSourceClassName.c_str(),
                                                                       value_operationSourceCtorSignature.c_str(),
                                                                       jnivalue_operationSource, value_operationSource);

            jobject value_userIndex;
            if (cppValue.userIndex.IsNull())
            {
                value_userIndex = nullptr;
            }
            else
            {
                std::string value_userIndexClassName     = "java/lang/Integer";
                std::string value_userIndexCtorSignature = "(I)V";
                jint jnivalue_userIndex                  = static_cast<jint>(cppValue.userIndex.Value());
                chip::JniReferences::GetInstance().CreateBoxedObject<jint>(
                    value_userIndexClassName.c_str(), value_userIndexCtorSignature.c_str(), jnivalue_userIndex, value_userIndex);
            }

            jobject value_fabricIndex;
            if (cppValue.fabricIndex.IsNull())
            {
                value_fabricIndex = nullptr;
            }
            else
            {
                std::string value_fabricIndexClassName     = "java/lang/Integer";
                std::string value_fabricIndexCtorSignature = "(I)V";
                jint jnivalue_fabricIndex                  = static_cast<jint>(cppValue.fabricIndex.Value());
                chip::JniReferences::GetInstance().CreateBoxedObject<jint>(value_fabricIndexClassName.c_str(),
                                                                           value_fabricIndexCtorSignature.c_str(),
                                                                           jnivalue_fabricIndex, value_fabricIndex);
            }

            jobject value_sourceNode;
            if (cppValue.sourceNode.IsNull())
            {
                value_sourceNode = nullptr;
            }
            else
            {
                std::string value_sourceNodeClassName     = "java/lang/Long";
                std::string value_sourceNodeCtorSignature = "(J)V";
                jlong jnivalue_sourceNode                 = static_cast<jlong>(cppValue.sourceNode.Value());
                chip::JniReferences::GetInstance().CreateBoxedObject<jlong>(value_sourceNodeClassName.c_str(),
                                                                            value_sourceNodeCtorSignature.c_str(),
                                                                            jnivalue_sourceNode, value_sourceNode);
            }

            jobject value_dataIndex;
            if (cppValue.dataIndex.IsNull())
            {
                value_dataIndex = nullptr;
            }
            else
            {
                std::string value_dataIndexClassName     = "java/lang/Integer";
                std::string value_dataIndexCtorSignature = "(I)V";
                jint jnivalue_dataIndex                  = static_cast<jint>(cppValue.dataIndex.Value());
                chip::JniReferences::GetInstance().CreateBoxedObject<jint>(
                    value_dataIndexClassName.c_str(), value_dataIndexCtorSignature.c_str(), jnivalue_dataIndex, value_dataIndex);
            }

            jclass lockUserChangeStructClass;
            err = chip::JniReferences::GetInstance().GetClassRef(
                env, "chip/devicecontroller/ChipEventStructs$DoorLockClusterLockUserChangeEvent", lockUserChangeStructClass);
            if (err != CHIP_NO_ERROR)
            {
                ChipLogError(Zcl, "Could not find class ChipEventStructs$DoorLockClusterLockUserChangeEvent");
                return nullptr;
            }
            jmethodID lockUserChangeStructCtor =
                env->GetMethodID(lockUserChangeStructClass, "<init>",
                                 "(Ljava/lang/Integer;Ljava/lang/Integer;Ljava/lang/Integer;Ljava/lang/Integer;Ljava/lang/"
                                 "Integer;Ljava/lang/Long;Ljava/lang/Integer;)V");
            if (lockUserChangeStructCtor == nullptr)
            {
                ChipLogError(Zcl, "Could not find ChipEventStructs$DoorLockClusterLockUserChangeEvent constructor");
                return nullptr;
            }

            jobject value =
                env->NewObject(lockUserChangeStructClass, lockUserChangeStructCtor, value_lockDataType, value_dataOperationType,
                               value_operationSource, value_userIndex, value_fabricIndex, value_sourceNode, value_dataIndex);

            return value;
        }
        default:
            *aError = CHIP_ERROR_IM_MALFORMED_EVENT_PATH_IB;
            break;
        }
        break;
    }
    case app::Clusters::WindowCovering::Id: {
        using namespace app::Clusters::WindowCovering;
        switch (aPath.mEventId)
        {
        default:
            *aError = CHIP_ERROR_IM_MALFORMED_EVENT_PATH_IB;
            break;
        }
        break;
    }
    case app::Clusters::BarrierControl::Id: {
        using namespace app::Clusters::BarrierControl;
        switch (aPath.mEventId)
        {
        default:
            *aError = CHIP_ERROR_IM_MALFORMED_EVENT_PATH_IB;
            break;
        }
        break;
    }
    case app::Clusters::PumpConfigurationAndControl::Id: {
        using namespace app::Clusters::PumpConfigurationAndControl;
        switch (aPath.mEventId)
        {
        case Events::SupplyVoltageLow::Id: {
            Events::SupplyVoltageLow::DecodableType cppValue;
            *aError = app::DataModel::Decode(aReader, cppValue);
            if (*aError != CHIP_NO_ERROR)
            {
                return nullptr;
            }
            jclass supplyVoltageLowStructClass;
            err = chip::JniReferences::GetInstance().GetClassRef(
                env, "chip/devicecontroller/ChipEventStructs$PumpConfigurationAndControlClusterSupplyVoltageLowEvent",
                supplyVoltageLowStructClass);
            if (err != CHIP_NO_ERROR)
            {
                ChipLogError(Zcl, "Could not find class ChipEventStructs$PumpConfigurationAndControlClusterSupplyVoltageLowEvent");
                return nullptr;
            }
            jmethodID supplyVoltageLowStructCtor = env->GetMethodID(supplyVoltageLowStructClass, "<init>", "()V");
            if (supplyVoltageLowStructCtor == nullptr)
            {
                ChipLogError(Zcl,
                             "Could not find ChipEventStructs$PumpConfigurationAndControlClusterSupplyVoltageLowEvent constructor");
                return nullptr;
            }

            jobject value = env->NewObject(supplyVoltageLowStructClass, supplyVoltageLowStructCtor);

            return value;
        }
        case Events::SupplyVoltageHigh::Id: {
            Events::SupplyVoltageHigh::DecodableType cppValue;
            *aError = app::DataModel::Decode(aReader, cppValue);
            if (*aError != CHIP_NO_ERROR)
            {
                return nullptr;
            }
            jclass supplyVoltageHighStructClass;
            err = chip::JniReferences::GetInstance().GetClassRef(
                env, "chip/devicecontroller/ChipEventStructs$PumpConfigurationAndControlClusterSupplyVoltageHighEvent",
                supplyVoltageHighStructClass);
            if (err != CHIP_NO_ERROR)
            {
                ChipLogError(Zcl, "Could not find class ChipEventStructs$PumpConfigurationAndControlClusterSupplyVoltageHighEvent");
                return nullptr;
            }
            jmethodID supplyVoltageHighStructCtor = env->GetMethodID(supplyVoltageHighStructClass, "<init>", "()V");
            if (supplyVoltageHighStructCtor == nullptr)
            {
                ChipLogError(
                    Zcl, "Could not find ChipEventStructs$PumpConfigurationAndControlClusterSupplyVoltageHighEvent constructor");
                return nullptr;
            }

            jobject value = env->NewObject(supplyVoltageHighStructClass, supplyVoltageHighStructCtor);

            return value;
        }
        case Events::PowerMissingPhase::Id: {
            Events::PowerMissingPhase::DecodableType cppValue;
            *aError = app::DataModel::Decode(aReader, cppValue);
            if (*aError != CHIP_NO_ERROR)
            {
                return nullptr;
            }
            jclass powerMissingPhaseStructClass;
            err = chip::JniReferences::GetInstance().GetClassRef(
                env, "chip/devicecontroller/ChipEventStructs$PumpConfigurationAndControlClusterPowerMissingPhaseEvent",
                powerMissingPhaseStructClass);
            if (err != CHIP_NO_ERROR)
            {
                ChipLogError(Zcl, "Could not find class ChipEventStructs$PumpConfigurationAndControlClusterPowerMissingPhaseEvent");
                return nullptr;
            }
            jmethodID powerMissingPhaseStructCtor = env->GetMethodID(powerMissingPhaseStructClass, "<init>", "()V");
            if (powerMissingPhaseStructCtor == nullptr)
            {
                ChipLogError(
                    Zcl, "Could not find ChipEventStructs$PumpConfigurationAndControlClusterPowerMissingPhaseEvent constructor");
                return nullptr;
            }

            jobject value = env->NewObject(powerMissingPhaseStructClass, powerMissingPhaseStructCtor);

            return value;
        }
        case Events::SystemPressureLow::Id: {
            Events::SystemPressureLow::DecodableType cppValue;
            *aError = app::DataModel::Decode(aReader, cppValue);
            if (*aError != CHIP_NO_ERROR)
            {
                return nullptr;
            }
            jclass systemPressureLowStructClass;
            err = chip::JniReferences::GetInstance().GetClassRef(
                env, "chip/devicecontroller/ChipEventStructs$PumpConfigurationAndControlClusterSystemPressureLowEvent",
                systemPressureLowStructClass);
            if (err != CHIP_NO_ERROR)
            {
                ChipLogError(Zcl, "Could not find class ChipEventStructs$PumpConfigurationAndControlClusterSystemPressureLowEvent");
                return nullptr;
            }
            jmethodID systemPressureLowStructCtor = env->GetMethodID(systemPressureLowStructClass, "<init>", "()V");
            if (systemPressureLowStructCtor == nullptr)
            {
                ChipLogError(
                    Zcl, "Could not find ChipEventStructs$PumpConfigurationAndControlClusterSystemPressureLowEvent constructor");
                return nullptr;
            }

            jobject value = env->NewObject(systemPressureLowStructClass, systemPressureLowStructCtor);

            return value;
        }
        case Events::SystemPressureHigh::Id: {
            Events::SystemPressureHigh::DecodableType cppValue;
            *aError = app::DataModel::Decode(aReader, cppValue);
            if (*aError != CHIP_NO_ERROR)
            {
                return nullptr;
            }
            jclass systemPressureHighStructClass;
            err = chip::JniReferences::GetInstance().GetClassRef(
                env, "chip/devicecontroller/ChipEventStructs$PumpConfigurationAndControlClusterSystemPressureHighEvent",
                systemPressureHighStructClass);
            if (err != CHIP_NO_ERROR)
            {
                ChipLogError(Zcl,
                             "Could not find class ChipEventStructs$PumpConfigurationAndControlClusterSystemPressureHighEvent");
                return nullptr;
            }
            jmethodID systemPressureHighStructCtor = env->GetMethodID(systemPressureHighStructClass, "<init>", "()V");
            if (systemPressureHighStructCtor == nullptr)
            {
                ChipLogError(
                    Zcl, "Could not find ChipEventStructs$PumpConfigurationAndControlClusterSystemPressureHighEvent constructor");
                return nullptr;
            }

            jobject value = env->NewObject(systemPressureHighStructClass, systemPressureHighStructCtor);

            return value;
        }
        case Events::DryRunning::Id: {
            Events::DryRunning::DecodableType cppValue;
            *aError = app::DataModel::Decode(aReader, cppValue);
            if (*aError != CHIP_NO_ERROR)
            {
                return nullptr;
            }
            jclass dryRunningStructClass;
            err = chip::JniReferences::GetInstance().GetClassRef(
                env, "chip/devicecontroller/ChipEventStructs$PumpConfigurationAndControlClusterDryRunningEvent",
                dryRunningStructClass);
            if (err != CHIP_NO_ERROR)
            {
                ChipLogError(Zcl, "Could not find class ChipEventStructs$PumpConfigurationAndControlClusterDryRunningEvent");
                return nullptr;
            }
            jmethodID dryRunningStructCtor = env->GetMethodID(dryRunningStructClass, "<init>", "()V");
            if (dryRunningStructCtor == nullptr)
            {
                ChipLogError(Zcl, "Could not find ChipEventStructs$PumpConfigurationAndControlClusterDryRunningEvent constructor");
                return nullptr;
            }

            jobject value = env->NewObject(dryRunningStructClass, dryRunningStructCtor);

            return value;
        }
        case Events::MotorTemperatureHigh::Id: {
            Events::MotorTemperatureHigh::DecodableType cppValue;
            *aError = app::DataModel::Decode(aReader, cppValue);
            if (*aError != CHIP_NO_ERROR)
            {
                return nullptr;
            }
            jclass motorTemperatureHighStructClass;
            err = chip::JniReferences::GetInstance().GetClassRef(
                env, "chip/devicecontroller/ChipEventStructs$PumpConfigurationAndControlClusterMotorTemperatureHighEvent",
                motorTemperatureHighStructClass);
            if (err != CHIP_NO_ERROR)
            {
                ChipLogError(Zcl,
                             "Could not find class ChipEventStructs$PumpConfigurationAndControlClusterMotorTemperatureHighEvent");
                return nullptr;
            }
            jmethodID motorTemperatureHighStructCtor = env->GetMethodID(motorTemperatureHighStructClass, "<init>", "()V");
            if (motorTemperatureHighStructCtor == nullptr)
            {
                ChipLogError(
                    Zcl, "Could not find ChipEventStructs$PumpConfigurationAndControlClusterMotorTemperatureHighEvent constructor");
                return nullptr;
            }

            jobject value = env->NewObject(motorTemperatureHighStructClass, motorTemperatureHighStructCtor);

            return value;
        }
        case Events::PumpMotorFatalFailure::Id: {
            Events::PumpMotorFatalFailure::DecodableType cppValue;
            *aError = app::DataModel::Decode(aReader, cppValue);
            if (*aError != CHIP_NO_ERROR)
            {
                return nullptr;
            }
            jclass pumpMotorFatalFailureStructClass;
            err = chip::JniReferences::GetInstance().GetClassRef(
                env, "chip/devicecontroller/ChipEventStructs$PumpConfigurationAndControlClusterPumpMotorFatalFailureEvent",
                pumpMotorFatalFailureStructClass);
            if (err != CHIP_NO_ERROR)
            {
                ChipLogError(Zcl,
                             "Could not find class ChipEventStructs$PumpConfigurationAndControlClusterPumpMotorFatalFailureEvent");
                return nullptr;
            }
            jmethodID pumpMotorFatalFailureStructCtor = env->GetMethodID(pumpMotorFatalFailureStructClass, "<init>", "()V");
            if (pumpMotorFatalFailureStructCtor == nullptr)
            {
                ChipLogError(
                    Zcl,
                    "Could not find ChipEventStructs$PumpConfigurationAndControlClusterPumpMotorFatalFailureEvent constructor");
                return nullptr;
            }

            jobject value = env->NewObject(pumpMotorFatalFailureStructClass, pumpMotorFatalFailureStructCtor);

            return value;
        }
        case Events::ElectronicTemperatureHigh::Id: {
            Events::ElectronicTemperatureHigh::DecodableType cppValue;
            *aError = app::DataModel::Decode(aReader, cppValue);
            if (*aError != CHIP_NO_ERROR)
            {
                return nullptr;
            }
            jclass electronicTemperatureHighStructClass;
            err = chip::JniReferences::GetInstance().GetClassRef(
                env, "chip/devicecontroller/ChipEventStructs$PumpConfigurationAndControlClusterElectronicTemperatureHighEvent",
                electronicTemperatureHighStructClass);
            if (err != CHIP_NO_ERROR)
            {
                ChipLogError(
                    Zcl, "Could not find class ChipEventStructs$PumpConfigurationAndControlClusterElectronicTemperatureHighEvent");
                return nullptr;
            }
            jmethodID electronicTemperatureHighStructCtor = env->GetMethodID(electronicTemperatureHighStructClass, "<init>", "()V");
            if (electronicTemperatureHighStructCtor == nullptr)
            {
                ChipLogError(
                    Zcl,
                    "Could not find ChipEventStructs$PumpConfigurationAndControlClusterElectronicTemperatureHighEvent constructor");
                return nullptr;
            }

            jobject value = env->NewObject(electronicTemperatureHighStructClass, electronicTemperatureHighStructCtor);

            return value;
        }
        case Events::PumpBlocked::Id: {
            Events::PumpBlocked::DecodableType cppValue;
            *aError = app::DataModel::Decode(aReader, cppValue);
            if (*aError != CHIP_NO_ERROR)
            {
                return nullptr;
            }
            jclass pumpBlockedStructClass;
            err = chip::JniReferences::GetInstance().GetClassRef(
                env, "chip/devicecontroller/ChipEventStructs$PumpConfigurationAndControlClusterPumpBlockedEvent",
                pumpBlockedStructClass);
            if (err != CHIP_NO_ERROR)
            {
                ChipLogError(Zcl, "Could not find class ChipEventStructs$PumpConfigurationAndControlClusterPumpBlockedEvent");
                return nullptr;
            }
            jmethodID pumpBlockedStructCtor = env->GetMethodID(pumpBlockedStructClass, "<init>", "()V");
            if (pumpBlockedStructCtor == nullptr)
            {
                ChipLogError(Zcl, "Could not find ChipEventStructs$PumpConfigurationAndControlClusterPumpBlockedEvent constructor");
                return nullptr;
            }

            jobject value = env->NewObject(pumpBlockedStructClass, pumpBlockedStructCtor);

            return value;
        }
        case Events::SensorFailure::Id: {
            Events::SensorFailure::DecodableType cppValue;
            *aError = app::DataModel::Decode(aReader, cppValue);
            if (*aError != CHIP_NO_ERROR)
            {
                return nullptr;
            }
            jclass sensorFailureStructClass;
            err = chip::JniReferences::GetInstance().GetClassRef(
                env, "chip/devicecontroller/ChipEventStructs$PumpConfigurationAndControlClusterSensorFailureEvent",
                sensorFailureStructClass);
            if (err != CHIP_NO_ERROR)
            {
                ChipLogError(Zcl, "Could not find class ChipEventStructs$PumpConfigurationAndControlClusterSensorFailureEvent");
                return nullptr;
            }
            jmethodID sensorFailureStructCtor = env->GetMethodID(sensorFailureStructClass, "<init>", "()V");
            if (sensorFailureStructCtor == nullptr)
            {
                ChipLogError(Zcl,
                             "Could not find ChipEventStructs$PumpConfigurationAndControlClusterSensorFailureEvent constructor");
                return nullptr;
            }

            jobject value = env->NewObject(sensorFailureStructClass, sensorFailureStructCtor);

            return value;
        }
        case Events::ElectronicNonFatalFailure::Id: {
            Events::ElectronicNonFatalFailure::DecodableType cppValue;
            *aError = app::DataModel::Decode(aReader, cppValue);
            if (*aError != CHIP_NO_ERROR)
            {
                return nullptr;
            }
            jclass electronicNonFatalFailureStructClass;
            err = chip::JniReferences::GetInstance().GetClassRef(
                env, "chip/devicecontroller/ChipEventStructs$PumpConfigurationAndControlClusterElectronicNonFatalFailureEvent",
                electronicNonFatalFailureStructClass);
            if (err != CHIP_NO_ERROR)
            {
                ChipLogError(
                    Zcl, "Could not find class ChipEventStructs$PumpConfigurationAndControlClusterElectronicNonFatalFailureEvent");
                return nullptr;
            }
            jmethodID electronicNonFatalFailureStructCtor = env->GetMethodID(electronicNonFatalFailureStructClass, "<init>", "()V");
            if (electronicNonFatalFailureStructCtor == nullptr)
            {
                ChipLogError(
                    Zcl,
                    "Could not find ChipEventStructs$PumpConfigurationAndControlClusterElectronicNonFatalFailureEvent constructor");
                return nullptr;
            }

            jobject value = env->NewObject(electronicNonFatalFailureStructClass, electronicNonFatalFailureStructCtor);

            return value;
        }
        case Events::ElectronicFatalFailure::Id: {
            Events::ElectronicFatalFailure::DecodableType cppValue;
            *aError = app::DataModel::Decode(aReader, cppValue);
            if (*aError != CHIP_NO_ERROR)
            {
                return nullptr;
            }
            jclass electronicFatalFailureStructClass;
            err = chip::JniReferences::GetInstance().GetClassRef(
                env, "chip/devicecontroller/ChipEventStructs$PumpConfigurationAndControlClusterElectronicFatalFailureEvent",
                electronicFatalFailureStructClass);
            if (err != CHIP_NO_ERROR)
            {
                ChipLogError(Zcl,
                             "Could not find class ChipEventStructs$PumpConfigurationAndControlClusterElectronicFatalFailureEvent");
                return nullptr;
            }
            jmethodID electronicFatalFailureStructCtor = env->GetMethodID(electronicFatalFailureStructClass, "<init>", "()V");
            if (electronicFatalFailureStructCtor == nullptr)
            {
                ChipLogError(
                    Zcl,
                    "Could not find ChipEventStructs$PumpConfigurationAndControlClusterElectronicFatalFailureEvent constructor");
                return nullptr;
            }

            jobject value = env->NewObject(electronicFatalFailureStructClass, electronicFatalFailureStructCtor);

            return value;
        }
        case Events::GeneralFault::Id: {
            Events::GeneralFault::DecodableType cppValue;
            *aError = app::DataModel::Decode(aReader, cppValue);
            if (*aError != CHIP_NO_ERROR)
            {
                return nullptr;
            }
            jclass generalFaultStructClass;
            err = chip::JniReferences::GetInstance().GetClassRef(
                env, "chip/devicecontroller/ChipEventStructs$PumpConfigurationAndControlClusterGeneralFaultEvent",
                generalFaultStructClass);
            if (err != CHIP_NO_ERROR)
            {
                ChipLogError(Zcl, "Could not find class ChipEventStructs$PumpConfigurationAndControlClusterGeneralFaultEvent");
                return nullptr;
            }
            jmethodID generalFaultStructCtor = env->GetMethodID(generalFaultStructClass, "<init>", "()V");
            if (generalFaultStructCtor == nullptr)
            {
                ChipLogError(Zcl,
                             "Could not find ChipEventStructs$PumpConfigurationAndControlClusterGeneralFaultEvent constructor");
                return nullptr;
            }

            jobject value = env->NewObject(generalFaultStructClass, generalFaultStructCtor);

            return value;
        }
        case Events::Leakage::Id: {
            Events::Leakage::DecodableType cppValue;
            *aError = app::DataModel::Decode(aReader, cppValue);
            if (*aError != CHIP_NO_ERROR)
            {
                return nullptr;
            }
            jclass leakageStructClass;
            err = chip::JniReferences::GetInstance().GetClassRef(
                env, "chip/devicecontroller/ChipEventStructs$PumpConfigurationAndControlClusterLeakageEvent", leakageStructClass);
            if (err != CHIP_NO_ERROR)
            {
                ChipLogError(Zcl, "Could not find class ChipEventStructs$PumpConfigurationAndControlClusterLeakageEvent");
                return nullptr;
            }
            jmethodID leakageStructCtor = env->GetMethodID(leakageStructClass, "<init>", "()V");
            if (leakageStructCtor == nullptr)
            {
                ChipLogError(Zcl, "Could not find ChipEventStructs$PumpConfigurationAndControlClusterLeakageEvent constructor");
                return nullptr;
            }

            jobject value = env->NewObject(leakageStructClass, leakageStructCtor);

            return value;
        }
        case Events::AirDetection::Id: {
            Events::AirDetection::DecodableType cppValue;
            *aError = app::DataModel::Decode(aReader, cppValue);
            if (*aError != CHIP_NO_ERROR)
            {
                return nullptr;
            }
            jclass airDetectionStructClass;
            err = chip::JniReferences::GetInstance().GetClassRef(
                env, "chip/devicecontroller/ChipEventStructs$PumpConfigurationAndControlClusterAirDetectionEvent",
                airDetectionStructClass);
            if (err != CHIP_NO_ERROR)
            {
                ChipLogError(Zcl, "Could not find class ChipEventStructs$PumpConfigurationAndControlClusterAirDetectionEvent");
                return nullptr;
            }
            jmethodID airDetectionStructCtor = env->GetMethodID(airDetectionStructClass, "<init>", "()V");
            if (airDetectionStructCtor == nullptr)
            {
                ChipLogError(Zcl,
                             "Could not find ChipEventStructs$PumpConfigurationAndControlClusterAirDetectionEvent constructor");
                return nullptr;
            }

            jobject value = env->NewObject(airDetectionStructClass, airDetectionStructCtor);

            return value;
        }
        case Events::TurbineOperation::Id: {
            Events::TurbineOperation::DecodableType cppValue;
            *aError = app::DataModel::Decode(aReader, cppValue);
            if (*aError != CHIP_NO_ERROR)
            {
                return nullptr;
            }
            jclass turbineOperationStructClass;
            err = chip::JniReferences::GetInstance().GetClassRef(
                env, "chip/devicecontroller/ChipEventStructs$PumpConfigurationAndControlClusterTurbineOperationEvent",
                turbineOperationStructClass);
            if (err != CHIP_NO_ERROR)
            {
                ChipLogError(Zcl, "Could not find class ChipEventStructs$PumpConfigurationAndControlClusterTurbineOperationEvent");
                return nullptr;
            }
            jmethodID turbineOperationStructCtor = env->GetMethodID(turbineOperationStructClass, "<init>", "()V");
            if (turbineOperationStructCtor == nullptr)
            {
                ChipLogError(Zcl,
                             "Could not find ChipEventStructs$PumpConfigurationAndControlClusterTurbineOperationEvent constructor");
                return nullptr;
            }

            jobject value = env->NewObject(turbineOperationStructClass, turbineOperationStructCtor);

            return value;
        }
        default:
            *aError = CHIP_ERROR_IM_MALFORMED_EVENT_PATH_IB;
            break;
        }
        break;
    }
    case app::Clusters::Thermostat::Id: {
        using namespace app::Clusters::Thermostat;
        switch (aPath.mEventId)
        {
        default:
            *aError = CHIP_ERROR_IM_MALFORMED_EVENT_PATH_IB;
            break;
        }
        break;
    }
    case app::Clusters::FanControl::Id: {
        using namespace app::Clusters::FanControl;
        switch (aPath.mEventId)
        {
        default:
            *aError = CHIP_ERROR_IM_MALFORMED_EVENT_PATH_IB;
            break;
        }
        break;
    }
    case app::Clusters::ThermostatUserInterfaceConfiguration::Id: {
        using namespace app::Clusters::ThermostatUserInterfaceConfiguration;
        switch (aPath.mEventId)
        {
        default:
            *aError = CHIP_ERROR_IM_MALFORMED_EVENT_PATH_IB;
            break;
        }
        break;
    }
    case app::Clusters::ColorControl::Id: {
        using namespace app::Clusters::ColorControl;
        switch (aPath.mEventId)
        {
        default:
            *aError = CHIP_ERROR_IM_MALFORMED_EVENT_PATH_IB;
            break;
        }
        break;
    }
    case app::Clusters::BallastConfiguration::Id: {
        using namespace app::Clusters::BallastConfiguration;
        switch (aPath.mEventId)
        {
        default:
            *aError = CHIP_ERROR_IM_MALFORMED_EVENT_PATH_IB;
            break;
        }
        break;
    }
    case app::Clusters::IlluminanceMeasurement::Id: {
        using namespace app::Clusters::IlluminanceMeasurement;
        switch (aPath.mEventId)
        {
        default:
            *aError = CHIP_ERROR_IM_MALFORMED_EVENT_PATH_IB;
            break;
        }
        break;
    }
    case app::Clusters::TemperatureMeasurement::Id: {
        using namespace app::Clusters::TemperatureMeasurement;
        switch (aPath.mEventId)
        {
        default:
            *aError = CHIP_ERROR_IM_MALFORMED_EVENT_PATH_IB;
            break;
        }
        break;
    }
    case app::Clusters::PressureMeasurement::Id: {
        using namespace app::Clusters::PressureMeasurement;
        switch (aPath.mEventId)
        {
        default:
            *aError = CHIP_ERROR_IM_MALFORMED_EVENT_PATH_IB;
            break;
        }
        break;
    }
    case app::Clusters::FlowMeasurement::Id: {
        using namespace app::Clusters::FlowMeasurement;
        switch (aPath.mEventId)
        {
        default:
            *aError = CHIP_ERROR_IM_MALFORMED_EVENT_PATH_IB;
            break;
        }
        break;
    }
    case app::Clusters::RelativeHumidityMeasurement::Id: {
        using namespace app::Clusters::RelativeHumidityMeasurement;
        switch (aPath.mEventId)
        {
        default:
            *aError = CHIP_ERROR_IM_MALFORMED_EVENT_PATH_IB;
            break;
        }
        break;
    }
    case app::Clusters::OccupancySensing::Id: {
        using namespace app::Clusters::OccupancySensing;
        switch (aPath.mEventId)
        {
        default:
            *aError = CHIP_ERROR_IM_MALFORMED_EVENT_PATH_IB;
            break;
        }
        break;
    }
    case app::Clusters::CarbonMonoxideConcentrationMeasurement::Id: {
        using namespace app::Clusters::CarbonMonoxideConcentrationMeasurement;
        switch (aPath.mEventId)
        {
        default:
            *aError = CHIP_ERROR_IM_MALFORMED_EVENT_PATH_IB;
            break;
        }
        break;
    }
    case app::Clusters::CarbonDioxideConcentrationMeasurement::Id: {
        using namespace app::Clusters::CarbonDioxideConcentrationMeasurement;
        switch (aPath.mEventId)
        {
        default:
            *aError = CHIP_ERROR_IM_MALFORMED_EVENT_PATH_IB;
            break;
        }
        break;
    }
    case app::Clusters::NitrogenDioxideConcentrationMeasurement::Id: {
        using namespace app::Clusters::NitrogenDioxideConcentrationMeasurement;
        switch (aPath.mEventId)
        {
        default:
            *aError = CHIP_ERROR_IM_MALFORMED_EVENT_PATH_IB;
            break;
        }
        break;
    }
    case app::Clusters::OzoneConcentrationMeasurement::Id: {
        using namespace app::Clusters::OzoneConcentrationMeasurement;
        switch (aPath.mEventId)
        {
        default:
            *aError = CHIP_ERROR_IM_MALFORMED_EVENT_PATH_IB;
            break;
        }
        break;
    }
    case app::Clusters::Pm25ConcentrationMeasurement::Id: {
        using namespace app::Clusters::Pm25ConcentrationMeasurement;
        switch (aPath.mEventId)
        {
        default:
            *aError = CHIP_ERROR_IM_MALFORMED_EVENT_PATH_IB;
            break;
        }
        break;
    }
    case app::Clusters::FormaldehydeConcentrationMeasurement::Id: {
        using namespace app::Clusters::FormaldehydeConcentrationMeasurement;
        switch (aPath.mEventId)
        {
        default:
            *aError = CHIP_ERROR_IM_MALFORMED_EVENT_PATH_IB;
            break;
        }
        break;
    }
    case app::Clusters::Pm1ConcentrationMeasurement::Id: {
        using namespace app::Clusters::Pm1ConcentrationMeasurement;
        switch (aPath.mEventId)
        {
        default:
            *aError = CHIP_ERROR_IM_MALFORMED_EVENT_PATH_IB;
            break;
        }
        break;
    }
    case app::Clusters::Pm10ConcentrationMeasurement::Id: {
        using namespace app::Clusters::Pm10ConcentrationMeasurement;
        switch (aPath.mEventId)
        {
        default:
            *aError = CHIP_ERROR_IM_MALFORMED_EVENT_PATH_IB;
            break;
        }
        break;
    }
    case app::Clusters::TotalVolatileOrganicCompoundsConcentrationMeasurement::Id: {
        using namespace app::Clusters::TotalVolatileOrganicCompoundsConcentrationMeasurement;
        switch (aPath.mEventId)
        {
        default:
            *aError = CHIP_ERROR_IM_MALFORMED_EVENT_PATH_IB;
            break;
        }
        break;
    }
    case app::Clusters::RadonConcentrationMeasurement::Id: {
        using namespace app::Clusters::RadonConcentrationMeasurement;
        switch (aPath.mEventId)
        {
        default:
            *aError = CHIP_ERROR_IM_MALFORMED_EVENT_PATH_IB;
            break;
        }
        break;
    }
    case app::Clusters::WakeOnLan::Id: {
        using namespace app::Clusters::WakeOnLan;
        switch (aPath.mEventId)
        {
        default:
            *aError = CHIP_ERROR_IM_MALFORMED_EVENT_PATH_IB;
            break;
        }
        break;
    }
    case app::Clusters::Channel::Id: {
        using namespace app::Clusters::Channel;
        switch (aPath.mEventId)
        {
        default:
            *aError = CHIP_ERROR_IM_MALFORMED_EVENT_PATH_IB;
            break;
        }
        break;
    }
    case app::Clusters::TargetNavigator::Id: {
        using namespace app::Clusters::TargetNavigator;
        switch (aPath.mEventId)
        {
        default:
            *aError = CHIP_ERROR_IM_MALFORMED_EVENT_PATH_IB;
            break;
        }
        break;
    }
    case app::Clusters::MediaPlayback::Id: {
        using namespace app::Clusters::MediaPlayback;
        switch (aPath.mEventId)
        {
        default:
            *aError = CHIP_ERROR_IM_MALFORMED_EVENT_PATH_IB;
            break;
        }
        break;
    }
    case app::Clusters::MediaInput::Id: {
        using namespace app::Clusters::MediaInput;
        switch (aPath.mEventId)
        {
        default:
            *aError = CHIP_ERROR_IM_MALFORMED_EVENT_PATH_IB;
            break;
        }
        break;
    }
    case app::Clusters::LowPower::Id: {
        using namespace app::Clusters::LowPower;
        switch (aPath.mEventId)
        {
        default:
            *aError = CHIP_ERROR_IM_MALFORMED_EVENT_PATH_IB;
            break;
        }
        break;
    }
    case app::Clusters::KeypadInput::Id: {
        using namespace app::Clusters::KeypadInput;
        switch (aPath.mEventId)
        {
        default:
            *aError = CHIP_ERROR_IM_MALFORMED_EVENT_PATH_IB;
            break;
        }
        break;
    }
    case app::Clusters::ContentLauncher::Id: {
        using namespace app::Clusters::ContentLauncher;
        switch (aPath.mEventId)
        {
        default:
            *aError = CHIP_ERROR_IM_MALFORMED_EVENT_PATH_IB;
            break;
        }
        break;
    }
    case app::Clusters::AudioOutput::Id: {
        using namespace app::Clusters::AudioOutput;
        switch (aPath.mEventId)
        {
        default:
            *aError = CHIP_ERROR_IM_MALFORMED_EVENT_PATH_IB;
            break;
        }
        break;
    }
    case app::Clusters::ApplicationLauncher::Id: {
        using namespace app::Clusters::ApplicationLauncher;
        switch (aPath.mEventId)
        {
        default:
            *aError = CHIP_ERROR_IM_MALFORMED_EVENT_PATH_IB;
            break;
        }
        break;
    }
    case app::Clusters::ApplicationBasic::Id: {
        using namespace app::Clusters::ApplicationBasic;
        switch (aPath.mEventId)
        {
        default:
            *aError = CHIP_ERROR_IM_MALFORMED_EVENT_PATH_IB;
            break;
        }
        break;
    }
    case app::Clusters::AccountLogin::Id: {
        using namespace app::Clusters::AccountLogin;
        switch (aPath.mEventId)
        {
        default:
            *aError = CHIP_ERROR_IM_MALFORMED_EVENT_PATH_IB;
            break;
        }
        break;
    }
    case app::Clusters::ElectricalMeasurement::Id: {
        using namespace app::Clusters::ElectricalMeasurement;
        switch (aPath.mEventId)
        {
        default:
            *aError = CHIP_ERROR_IM_MALFORMED_EVENT_PATH_IB;
            break;
        }
        break;
    }
    case app::Clusters::UnitTesting::Id: {
        using namespace app::Clusters::UnitTesting;
        switch (aPath.mEventId)
        {
        case Events::TestEvent::Id: {
            Events::TestEvent::DecodableType cppValue;
            *aError = app::DataModel::Decode(aReader, cppValue);
            if (*aError != CHIP_NO_ERROR)
            {
                return nullptr;
            }
            jobject value_arg1;
            std::string value_arg1ClassName     = "java/lang/Integer";
            std::string value_arg1CtorSignature = "(I)V";
            jint jnivalue_arg1                  = static_cast<jint>(cppValue.arg1);
            chip::JniReferences::GetInstance().CreateBoxedObject<jint>(value_arg1ClassName.c_str(), value_arg1CtorSignature.c_str(),
                                                                       jnivalue_arg1, value_arg1);

            jobject value_arg2;
            std::string value_arg2ClassName     = "java/lang/Integer";
            std::string value_arg2CtorSignature = "(I)V";
            jint jnivalue_arg2                  = static_cast<jint>(cppValue.arg2);
            chip::JniReferences::GetInstance().CreateBoxedObject<jint>(value_arg2ClassName.c_str(), value_arg2CtorSignature.c_str(),
                                                                       jnivalue_arg2, value_arg2);

            jobject value_arg3;
            std::string value_arg3ClassName     = "java/lang/Boolean";
            std::string value_arg3CtorSignature = "(Z)V";
            jboolean jnivalue_arg3              = static_cast<jboolean>(cppValue.arg3);
            chip::JniReferences::GetInstance().CreateBoxedObject<jboolean>(
                value_arg3ClassName.c_str(), value_arg3CtorSignature.c_str(), jnivalue_arg3, value_arg3);

            jobject value_arg4;
            jobject value_arg4_a;
            std::string value_arg4_aClassName     = "java/lang/Integer";
            std::string value_arg4_aCtorSignature = "(I)V";
            jint jnivalue_arg4_a                  = static_cast<jint>(cppValue.arg4.a);
            chip::JniReferences::GetInstance().CreateBoxedObject<jint>(
                value_arg4_aClassName.c_str(), value_arg4_aCtorSignature.c_str(), jnivalue_arg4_a, value_arg4_a);
            jobject value_arg4_b;
            std::string value_arg4_bClassName     = "java/lang/Boolean";
            std::string value_arg4_bCtorSignature = "(Z)V";
            jboolean jnivalue_arg4_b              = static_cast<jboolean>(cppValue.arg4.b);
            chip::JniReferences::GetInstance().CreateBoxedObject<jboolean>(
                value_arg4_bClassName.c_str(), value_arg4_bCtorSignature.c_str(), jnivalue_arg4_b, value_arg4_b);
            jobject value_arg4_c;
            std::string value_arg4_cClassName     = "java/lang/Integer";
            std::string value_arg4_cCtorSignature = "(I)V";
            jint jnivalue_arg4_c                  = static_cast<jint>(cppValue.arg4.c);
            chip::JniReferences::GetInstance().CreateBoxedObject<jint>(
                value_arg4_cClassName.c_str(), value_arg4_cCtorSignature.c_str(), jnivalue_arg4_c, value_arg4_c);
            jobject value_arg4_d;
            jbyteArray value_arg4_dByteArray = env->NewByteArray(static_cast<jsize>(cppValue.arg4.d.size()));
            env->SetByteArrayRegion(value_arg4_dByteArray, 0, static_cast<jsize>(cppValue.arg4.d.size()),
                                    reinterpret_cast<const jbyte *>(cppValue.arg4.d.data()));
            value_arg4_d = value_arg4_dByteArray;
            jobject value_arg4_e;
            LogErrorOnFailure(chip::JniReferences::GetInstance().CharToStringUTF(cppValue.arg4.e, value_arg4_e));
            jobject value_arg4_f;
            std::string value_arg4_fClassName     = "java/lang/Integer";
            std::string value_arg4_fCtorSignature = "(I)V";
            jint jnivalue_arg4_f                  = static_cast<jint>(cppValue.arg4.f.Raw());
            chip::JniReferences::GetInstance().CreateBoxedObject<jint>(
                value_arg4_fClassName.c_str(), value_arg4_fCtorSignature.c_str(), jnivalue_arg4_f, value_arg4_f);
            jobject value_arg4_g;
            std::string value_arg4_gClassName     = "java/lang/Float";
            std::string value_arg4_gCtorSignature = "(F)V";
            jfloat jnivalue_arg4_g                = static_cast<jfloat>(cppValue.arg4.g);
            chip::JniReferences::GetInstance().CreateBoxedObject<jfloat>(
                value_arg4_gClassName.c_str(), value_arg4_gCtorSignature.c_str(), jnivalue_arg4_g, value_arg4_g);
            jobject value_arg4_h;
            std::string value_arg4_hClassName     = "java/lang/Double";
            std::string value_arg4_hCtorSignature = "(D)V";
            jdouble jnivalue_arg4_h               = static_cast<jdouble>(cppValue.arg4.h);
            chip::JniReferences::GetInstance().CreateBoxedObject<jdouble>(
                value_arg4_hClassName.c_str(), value_arg4_hCtorSignature.c_str(), jnivalue_arg4_h, value_arg4_h);

            jclass simpleStructStructClass_0;
            err = chip::JniReferences::GetInstance().GetClassRef(
                env, "chip/devicecontroller/ChipStructs$UnitTestingClusterSimpleStruct", simpleStructStructClass_0);
            if (err != CHIP_NO_ERROR)
            {
                ChipLogError(Zcl, "Could not find class ChipStructs$UnitTestingClusterSimpleStruct");
                return nullptr;
            }
            jmethodID simpleStructStructCtor_0 =
                env->GetMethodID(simpleStructStructClass_0, "<init>",
                                 "(Ljava/lang/Integer;Ljava/lang/Boolean;Ljava/lang/Integer;[BLjava/lang/String;Ljava/lang/"
                                 "Integer;Ljava/lang/Float;Ljava/lang/Double;)V");
            if (simpleStructStructCtor_0 == nullptr)
            {
                ChipLogError(Zcl, "Could not find ChipStructs$UnitTestingClusterSimpleStruct constructor");
                return nullptr;
            }

            value_arg4 = env->NewObject(simpleStructStructClass_0, simpleStructStructCtor_0, value_arg4_a, value_arg4_b,
                                        value_arg4_c, value_arg4_d, value_arg4_e, value_arg4_f, value_arg4_g, value_arg4_h);

            jobject value_arg5;
            chip::JniReferences::GetInstance().CreateArrayList(value_arg5);

            auto iter_value_arg5_0 = cppValue.arg5.begin();
            while (iter_value_arg5_0.Next())
            {
                auto & entry_0 = iter_value_arg5_0.GetValue();
                jobject newElement_0;
                jobject newElement_0_a;
                std::string newElement_0_aClassName     = "java/lang/Integer";
                std::string newElement_0_aCtorSignature = "(I)V";
                jint jninewElement_0_a                  = static_cast<jint>(entry_0.a);
                chip::JniReferences::GetInstance().CreateBoxedObject<jint>(
                    newElement_0_aClassName.c_str(), newElement_0_aCtorSignature.c_str(), jninewElement_0_a, newElement_0_a);
                jobject newElement_0_b;
                std::string newElement_0_bClassName     = "java/lang/Boolean";
                std::string newElement_0_bCtorSignature = "(Z)V";
                jboolean jninewElement_0_b              = static_cast<jboolean>(entry_0.b);
                chip::JniReferences::GetInstance().CreateBoxedObject<jboolean>(
                    newElement_0_bClassName.c_str(), newElement_0_bCtorSignature.c_str(), jninewElement_0_b, newElement_0_b);
                jobject newElement_0_c;
                std::string newElement_0_cClassName     = "java/lang/Integer";
                std::string newElement_0_cCtorSignature = "(I)V";
                jint jninewElement_0_c                  = static_cast<jint>(entry_0.c);
                chip::JniReferences::GetInstance().CreateBoxedObject<jint>(
                    newElement_0_cClassName.c_str(), newElement_0_cCtorSignature.c_str(), jninewElement_0_c, newElement_0_c);
                jobject newElement_0_d;
                jbyteArray newElement_0_dByteArray = env->NewByteArray(static_cast<jsize>(entry_0.d.size()));
                env->SetByteArrayRegion(newElement_0_dByteArray, 0, static_cast<jsize>(entry_0.d.size()),
                                        reinterpret_cast<const jbyte *>(entry_0.d.data()));
                newElement_0_d = newElement_0_dByteArray;
                jobject newElement_0_e;
                LogErrorOnFailure(chip::JniReferences::GetInstance().CharToStringUTF(entry_0.e, newElement_0_e));
                jobject newElement_0_f;
                std::string newElement_0_fClassName     = "java/lang/Integer";
                std::string newElement_0_fCtorSignature = "(I)V";
                jint jninewElement_0_f                  = static_cast<jint>(entry_0.f.Raw());
                chip::JniReferences::GetInstance().CreateBoxedObject<jint>(
                    newElement_0_fClassName.c_str(), newElement_0_fCtorSignature.c_str(), jninewElement_0_f, newElement_0_f);
                jobject newElement_0_g;
                std::string newElement_0_gClassName     = "java/lang/Float";
                std::string newElement_0_gCtorSignature = "(F)V";
                jfloat jninewElement_0_g                = static_cast<jfloat>(entry_0.g);
                chip::JniReferences::GetInstance().CreateBoxedObject<jfloat>(
                    newElement_0_gClassName.c_str(), newElement_0_gCtorSignature.c_str(), jninewElement_0_g, newElement_0_g);
                jobject newElement_0_h;
                std::string newElement_0_hClassName     = "java/lang/Double";
                std::string newElement_0_hCtorSignature = "(D)V";
                jdouble jninewElement_0_h               = static_cast<jdouble>(entry_0.h);
                chip::JniReferences::GetInstance().CreateBoxedObject<jdouble>(
                    newElement_0_hClassName.c_str(), newElement_0_hCtorSignature.c_str(), jninewElement_0_h, newElement_0_h);

                jclass simpleStructStructClass_1;
                err = chip::JniReferences::GetInstance().GetClassRef(
                    env, "chip/devicecontroller/ChipStructs$UnitTestingClusterSimpleStruct", simpleStructStructClass_1);
                if (err != CHIP_NO_ERROR)
                {
                    ChipLogError(Zcl, "Could not find class ChipStructs$UnitTestingClusterSimpleStruct");
                    return nullptr;
                }
                jmethodID simpleStructStructCtor_1 =
                    env->GetMethodID(simpleStructStructClass_1, "<init>",
                                     "(Ljava/lang/Integer;Ljava/lang/Boolean;Ljava/lang/Integer;[BLjava/lang/String;Ljava/lang/"
                                     "Integer;Ljava/lang/Float;Ljava/lang/Double;)V");
                if (simpleStructStructCtor_1 == nullptr)
                {
                    ChipLogError(Zcl, "Could not find ChipStructs$UnitTestingClusterSimpleStruct constructor");
                    return nullptr;
                }

                newElement_0 =
                    env->NewObject(simpleStructStructClass_1, simpleStructStructCtor_1, newElement_0_a, newElement_0_b,
                                   newElement_0_c, newElement_0_d, newElement_0_e, newElement_0_f, newElement_0_g, newElement_0_h);
                chip::JniReferences::GetInstance().AddToList(value_arg5, newElement_0);
            }

            jobject value_arg6;
            chip::JniReferences::GetInstance().CreateArrayList(value_arg6);

            auto iter_value_arg6_0 = cppValue.arg6.begin();
            while (iter_value_arg6_0.Next())
            {
                auto & entry_0 = iter_value_arg6_0.GetValue();
                jobject newElement_0;
                std::string newElement_0ClassName     = "java/lang/Integer";
                std::string newElement_0CtorSignature = "(I)V";
                jint jninewElement_0                  = static_cast<jint>(entry_0);
                chip::JniReferences::GetInstance().CreateBoxedObject<jint>(
                    newElement_0ClassName.c_str(), newElement_0CtorSignature.c_str(), jninewElement_0, newElement_0);
                chip::JniReferences::GetInstance().AddToList(value_arg6, newElement_0);
            }

            jclass testEventStructClass;
            err = chip::JniReferences::GetInstance().GetClassRef(
                env, "chip/devicecontroller/ChipEventStructs$UnitTestingClusterTestEventEvent", testEventStructClass);
            if (err != CHIP_NO_ERROR)
            {
                ChipLogError(Zcl, "Could not find class ChipEventStructs$UnitTestingClusterTestEventEvent");
                return nullptr;
            }
            jmethodID testEventStructCtor =
                env->GetMethodID(testEventStructClass, "<init>",
                                 "(Ljava/lang/Integer;Ljava/lang/Integer;Ljava/lang/Boolean;Lchip/devicecontroller/"
                                 "ChipStructs$UnitTestingClusterSimpleStruct;Ljava/util/ArrayList;Ljava/util/ArrayList;)V");
            if (testEventStructCtor == nullptr)
            {
                ChipLogError(Zcl, "Could not find ChipEventStructs$UnitTestingClusterTestEventEvent constructor");
                return nullptr;
            }

            jobject value = env->NewObject(testEventStructClass, testEventStructCtor, value_arg1, value_arg2, value_arg3,
                                           value_arg4, value_arg5, value_arg6);

            return value;
        }
        case Events::TestFabricScopedEvent::Id: {
            Events::TestFabricScopedEvent::DecodableType cppValue;
            *aError = app::DataModel::Decode(aReader, cppValue);
            if (*aError != CHIP_NO_ERROR)
            {
                return nullptr;
            }
            jobject value_fabricIndex;
            std::string value_fabricIndexClassName     = "java/lang/Integer";
            std::string value_fabricIndexCtorSignature = "(I)V";
            jint jnivalue_fabricIndex                  = static_cast<jint>(cppValue.fabricIndex);
            chip::JniReferences::GetInstance().CreateBoxedObject<jint>(value_fabricIndexClassName.c_str(),
                                                                       value_fabricIndexCtorSignature.c_str(), jnivalue_fabricIndex,
                                                                       value_fabricIndex);

            jclass testFabricScopedEventStructClass;
            err = chip::JniReferences::GetInstance().GetClassRef(
                env, "chip/devicecontroller/ChipEventStructs$UnitTestingClusterTestFabricScopedEventEvent",
                testFabricScopedEventStructClass);
            if (err != CHIP_NO_ERROR)
            {
                ChipLogError(Zcl, "Could not find class ChipEventStructs$UnitTestingClusterTestFabricScopedEventEvent");
                return nullptr;
            }
            jmethodID testFabricScopedEventStructCtor =
                env->GetMethodID(testFabricScopedEventStructClass, "<init>", "(Ljava/lang/Integer;)V");
            if (testFabricScopedEventStructCtor == nullptr)
            {
                ChipLogError(Zcl, "Could not find ChipEventStructs$UnitTestingClusterTestFabricScopedEventEvent constructor");
                return nullptr;
            }

            jobject value = env->NewObject(testFabricScopedEventStructClass, testFabricScopedEventStructCtor, value_fabricIndex);

            return value;
        }
        default:
            *aError = CHIP_ERROR_IM_MALFORMED_EVENT_PATH_IB;
            break;
        }
        break;
    }
    case app::Clusters::FaultInjection::Id: {
        using namespace app::Clusters::FaultInjection;
        switch (aPath.mEventId)
        {
        default:
            *aError = CHIP_ERROR_IM_MALFORMED_EVENT_PATH_IB;
            break;
        }
        break;
    }
    case app::Clusters::SampleMei::Id: {
        using namespace app::Clusters::SampleMei;
        switch (aPath.mEventId)
        {
        default:
            *aError = CHIP_ERROR_IM_MALFORMED_EVENT_PATH_IB;
            break;
        }
        break;
    }
    default:
        *aError = CHIP_ERROR_IM_MALFORMED_EVENT_PATH_IB;
        break;
    }
    return nullptr;
}

} // namespace chip<|MERGE_RESOLUTION|>--- conflicted
+++ resolved
@@ -4302,50 +4302,156 @@
         }
         break;
     }
-<<<<<<< HEAD
     case app::Clusters::DeviceEnergyManagement::Id: {
         using namespace app::Clusters::DeviceEnergyManagement;
         switch (aPath.mEventId)
         {
         case Events::PowerAdjustStart::Id: {
             Events::PowerAdjustStart::DecodableType cppValue;
-=======
+            *aError = app::DataModel::Decode(aReader, cppValue);
+            if (*aError != CHIP_NO_ERROR)
+            {
+                return nullptr;
+            }
+            jclass powerAdjustStartStructClass;
+            err = chip::JniReferences::GetInstance().GetClassRef(
+                env, "chip/devicecontroller/ChipEventStructs$DeviceEnergyManagementClusterPowerAdjustStartEvent",
+                powerAdjustStartStructClass);
+            if (err != CHIP_NO_ERROR)
+            {
+                ChipLogError(Zcl, "Could not find class ChipEventStructs$DeviceEnergyManagementClusterPowerAdjustStartEvent");
+                return nullptr;
+            }
+            jmethodID powerAdjustStartStructCtor = env->GetMethodID(powerAdjustStartStructClass, "<init>", "()V");
+            if (powerAdjustStartStructCtor == nullptr)
+            {
+                ChipLogError(Zcl, "Could not find ChipEventStructs$DeviceEnergyManagementClusterPowerAdjustStartEvent constructor");
+                return nullptr;
+            }
+
+            jobject value = env->NewObject(powerAdjustStartStructClass, powerAdjustStartStructCtor);
+
+            return value;
+        }
+        case Events::PowerAdjustEnd::Id: {
+            Events::PowerAdjustEnd::DecodableType cppValue;
+            *aError = app::DataModel::Decode(aReader, cppValue);
+            if (*aError != CHIP_NO_ERROR)
+            {
+                return nullptr;
+            }
+            jobject value_cause;
+            std::string value_causeClassName     = "java/lang/Integer";
+            std::string value_causeCtorSignature = "(I)V";
+            jint jnivalue_cause                  = static_cast<jint>(cppValue.cause);
+            chip::JniReferences::GetInstance().CreateBoxedObject<jint>(
+                value_causeClassName.c_str(), value_causeCtorSignature.c_str(), jnivalue_cause, value_cause);
+
+            jobject value_duration;
+            std::string value_durationClassName     = "java/lang/Long";
+            std::string value_durationCtorSignature = "(J)V";
+            jlong jnivalue_duration                 = static_cast<jlong>(cppValue.duration);
+            chip::JniReferences::GetInstance().CreateBoxedObject<jlong>(
+                value_durationClassName.c_str(), value_durationCtorSignature.c_str(), jnivalue_duration, value_duration);
+
+            jobject value_energyUse;
+            std::string value_energyUseClassName     = "java/lang/Long";
+            std::string value_energyUseCtorSignature = "(J)V";
+            jlong jnivalue_energyUse                 = static_cast<jlong>(cppValue.energyUse);
+            chip::JniReferences::GetInstance().CreateBoxedObject<jlong>(
+                value_energyUseClassName.c_str(), value_energyUseCtorSignature.c_str(), jnivalue_energyUse, value_energyUse);
+
+            jclass powerAdjustEndStructClass;
+            err = chip::JniReferences::GetInstance().GetClassRef(
+                env, "chip/devicecontroller/ChipEventStructs$DeviceEnergyManagementClusterPowerAdjustEndEvent",
+                powerAdjustEndStructClass);
+            if (err != CHIP_NO_ERROR)
+            {
+                ChipLogError(Zcl, "Could not find class ChipEventStructs$DeviceEnergyManagementClusterPowerAdjustEndEvent");
+                return nullptr;
+            }
+            jmethodID powerAdjustEndStructCtor =
+                env->GetMethodID(powerAdjustEndStructClass, "<init>", "(Ljava/lang/Integer;Ljava/lang/Long;Ljava/lang/Long;)V");
+            if (powerAdjustEndStructCtor == nullptr)
+            {
+                ChipLogError(Zcl, "Could not find ChipEventStructs$DeviceEnergyManagementClusterPowerAdjustEndEvent constructor");
+                return nullptr;
+            }
+
+            jobject value =
+                env->NewObject(powerAdjustEndStructClass, powerAdjustEndStructCtor, value_cause, value_duration, value_energyUse);
+
+            return value;
+        }
+        case Events::Paused::Id: {
+            Events::Paused::DecodableType cppValue;
+            *aError = app::DataModel::Decode(aReader, cppValue);
+            if (*aError != CHIP_NO_ERROR)
+            {
+                return nullptr;
+            }
+            jclass pausedStructClass;
+            err = chip::JniReferences::GetInstance().GetClassRef(
+                env, "chip/devicecontroller/ChipEventStructs$DeviceEnergyManagementClusterPausedEvent", pausedStructClass);
+            if (err != CHIP_NO_ERROR)
+            {
+                ChipLogError(Zcl, "Could not find class ChipEventStructs$DeviceEnergyManagementClusterPausedEvent");
+                return nullptr;
+            }
+            jmethodID pausedStructCtor = env->GetMethodID(pausedStructClass, "<init>", "()V");
+            if (pausedStructCtor == nullptr)
+            {
+                ChipLogError(Zcl, "Could not find ChipEventStructs$DeviceEnergyManagementClusterPausedEvent constructor");
+                return nullptr;
+            }
+
+            jobject value = env->NewObject(pausedStructClass, pausedStructCtor);
+
+            return value;
+        }
+        case Events::Resumed::Id: {
+            Events::Resumed::DecodableType cppValue;
+            *aError = app::DataModel::Decode(aReader, cppValue);
+            if (*aError != CHIP_NO_ERROR)
+            {
+                return nullptr;
+            }
+            jclass resumedStructClass;
+            err = chip::JniReferences::GetInstance().GetClassRef(
+                env, "chip/devicecontroller/ChipEventStructs$DeviceEnergyManagementClusterResumedEvent", resumedStructClass);
+            if (err != CHIP_NO_ERROR)
+            {
+                ChipLogError(Zcl, "Could not find class ChipEventStructs$DeviceEnergyManagementClusterResumedEvent");
+                return nullptr;
+            }
+            jmethodID resumedStructCtor = env->GetMethodID(resumedStructClass, "<init>", "()V");
+            if (resumedStructCtor == nullptr)
+            {
+                ChipLogError(Zcl, "Could not find ChipEventStructs$DeviceEnergyManagementClusterResumedEvent constructor");
+                return nullptr;
+            }
+
+            jobject value = env->NewObject(resumedStructClass, resumedStructCtor);
+
+            return value;
+        }
+        default:
+            *aError = CHIP_ERROR_IM_MALFORMED_EVENT_PATH_IB;
+            break;
+        }
+        break;
+    }
     case app::Clusters::EnergyEvse::Id: {
         using namespace app::Clusters::EnergyEvse;
         switch (aPath.mEventId)
         {
         case Events::EVConnected::Id: {
             Events::EVConnected::DecodableType cppValue;
->>>>>>> f94a44e8
-            *aError = app::DataModel::Decode(aReader, cppValue);
-            if (*aError != CHIP_NO_ERROR)
-            {
-                return nullptr;
-            }
-<<<<<<< HEAD
-            jclass powerAdjustStartStructClass;
-            err = chip::JniReferences::GetInstance().GetClassRef(
-                env, "chip/devicecontroller/ChipEventStructs$DeviceEnergyManagementClusterPowerAdjustStartEvent",
-                powerAdjustStartStructClass);
-            if (err != CHIP_NO_ERROR)
-            {
-                ChipLogError(Zcl, "Could not find class ChipEventStructs$DeviceEnergyManagementClusterPowerAdjustStartEvent");
-                return nullptr;
-            }
-            jmethodID powerAdjustStartStructCtor = env->GetMethodID(powerAdjustStartStructClass, "<init>", "()V");
-            if (powerAdjustStartStructCtor == nullptr)
-            {
-                ChipLogError(Zcl, "Could not find ChipEventStructs$DeviceEnergyManagementClusterPowerAdjustStartEvent constructor");
-                return nullptr;
-            }
-
-            jobject value = env->NewObject(powerAdjustStartStructClass, powerAdjustStartStructCtor);
-
-            return value;
-        }
-        case Events::PowerAdjustEnd::Id: {
-            Events::PowerAdjustEnd::DecodableType cppValue;
-=======
+            *aError = app::DataModel::Decode(aReader, cppValue);
+            if (*aError != CHIP_NO_ERROR)
+            {
+                return nullptr;
+            }
             jobject value_sessionID;
             std::string value_sessionIDClassName     = "java/lang/Long";
             std::string value_sessionIDCtorSignature = "(J)V";
@@ -4374,59 +4480,11 @@
         }
         case Events::EVNotDetected::Id: {
             Events::EVNotDetected::DecodableType cppValue;
->>>>>>> f94a44e8
-            *aError = app::DataModel::Decode(aReader, cppValue);
-            if (*aError != CHIP_NO_ERROR)
-            {
-                return nullptr;
-            }
-<<<<<<< HEAD
-            jobject value_cause;
-            std::string value_causeClassName     = "java/lang/Integer";
-            std::string value_causeCtorSignature = "(I)V";
-            jint jnivalue_cause                  = static_cast<jint>(cppValue.cause);
-            chip::JniReferences::GetInstance().CreateBoxedObject<jint>(
-                value_causeClassName.c_str(), value_causeCtorSignature.c_str(), jnivalue_cause, value_cause);
-
-            jobject value_duration;
-            std::string value_durationClassName     = "java/lang/Long";
-            std::string value_durationCtorSignature = "(J)V";
-            jlong jnivalue_duration                 = static_cast<jlong>(cppValue.duration);
-            chip::JniReferences::GetInstance().CreateBoxedObject<jlong>(
-                value_durationClassName.c_str(), value_durationCtorSignature.c_str(), jnivalue_duration, value_duration);
-
-            jobject value_energyUse;
-            std::string value_energyUseClassName     = "java/lang/Long";
-            std::string value_energyUseCtorSignature = "(J)V";
-            jlong jnivalue_energyUse                 = static_cast<jlong>(cppValue.energyUse);
-            chip::JniReferences::GetInstance().CreateBoxedObject<jlong>(
-                value_energyUseClassName.c_str(), value_energyUseCtorSignature.c_str(), jnivalue_energyUse, value_energyUse);
-
-            jclass powerAdjustEndStructClass;
-            err = chip::JniReferences::GetInstance().GetClassRef(
-                env, "chip/devicecontroller/ChipEventStructs$DeviceEnergyManagementClusterPowerAdjustEndEvent",
-                powerAdjustEndStructClass);
-            if (err != CHIP_NO_ERROR)
-            {
-                ChipLogError(Zcl, "Could not find class ChipEventStructs$DeviceEnergyManagementClusterPowerAdjustEndEvent");
-                return nullptr;
-            }
-            jmethodID powerAdjustEndStructCtor =
-                env->GetMethodID(powerAdjustEndStructClass, "<init>", "(Ljava/lang/Integer;Ljava/lang/Long;Ljava/lang/Long;)V");
-            if (powerAdjustEndStructCtor == nullptr)
-            {
-                ChipLogError(Zcl, "Could not find ChipEventStructs$DeviceEnergyManagementClusterPowerAdjustEndEvent constructor");
-                return nullptr;
-            }
-
-            jobject value =
-                env->NewObject(powerAdjustEndStructClass, powerAdjustEndStructCtor, value_cause, value_duration, value_energyUse);
-
-            return value;
-        }
-        case Events::Paused::Id: {
-            Events::Paused::DecodableType cppValue;
-=======
+            *aError = app::DataModel::Decode(aReader, cppValue);
+            if (*aError != CHIP_NO_ERROR)
+            {
+                return nullptr;
+            }
             jobject value_sessionID;
             std::string value_sessionIDClassName     = "java/lang/Long";
             std::string value_sessionIDCtorSignature = "(J)V";
@@ -4610,35 +4668,11 @@
         }
         case Events::Fault::Id: {
             Events::Fault::DecodableType cppValue;
->>>>>>> f94a44e8
-            *aError = app::DataModel::Decode(aReader, cppValue);
-            if (*aError != CHIP_NO_ERROR)
-            {
-                return nullptr;
-            }
-<<<<<<< HEAD
-            jclass pausedStructClass;
-            err = chip::JniReferences::GetInstance().GetClassRef(
-                env, "chip/devicecontroller/ChipEventStructs$DeviceEnergyManagementClusterPausedEvent", pausedStructClass);
-            if (err != CHIP_NO_ERROR)
-            {
-                ChipLogError(Zcl, "Could not find class ChipEventStructs$DeviceEnergyManagementClusterPausedEvent");
-                return nullptr;
-            }
-            jmethodID pausedStructCtor = env->GetMethodID(pausedStructClass, "<init>", "()V");
-            if (pausedStructCtor == nullptr)
-            {
-                ChipLogError(Zcl, "Could not find ChipEventStructs$DeviceEnergyManagementClusterPausedEvent constructor");
-                return nullptr;
-            }
-
-            jobject value = env->NewObject(pausedStructClass, pausedStructCtor);
-
-            return value;
-        }
-        case Events::Resumed::Id: {
-            Events::Resumed::DecodableType cppValue;
-=======
+            *aError = app::DataModel::Decode(aReader, cppValue);
+            if (*aError != CHIP_NO_ERROR)
+            {
+                return nullptr;
+            }
             jobject value_sessionID;
             std::string value_sessionIDClassName     = "java/lang/Long";
             std::string value_sessionIDCtorSignature = "(J)V";
@@ -4692,30 +4726,11 @@
         }
         case Events::Rfid::Id: {
             Events::Rfid::DecodableType cppValue;
->>>>>>> f94a44e8
-            *aError = app::DataModel::Decode(aReader, cppValue);
-            if (*aError != CHIP_NO_ERROR)
-            {
-                return nullptr;
-            }
-<<<<<<< HEAD
-            jclass resumedStructClass;
-            err = chip::JniReferences::GetInstance().GetClassRef(
-                env, "chip/devicecontroller/ChipEventStructs$DeviceEnergyManagementClusterResumedEvent", resumedStructClass);
-            if (err != CHIP_NO_ERROR)
-            {
-                ChipLogError(Zcl, "Could not find class ChipEventStructs$DeviceEnergyManagementClusterResumedEvent");
-                return nullptr;
-            }
-            jmethodID resumedStructCtor = env->GetMethodID(resumedStructClass, "<init>", "()V");
-            if (resumedStructCtor == nullptr)
-            {
-                ChipLogError(Zcl, "Could not find ChipEventStructs$DeviceEnergyManagementClusterResumedEvent constructor");
-                return nullptr;
-            }
-
-            jobject value = env->NewObject(resumedStructClass, resumedStructCtor);
-=======
+            *aError = app::DataModel::Decode(aReader, cppValue);
+            if (*aError != CHIP_NO_ERROR)
+            {
+                return nullptr;
+            }
             jobject value_uid;
             jbyteArray value_uidByteArray = env->NewByteArray(static_cast<jsize>(cppValue.uid.size()));
             env->SetByteArrayRegion(value_uidByteArray, 0, static_cast<jsize>(cppValue.uid.size()),
@@ -4738,7 +4753,6 @@
             }
 
             jobject value = env->NewObject(rfidStructClass, rfidStructCtor, value_uid);
->>>>>>> f94a44e8
 
             return value;
         }
