/*
 *
 *    Copyright (c) 2022 Project CHIP Authors
 *    All rights reserved.
 *
 *    Licensed under the Apache License, Version 2.0 (the "License");
 *    you may not use this file except in compliance with the License.
 *    You may obtain a copy of the License at
 *
 *        http://www.apache.org/licenses/LICENSE-2.0
 *
 *    Unless required by applicable law or agreed to in writing, software
 *    distributed under the License is distributed on an "AS IS" BASIS,
 *    WITHOUT WARRANTIES OR CONDITIONS OF ANY KIND, either express or implied.
 *    See the License for the specific language governing permissions and
 *    limitations under the License.
 */

#include <controller/java/CHIPAttributeTLVValueDecoder.h>

#include <app-common/zap-generated/cluster-objects.h>
#include <app-common/zap-generated/ids/Clusters.h>
#include <app-common/zap-generated/ids/Events.h>
#include <app/data-model/DecodableList.h>
#include <app/data-model/Decode.h>
#include <jni.h>
#include <lib/support/JniReferences.h>
#include <lib/support/JniTypeWrappers.h>
#include <lib/support/TypeTraits.h>

namespace chip {

jobject DecodeEventValue(const app::ConcreteEventPath & aPath, TLV::TLVReader & aReader, CHIP_ERROR * aError)
{
    JNIEnv * env   = JniReferences::GetInstance().GetEnvForCurrentThread();
    CHIP_ERROR err = CHIP_NO_ERROR;

    switch (aPath.mClusterId)
    {
    case app::Clusters::Identify::Id: {
        using namespace app::Clusters::Identify;
        switch (aPath.mEventId)
        {
        default:
            *aError = CHIP_ERROR_IM_MALFORMED_EVENT_PATH_IB;
            break;
        }
        break;
    }
    case app::Clusters::Groups::Id: {
        using namespace app::Clusters::Groups;
        switch (aPath.mEventId)
        {
        default:
            *aError = CHIP_ERROR_IM_MALFORMED_EVENT_PATH_IB;
            break;
        }
        break;
    }
    case app::Clusters::Scenes::Id: {
        using namespace app::Clusters::Scenes;
        switch (aPath.mEventId)
        {
        default:
            *aError = CHIP_ERROR_IM_MALFORMED_EVENT_PATH_IB;
            break;
        }
        break;
    }
    case app::Clusters::OnOff::Id: {
        using namespace app::Clusters::OnOff;
        switch (aPath.mEventId)
        {
        default:
            *aError = CHIP_ERROR_IM_MALFORMED_EVENT_PATH_IB;
            break;
        }
        break;
    }
    case app::Clusters::OnOffSwitchConfiguration::Id: {
        using namespace app::Clusters::OnOffSwitchConfiguration;
        switch (aPath.mEventId)
        {
        default:
            *aError = CHIP_ERROR_IM_MALFORMED_EVENT_PATH_IB;
            break;
        }
        break;
    }
    case app::Clusters::LevelControl::Id: {
        using namespace app::Clusters::LevelControl;
        switch (aPath.mEventId)
        {
        default:
            *aError = CHIP_ERROR_IM_MALFORMED_EVENT_PATH_IB;
            break;
        }
        break;
    }
    case app::Clusters::BinaryInputBasic::Id: {
        using namespace app::Clusters::BinaryInputBasic;
        switch (aPath.mEventId)
        {
        default:
            *aError = CHIP_ERROR_IM_MALFORMED_EVENT_PATH_IB;
            break;
        }
        break;
    }
    case app::Clusters::PulseWidthModulation::Id: {
        using namespace app::Clusters::PulseWidthModulation;
        switch (aPath.mEventId)
        {
        default:
            *aError = CHIP_ERROR_IM_MALFORMED_EVENT_PATH_IB;
            break;
        }
        break;
    }
    case app::Clusters::Descriptor::Id: {
        using namespace app::Clusters::Descriptor;
        switch (aPath.mEventId)
        {
        default:
            *aError = CHIP_ERROR_IM_MALFORMED_EVENT_PATH_IB;
            break;
        }
        break;
    }
    case app::Clusters::Binding::Id: {
        using namespace app::Clusters::Binding;
        switch (aPath.mEventId)
        {
        default:
            *aError = CHIP_ERROR_IM_MALFORMED_EVENT_PATH_IB;
            break;
        }
        break;
    }
    case app::Clusters::AccessControl::Id: {
        using namespace app::Clusters::AccessControl;
        switch (aPath.mEventId)
        {
        case Events::AccessControlEntryChanged::Id: {
            Events::AccessControlEntryChanged::DecodableType cppValue;
            *aError = app::DataModel::Decode(aReader, cppValue);
            if (*aError != CHIP_NO_ERROR)
            {
                return nullptr;
            }
            jobject value_adminNodeID;
            if (cppValue.adminNodeID.IsNull())
            {
                value_adminNodeID = nullptr;
            }
            else
            {
                std::string value_adminNodeIDClassName     = "java/lang/Long";
                std::string value_adminNodeIDCtorSignature = "(J)V";
                chip::JniReferences::GetInstance().CreateBoxedObject<uint64_t>(value_adminNodeIDClassName.c_str(),
                                                                               value_adminNodeIDCtorSignature.c_str(),
                                                                               cppValue.adminNodeID.Value(), value_adminNodeID);
            }

            jobject value_adminPasscodeID;
            if (cppValue.adminPasscodeID.IsNull())
            {
                value_adminPasscodeID = nullptr;
            }
            else
            {
                std::string value_adminPasscodeIDClassName     = "java/lang/Integer";
                std::string value_adminPasscodeIDCtorSignature = "(I)V";
                chip::JniReferences::GetInstance().CreateBoxedObject<uint16_t>(
                    value_adminPasscodeIDClassName.c_str(), value_adminPasscodeIDCtorSignature.c_str(),
                    cppValue.adminPasscodeID.Value(), value_adminPasscodeID);
            }

            jobject value_changeType;
            std::string value_changeTypeClassName     = "java/lang/Integer";
            std::string value_changeTypeCtorSignature = "(I)V";
            chip::JniReferences::GetInstance().CreateBoxedObject<uint8_t>(
                value_changeTypeClassName.c_str(), value_changeTypeCtorSignature.c_str(), static_cast<uint8_t>(cppValue.changeType),
                value_changeType);

            jobject value_latestValue;
            if (cppValue.latestValue.IsNull())
            {
                value_latestValue = nullptr;
            }
            else
            {
                jobject value_latestValue_privilege;
                std::string value_latestValue_privilegeClassName     = "java/lang/Integer";
                std::string value_latestValue_privilegeCtorSignature = "(I)V";
                chip::JniReferences::GetInstance().CreateBoxedObject<uint8_t>(
                    value_latestValue_privilegeClassName.c_str(), value_latestValue_privilegeCtorSignature.c_str(),
                    static_cast<uint8_t>(cppValue.latestValue.Value().privilege), value_latestValue_privilege);
                jobject value_latestValue_authMode;
                std::string value_latestValue_authModeClassName     = "java/lang/Integer";
                std::string value_latestValue_authModeCtorSignature = "(I)V";
                chip::JniReferences::GetInstance().CreateBoxedObject<uint8_t>(
                    value_latestValue_authModeClassName.c_str(), value_latestValue_authModeCtorSignature.c_str(),
                    static_cast<uint8_t>(cppValue.latestValue.Value().authMode), value_latestValue_authMode);
                jobject value_latestValue_subjects;
                if (cppValue.latestValue.Value().subjects.IsNull())
                {
                    value_latestValue_subjects = nullptr;
                }
                else
                {
                    chip::JniReferences::GetInstance().CreateArrayList(value_latestValue_subjects);

                    auto iter_value_latestValue_subjects_3 = cppValue.latestValue.Value().subjects.Value().begin();
                    while (iter_value_latestValue_subjects_3.Next())
                    {
                        auto & entry_3 = iter_value_latestValue_subjects_3.GetValue();
                        jobject newElement_3;
                        std::string newElement_3ClassName     = "java/lang/Long";
                        std::string newElement_3CtorSignature = "(J)V";
                        chip::JniReferences::GetInstance().CreateBoxedObject<uint64_t>(
                            newElement_3ClassName.c_str(), newElement_3CtorSignature.c_str(), entry_3, newElement_3);
                        chip::JniReferences::GetInstance().AddToList(value_latestValue_subjects, newElement_3);
                    }
                }
                jobject value_latestValue_targets;
                if (cppValue.latestValue.Value().targets.IsNull())
                {
                    value_latestValue_targets = nullptr;
                }
                else
                {
                    chip::JniReferences::GetInstance().CreateArrayList(value_latestValue_targets);

                    auto iter_value_latestValue_targets_3 = cppValue.latestValue.Value().targets.Value().begin();
                    while (iter_value_latestValue_targets_3.Next())
                    {
                        auto & entry_3 = iter_value_latestValue_targets_3.GetValue();
                        jobject newElement_3;
                        jobject newElement_3_cluster;
                        if (entry_3.cluster.IsNull())
                        {
                            newElement_3_cluster = nullptr;
                        }
                        else
                        {
                            std::string newElement_3_clusterClassName     = "java/lang/Long";
                            std::string newElement_3_clusterCtorSignature = "(J)V";
                            chip::JniReferences::GetInstance().CreateBoxedObject<uint32_t>(
                                newElement_3_clusterClassName.c_str(), newElement_3_clusterCtorSignature.c_str(),
                                entry_3.cluster.Value(), newElement_3_cluster);
                        }
                        jobject newElement_3_endpoint;
                        if (entry_3.endpoint.IsNull())
                        {
                            newElement_3_endpoint = nullptr;
                        }
                        else
                        {
                            std::string newElement_3_endpointClassName     = "java/lang/Integer";
                            std::string newElement_3_endpointCtorSignature = "(I)V";
                            chip::JniReferences::GetInstance().CreateBoxedObject<uint16_t>(
                                newElement_3_endpointClassName.c_str(), newElement_3_endpointCtorSignature.c_str(),
                                entry_3.endpoint.Value(), newElement_3_endpoint);
                        }
                        jobject newElement_3_deviceType;
                        if (entry_3.deviceType.IsNull())
                        {
                            newElement_3_deviceType = nullptr;
                        }
                        else
                        {
                            std::string newElement_3_deviceTypeClassName     = "java/lang/Long";
                            std::string newElement_3_deviceTypeCtorSignature = "(J)V";
                            chip::JniReferences::GetInstance().CreateBoxedObject<uint32_t>(
                                newElement_3_deviceTypeClassName.c_str(), newElement_3_deviceTypeCtorSignature.c_str(),
                                entry_3.deviceType.Value(), newElement_3_deviceType);
                        }

                        jclass accessControlTargetStructStructClass_4;
                        err = chip::JniReferences::GetInstance().GetClassRef(
                            env, "chip/devicecontroller/ChipStructs$AccessControlClusterAccessControlTargetStruct",
                            accessControlTargetStructStructClass_4);
                        if (err != CHIP_NO_ERROR)
                        {
                            ChipLogError(Zcl, "Could not find class ChipStructs$AccessControlClusterAccessControlTargetStruct");
                            return nullptr;
                        }
                        jmethodID accessControlTargetStructStructCtor_4 =
                            env->GetMethodID(accessControlTargetStructStructClass_4, "<init>",
                                             "(Ljava/lang/Long;Ljava/lang/Integer;Ljava/lang/Long;)V");
                        if (accessControlTargetStructStructCtor_4 == nullptr)
                        {
                            ChipLogError(Zcl,
                                         "Could not find ChipStructs$AccessControlClusterAccessControlTargetStruct constructor");
                            return nullptr;
                        }

                        newElement_3 = env->NewObject(accessControlTargetStructStructClass_4, accessControlTargetStructStructCtor_4,
                                                      newElement_3_cluster, newElement_3_endpoint, newElement_3_deviceType);
                        chip::JniReferences::GetInstance().AddToList(value_latestValue_targets, newElement_3);
                    }
                }
                jobject value_latestValue_fabricIndex;
                std::string value_latestValue_fabricIndexClassName     = "java/lang/Integer";
                std::string value_latestValue_fabricIndexCtorSignature = "(I)V";
                chip::JniReferences::GetInstance().CreateBoxedObject<uint8_t>(
                    value_latestValue_fabricIndexClassName.c_str(), value_latestValue_fabricIndexCtorSignature.c_str(),
                    cppValue.latestValue.Value().fabricIndex, value_latestValue_fabricIndex);

                jclass accessControlEntryStructStructClass_1;
                err = chip::JniReferences::GetInstance().GetClassRef(
                    env, "chip/devicecontroller/ChipStructs$AccessControlClusterAccessControlEntryStruct",
                    accessControlEntryStructStructClass_1);
                if (err != CHIP_NO_ERROR)
                {
                    ChipLogError(Zcl, "Could not find class ChipStructs$AccessControlClusterAccessControlEntryStruct");
                    return nullptr;
                }
                jmethodID accessControlEntryStructStructCtor_1 = env->GetMethodID(
                    accessControlEntryStructStructClass_1, "<init>",
                    "(Ljava/lang/Integer;Ljava/lang/Integer;Ljava/util/ArrayList;Ljava/util/ArrayList;Ljava/lang/Integer;)V");
                if (accessControlEntryStructStructCtor_1 == nullptr)
                {
                    ChipLogError(Zcl, "Could not find ChipStructs$AccessControlClusterAccessControlEntryStruct constructor");
                    return nullptr;
                }

                value_latestValue =
                    env->NewObject(accessControlEntryStructStructClass_1, accessControlEntryStructStructCtor_1,
                                   value_latestValue_privilege, value_latestValue_authMode, value_latestValue_subjects,
                                   value_latestValue_targets, value_latestValue_fabricIndex);
            }

            jobject value_fabricIndex;
            std::string value_fabricIndexClassName     = "java/lang/Integer";
            std::string value_fabricIndexCtorSignature = "(I)V";
            chip::JniReferences::GetInstance().CreateBoxedObject<uint8_t>(value_fabricIndexClassName.c_str(),
                                                                          value_fabricIndexCtorSignature.c_str(),
                                                                          cppValue.fabricIndex, value_fabricIndex);

            jclass accessControlEntryChangedStructClass;
            err = chip::JniReferences::GetInstance().GetClassRef(
                env, "chip/devicecontroller/ChipEventStructs$AccessControlClusterAccessControlEntryChangedEvent",
                accessControlEntryChangedStructClass);
            if (err != CHIP_NO_ERROR)
            {
                ChipLogError(Zcl, "Could not find class ChipEventStructs$AccessControlClusterAccessControlEntryChangedEvent");
                return nullptr;
            }
            jmethodID accessControlEntryChangedStructCtor =
                env->GetMethodID(accessControlEntryChangedStructClass, "<init>",
                                 "(Ljava/lang/Long;Ljava/lang/Integer;Ljava/lang/Integer;Lchip/devicecontroller/"
                                 "ChipStructs$AccessControlClusterAccessControlEntryStruct;Ljava/lang/Integer;)V");
            if (accessControlEntryChangedStructCtor == nullptr)
            {
                ChipLogError(Zcl, "Could not find ChipEventStructs$AccessControlClusterAccessControlEntryChangedEvent constructor");
                return nullptr;
            }

            jobject value =
                env->NewObject(accessControlEntryChangedStructClass, accessControlEntryChangedStructCtor, value_adminNodeID,
                               value_adminPasscodeID, value_changeType, value_latestValue, value_fabricIndex);

            return value;
        }
        case Events::AccessControlExtensionChanged::Id: {
            Events::AccessControlExtensionChanged::DecodableType cppValue;
            *aError = app::DataModel::Decode(aReader, cppValue);
            if (*aError != CHIP_NO_ERROR)
            {
                return nullptr;
            }
            jobject value_adminNodeID;
            if (cppValue.adminNodeID.IsNull())
            {
                value_adminNodeID = nullptr;
            }
            else
            {
                std::string value_adminNodeIDClassName     = "java/lang/Long";
                std::string value_adminNodeIDCtorSignature = "(J)V";
                chip::JniReferences::GetInstance().CreateBoxedObject<uint64_t>(value_adminNodeIDClassName.c_str(),
                                                                               value_adminNodeIDCtorSignature.c_str(),
                                                                               cppValue.adminNodeID.Value(), value_adminNodeID);
            }

            jobject value_adminPasscodeID;
            if (cppValue.adminPasscodeID.IsNull())
            {
                value_adminPasscodeID = nullptr;
            }
            else
            {
                std::string value_adminPasscodeIDClassName     = "java/lang/Integer";
                std::string value_adminPasscodeIDCtorSignature = "(I)V";
                chip::JniReferences::GetInstance().CreateBoxedObject<uint16_t>(
                    value_adminPasscodeIDClassName.c_str(), value_adminPasscodeIDCtorSignature.c_str(),
                    cppValue.adminPasscodeID.Value(), value_adminPasscodeID);
            }

            jobject value_changeType;
            std::string value_changeTypeClassName     = "java/lang/Integer";
            std::string value_changeTypeCtorSignature = "(I)V";
            chip::JniReferences::GetInstance().CreateBoxedObject<uint8_t>(
                value_changeTypeClassName.c_str(), value_changeTypeCtorSignature.c_str(), static_cast<uint8_t>(cppValue.changeType),
                value_changeType);

            jobject value_latestValue;
            if (cppValue.latestValue.IsNull())
            {
                value_latestValue = nullptr;
            }
            else
            {
                jobject value_latestValue_data;
                jbyteArray value_latestValue_dataByteArray =
                    env->NewByteArray(static_cast<jsize>(cppValue.latestValue.Value().data.size()));
                env->SetByteArrayRegion(value_latestValue_dataByteArray, 0,
                                        static_cast<jsize>(cppValue.latestValue.Value().data.size()),
                                        reinterpret_cast<const jbyte *>(cppValue.latestValue.Value().data.data()));
                value_latestValue_data = value_latestValue_dataByteArray;
                jobject value_latestValue_fabricIndex;
                std::string value_latestValue_fabricIndexClassName     = "java/lang/Integer";
                std::string value_latestValue_fabricIndexCtorSignature = "(I)V";
                chip::JniReferences::GetInstance().CreateBoxedObject<uint8_t>(
                    value_latestValue_fabricIndexClassName.c_str(), value_latestValue_fabricIndexCtorSignature.c_str(),
                    cppValue.latestValue.Value().fabricIndex, value_latestValue_fabricIndex);

                jclass accessControlExtensionStructStructClass_1;
                err = chip::JniReferences::GetInstance().GetClassRef(
                    env, "chip/devicecontroller/ChipStructs$AccessControlClusterAccessControlExtensionStruct",
                    accessControlExtensionStructStructClass_1);
                if (err != CHIP_NO_ERROR)
                {
                    ChipLogError(Zcl, "Could not find class ChipStructs$AccessControlClusterAccessControlExtensionStruct");
                    return nullptr;
                }
                jmethodID accessControlExtensionStructStructCtor_1 =
                    env->GetMethodID(accessControlExtensionStructStructClass_1, "<init>", "([BLjava/lang/Integer;)V");
                if (accessControlExtensionStructStructCtor_1 == nullptr)
                {
                    ChipLogError(Zcl, "Could not find ChipStructs$AccessControlClusterAccessControlExtensionStruct constructor");
                    return nullptr;
                }

                value_latestValue =
                    env->NewObject(accessControlExtensionStructStructClass_1, accessControlExtensionStructStructCtor_1,
                                   value_latestValue_data, value_latestValue_fabricIndex);
            }

            jobject value_fabricIndex;
            std::string value_fabricIndexClassName     = "java/lang/Integer";
            std::string value_fabricIndexCtorSignature = "(I)V";
            chip::JniReferences::GetInstance().CreateBoxedObject<uint8_t>(value_fabricIndexClassName.c_str(),
                                                                          value_fabricIndexCtorSignature.c_str(),
                                                                          cppValue.fabricIndex, value_fabricIndex);

            jclass accessControlExtensionChangedStructClass;
            err = chip::JniReferences::GetInstance().GetClassRef(
                env, "chip/devicecontroller/ChipEventStructs$AccessControlClusterAccessControlExtensionChangedEvent",
                accessControlExtensionChangedStructClass);
            if (err != CHIP_NO_ERROR)
            {
                ChipLogError(Zcl, "Could not find class ChipEventStructs$AccessControlClusterAccessControlExtensionChangedEvent");
                return nullptr;
            }
            jmethodID accessControlExtensionChangedStructCtor =
                env->GetMethodID(accessControlExtensionChangedStructClass, "<init>",
                                 "(Ljava/lang/Long;Ljava/lang/Integer;Ljava/lang/Integer;Lchip/devicecontroller/"
                                 "ChipStructs$AccessControlClusterAccessControlExtensionStruct;Ljava/lang/Integer;)V");
            if (accessControlExtensionChangedStructCtor == nullptr)
            {
                ChipLogError(Zcl,
                             "Could not find ChipEventStructs$AccessControlClusterAccessControlExtensionChangedEvent constructor");
                return nullptr;
            }

            jobject value =
                env->NewObject(accessControlExtensionChangedStructClass, accessControlExtensionChangedStructCtor, value_adminNodeID,
                               value_adminPasscodeID, value_changeType, value_latestValue, value_fabricIndex);

            return value;
        }
        default:
            *aError = CHIP_ERROR_IM_MALFORMED_EVENT_PATH_IB;
            break;
        }
        break;
    }
    case app::Clusters::Actions::Id: {
        using namespace app::Clusters::Actions;
        switch (aPath.mEventId)
        {
        case Events::StateChanged::Id: {
            Events::StateChanged::DecodableType cppValue;
            *aError = app::DataModel::Decode(aReader, cppValue);
            if (*aError != CHIP_NO_ERROR)
            {
                return nullptr;
            }
            jobject value_actionID;
            std::string value_actionIDClassName     = "java/lang/Integer";
            std::string value_actionIDCtorSignature = "(I)V";
            chip::JniReferences::GetInstance().CreateBoxedObject<uint16_t>(
                value_actionIDClassName.c_str(), value_actionIDCtorSignature.c_str(), cppValue.actionID, value_actionID);

            jobject value_invokeID;
            std::string value_invokeIDClassName     = "java/lang/Long";
            std::string value_invokeIDCtorSignature = "(J)V";
            chip::JniReferences::GetInstance().CreateBoxedObject<uint32_t>(
                value_invokeIDClassName.c_str(), value_invokeIDCtorSignature.c_str(), cppValue.invokeID, value_invokeID);

            jobject value_newState;
            std::string value_newStateClassName     = "java/lang/Integer";
            std::string value_newStateCtorSignature = "(I)V";
            chip::JniReferences::GetInstance().CreateBoxedObject<uint8_t>(value_newStateClassName.c_str(),
                                                                          value_newStateCtorSignature.c_str(),
                                                                          static_cast<uint8_t>(cppValue.newState), value_newState);

            jclass stateChangedStructClass;
            err = chip::JniReferences::GetInstance().GetClassRef(
                env, "chip/devicecontroller/ChipEventStructs$ActionsClusterStateChangedEvent", stateChangedStructClass);
            if (err != CHIP_NO_ERROR)
            {
                ChipLogError(Zcl, "Could not find class ChipEventStructs$ActionsClusterStateChangedEvent");
                return nullptr;
            }
            jmethodID stateChangedStructCtor =
                env->GetMethodID(stateChangedStructClass, "<init>", "(Ljava/lang/Integer;Ljava/lang/Long;Ljava/lang/Integer;)V");
            if (stateChangedStructCtor == nullptr)
            {
                ChipLogError(Zcl, "Could not find ChipEventStructs$ActionsClusterStateChangedEvent constructor");
                return nullptr;
            }

            jobject value =
                env->NewObject(stateChangedStructClass, stateChangedStructCtor, value_actionID, value_invokeID, value_newState);

            return value;
        }
        case Events::ActionFailed::Id: {
            Events::ActionFailed::DecodableType cppValue;
            *aError = app::DataModel::Decode(aReader, cppValue);
            if (*aError != CHIP_NO_ERROR)
            {
                return nullptr;
            }
            jobject value_actionID;
            std::string value_actionIDClassName     = "java/lang/Integer";
            std::string value_actionIDCtorSignature = "(I)V";
            chip::JniReferences::GetInstance().CreateBoxedObject<uint16_t>(
                value_actionIDClassName.c_str(), value_actionIDCtorSignature.c_str(), cppValue.actionID, value_actionID);

            jobject value_invokeID;
            std::string value_invokeIDClassName     = "java/lang/Long";
            std::string value_invokeIDCtorSignature = "(J)V";
            chip::JniReferences::GetInstance().CreateBoxedObject<uint32_t>(
                value_invokeIDClassName.c_str(), value_invokeIDCtorSignature.c_str(), cppValue.invokeID, value_invokeID);

            jobject value_newState;
            std::string value_newStateClassName     = "java/lang/Integer";
            std::string value_newStateCtorSignature = "(I)V";
            chip::JniReferences::GetInstance().CreateBoxedObject<uint8_t>(value_newStateClassName.c_str(),
                                                                          value_newStateCtorSignature.c_str(),
                                                                          static_cast<uint8_t>(cppValue.newState), value_newState);

            jobject value_error;
            std::string value_errorClassName     = "java/lang/Integer";
            std::string value_errorCtorSignature = "(I)V";
            chip::JniReferences::GetInstance().CreateBoxedObject<uint8_t>(
                value_errorClassName.c_str(), value_errorCtorSignature.c_str(), static_cast<uint8_t>(cppValue.error), value_error);

            jclass actionFailedStructClass;
            err = chip::JniReferences::GetInstance().GetClassRef(
                env, "chip/devicecontroller/ChipEventStructs$ActionsClusterActionFailedEvent", actionFailedStructClass);
            if (err != CHIP_NO_ERROR)
            {
                ChipLogError(Zcl, "Could not find class ChipEventStructs$ActionsClusterActionFailedEvent");
                return nullptr;
            }
            jmethodID actionFailedStructCtor = env->GetMethodID(
                actionFailedStructClass, "<init>", "(Ljava/lang/Integer;Ljava/lang/Long;Ljava/lang/Integer;Ljava/lang/Integer;)V");
            if (actionFailedStructCtor == nullptr)
            {
                ChipLogError(Zcl, "Could not find ChipEventStructs$ActionsClusterActionFailedEvent constructor");
                return nullptr;
            }

            jobject value = env->NewObject(actionFailedStructClass, actionFailedStructCtor, value_actionID, value_invokeID,
                                           value_newState, value_error);

            return value;
        }
        default:
            *aError = CHIP_ERROR_IM_MALFORMED_EVENT_PATH_IB;
            break;
        }
        break;
    }
    case app::Clusters::BasicInformation::Id: {
        using namespace app::Clusters::BasicInformation;
        switch (aPath.mEventId)
        {
        case Events::StartUp::Id: {
            Events::StartUp::DecodableType cppValue;
            *aError = app::DataModel::Decode(aReader, cppValue);
            if (*aError != CHIP_NO_ERROR)
            {
                return nullptr;
            }
            jobject value_softwareVersion;
            std::string value_softwareVersionClassName     = "java/lang/Long";
            std::string value_softwareVersionCtorSignature = "(J)V";
            chip::JniReferences::GetInstance().CreateBoxedObject<uint32_t>(value_softwareVersionClassName.c_str(),
                                                                           value_softwareVersionCtorSignature.c_str(),
                                                                           cppValue.softwareVersion, value_softwareVersion);

            jclass startUpStructClass;
            err = chip::JniReferences::GetInstance().GetClassRef(
                env, "chip/devicecontroller/ChipEventStructs$BasicInformationClusterStartUpEvent", startUpStructClass);
            if (err != CHIP_NO_ERROR)
            {
                ChipLogError(Zcl, "Could not find class ChipEventStructs$BasicInformationClusterStartUpEvent");
                return nullptr;
            }
            jmethodID startUpStructCtor = env->GetMethodID(startUpStructClass, "<init>", "(Ljava/lang/Long;)V");
            if (startUpStructCtor == nullptr)
            {
                ChipLogError(Zcl, "Could not find ChipEventStructs$BasicInformationClusterStartUpEvent constructor");
                return nullptr;
            }

            jobject value = env->NewObject(startUpStructClass, startUpStructCtor, value_softwareVersion);

            return value;
        }
        case Events::ShutDown::Id: {
            Events::ShutDown::DecodableType cppValue;
            *aError = app::DataModel::Decode(aReader, cppValue);
            if (*aError != CHIP_NO_ERROR)
            {
                return nullptr;
            }
            jclass shutDownStructClass;
            err = chip::JniReferences::GetInstance().GetClassRef(
                env, "chip/devicecontroller/ChipEventStructs$BasicInformationClusterShutDownEvent", shutDownStructClass);
            if (err != CHIP_NO_ERROR)
            {
                ChipLogError(Zcl, "Could not find class ChipEventStructs$BasicInformationClusterShutDownEvent");
                return nullptr;
            }
            jmethodID shutDownStructCtor = env->GetMethodID(shutDownStructClass, "<init>", "()V");
            if (shutDownStructCtor == nullptr)
            {
                ChipLogError(Zcl, "Could not find ChipEventStructs$BasicInformationClusterShutDownEvent constructor");
                return nullptr;
            }

            jobject value = env->NewObject(shutDownStructClass, shutDownStructCtor);

            return value;
        }
        case Events::Leave::Id: {
            Events::Leave::DecodableType cppValue;
            *aError = app::DataModel::Decode(aReader, cppValue);
            if (*aError != CHIP_NO_ERROR)
            {
                return nullptr;
            }
            jobject value_fabricIndex;
            std::string value_fabricIndexClassName     = "java/lang/Integer";
            std::string value_fabricIndexCtorSignature = "(I)V";
            chip::JniReferences::GetInstance().CreateBoxedObject<uint8_t>(value_fabricIndexClassName.c_str(),
                                                                          value_fabricIndexCtorSignature.c_str(),
                                                                          cppValue.fabricIndex, value_fabricIndex);

            jclass leaveStructClass;
            err = chip::JniReferences::GetInstance().GetClassRef(
                env, "chip/devicecontroller/ChipEventStructs$BasicInformationClusterLeaveEvent", leaveStructClass);
            if (err != CHIP_NO_ERROR)
            {
                ChipLogError(Zcl, "Could not find class ChipEventStructs$BasicInformationClusterLeaveEvent");
                return nullptr;
            }
            jmethodID leaveStructCtor = env->GetMethodID(leaveStructClass, "<init>", "(Ljava/lang/Integer;)V");
            if (leaveStructCtor == nullptr)
            {
                ChipLogError(Zcl, "Could not find ChipEventStructs$BasicInformationClusterLeaveEvent constructor");
                return nullptr;
            }

            jobject value = env->NewObject(leaveStructClass, leaveStructCtor, value_fabricIndex);

            return value;
        }
        case Events::ReachableChanged::Id: {
            Events::ReachableChanged::DecodableType cppValue;
            *aError = app::DataModel::Decode(aReader, cppValue);
            if (*aError != CHIP_NO_ERROR)
            {
                return nullptr;
            }
            jobject value_reachableNewValue;
            std::string value_reachableNewValueClassName     = "java/lang/Boolean";
            std::string value_reachableNewValueCtorSignature = "(Z)V";
            chip::JniReferences::GetInstance().CreateBoxedObject<bool>(value_reachableNewValueClassName.c_str(),
                                                                       value_reachableNewValueCtorSignature.c_str(),
                                                                       cppValue.reachableNewValue, value_reachableNewValue);

            jclass reachableChangedStructClass;
            err = chip::JniReferences::GetInstance().GetClassRef(
                env, "chip/devicecontroller/ChipEventStructs$BasicInformationClusterReachableChangedEvent",
                reachableChangedStructClass);
            if (err != CHIP_NO_ERROR)
            {
                ChipLogError(Zcl, "Could not find class ChipEventStructs$BasicInformationClusterReachableChangedEvent");
                return nullptr;
            }
            jmethodID reachableChangedStructCtor =
                env->GetMethodID(reachableChangedStructClass, "<init>", "(Ljava/lang/Boolean;)V");
            if (reachableChangedStructCtor == nullptr)
            {
                ChipLogError(Zcl, "Could not find ChipEventStructs$BasicInformationClusterReachableChangedEvent constructor");
                return nullptr;
            }

            jobject value = env->NewObject(reachableChangedStructClass, reachableChangedStructCtor, value_reachableNewValue);

            return value;
        }
        default:
            *aError = CHIP_ERROR_IM_MALFORMED_EVENT_PATH_IB;
            break;
        }
        break;
    }
    case app::Clusters::OtaSoftwareUpdateProvider::Id: {
        using namespace app::Clusters::OtaSoftwareUpdateProvider;
        switch (aPath.mEventId)
        {
        default:
            *aError = CHIP_ERROR_IM_MALFORMED_EVENT_PATH_IB;
            break;
        }
        break;
    }
    case app::Clusters::OtaSoftwareUpdateRequestor::Id: {
        using namespace app::Clusters::OtaSoftwareUpdateRequestor;
        switch (aPath.mEventId)
        {
        case Events::StateTransition::Id: {
            Events::StateTransition::DecodableType cppValue;
            *aError = app::DataModel::Decode(aReader, cppValue);
            if (*aError != CHIP_NO_ERROR)
            {
                return nullptr;
            }
            jobject value_previousState;
            std::string value_previousStateClassName     = "java/lang/Integer";
            std::string value_previousStateCtorSignature = "(I)V";
            chip::JniReferences::GetInstance().CreateBoxedObject<uint8_t>(
                value_previousStateClassName.c_str(), value_previousStateCtorSignature.c_str(),
                static_cast<uint8_t>(cppValue.previousState), value_previousState);

            jobject value_newState;
            std::string value_newStateClassName     = "java/lang/Integer";
            std::string value_newStateCtorSignature = "(I)V";
            chip::JniReferences::GetInstance().CreateBoxedObject<uint8_t>(value_newStateClassName.c_str(),
                                                                          value_newStateCtorSignature.c_str(),
                                                                          static_cast<uint8_t>(cppValue.newState), value_newState);

            jobject value_reason;
            std::string value_reasonClassName     = "java/lang/Integer";
            std::string value_reasonCtorSignature = "(I)V";
            chip::JniReferences::GetInstance().CreateBoxedObject<uint8_t>(value_reasonClassName.c_str(),
                                                                          value_reasonCtorSignature.c_str(),
                                                                          static_cast<uint8_t>(cppValue.reason), value_reason);

            jobject value_targetSoftwareVersion;
            if (cppValue.targetSoftwareVersion.IsNull())
            {
                value_targetSoftwareVersion = nullptr;
            }
            else
            {
                std::string value_targetSoftwareVersionClassName     = "java/lang/Long";
                std::string value_targetSoftwareVersionCtorSignature = "(J)V";
                chip::JniReferences::GetInstance().CreateBoxedObject<uint32_t>(
                    value_targetSoftwareVersionClassName.c_str(), value_targetSoftwareVersionCtorSignature.c_str(),
                    cppValue.targetSoftwareVersion.Value(), value_targetSoftwareVersion);
            }

            jclass stateTransitionStructClass;
            err = chip::JniReferences::GetInstance().GetClassRef(
                env, "chip/devicecontroller/ChipEventStructs$OtaSoftwareUpdateRequestorClusterStateTransitionEvent",
                stateTransitionStructClass);
            if (err != CHIP_NO_ERROR)
            {
                ChipLogError(Zcl, "Could not find class ChipEventStructs$OtaSoftwareUpdateRequestorClusterStateTransitionEvent");
                return nullptr;
            }
            jmethodID stateTransitionStructCtor =
                env->GetMethodID(stateTransitionStructClass, "<init>",
                                 "(Ljava/lang/Integer;Ljava/lang/Integer;Ljava/lang/Integer;Ljava/lang/Long;)V");
            if (stateTransitionStructCtor == nullptr)
            {
                ChipLogError(Zcl,
                             "Could not find ChipEventStructs$OtaSoftwareUpdateRequestorClusterStateTransitionEvent constructor");
                return nullptr;
            }

            jobject value = env->NewObject(stateTransitionStructClass, stateTransitionStructCtor, value_previousState,
                                           value_newState, value_reason, value_targetSoftwareVersion);

            return value;
        }
        case Events::VersionApplied::Id: {
            Events::VersionApplied::DecodableType cppValue;
            *aError = app::DataModel::Decode(aReader, cppValue);
            if (*aError != CHIP_NO_ERROR)
            {
                return nullptr;
            }
            jobject value_softwareVersion;
            std::string value_softwareVersionClassName     = "java/lang/Long";
            std::string value_softwareVersionCtorSignature = "(J)V";
            chip::JniReferences::GetInstance().CreateBoxedObject<uint32_t>(value_softwareVersionClassName.c_str(),
                                                                           value_softwareVersionCtorSignature.c_str(),
                                                                           cppValue.softwareVersion, value_softwareVersion);

            jobject value_productID;
            std::string value_productIDClassName     = "java/lang/Integer";
            std::string value_productIDCtorSignature = "(I)V";
            chip::JniReferences::GetInstance().CreateBoxedObject<uint16_t>(
                value_productIDClassName.c_str(), value_productIDCtorSignature.c_str(), cppValue.productID, value_productID);

            jclass versionAppliedStructClass;
            err = chip::JniReferences::GetInstance().GetClassRef(
                env, "chip/devicecontroller/ChipEventStructs$OtaSoftwareUpdateRequestorClusterVersionAppliedEvent",
                versionAppliedStructClass);
            if (err != CHIP_NO_ERROR)
            {
                ChipLogError(Zcl, "Could not find class ChipEventStructs$OtaSoftwareUpdateRequestorClusterVersionAppliedEvent");
                return nullptr;
            }
            jmethodID versionAppliedStructCtor =
                env->GetMethodID(versionAppliedStructClass, "<init>", "(Ljava/lang/Long;Ljava/lang/Integer;)V");
            if (versionAppliedStructCtor == nullptr)
            {
                ChipLogError(Zcl,
                             "Could not find ChipEventStructs$OtaSoftwareUpdateRequestorClusterVersionAppliedEvent constructor");
                return nullptr;
            }

            jobject value =
                env->NewObject(versionAppliedStructClass, versionAppliedStructCtor, value_softwareVersion, value_productID);

            return value;
        }
        case Events::DownloadError::Id: {
            Events::DownloadError::DecodableType cppValue;
            *aError = app::DataModel::Decode(aReader, cppValue);
            if (*aError != CHIP_NO_ERROR)
            {
                return nullptr;
            }
            jobject value_softwareVersion;
            std::string value_softwareVersionClassName     = "java/lang/Long";
            std::string value_softwareVersionCtorSignature = "(J)V";
            chip::JniReferences::GetInstance().CreateBoxedObject<uint32_t>(value_softwareVersionClassName.c_str(),
                                                                           value_softwareVersionCtorSignature.c_str(),
                                                                           cppValue.softwareVersion, value_softwareVersion);

            jobject value_bytesDownloaded;
            std::string value_bytesDownloadedClassName     = "java/lang/Long";
            std::string value_bytesDownloadedCtorSignature = "(J)V";
            chip::JniReferences::GetInstance().CreateBoxedObject<uint64_t>(value_bytesDownloadedClassName.c_str(),
                                                                           value_bytesDownloadedCtorSignature.c_str(),
                                                                           cppValue.bytesDownloaded, value_bytesDownloaded);

            jobject value_progressPercent;
            if (cppValue.progressPercent.IsNull())
            {
                value_progressPercent = nullptr;
            }
            else
            {
                std::string value_progressPercentClassName     = "java/lang/Integer";
                std::string value_progressPercentCtorSignature = "(I)V";
                chip::JniReferences::GetInstance().CreateBoxedObject<uint8_t>(
                    value_progressPercentClassName.c_str(), value_progressPercentCtorSignature.c_str(),
                    cppValue.progressPercent.Value(), value_progressPercent);
            }

            jobject value_platformCode;
            if (cppValue.platformCode.IsNull())
            {
                value_platformCode = nullptr;
            }
            else
            {
                std::string value_platformCodeClassName     = "java/lang/Long";
                std::string value_platformCodeCtorSignature = "(J)V";
                chip::JniReferences::GetInstance().CreateBoxedObject<int64_t>(value_platformCodeClassName.c_str(),
                                                                              value_platformCodeCtorSignature.c_str(),
                                                                              cppValue.platformCode.Value(), value_platformCode);
            }

            jclass downloadErrorStructClass;
            err = chip::JniReferences::GetInstance().GetClassRef(
                env, "chip/devicecontroller/ChipEventStructs$OtaSoftwareUpdateRequestorClusterDownloadErrorEvent",
                downloadErrorStructClass);
            if (err != CHIP_NO_ERROR)
            {
                ChipLogError(Zcl, "Could not find class ChipEventStructs$OtaSoftwareUpdateRequestorClusterDownloadErrorEvent");
                return nullptr;
            }
            jmethodID downloadErrorStructCtor = env->GetMethodID(
                downloadErrorStructClass, "<init>", "(Ljava/lang/Long;Ljava/lang/Long;Ljava/lang/Integer;Ljava/lang/Long;)V");
            if (downloadErrorStructCtor == nullptr)
            {
                ChipLogError(Zcl,
                             "Could not find ChipEventStructs$OtaSoftwareUpdateRequestorClusterDownloadErrorEvent constructor");
                return nullptr;
            }

            jobject value = env->NewObject(downloadErrorStructClass, downloadErrorStructCtor, value_softwareVersion,
                                           value_bytesDownloaded, value_progressPercent, value_platformCode);

            return value;
        }
        default:
            *aError = CHIP_ERROR_IM_MALFORMED_EVENT_PATH_IB;
            break;
        }
        break;
    }
    case app::Clusters::LocalizationConfiguration::Id: {
        using namespace app::Clusters::LocalizationConfiguration;
        switch (aPath.mEventId)
        {
        default:
            *aError = CHIP_ERROR_IM_MALFORMED_EVENT_PATH_IB;
            break;
        }
        break;
    }
    case app::Clusters::TimeFormatLocalization::Id: {
        using namespace app::Clusters::TimeFormatLocalization;
        switch (aPath.mEventId)
        {
        default:
            *aError = CHIP_ERROR_IM_MALFORMED_EVENT_PATH_IB;
            break;
        }
        break;
    }
    case app::Clusters::UnitLocalization::Id: {
        using namespace app::Clusters::UnitLocalization;
        switch (aPath.mEventId)
        {
        default:
            *aError = CHIP_ERROR_IM_MALFORMED_EVENT_PATH_IB;
            break;
        }
        break;
    }
    case app::Clusters::PowerSourceConfiguration::Id: {
        using namespace app::Clusters::PowerSourceConfiguration;
        switch (aPath.mEventId)
        {
        default:
            *aError = CHIP_ERROR_IM_MALFORMED_EVENT_PATH_IB;
            break;
        }
        break;
    }
    case app::Clusters::PowerSource::Id: {
        using namespace app::Clusters::PowerSource;
        switch (aPath.mEventId)
        {
        case Events::WiredFaultChange::Id: {
            Events::WiredFaultChange::DecodableType cppValue;
            *aError = app::DataModel::Decode(aReader, cppValue);
            if (*aError != CHIP_NO_ERROR)
            {
                return nullptr;
            }
            jobject value_current;
            chip::JniReferences::GetInstance().CreateArrayList(value_current);

            auto iter_value_current_0 = cppValue.current.begin();
            while (iter_value_current_0.Next())
            {
                auto & entry_0 = iter_value_current_0.GetValue();
                jobject newElement_0;
                std::string newElement_0ClassName     = "java/lang/Integer";
                std::string newElement_0CtorSignature = "(I)V";
                chip::JniReferences::GetInstance().CreateBoxedObject<uint8_t>(
                    newElement_0ClassName.c_str(), newElement_0CtorSignature.c_str(), static_cast<uint8_t>(entry_0), newElement_0);
                chip::JniReferences::GetInstance().AddToList(value_current, newElement_0);
            }

            jobject value_previous;
            chip::JniReferences::GetInstance().CreateArrayList(value_previous);

            auto iter_value_previous_0 = cppValue.previous.begin();
            while (iter_value_previous_0.Next())
            {
                auto & entry_0 = iter_value_previous_0.GetValue();
                jobject newElement_0;
                std::string newElement_0ClassName     = "java/lang/Integer";
                std::string newElement_0CtorSignature = "(I)V";
                chip::JniReferences::GetInstance().CreateBoxedObject<uint8_t>(
                    newElement_0ClassName.c_str(), newElement_0CtorSignature.c_str(), static_cast<uint8_t>(entry_0), newElement_0);
                chip::JniReferences::GetInstance().AddToList(value_previous, newElement_0);
            }

            jclass wiredFaultChangeStructClass;
            err = chip::JniReferences::GetInstance().GetClassRef(
                env, "chip/devicecontroller/ChipEventStructs$PowerSourceClusterWiredFaultChangeEvent", wiredFaultChangeStructClass);
            if (err != CHIP_NO_ERROR)
            {
                ChipLogError(Zcl, "Could not find class ChipEventStructs$PowerSourceClusterWiredFaultChangeEvent");
                return nullptr;
            }
            jmethodID wiredFaultChangeStructCtor =
                env->GetMethodID(wiredFaultChangeStructClass, "<init>", "(Ljava/util/ArrayList;Ljava/util/ArrayList;)V");
            if (wiredFaultChangeStructCtor == nullptr)
            {
                ChipLogError(Zcl, "Could not find ChipEventStructs$PowerSourceClusterWiredFaultChangeEvent constructor");
                return nullptr;
            }

            jobject value = env->NewObject(wiredFaultChangeStructClass, wiredFaultChangeStructCtor, value_current, value_previous);

            return value;
        }
        case Events::BatFaultChange::Id: {
            Events::BatFaultChange::DecodableType cppValue;
            *aError = app::DataModel::Decode(aReader, cppValue);
            if (*aError != CHIP_NO_ERROR)
            {
                return nullptr;
            }
            jobject value_current;
            chip::JniReferences::GetInstance().CreateArrayList(value_current);

            auto iter_value_current_0 = cppValue.current.begin();
            while (iter_value_current_0.Next())
            {
                auto & entry_0 = iter_value_current_0.GetValue();
                jobject newElement_0;
                std::string newElement_0ClassName     = "java/lang/Integer";
                std::string newElement_0CtorSignature = "(I)V";
                chip::JniReferences::GetInstance().CreateBoxedObject<uint8_t>(
                    newElement_0ClassName.c_str(), newElement_0CtorSignature.c_str(), static_cast<uint8_t>(entry_0), newElement_0);
                chip::JniReferences::GetInstance().AddToList(value_current, newElement_0);
            }

            jobject value_previous;
            chip::JniReferences::GetInstance().CreateArrayList(value_previous);

            auto iter_value_previous_0 = cppValue.previous.begin();
            while (iter_value_previous_0.Next())
            {
                auto & entry_0 = iter_value_previous_0.GetValue();
                jobject newElement_0;
                std::string newElement_0ClassName     = "java/lang/Integer";
                std::string newElement_0CtorSignature = "(I)V";
                chip::JniReferences::GetInstance().CreateBoxedObject<uint8_t>(
                    newElement_0ClassName.c_str(), newElement_0CtorSignature.c_str(), static_cast<uint8_t>(entry_0), newElement_0);
                chip::JniReferences::GetInstance().AddToList(value_previous, newElement_0);
            }

            jclass batFaultChangeStructClass;
            err = chip::JniReferences::GetInstance().GetClassRef(
                env, "chip/devicecontroller/ChipEventStructs$PowerSourceClusterBatFaultChangeEvent", batFaultChangeStructClass);
            if (err != CHIP_NO_ERROR)
            {
                ChipLogError(Zcl, "Could not find class ChipEventStructs$PowerSourceClusterBatFaultChangeEvent");
                return nullptr;
            }
            jmethodID batFaultChangeStructCtor =
                env->GetMethodID(batFaultChangeStructClass, "<init>", "(Ljava/util/ArrayList;Ljava/util/ArrayList;)V");
            if (batFaultChangeStructCtor == nullptr)
            {
                ChipLogError(Zcl, "Could not find ChipEventStructs$PowerSourceClusterBatFaultChangeEvent constructor");
                return nullptr;
            }

            jobject value = env->NewObject(batFaultChangeStructClass, batFaultChangeStructCtor, value_current, value_previous);

            return value;
        }
        case Events::BatChargeFaultChange::Id: {
            Events::BatChargeFaultChange::DecodableType cppValue;
            *aError = app::DataModel::Decode(aReader, cppValue);
            if (*aError != CHIP_NO_ERROR)
            {
                return nullptr;
            }
            jobject value_current;
            chip::JniReferences::GetInstance().CreateArrayList(value_current);

            auto iter_value_current_0 = cppValue.current.begin();
            while (iter_value_current_0.Next())
            {
                auto & entry_0 = iter_value_current_0.GetValue();
                jobject newElement_0;
                std::string newElement_0ClassName     = "java/lang/Integer";
                std::string newElement_0CtorSignature = "(I)V";
                chip::JniReferences::GetInstance().CreateBoxedObject<uint8_t>(
                    newElement_0ClassName.c_str(), newElement_0CtorSignature.c_str(), static_cast<uint8_t>(entry_0), newElement_0);
                chip::JniReferences::GetInstance().AddToList(value_current, newElement_0);
            }

            jobject value_previous;
            chip::JniReferences::GetInstance().CreateArrayList(value_previous);

            auto iter_value_previous_0 = cppValue.previous.begin();
            while (iter_value_previous_0.Next())
            {
                auto & entry_0 = iter_value_previous_0.GetValue();
                jobject newElement_0;
                std::string newElement_0ClassName     = "java/lang/Integer";
                std::string newElement_0CtorSignature = "(I)V";
                chip::JniReferences::GetInstance().CreateBoxedObject<uint8_t>(
                    newElement_0ClassName.c_str(), newElement_0CtorSignature.c_str(), static_cast<uint8_t>(entry_0), newElement_0);
                chip::JniReferences::GetInstance().AddToList(value_previous, newElement_0);
            }

            jclass batChargeFaultChangeStructClass;
            err = chip::JniReferences::GetInstance().GetClassRef(
                env, "chip/devicecontroller/ChipEventStructs$PowerSourceClusterBatChargeFaultChangeEvent",
                batChargeFaultChangeStructClass);
            if (err != CHIP_NO_ERROR)
            {
                ChipLogError(Zcl, "Could not find class ChipEventStructs$PowerSourceClusterBatChargeFaultChangeEvent");
                return nullptr;
            }
            jmethodID batChargeFaultChangeStructCtor =
                env->GetMethodID(batChargeFaultChangeStructClass, "<init>", "(Ljava/util/ArrayList;Ljava/util/ArrayList;)V");
            if (batChargeFaultChangeStructCtor == nullptr)
            {
                ChipLogError(Zcl, "Could not find ChipEventStructs$PowerSourceClusterBatChargeFaultChangeEvent constructor");
                return nullptr;
            }

            jobject value =
                env->NewObject(batChargeFaultChangeStructClass, batChargeFaultChangeStructCtor, value_current, value_previous);

            return value;
        }
        default:
            *aError = CHIP_ERROR_IM_MALFORMED_EVENT_PATH_IB;
            break;
        }
        break;
    }
    case app::Clusters::GeneralCommissioning::Id: {
        using namespace app::Clusters::GeneralCommissioning;
        switch (aPath.mEventId)
        {
        default:
            *aError = CHIP_ERROR_IM_MALFORMED_EVENT_PATH_IB;
            break;
        }
        break;
    }
    case app::Clusters::NetworkCommissioning::Id: {
        using namespace app::Clusters::NetworkCommissioning;
        switch (aPath.mEventId)
        {
        default:
            *aError = CHIP_ERROR_IM_MALFORMED_EVENT_PATH_IB;
            break;
        }
        break;
    }
    case app::Clusters::DiagnosticLogs::Id: {
        using namespace app::Clusters::DiagnosticLogs;
        switch (aPath.mEventId)
        {
        default:
            *aError = CHIP_ERROR_IM_MALFORMED_EVENT_PATH_IB;
            break;
        }
        break;
    }
    case app::Clusters::GeneralDiagnostics::Id: {
        using namespace app::Clusters::GeneralDiagnostics;
        switch (aPath.mEventId)
        {
        case Events::HardwareFaultChange::Id: {
            Events::HardwareFaultChange::DecodableType cppValue;
            *aError = app::DataModel::Decode(aReader, cppValue);
            if (*aError != CHIP_NO_ERROR)
            {
                return nullptr;
            }
            jobject value_current;
            chip::JniReferences::GetInstance().CreateArrayList(value_current);

            auto iter_value_current_0 = cppValue.current.begin();
            while (iter_value_current_0.Next())
            {
                auto & entry_0 = iter_value_current_0.GetValue();
                jobject newElement_0;
                std::string newElement_0ClassName     = "java/lang/Integer";
                std::string newElement_0CtorSignature = "(I)V";
                chip::JniReferences::GetInstance().CreateBoxedObject<uint8_t>(
                    newElement_0ClassName.c_str(), newElement_0CtorSignature.c_str(), static_cast<uint8_t>(entry_0), newElement_0);
                chip::JniReferences::GetInstance().AddToList(value_current, newElement_0);
            }

            jobject value_previous;
            chip::JniReferences::GetInstance().CreateArrayList(value_previous);

            auto iter_value_previous_0 = cppValue.previous.begin();
            while (iter_value_previous_0.Next())
            {
                auto & entry_0 = iter_value_previous_0.GetValue();
                jobject newElement_0;
                std::string newElement_0ClassName     = "java/lang/Integer";
                std::string newElement_0CtorSignature = "(I)V";
                chip::JniReferences::GetInstance().CreateBoxedObject<uint8_t>(
                    newElement_0ClassName.c_str(), newElement_0CtorSignature.c_str(), static_cast<uint8_t>(entry_0), newElement_0);
                chip::JniReferences::GetInstance().AddToList(value_previous, newElement_0);
            }

            jclass hardwareFaultChangeStructClass;
            err = chip::JniReferences::GetInstance().GetClassRef(
                env, "chip/devicecontroller/ChipEventStructs$GeneralDiagnosticsClusterHardwareFaultChangeEvent",
                hardwareFaultChangeStructClass);
            if (err != CHIP_NO_ERROR)
            {
                ChipLogError(Zcl, "Could not find class ChipEventStructs$GeneralDiagnosticsClusterHardwareFaultChangeEvent");
                return nullptr;
            }
            jmethodID hardwareFaultChangeStructCtor =
                env->GetMethodID(hardwareFaultChangeStructClass, "<init>", "(Ljava/util/ArrayList;Ljava/util/ArrayList;)V");
            if (hardwareFaultChangeStructCtor == nullptr)
            {
                ChipLogError(Zcl, "Could not find ChipEventStructs$GeneralDiagnosticsClusterHardwareFaultChangeEvent constructor");
                return nullptr;
            }

            jobject value =
                env->NewObject(hardwareFaultChangeStructClass, hardwareFaultChangeStructCtor, value_current, value_previous);

            return value;
        }
        case Events::RadioFaultChange::Id: {
            Events::RadioFaultChange::DecodableType cppValue;
            *aError = app::DataModel::Decode(aReader, cppValue);
            if (*aError != CHIP_NO_ERROR)
            {
                return nullptr;
            }
            jobject value_current;
            chip::JniReferences::GetInstance().CreateArrayList(value_current);

            auto iter_value_current_0 = cppValue.current.begin();
            while (iter_value_current_0.Next())
            {
                auto & entry_0 = iter_value_current_0.GetValue();
                jobject newElement_0;
                std::string newElement_0ClassName     = "java/lang/Integer";
                std::string newElement_0CtorSignature = "(I)V";
                chip::JniReferences::GetInstance().CreateBoxedObject<uint8_t>(
                    newElement_0ClassName.c_str(), newElement_0CtorSignature.c_str(), static_cast<uint8_t>(entry_0), newElement_0);
                chip::JniReferences::GetInstance().AddToList(value_current, newElement_0);
            }

            jobject value_previous;
            chip::JniReferences::GetInstance().CreateArrayList(value_previous);

            auto iter_value_previous_0 = cppValue.previous.begin();
            while (iter_value_previous_0.Next())
            {
                auto & entry_0 = iter_value_previous_0.GetValue();
                jobject newElement_0;
                std::string newElement_0ClassName     = "java/lang/Integer";
                std::string newElement_0CtorSignature = "(I)V";
                chip::JniReferences::GetInstance().CreateBoxedObject<uint8_t>(
                    newElement_0ClassName.c_str(), newElement_0CtorSignature.c_str(), static_cast<uint8_t>(entry_0), newElement_0);
                chip::JniReferences::GetInstance().AddToList(value_previous, newElement_0);
            }

            jclass radioFaultChangeStructClass;
            err = chip::JniReferences::GetInstance().GetClassRef(
                env, "chip/devicecontroller/ChipEventStructs$GeneralDiagnosticsClusterRadioFaultChangeEvent",
                radioFaultChangeStructClass);
            if (err != CHIP_NO_ERROR)
            {
                ChipLogError(Zcl, "Could not find class ChipEventStructs$GeneralDiagnosticsClusterRadioFaultChangeEvent");
                return nullptr;
            }
            jmethodID radioFaultChangeStructCtor =
                env->GetMethodID(radioFaultChangeStructClass, "<init>", "(Ljava/util/ArrayList;Ljava/util/ArrayList;)V");
            if (radioFaultChangeStructCtor == nullptr)
            {
                ChipLogError(Zcl, "Could not find ChipEventStructs$GeneralDiagnosticsClusterRadioFaultChangeEvent constructor");
                return nullptr;
            }

            jobject value = env->NewObject(radioFaultChangeStructClass, radioFaultChangeStructCtor, value_current, value_previous);

            return value;
        }
        case Events::NetworkFaultChange::Id: {
            Events::NetworkFaultChange::DecodableType cppValue;
            *aError = app::DataModel::Decode(aReader, cppValue);
            if (*aError != CHIP_NO_ERROR)
            {
                return nullptr;
            }
            jobject value_current;
            chip::JniReferences::GetInstance().CreateArrayList(value_current);

            auto iter_value_current_0 = cppValue.current.begin();
            while (iter_value_current_0.Next())
            {
                auto & entry_0 = iter_value_current_0.GetValue();
                jobject newElement_0;
                std::string newElement_0ClassName     = "java/lang/Integer";
                std::string newElement_0CtorSignature = "(I)V";
                chip::JniReferences::GetInstance().CreateBoxedObject<uint8_t>(
                    newElement_0ClassName.c_str(), newElement_0CtorSignature.c_str(), static_cast<uint8_t>(entry_0), newElement_0);
                chip::JniReferences::GetInstance().AddToList(value_current, newElement_0);
            }

            jobject value_previous;
            chip::JniReferences::GetInstance().CreateArrayList(value_previous);

            auto iter_value_previous_0 = cppValue.previous.begin();
            while (iter_value_previous_0.Next())
            {
                auto & entry_0 = iter_value_previous_0.GetValue();
                jobject newElement_0;
                std::string newElement_0ClassName     = "java/lang/Integer";
                std::string newElement_0CtorSignature = "(I)V";
                chip::JniReferences::GetInstance().CreateBoxedObject<uint8_t>(
                    newElement_0ClassName.c_str(), newElement_0CtorSignature.c_str(), static_cast<uint8_t>(entry_0), newElement_0);
                chip::JniReferences::GetInstance().AddToList(value_previous, newElement_0);
            }

            jclass networkFaultChangeStructClass;
            err = chip::JniReferences::GetInstance().GetClassRef(
                env, "chip/devicecontroller/ChipEventStructs$GeneralDiagnosticsClusterNetworkFaultChangeEvent",
                networkFaultChangeStructClass);
            if (err != CHIP_NO_ERROR)
            {
                ChipLogError(Zcl, "Could not find class ChipEventStructs$GeneralDiagnosticsClusterNetworkFaultChangeEvent");
                return nullptr;
            }
            jmethodID networkFaultChangeStructCtor =
                env->GetMethodID(networkFaultChangeStructClass, "<init>", "(Ljava/util/ArrayList;Ljava/util/ArrayList;)V");
            if (networkFaultChangeStructCtor == nullptr)
            {
                ChipLogError(Zcl, "Could not find ChipEventStructs$GeneralDiagnosticsClusterNetworkFaultChangeEvent constructor");
                return nullptr;
            }

            jobject value =
                env->NewObject(networkFaultChangeStructClass, networkFaultChangeStructCtor, value_current, value_previous);

            return value;
        }
        case Events::BootReason::Id: {
            Events::BootReason::DecodableType cppValue;
            *aError = app::DataModel::Decode(aReader, cppValue);
            if (*aError != CHIP_NO_ERROR)
            {
                return nullptr;
            }
            jobject value_bootReason;
            std::string value_bootReasonClassName     = "java/lang/Integer";
            std::string value_bootReasonCtorSignature = "(I)V";
            chip::JniReferences::GetInstance().CreateBoxedObject<uint8_t>(
                value_bootReasonClassName.c_str(), value_bootReasonCtorSignature.c_str(), static_cast<uint8_t>(cppValue.bootReason),
                value_bootReason);

            jclass bootReasonStructClass;
            err = chip::JniReferences::GetInstance().GetClassRef(
                env, "chip/devicecontroller/ChipEventStructs$GeneralDiagnosticsClusterBootReasonEvent", bootReasonStructClass);
            if (err != CHIP_NO_ERROR)
            {
                ChipLogError(Zcl, "Could not find class ChipEventStructs$GeneralDiagnosticsClusterBootReasonEvent");
                return nullptr;
            }
            jmethodID bootReasonStructCtor = env->GetMethodID(bootReasonStructClass, "<init>", "(Ljava/lang/Integer;)V");
            if (bootReasonStructCtor == nullptr)
            {
                ChipLogError(Zcl, "Could not find ChipEventStructs$GeneralDiagnosticsClusterBootReasonEvent constructor");
                return nullptr;
            }

            jobject value = env->NewObject(bootReasonStructClass, bootReasonStructCtor, value_bootReason);

            return value;
        }
        default:
            *aError = CHIP_ERROR_IM_MALFORMED_EVENT_PATH_IB;
            break;
        }
        break;
    }
    case app::Clusters::SoftwareDiagnostics::Id: {
        using namespace app::Clusters::SoftwareDiagnostics;
        switch (aPath.mEventId)
        {
        case Events::SoftwareFault::Id: {
            Events::SoftwareFault::DecodableType cppValue;
            *aError = app::DataModel::Decode(aReader, cppValue);
            if (*aError != CHIP_NO_ERROR)
            {
                return nullptr;
            }
            jobject value_id;
            std::string value_idClassName     = "java/lang/Long";
            std::string value_idCtorSignature = "(J)V";
            chip::JniReferences::GetInstance().CreateBoxedObject<uint64_t>(value_idClassName.c_str(), value_idCtorSignature.c_str(),
                                                                           cppValue.id, value_id);

            jobject value_name;
            if (!cppValue.name.HasValue())
            {
                chip::JniReferences::GetInstance().CreateOptional(nullptr, value_name);
            }
            else
            {
                jobject value_nameInsideOptional;
                LogErrorOnFailure(
                    chip::JniReferences::GetInstance().CharToStringUTF(cppValue.name.Value(), value_nameInsideOptional));
                chip::JniReferences::GetInstance().CreateOptional(value_nameInsideOptional, value_name);
            }

            jobject value_faultRecording;
            if (!cppValue.faultRecording.HasValue())
            {
                chip::JniReferences::GetInstance().CreateOptional(nullptr, value_faultRecording);
            }
            else
            {
                jobject value_faultRecordingInsideOptional;
                jbyteArray value_faultRecordingInsideOptionalByteArray =
                    env->NewByteArray(static_cast<jsize>(cppValue.faultRecording.Value().size()));
                env->SetByteArrayRegion(value_faultRecordingInsideOptionalByteArray, 0,
                                        static_cast<jsize>(cppValue.faultRecording.Value().size()),
                                        reinterpret_cast<const jbyte *>(cppValue.faultRecording.Value().data()));
                value_faultRecordingInsideOptional = value_faultRecordingInsideOptionalByteArray;
                chip::JniReferences::GetInstance().CreateOptional(value_faultRecordingInsideOptional, value_faultRecording);
            }

            jclass softwareFaultStructClass;
            err = chip::JniReferences::GetInstance().GetClassRef(
                env, "chip/devicecontroller/ChipEventStructs$SoftwareDiagnosticsClusterSoftwareFaultEvent",
                softwareFaultStructClass);
            if (err != CHIP_NO_ERROR)
            {
                ChipLogError(Zcl, "Could not find class ChipEventStructs$SoftwareDiagnosticsClusterSoftwareFaultEvent");
                return nullptr;
            }
            jmethodID softwareFaultStructCtor =
                env->GetMethodID(softwareFaultStructClass, "<init>", "(Ljava/lang/Long;Ljava/util/Optional;Ljava/util/Optional;)V");
            if (softwareFaultStructCtor == nullptr)
            {
                ChipLogError(Zcl, "Could not find ChipEventStructs$SoftwareDiagnosticsClusterSoftwareFaultEvent constructor");
                return nullptr;
            }

            jobject value =
                env->NewObject(softwareFaultStructClass, softwareFaultStructCtor, value_id, value_name, value_faultRecording);

            return value;
        }
        default:
            *aError = CHIP_ERROR_IM_MALFORMED_EVENT_PATH_IB;
            break;
        }
        break;
    }
    case app::Clusters::ThreadNetworkDiagnostics::Id: {
        using namespace app::Clusters::ThreadNetworkDiagnostics;
        switch (aPath.mEventId)
        {
        case Events::ConnectionStatus::Id: {
            Events::ConnectionStatus::DecodableType cppValue;
            *aError = app::DataModel::Decode(aReader, cppValue);
            if (*aError != CHIP_NO_ERROR)
            {
                return nullptr;
            }
            jobject value_connectionStatus;
            std::string value_connectionStatusClassName     = "java/lang/Integer";
            std::string value_connectionStatusCtorSignature = "(I)V";
            chip::JniReferences::GetInstance().CreateBoxedObject<uint8_t>(
                value_connectionStatusClassName.c_str(), value_connectionStatusCtorSignature.c_str(),
                static_cast<uint8_t>(cppValue.connectionStatus), value_connectionStatus);

            jclass connectionStatusStructClass;
            err = chip::JniReferences::GetInstance().GetClassRef(
                env, "chip/devicecontroller/ChipEventStructs$ThreadNetworkDiagnosticsClusterConnectionStatusEvent",
                connectionStatusStructClass);
            if (err != CHIP_NO_ERROR)
            {
                ChipLogError(Zcl, "Could not find class ChipEventStructs$ThreadNetworkDiagnosticsClusterConnectionStatusEvent");
                return nullptr;
            }
            jmethodID connectionStatusStructCtor =
                env->GetMethodID(connectionStatusStructClass, "<init>", "(Ljava/lang/Integer;)V");
            if (connectionStatusStructCtor == nullptr)
            {
                ChipLogError(Zcl,
                             "Could not find ChipEventStructs$ThreadNetworkDiagnosticsClusterConnectionStatusEvent constructor");
                return nullptr;
            }

            jobject value = env->NewObject(connectionStatusStructClass, connectionStatusStructCtor, value_connectionStatus);

            return value;
        }
        case Events::NetworkFaultChange::Id: {
            Events::NetworkFaultChange::DecodableType cppValue;
            *aError = app::DataModel::Decode(aReader, cppValue);
            if (*aError != CHIP_NO_ERROR)
            {
                return nullptr;
            }
            jobject value_current;
            chip::JniReferences::GetInstance().CreateArrayList(value_current);

            auto iter_value_current_0 = cppValue.current.begin();
            while (iter_value_current_0.Next())
            {
                auto & entry_0 = iter_value_current_0.GetValue();
                jobject newElement_0;
                std::string newElement_0ClassName     = "java/lang/Integer";
                std::string newElement_0CtorSignature = "(I)V";
                chip::JniReferences::GetInstance().CreateBoxedObject<uint8_t>(
                    newElement_0ClassName.c_str(), newElement_0CtorSignature.c_str(), static_cast<uint8_t>(entry_0), newElement_0);
                chip::JniReferences::GetInstance().AddToList(value_current, newElement_0);
            }

            jobject value_previous;
            chip::JniReferences::GetInstance().CreateArrayList(value_previous);

            auto iter_value_previous_0 = cppValue.previous.begin();
            while (iter_value_previous_0.Next())
            {
                auto & entry_0 = iter_value_previous_0.GetValue();
                jobject newElement_0;
                std::string newElement_0ClassName     = "java/lang/Integer";
                std::string newElement_0CtorSignature = "(I)V";
                chip::JniReferences::GetInstance().CreateBoxedObject<uint8_t>(
                    newElement_0ClassName.c_str(), newElement_0CtorSignature.c_str(), static_cast<uint8_t>(entry_0), newElement_0);
                chip::JniReferences::GetInstance().AddToList(value_previous, newElement_0);
            }

            jclass networkFaultChangeStructClass;
            err = chip::JniReferences::GetInstance().GetClassRef(
                env, "chip/devicecontroller/ChipEventStructs$ThreadNetworkDiagnosticsClusterNetworkFaultChangeEvent",
                networkFaultChangeStructClass);
            if (err != CHIP_NO_ERROR)
            {
                ChipLogError(Zcl, "Could not find class ChipEventStructs$ThreadNetworkDiagnosticsClusterNetworkFaultChangeEvent");
                return nullptr;
            }
            jmethodID networkFaultChangeStructCtor =
                env->GetMethodID(networkFaultChangeStructClass, "<init>", "(Ljava/util/ArrayList;Ljava/util/ArrayList;)V");
            if (networkFaultChangeStructCtor == nullptr)
            {
                ChipLogError(Zcl,
                             "Could not find ChipEventStructs$ThreadNetworkDiagnosticsClusterNetworkFaultChangeEvent constructor");
                return nullptr;
            }

            jobject value =
                env->NewObject(networkFaultChangeStructClass, networkFaultChangeStructCtor, value_current, value_previous);

            return value;
        }
        default:
            *aError = CHIP_ERROR_IM_MALFORMED_EVENT_PATH_IB;
            break;
        }
        break;
    }
    case app::Clusters::WiFiNetworkDiagnostics::Id: {
        using namespace app::Clusters::WiFiNetworkDiagnostics;
        switch (aPath.mEventId)
        {
        case Events::Disconnection::Id: {
            Events::Disconnection::DecodableType cppValue;
            *aError = app::DataModel::Decode(aReader, cppValue);
            if (*aError != CHIP_NO_ERROR)
            {
                return nullptr;
            }
            jobject value_reasonCode;
            std::string value_reasonCodeClassName     = "java/lang/Integer";
            std::string value_reasonCodeCtorSignature = "(I)V";
            chip::JniReferences::GetInstance().CreateBoxedObject<uint16_t>(
                value_reasonCodeClassName.c_str(), value_reasonCodeCtorSignature.c_str(), cppValue.reasonCode, value_reasonCode);

            jclass disconnectionStructClass;
            err = chip::JniReferences::GetInstance().GetClassRef(
                env, "chip/devicecontroller/ChipEventStructs$WiFiNetworkDiagnosticsClusterDisconnectionEvent",
                disconnectionStructClass);
            if (err != CHIP_NO_ERROR)
            {
                ChipLogError(Zcl, "Could not find class ChipEventStructs$WiFiNetworkDiagnosticsClusterDisconnectionEvent");
                return nullptr;
            }
            jmethodID disconnectionStructCtor = env->GetMethodID(disconnectionStructClass, "<init>", "(Ljava/lang/Integer;)V");
            if (disconnectionStructCtor == nullptr)
            {
                ChipLogError(Zcl, "Could not find ChipEventStructs$WiFiNetworkDiagnosticsClusterDisconnectionEvent constructor");
                return nullptr;
            }

            jobject value = env->NewObject(disconnectionStructClass, disconnectionStructCtor, value_reasonCode);

            return value;
        }
        case Events::AssociationFailure::Id: {
            Events::AssociationFailure::DecodableType cppValue;
            *aError = app::DataModel::Decode(aReader, cppValue);
            if (*aError != CHIP_NO_ERROR)
            {
                return nullptr;
            }
            jobject value_associationFailure;
            std::string value_associationFailureClassName     = "java/lang/Integer";
            std::string value_associationFailureCtorSignature = "(I)V";
            chip::JniReferences::GetInstance().CreateBoxedObject<uint8_t>(
                value_associationFailureClassName.c_str(), value_associationFailureCtorSignature.c_str(),
                static_cast<uint8_t>(cppValue.associationFailure), value_associationFailure);

            jobject value_status;
            std::string value_statusClassName     = "java/lang/Integer";
            std::string value_statusCtorSignature = "(I)V";
            chip::JniReferences::GetInstance().CreateBoxedObject<uint16_t>(
                value_statusClassName.c_str(), value_statusCtorSignature.c_str(), cppValue.status, value_status);

            jclass associationFailureStructClass;
            err = chip::JniReferences::GetInstance().GetClassRef(
                env, "chip/devicecontroller/ChipEventStructs$WiFiNetworkDiagnosticsClusterAssociationFailureEvent",
                associationFailureStructClass);
            if (err != CHIP_NO_ERROR)
            {
                ChipLogError(Zcl, "Could not find class ChipEventStructs$WiFiNetworkDiagnosticsClusterAssociationFailureEvent");
                return nullptr;
            }
            jmethodID associationFailureStructCtor =
                env->GetMethodID(associationFailureStructClass, "<init>", "(Ljava/lang/Integer;Ljava/lang/Integer;)V");
            if (associationFailureStructCtor == nullptr)
            {
                ChipLogError(Zcl,
                             "Could not find ChipEventStructs$WiFiNetworkDiagnosticsClusterAssociationFailureEvent constructor");
                return nullptr;
            }

            jobject value =
                env->NewObject(associationFailureStructClass, associationFailureStructCtor, value_associationFailure, value_status);

            return value;
        }
        case Events::ConnectionStatus::Id: {
            Events::ConnectionStatus::DecodableType cppValue;
            *aError = app::DataModel::Decode(aReader, cppValue);
            if (*aError != CHIP_NO_ERROR)
            {
                return nullptr;
            }
            jobject value_connectionStatus;
            std::string value_connectionStatusClassName     = "java/lang/Integer";
            std::string value_connectionStatusCtorSignature = "(I)V";
            chip::JniReferences::GetInstance().CreateBoxedObject<uint8_t>(
                value_connectionStatusClassName.c_str(), value_connectionStatusCtorSignature.c_str(),
                static_cast<uint8_t>(cppValue.connectionStatus), value_connectionStatus);

            jclass connectionStatusStructClass;
            err = chip::JniReferences::GetInstance().GetClassRef(
                env, "chip/devicecontroller/ChipEventStructs$WiFiNetworkDiagnosticsClusterConnectionStatusEvent",
                connectionStatusStructClass);
            if (err != CHIP_NO_ERROR)
            {
                ChipLogError(Zcl, "Could not find class ChipEventStructs$WiFiNetworkDiagnosticsClusterConnectionStatusEvent");
                return nullptr;
            }
            jmethodID connectionStatusStructCtor =
                env->GetMethodID(connectionStatusStructClass, "<init>", "(Ljava/lang/Integer;)V");
            if (connectionStatusStructCtor == nullptr)
            {
                ChipLogError(Zcl, "Could not find ChipEventStructs$WiFiNetworkDiagnosticsClusterConnectionStatusEvent constructor");
                return nullptr;
            }

            jobject value = env->NewObject(connectionStatusStructClass, connectionStatusStructCtor, value_connectionStatus);

            return value;
        }
        default:
            *aError = CHIP_ERROR_IM_MALFORMED_EVENT_PATH_IB;
            break;
        }
        break;
    }
    case app::Clusters::EthernetNetworkDiagnostics::Id: {
        using namespace app::Clusters::EthernetNetworkDiagnostics;
        switch (aPath.mEventId)
        {
        default:
            *aError = CHIP_ERROR_IM_MALFORMED_EVENT_PATH_IB;
            break;
        }
        break;
    }
    case app::Clusters::TimeSynchronization::Id: {
        using namespace app::Clusters::TimeSynchronization;
        switch (aPath.mEventId)
        {
        case Events::DSTTableEmpty::Id: {
            Events::DSTTableEmpty::DecodableType cppValue;
            *aError = app::DataModel::Decode(aReader, cppValue);
            if (*aError != CHIP_NO_ERROR)
            {
                return nullptr;
            }
            jclass DSTTableEmptyStructClass;
            err = chip::JniReferences::GetInstance().GetClassRef(
                env, "chip/devicecontroller/ChipEventStructs$TimeSynchronizationClusterDSTTableEmptyEvent",
                DSTTableEmptyStructClass);
            if (err != CHIP_NO_ERROR)
            {
                ChipLogError(Zcl, "Could not find class ChipEventStructs$TimeSynchronizationClusterDSTTableEmptyEvent");
                return nullptr;
            }
            jmethodID DSTTableEmptyStructCtor = env->GetMethodID(DSTTableEmptyStructClass, "<init>", "()V");
            if (DSTTableEmptyStructCtor == nullptr)
            {
                ChipLogError(Zcl, "Could not find ChipEventStructs$TimeSynchronizationClusterDSTTableEmptyEvent constructor");
                return nullptr;
            }

            jobject value = env->NewObject(DSTTableEmptyStructClass, DSTTableEmptyStructCtor);

            return value;
        }
        case Events::DSTStatus::Id: {
            Events::DSTStatus::DecodableType cppValue;
            *aError = app::DataModel::Decode(aReader, cppValue);
            if (*aError != CHIP_NO_ERROR)
            {
                return nullptr;
            }
            jobject value_DSTOffsetActive;
            std::string value_DSTOffsetActiveClassName     = "java/lang/Boolean";
            std::string value_DSTOffsetActiveCtorSignature = "(Z)V";
            chip::JniReferences::GetInstance().CreateBoxedObject<bool>(value_DSTOffsetActiveClassName.c_str(),
                                                                       value_DSTOffsetActiveCtorSignature.c_str(),
                                                                       cppValue.DSTOffsetActive, value_DSTOffsetActive);

            jclass DSTStatusStructClass;
            err = chip::JniReferences::GetInstance().GetClassRef(
                env, "chip/devicecontroller/ChipEventStructs$TimeSynchronizationClusterDSTStatusEvent", DSTStatusStructClass);
            if (err != CHIP_NO_ERROR)
            {
                ChipLogError(Zcl, "Could not find class ChipEventStructs$TimeSynchronizationClusterDSTStatusEvent");
                return nullptr;
            }
            jmethodID DSTStatusStructCtor = env->GetMethodID(DSTStatusStructClass, "<init>", "(Ljava/lang/Boolean;)V");
            if (DSTStatusStructCtor == nullptr)
            {
                ChipLogError(Zcl, "Could not find ChipEventStructs$TimeSynchronizationClusterDSTStatusEvent constructor");
                return nullptr;
            }

            jobject value = env->NewObject(DSTStatusStructClass, DSTStatusStructCtor, value_DSTOffsetActive);

            return value;
        }
        case Events::TimeZoneStatus::Id: {
            Events::TimeZoneStatus::DecodableType cppValue;
            *aError = app::DataModel::Decode(aReader, cppValue);
            if (*aError != CHIP_NO_ERROR)
            {
                return nullptr;
            }
            jobject value_offset;
            std::string value_offsetClassName     = "java/lang/Long";
            std::string value_offsetCtorSignature = "(J)V";
            chip::JniReferences::GetInstance().CreateBoxedObject<int32_t>(
                value_offsetClassName.c_str(), value_offsetCtorSignature.c_str(), cppValue.offset, value_offset);

            jobject value_name;
            if (!cppValue.name.HasValue())
            {
                chip::JniReferences::GetInstance().CreateOptional(nullptr, value_name);
            }
            else
            {
                jobject value_nameInsideOptional;
                LogErrorOnFailure(
                    chip::JniReferences::GetInstance().CharToStringUTF(cppValue.name.Value(), value_nameInsideOptional));
                chip::JniReferences::GetInstance().CreateOptional(value_nameInsideOptional, value_name);
            }

            jclass timeZoneStatusStructClass;
            err = chip::JniReferences::GetInstance().GetClassRef(
                env, "chip/devicecontroller/ChipEventStructs$TimeSynchronizationClusterTimeZoneStatusEvent",
                timeZoneStatusStructClass);
            if (err != CHIP_NO_ERROR)
            {
                ChipLogError(Zcl, "Could not find class ChipEventStructs$TimeSynchronizationClusterTimeZoneStatusEvent");
                return nullptr;
            }
            jmethodID timeZoneStatusStructCtor =
                env->GetMethodID(timeZoneStatusStructClass, "<init>", "(Ljava/lang/Long;Ljava/util/Optional;)V");
            if (timeZoneStatusStructCtor == nullptr)
            {
                ChipLogError(Zcl, "Could not find ChipEventStructs$TimeSynchronizationClusterTimeZoneStatusEvent constructor");
                return nullptr;
            }

            jobject value = env->NewObject(timeZoneStatusStructClass, timeZoneStatusStructCtor, value_offset, value_name);

            return value;
        }
        case Events::TimeFailure::Id: {
            Events::TimeFailure::DecodableType cppValue;
            *aError = app::DataModel::Decode(aReader, cppValue);
            if (*aError != CHIP_NO_ERROR)
            {
                return nullptr;
            }
            jclass timeFailureStructClass;
            err = chip::JniReferences::GetInstance().GetClassRef(
                env, "chip/devicecontroller/ChipEventStructs$TimeSynchronizationClusterTimeFailureEvent", timeFailureStructClass);
            if (err != CHIP_NO_ERROR)
            {
                ChipLogError(Zcl, "Could not find class ChipEventStructs$TimeSynchronizationClusterTimeFailureEvent");
                return nullptr;
            }
            jmethodID timeFailureStructCtor = env->GetMethodID(timeFailureStructClass, "<init>", "()V");
            if (timeFailureStructCtor == nullptr)
            {
                ChipLogError(Zcl, "Could not find ChipEventStructs$TimeSynchronizationClusterTimeFailureEvent constructor");
                return nullptr;
            }

            jobject value = env->NewObject(timeFailureStructClass, timeFailureStructCtor);

            return value;
        }
        case Events::MissingTrustedTimeSource::Id: {
            Events::MissingTrustedTimeSource::DecodableType cppValue;
            *aError = app::DataModel::Decode(aReader, cppValue);
            if (*aError != CHIP_NO_ERROR)
            {
                return nullptr;
            }
            jclass missingTrustedTimeSourceStructClass;
            err = chip::JniReferences::GetInstance().GetClassRef(
                env, "chip/devicecontroller/ChipEventStructs$TimeSynchronizationClusterMissingTrustedTimeSourceEvent",
                missingTrustedTimeSourceStructClass);
            if (err != CHIP_NO_ERROR)
            {
                ChipLogError(Zcl, "Could not find class ChipEventStructs$TimeSynchronizationClusterMissingTrustedTimeSourceEvent");
                return nullptr;
            }
            jmethodID missingTrustedTimeSourceStructCtor = env->GetMethodID(missingTrustedTimeSourceStructClass, "<init>", "()V");
            if (missingTrustedTimeSourceStructCtor == nullptr)
            {
                ChipLogError(Zcl,
                             "Could not find ChipEventStructs$TimeSynchronizationClusterMissingTrustedTimeSourceEvent constructor");
                return nullptr;
            }

            jobject value = env->NewObject(missingTrustedTimeSourceStructClass, missingTrustedTimeSourceStructCtor);

            return value;
        }
        default:
            *aError = CHIP_ERROR_IM_MALFORMED_EVENT_PATH_IB;
            break;
        }
        break;
    }
    case app::Clusters::BridgedDeviceBasicInformation::Id: {
        using namespace app::Clusters::BridgedDeviceBasicInformation;
        switch (aPath.mEventId)
        {
        case Events::StartUp::Id: {
            Events::StartUp::DecodableType cppValue;
            *aError = app::DataModel::Decode(aReader, cppValue);
            if (*aError != CHIP_NO_ERROR)
            {
                return nullptr;
            }
            jobject value_softwareVersion;
            std::string value_softwareVersionClassName     = "java/lang/Long";
            std::string value_softwareVersionCtorSignature = "(J)V";
            chip::JniReferences::GetInstance().CreateBoxedObject<uint32_t>(value_softwareVersionClassName.c_str(),
                                                                           value_softwareVersionCtorSignature.c_str(),
                                                                           cppValue.softwareVersion, value_softwareVersion);

            jclass startUpStructClass;
            err = chip::JniReferences::GetInstance().GetClassRef(
                env, "chip/devicecontroller/ChipEventStructs$BridgedDeviceBasicInformationClusterStartUpEvent", startUpStructClass);
            if (err != CHIP_NO_ERROR)
            {
                ChipLogError(Zcl, "Could not find class ChipEventStructs$BridgedDeviceBasicInformationClusterStartUpEvent");
                return nullptr;
            }
            jmethodID startUpStructCtor = env->GetMethodID(startUpStructClass, "<init>", "(Ljava/lang/Long;)V");
            if (startUpStructCtor == nullptr)
            {
                ChipLogError(Zcl, "Could not find ChipEventStructs$BridgedDeviceBasicInformationClusterStartUpEvent constructor");
                return nullptr;
            }

            jobject value = env->NewObject(startUpStructClass, startUpStructCtor, value_softwareVersion);

            return value;
        }
        case Events::ShutDown::Id: {
            Events::ShutDown::DecodableType cppValue;
            *aError = app::DataModel::Decode(aReader, cppValue);
            if (*aError != CHIP_NO_ERROR)
            {
                return nullptr;
            }
            jclass shutDownStructClass;
            err = chip::JniReferences::GetInstance().GetClassRef(
                env, "chip/devicecontroller/ChipEventStructs$BridgedDeviceBasicInformationClusterShutDownEvent",
                shutDownStructClass);
            if (err != CHIP_NO_ERROR)
            {
                ChipLogError(Zcl, "Could not find class ChipEventStructs$BridgedDeviceBasicInformationClusterShutDownEvent");
                return nullptr;
            }
            jmethodID shutDownStructCtor = env->GetMethodID(shutDownStructClass, "<init>", "()V");
            if (shutDownStructCtor == nullptr)
            {
                ChipLogError(Zcl, "Could not find ChipEventStructs$BridgedDeviceBasicInformationClusterShutDownEvent constructor");
                return nullptr;
            }

            jobject value = env->NewObject(shutDownStructClass, shutDownStructCtor);

            return value;
        }
        case Events::Leave::Id: {
            Events::Leave::DecodableType cppValue;
            *aError = app::DataModel::Decode(aReader, cppValue);
            if (*aError != CHIP_NO_ERROR)
            {
                return nullptr;
            }
            jclass leaveStructClass;
            err = chip::JniReferences::GetInstance().GetClassRef(
                env, "chip/devicecontroller/ChipEventStructs$BridgedDeviceBasicInformationClusterLeaveEvent", leaveStructClass);
            if (err != CHIP_NO_ERROR)
            {
                ChipLogError(Zcl, "Could not find class ChipEventStructs$BridgedDeviceBasicInformationClusterLeaveEvent");
                return nullptr;
            }
            jmethodID leaveStructCtor = env->GetMethodID(leaveStructClass, "<init>", "()V");
            if (leaveStructCtor == nullptr)
            {
                ChipLogError(Zcl, "Could not find ChipEventStructs$BridgedDeviceBasicInformationClusterLeaveEvent constructor");
                return nullptr;
            }

            jobject value = env->NewObject(leaveStructClass, leaveStructCtor);

            return value;
        }
        case Events::ReachableChanged::Id: {
            Events::ReachableChanged::DecodableType cppValue;
            *aError = app::DataModel::Decode(aReader, cppValue);
            if (*aError != CHIP_NO_ERROR)
            {
                return nullptr;
            }
            jobject value_reachableNewValue;
            std::string value_reachableNewValueClassName     = "java/lang/Boolean";
            std::string value_reachableNewValueCtorSignature = "(Z)V";
            chip::JniReferences::GetInstance().CreateBoxedObject<bool>(value_reachableNewValueClassName.c_str(),
                                                                       value_reachableNewValueCtorSignature.c_str(),
                                                                       cppValue.reachableNewValue, value_reachableNewValue);

            jclass reachableChangedStructClass;
            err = chip::JniReferences::GetInstance().GetClassRef(
                env, "chip/devicecontroller/ChipEventStructs$BridgedDeviceBasicInformationClusterReachableChangedEvent",
                reachableChangedStructClass);
            if (err != CHIP_NO_ERROR)
            {
                ChipLogError(Zcl,
                             "Could not find class ChipEventStructs$BridgedDeviceBasicInformationClusterReachableChangedEvent");
                return nullptr;
            }
            jmethodID reachableChangedStructCtor =
                env->GetMethodID(reachableChangedStructClass, "<init>", "(Ljava/lang/Boolean;)V");
            if (reachableChangedStructCtor == nullptr)
            {
                ChipLogError(
                    Zcl, "Could not find ChipEventStructs$BridgedDeviceBasicInformationClusterReachableChangedEvent constructor");
                return nullptr;
            }

            jobject value = env->NewObject(reachableChangedStructClass, reachableChangedStructCtor, value_reachableNewValue);

            return value;
        }
        default:
            *aError = CHIP_ERROR_IM_MALFORMED_EVENT_PATH_IB;
            break;
        }
        break;
    }
    case app::Clusters::Switch::Id: {
        using namespace app::Clusters::Switch;
        switch (aPath.mEventId)
        {
        case Events::SwitchLatched::Id: {
            Events::SwitchLatched::DecodableType cppValue;
            *aError = app::DataModel::Decode(aReader, cppValue);
            if (*aError != CHIP_NO_ERROR)
            {
                return nullptr;
            }
            jobject value_newPosition;
            std::string value_newPositionClassName     = "java/lang/Integer";
            std::string value_newPositionCtorSignature = "(I)V";
            chip::JniReferences::GetInstance().CreateBoxedObject<uint8_t>(value_newPositionClassName.c_str(),
                                                                          value_newPositionCtorSignature.c_str(),
                                                                          cppValue.newPosition, value_newPosition);

            jclass switchLatchedStructClass;
            err = chip::JniReferences::GetInstance().GetClassRef(
                env, "chip/devicecontroller/ChipEventStructs$SwitchClusterSwitchLatchedEvent", switchLatchedStructClass);
            if (err != CHIP_NO_ERROR)
            {
                ChipLogError(Zcl, "Could not find class ChipEventStructs$SwitchClusterSwitchLatchedEvent");
                return nullptr;
            }
            jmethodID switchLatchedStructCtor = env->GetMethodID(switchLatchedStructClass, "<init>", "(Ljava/lang/Integer;)V");
            if (switchLatchedStructCtor == nullptr)
            {
                ChipLogError(Zcl, "Could not find ChipEventStructs$SwitchClusterSwitchLatchedEvent constructor");
                return nullptr;
            }

            jobject value = env->NewObject(switchLatchedStructClass, switchLatchedStructCtor, value_newPosition);

            return value;
        }
        case Events::InitialPress::Id: {
            Events::InitialPress::DecodableType cppValue;
            *aError = app::DataModel::Decode(aReader, cppValue);
            if (*aError != CHIP_NO_ERROR)
            {
                return nullptr;
            }
            jobject value_newPosition;
            std::string value_newPositionClassName     = "java/lang/Integer";
            std::string value_newPositionCtorSignature = "(I)V";
            chip::JniReferences::GetInstance().CreateBoxedObject<uint8_t>(value_newPositionClassName.c_str(),
                                                                          value_newPositionCtorSignature.c_str(),
                                                                          cppValue.newPosition, value_newPosition);

            jclass initialPressStructClass;
            err = chip::JniReferences::GetInstance().GetClassRef(
                env, "chip/devicecontroller/ChipEventStructs$SwitchClusterInitialPressEvent", initialPressStructClass);
            if (err != CHIP_NO_ERROR)
            {
                ChipLogError(Zcl, "Could not find class ChipEventStructs$SwitchClusterInitialPressEvent");
                return nullptr;
            }
            jmethodID initialPressStructCtor = env->GetMethodID(initialPressStructClass, "<init>", "(Ljava/lang/Integer;)V");
            if (initialPressStructCtor == nullptr)
            {
                ChipLogError(Zcl, "Could not find ChipEventStructs$SwitchClusterInitialPressEvent constructor");
                return nullptr;
            }

            jobject value = env->NewObject(initialPressStructClass, initialPressStructCtor, value_newPosition);

            return value;
        }
        case Events::LongPress::Id: {
            Events::LongPress::DecodableType cppValue;
            *aError = app::DataModel::Decode(aReader, cppValue);
            if (*aError != CHIP_NO_ERROR)
            {
                return nullptr;
            }
            jobject value_newPosition;
            std::string value_newPositionClassName     = "java/lang/Integer";
            std::string value_newPositionCtorSignature = "(I)V";
            chip::JniReferences::GetInstance().CreateBoxedObject<uint8_t>(value_newPositionClassName.c_str(),
                                                                          value_newPositionCtorSignature.c_str(),
                                                                          cppValue.newPosition, value_newPosition);

            jclass longPressStructClass;
            err = chip::JniReferences::GetInstance().GetClassRef(
                env, "chip/devicecontroller/ChipEventStructs$SwitchClusterLongPressEvent", longPressStructClass);
            if (err != CHIP_NO_ERROR)
            {
                ChipLogError(Zcl, "Could not find class ChipEventStructs$SwitchClusterLongPressEvent");
                return nullptr;
            }
            jmethodID longPressStructCtor = env->GetMethodID(longPressStructClass, "<init>", "(Ljava/lang/Integer;)V");
            if (longPressStructCtor == nullptr)
            {
                ChipLogError(Zcl, "Could not find ChipEventStructs$SwitchClusterLongPressEvent constructor");
                return nullptr;
            }

            jobject value = env->NewObject(longPressStructClass, longPressStructCtor, value_newPosition);

            return value;
        }
        case Events::ShortRelease::Id: {
            Events::ShortRelease::DecodableType cppValue;
            *aError = app::DataModel::Decode(aReader, cppValue);
            if (*aError != CHIP_NO_ERROR)
            {
                return nullptr;
            }
            jobject value_previousPosition;
            std::string value_previousPositionClassName     = "java/lang/Integer";
            std::string value_previousPositionCtorSignature = "(I)V";
            chip::JniReferences::GetInstance().CreateBoxedObject<uint8_t>(value_previousPositionClassName.c_str(),
                                                                          value_previousPositionCtorSignature.c_str(),
                                                                          cppValue.previousPosition, value_previousPosition);

            jclass shortReleaseStructClass;
            err = chip::JniReferences::GetInstance().GetClassRef(
                env, "chip/devicecontroller/ChipEventStructs$SwitchClusterShortReleaseEvent", shortReleaseStructClass);
            if (err != CHIP_NO_ERROR)
            {
                ChipLogError(Zcl, "Could not find class ChipEventStructs$SwitchClusterShortReleaseEvent");
                return nullptr;
            }
            jmethodID shortReleaseStructCtor = env->GetMethodID(shortReleaseStructClass, "<init>", "(Ljava/lang/Integer;)V");
            if (shortReleaseStructCtor == nullptr)
            {
                ChipLogError(Zcl, "Could not find ChipEventStructs$SwitchClusterShortReleaseEvent constructor");
                return nullptr;
            }

            jobject value = env->NewObject(shortReleaseStructClass, shortReleaseStructCtor, value_previousPosition);

            return value;
        }
        case Events::LongRelease::Id: {
            Events::LongRelease::DecodableType cppValue;
            *aError = app::DataModel::Decode(aReader, cppValue);
            if (*aError != CHIP_NO_ERROR)
            {
                return nullptr;
            }
            jobject value_previousPosition;
            std::string value_previousPositionClassName     = "java/lang/Integer";
            std::string value_previousPositionCtorSignature = "(I)V";
            chip::JniReferences::GetInstance().CreateBoxedObject<uint8_t>(value_previousPositionClassName.c_str(),
                                                                          value_previousPositionCtorSignature.c_str(),
                                                                          cppValue.previousPosition, value_previousPosition);

            jclass longReleaseStructClass;
            err = chip::JniReferences::GetInstance().GetClassRef(
                env, "chip/devicecontroller/ChipEventStructs$SwitchClusterLongReleaseEvent", longReleaseStructClass);
            if (err != CHIP_NO_ERROR)
            {
                ChipLogError(Zcl, "Could not find class ChipEventStructs$SwitchClusterLongReleaseEvent");
                return nullptr;
            }
            jmethodID longReleaseStructCtor = env->GetMethodID(longReleaseStructClass, "<init>", "(Ljava/lang/Integer;)V");
            if (longReleaseStructCtor == nullptr)
            {
                ChipLogError(Zcl, "Could not find ChipEventStructs$SwitchClusterLongReleaseEvent constructor");
                return nullptr;
            }

            jobject value = env->NewObject(longReleaseStructClass, longReleaseStructCtor, value_previousPosition);

            return value;
        }
        case Events::MultiPressOngoing::Id: {
            Events::MultiPressOngoing::DecodableType cppValue;
            *aError = app::DataModel::Decode(aReader, cppValue);
            if (*aError != CHIP_NO_ERROR)
            {
                return nullptr;
            }
            jobject value_newPosition;
            std::string value_newPositionClassName     = "java/lang/Integer";
            std::string value_newPositionCtorSignature = "(I)V";
            chip::JniReferences::GetInstance().CreateBoxedObject<uint8_t>(value_newPositionClassName.c_str(),
                                                                          value_newPositionCtorSignature.c_str(),
                                                                          cppValue.newPosition, value_newPosition);

            jobject value_currentNumberOfPressesCounted;
            std::string value_currentNumberOfPressesCountedClassName     = "java/lang/Integer";
            std::string value_currentNumberOfPressesCountedCtorSignature = "(I)V";
            chip::JniReferences::GetInstance().CreateBoxedObject<uint8_t>(
                value_currentNumberOfPressesCountedClassName.c_str(), value_currentNumberOfPressesCountedCtorSignature.c_str(),
                cppValue.currentNumberOfPressesCounted, value_currentNumberOfPressesCounted);

            jclass multiPressOngoingStructClass;
            err = chip::JniReferences::GetInstance().GetClassRef(
                env, "chip/devicecontroller/ChipEventStructs$SwitchClusterMultiPressOngoingEvent", multiPressOngoingStructClass);
            if (err != CHIP_NO_ERROR)
            {
                ChipLogError(Zcl, "Could not find class ChipEventStructs$SwitchClusterMultiPressOngoingEvent");
                return nullptr;
            }
            jmethodID multiPressOngoingStructCtor =
                env->GetMethodID(multiPressOngoingStructClass, "<init>", "(Ljava/lang/Integer;Ljava/lang/Integer;)V");
            if (multiPressOngoingStructCtor == nullptr)
            {
                ChipLogError(Zcl, "Could not find ChipEventStructs$SwitchClusterMultiPressOngoingEvent constructor");
                return nullptr;
            }

            jobject value = env->NewObject(multiPressOngoingStructClass, multiPressOngoingStructCtor, value_newPosition,
                                           value_currentNumberOfPressesCounted);

            return value;
        }
        case Events::MultiPressComplete::Id: {
            Events::MultiPressComplete::DecodableType cppValue;
            *aError = app::DataModel::Decode(aReader, cppValue);
            if (*aError != CHIP_NO_ERROR)
            {
                return nullptr;
            }
            jobject value_previousPosition;
            std::string value_previousPositionClassName     = "java/lang/Integer";
            std::string value_previousPositionCtorSignature = "(I)V";
            chip::JniReferences::GetInstance().CreateBoxedObject<uint8_t>(value_previousPositionClassName.c_str(),
                                                                          value_previousPositionCtorSignature.c_str(),
                                                                          cppValue.previousPosition, value_previousPosition);

            jobject value_totalNumberOfPressesCounted;
            std::string value_totalNumberOfPressesCountedClassName     = "java/lang/Integer";
            std::string value_totalNumberOfPressesCountedCtorSignature = "(I)V";
            chip::JniReferences::GetInstance().CreateBoxedObject<uint8_t>(
                value_totalNumberOfPressesCountedClassName.c_str(), value_totalNumberOfPressesCountedCtorSignature.c_str(),
                cppValue.totalNumberOfPressesCounted, value_totalNumberOfPressesCounted);

            jclass multiPressCompleteStructClass;
            err = chip::JniReferences::GetInstance().GetClassRef(
                env, "chip/devicecontroller/ChipEventStructs$SwitchClusterMultiPressCompleteEvent", multiPressCompleteStructClass);
            if (err != CHIP_NO_ERROR)
            {
                ChipLogError(Zcl, "Could not find class ChipEventStructs$SwitchClusterMultiPressCompleteEvent");
                return nullptr;
            }
            jmethodID multiPressCompleteStructCtor =
                env->GetMethodID(multiPressCompleteStructClass, "<init>", "(Ljava/lang/Integer;Ljava/lang/Integer;)V");
            if (multiPressCompleteStructCtor == nullptr)
            {
                ChipLogError(Zcl, "Could not find ChipEventStructs$SwitchClusterMultiPressCompleteEvent constructor");
                return nullptr;
            }

            jobject value = env->NewObject(multiPressCompleteStructClass, multiPressCompleteStructCtor, value_previousPosition,
                                           value_totalNumberOfPressesCounted);

            return value;
        }
        default:
            *aError = CHIP_ERROR_IM_MALFORMED_EVENT_PATH_IB;
            break;
        }
        break;
    }
    case app::Clusters::AdministratorCommissioning::Id: {
        using namespace app::Clusters::AdministratorCommissioning;
        switch (aPath.mEventId)
        {
        default:
            *aError = CHIP_ERROR_IM_MALFORMED_EVENT_PATH_IB;
            break;
        }
        break;
    }
    case app::Clusters::OperationalCredentials::Id: {
        using namespace app::Clusters::OperationalCredentials;
        switch (aPath.mEventId)
        {
        default:
            *aError = CHIP_ERROR_IM_MALFORMED_EVENT_PATH_IB;
            break;
        }
        break;
    }
    case app::Clusters::GroupKeyManagement::Id: {
        using namespace app::Clusters::GroupKeyManagement;
        switch (aPath.mEventId)
        {
        default:
            *aError = CHIP_ERROR_IM_MALFORMED_EVENT_PATH_IB;
            break;
        }
        break;
    }
    case app::Clusters::FixedLabel::Id: {
        using namespace app::Clusters::FixedLabel;
        switch (aPath.mEventId)
        {
        default:
            *aError = CHIP_ERROR_IM_MALFORMED_EVENT_PATH_IB;
            break;
        }
        break;
    }
    case app::Clusters::UserLabel::Id: {
        using namespace app::Clusters::UserLabel;
        switch (aPath.mEventId)
        {
        default:
            *aError = CHIP_ERROR_IM_MALFORMED_EVENT_PATH_IB;
            break;
        }
        break;
    }
    case app::Clusters::ProxyConfiguration::Id: {
        using namespace app::Clusters::ProxyConfiguration;
        switch (aPath.mEventId)
        {
        default:
            *aError = CHIP_ERROR_IM_MALFORMED_EVENT_PATH_IB;
            break;
        }
        break;
    }
    case app::Clusters::ProxyDiscovery::Id: {
        using namespace app::Clusters::ProxyDiscovery;
        switch (aPath.mEventId)
        {
        default:
            *aError = CHIP_ERROR_IM_MALFORMED_EVENT_PATH_IB;
            break;
        }
        break;
    }
    case app::Clusters::ProxyValid::Id: {
        using namespace app::Clusters::ProxyValid;
        switch (aPath.mEventId)
        {
        default:
            *aError = CHIP_ERROR_IM_MALFORMED_EVENT_PATH_IB;
            break;
        }
        break;
    }
    case app::Clusters::BooleanState::Id: {
        using namespace app::Clusters::BooleanState;
        switch (aPath.mEventId)
        {
        case Events::StateChange::Id: {
            Events::StateChange::DecodableType cppValue;
            *aError = app::DataModel::Decode(aReader, cppValue);
            if (*aError != CHIP_NO_ERROR)
            {
                return nullptr;
            }
            jobject value_stateValue;
            std::string value_stateValueClassName     = "java/lang/Boolean";
            std::string value_stateValueCtorSignature = "(Z)V";
            chip::JniReferences::GetInstance().CreateBoxedObject<bool>(
                value_stateValueClassName.c_str(), value_stateValueCtorSignature.c_str(), cppValue.stateValue, value_stateValue);

            jclass stateChangeStructClass;
            err = chip::JniReferences::GetInstance().GetClassRef(
                env, "chip/devicecontroller/ChipEventStructs$BooleanStateClusterStateChangeEvent", stateChangeStructClass);
            if (err != CHIP_NO_ERROR)
            {
                ChipLogError(Zcl, "Could not find class ChipEventStructs$BooleanStateClusterStateChangeEvent");
                return nullptr;
            }
            jmethodID stateChangeStructCtor = env->GetMethodID(stateChangeStructClass, "<init>", "(Ljava/lang/Boolean;)V");
            if (stateChangeStructCtor == nullptr)
            {
                ChipLogError(Zcl, "Could not find ChipEventStructs$BooleanStateClusterStateChangeEvent constructor");
                return nullptr;
            }

            jobject value = env->NewObject(stateChangeStructClass, stateChangeStructCtor, value_stateValue);

            return value;
        }
        default:
            *aError = CHIP_ERROR_IM_MALFORMED_EVENT_PATH_IB;
            break;
        }
        break;
    }
    case app::Clusters::IcdManagement::Id: {
        using namespace app::Clusters::IcdManagement;
        switch (aPath.mEventId)
        {
        default:
            *aError = CHIP_ERROR_IM_MALFORMED_EVENT_PATH_IB;
            break;
        }
        break;
    }
    case app::Clusters::ModeSelect::Id: {
        using namespace app::Clusters::ModeSelect;
        switch (aPath.mEventId)
        {
        default:
            *aError = CHIP_ERROR_IM_MALFORMED_EVENT_PATH_IB;
            break;
        }
        break;
    }
    case app::Clusters::LaundryWasherModeSelect::Id: {
        using namespace app::Clusters::LaundryWasherModeSelect;
        switch (aPath.mEventId)
        {
        default:
            *aError = CHIP_ERROR_IM_MALFORMED_EVENT_PATH_IB;
            break;
        }
        break;
    }
    case app::Clusters::RefrigeratorAndTemperatureControlledCabinetModeSelect::Id: {
        using namespace app::Clusters::RefrigeratorAndTemperatureControlledCabinetModeSelect;
        switch (aPath.mEventId)
        {
        default:
            *aError = CHIP_ERROR_IM_MALFORMED_EVENT_PATH_IB;
            break;
        }
        break;
    }
    case app::Clusters::RvcRunModeSelect::Id: {
        using namespace app::Clusters::RvcRunModeSelect;
        switch (aPath.mEventId)
        {
        default:
            *aError = CHIP_ERROR_IM_MALFORMED_EVENT_PATH_IB;
            break;
        }
        break;
    }
    case app::Clusters::RvcCleanModeSelect::Id: {
        using namespace app::Clusters::RvcCleanModeSelect;
        switch (aPath.mEventId)
        {
        default:
            *aError = CHIP_ERROR_IM_MALFORMED_EVENT_PATH_IB;
            break;
        }
        break;
    }
    case app::Clusters::TemperatureControl::Id: {
        using namespace app::Clusters::TemperatureControl;
        switch (aPath.mEventId)
        {
        default:
            *aError = CHIP_ERROR_IM_MALFORMED_EVENT_PATH_IB;
            break;
        }
        break;
    }
    case app::Clusters::RefrigeratorAlarm::Id: {
        using namespace app::Clusters::RefrigeratorAlarm;
        switch (aPath.mEventId)
        {
        case Events::Notify::Id: {
            Events::Notify::DecodableType cppValue;
            *aError = app::DataModel::Decode(aReader, cppValue);
            if (*aError != CHIP_NO_ERROR)
            {
                return nullptr;
            }
            jobject value_active;
            std::string value_activeClassName     = "java/lang/Long";
            std::string value_activeCtorSignature = "(J)V";
            chip::JniReferences::GetInstance().CreateBoxedObject<uint32_t>(
                value_activeClassName.c_str(), value_activeCtorSignature.c_str(), cppValue.active.Raw(), value_active);

            jobject value_inactive;
            std::string value_inactiveClassName     = "java/lang/Long";
            std::string value_inactiveCtorSignature = "(J)V";
            chip::JniReferences::GetInstance().CreateBoxedObject<uint32_t>(
                value_inactiveClassName.c_str(), value_inactiveCtorSignature.c_str(), cppValue.inactive.Raw(), value_inactive);

            jobject value_state;
            std::string value_stateClassName     = "java/lang/Long";
            std::string value_stateCtorSignature = "(J)V";
            chip::JniReferences::GetInstance().CreateBoxedObject<uint32_t>(
                value_stateClassName.c_str(), value_stateCtorSignature.c_str(), cppValue.state.Raw(), value_state);

            jobject value_mask;
            std::string value_maskClassName     = "java/lang/Long";
            std::string value_maskCtorSignature = "(J)V";
            chip::JniReferences::GetInstance().CreateBoxedObject<uint32_t>(
                value_maskClassName.c_str(), value_maskCtorSignature.c_str(), cppValue.mask.Raw(), value_mask);

            jclass notifyStructClass;
            err = chip::JniReferences::GetInstance().GetClassRef(
                env, "chip/devicecontroller/ChipEventStructs$RefrigeratorAlarmClusterNotifyEvent", notifyStructClass);
            if (err != CHIP_NO_ERROR)
            {
                ChipLogError(Zcl, "Could not find class ChipEventStructs$RefrigeratorAlarmClusterNotifyEvent");
                return nullptr;
            }
            jmethodID notifyStructCtor = env->GetMethodID(notifyStructClass, "<init>",
                                                          "(Ljava/lang/Long;Ljava/lang/Long;Ljava/lang/Long;Ljava/lang/Long;)V");
            if (notifyStructCtor == nullptr)
            {
                ChipLogError(Zcl, "Could not find ChipEventStructs$RefrigeratorAlarmClusterNotifyEvent constructor");
                return nullptr;
            }

            jobject value =
                env->NewObject(notifyStructClass, notifyStructCtor, value_active, value_inactive, value_state, value_mask);

            return value;
        }
        default:
            *aError = CHIP_ERROR_IM_MALFORMED_EVENT_PATH_IB;
            break;
        }
        break;
    }
<<<<<<< HEAD
    case app::Clusters::DishwasherOperationalState::Id: {
        using namespace app::Clusters::DishwasherOperationalState;
        switch (aPath.mEventId)
        {
        case Events::OperationalError::Id: {
            Events::OperationalError::DecodableType cppValue;
            *aError = app::DataModel::Decode(aReader, cppValue);
            if (*aError != CHIP_NO_ERROR)
            {
                return nullptr;
            }
            jobject value_errorState;
            jobject value_errorState_errorStateID;
            std::string value_errorState_errorStateIDClassName     = "java/lang/Integer";
            std::string value_errorState_errorStateIDCtorSignature = "(I)V";
            chip::JniReferences::GetInstance().CreateBoxedObject<uint8_t>(
                value_errorState_errorStateIDClassName.c_str(), value_errorState_errorStateIDCtorSignature.c_str(),
                static_cast<uint8_t>(cppValue.errorState.errorStateID), value_errorState_errorStateID);
            jobject value_errorState_errorStateLabel;
            if (cppValue.errorState.errorStateLabel.IsNull())
            {
                value_errorState_errorStateLabel = nullptr;
            }
            else
            {
                LogErrorOnFailure(chip::JniReferences::GetInstance().CharToStringUTF(cppValue.errorState.errorStateLabel.Value(),
                                                                                     value_errorState_errorStateLabel));
            }
            jobject value_errorState_errorStateDetails;
            if (!cppValue.errorState.errorStateDetails.HasValue())
            {
                chip::JniReferences::GetInstance().CreateOptional(nullptr, value_errorState_errorStateDetails);
            }
            else
            {
                jobject value_errorState_errorStateDetailsInsideOptional;
                LogErrorOnFailure(chip::JniReferences::GetInstance().CharToStringUTF(
                    cppValue.errorState.errorStateDetails.Value(), value_errorState_errorStateDetailsInsideOptional));
                chip::JniReferences::GetInstance().CreateOptional(value_errorState_errorStateDetailsInsideOptional,
                                                                  value_errorState_errorStateDetails);
            }

            jclass errorStateStructStructClass_0;
            err = chip::JniReferences::GetInstance().GetClassRef(
                env, "chip/devicecontroller/ChipStructs$DishwasherOperationalStateClusterErrorStateStruct",
                errorStateStructStructClass_0);
            if (err != CHIP_NO_ERROR)
            {
                ChipLogError(Zcl, "Could not find class ChipStructs$DishwasherOperationalStateClusterErrorStateStruct");
                return nullptr;
            }
            jmethodID errorStateStructStructCtor_0 = env->GetMethodID(
                errorStateStructStructClass_0, "<init>", "(Ljava/lang/Integer;Ljava/lang/String;Ljava/util/Optional;)V");
            if (errorStateStructStructCtor_0 == nullptr)
            {
                ChipLogError(Zcl, "Could not find ChipStructs$DishwasherOperationalStateClusterErrorStateStruct constructor");
                return nullptr;
            }

            value_errorState =
                env->NewObject(errorStateStructStructClass_0, errorStateStructStructCtor_0, value_errorState_errorStateID,
                               value_errorState_errorStateLabel, value_errorState_errorStateDetails);

            jclass operationalErrorStructClass;
            err = chip::JniReferences::GetInstance().GetClassRef(
                env, "chip/devicecontroller/ChipEventStructs$DishwasherOperationalStateClusterOperationalErrorEvent",
                operationalErrorStructClass);
            if (err != CHIP_NO_ERROR)
            {
                ChipLogError(Zcl, "Could not find class ChipEventStructs$DishwasherOperationalStateClusterOperationalErrorEvent");
                return nullptr;
            }
            jmethodID operationalErrorStructCtor =
                env->GetMethodID(operationalErrorStructClass, "<init>",
                                 "(Lchip/devicecontroller/ChipStructs$DishwasherOperationalStateClusterErrorStateStruct;)V");
            if (operationalErrorStructCtor == nullptr)
            {
                ChipLogError(Zcl,
                             "Could not find ChipEventStructs$DishwasherOperationalStateClusterOperationalErrorEvent constructor");
                return nullptr;
            }

            jobject value = env->NewObject(operationalErrorStructClass, operationalErrorStructCtor, value_errorState);

            return value;
        }
        case Events::OperationCompletion::Id: {
            Events::OperationCompletion::DecodableType cppValue;
            *aError = app::DataModel::Decode(aReader, cppValue);
            if (*aError != CHIP_NO_ERROR)
            {
                return nullptr;
            }
            jobject value_completionErrorCode;
            std::string value_completionErrorCodeClassName     = "java/lang/Integer";
            std::string value_completionErrorCodeCtorSignature = "(I)V";
            chip::JniReferences::GetInstance().CreateBoxedObject<uint8_t>(
                value_completionErrorCodeClassName.c_str(), value_completionErrorCodeCtorSignature.c_str(),
                static_cast<uint8_t>(cppValue.completionErrorCode), value_completionErrorCode);

            jobject value_totalOperationalTime;
            if (!cppValue.totalOperationalTime.HasValue())
            {
                chip::JniReferences::GetInstance().CreateOptional(nullptr, value_totalOperationalTime);
            }
            else
            {
                jobject value_totalOperationalTimeInsideOptional;
                if (cppValue.totalOperationalTime.Value().IsNull())
                {
                    value_totalOperationalTimeInsideOptional = nullptr;
                }
                else
                {
                    std::string value_totalOperationalTimeInsideOptionalClassName     = "java/lang/Long";
                    std::string value_totalOperationalTimeInsideOptionalCtorSignature = "(J)V";
                    chip::JniReferences::GetInstance().CreateBoxedObject<uint32_t>(
                        value_totalOperationalTimeInsideOptionalClassName.c_str(),
                        value_totalOperationalTimeInsideOptionalCtorSignature.c_str(),
                        cppValue.totalOperationalTime.Value().Value(), value_totalOperationalTimeInsideOptional);
                }
                chip::JniReferences::GetInstance().CreateOptional(value_totalOperationalTimeInsideOptional,
                                                                  value_totalOperationalTime);
            }

            jobject value_pausedTime;
            if (!cppValue.pausedTime.HasValue())
            {
                chip::JniReferences::GetInstance().CreateOptional(nullptr, value_pausedTime);
            }
            else
            {
                jobject value_pausedTimeInsideOptional;
                if (cppValue.pausedTime.Value().IsNull())
                {
                    value_pausedTimeInsideOptional = nullptr;
                }
                else
                {
                    std::string value_pausedTimeInsideOptionalClassName     = "java/lang/Long";
                    std::string value_pausedTimeInsideOptionalCtorSignature = "(J)V";
                    chip::JniReferences::GetInstance().CreateBoxedObject<uint32_t>(
                        value_pausedTimeInsideOptionalClassName.c_str(), value_pausedTimeInsideOptionalCtorSignature.c_str(),
                        cppValue.pausedTime.Value().Value(), value_pausedTimeInsideOptional);
                }
                chip::JniReferences::GetInstance().CreateOptional(value_pausedTimeInsideOptional, value_pausedTime);
            }

            jclass operationCompletionStructClass;
            err = chip::JniReferences::GetInstance().GetClassRef(
                env, "chip/devicecontroller/ChipEventStructs$DishwasherOperationalStateClusterOperationCompletionEvent",
                operationCompletionStructClass);
            if (err != CHIP_NO_ERROR)
            {
                ChipLogError(Zcl,
                             "Could not find class ChipEventStructs$DishwasherOperationalStateClusterOperationCompletionEvent");
                return nullptr;
            }
            jmethodID operationCompletionStructCtor = env->GetMethodID(
                operationCompletionStructClass, "<init>", "(Ljava/lang/Integer;Ljava/util/Optional;Ljava/util/Optional;)V");
            if (operationCompletionStructCtor == nullptr)
            {
                ChipLogError(
                    Zcl, "Could not find ChipEventStructs$DishwasherOperationalStateClusterOperationCompletionEvent constructor");
                return nullptr;
            }

            jobject value = env->NewObject(operationCompletionStructClass, operationCompletionStructCtor, value_completionErrorCode,
                                           value_totalOperationalTime, value_pausedTime);

            return value;
        }
=======
    case app::Clusters::DishwasherModeSelect::Id: {
        using namespace app::Clusters::DishwasherModeSelect;
        switch (aPath.mEventId)
        {
>>>>>>> 2520f479
        default:
            *aError = CHIP_ERROR_IM_MALFORMED_EVENT_PATH_IB;
            break;
        }
        break;
    }
    case app::Clusters::AirQuality::Id: {
        using namespace app::Clusters::AirQuality;
        switch (aPath.mEventId)
        {
        default:
            *aError = CHIP_ERROR_IM_MALFORMED_EVENT_PATH_IB;
            break;
        }
        break;
    }
    case app::Clusters::SmokeCoAlarm::Id: {
        using namespace app::Clusters::SmokeCoAlarm;
        switch (aPath.mEventId)
        {
        case Events::SmokeAlarm::Id: {
            Events::SmokeAlarm::DecodableType cppValue;
            *aError = app::DataModel::Decode(aReader, cppValue);
            if (*aError != CHIP_NO_ERROR)
            {
                return nullptr;
            }
            jclass smokeAlarmStructClass;
            err = chip::JniReferences::GetInstance().GetClassRef(
                env, "chip/devicecontroller/ChipEventStructs$SmokeCoAlarmClusterSmokeAlarmEvent", smokeAlarmStructClass);
            if (err != CHIP_NO_ERROR)
            {
                ChipLogError(Zcl, "Could not find class ChipEventStructs$SmokeCoAlarmClusterSmokeAlarmEvent");
                return nullptr;
            }
            jmethodID smokeAlarmStructCtor = env->GetMethodID(smokeAlarmStructClass, "<init>", "()V");
            if (smokeAlarmStructCtor == nullptr)
            {
                ChipLogError(Zcl, "Could not find ChipEventStructs$SmokeCoAlarmClusterSmokeAlarmEvent constructor");
                return nullptr;
            }

            jobject value = env->NewObject(smokeAlarmStructClass, smokeAlarmStructCtor);

            return value;
        }
        case Events::COAlarm::Id: {
            Events::COAlarm::DecodableType cppValue;
            *aError = app::DataModel::Decode(aReader, cppValue);
            if (*aError != CHIP_NO_ERROR)
            {
                return nullptr;
            }
            jclass COAlarmStructClass;
            err = chip::JniReferences::GetInstance().GetClassRef(
                env, "chip/devicecontroller/ChipEventStructs$SmokeCoAlarmClusterCOAlarmEvent", COAlarmStructClass);
            if (err != CHIP_NO_ERROR)
            {
                ChipLogError(Zcl, "Could not find class ChipEventStructs$SmokeCoAlarmClusterCOAlarmEvent");
                return nullptr;
            }
            jmethodID COAlarmStructCtor = env->GetMethodID(COAlarmStructClass, "<init>", "()V");
            if (COAlarmStructCtor == nullptr)
            {
                ChipLogError(Zcl, "Could not find ChipEventStructs$SmokeCoAlarmClusterCOAlarmEvent constructor");
                return nullptr;
            }

            jobject value = env->NewObject(COAlarmStructClass, COAlarmStructCtor);

            return value;
        }
        case Events::LowBattery::Id: {
            Events::LowBattery::DecodableType cppValue;
            *aError = app::DataModel::Decode(aReader, cppValue);
            if (*aError != CHIP_NO_ERROR)
            {
                return nullptr;
            }
            jclass lowBatteryStructClass;
            err = chip::JniReferences::GetInstance().GetClassRef(
                env, "chip/devicecontroller/ChipEventStructs$SmokeCoAlarmClusterLowBatteryEvent", lowBatteryStructClass);
            if (err != CHIP_NO_ERROR)
            {
                ChipLogError(Zcl, "Could not find class ChipEventStructs$SmokeCoAlarmClusterLowBatteryEvent");
                return nullptr;
            }
            jmethodID lowBatteryStructCtor = env->GetMethodID(lowBatteryStructClass, "<init>", "()V");
            if (lowBatteryStructCtor == nullptr)
            {
                ChipLogError(Zcl, "Could not find ChipEventStructs$SmokeCoAlarmClusterLowBatteryEvent constructor");
                return nullptr;
            }

            jobject value = env->NewObject(lowBatteryStructClass, lowBatteryStructCtor);

            return value;
        }
        case Events::HardwareFault::Id: {
            Events::HardwareFault::DecodableType cppValue;
            *aError = app::DataModel::Decode(aReader, cppValue);
            if (*aError != CHIP_NO_ERROR)
            {
                return nullptr;
            }
            jclass hardwareFaultStructClass;
            err = chip::JniReferences::GetInstance().GetClassRef(
                env, "chip/devicecontroller/ChipEventStructs$SmokeCoAlarmClusterHardwareFaultEvent", hardwareFaultStructClass);
            if (err != CHIP_NO_ERROR)
            {
                ChipLogError(Zcl, "Could not find class ChipEventStructs$SmokeCoAlarmClusterHardwareFaultEvent");
                return nullptr;
            }
            jmethodID hardwareFaultStructCtor = env->GetMethodID(hardwareFaultStructClass, "<init>", "()V");
            if (hardwareFaultStructCtor == nullptr)
            {
                ChipLogError(Zcl, "Could not find ChipEventStructs$SmokeCoAlarmClusterHardwareFaultEvent constructor");
                return nullptr;
            }

            jobject value = env->NewObject(hardwareFaultStructClass, hardwareFaultStructCtor);

            return value;
        }
        case Events::EndOfService::Id: {
            Events::EndOfService::DecodableType cppValue;
            *aError = app::DataModel::Decode(aReader, cppValue);
            if (*aError != CHIP_NO_ERROR)
            {
                return nullptr;
            }
            jclass endOfServiceStructClass;
            err = chip::JniReferences::GetInstance().GetClassRef(
                env, "chip/devicecontroller/ChipEventStructs$SmokeCoAlarmClusterEndOfServiceEvent", endOfServiceStructClass);
            if (err != CHIP_NO_ERROR)
            {
                ChipLogError(Zcl, "Could not find class ChipEventStructs$SmokeCoAlarmClusterEndOfServiceEvent");
                return nullptr;
            }
            jmethodID endOfServiceStructCtor = env->GetMethodID(endOfServiceStructClass, "<init>", "()V");
            if (endOfServiceStructCtor == nullptr)
            {
                ChipLogError(Zcl, "Could not find ChipEventStructs$SmokeCoAlarmClusterEndOfServiceEvent constructor");
                return nullptr;
            }

            jobject value = env->NewObject(endOfServiceStructClass, endOfServiceStructCtor);

            return value;
        }
        case Events::SelfTestComplete::Id: {
            Events::SelfTestComplete::DecodableType cppValue;
            *aError = app::DataModel::Decode(aReader, cppValue);
            if (*aError != CHIP_NO_ERROR)
            {
                return nullptr;
            }
            jclass selfTestCompleteStructClass;
            err = chip::JniReferences::GetInstance().GetClassRef(
                env, "chip/devicecontroller/ChipEventStructs$SmokeCoAlarmClusterSelfTestCompleteEvent",
                selfTestCompleteStructClass);
            if (err != CHIP_NO_ERROR)
            {
                ChipLogError(Zcl, "Could not find class ChipEventStructs$SmokeCoAlarmClusterSelfTestCompleteEvent");
                return nullptr;
            }
            jmethodID selfTestCompleteStructCtor = env->GetMethodID(selfTestCompleteStructClass, "<init>", "()V");
            if (selfTestCompleteStructCtor == nullptr)
            {
                ChipLogError(Zcl, "Could not find ChipEventStructs$SmokeCoAlarmClusterSelfTestCompleteEvent constructor");
                return nullptr;
            }

            jobject value = env->NewObject(selfTestCompleteStructClass, selfTestCompleteStructCtor);

            return value;
        }
        case Events::AlarmMuted::Id: {
            Events::AlarmMuted::DecodableType cppValue;
            *aError = app::DataModel::Decode(aReader, cppValue);
            if (*aError != CHIP_NO_ERROR)
            {
                return nullptr;
            }
            jclass alarmMutedStructClass;
            err = chip::JniReferences::GetInstance().GetClassRef(
                env, "chip/devicecontroller/ChipEventStructs$SmokeCoAlarmClusterAlarmMutedEvent", alarmMutedStructClass);
            if (err != CHIP_NO_ERROR)
            {
                ChipLogError(Zcl, "Could not find class ChipEventStructs$SmokeCoAlarmClusterAlarmMutedEvent");
                return nullptr;
            }
            jmethodID alarmMutedStructCtor = env->GetMethodID(alarmMutedStructClass, "<init>", "()V");
            if (alarmMutedStructCtor == nullptr)
            {
                ChipLogError(Zcl, "Could not find ChipEventStructs$SmokeCoAlarmClusterAlarmMutedEvent constructor");
                return nullptr;
            }

            jobject value = env->NewObject(alarmMutedStructClass, alarmMutedStructCtor);

            return value;
        }
        case Events::MuteEnded::Id: {
            Events::MuteEnded::DecodableType cppValue;
            *aError = app::DataModel::Decode(aReader, cppValue);
            if (*aError != CHIP_NO_ERROR)
            {
                return nullptr;
            }
            jclass muteEndedStructClass;
            err = chip::JniReferences::GetInstance().GetClassRef(
                env, "chip/devicecontroller/ChipEventStructs$SmokeCoAlarmClusterMuteEndedEvent", muteEndedStructClass);
            if (err != CHIP_NO_ERROR)
            {
                ChipLogError(Zcl, "Could not find class ChipEventStructs$SmokeCoAlarmClusterMuteEndedEvent");
                return nullptr;
            }
            jmethodID muteEndedStructCtor = env->GetMethodID(muteEndedStructClass, "<init>", "()V");
            if (muteEndedStructCtor == nullptr)
            {
                ChipLogError(Zcl, "Could not find ChipEventStructs$SmokeCoAlarmClusterMuteEndedEvent constructor");
                return nullptr;
            }

            jobject value = env->NewObject(muteEndedStructClass, muteEndedStructCtor);

            return value;
        }
        case Events::InterconnectSmokeAlarm::Id: {
            Events::InterconnectSmokeAlarm::DecodableType cppValue;
            *aError = app::DataModel::Decode(aReader, cppValue);
            if (*aError != CHIP_NO_ERROR)
            {
                return nullptr;
            }
            jclass interconnectSmokeAlarmStructClass;
            err = chip::JniReferences::GetInstance().GetClassRef(
                env, "chip/devicecontroller/ChipEventStructs$SmokeCoAlarmClusterInterconnectSmokeAlarmEvent",
                interconnectSmokeAlarmStructClass);
            if (err != CHIP_NO_ERROR)
            {
                ChipLogError(Zcl, "Could not find class ChipEventStructs$SmokeCoAlarmClusterInterconnectSmokeAlarmEvent");
                return nullptr;
            }
            jmethodID interconnectSmokeAlarmStructCtor = env->GetMethodID(interconnectSmokeAlarmStructClass, "<init>", "()V");
            if (interconnectSmokeAlarmStructCtor == nullptr)
            {
                ChipLogError(Zcl, "Could not find ChipEventStructs$SmokeCoAlarmClusterInterconnectSmokeAlarmEvent constructor");
                return nullptr;
            }

            jobject value = env->NewObject(interconnectSmokeAlarmStructClass, interconnectSmokeAlarmStructCtor);

            return value;
        }
        case Events::InterconnectCOAlarm::Id: {
            Events::InterconnectCOAlarm::DecodableType cppValue;
            *aError = app::DataModel::Decode(aReader, cppValue);
            if (*aError != CHIP_NO_ERROR)
            {
                return nullptr;
            }
            jclass interconnectCOAlarmStructClass;
            err = chip::JniReferences::GetInstance().GetClassRef(
                env, "chip/devicecontroller/ChipEventStructs$SmokeCoAlarmClusterInterconnectCOAlarmEvent",
                interconnectCOAlarmStructClass);
            if (err != CHIP_NO_ERROR)
            {
                ChipLogError(Zcl, "Could not find class ChipEventStructs$SmokeCoAlarmClusterInterconnectCOAlarmEvent");
                return nullptr;
            }
            jmethodID interconnectCOAlarmStructCtor = env->GetMethodID(interconnectCOAlarmStructClass, "<init>", "()V");
            if (interconnectCOAlarmStructCtor == nullptr)
            {
                ChipLogError(Zcl, "Could not find ChipEventStructs$SmokeCoAlarmClusterInterconnectCOAlarmEvent constructor");
                return nullptr;
            }

            jobject value = env->NewObject(interconnectCOAlarmStructClass, interconnectCOAlarmStructCtor);

            return value;
        }
        case Events::AllClear::Id: {
            Events::AllClear::DecodableType cppValue;
            *aError = app::DataModel::Decode(aReader, cppValue);
            if (*aError != CHIP_NO_ERROR)
            {
                return nullptr;
            }
            jclass allClearStructClass;
            err = chip::JniReferences::GetInstance().GetClassRef(
                env, "chip/devicecontroller/ChipEventStructs$SmokeCoAlarmClusterAllClearEvent", allClearStructClass);
            if (err != CHIP_NO_ERROR)
            {
                ChipLogError(Zcl, "Could not find class ChipEventStructs$SmokeCoAlarmClusterAllClearEvent");
                return nullptr;
            }
            jmethodID allClearStructCtor = env->GetMethodID(allClearStructClass, "<init>", "()V");
            if (allClearStructCtor == nullptr)
            {
                ChipLogError(Zcl, "Could not find ChipEventStructs$SmokeCoAlarmClusterAllClearEvent constructor");
                return nullptr;
            }

            jobject value = env->NewObject(allClearStructClass, allClearStructCtor);

            return value;
        }
        default:
            *aError = CHIP_ERROR_IM_MALFORMED_EVENT_PATH_IB;
            break;
        }
        break;
    }
    case app::Clusters::OperationalState::Id: {
        using namespace app::Clusters::OperationalState;
        switch (aPath.mEventId)
        {
        case Events::OperationalError::Id: {
            Events::OperationalError::DecodableType cppValue;
            *aError = app::DataModel::Decode(aReader, cppValue);
            if (*aError != CHIP_NO_ERROR)
            {
                return nullptr;
            }
            jobject value_errorState;
            jobject value_errorState_errorStateID;
            std::string value_errorState_errorStateIDClassName     = "java/lang/Integer";
            std::string value_errorState_errorStateIDCtorSignature = "(I)V";
            chip::JniReferences::GetInstance().CreateBoxedObject<uint8_t>(
                value_errorState_errorStateIDClassName.c_str(), value_errorState_errorStateIDCtorSignature.c_str(),
                static_cast<uint8_t>(cppValue.errorState.errorStateID), value_errorState_errorStateID);
            jobject value_errorState_errorStateLabel;
            if (cppValue.errorState.errorStateLabel.IsNull())
            {
                value_errorState_errorStateLabel = nullptr;
            }
            else
            {
                LogErrorOnFailure(chip::JniReferences::GetInstance().CharToStringUTF(cppValue.errorState.errorStateLabel.Value(),
                                                                                     value_errorState_errorStateLabel));
            }
            jobject value_errorState_errorStateDetails;
            if (!cppValue.errorState.errorStateDetails.HasValue())
            {
                chip::JniReferences::GetInstance().CreateOptional(nullptr, value_errorState_errorStateDetails);
            }
            else
            {
                jobject value_errorState_errorStateDetailsInsideOptional;
                LogErrorOnFailure(chip::JniReferences::GetInstance().CharToStringUTF(
                    cppValue.errorState.errorStateDetails.Value(), value_errorState_errorStateDetailsInsideOptional));
                chip::JniReferences::GetInstance().CreateOptional(value_errorState_errorStateDetailsInsideOptional,
                                                                  value_errorState_errorStateDetails);
            }

            jclass errorStateStructStructClass_0;
            err = chip::JniReferences::GetInstance().GetClassRef(
                env, "chip/devicecontroller/ChipStructs$OperationalStateClusterErrorStateStruct", errorStateStructStructClass_0);
            if (err != CHIP_NO_ERROR)
            {
                ChipLogError(Zcl, "Could not find class ChipStructs$OperationalStateClusterErrorStateStruct");
                return nullptr;
            }
            jmethodID errorStateStructStructCtor_0 = env->GetMethodID(
                errorStateStructStructClass_0, "<init>", "(Ljava/lang/Integer;Ljava/lang/String;Ljava/util/Optional;)V");
            if (errorStateStructStructCtor_0 == nullptr)
            {
                ChipLogError(Zcl, "Could not find ChipStructs$OperationalStateClusterErrorStateStruct constructor");
                return nullptr;
            }

            value_errorState =
                env->NewObject(errorStateStructStructClass_0, errorStateStructStructCtor_0, value_errorState_errorStateID,
                               value_errorState_errorStateLabel, value_errorState_errorStateDetails);

            jclass operationalErrorStructClass;
            err = chip::JniReferences::GetInstance().GetClassRef(
                env, "chip/devicecontroller/ChipEventStructs$OperationalStateClusterOperationalErrorEvent",
                operationalErrorStructClass);
            if (err != CHIP_NO_ERROR)
            {
                ChipLogError(Zcl, "Could not find class ChipEventStructs$OperationalStateClusterOperationalErrorEvent");
                return nullptr;
            }
            jmethodID operationalErrorStructCtor =
                env->GetMethodID(operationalErrorStructClass, "<init>",
                                 "(Lchip/devicecontroller/ChipStructs$OperationalStateClusterErrorStateStruct;)V");
            if (operationalErrorStructCtor == nullptr)
            {
                ChipLogError(Zcl, "Could not find ChipEventStructs$OperationalStateClusterOperationalErrorEvent constructor");
                return nullptr;
            }

            jobject value = env->NewObject(operationalErrorStructClass, operationalErrorStructCtor, value_errorState);

            return value;
        }
        case Events::OperationCompletion::Id: {
            Events::OperationCompletion::DecodableType cppValue;
            *aError = app::DataModel::Decode(aReader, cppValue);
            if (*aError != CHIP_NO_ERROR)
            {
                return nullptr;
            }
            jobject value_completionErrorCode;
            std::string value_completionErrorCodeClassName     = "java/lang/Integer";
            std::string value_completionErrorCodeCtorSignature = "(I)V";
            chip::JniReferences::GetInstance().CreateBoxedObject<uint8_t>(
                value_completionErrorCodeClassName.c_str(), value_completionErrorCodeCtorSignature.c_str(),
                static_cast<uint8_t>(cppValue.completionErrorCode), value_completionErrorCode);

            jobject value_totalOperationalTime;
            if (!cppValue.totalOperationalTime.HasValue())
            {
                chip::JniReferences::GetInstance().CreateOptional(nullptr, value_totalOperationalTime);
            }
            else
            {
                jobject value_totalOperationalTimeInsideOptional;
                if (cppValue.totalOperationalTime.Value().IsNull())
                {
                    value_totalOperationalTimeInsideOptional = nullptr;
                }
                else
                {
                    std::string value_totalOperationalTimeInsideOptionalClassName     = "java/lang/Long";
                    std::string value_totalOperationalTimeInsideOptionalCtorSignature = "(J)V";
                    chip::JniReferences::GetInstance().CreateBoxedObject<uint32_t>(
                        value_totalOperationalTimeInsideOptionalClassName.c_str(),
                        value_totalOperationalTimeInsideOptionalCtorSignature.c_str(),
                        cppValue.totalOperationalTime.Value().Value(), value_totalOperationalTimeInsideOptional);
                }
                chip::JniReferences::GetInstance().CreateOptional(value_totalOperationalTimeInsideOptional,
                                                                  value_totalOperationalTime);
            }

            jobject value_pausedTime;
            if (!cppValue.pausedTime.HasValue())
            {
                chip::JniReferences::GetInstance().CreateOptional(nullptr, value_pausedTime);
            }
            else
            {
                jobject value_pausedTimeInsideOptional;
                if (cppValue.pausedTime.Value().IsNull())
                {
                    value_pausedTimeInsideOptional = nullptr;
                }
                else
                {
                    std::string value_pausedTimeInsideOptionalClassName     = "java/lang/Long";
                    std::string value_pausedTimeInsideOptionalCtorSignature = "(J)V";
                    chip::JniReferences::GetInstance().CreateBoxedObject<uint32_t>(
                        value_pausedTimeInsideOptionalClassName.c_str(), value_pausedTimeInsideOptionalCtorSignature.c_str(),
                        cppValue.pausedTime.Value().Value(), value_pausedTimeInsideOptional);
                }
                chip::JniReferences::GetInstance().CreateOptional(value_pausedTimeInsideOptional, value_pausedTime);
            }

            jclass operationCompletionStructClass;
            err = chip::JniReferences::GetInstance().GetClassRef(
                env, "chip/devicecontroller/ChipEventStructs$OperationalStateClusterOperationCompletionEvent",
                operationCompletionStructClass);
            if (err != CHIP_NO_ERROR)
            {
                ChipLogError(Zcl, "Could not find class ChipEventStructs$OperationalStateClusterOperationCompletionEvent");
                return nullptr;
            }
            jmethodID operationCompletionStructCtor = env->GetMethodID(
                operationCompletionStructClass, "<init>", "(Ljava/lang/Integer;Ljava/util/Optional;Ljava/util/Optional;)V");
            if (operationCompletionStructCtor == nullptr)
            {
                ChipLogError(Zcl, "Could not find ChipEventStructs$OperationalStateClusterOperationCompletionEvent constructor");
                return nullptr;
            }

            jobject value = env->NewObject(operationCompletionStructClass, operationCompletionStructCtor, value_completionErrorCode,
                                           value_totalOperationalTime, value_pausedTime);

            return value;
        }
        default:
            *aError = CHIP_ERROR_IM_MALFORMED_EVENT_PATH_IB;
            break;
        }
        break;
    }
    case app::Clusters::HepaFilterMonitoring::Id: {
        using namespace app::Clusters::HepaFilterMonitoring;
        switch (aPath.mEventId)
        {
        default:
            *aError = CHIP_ERROR_IM_MALFORMED_EVENT_PATH_IB;
            break;
        }
        break;
    }
    case app::Clusters::ActivatedCarbonFilterMonitoring::Id: {
        using namespace app::Clusters::ActivatedCarbonFilterMonitoring;
        switch (aPath.mEventId)
        {
        default:
            *aError = CHIP_ERROR_IM_MALFORMED_EVENT_PATH_IB;
            break;
        }
        break;
    }
    case app::Clusters::CeramicFilterMonitoring::Id: {
        using namespace app::Clusters::CeramicFilterMonitoring;
        switch (aPath.mEventId)
        {
        default:
            *aError = CHIP_ERROR_IM_MALFORMED_EVENT_PATH_IB;
            break;
        }
        break;
    }
    case app::Clusters::ElectrostaticFilterMonitoring::Id: {
        using namespace app::Clusters::ElectrostaticFilterMonitoring;
        switch (aPath.mEventId)
        {
        default:
            *aError = CHIP_ERROR_IM_MALFORMED_EVENT_PATH_IB;
            break;
        }
        break;
    }
    case app::Clusters::UvFilterMonitoring::Id: {
        using namespace app::Clusters::UvFilterMonitoring;
        switch (aPath.mEventId)
        {
        default:
            *aError = CHIP_ERROR_IM_MALFORMED_EVENT_PATH_IB;
            break;
        }
        break;
    }
    case app::Clusters::IonizingFilterMonitoring::Id: {
        using namespace app::Clusters::IonizingFilterMonitoring;
        switch (aPath.mEventId)
        {
        default:
            *aError = CHIP_ERROR_IM_MALFORMED_EVENT_PATH_IB;
            break;
        }
        break;
    }
    case app::Clusters::ZeoliteFilterMonitoring::Id: {
        using namespace app::Clusters::ZeoliteFilterMonitoring;
        switch (aPath.mEventId)
        {
        default:
            *aError = CHIP_ERROR_IM_MALFORMED_EVENT_PATH_IB;
            break;
        }
        break;
    }
    case app::Clusters::OzoneFilterMonitoring::Id: {
        using namespace app::Clusters::OzoneFilterMonitoring;
        switch (aPath.mEventId)
        {
        default:
            *aError = CHIP_ERROR_IM_MALFORMED_EVENT_PATH_IB;
            break;
        }
        break;
    }
    case app::Clusters::WaterTankMonitoring::Id: {
        using namespace app::Clusters::WaterTankMonitoring;
        switch (aPath.mEventId)
        {
        default:
            *aError = CHIP_ERROR_IM_MALFORMED_EVENT_PATH_IB;
            break;
        }
        break;
    }
    case app::Clusters::FuelTankMonitoring::Id: {
        using namespace app::Clusters::FuelTankMonitoring;
        switch (aPath.mEventId)
        {
        default:
            *aError = CHIP_ERROR_IM_MALFORMED_EVENT_PATH_IB;
            break;
        }
        break;
    }
    case app::Clusters::InkCartridgeMonitoring::Id: {
        using namespace app::Clusters::InkCartridgeMonitoring;
        switch (aPath.mEventId)
        {
        default:
            *aError = CHIP_ERROR_IM_MALFORMED_EVENT_PATH_IB;
            break;
        }
        break;
    }
    case app::Clusters::TonerCartridgeMonitoring::Id: {
        using namespace app::Clusters::TonerCartridgeMonitoring;
        switch (aPath.mEventId)
        {
        default:
            *aError = CHIP_ERROR_IM_MALFORMED_EVENT_PATH_IB;
            break;
        }
        break;
    }
    case app::Clusters::DoorLock::Id: {
        using namespace app::Clusters::DoorLock;
        switch (aPath.mEventId)
        {
        case Events::DoorLockAlarm::Id: {
            Events::DoorLockAlarm::DecodableType cppValue;
            *aError = app::DataModel::Decode(aReader, cppValue);
            if (*aError != CHIP_NO_ERROR)
            {
                return nullptr;
            }
            jobject value_alarmCode;
            std::string value_alarmCodeClassName     = "java/lang/Integer";
            std::string value_alarmCodeCtorSignature = "(I)V";
            chip::JniReferences::GetInstance().CreateBoxedObject<uint8_t>(
                value_alarmCodeClassName.c_str(), value_alarmCodeCtorSignature.c_str(), static_cast<uint8_t>(cppValue.alarmCode),
                value_alarmCode);

            jclass doorLockAlarmStructClass;
            err = chip::JniReferences::GetInstance().GetClassRef(
                env, "chip/devicecontroller/ChipEventStructs$DoorLockClusterDoorLockAlarmEvent", doorLockAlarmStructClass);
            if (err != CHIP_NO_ERROR)
            {
                ChipLogError(Zcl, "Could not find class ChipEventStructs$DoorLockClusterDoorLockAlarmEvent");
                return nullptr;
            }
            jmethodID doorLockAlarmStructCtor = env->GetMethodID(doorLockAlarmStructClass, "<init>", "(Ljava/lang/Integer;)V");
            if (doorLockAlarmStructCtor == nullptr)
            {
                ChipLogError(Zcl, "Could not find ChipEventStructs$DoorLockClusterDoorLockAlarmEvent constructor");
                return nullptr;
            }

            jobject value = env->NewObject(doorLockAlarmStructClass, doorLockAlarmStructCtor, value_alarmCode);

            return value;
        }
        case Events::DoorStateChange::Id: {
            Events::DoorStateChange::DecodableType cppValue;
            *aError = app::DataModel::Decode(aReader, cppValue);
            if (*aError != CHIP_NO_ERROR)
            {
                return nullptr;
            }
            jobject value_doorState;
            std::string value_doorStateClassName     = "java/lang/Integer";
            std::string value_doorStateCtorSignature = "(I)V";
            chip::JniReferences::GetInstance().CreateBoxedObject<uint8_t>(
                value_doorStateClassName.c_str(), value_doorStateCtorSignature.c_str(), static_cast<uint8_t>(cppValue.doorState),
                value_doorState);

            jclass doorStateChangeStructClass;
            err = chip::JniReferences::GetInstance().GetClassRef(
                env, "chip/devicecontroller/ChipEventStructs$DoorLockClusterDoorStateChangeEvent", doorStateChangeStructClass);
            if (err != CHIP_NO_ERROR)
            {
                ChipLogError(Zcl, "Could not find class ChipEventStructs$DoorLockClusterDoorStateChangeEvent");
                return nullptr;
            }
            jmethodID doorStateChangeStructCtor = env->GetMethodID(doorStateChangeStructClass, "<init>", "(Ljava/lang/Integer;)V");
            if (doorStateChangeStructCtor == nullptr)
            {
                ChipLogError(Zcl, "Could not find ChipEventStructs$DoorLockClusterDoorStateChangeEvent constructor");
                return nullptr;
            }

            jobject value = env->NewObject(doorStateChangeStructClass, doorStateChangeStructCtor, value_doorState);

            return value;
        }
        case Events::LockOperation::Id: {
            Events::LockOperation::DecodableType cppValue;
            *aError = app::DataModel::Decode(aReader, cppValue);
            if (*aError != CHIP_NO_ERROR)
            {
                return nullptr;
            }
            jobject value_lockOperationType;
            std::string value_lockOperationTypeClassName     = "java/lang/Integer";
            std::string value_lockOperationTypeCtorSignature = "(I)V";
            chip::JniReferences::GetInstance().CreateBoxedObject<uint8_t>(
                value_lockOperationTypeClassName.c_str(), value_lockOperationTypeCtorSignature.c_str(),
                static_cast<uint8_t>(cppValue.lockOperationType), value_lockOperationType);

            jobject value_operationSource;
            std::string value_operationSourceClassName     = "java/lang/Integer";
            std::string value_operationSourceCtorSignature = "(I)V";
            chip::JniReferences::GetInstance().CreateBoxedObject<uint8_t>(
                value_operationSourceClassName.c_str(), value_operationSourceCtorSignature.c_str(),
                static_cast<uint8_t>(cppValue.operationSource), value_operationSource);

            jobject value_userIndex;
            if (cppValue.userIndex.IsNull())
            {
                value_userIndex = nullptr;
            }
            else
            {
                std::string value_userIndexClassName     = "java/lang/Integer";
                std::string value_userIndexCtorSignature = "(I)V";
                chip::JniReferences::GetInstance().CreateBoxedObject<uint16_t>(value_userIndexClassName.c_str(),
                                                                               value_userIndexCtorSignature.c_str(),
                                                                               cppValue.userIndex.Value(), value_userIndex);
            }

            jobject value_fabricIndex;
            if (cppValue.fabricIndex.IsNull())
            {
                value_fabricIndex = nullptr;
            }
            else
            {
                std::string value_fabricIndexClassName     = "java/lang/Integer";
                std::string value_fabricIndexCtorSignature = "(I)V";
                chip::JniReferences::GetInstance().CreateBoxedObject<uint8_t>(value_fabricIndexClassName.c_str(),
                                                                              value_fabricIndexCtorSignature.c_str(),
                                                                              cppValue.fabricIndex.Value(), value_fabricIndex);
            }

            jobject value_sourceNode;
            if (cppValue.sourceNode.IsNull())
            {
                value_sourceNode = nullptr;
            }
            else
            {
                std::string value_sourceNodeClassName     = "java/lang/Long";
                std::string value_sourceNodeCtorSignature = "(J)V";
                chip::JniReferences::GetInstance().CreateBoxedObject<uint64_t>(value_sourceNodeClassName.c_str(),
                                                                               value_sourceNodeCtorSignature.c_str(),
                                                                               cppValue.sourceNode.Value(), value_sourceNode);
            }

            jobject value_credentials;
            if (!cppValue.credentials.HasValue())
            {
                chip::JniReferences::GetInstance().CreateOptional(nullptr, value_credentials);
            }
            else
            {
                jobject value_credentialsInsideOptional;
                if (cppValue.credentials.Value().IsNull())
                {
                    value_credentialsInsideOptional = nullptr;
                }
                else
                {
                    chip::JniReferences::GetInstance().CreateArrayList(value_credentialsInsideOptional);

                    auto iter_value_credentialsInsideOptional_2 = cppValue.credentials.Value().Value().begin();
                    while (iter_value_credentialsInsideOptional_2.Next())
                    {
                        auto & entry_2 = iter_value_credentialsInsideOptional_2.GetValue();
                        jobject newElement_2;
                        jobject newElement_2_credentialType;
                        std::string newElement_2_credentialTypeClassName     = "java/lang/Integer";
                        std::string newElement_2_credentialTypeCtorSignature = "(I)V";
                        chip::JniReferences::GetInstance().CreateBoxedObject<uint8_t>(
                            newElement_2_credentialTypeClassName.c_str(), newElement_2_credentialTypeCtorSignature.c_str(),
                            static_cast<uint8_t>(entry_2.credentialType), newElement_2_credentialType);
                        jobject newElement_2_credentialIndex;
                        std::string newElement_2_credentialIndexClassName     = "java/lang/Integer";
                        std::string newElement_2_credentialIndexCtorSignature = "(I)V";
                        chip::JniReferences::GetInstance().CreateBoxedObject<uint16_t>(
                            newElement_2_credentialIndexClassName.c_str(), newElement_2_credentialIndexCtorSignature.c_str(),
                            entry_2.credentialIndex, newElement_2_credentialIndex);

                        jclass credentialStructStructClass_3;
                        err = chip::JniReferences::GetInstance().GetClassRef(
                            env, "chip/devicecontroller/ChipStructs$DoorLockClusterCredentialStruct",
                            credentialStructStructClass_3);
                        if (err != CHIP_NO_ERROR)
                        {
                            ChipLogError(Zcl, "Could not find class ChipStructs$DoorLockClusterCredentialStruct");
                            return nullptr;
                        }
                        jmethodID credentialStructStructCtor_3 =
                            env->GetMethodID(credentialStructStructClass_3, "<init>", "(Ljava/lang/Integer;Ljava/lang/Integer;)V");
                        if (credentialStructStructCtor_3 == nullptr)
                        {
                            ChipLogError(Zcl, "Could not find ChipStructs$DoorLockClusterCredentialStruct constructor");
                            return nullptr;
                        }

                        newElement_2 = env->NewObject(credentialStructStructClass_3, credentialStructStructCtor_3,
                                                      newElement_2_credentialType, newElement_2_credentialIndex);
                        chip::JniReferences::GetInstance().AddToList(value_credentialsInsideOptional, newElement_2);
                    }
                }
                chip::JniReferences::GetInstance().CreateOptional(value_credentialsInsideOptional, value_credentials);
            }

            jclass lockOperationStructClass;
            err = chip::JniReferences::GetInstance().GetClassRef(
                env, "chip/devicecontroller/ChipEventStructs$DoorLockClusterLockOperationEvent", lockOperationStructClass);
            if (err != CHIP_NO_ERROR)
            {
                ChipLogError(Zcl, "Could not find class ChipEventStructs$DoorLockClusterLockOperationEvent");
                return nullptr;
            }
            jmethodID lockOperationStructCtor = env->GetMethodID(lockOperationStructClass, "<init>",
                                                                 "(Ljava/lang/Integer;Ljava/lang/Integer;Ljava/lang/Integer;Ljava/"
                                                                 "lang/Integer;Ljava/lang/Long;Ljava/util/Optional;)V");
            if (lockOperationStructCtor == nullptr)
            {
                ChipLogError(Zcl, "Could not find ChipEventStructs$DoorLockClusterLockOperationEvent constructor");
                return nullptr;
            }

            jobject value =
                env->NewObject(lockOperationStructClass, lockOperationStructCtor, value_lockOperationType, value_operationSource,
                               value_userIndex, value_fabricIndex, value_sourceNode, value_credentials);

            return value;
        }
        case Events::LockOperationError::Id: {
            Events::LockOperationError::DecodableType cppValue;
            *aError = app::DataModel::Decode(aReader, cppValue);
            if (*aError != CHIP_NO_ERROR)
            {
                return nullptr;
            }
            jobject value_lockOperationType;
            std::string value_lockOperationTypeClassName     = "java/lang/Integer";
            std::string value_lockOperationTypeCtorSignature = "(I)V";
            chip::JniReferences::GetInstance().CreateBoxedObject<uint8_t>(
                value_lockOperationTypeClassName.c_str(), value_lockOperationTypeCtorSignature.c_str(),
                static_cast<uint8_t>(cppValue.lockOperationType), value_lockOperationType);

            jobject value_operationSource;
            std::string value_operationSourceClassName     = "java/lang/Integer";
            std::string value_operationSourceCtorSignature = "(I)V";
            chip::JniReferences::GetInstance().CreateBoxedObject<uint8_t>(
                value_operationSourceClassName.c_str(), value_operationSourceCtorSignature.c_str(),
                static_cast<uint8_t>(cppValue.operationSource), value_operationSource);

            jobject value_operationError;
            std::string value_operationErrorClassName     = "java/lang/Integer";
            std::string value_operationErrorCtorSignature = "(I)V";
            chip::JniReferences::GetInstance().CreateBoxedObject<uint8_t>(
                value_operationErrorClassName.c_str(), value_operationErrorCtorSignature.c_str(),
                static_cast<uint8_t>(cppValue.operationError), value_operationError);

            jobject value_userIndex;
            if (cppValue.userIndex.IsNull())
            {
                value_userIndex = nullptr;
            }
            else
            {
                std::string value_userIndexClassName     = "java/lang/Integer";
                std::string value_userIndexCtorSignature = "(I)V";
                chip::JniReferences::GetInstance().CreateBoxedObject<uint16_t>(value_userIndexClassName.c_str(),
                                                                               value_userIndexCtorSignature.c_str(),
                                                                               cppValue.userIndex.Value(), value_userIndex);
            }

            jobject value_fabricIndex;
            if (cppValue.fabricIndex.IsNull())
            {
                value_fabricIndex = nullptr;
            }
            else
            {
                std::string value_fabricIndexClassName     = "java/lang/Integer";
                std::string value_fabricIndexCtorSignature = "(I)V";
                chip::JniReferences::GetInstance().CreateBoxedObject<uint8_t>(value_fabricIndexClassName.c_str(),
                                                                              value_fabricIndexCtorSignature.c_str(),
                                                                              cppValue.fabricIndex.Value(), value_fabricIndex);
            }

            jobject value_sourceNode;
            if (cppValue.sourceNode.IsNull())
            {
                value_sourceNode = nullptr;
            }
            else
            {
                std::string value_sourceNodeClassName     = "java/lang/Long";
                std::string value_sourceNodeCtorSignature = "(J)V";
                chip::JniReferences::GetInstance().CreateBoxedObject<uint64_t>(value_sourceNodeClassName.c_str(),
                                                                               value_sourceNodeCtorSignature.c_str(),
                                                                               cppValue.sourceNode.Value(), value_sourceNode);
            }

            jobject value_credentials;
            if (!cppValue.credentials.HasValue())
            {
                chip::JniReferences::GetInstance().CreateOptional(nullptr, value_credentials);
            }
            else
            {
                jobject value_credentialsInsideOptional;
                if (cppValue.credentials.Value().IsNull())
                {
                    value_credentialsInsideOptional = nullptr;
                }
                else
                {
                    chip::JniReferences::GetInstance().CreateArrayList(value_credentialsInsideOptional);

                    auto iter_value_credentialsInsideOptional_2 = cppValue.credentials.Value().Value().begin();
                    while (iter_value_credentialsInsideOptional_2.Next())
                    {
                        auto & entry_2 = iter_value_credentialsInsideOptional_2.GetValue();
                        jobject newElement_2;
                        jobject newElement_2_credentialType;
                        std::string newElement_2_credentialTypeClassName     = "java/lang/Integer";
                        std::string newElement_2_credentialTypeCtorSignature = "(I)V";
                        chip::JniReferences::GetInstance().CreateBoxedObject<uint8_t>(
                            newElement_2_credentialTypeClassName.c_str(), newElement_2_credentialTypeCtorSignature.c_str(),
                            static_cast<uint8_t>(entry_2.credentialType), newElement_2_credentialType);
                        jobject newElement_2_credentialIndex;
                        std::string newElement_2_credentialIndexClassName     = "java/lang/Integer";
                        std::string newElement_2_credentialIndexCtorSignature = "(I)V";
                        chip::JniReferences::GetInstance().CreateBoxedObject<uint16_t>(
                            newElement_2_credentialIndexClassName.c_str(), newElement_2_credentialIndexCtorSignature.c_str(),
                            entry_2.credentialIndex, newElement_2_credentialIndex);

                        jclass credentialStructStructClass_3;
                        err = chip::JniReferences::GetInstance().GetClassRef(
                            env, "chip/devicecontroller/ChipStructs$DoorLockClusterCredentialStruct",
                            credentialStructStructClass_3);
                        if (err != CHIP_NO_ERROR)
                        {
                            ChipLogError(Zcl, "Could not find class ChipStructs$DoorLockClusterCredentialStruct");
                            return nullptr;
                        }
                        jmethodID credentialStructStructCtor_3 =
                            env->GetMethodID(credentialStructStructClass_3, "<init>", "(Ljava/lang/Integer;Ljava/lang/Integer;)V");
                        if (credentialStructStructCtor_3 == nullptr)
                        {
                            ChipLogError(Zcl, "Could not find ChipStructs$DoorLockClusterCredentialStruct constructor");
                            return nullptr;
                        }

                        newElement_2 = env->NewObject(credentialStructStructClass_3, credentialStructStructCtor_3,
                                                      newElement_2_credentialType, newElement_2_credentialIndex);
                        chip::JniReferences::GetInstance().AddToList(value_credentialsInsideOptional, newElement_2);
                    }
                }
                chip::JniReferences::GetInstance().CreateOptional(value_credentialsInsideOptional, value_credentials);
            }

            jclass lockOperationErrorStructClass;
            err = chip::JniReferences::GetInstance().GetClassRef(
                env, "chip/devicecontroller/ChipEventStructs$DoorLockClusterLockOperationErrorEvent",
                lockOperationErrorStructClass);
            if (err != CHIP_NO_ERROR)
            {
                ChipLogError(Zcl, "Could not find class ChipEventStructs$DoorLockClusterLockOperationErrorEvent");
                return nullptr;
            }
            jmethodID lockOperationErrorStructCtor =
                env->GetMethodID(lockOperationErrorStructClass, "<init>",
                                 "(Ljava/lang/Integer;Ljava/lang/Integer;Ljava/lang/Integer;Ljava/lang/Integer;Ljava/lang/"
                                 "Integer;Ljava/lang/Long;Ljava/util/Optional;)V");
            if (lockOperationErrorStructCtor == nullptr)
            {
                ChipLogError(Zcl, "Could not find ChipEventStructs$DoorLockClusterLockOperationErrorEvent constructor");
                return nullptr;
            }

            jobject value = env->NewObject(lockOperationErrorStructClass, lockOperationErrorStructCtor, value_lockOperationType,
                                           value_operationSource, value_operationError, value_userIndex, value_fabricIndex,
                                           value_sourceNode, value_credentials);

            return value;
        }
        case Events::LockUserChange::Id: {
            Events::LockUserChange::DecodableType cppValue;
            *aError = app::DataModel::Decode(aReader, cppValue);
            if (*aError != CHIP_NO_ERROR)
            {
                return nullptr;
            }
            jobject value_lockDataType;
            std::string value_lockDataTypeClassName     = "java/lang/Integer";
            std::string value_lockDataTypeCtorSignature = "(I)V";
            chip::JniReferences::GetInstance().CreateBoxedObject<uint8_t>(
                value_lockDataTypeClassName.c_str(), value_lockDataTypeCtorSignature.c_str(),
                static_cast<uint8_t>(cppValue.lockDataType), value_lockDataType);

            jobject value_dataOperationType;
            std::string value_dataOperationTypeClassName     = "java/lang/Integer";
            std::string value_dataOperationTypeCtorSignature = "(I)V";
            chip::JniReferences::GetInstance().CreateBoxedObject<uint8_t>(
                value_dataOperationTypeClassName.c_str(), value_dataOperationTypeCtorSignature.c_str(),
                static_cast<uint8_t>(cppValue.dataOperationType), value_dataOperationType);

            jobject value_operationSource;
            std::string value_operationSourceClassName     = "java/lang/Integer";
            std::string value_operationSourceCtorSignature = "(I)V";
            chip::JniReferences::GetInstance().CreateBoxedObject<uint8_t>(
                value_operationSourceClassName.c_str(), value_operationSourceCtorSignature.c_str(),
                static_cast<uint8_t>(cppValue.operationSource), value_operationSource);

            jobject value_userIndex;
            if (cppValue.userIndex.IsNull())
            {
                value_userIndex = nullptr;
            }
            else
            {
                std::string value_userIndexClassName     = "java/lang/Integer";
                std::string value_userIndexCtorSignature = "(I)V";
                chip::JniReferences::GetInstance().CreateBoxedObject<uint16_t>(value_userIndexClassName.c_str(),
                                                                               value_userIndexCtorSignature.c_str(),
                                                                               cppValue.userIndex.Value(), value_userIndex);
            }

            jobject value_fabricIndex;
            if (cppValue.fabricIndex.IsNull())
            {
                value_fabricIndex = nullptr;
            }
            else
            {
                std::string value_fabricIndexClassName     = "java/lang/Integer";
                std::string value_fabricIndexCtorSignature = "(I)V";
                chip::JniReferences::GetInstance().CreateBoxedObject<uint8_t>(value_fabricIndexClassName.c_str(),
                                                                              value_fabricIndexCtorSignature.c_str(),
                                                                              cppValue.fabricIndex.Value(), value_fabricIndex);
            }

            jobject value_sourceNode;
            if (cppValue.sourceNode.IsNull())
            {
                value_sourceNode = nullptr;
            }
            else
            {
                std::string value_sourceNodeClassName     = "java/lang/Long";
                std::string value_sourceNodeCtorSignature = "(J)V";
                chip::JniReferences::GetInstance().CreateBoxedObject<uint64_t>(value_sourceNodeClassName.c_str(),
                                                                               value_sourceNodeCtorSignature.c_str(),
                                                                               cppValue.sourceNode.Value(), value_sourceNode);
            }

            jobject value_dataIndex;
            if (cppValue.dataIndex.IsNull())
            {
                value_dataIndex = nullptr;
            }
            else
            {
                std::string value_dataIndexClassName     = "java/lang/Integer";
                std::string value_dataIndexCtorSignature = "(I)V";
                chip::JniReferences::GetInstance().CreateBoxedObject<uint16_t>(value_dataIndexClassName.c_str(),
                                                                               value_dataIndexCtorSignature.c_str(),
                                                                               cppValue.dataIndex.Value(), value_dataIndex);
            }

            jclass lockUserChangeStructClass;
            err = chip::JniReferences::GetInstance().GetClassRef(
                env, "chip/devicecontroller/ChipEventStructs$DoorLockClusterLockUserChangeEvent", lockUserChangeStructClass);
            if (err != CHIP_NO_ERROR)
            {
                ChipLogError(Zcl, "Could not find class ChipEventStructs$DoorLockClusterLockUserChangeEvent");
                return nullptr;
            }
            jmethodID lockUserChangeStructCtor =
                env->GetMethodID(lockUserChangeStructClass, "<init>",
                                 "(Ljava/lang/Integer;Ljava/lang/Integer;Ljava/lang/Integer;Ljava/lang/Integer;Ljava/lang/"
                                 "Integer;Ljava/lang/Long;Ljava/lang/Integer;)V");
            if (lockUserChangeStructCtor == nullptr)
            {
                ChipLogError(Zcl, "Could not find ChipEventStructs$DoorLockClusterLockUserChangeEvent constructor");
                return nullptr;
            }

            jobject value =
                env->NewObject(lockUserChangeStructClass, lockUserChangeStructCtor, value_lockDataType, value_dataOperationType,
                               value_operationSource, value_userIndex, value_fabricIndex, value_sourceNode, value_dataIndex);

            return value;
        }
        default:
            *aError = CHIP_ERROR_IM_MALFORMED_EVENT_PATH_IB;
            break;
        }
        break;
    }
    case app::Clusters::WindowCovering::Id: {
        using namespace app::Clusters::WindowCovering;
        switch (aPath.mEventId)
        {
        default:
            *aError = CHIP_ERROR_IM_MALFORMED_EVENT_PATH_IB;
            break;
        }
        break;
    }
    case app::Clusters::BarrierControl::Id: {
        using namespace app::Clusters::BarrierControl;
        switch (aPath.mEventId)
        {
        default:
            *aError = CHIP_ERROR_IM_MALFORMED_EVENT_PATH_IB;
            break;
        }
        break;
    }
    case app::Clusters::PumpConfigurationAndControl::Id: {
        using namespace app::Clusters::PumpConfigurationAndControl;
        switch (aPath.mEventId)
        {
        case Events::SupplyVoltageLow::Id: {
            Events::SupplyVoltageLow::DecodableType cppValue;
            *aError = app::DataModel::Decode(aReader, cppValue);
            if (*aError != CHIP_NO_ERROR)
            {
                return nullptr;
            }
            jclass supplyVoltageLowStructClass;
            err = chip::JniReferences::GetInstance().GetClassRef(
                env, "chip/devicecontroller/ChipEventStructs$PumpConfigurationAndControlClusterSupplyVoltageLowEvent",
                supplyVoltageLowStructClass);
            if (err != CHIP_NO_ERROR)
            {
                ChipLogError(Zcl, "Could not find class ChipEventStructs$PumpConfigurationAndControlClusterSupplyVoltageLowEvent");
                return nullptr;
            }
            jmethodID supplyVoltageLowStructCtor = env->GetMethodID(supplyVoltageLowStructClass, "<init>", "()V");
            if (supplyVoltageLowStructCtor == nullptr)
            {
                ChipLogError(Zcl,
                             "Could not find ChipEventStructs$PumpConfigurationAndControlClusterSupplyVoltageLowEvent constructor");
                return nullptr;
            }

            jobject value = env->NewObject(supplyVoltageLowStructClass, supplyVoltageLowStructCtor);

            return value;
        }
        case Events::SupplyVoltageHigh::Id: {
            Events::SupplyVoltageHigh::DecodableType cppValue;
            *aError = app::DataModel::Decode(aReader, cppValue);
            if (*aError != CHIP_NO_ERROR)
            {
                return nullptr;
            }
            jclass supplyVoltageHighStructClass;
            err = chip::JniReferences::GetInstance().GetClassRef(
                env, "chip/devicecontroller/ChipEventStructs$PumpConfigurationAndControlClusterSupplyVoltageHighEvent",
                supplyVoltageHighStructClass);
            if (err != CHIP_NO_ERROR)
            {
                ChipLogError(Zcl, "Could not find class ChipEventStructs$PumpConfigurationAndControlClusterSupplyVoltageHighEvent");
                return nullptr;
            }
            jmethodID supplyVoltageHighStructCtor = env->GetMethodID(supplyVoltageHighStructClass, "<init>", "()V");
            if (supplyVoltageHighStructCtor == nullptr)
            {
                ChipLogError(
                    Zcl, "Could not find ChipEventStructs$PumpConfigurationAndControlClusterSupplyVoltageHighEvent constructor");
                return nullptr;
            }

            jobject value = env->NewObject(supplyVoltageHighStructClass, supplyVoltageHighStructCtor);

            return value;
        }
        case Events::PowerMissingPhase::Id: {
            Events::PowerMissingPhase::DecodableType cppValue;
            *aError = app::DataModel::Decode(aReader, cppValue);
            if (*aError != CHIP_NO_ERROR)
            {
                return nullptr;
            }
            jclass powerMissingPhaseStructClass;
            err = chip::JniReferences::GetInstance().GetClassRef(
                env, "chip/devicecontroller/ChipEventStructs$PumpConfigurationAndControlClusterPowerMissingPhaseEvent",
                powerMissingPhaseStructClass);
            if (err != CHIP_NO_ERROR)
            {
                ChipLogError(Zcl, "Could not find class ChipEventStructs$PumpConfigurationAndControlClusterPowerMissingPhaseEvent");
                return nullptr;
            }
            jmethodID powerMissingPhaseStructCtor = env->GetMethodID(powerMissingPhaseStructClass, "<init>", "()V");
            if (powerMissingPhaseStructCtor == nullptr)
            {
                ChipLogError(
                    Zcl, "Could not find ChipEventStructs$PumpConfigurationAndControlClusterPowerMissingPhaseEvent constructor");
                return nullptr;
            }

            jobject value = env->NewObject(powerMissingPhaseStructClass, powerMissingPhaseStructCtor);

            return value;
        }
        case Events::SystemPressureLow::Id: {
            Events::SystemPressureLow::DecodableType cppValue;
            *aError = app::DataModel::Decode(aReader, cppValue);
            if (*aError != CHIP_NO_ERROR)
            {
                return nullptr;
            }
            jclass systemPressureLowStructClass;
            err = chip::JniReferences::GetInstance().GetClassRef(
                env, "chip/devicecontroller/ChipEventStructs$PumpConfigurationAndControlClusterSystemPressureLowEvent",
                systemPressureLowStructClass);
            if (err != CHIP_NO_ERROR)
            {
                ChipLogError(Zcl, "Could not find class ChipEventStructs$PumpConfigurationAndControlClusterSystemPressureLowEvent");
                return nullptr;
            }
            jmethodID systemPressureLowStructCtor = env->GetMethodID(systemPressureLowStructClass, "<init>", "()V");
            if (systemPressureLowStructCtor == nullptr)
            {
                ChipLogError(
                    Zcl, "Could not find ChipEventStructs$PumpConfigurationAndControlClusterSystemPressureLowEvent constructor");
                return nullptr;
            }

            jobject value = env->NewObject(systemPressureLowStructClass, systemPressureLowStructCtor);

            return value;
        }
        case Events::SystemPressureHigh::Id: {
            Events::SystemPressureHigh::DecodableType cppValue;
            *aError = app::DataModel::Decode(aReader, cppValue);
            if (*aError != CHIP_NO_ERROR)
            {
                return nullptr;
            }
            jclass systemPressureHighStructClass;
            err = chip::JniReferences::GetInstance().GetClassRef(
                env, "chip/devicecontroller/ChipEventStructs$PumpConfigurationAndControlClusterSystemPressureHighEvent",
                systemPressureHighStructClass);
            if (err != CHIP_NO_ERROR)
            {
                ChipLogError(Zcl,
                             "Could not find class ChipEventStructs$PumpConfigurationAndControlClusterSystemPressureHighEvent");
                return nullptr;
            }
            jmethodID systemPressureHighStructCtor = env->GetMethodID(systemPressureHighStructClass, "<init>", "()V");
            if (systemPressureHighStructCtor == nullptr)
            {
                ChipLogError(
                    Zcl, "Could not find ChipEventStructs$PumpConfigurationAndControlClusterSystemPressureHighEvent constructor");
                return nullptr;
            }

            jobject value = env->NewObject(systemPressureHighStructClass, systemPressureHighStructCtor);

            return value;
        }
        case Events::DryRunning::Id: {
            Events::DryRunning::DecodableType cppValue;
            *aError = app::DataModel::Decode(aReader, cppValue);
            if (*aError != CHIP_NO_ERROR)
            {
                return nullptr;
            }
            jclass dryRunningStructClass;
            err = chip::JniReferences::GetInstance().GetClassRef(
                env, "chip/devicecontroller/ChipEventStructs$PumpConfigurationAndControlClusterDryRunningEvent",
                dryRunningStructClass);
            if (err != CHIP_NO_ERROR)
            {
                ChipLogError(Zcl, "Could not find class ChipEventStructs$PumpConfigurationAndControlClusterDryRunningEvent");
                return nullptr;
            }
            jmethodID dryRunningStructCtor = env->GetMethodID(dryRunningStructClass, "<init>", "()V");
            if (dryRunningStructCtor == nullptr)
            {
                ChipLogError(Zcl, "Could not find ChipEventStructs$PumpConfigurationAndControlClusterDryRunningEvent constructor");
                return nullptr;
            }

            jobject value = env->NewObject(dryRunningStructClass, dryRunningStructCtor);

            return value;
        }
        case Events::MotorTemperatureHigh::Id: {
            Events::MotorTemperatureHigh::DecodableType cppValue;
            *aError = app::DataModel::Decode(aReader, cppValue);
            if (*aError != CHIP_NO_ERROR)
            {
                return nullptr;
            }
            jclass motorTemperatureHighStructClass;
            err = chip::JniReferences::GetInstance().GetClassRef(
                env, "chip/devicecontroller/ChipEventStructs$PumpConfigurationAndControlClusterMotorTemperatureHighEvent",
                motorTemperatureHighStructClass);
            if (err != CHIP_NO_ERROR)
            {
                ChipLogError(Zcl,
                             "Could not find class ChipEventStructs$PumpConfigurationAndControlClusterMotorTemperatureHighEvent");
                return nullptr;
            }
            jmethodID motorTemperatureHighStructCtor = env->GetMethodID(motorTemperatureHighStructClass, "<init>", "()V");
            if (motorTemperatureHighStructCtor == nullptr)
            {
                ChipLogError(
                    Zcl, "Could not find ChipEventStructs$PumpConfigurationAndControlClusterMotorTemperatureHighEvent constructor");
                return nullptr;
            }

            jobject value = env->NewObject(motorTemperatureHighStructClass, motorTemperatureHighStructCtor);

            return value;
        }
        case Events::PumpMotorFatalFailure::Id: {
            Events::PumpMotorFatalFailure::DecodableType cppValue;
            *aError = app::DataModel::Decode(aReader, cppValue);
            if (*aError != CHIP_NO_ERROR)
            {
                return nullptr;
            }
            jclass pumpMotorFatalFailureStructClass;
            err = chip::JniReferences::GetInstance().GetClassRef(
                env, "chip/devicecontroller/ChipEventStructs$PumpConfigurationAndControlClusterPumpMotorFatalFailureEvent",
                pumpMotorFatalFailureStructClass);
            if (err != CHIP_NO_ERROR)
            {
                ChipLogError(Zcl,
                             "Could not find class ChipEventStructs$PumpConfigurationAndControlClusterPumpMotorFatalFailureEvent");
                return nullptr;
            }
            jmethodID pumpMotorFatalFailureStructCtor = env->GetMethodID(pumpMotorFatalFailureStructClass, "<init>", "()V");
            if (pumpMotorFatalFailureStructCtor == nullptr)
            {
                ChipLogError(
                    Zcl,
                    "Could not find ChipEventStructs$PumpConfigurationAndControlClusterPumpMotorFatalFailureEvent constructor");
                return nullptr;
            }

            jobject value = env->NewObject(pumpMotorFatalFailureStructClass, pumpMotorFatalFailureStructCtor);

            return value;
        }
        case Events::ElectronicTemperatureHigh::Id: {
            Events::ElectronicTemperatureHigh::DecodableType cppValue;
            *aError = app::DataModel::Decode(aReader, cppValue);
            if (*aError != CHIP_NO_ERROR)
            {
                return nullptr;
            }
            jclass electronicTemperatureHighStructClass;
            err = chip::JniReferences::GetInstance().GetClassRef(
                env, "chip/devicecontroller/ChipEventStructs$PumpConfigurationAndControlClusterElectronicTemperatureHighEvent",
                electronicTemperatureHighStructClass);
            if (err != CHIP_NO_ERROR)
            {
                ChipLogError(
                    Zcl, "Could not find class ChipEventStructs$PumpConfigurationAndControlClusterElectronicTemperatureHighEvent");
                return nullptr;
            }
            jmethodID electronicTemperatureHighStructCtor = env->GetMethodID(electronicTemperatureHighStructClass, "<init>", "()V");
            if (electronicTemperatureHighStructCtor == nullptr)
            {
                ChipLogError(
                    Zcl,
                    "Could not find ChipEventStructs$PumpConfigurationAndControlClusterElectronicTemperatureHighEvent constructor");
                return nullptr;
            }

            jobject value = env->NewObject(electronicTemperatureHighStructClass, electronicTemperatureHighStructCtor);

            return value;
        }
        case Events::PumpBlocked::Id: {
            Events::PumpBlocked::DecodableType cppValue;
            *aError = app::DataModel::Decode(aReader, cppValue);
            if (*aError != CHIP_NO_ERROR)
            {
                return nullptr;
            }
            jclass pumpBlockedStructClass;
            err = chip::JniReferences::GetInstance().GetClassRef(
                env, "chip/devicecontroller/ChipEventStructs$PumpConfigurationAndControlClusterPumpBlockedEvent",
                pumpBlockedStructClass);
            if (err != CHIP_NO_ERROR)
            {
                ChipLogError(Zcl, "Could not find class ChipEventStructs$PumpConfigurationAndControlClusterPumpBlockedEvent");
                return nullptr;
            }
            jmethodID pumpBlockedStructCtor = env->GetMethodID(pumpBlockedStructClass, "<init>", "()V");
            if (pumpBlockedStructCtor == nullptr)
            {
                ChipLogError(Zcl, "Could not find ChipEventStructs$PumpConfigurationAndControlClusterPumpBlockedEvent constructor");
                return nullptr;
            }

            jobject value = env->NewObject(pumpBlockedStructClass, pumpBlockedStructCtor);

            return value;
        }
        case Events::SensorFailure::Id: {
            Events::SensorFailure::DecodableType cppValue;
            *aError = app::DataModel::Decode(aReader, cppValue);
            if (*aError != CHIP_NO_ERROR)
            {
                return nullptr;
            }
            jclass sensorFailureStructClass;
            err = chip::JniReferences::GetInstance().GetClassRef(
                env, "chip/devicecontroller/ChipEventStructs$PumpConfigurationAndControlClusterSensorFailureEvent",
                sensorFailureStructClass);
            if (err != CHIP_NO_ERROR)
            {
                ChipLogError(Zcl, "Could not find class ChipEventStructs$PumpConfigurationAndControlClusterSensorFailureEvent");
                return nullptr;
            }
            jmethodID sensorFailureStructCtor = env->GetMethodID(sensorFailureStructClass, "<init>", "()V");
            if (sensorFailureStructCtor == nullptr)
            {
                ChipLogError(Zcl,
                             "Could not find ChipEventStructs$PumpConfigurationAndControlClusterSensorFailureEvent constructor");
                return nullptr;
            }

            jobject value = env->NewObject(sensorFailureStructClass, sensorFailureStructCtor);

            return value;
        }
        case Events::ElectronicNonFatalFailure::Id: {
            Events::ElectronicNonFatalFailure::DecodableType cppValue;
            *aError = app::DataModel::Decode(aReader, cppValue);
            if (*aError != CHIP_NO_ERROR)
            {
                return nullptr;
            }
            jclass electronicNonFatalFailureStructClass;
            err = chip::JniReferences::GetInstance().GetClassRef(
                env, "chip/devicecontroller/ChipEventStructs$PumpConfigurationAndControlClusterElectronicNonFatalFailureEvent",
                electronicNonFatalFailureStructClass);
            if (err != CHIP_NO_ERROR)
            {
                ChipLogError(
                    Zcl, "Could not find class ChipEventStructs$PumpConfigurationAndControlClusterElectronicNonFatalFailureEvent");
                return nullptr;
            }
            jmethodID electronicNonFatalFailureStructCtor = env->GetMethodID(electronicNonFatalFailureStructClass, "<init>", "()V");
            if (electronicNonFatalFailureStructCtor == nullptr)
            {
                ChipLogError(
                    Zcl,
                    "Could not find ChipEventStructs$PumpConfigurationAndControlClusterElectronicNonFatalFailureEvent constructor");
                return nullptr;
            }

            jobject value = env->NewObject(electronicNonFatalFailureStructClass, electronicNonFatalFailureStructCtor);

            return value;
        }
        case Events::ElectronicFatalFailure::Id: {
            Events::ElectronicFatalFailure::DecodableType cppValue;
            *aError = app::DataModel::Decode(aReader, cppValue);
            if (*aError != CHIP_NO_ERROR)
            {
                return nullptr;
            }
            jclass electronicFatalFailureStructClass;
            err = chip::JniReferences::GetInstance().GetClassRef(
                env, "chip/devicecontroller/ChipEventStructs$PumpConfigurationAndControlClusterElectronicFatalFailureEvent",
                electronicFatalFailureStructClass);
            if (err != CHIP_NO_ERROR)
            {
                ChipLogError(Zcl,
                             "Could not find class ChipEventStructs$PumpConfigurationAndControlClusterElectronicFatalFailureEvent");
                return nullptr;
            }
            jmethodID electronicFatalFailureStructCtor = env->GetMethodID(electronicFatalFailureStructClass, "<init>", "()V");
            if (electronicFatalFailureStructCtor == nullptr)
            {
                ChipLogError(
                    Zcl,
                    "Could not find ChipEventStructs$PumpConfigurationAndControlClusterElectronicFatalFailureEvent constructor");
                return nullptr;
            }

            jobject value = env->NewObject(electronicFatalFailureStructClass, electronicFatalFailureStructCtor);

            return value;
        }
        case Events::GeneralFault::Id: {
            Events::GeneralFault::DecodableType cppValue;
            *aError = app::DataModel::Decode(aReader, cppValue);
            if (*aError != CHIP_NO_ERROR)
            {
                return nullptr;
            }
            jclass generalFaultStructClass;
            err = chip::JniReferences::GetInstance().GetClassRef(
                env, "chip/devicecontroller/ChipEventStructs$PumpConfigurationAndControlClusterGeneralFaultEvent",
                generalFaultStructClass);
            if (err != CHIP_NO_ERROR)
            {
                ChipLogError(Zcl, "Could not find class ChipEventStructs$PumpConfigurationAndControlClusterGeneralFaultEvent");
                return nullptr;
            }
            jmethodID generalFaultStructCtor = env->GetMethodID(generalFaultStructClass, "<init>", "()V");
            if (generalFaultStructCtor == nullptr)
            {
                ChipLogError(Zcl,
                             "Could not find ChipEventStructs$PumpConfigurationAndControlClusterGeneralFaultEvent constructor");
                return nullptr;
            }

            jobject value = env->NewObject(generalFaultStructClass, generalFaultStructCtor);

            return value;
        }
        case Events::Leakage::Id: {
            Events::Leakage::DecodableType cppValue;
            *aError = app::DataModel::Decode(aReader, cppValue);
            if (*aError != CHIP_NO_ERROR)
            {
                return nullptr;
            }
            jclass leakageStructClass;
            err = chip::JniReferences::GetInstance().GetClassRef(
                env, "chip/devicecontroller/ChipEventStructs$PumpConfigurationAndControlClusterLeakageEvent", leakageStructClass);
            if (err != CHIP_NO_ERROR)
            {
                ChipLogError(Zcl, "Could not find class ChipEventStructs$PumpConfigurationAndControlClusterLeakageEvent");
                return nullptr;
            }
            jmethodID leakageStructCtor = env->GetMethodID(leakageStructClass, "<init>", "()V");
            if (leakageStructCtor == nullptr)
            {
                ChipLogError(Zcl, "Could not find ChipEventStructs$PumpConfigurationAndControlClusterLeakageEvent constructor");
                return nullptr;
            }

            jobject value = env->NewObject(leakageStructClass, leakageStructCtor);

            return value;
        }
        case Events::AirDetection::Id: {
            Events::AirDetection::DecodableType cppValue;
            *aError = app::DataModel::Decode(aReader, cppValue);
            if (*aError != CHIP_NO_ERROR)
            {
                return nullptr;
            }
            jclass airDetectionStructClass;
            err = chip::JniReferences::GetInstance().GetClassRef(
                env, "chip/devicecontroller/ChipEventStructs$PumpConfigurationAndControlClusterAirDetectionEvent",
                airDetectionStructClass);
            if (err != CHIP_NO_ERROR)
            {
                ChipLogError(Zcl, "Could not find class ChipEventStructs$PumpConfigurationAndControlClusterAirDetectionEvent");
                return nullptr;
            }
            jmethodID airDetectionStructCtor = env->GetMethodID(airDetectionStructClass, "<init>", "()V");
            if (airDetectionStructCtor == nullptr)
            {
                ChipLogError(Zcl,
                             "Could not find ChipEventStructs$PumpConfigurationAndControlClusterAirDetectionEvent constructor");
                return nullptr;
            }

            jobject value = env->NewObject(airDetectionStructClass, airDetectionStructCtor);

            return value;
        }
        case Events::TurbineOperation::Id: {
            Events::TurbineOperation::DecodableType cppValue;
            *aError = app::DataModel::Decode(aReader, cppValue);
            if (*aError != CHIP_NO_ERROR)
            {
                return nullptr;
            }
            jclass turbineOperationStructClass;
            err = chip::JniReferences::GetInstance().GetClassRef(
                env, "chip/devicecontroller/ChipEventStructs$PumpConfigurationAndControlClusterTurbineOperationEvent",
                turbineOperationStructClass);
            if (err != CHIP_NO_ERROR)
            {
                ChipLogError(Zcl, "Could not find class ChipEventStructs$PumpConfigurationAndControlClusterTurbineOperationEvent");
                return nullptr;
            }
            jmethodID turbineOperationStructCtor = env->GetMethodID(turbineOperationStructClass, "<init>", "()V");
            if (turbineOperationStructCtor == nullptr)
            {
                ChipLogError(Zcl,
                             "Could not find ChipEventStructs$PumpConfigurationAndControlClusterTurbineOperationEvent constructor");
                return nullptr;
            }

            jobject value = env->NewObject(turbineOperationStructClass, turbineOperationStructCtor);

            return value;
        }
        default:
            *aError = CHIP_ERROR_IM_MALFORMED_EVENT_PATH_IB;
            break;
        }
        break;
    }
    case app::Clusters::Thermostat::Id: {
        using namespace app::Clusters::Thermostat;
        switch (aPath.mEventId)
        {
        default:
            *aError = CHIP_ERROR_IM_MALFORMED_EVENT_PATH_IB;
            break;
        }
        break;
    }
    case app::Clusters::FanControl::Id: {
        using namespace app::Clusters::FanControl;
        switch (aPath.mEventId)
        {
        default:
            *aError = CHIP_ERROR_IM_MALFORMED_EVENT_PATH_IB;
            break;
        }
        break;
    }
    case app::Clusters::ThermostatUserInterfaceConfiguration::Id: {
        using namespace app::Clusters::ThermostatUserInterfaceConfiguration;
        switch (aPath.mEventId)
        {
        default:
            *aError = CHIP_ERROR_IM_MALFORMED_EVENT_PATH_IB;
            break;
        }
        break;
    }
    case app::Clusters::ColorControl::Id: {
        using namespace app::Clusters::ColorControl;
        switch (aPath.mEventId)
        {
        default:
            *aError = CHIP_ERROR_IM_MALFORMED_EVENT_PATH_IB;
            break;
        }
        break;
    }
    case app::Clusters::BallastConfiguration::Id: {
        using namespace app::Clusters::BallastConfiguration;
        switch (aPath.mEventId)
        {
        default:
            *aError = CHIP_ERROR_IM_MALFORMED_EVENT_PATH_IB;
            break;
        }
        break;
    }
    case app::Clusters::IlluminanceMeasurement::Id: {
        using namespace app::Clusters::IlluminanceMeasurement;
        switch (aPath.mEventId)
        {
        default:
            *aError = CHIP_ERROR_IM_MALFORMED_EVENT_PATH_IB;
            break;
        }
        break;
    }
    case app::Clusters::TemperatureMeasurement::Id: {
        using namespace app::Clusters::TemperatureMeasurement;
        switch (aPath.mEventId)
        {
        default:
            *aError = CHIP_ERROR_IM_MALFORMED_EVENT_PATH_IB;
            break;
        }
        break;
    }
    case app::Clusters::PressureMeasurement::Id: {
        using namespace app::Clusters::PressureMeasurement;
        switch (aPath.mEventId)
        {
        default:
            *aError = CHIP_ERROR_IM_MALFORMED_EVENT_PATH_IB;
            break;
        }
        break;
    }
    case app::Clusters::FlowMeasurement::Id: {
        using namespace app::Clusters::FlowMeasurement;
        switch (aPath.mEventId)
        {
        default:
            *aError = CHIP_ERROR_IM_MALFORMED_EVENT_PATH_IB;
            break;
        }
        break;
    }
    case app::Clusters::RelativeHumidityMeasurement::Id: {
        using namespace app::Clusters::RelativeHumidityMeasurement;
        switch (aPath.mEventId)
        {
        default:
            *aError = CHIP_ERROR_IM_MALFORMED_EVENT_PATH_IB;
            break;
        }
        break;
    }
    case app::Clusters::OccupancySensing::Id: {
        using namespace app::Clusters::OccupancySensing;
        switch (aPath.mEventId)
        {
        default:
            *aError = CHIP_ERROR_IM_MALFORMED_EVENT_PATH_IB;
            break;
        }
        break;
    }
    case app::Clusters::CarbonMonoxideConcentrationMeasurement::Id: {
        using namespace app::Clusters::CarbonMonoxideConcentrationMeasurement;
        switch (aPath.mEventId)
        {
        default:
            *aError = CHIP_ERROR_IM_MALFORMED_EVENT_PATH_IB;
            break;
        }
        break;
    }
    case app::Clusters::CarbonDioxideConcentrationMeasurement::Id: {
        using namespace app::Clusters::CarbonDioxideConcentrationMeasurement;
        switch (aPath.mEventId)
        {
        default:
            *aError = CHIP_ERROR_IM_MALFORMED_EVENT_PATH_IB;
            break;
        }
        break;
    }
    case app::Clusters::EthyleneConcentrationMeasurement::Id: {
        using namespace app::Clusters::EthyleneConcentrationMeasurement;
        switch (aPath.mEventId)
        {
        default:
            *aError = CHIP_ERROR_IM_MALFORMED_EVENT_PATH_IB;
            break;
        }
        break;
    }
    case app::Clusters::EthyleneOxideConcentrationMeasurement::Id: {
        using namespace app::Clusters::EthyleneOxideConcentrationMeasurement;
        switch (aPath.mEventId)
        {
        default:
            *aError = CHIP_ERROR_IM_MALFORMED_EVENT_PATH_IB;
            break;
        }
        break;
    }
    case app::Clusters::HydrogenConcentrationMeasurement::Id: {
        using namespace app::Clusters::HydrogenConcentrationMeasurement;
        switch (aPath.mEventId)
        {
        default:
            *aError = CHIP_ERROR_IM_MALFORMED_EVENT_PATH_IB;
            break;
        }
        break;
    }
    case app::Clusters::HydrogenSulfideConcentrationMeasurement::Id: {
        using namespace app::Clusters::HydrogenSulfideConcentrationMeasurement;
        switch (aPath.mEventId)
        {
        default:
            *aError = CHIP_ERROR_IM_MALFORMED_EVENT_PATH_IB;
            break;
        }
        break;
    }
    case app::Clusters::NitricOxideConcentrationMeasurement::Id: {
        using namespace app::Clusters::NitricOxideConcentrationMeasurement;
        switch (aPath.mEventId)
        {
        default:
            *aError = CHIP_ERROR_IM_MALFORMED_EVENT_PATH_IB;
            break;
        }
        break;
    }
    case app::Clusters::NitrogenDioxideConcentrationMeasurement::Id: {
        using namespace app::Clusters::NitrogenDioxideConcentrationMeasurement;
        switch (aPath.mEventId)
        {
        default:
            *aError = CHIP_ERROR_IM_MALFORMED_EVENT_PATH_IB;
            break;
        }
        break;
    }
    case app::Clusters::OxygenConcentrationMeasurement::Id: {
        using namespace app::Clusters::OxygenConcentrationMeasurement;
        switch (aPath.mEventId)
        {
        default:
            *aError = CHIP_ERROR_IM_MALFORMED_EVENT_PATH_IB;
            break;
        }
        break;
    }
    case app::Clusters::OzoneConcentrationMeasurement::Id: {
        using namespace app::Clusters::OzoneConcentrationMeasurement;
        switch (aPath.mEventId)
        {
        default:
            *aError = CHIP_ERROR_IM_MALFORMED_EVENT_PATH_IB;
            break;
        }
        break;
    }
    case app::Clusters::SulfurDioxideConcentrationMeasurement::Id: {
        using namespace app::Clusters::SulfurDioxideConcentrationMeasurement;
        switch (aPath.mEventId)
        {
        default:
            *aError = CHIP_ERROR_IM_MALFORMED_EVENT_PATH_IB;
            break;
        }
        break;
    }
    case app::Clusters::DissolvedOxygenConcentrationMeasurement::Id: {
        using namespace app::Clusters::DissolvedOxygenConcentrationMeasurement;
        switch (aPath.mEventId)
        {
        default:
            *aError = CHIP_ERROR_IM_MALFORMED_EVENT_PATH_IB;
            break;
        }
        break;
    }
    case app::Clusters::BromateConcentrationMeasurement::Id: {
        using namespace app::Clusters::BromateConcentrationMeasurement;
        switch (aPath.mEventId)
        {
        default:
            *aError = CHIP_ERROR_IM_MALFORMED_EVENT_PATH_IB;
            break;
        }
        break;
    }
    case app::Clusters::ChloraminesConcentrationMeasurement::Id: {
        using namespace app::Clusters::ChloraminesConcentrationMeasurement;
        switch (aPath.mEventId)
        {
        default:
            *aError = CHIP_ERROR_IM_MALFORMED_EVENT_PATH_IB;
            break;
        }
        break;
    }
    case app::Clusters::ChlorineConcentrationMeasurement::Id: {
        using namespace app::Clusters::ChlorineConcentrationMeasurement;
        switch (aPath.mEventId)
        {
        default:
            *aError = CHIP_ERROR_IM_MALFORMED_EVENT_PATH_IB;
            break;
        }
        break;
    }
    case app::Clusters::FecalColiformEColiConcentrationMeasurement::Id: {
        using namespace app::Clusters::FecalColiformEColiConcentrationMeasurement;
        switch (aPath.mEventId)
        {
        default:
            *aError = CHIP_ERROR_IM_MALFORMED_EVENT_PATH_IB;
            break;
        }
        break;
    }
    case app::Clusters::FluorideConcentrationMeasurement::Id: {
        using namespace app::Clusters::FluorideConcentrationMeasurement;
        switch (aPath.mEventId)
        {
        default:
            *aError = CHIP_ERROR_IM_MALFORMED_EVENT_PATH_IB;
            break;
        }
        break;
    }
    case app::Clusters::HaloaceticAcidsConcentrationMeasurement::Id: {
        using namespace app::Clusters::HaloaceticAcidsConcentrationMeasurement;
        switch (aPath.mEventId)
        {
        default:
            *aError = CHIP_ERROR_IM_MALFORMED_EVENT_PATH_IB;
            break;
        }
        break;
    }
    case app::Clusters::TotalTrihalomethanesConcentrationMeasurement::Id: {
        using namespace app::Clusters::TotalTrihalomethanesConcentrationMeasurement;
        switch (aPath.mEventId)
        {
        default:
            *aError = CHIP_ERROR_IM_MALFORMED_EVENT_PATH_IB;
            break;
        }
        break;
    }
    case app::Clusters::TotalColiformBacteriaConcentrationMeasurement::Id: {
        using namespace app::Clusters::TotalColiformBacteriaConcentrationMeasurement;
        switch (aPath.mEventId)
        {
        default:
            *aError = CHIP_ERROR_IM_MALFORMED_EVENT_PATH_IB;
            break;
        }
        break;
    }
    case app::Clusters::TurbidityConcentrationMeasurement::Id: {
        using namespace app::Clusters::TurbidityConcentrationMeasurement;
        switch (aPath.mEventId)
        {
        default:
            *aError = CHIP_ERROR_IM_MALFORMED_EVENT_PATH_IB;
            break;
        }
        break;
    }
    case app::Clusters::CopperConcentrationMeasurement::Id: {
        using namespace app::Clusters::CopperConcentrationMeasurement;
        switch (aPath.mEventId)
        {
        default:
            *aError = CHIP_ERROR_IM_MALFORMED_EVENT_PATH_IB;
            break;
        }
        break;
    }
    case app::Clusters::LeadConcentrationMeasurement::Id: {
        using namespace app::Clusters::LeadConcentrationMeasurement;
        switch (aPath.mEventId)
        {
        default:
            *aError = CHIP_ERROR_IM_MALFORMED_EVENT_PATH_IB;
            break;
        }
        break;
    }
    case app::Clusters::ManganeseConcentrationMeasurement::Id: {
        using namespace app::Clusters::ManganeseConcentrationMeasurement;
        switch (aPath.mEventId)
        {
        default:
            *aError = CHIP_ERROR_IM_MALFORMED_EVENT_PATH_IB;
            break;
        }
        break;
    }
    case app::Clusters::SulfateConcentrationMeasurement::Id: {
        using namespace app::Clusters::SulfateConcentrationMeasurement;
        switch (aPath.mEventId)
        {
        default:
            *aError = CHIP_ERROR_IM_MALFORMED_EVENT_PATH_IB;
            break;
        }
        break;
    }
    case app::Clusters::BromodichloromethaneConcentrationMeasurement::Id: {
        using namespace app::Clusters::BromodichloromethaneConcentrationMeasurement;
        switch (aPath.mEventId)
        {
        default:
            *aError = CHIP_ERROR_IM_MALFORMED_EVENT_PATH_IB;
            break;
        }
        break;
    }
    case app::Clusters::BromoformConcentrationMeasurement::Id: {
        using namespace app::Clusters::BromoformConcentrationMeasurement;
        switch (aPath.mEventId)
        {
        default:
            *aError = CHIP_ERROR_IM_MALFORMED_EVENT_PATH_IB;
            break;
        }
        break;
    }
    case app::Clusters::ChlorodibromomethaneConcentrationMeasurement::Id: {
        using namespace app::Clusters::ChlorodibromomethaneConcentrationMeasurement;
        switch (aPath.mEventId)
        {
        default:
            *aError = CHIP_ERROR_IM_MALFORMED_EVENT_PATH_IB;
            break;
        }
        break;
    }
    case app::Clusters::ChloroformConcentrationMeasurement::Id: {
        using namespace app::Clusters::ChloroformConcentrationMeasurement;
        switch (aPath.mEventId)
        {
        default:
            *aError = CHIP_ERROR_IM_MALFORMED_EVENT_PATH_IB;
            break;
        }
        break;
    }
    case app::Clusters::SodiumConcentrationMeasurement::Id: {
        using namespace app::Clusters::SodiumConcentrationMeasurement;
        switch (aPath.mEventId)
        {
        default:
            *aError = CHIP_ERROR_IM_MALFORMED_EVENT_PATH_IB;
            break;
        }
        break;
    }
    case app::Clusters::Pm25ConcentrationMeasurement::Id: {
        using namespace app::Clusters::Pm25ConcentrationMeasurement;
        switch (aPath.mEventId)
        {
        default:
            *aError = CHIP_ERROR_IM_MALFORMED_EVENT_PATH_IB;
            break;
        }
        break;
    }
    case app::Clusters::FormaldehydeConcentrationMeasurement::Id: {
        using namespace app::Clusters::FormaldehydeConcentrationMeasurement;
        switch (aPath.mEventId)
        {
        default:
            *aError = CHIP_ERROR_IM_MALFORMED_EVENT_PATH_IB;
            break;
        }
        break;
    }
    case app::Clusters::Pm1ConcentrationMeasurement::Id: {
        using namespace app::Clusters::Pm1ConcentrationMeasurement;
        switch (aPath.mEventId)
        {
        default:
            *aError = CHIP_ERROR_IM_MALFORMED_EVENT_PATH_IB;
            break;
        }
        break;
    }
    case app::Clusters::Pm10ConcentrationMeasurement::Id: {
        using namespace app::Clusters::Pm10ConcentrationMeasurement;
        switch (aPath.mEventId)
        {
        default:
            *aError = CHIP_ERROR_IM_MALFORMED_EVENT_PATH_IB;
            break;
        }
        break;
    }
    case app::Clusters::TotalVolatileOrganicCompoundsConcentrationMeasurement::Id: {
        using namespace app::Clusters::TotalVolatileOrganicCompoundsConcentrationMeasurement;
        switch (aPath.mEventId)
        {
        default:
            *aError = CHIP_ERROR_IM_MALFORMED_EVENT_PATH_IB;
            break;
        }
        break;
    }
    case app::Clusters::RadonConcentrationMeasurement::Id: {
        using namespace app::Clusters::RadonConcentrationMeasurement;
        switch (aPath.mEventId)
        {
        default:
            *aError = CHIP_ERROR_IM_MALFORMED_EVENT_PATH_IB;
            break;
        }
        break;
    }
    case app::Clusters::WakeOnLan::Id: {
        using namespace app::Clusters::WakeOnLan;
        switch (aPath.mEventId)
        {
        default:
            *aError = CHIP_ERROR_IM_MALFORMED_EVENT_PATH_IB;
            break;
        }
        break;
    }
    case app::Clusters::Channel::Id: {
        using namespace app::Clusters::Channel;
        switch (aPath.mEventId)
        {
        default:
            *aError = CHIP_ERROR_IM_MALFORMED_EVENT_PATH_IB;
            break;
        }
        break;
    }
    case app::Clusters::TargetNavigator::Id: {
        using namespace app::Clusters::TargetNavigator;
        switch (aPath.mEventId)
        {
        default:
            *aError = CHIP_ERROR_IM_MALFORMED_EVENT_PATH_IB;
            break;
        }
        break;
    }
    case app::Clusters::MediaPlayback::Id: {
        using namespace app::Clusters::MediaPlayback;
        switch (aPath.mEventId)
        {
        default:
            *aError = CHIP_ERROR_IM_MALFORMED_EVENT_PATH_IB;
            break;
        }
        break;
    }
    case app::Clusters::MediaInput::Id: {
        using namespace app::Clusters::MediaInput;
        switch (aPath.mEventId)
        {
        default:
            *aError = CHIP_ERROR_IM_MALFORMED_EVENT_PATH_IB;
            break;
        }
        break;
    }
    case app::Clusters::LowPower::Id: {
        using namespace app::Clusters::LowPower;
        switch (aPath.mEventId)
        {
        default:
            *aError = CHIP_ERROR_IM_MALFORMED_EVENT_PATH_IB;
            break;
        }
        break;
    }
    case app::Clusters::KeypadInput::Id: {
        using namespace app::Clusters::KeypadInput;
        switch (aPath.mEventId)
        {
        default:
            *aError = CHIP_ERROR_IM_MALFORMED_EVENT_PATH_IB;
            break;
        }
        break;
    }
    case app::Clusters::ContentLauncher::Id: {
        using namespace app::Clusters::ContentLauncher;
        switch (aPath.mEventId)
        {
        default:
            *aError = CHIP_ERROR_IM_MALFORMED_EVENT_PATH_IB;
            break;
        }
        break;
    }
    case app::Clusters::AudioOutput::Id: {
        using namespace app::Clusters::AudioOutput;
        switch (aPath.mEventId)
        {
        default:
            *aError = CHIP_ERROR_IM_MALFORMED_EVENT_PATH_IB;
            break;
        }
        break;
    }
    case app::Clusters::ApplicationLauncher::Id: {
        using namespace app::Clusters::ApplicationLauncher;
        switch (aPath.mEventId)
        {
        default:
            *aError = CHIP_ERROR_IM_MALFORMED_EVENT_PATH_IB;
            break;
        }
        break;
    }
    case app::Clusters::ApplicationBasic::Id: {
        using namespace app::Clusters::ApplicationBasic;
        switch (aPath.mEventId)
        {
        default:
            *aError = CHIP_ERROR_IM_MALFORMED_EVENT_PATH_IB;
            break;
        }
        break;
    }
    case app::Clusters::AccountLogin::Id: {
        using namespace app::Clusters::AccountLogin;
        switch (aPath.mEventId)
        {
        default:
            *aError = CHIP_ERROR_IM_MALFORMED_EVENT_PATH_IB;
            break;
        }
        break;
    }
    case app::Clusters::ElectricalMeasurement::Id: {
        using namespace app::Clusters::ElectricalMeasurement;
        switch (aPath.mEventId)
        {
        default:
            *aError = CHIP_ERROR_IM_MALFORMED_EVENT_PATH_IB;
            break;
        }
        break;
    }
    case app::Clusters::UnitTesting::Id: {
        using namespace app::Clusters::UnitTesting;
        switch (aPath.mEventId)
        {
        case Events::TestEvent::Id: {
            Events::TestEvent::DecodableType cppValue;
            *aError = app::DataModel::Decode(aReader, cppValue);
            if (*aError != CHIP_NO_ERROR)
            {
                return nullptr;
            }
            jobject value_arg1;
            std::string value_arg1ClassName     = "java/lang/Integer";
            std::string value_arg1CtorSignature = "(I)V";
            chip::JniReferences::GetInstance().CreateBoxedObject<uint8_t>(
                value_arg1ClassName.c_str(), value_arg1CtorSignature.c_str(), cppValue.arg1, value_arg1);

            jobject value_arg2;
            std::string value_arg2ClassName     = "java/lang/Integer";
            std::string value_arg2CtorSignature = "(I)V";
            chip::JniReferences::GetInstance().CreateBoxedObject<uint8_t>(
                value_arg2ClassName.c_str(), value_arg2CtorSignature.c_str(), static_cast<uint8_t>(cppValue.arg2), value_arg2);

            jobject value_arg3;
            std::string value_arg3ClassName     = "java/lang/Boolean";
            std::string value_arg3CtorSignature = "(Z)V";
            chip::JniReferences::GetInstance().CreateBoxedObject<bool>(value_arg3ClassName.c_str(), value_arg3CtorSignature.c_str(),
                                                                       cppValue.arg3, value_arg3);

            jobject value_arg4;
            jobject value_arg4_a;
            std::string value_arg4_aClassName     = "java/lang/Integer";
            std::string value_arg4_aCtorSignature = "(I)V";
            chip::JniReferences::GetInstance().CreateBoxedObject<uint8_t>(
                value_arg4_aClassName.c_str(), value_arg4_aCtorSignature.c_str(), cppValue.arg4.a, value_arg4_a);
            jobject value_arg4_b;
            std::string value_arg4_bClassName     = "java/lang/Boolean";
            std::string value_arg4_bCtorSignature = "(Z)V";
            chip::JniReferences::GetInstance().CreateBoxedObject<bool>(
                value_arg4_bClassName.c_str(), value_arg4_bCtorSignature.c_str(), cppValue.arg4.b, value_arg4_b);
            jobject value_arg4_c;
            std::string value_arg4_cClassName     = "java/lang/Integer";
            std::string value_arg4_cCtorSignature = "(I)V";
            chip::JniReferences::GetInstance().CreateBoxedObject<uint8_t>(value_arg4_cClassName.c_str(),
                                                                          value_arg4_cCtorSignature.c_str(),
                                                                          static_cast<uint8_t>(cppValue.arg4.c), value_arg4_c);
            jobject value_arg4_d;
            jbyteArray value_arg4_dByteArray = env->NewByteArray(static_cast<jsize>(cppValue.arg4.d.size()));
            env->SetByteArrayRegion(value_arg4_dByteArray, 0, static_cast<jsize>(cppValue.arg4.d.size()),
                                    reinterpret_cast<const jbyte *>(cppValue.arg4.d.data()));
            value_arg4_d = value_arg4_dByteArray;
            jobject value_arg4_e;
            LogErrorOnFailure(chip::JniReferences::GetInstance().CharToStringUTF(cppValue.arg4.e, value_arg4_e));
            jobject value_arg4_f;
            std::string value_arg4_fClassName     = "java/lang/Integer";
            std::string value_arg4_fCtorSignature = "(I)V";
            chip::JniReferences::GetInstance().CreateBoxedObject<uint8_t>(
                value_arg4_fClassName.c_str(), value_arg4_fCtorSignature.c_str(), cppValue.arg4.f.Raw(), value_arg4_f);
            jobject value_arg4_g;
            std::string value_arg4_gClassName     = "java/lang/Float";
            std::string value_arg4_gCtorSignature = "(F)V";
            chip::JniReferences::GetInstance().CreateBoxedObject<float>(
                value_arg4_gClassName.c_str(), value_arg4_gCtorSignature.c_str(), cppValue.arg4.g, value_arg4_g);
            jobject value_arg4_h;
            std::string value_arg4_hClassName     = "java/lang/Double";
            std::string value_arg4_hCtorSignature = "(D)V";
            chip::JniReferences::GetInstance().CreateBoxedObject<double>(
                value_arg4_hClassName.c_str(), value_arg4_hCtorSignature.c_str(), cppValue.arg4.h, value_arg4_h);

            jclass simpleStructStructClass_0;
            err = chip::JniReferences::GetInstance().GetClassRef(
                env, "chip/devicecontroller/ChipStructs$UnitTestingClusterSimpleStruct", simpleStructStructClass_0);
            if (err != CHIP_NO_ERROR)
            {
                ChipLogError(Zcl, "Could not find class ChipStructs$UnitTestingClusterSimpleStruct");
                return nullptr;
            }
            jmethodID simpleStructStructCtor_0 =
                env->GetMethodID(simpleStructStructClass_0, "<init>",
                                 "(Ljava/lang/Integer;Ljava/lang/Boolean;Ljava/lang/Integer;[BLjava/lang/String;Ljava/lang/"
                                 "Integer;Ljava/lang/Float;Ljava/lang/Double;)V");
            if (simpleStructStructCtor_0 == nullptr)
            {
                ChipLogError(Zcl, "Could not find ChipStructs$UnitTestingClusterSimpleStruct constructor");
                return nullptr;
            }

            value_arg4 = env->NewObject(simpleStructStructClass_0, simpleStructStructCtor_0, value_arg4_a, value_arg4_b,
                                        value_arg4_c, value_arg4_d, value_arg4_e, value_arg4_f, value_arg4_g, value_arg4_h);

            jobject value_arg5;
            chip::JniReferences::GetInstance().CreateArrayList(value_arg5);

            auto iter_value_arg5_0 = cppValue.arg5.begin();
            while (iter_value_arg5_0.Next())
            {
                auto & entry_0 = iter_value_arg5_0.GetValue();
                jobject newElement_0;
                jobject newElement_0_a;
                std::string newElement_0_aClassName     = "java/lang/Integer";
                std::string newElement_0_aCtorSignature = "(I)V";
                chip::JniReferences::GetInstance().CreateBoxedObject<uint8_t>(
                    newElement_0_aClassName.c_str(), newElement_0_aCtorSignature.c_str(), entry_0.a, newElement_0_a);
                jobject newElement_0_b;
                std::string newElement_0_bClassName     = "java/lang/Boolean";
                std::string newElement_0_bCtorSignature = "(Z)V";
                chip::JniReferences::GetInstance().CreateBoxedObject<bool>(
                    newElement_0_bClassName.c_str(), newElement_0_bCtorSignature.c_str(), entry_0.b, newElement_0_b);
                jobject newElement_0_c;
                std::string newElement_0_cClassName     = "java/lang/Integer";
                std::string newElement_0_cCtorSignature = "(I)V";
                chip::JniReferences::GetInstance().CreateBoxedObject<uint8_t>(newElement_0_cClassName.c_str(),
                                                                              newElement_0_cCtorSignature.c_str(),
                                                                              static_cast<uint8_t>(entry_0.c), newElement_0_c);
                jobject newElement_0_d;
                jbyteArray newElement_0_dByteArray = env->NewByteArray(static_cast<jsize>(entry_0.d.size()));
                env->SetByteArrayRegion(newElement_0_dByteArray, 0, static_cast<jsize>(entry_0.d.size()),
                                        reinterpret_cast<const jbyte *>(entry_0.d.data()));
                newElement_0_d = newElement_0_dByteArray;
                jobject newElement_0_e;
                LogErrorOnFailure(chip::JniReferences::GetInstance().CharToStringUTF(entry_0.e, newElement_0_e));
                jobject newElement_0_f;
                std::string newElement_0_fClassName     = "java/lang/Integer";
                std::string newElement_0_fCtorSignature = "(I)V";
                chip::JniReferences::GetInstance().CreateBoxedObject<uint8_t>(
                    newElement_0_fClassName.c_str(), newElement_0_fCtorSignature.c_str(), entry_0.f.Raw(), newElement_0_f);
                jobject newElement_0_g;
                std::string newElement_0_gClassName     = "java/lang/Float";
                std::string newElement_0_gCtorSignature = "(F)V";
                chip::JniReferences::GetInstance().CreateBoxedObject<float>(
                    newElement_0_gClassName.c_str(), newElement_0_gCtorSignature.c_str(), entry_0.g, newElement_0_g);
                jobject newElement_0_h;
                std::string newElement_0_hClassName     = "java/lang/Double";
                std::string newElement_0_hCtorSignature = "(D)V";
                chip::JniReferences::GetInstance().CreateBoxedObject<double>(
                    newElement_0_hClassName.c_str(), newElement_0_hCtorSignature.c_str(), entry_0.h, newElement_0_h);

                jclass simpleStructStructClass_1;
                err = chip::JniReferences::GetInstance().GetClassRef(
                    env, "chip/devicecontroller/ChipStructs$UnitTestingClusterSimpleStruct", simpleStructStructClass_1);
                if (err != CHIP_NO_ERROR)
                {
                    ChipLogError(Zcl, "Could not find class ChipStructs$UnitTestingClusterSimpleStruct");
                    return nullptr;
                }
                jmethodID simpleStructStructCtor_1 =
                    env->GetMethodID(simpleStructStructClass_1, "<init>",
                                     "(Ljava/lang/Integer;Ljava/lang/Boolean;Ljava/lang/Integer;[BLjava/lang/String;Ljava/lang/"
                                     "Integer;Ljava/lang/Float;Ljava/lang/Double;)V");
                if (simpleStructStructCtor_1 == nullptr)
                {
                    ChipLogError(Zcl, "Could not find ChipStructs$UnitTestingClusterSimpleStruct constructor");
                    return nullptr;
                }

                newElement_0 =
                    env->NewObject(simpleStructStructClass_1, simpleStructStructCtor_1, newElement_0_a, newElement_0_b,
                                   newElement_0_c, newElement_0_d, newElement_0_e, newElement_0_f, newElement_0_g, newElement_0_h);
                chip::JniReferences::GetInstance().AddToList(value_arg5, newElement_0);
            }

            jobject value_arg6;
            chip::JniReferences::GetInstance().CreateArrayList(value_arg6);

            auto iter_value_arg6_0 = cppValue.arg6.begin();
            while (iter_value_arg6_0.Next())
            {
                auto & entry_0 = iter_value_arg6_0.GetValue();
                jobject newElement_0;
                std::string newElement_0ClassName     = "java/lang/Integer";
                std::string newElement_0CtorSignature = "(I)V";
                chip::JniReferences::GetInstance().CreateBoxedObject<uint8_t>(
                    newElement_0ClassName.c_str(), newElement_0CtorSignature.c_str(), static_cast<uint8_t>(entry_0), newElement_0);
                chip::JniReferences::GetInstance().AddToList(value_arg6, newElement_0);
            }

            jclass testEventStructClass;
            err = chip::JniReferences::GetInstance().GetClassRef(
                env, "chip/devicecontroller/ChipEventStructs$UnitTestingClusterTestEventEvent", testEventStructClass);
            if (err != CHIP_NO_ERROR)
            {
                ChipLogError(Zcl, "Could not find class ChipEventStructs$UnitTestingClusterTestEventEvent");
                return nullptr;
            }
            jmethodID testEventStructCtor =
                env->GetMethodID(testEventStructClass, "<init>",
                                 "(Ljava/lang/Integer;Ljava/lang/Integer;Ljava/lang/Boolean;Lchip/devicecontroller/"
                                 "ChipStructs$UnitTestingClusterSimpleStruct;Ljava/util/ArrayList;Ljava/util/ArrayList;)V");
            if (testEventStructCtor == nullptr)
            {
                ChipLogError(Zcl, "Could not find ChipEventStructs$UnitTestingClusterTestEventEvent constructor");
                return nullptr;
            }

            jobject value = env->NewObject(testEventStructClass, testEventStructCtor, value_arg1, value_arg2, value_arg3,
                                           value_arg4, value_arg5, value_arg6);

            return value;
        }
        case Events::TestFabricScopedEvent::Id: {
            Events::TestFabricScopedEvent::DecodableType cppValue;
            *aError = app::DataModel::Decode(aReader, cppValue);
            if (*aError != CHIP_NO_ERROR)
            {
                return nullptr;
            }
            jobject value_fabricIndex;
            std::string value_fabricIndexClassName     = "java/lang/Integer";
            std::string value_fabricIndexCtorSignature = "(I)V";
            chip::JniReferences::GetInstance().CreateBoxedObject<uint8_t>(value_fabricIndexClassName.c_str(),
                                                                          value_fabricIndexCtorSignature.c_str(),
                                                                          cppValue.fabricIndex, value_fabricIndex);

            jclass testFabricScopedEventStructClass;
            err = chip::JniReferences::GetInstance().GetClassRef(
                env, "chip/devicecontroller/ChipEventStructs$UnitTestingClusterTestFabricScopedEventEvent",
                testFabricScopedEventStructClass);
            if (err != CHIP_NO_ERROR)
            {
                ChipLogError(Zcl, "Could not find class ChipEventStructs$UnitTestingClusterTestFabricScopedEventEvent");
                return nullptr;
            }
            jmethodID testFabricScopedEventStructCtor =
                env->GetMethodID(testFabricScopedEventStructClass, "<init>", "(Ljava/lang/Integer;)V");
            if (testFabricScopedEventStructCtor == nullptr)
            {
                ChipLogError(Zcl, "Could not find ChipEventStructs$UnitTestingClusterTestFabricScopedEventEvent constructor");
                return nullptr;
            }

            jobject value = env->NewObject(testFabricScopedEventStructClass, testFabricScopedEventStructCtor, value_fabricIndex);

            return value;
        }
        default:
            *aError = CHIP_ERROR_IM_MALFORMED_EVENT_PATH_IB;
            break;
        }
        break;
    }
    case app::Clusters::FaultInjection::Id: {
        using namespace app::Clusters::FaultInjection;
        switch (aPath.mEventId)
        {
        default:
            *aError = CHIP_ERROR_IM_MALFORMED_EVENT_PATH_IB;
            break;
        }
        break;
    }
    default:
        *aError = CHIP_ERROR_IM_MALFORMED_EVENT_PATH_IB;
        break;
    }
    return nullptr;
}

} // namespace chip<|MERGE_RESOLUTION|>--- conflicted
+++ resolved
@@ -2537,7 +2537,16 @@
         }
         break;
     }
-<<<<<<< HEAD
+    case app::Clusters::DishwasherModeSelect::Id: {
+        using namespace app::Clusters::DishwasherModeSelect;
+        switch (aPath.mEventId)
+        {
+        default:
+            *aError = CHIP_ERROR_IM_MALFORMED_EVENT_PATH_IB;
+            break;
+        }
+        break;
+    }
     case app::Clusters::DishwasherOperationalState::Id: {
         using namespace app::Clusters::DishwasherOperationalState;
         switch (aPath.mEventId)
@@ -2710,12 +2719,6 @@
 
             return value;
         }
-=======
-    case app::Clusters::DishwasherModeSelect::Id: {
-        using namespace app::Clusters::DishwasherModeSelect;
-        switch (aPath.mEventId)
-        {
->>>>>>> 2520f479
         default:
             *aError = CHIP_ERROR_IM_MALFORMED_EVENT_PATH_IB;
             break;
